{
  "name": "metamask-crx",
  "version": "10.30.1",
  "private": true,
  "repository": {
    "type": "git",
    "url": "https://github.com/MetaMask/metamask-extension.git"
  },
  "scripts": {
    "start": "yarn build:dev dev --apply-lavamoat=false --snow=false",
    "start:mv3": "ENABLE_MV3=true yarn build:dev dev --apply-lavamoat=false",
    "start:flask": "yarn start --build-type flask",
    "start:lavamoat": "yarn build:dev dev --apply-lavamoat=true",
    "dist": "yarn build dist",
    "build": "yarn lavamoat:build",
    "build:dev": "node development/build/index.js",
    "start:test": "SEGMENT_HOST='https://api.segment.io' SEGMENT_WRITE_KEY='FAKE' SENTRY_DSN_DEV=https://fake@sentry.io/0000000 PORTFOLIO_URL=http://127.0.0.1:8080 yarn build:dev testDev",
    "start:test:mv3": "ENABLE_MV3=true SEGMENT_HOST='https://api.segment.io' SEGMENT_WRITE_KEY='FAKE' SENTRY_DSN_DEV=https://fake@sentry.io/0000000 PORTFOLIO_URL=http://127.0.0.1:8080 yarn build:dev testDev",
    "benchmark:chrome": "SELENIUM_BROWSER=chrome ts-node test/e2e/benchmark.js",
    "mv3:stats:chrome": "SELENIUM_BROWSER=chrome ENABLE_MV3=true ts-node test/e2e/mv3-perf-stats/index.js",
    "user-actions-benchmark:chrome": "SELENIUM_BROWSER=chrome ts-node test/e2e/user-actions-benchmark.js",
    "benchmark:firefox": "SELENIUM_BROWSER=firefox ts-node test/e2e/benchmark.js",
    "build:test": "SEGMENT_HOST='https://api.segment.io' SEGMENT_WRITE_KEY='FAKE' SENTRY_DSN_DEV=https://fake@sentry.io/0000000 PORTFOLIO_URL=http://127.0.0.1:8080 yarn build test",
    "build:test:flask": "yarn build test --build-type flask",
    "build:test:mv3": "ENABLE_MV3=true SEGMENT_HOST='https://api.segment.io' SEGMENT_WRITE_KEY='FAKE' SENTRY_DSN_DEV=https://fake@sentry.io/0000000 PORTFOLIO_URL=http://127.0.0.1:8080 yarn build test",
    "build:test:dev:mv3": "ENABLE_MV3=true SEGMENT_HOST='https://api.segment.io' SEGMENT_WRITE_KEY='FAKE' SENTRY_DSN_DEV=https://fake@sentry.io/0000000 PORTFOLIO_URL=http://127.0.0.1:8080 yarn build:dev testDev --apply-lavamoat=false",
    "test": "yarn lint && yarn test:unit && yarn test:unit:jest",
    "dapp": "node development/static-server.js node_modules/@metamask/test-dapp/dist --port 8080",
    "dapp-chain": "GANACHE_ARGS='-b 2' concurrently -k -n ganache,dapp -p '[{time}][{name}]' 'yarn ganache:start' 'sleep 5 && yarn dapp'",
    "forwarder": "node ./development/static-server.js ./node_modules/@metamask/forwarder/dist/ --port 9010",
    "dapp-forwarder": "concurrently -k -n forwarder,dapp -p '[{time}][{name}]' 'yarn forwarder' 'yarn dapp'",
    "test:unit": "node ./test/run-unit-tests.js --mocha --jestGlobal --jestDev",
    "test:unit:jest": "node ./test/run-unit-tests.js --jestGlobal --jestDev",
    "test:unit:global": "mocha test/unit-global/*.test.js",
    "test:unit:mocha": "node ./test/run-unit-tests.js --mocha",
    "test:e2e:chrome": "SELENIUM_BROWSER=chrome node test/e2e/run-all.js",
    "test:e2e:chrome:snaps": "SELENIUM_BROWSER=chrome node test/e2e/run-all.js --snaps",
    "test:e2e:chrome:mv3": "SELENIUM_BROWSER=chrome node test/e2e/run-all.js --mv3",
    "test:e2e:firefox": "SELENIUM_BROWSER=firefox node test/e2e/run-all.js",
    "test:e2e:firefox:snaps": "SELENIUM_BROWSER=firefox node test/e2e/run-all.js --snaps",
    "test:e2e:single": "node test/e2e/run-e2e-test.js",
    "test:e2e:report": "node ./test/e2e/e2e-process-report.js && jrm ./test/test-results/e2e.xml \"./test/test-results/e2e/*.xml\"",
    "test:coverage:mocha": "node ./test/run-unit-tests.js --mocha --coverage",
    "test:coverage:jest": "node ./test/run-unit-tests.js --jestGlobal --coverage",
    "test:coverage:jest:dev": "node ./test/run-unit-tests.js --jestDev --coverage",
    "test:coverage:validate": "node ./test/merge-coverage.js",
    "test:coverage": "node ./test/run-unit-tests.js --mocha --jestGlobal --jestDev --coverage && yarn test:coverage:validate",
    "test:coverage:html": "yarn test:coverage --html",
    "ganache:start": "./development/run-ganache.sh",
    "sentry:publish": "node ./development/sentry-publish.js",
    "lint": "yarn lint:prettier && yarn lint:eslint && yarn lint:tsc && yarn lint:styles",
    "lint:fix": "yarn lint:prettier:fix && yarn lint:eslint:fix && yarn lint:styles:fix",
    "lint:prettier": "prettier --check -- **/*.json",
    "lint:prettier:fix": "prettier --write -- **/*.json",
    "lint:changed": "./development/get-changed-file-names.sh | grep --regexp='[.]js$' | tr '\\n' '\\0' | xargs -0 eslint",
    "lint:changed:fix": "./development/get-changed-file-names.sh | grep --regexp='[.]js$' | tr '\\n' '\\0' | xargs -0 eslint --fix",
    "lint:changelog": "auto-changelog validate",
    "lint:changelog:rc": "auto-changelog validate --rc",
    "lint:eslint": "eslint . --ext js,ts,tsx,snap --cache",
    "lint:eslint:fix": "yarn lint:eslint --fix",
    "lint:lockfile:dedupe": "yarn dedupe --check",
    "lint:lockfile:dedupe:fix": "yarn dedupe",
    "lint:lockfile": "lockfile-lint --path yarn.lock --allowed-hosts npm yarn github.com codeload.github.com --empty-hostname true --allowed-schemes \"https:\" \"git+https:\" \"npm:\" \"patch:\" \"workspace:\"",
    "lint:shellcheck": "./development/shellcheck.sh",
    "lint:styles": "stylelint -- */**/*.scss",
    "lint:styles:fix": "yarn lint:styles --fix",
    "lint:tsc": "tsc --project tsconfig.json --noEmit",
    "validate-source-maps": "node ./development/sourcemap-validator.js",
    "verify-locales": "node ./development/verify-locale-strings.js",
    "verify-locales:fix": "node ./development/verify-locale-strings.js --fix",
    "mozilla-lint": "addons-linter dist/firefox",
    "devtools:react": "react-devtools",
    "devtools:redux": "remotedev --hostname=localhost --port=8000",
    "start:dev": "concurrently -k -n build,react,redux yarn:start yarn:devtools:react yarn:devtools:redux",
    "announce": "node development/announcer.js",
    "storybook": "start-storybook -p 6006 -c .storybook",
    "storybook:build": "build-storybook -c .storybook -o storybook-build",
    "storybook:deploy": "storybook-to-ghpages --existing-output-dir storybook-build --remote storybook --branch master",
    "update-changelog": "auto-changelog update",
    "generate:migration": "./development/generate-migration.sh",
    "lavamoat:build": "lavamoat development/build/index.js --policy lavamoat/build-system/policy.json --policyOverride lavamoat/build-system/policy-override.json",
    "lavamoat:build:auto": "yarn lavamoat:build --writeAutoPolicy",
    "lavamoat:debug:build": "yarn lavamoat:build --writeAutoPolicyDebug --policydebug lavamoat/build-system/policy-debug.json",
    "lavamoat:webapp:auto": "node ./development/generate-lavamoat-policies.js --devMode=true",
    "lavamoat:webapp:auto:ci": "node ./development/generate-lavamoat-policies.js --parallel=false",
    "lavamoat:auto": "yarn lavamoat:build:auto && yarn lavamoat:webapp:auto",
    "lavamoat:auto:ci": "yarn lavamoat:build:auto && yarn lavamoat:webapp:auto:ci",
    "ts-migration:dashboard:build": "ts-node development/ts-migration-dashboard/scripts/build-app.ts",
    "ts-migration:dashboard:deploy": "gh-pages --dist development/ts-migration-dashboard/build/final --remote ts-migration-dashboard",
    "ts-migration:dashboard:watch": "yarn ts-migration:dashboard:build --watch",
    "ts-migration:enumerate": "ts-node development/ts-migration-dashboard/scripts/write-list-of-files-to-convert.ts",
    "test-storybook": "test-storybook -c .storybook",
    "test-storybook:ci": "concurrently -k -s first -n \"SB,TEST\" -c \"magenta,blue\" \"yarn storybook:build && npx http-server storybook-build --port 6006 \" \"wait-on tcp:6006 && yarn test-storybook --maxWorkers=2\"",
    "githooks:install": "husky install",
    "fitness-functions": "ts-node development/fitness-functions/index.ts",
    "generate-beta-commit": "node ./development/generate-beta-commit.js",
    "validate-branch-name": "validate-branch-name",
    "label-prs": "ts-node ./.github/scripts/label-prs.ts"
  },
  "resolutions": {
    "analytics-node/axios": "^0.21.2",
    "ganache-core/lodash": "^4.17.21",
    "git-url-parse@^12.0.0": "^13.1.0",
    "glob-parent": "^6.0.2",
    "netmask": "^2.0.1",
    "json-schema": "^0.4.0",
    "ast-types": "^0.14.2",
    "x-default-browser": "^0.5.2",
    "web3-provider-engine/eth-json-rpc-filters": "^6.0.0",
    "typescript@~4.4.0": "patch:typescript@npm:4.4.4#.yarn/patches/typescript-npm-4.4.4-3fedcc07a3.patch",
    "acorn@^7.0.0": "patch:acorn@npm:7.4.1#.yarn/patches/acorn-npm-7.4.1-f450b4646c.patch",
    "acorn@^7.4.1": "patch:acorn@npm:7.4.1#.yarn/patches/acorn-npm-7.4.1-f450b4646c.patch",
    "acorn@^7.1.1": "patch:acorn@npm:7.4.1#.yarn/patches/acorn-npm-7.4.1-f450b4646c.patch",
    "acorn@7.4.1": "patch:acorn@npm:7.4.1#.yarn/patches/acorn-npm-7.4.1-f450b4646c.patch",
    "object.values@^1.1.0": "patch:object.values@npm%3A1.1.5#./.yarn/patches/object.values-npm-1.1.5-f1de7f3742.patch",
    "object.values@^1.1.5": "patch:object.values@npm%3A1.1.5#./.yarn/patches/object.values-npm-1.1.5-f1de7f3742.patch",
    "object.values@^1.0.4": "patch:object.values@npm%3A1.1.5#./.yarn/patches/object.values-npm-1.1.5-f1de7f3742.patch",
    "error@^7.0.0": "patch:error@npm%3A7.0.2#./.yarn/patches/error-npm-7.0.2-6dfbeab4da.patch",
    "eslint-import-resolver-typescript@^2.5.0": "patch:eslint-import-resolver-typescript@npm%3A2.5.0#./.yarn/patches/eslint-import-resolver-typescript-npm-2.5.0-3b8adf0d03.patch",
    "colors@1.4.0": "patch:colors@npm%3A1.4.0#./.yarn/patches/colors-npm-1.4.0-7e2cf12234.patch",
    "colors@0.5.x": "patch:colors@npm%3A1.4.0#./.yarn/patches/colors-npm-1.4.0-7e2cf12234.patch",
    "borc@^2.1.2": "patch:borc@npm%3A2.1.2#./.yarn/patches/borc-npm-2.1.2-8ffcc2dd81.patch",
    "borc@^2.1.0": "patch:borc@npm%3A2.1.2#./.yarn/patches/borc-npm-2.1.2-8ffcc2dd81.patch",
    "convert-source-map@^1.7.0": "patch:convert-source-map@npm%3A1.1.3#./.yarn/patches/convert-source-map-npm-1.1.3-7f1bfeabd4.patch",
    "convert-source-map@1.7.0": "patch:convert-source-map@npm%3A1.1.3#./.yarn/patches/convert-source-map-npm-1.1.3-7f1bfeabd4.patch",
    "convert-source-map@^1.0.0": "patch:convert-source-map@npm%3A1.1.3#./.yarn/patches/convert-source-map-npm-1.1.3-7f1bfeabd4.patch",
    "convert-source-map@^1.8.0": "patch:convert-source-map@npm%3A1.1.3#./.yarn/patches/convert-source-map-npm-1.1.3-7f1bfeabd4.patch",
    "convert-source-map@~1.1.0": "patch:convert-source-map@npm%3A1.1.3#./.yarn/patches/convert-source-map-npm-1.1.3-7f1bfeabd4.patch",
    "convert-source-map@^0.3.3": "patch:convert-source-map@npm%3A1.1.3#./.yarn/patches/convert-source-map-npm-1.1.3-7f1bfeabd4.patch",
    "convert-source-map@^1.5.1": "patch:convert-source-map@npm%3A1.1.3#./.yarn/patches/convert-source-map-npm-1.1.3-7f1bfeabd4.patch",
    "convert-source-map@^1.5.0": "patch:convert-source-map@npm%3A1.1.3#./.yarn/patches/convert-source-map-npm-1.1.3-7f1bfeabd4.patch",
    "convert-source-map@^1.4.0": "patch:convert-source-map@npm%3A1.1.3#./.yarn/patches/convert-source-map-npm-1.1.3-7f1bfeabd4.patch",
    "convert-source-map@^1.6.0": "patch:convert-source-map@npm%3A1.1.3#./.yarn/patches/convert-source-map-npm-1.1.3-7f1bfeabd4.patch",
    "abort-controller@^3.0.0": "patch:abort-controller@npm%3A3.0.0#./.yarn/patches/abort-controller-npm-3.0.0-2f3a9a2bcb.patch",
    "await-semaphore@^0.1.1": "patch:await-semaphore@npm%3A0.1.3#./.yarn/patches/await-semaphore-npm-0.1.3-b7a0001fab.patch",
    "await-semaphore@^0.1.3": "patch:await-semaphore@npm%3A0.1.3#./.yarn/patches/await-semaphore-npm-0.1.3-b7a0001fab.patch",
    "eslint@8.36.0": "patch:eslint@npm%3A8.36.0#./.yarn/patches/eslint-npm-8.36.0-f8482bce95.patch",
    "eslint@^8.36.0": "patch:eslint@npm%3A8.36.0#./.yarn/patches/eslint-npm-8.36.0-f8482bce95.patch",
    "eth-query@^2.1.2": "patch:eth-query@npm%3A2.1.2#./.yarn/patches/eth-query-npm-2.1.2-7c6adc825f.patch",
    "eth-query@^2.1.0": "patch:eth-query@npm%3A2.1.2#./.yarn/patches/eth-query-npm-2.1.2-7c6adc825f.patch",
    "ethereumjs-util@^5.1.1": "patch:ethereumjs-util@npm%3A5.2.1#./.yarn/patches/ethereumjs-util-npm-5.2.1-72b39f4e7e.patch",
    "ethereumjs-util@^5.1.2": "patch:ethereumjs-util@npm%3A5.2.1#./.yarn/patches/ethereumjs-util-npm-5.2.1-72b39f4e7e.patch",
    "ethereumjs-util@^5.1.5": "patch:ethereumjs-util@npm%3A5.2.1#./.yarn/patches/ethereumjs-util-npm-5.2.1-72b39f4e7e.patch",
    "ethereumjs-util@^5.0.0": "patch:ethereumjs-util@npm%3A5.2.1#./.yarn/patches/ethereumjs-util-npm-5.2.1-72b39f4e7e.patch",
    "ethereumjs-util@^5.2.0": "patch:ethereumjs-util@npm%3A5.2.1#./.yarn/patches/ethereumjs-util-npm-5.2.1-72b39f4e7e.patch",
    "ethereumjs-util@^7.0.10": "patch:ethereumjs-util@npm%3A7.1.5#./.yarn/patches/ethereumjs-util-npm-7.1.5-5bb4d00000.patch",
    "ethereumjs-util@^7.1.5": "patch:ethereumjs-util@npm%3A7.1.5#./.yarn/patches/ethereumjs-util-npm-7.1.5-5bb4d00000.patch",
    "ethereumjs-util@^7.1.4": "patch:ethereumjs-util@npm%3A7.1.5#./.yarn/patches/ethereumjs-util-npm-7.1.5-5bb4d00000.patch",
    "ethereumjs-util@^7.0.9": "patch:ethereumjs-util@npm%3A7.1.5#./.yarn/patches/ethereumjs-util-npm-7.1.5-5bb4d00000.patch",
    "ethereumjs-util@^7.1.0": "patch:ethereumjs-util@npm%3A7.1.5#./.yarn/patches/ethereumjs-util-npm-7.1.5-5bb4d00000.patch",
    "ethereumjs-util@^7.0.2": "patch:ethereumjs-util@npm%3A7.1.5#./.yarn/patches/ethereumjs-util-npm-7.1.5-5bb4d00000.patch",
    "ethereumjs-util@^7.0.8": "patch:ethereumjs-util@npm%3A7.1.5#./.yarn/patches/ethereumjs-util-npm-7.1.5-5bb4d00000.patch",
    "ethereumjs-util@^7.0.7": "patch:ethereumjs-util@npm%3A7.1.5#./.yarn/patches/ethereumjs-util-npm-7.1.5-5bb4d00000.patch",
    "fast-json-patch@^2.2.1": "patch:fast-json-patch@npm%3A2.2.1#./.yarn/patches/fast-json-patch-npm-2.2.1-63b021bb37.patch",
    "fast-json-patch@^2.0.6": "patch:fast-json-patch@npm%3A2.2.1#./.yarn/patches/fast-json-patch-npm-2.2.1-63b021bb37.patch",
    "gulp-sourcemaps@^3.0.0": "patch:gulp-sourcemaps@npm%3A3.0.0#./.yarn/patches/gulp-sourcemaps-npm-3.0.0-1ae0fbef6d.patch",
    "inline-source-map@~0.6.0": "patch:inline-source-map@npm%3A0.6.2#./.yarn/patches/inline-source-map-npm-0.6.2-96902459a0.patch",
    "plugin-error@^1.0.1": "patch:plugin-error@npm%3A1.0.1#./.yarn/patches/plugin-error-npm-1.0.1-7d15e880d6.patch",
    "plugin-error@1.0.1": "patch:plugin-error@npm%3A1.0.1#./.yarn/patches/plugin-error-npm-1.0.1-7d15e880d6.patch",
    "regenerator-runtime@^0.13.4": "patch:regenerator-runtime@npm%3A0.13.7#./.yarn/patches/regenerator-runtime-npm-0.13.7-41bcbe64ea.patch",
    "regenerator-runtime@^0.13.7": "patch:regenerator-runtime@npm%3A0.13.7#./.yarn/patches/regenerator-runtime-npm-0.13.7-41bcbe64ea.patch",
    "regenerator-runtime@^0.11.0": "patch:regenerator-runtime@npm%3A0.13.7#./.yarn/patches/regenerator-runtime-npm-0.13.7-41bcbe64ea.patch",
    "trim": "^0.0.3",
    "@babel/runtime@^7.5.5": "patch:@babel/runtime@npm%3A7.18.9#./.yarn/patches/@babel-runtime-npm-7.18.9-28ca6b5f61.patch",
    "@babel/runtime@^7.7.6": "patch:@babel/runtime@npm%3A7.18.9#./.yarn/patches/@babel-runtime-npm-7.18.9-28ca6b5f61.patch",
    "@babel/runtime@^7.9.2": "patch:@babel/runtime@npm%3A7.18.9#./.yarn/patches/@babel-runtime-npm-7.18.9-28ca6b5f61.patch",
    "@babel/runtime@^7.5.4": "patch:@babel/runtime@npm%3A7.18.9#./.yarn/patches/@babel-runtime-npm-7.18.9-28ca6b5f61.patch",
    "@babel/runtime@^7.10.3": "patch:@babel/runtime@npm%3A7.18.9#./.yarn/patches/@babel-runtime-npm-7.18.9-28ca6b5f61.patch",
    "@babel/runtime@^7.1.2": "patch:@babel/runtime@npm%3A7.18.9#./.yarn/patches/@babel-runtime-npm-7.18.9-28ca6b5f61.patch",
    "@babel/runtime@^7.4.4": "patch:@babel/runtime@npm%3A7.18.9#./.yarn/patches/@babel-runtime-npm-7.18.9-28ca6b5f61.patch",
    "@babel/runtime@^7.10.2": "patch:@babel/runtime@npm%3A7.18.9#./.yarn/patches/@babel-runtime-npm-7.18.9-28ca6b5f61.patch",
    "@babel/runtime@^7.4.5": "patch:@babel/runtime@npm%3A7.18.9#./.yarn/patches/@babel-runtime-npm-7.18.9-28ca6b5f61.patch",
    "@babel/runtime@^7.15.4": "patch:@babel/runtime@npm%3A7.18.9#./.yarn/patches/@babel-runtime-npm-7.18.9-28ca6b5f61.patch",
    "@babel/runtime@^7.17.8": "patch:@babel/runtime@npm%3A7.18.9#./.yarn/patches/@babel-runtime-npm-7.18.9-28ca6b5f61.patch",
    "@babel/runtime@^7.8.7": "patch:@babel/runtime@npm%3A7.18.9#./.yarn/patches/@babel-runtime-npm-7.18.9-28ca6b5f61.patch",
    "@babel/runtime@^7.0.0": "patch:@babel/runtime@npm%3A7.18.9#./.yarn/patches/@babel-runtime-npm-7.18.9-28ca6b5f61.patch",
    "@babel/runtime@^7.4.0": "patch:@babel/runtime@npm%3A7.18.9#./.yarn/patches/@babel-runtime-npm-7.18.9-28ca6b5f61.patch",
    "@babel/runtime@^7.3.1": "patch:@babel/runtime@npm%3A7.18.9#./.yarn/patches/@babel-runtime-npm-7.18.9-28ca6b5f61.patch",
    "@babel/runtime@^7.8.3": "patch:@babel/runtime@npm%3A7.18.9#./.yarn/patches/@babel-runtime-npm-7.18.9-28ca6b5f61.patch",
    "@babel/runtime@^7.7.2": "patch:@babel/runtime@npm%3A7.18.9#./.yarn/patches/@babel-runtime-npm-7.18.9-28ca6b5f61.patch",
    "@babel/runtime@^7.12.5": "patch:@babel/runtime@npm%3A7.18.9#./.yarn/patches/@babel-runtime-npm-7.18.9-28ca6b5f61.patch",
    "@babel/runtime@^7.5.0": "patch:@babel/runtime@npm%3A7.18.9#./.yarn/patches/@babel-runtime-npm-7.18.9-28ca6b5f61.patch",
    "@babel/runtime@^7.8.4": "patch:@babel/runtime@npm%3A7.18.9#./.yarn/patches/@babel-runtime-npm-7.18.9-28ca6b5f61.patch",
    "@eslint/eslintrc@^2.0.1": "patch:@eslint/eslintrc@npm%3A2.0.2#./.yarn/patches/@eslint-eslintrc-npm-2.0.2-d308674d86.patch",
    "@formatjs/intl-utils@^3.3.1": "patch:@formatjs/intl-utils@npm%3A3.3.1#./.yarn/patches/@formatjs-intl-utils-npm-3.3.1-08510c16ad.patch",
    "@fortawesome/fontawesome-free@^5.13.0": "patch:@fortawesome/fontawesome-free@npm%3A5.13.0#./.yarn/patches/@fortawesome-fontawesome-free-npm-5.13.0-f20fc0388d.patch",
    "@keystonehq/bc-ur-registry@^0.5.0-alpha.5": "patch:@keystonehq/bc-ur-registry@npm%3A0.5.0-alpha.5#./.yarn/patches/@keystonehq-bc-ur-registry-npm-0.5.0-alpha.5-b95c7992a6.patch",
    "@lavamoat/lavapack@^3.1.0": "patch:@lavamoat/lavapack@npm%3A3.1.0#./.yarn/patches/@lavamoat-lavapack-npm-3.1.0-34c65d233b.patch",
    "fast-json-patch@^3.1.0": "patch:fast-json-patch@npm%3A3.1.1#./.yarn/patches/fast-json-patch-npm-3.1.1-7e8bb70a45.patch",
    "@reduxjs/toolkit@^1.6.2": "patch:@reduxjs/toolkit@npm%3A1.6.2#./.yarn/patches/@reduxjs-toolkit-npm-1.6.2-67af09515f.patch",
    "parse5@^7.0.0": "patch:parse5@npm%3A7.0.0#./.yarn/patches/parse5-npm-7.0.0-3158a72394.patch",
    "@types/madge@^5.0.0": "patch:@types/madge@npm%3A5.0.0#./.yarn/patches/@types-madge-npm-5.0.0-654566c2d2.patch",
    "zxcvbn@^4.4.2": "patch:zxcvbn@npm%3A4.4.2#./.yarn/patches/zxcvbn-npm-4.4.2-6527983856.patch",
    "web3@^0.20.7": "patch:web3@npm%3A0.20.7#./.yarn/patches/web3-npm-0.20.7-ee7ef00c57.patch",
    "watchify@^4.0.0": "patch:watchify@npm%3A4.0.0#./.yarn/patches/watchify-npm-4.0.0-4fd965dd49.patch",
    "undeclared-identifiers@^1.1.2": "patch:undeclared-identifiers@npm%3A1.1.2#./.yarn/patches/undeclared-identifiers-npm-1.1.2-13d6792e9e.patch",
    "sass@^1.32.4": "patch:sass@npm%3A1.35.2#./.yarn/patches/sass-npm-1.35.2-6df4e15d13.patch",
    "sass@^1.26.3": "patch:sass@npm%3A1.35.2#./.yarn/patches/sass-npm-1.35.2-6df4e15d13.patch",
    "sass@^1.29.0": "patch:sass@npm%3A1.35.2#./.yarn/patches/sass-npm-1.35.2-6df4e15d13.patch",
    "squirrelly@^8.0.8": "patch:squirrelly@npm%3A8.0.8#./.yarn/patches/squirrelly-npm-8.0.8-1d17420d8d.patch",
    "stylelint@^13.6.1": "patch:stylelint@npm%3A13.6.1#./.yarn/patches/stylelint-npm-13.6.1-47aaddf62b.patch",
    "luxon@^3.0.1": "patch:luxon@npm%3A3.2.1#./.yarn/patches/luxon-npm-3.2.1-56f8d97395.patch",
    "luxon@^3.2.1": "patch:luxon@npm%3A3.2.1#./.yarn/patches/luxon-npm-3.2.1-56f8d97395.patch",
    "improved-yarn-audit@^3.0.0": "patch:improved-yarn-audit@npm%3A3.0.0#./.yarn/patches/improved-yarn-audit-npm-3.0.0-3e37ee431a.patch",
    "lockfile-lint-api@^5.4.6": "patch:lockfile-lint-api@npm%3A5.4.6#./.yarn/patches/lockfile-lint-api-npm-5.4.6-dc86b73900.patch",
    "symbol-observable": "^2.0.3",
    "async-done@~1.3.2": "patch:async-done@npm%3A1.3.2#./.yarn/patches/async-done-npm-1.3.2-1f0a4a8997.patch",
    "async-done@^1.2.0": "patch:async-done@npm%3A1.3.2#./.yarn/patches/async-done-npm-1.3.2-1f0a4a8997.patch",
    "async-done@^1.2.2": "patch:async-done@npm%3A1.3.2#./.yarn/patches/async-done-npm-1.3.2-1f0a4a8997.patch",
    "fast-json-patch@^3.1.1": "patch:fast-json-patch@npm%3A3.1.1#./.yarn/patches/fast-json-patch-npm-3.1.1-7e8bb70a45.patch",
    "request@^2.83.0": "patch:request@npm%3A2.88.2#./.yarn/patches/request-npm-2.88.2-f4a57c72c4.patch",
    "request@^2.88.2": "patch:request@npm%3A2.88.2#./.yarn/patches/request-npm-2.88.2-f4a57c72c4.patch",
    "request@^2.85.0": "patch:request@npm%3A2.88.2#./.yarn/patches/request-npm-2.88.2-f4a57c72c4.patch"
  },
  "dependencies": {
    "@actions/core": "^1.10.0",
    "@actions/github": "^5.1.1",
    "@babel/runtime": "^7.5.5",
    "@download/blockies": "^1.0.3",
    "@ensdomains/content-hash": "^2.5.6",
    "@ethereumjs/common": "^3.1.1",
    "@ethereumjs/tx": "^4.1.1",
    "@ethersproject/abi": "^5.6.4",
    "@ethersproject/bignumber": "^5.6.2",
    "@ethersproject/contracts": "^5.7.0",
    "@ethersproject/hdnode": "^5.6.2",
    "@ethersproject/providers": "^5.7.2",
    "@formatjs/intl-relativetimeformat": "^5.2.6",
    "@fortawesome/fontawesome-free": "^5.13.0",
    "@keystonehq/bc-ur-registry-eth": "^0.12.1",
    "@keystonehq/metamask-airgapped-keyring": "^0.9.2",
    "@lavamoat/snow": "^1.5.0",
    "@material-ui/core": "^4.11.0",
<<<<<<< HEAD
    "@metamask-institutional/extension": "^0.1.1",
=======
    "@metamask-institutional/portfolio-dashboard": "1.1.2",
>>>>>>> 37b481f3
    "@metamask/address-book-controller": "^2.0.0",
    "@metamask/announcement-controller": "^3.0.0",
    "@metamask/approval-controller": "^2.1.0",
    "@metamask/assets-controllers": "^6.0.0",
    "@metamask/base-controller": "^2.0.0",
    "@metamask/contract-metadata": "^2.3.1",
    "@metamask/controller-utils": "^3.3.0",
    "@metamask/design-tokens": "^1.9.0",
    "@metamask/desktop": "^0.3.0",
    "@metamask/eth-json-rpc-infura": "^8.0.0",
    "@metamask/eth-json-rpc-middleware": "^11.0.0",
    "@metamask/eth-json-rpc-provider": "^1.0.0",
    "@metamask/eth-keyring-controller": "^10.0.1",
    "@metamask/eth-ledger-bridge-keyring": "^0.15.0",
    "@metamask/eth-token-tracker": "^4.0.0",
    "@metamask/eth-trezor-keyring": "^1.0.0",
    "@metamask/etherscan-link": "^2.2.0",
    "@metamask/gas-fee-controller": "^4.0.0",
    "@metamask/jazzicon": "^2.0.0",
    "@metamask/key-tree": "^7.0.0",
    "@metamask/logo": "^3.1.1",
    "@metamask/message-manager": "^4.0.0",
    "@metamask/metamask-eth-abis": "^3.0.0",
    "@metamask/notification-controller": "^2.0.0",
    "@metamask/obs-store": "^8.1.0",
    "@metamask/permission-controller": "^3.1.0",
    "@metamask/phishing-controller": "^3.0.0",
    "@metamask/post-message-stream": "^6.0.0",
    "@metamask/providers": "^10.2.1",
    "@metamask/rate-limit-controller": "^2.0.0",
    "@metamask/rpc-methods": "^0.32.2",
    "@metamask/rpc-methods-flask": "npm:@metamask/rpc-methods@0.32.2",
    "@metamask/safe-event-emitter": "^2.0.0",
    "@metamask/scure-bip39": "^2.0.3",
    "@metamask/signature-controller": "^1.0.0",
    "@metamask/slip44": "^3.0.0",
    "@metamask/smart-transactions-controller": "^3.1.0",
    "@metamask/snaps-controllers": "^0.32.2",
    "@metamask/snaps-controllers-flask": "npm:@metamask/snaps-controllers@0.32.2",
    "@metamask/snaps-ui": "^0.32.2",
    "@metamask/snaps-ui-flask": "npm:@metamask/snaps-ui@0.32.2",
    "@metamask/snaps-utils": "^0.32.2",
    "@metamask/snaps-utils-flask": "npm:@metamask/snaps-utils@0.32.2",
    "@metamask/subject-metadata-controller": "^2.0.0",
    "@metamask/swappable-obj-proxy": "^2.1.0",
    "@metamask/utils": "^5.0.0",
    "@ngraveio/bc-ur": "^1.1.6",
    "@popperjs/core": "^2.4.0",
    "@reduxjs/toolkit": "^1.6.2",
    "@segment/loosely-validate-event": "^2.0.0",
    "@sentry/browser": "^6.0.0",
    "@sentry/integrations": "^6.0.0",
    "@sentry/types": "^6.0.1",
    "@sentry/utils": "^6.0.1",
    "@truffle/codec": "^0.14.12",
    "@truffle/decoder": "^5.3.5",
    "@zxing/browser": "^0.0.10",
    "@zxing/library": "0.8.0",
    "await-semaphore": "^0.1.1",
    "base32-encode": "^1.2.0",
    "base64-js": "^1.5.1",
    "bignumber.js": "^4.1.0",
    "bn.js": "^4.11.7",
    "bowser": "^2.11.0",
    "browserify-zlib": "^0.2.0",
    "classnames": "^2.2.6",
    "copy-to-clipboard": "^3.0.8",
    "currency-formatter": "^1.4.2",
    "debounce-stream": "^2.0.0",
    "deep-freeze-strict": "1.1.1",
    "end-of-stream": "^1.4.4",
    "eth-block-tracker": "^7.0.0",
    "eth-ens-namehash": "^2.0.8",
    "eth-json-rpc-filters": "^6.0.0",
    "eth-lattice-keyring": "^0.12.4",
    "eth-method-registry": "^2.0.0",
    "eth-query": "^2.1.2",
    "eth-rpc-errors": "^4.0.2",
    "eth-sig-util": "^3.0.0",
    "ethereum-ens-network-map": "^1.0.2",
    "ethereumjs-abi": "^0.6.4",
    "ethereumjs-util": "^7.0.10",
    "ethereumjs-wallet": "^0.6.4",
    "ethjs": "^0.4.0",
    "ethjs-contract": "^0.2.3",
    "ethjs-query": "^0.3.4",
    "extension-port-stream": "^2.0.0",
    "fast-json-patch": "^3.1.1",
    "fuse.js": "^3.2.0",
    "globalthis": "^1.0.1",
    "human-standard-token-abi": "^2.0.0",
    "husky": "^8.0.3",
    "immer": "^9.0.6",
    "is-retry-allowed": "^2.2.0",
    "jest-junit": "^14.0.1",
    "json-rpc-engine": "^6.1.0",
    "json-rpc-middleware-stream": "^4.2.1",
    "labeled-stream-splicer": "^2.0.2",
    "localforage": "^1.9.0",
    "lodash": "^4.17.21",
    "loglevel": "^1.8.1",
    "luxon": "^3.2.1",
    "nanoid": "^2.1.6",
    "nonce-tracker": "^1.0.0",
    "obj-multiplex": "^1.0.0",
    "pify": "^5.0.0",
    "promise-to-callback": "^1.0.0",
    "prop-types": "^15.6.1",
    "pump": "^3.0.0",
    "punycode": "^2.1.1",
    "qrcode-generator": "1.4.1",
    "qrcode.react": "^1.0.1",
    "react": "^16.12.0",
    "react-dom": "^16.12.0",
    "react-idle-timer": "^4.2.5",
    "react-inspector": "^2.3.0",
    "react-markdown": "^6.0.3",
    "react-popper": "^2.2.3",
    "react-redux": "^7.2.0",
    "react-responsive-carousel": "^3.2.21",
    "react-router-dom": "^5.1.2",
    "react-simple-file-input": "^2.0.0",
    "react-tippy": "^1.2.2",
    "react-toggle-button": "^2.2.0",
    "react-transition-group": "^1.2.1",
    "readable-stream": "^2.3.3",
    "redux": "^4.0.5",
    "redux-thunk": "^2.3.0",
    "remove-trailing-slash": "^0.1.1",
    "reselect": "^3.0.1",
    "ses": "^0.18.4",
    "single-call-balance-checker-abi": "^1.0.0",
    "unicode-confusables": "^0.1.1",
    "uuid": "^8.3.2",
    "valid-url": "^1.0.9",
    "validate-branch-name": "^1.3.0",
    "web3-stream-provider": "^4.0.0",
    "zxcvbn": "^4.4.2"
  },
  "devDependencies": {
    "@babel/code-frame": "^7.12.13",
    "@babel/core": "^7.12.1",
    "@babel/eslint-parser": "^7.13.14",
    "@babel/eslint-plugin": "^7.12.1",
    "@babel/preset-env": "^7.5.5",
    "@babel/preset-react": "^7.0.0",
    "@babel/preset-typescript": "^7.16.7",
    "@babel/register": "^7.5.5",
    "@ethersproject/bignumber": "^5.7.0",
    "@json-rpc-specification/meta-schema": "^1.0.6",
    "@lavamoat/allow-scripts": "^2.0.3",
    "@lavamoat/lavapack": "^5.0.0",
    "@metamask/auto-changelog": "^2.1.0",
    "@metamask/eslint-config": "^9.0.0",
    "@metamask/eslint-config-jest": "^9.0.0",
    "@metamask/eslint-config-mocha": "^9.0.0",
    "@metamask/eslint-config-nodejs": "^9.0.0",
    "@metamask/eslint-config-typescript": "^9.0.1",
    "@metamask/forwarder": "^1.1.0",
    "@metamask/phishing-warning": "^2.1.0",
    "@metamask/test-dapp": "^6.0.0",
    "@sentry/cli": "^1.58.0",
    "@storybook/addon-a11y": "^6.5.16",
    "@storybook/addon-actions": "^6.5.16",
    "@storybook/addon-essentials": "^6.5.16",
    "@storybook/addon-knobs": "^6.4.0",
    "@storybook/addons": "^6.5.16",
    "@storybook/api": "^6.5.16",
    "@storybook/builder-webpack5": "^6.5.16",
    "@storybook/client-api": "^6.5.16",
    "@storybook/components": "^6.5.16",
    "@storybook/core": "^6.5.16",
    "@storybook/core-events": "^6.5.16",
    "@storybook/manager-webpack5": "^6.5.16",
    "@storybook/react": "^6.5.16",
    "@storybook/storybook-deployer": "^2.8.16",
    "@storybook/test-runner": "^0.9.4",
    "@storybook/theming": "^6.5.16",
    "@testing-library/jest-dom": "^5.11.10",
    "@testing-library/react": "^10.4.8",
    "@testing-library/react-hooks": "^8.0.1",
    "@testing-library/user-event": "^14.4.3",
    "@tsconfig/node16": "^1.0.3",
    "@types/babelify": "^7.3.7",
    "@types/browserify": "^12.0.37",
    "@types/currency-formatter": "^1.5.1",
    "@types/end-of-stream": "^1.4.1",
    "@types/fs-extra": "^9.0.13",
    "@types/gulp": "^4.0.9",
    "@types/gulp-autoprefixer": "^0.0.33",
    "@types/gulp-sass": "^5.0.0",
    "@types/gulp-sourcemaps": "^0.0.35",
    "@types/jest": "^29.1.2",
    "@types/jest-when": "^3.5.2",
    "@types/madge": "^5.0.0",
    "@types/node": "^17.0.21",
    "@types/pify": "^5.0.1",
    "@types/pump": "^1.1.1",
    "@types/react": "^16.9.53",
    "@types/react-dom": "^17.0.11",
    "@types/react-redux": "^7.1.25",
    "@types/remote-redux-devtools": "^0.5.5",
    "@types/sass": "^1.43.1",
    "@types/sinon": "^10.0.13",
    "@types/w3c-web-hid": "^1.0.3",
    "@types/watchify": "^3.11.1",
    "@types/yargs": "^17.0.8",
    "@typescript-eslint/eslint-plugin": "^5.30.7",
    "@typescript-eslint/parser": "^5.30.7",
    "@whitespace/storybook-addon-html": "^5.1.4",
    "addons-linter": "^5.2.0",
    "babel-plugin-module-resolver": "^5.0.0",
    "babelify": "^10.0.0",
    "bify-module-groups": "^2.0.0",
    "brfs": "^2.0.2",
    "browser-util-inspect": "^0.2.0",
    "browserify": "^16.5.1",
    "chalk": "^3.0.0",
    "chokidar": "^3.5.3",
    "chromedriver": "^111.0.0",
    "concurrently": "^7.6.0",
    "copy-webpack-plugin": "^6.0.3",
    "cross-spawn": "^7.0.3",
    "css-loader": "^2.1.1",
    "css-to-xpath": "^0.1.0",
    "csstype": "^3.0.11",
    "del": "^3.0.0",
    "depcheck": "^1.4.3",
    "dependency-tree": "^8.1.2",
    "duplexify": "^4.1.1",
    "eslint": "^8.36.0",
    "eslint-config-prettier": "^8.5.0",
    "eslint-import-resolver-node": "^0.3.4",
    "eslint-import-resolver-typescript": "^2.5.0",
    "eslint-plugin-import": "^2.22.1",
    "eslint-plugin-jest": "^26.6.0",
    "eslint-plugin-jsdoc": "^39.3.3",
    "eslint-plugin-mocha": "^10.1.0",
    "eslint-plugin-node": "^11.1.0",
    "eslint-plugin-prettier": "^4.2.1",
    "eslint-plugin-react": "^7.23.1",
    "eslint-plugin-react-hooks": "^4.2.0",
    "eslint-plugin-storybook": "^0.6.10",
    "fancy-log": "^1.3.3",
    "fast-glob": "^3.2.2",
    "fs-extra": "^8.1.0",
    "ganache": "^v7.0.4",
    "geckodriver": "^3.2.0",
    "gh-pages": "^3.2.3",
    "globby": "^11.0.4",
    "gulp": "^4.0.2",
    "gulp-autoprefixer": "^8.0.0",
    "gulp-livereload": "4.0.0",
    "gulp-rename": "^2.0.0",
    "gulp-rtlcss": "^1.4.0",
    "gulp-sass": "^5.1.0",
    "gulp-sort": "^2.0.0",
    "gulp-sourcemaps": "^3.0.0",
    "gulp-stylelint": "^13.0.0",
    "gulp-watch": "^5.0.1",
    "gulp-zip": "^5.1.0",
    "history": "^5.0.0",
    "husky": "^8.0.3",
    "improved-yarn-audit": "^3.0.0",
    "ini": "^3.0.0",
    "istanbul-lib-coverage": "^3.2.0",
    "istanbul-lib-report": "^3.0.0",
    "istanbul-reports": "^3.1.5",
    "jest": "^29.1.2",
    "jest-canvas-mock": "^2.3.1",
    "jest-environment-jsdom": "^29.1.2",
    "jest-when": "^3.5.2",
    "js-yaml": "^4.1.0",
    "jsdom": "^11.2.0",
    "junit-report-merger": "^4.0.0",
    "koa": "^2.7.0",
    "lavamoat": "^6.3.0",
    "lavamoat-browserify": "^15.5.0",
    "lavamoat-viz": "^6.0.9",
    "lockfile-lint": "^4.9.6",
    "loose-envify": "^1.4.0",
    "madge": "^5.0.1",
    "mocha": "^9.2.2",
    "mockttp": "^2.6.0",
    "nock": "^13.2.9",
    "node-fetch": "^2.6.1",
    "nyc": "^15.0.0",
    "playwright": "^1.29.2",
    "polyfill-crypto.getrandomvalues": "^1.0.0",
    "prettier": "^2.7.1",
    "prettier-plugin-sort-json": "^1.0.0",
    "proxyquire": "^2.1.3",
    "pumpify": "^2.0.1",
    "randomcolor": "^0.5.4",
    "react-devtools": "^4.11.0",
    "react-syntax-highlighter": "^15.5.0",
    "read-installed": "^4.0.3",
    "redux-mock-store": "^1.5.4",
    "remote-redux-devtools": "^0.5.16",
    "require-from-string": "^2.0.2",
    "resolve-url-loader": "^3.1.5",
    "sass": "^1.32.4",
    "sass-loader": "^10.1.1",
    "selenium-webdriver": "^4.9.0",
    "semver": "^7.3.5",
    "serve-handler": "^6.1.2",
    "sinon": "^9.0.0",
    "source-map": "^0.7.2",
    "source-map-explorer": "^2.4.2",
    "squirrelly": "^8.0.8",
    "storybook-dark-mode": "^2.1.1",
    "stream-browserify": "^3.0.0",
    "string.prototype.matchall": "^4.0.2",
    "style-loader": "^0.21.0",
    "stylelint": "^13.6.1",
    "superstruct": "^1.0.3",
    "terser": "^5.7.0",
    "through2": "^4.0.2",
    "ts-node": "^10.5.0",
    "ttest": "^2.1.1",
    "typescript": "~4.4.0",
    "vinyl": "^2.2.1",
    "vinyl-buffer": "^1.0.1",
    "vinyl-source-stream": "^2.0.0",
    "vinyl-sourcemaps-apply": "^0.2.1",
    "wait-on": "^7.0.1",
    "watchify": "^4.0.0",
    "webextension-polyfill": "^0.8.0",
    "webpack": "^5.75.0",
    "yargs": "^17.0.1"
  },
  "engines": {
    "node": "^16.0.0",
    "yarn": "^3.2.4"
  },
  "lavamoat": {
    "allowScripts": {
      "@sentry/cli": true,
      "chromedriver": true,
      "geckodriver": true,
      "react-devtools>electron": true,
      "@eth-optimism/contracts>@ethersproject/hardware-wallets>@ledgerhq/hw-transport-node-hid>@ledgerhq/hw-transport-node-hid-noevents>node-hid": false,
      "@eth-optimism/contracts>@ethersproject/hardware-wallets>@ledgerhq/hw-transport-node-hid>node-hid": false,
      "@eth-optimism/contracts>@ethersproject/hardware-wallets>@ledgerhq/hw-transport-node-hid>usb": false,
      "@metamask/controllers>web3-provider-engine>ethereumjs-util>keccak": false,
      "@metamask/controllers>web3-provider-engine>ethereumjs-util>secp256k1": false,
      "@metamask/controllers>web3-provider-engine>ethereumjs-vm>merkle-patricia-tree>ethereumjs-util>keccak": false,
      "@metamask/controllers>web3-provider-engine>ethereumjs-vm>merkle-patricia-tree>ethereumjs-util>secp256k1": false,
      "@metamask/eth-ledger-bridge-keyring>eth-sig-util>ethereumjs-util>keccak": false,
      "@metamask/eth-ledger-bridge-keyring>hdkey>secp256k1": false,
      "@storybook/api>core-js": false,
      "@storybook/core>@storybook/core-client>@storybook/ui>core-js-pure": false,
      "@storybook/test-runner>@storybook/core-common>esbuild": false,
      "eth-json-rpc-filters>eth-json-rpc-middleware>ethereumjs-util>keccak": false,
      "eth-json-rpc-filters>eth-json-rpc-middleware>ethereumjs-util>secp256k1": false,
      "eth-json-rpc-middleware>eth-sig-util>ethereumjs-util>keccak": false,
      "eth-json-rpc-middleware>eth-sig-util>ethereumjs-util>secp256k1": false,
      "eth-lattice-keyring>gridplus-sdk": false,
      "eth-sig-util>ethereumjs-util>keccak": false,
      "eth-sig-util>ethereumjs-util>secp256k1": false,
      "eth-trezor-keyring>hdkey>secp256k1": false,
      "eth-trezor-keyring>trezor-connect>@trezor/transport>protobufjs": false,
      "eth-trezor-keyring>trezor-connect>@trezor/utxo-lib>blake-hash": false,
      "eth-trezor-keyring>trezor-connect>@trezor/utxo-lib>tiny-secp256k1": false,
      "ethereumjs-util>ethereum-cryptography>keccak": false,
      "ethjs-query>babel-runtime>core-js": false,
      "ganache>@trufflesuite/bigint-buffer": false,
      "ganache>bufferutil": false,
      "ganache>keccak": false,
      "ganache>leveldown": false,
      "ganache>secp256k1": false,
      "ganache>utf-8-validate": false,
      "ethereumjs-util>ethereum-cryptography>secp256k1": false,
      "gulp-watch>chokidar>fsevents": false,
      "gulp>glob-watcher>chokidar>fsevents": false,
      "webpack>watchpack>watchpack-chokidar2>chokidar>fsevents": false,
      "@keystonehq/bc-ur-registry-eth>hdkey>secp256k1": false,
      "@metamask/rpc-methods>@metamask/key-tree>secp256k1": false,
      "eth-lattice-keyring>gridplus-sdk>secp256k1": false,
      "eth-lattice-keyring>secp256k1": false,
      "@storybook/react>@pmmmwh/react-refresh-webpack-plugin>core-js-pure": false,
      "@testing-library/jest-dom>aria-query>@babel/runtime-corejs3>core-js-pure": false,
      "web3": false,
      "web3>web3-bzz": false,
      "web3>web3-core>web3-core-requestmanager>web3-providers-ws>websocket>bufferutil": false,
      "web3>web3-core>web3-core-requestmanager>web3-providers-ws>websocket>es5-ext": false,
      "web3>web3-core>web3-core-requestmanager>web3-providers-ws>websocket>utf-8-validate": false,
      "web3>web3-shh": false,
      "@keystonehq/metamask-airgapped-keyring>@keystonehq/base-eth-keyring>hdkey>secp256k1": false,
      "@metamask/base-controller>simple-git-hooks": false,
      "@storybook/core>@storybook/core-server>webpack>watchpack>watchpack-chokidar2>chokidar>fsevents": false,
      "resolve-url-loader>es6-iterator>es5-ext": false,
      "@storybook/test-runner>playwright": true,
      "playwright": false,
      "@metamask/eth-trezor-keyring>@trezor/connect-web>@trezor/connect>@trezor/transport>protobufjs": false,
      "@metamask/eth-trezor-keyring>@trezor/connect-web>@trezor/connect>@trezor/utxo-lib>blake-hash": false,
      "@metamask/eth-trezor-keyring>@trezor/connect-web>@trezor/connect>@trezor/utxo-lib>tiny-secp256k1": false,
      "@metamask/eth-trezor-keyring>hdkey>secp256k1": false
    }
  },
  "packageManager": "yarn@3.2.4"
}<|MERGE_RESOLUTION|>--- conflicted
+++ resolved
@@ -231,11 +231,8 @@
     "@keystonehq/metamask-airgapped-keyring": "^0.9.2",
     "@lavamoat/snow": "^1.5.0",
     "@material-ui/core": "^4.11.0",
-<<<<<<< HEAD
     "@metamask-institutional/extension": "^0.1.1",
-=======
     "@metamask-institutional/portfolio-dashboard": "1.1.2",
->>>>>>> 37b481f3
     "@metamask/address-book-controller": "^2.0.0",
     "@metamask/announcement-controller": "^3.0.0",
     "@metamask/approval-controller": "^2.1.0",
