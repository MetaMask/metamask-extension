--- conflicted
+++ resolved
@@ -65,17 +65,10 @@
     "sentry:publish": "node ./development/sentry-publish.js",
     "lint": "yarn lint:prettier && yarn lint:eslint && yarn lint:tsc && yarn lint:styles",
     "lint:fix": "yarn lint:prettier:fix && yarn lint:eslint:fix && yarn lint:styles:fix",
-<<<<<<< HEAD
-    "lint:prettier": "prettier --check -- '**/*.json'",
-    "lint:prettier:fix": "prettier --write -- '**/*.json'",
-    "lint:changed": "./development/get-changed-file-names.sh | grep -E --regexp='[.](js|ts|tsx)$' | tr '\\n' '\\0' | xargs -0 eslint",
-    "lint:changed:fix": "./development/get-changed-file-names.sh | grep -E --regexp='[.](js|ts|tsx)$' | tr '\\n' '\\0' | xargs -0 eslint --fix",
-=======
     "lint:prettier": "prettier --check --cache -- '**/*.json'",
     "lint:prettier:fix": "prettier --write --cache -- '**/*.json'",
     "lint:changed": "./development/get-changed-file-names.sh | grep -E --regexp='[.](js|ts|tsx)$' | tr '\\n' '\\0' | xargs -0 eslint --cache --cache-location node_modules/.cache/eslint/.eslint-cache",
     "lint:changed:fix": "./development/get-changed-file-names.sh | grep -E --regexp='[.](js|ts|tsx)$' | tr '\\n' '\\0' | xargs -0 eslint --fix --cache --cache-location node_modules/.cache/eslint/.eslint-cache",
->>>>>>> befc516a
     "lint:changelog": "auto-changelog validate",
     "lint:changelog:rc": "auto-changelog validate --rc",
     "lint:eslint": "eslint . --ext js,ts,tsx,snap --cache --cache-location node_modules/.cache/eslint/.eslint-cache",
@@ -126,10 +119,6 @@
     "simple-update-notifier@^1.0.0": "^2.0.0",
     "@babel/core": "patch:@babel/core@npm%3A7.23.2#~/.yarn/patches/@babel-core-npm-7.23.2-b93f586907.patch",
     "@babel/runtime": "patch:@babel/runtime@npm%3A7.23.2#~/.yarn/patches/@babel-runtime-npm-7.23.2-d013d6cf7e.patch",
-<<<<<<< HEAD
-    "@metamask/approval-controller": "^5.1.0",
-=======
->>>>>>> befc516a
     "@types/react": "^16.9.53",
     "analytics-node/axios": "^0.21.2",
     "bn.js": "^5.2.1",
@@ -226,16 +215,9 @@
     "semver@7.3.8": "^7.5.4",
     "@metamask/eth-keyring-controller@npm:^13.0.1": "patch:@metamask/eth-keyring-controller@npm%3A13.0.1#~/.yarn/patches/@metamask-eth-keyring-controller-npm-13.0.1-06ff83faad.patch",
     "nonce-tracker@npm:^3.0.0": "patch:nonce-tracker@npm%3A3.0.0#~/.yarn/patches/nonce-tracker-npm-3.0.0-c5e9a93f9d.patch",
-<<<<<<< HEAD
-    "@metamask/accounts-controller@npm:^4.0.0": "patch:@metamask/accounts-controller@npm%3A4.0.0#~/.yarn/patches/@metamask-accounts-controller-npm-4.0.0-3127b56d14.patch",
-    "@trezor/connect-web": "9.0.11",
-    "lavamoat-core@npm:^15.1.1": "patch:lavamoat-core@npm%3A15.1.1#~/.yarn/patches/lavamoat-core-npm-15.1.1-51fbe39988.patch",
-    "socks": "^2.7.3"
-=======
     "@trezor/connect-web": "9.0.11",
     "lavamoat-core@npm:^15.1.1": "patch:lavamoat-core@npm%3A15.1.1#~/.yarn/patches/lavamoat-core-npm-15.1.1-51fbe39988.patch",
     "tar-stream@npm:^3.1.6": "patch:tar-stream@npm%3A3.1.6#~/.yarn/patches/tar-stream-npm-3.1.6-ce3ac17e49.patch"
->>>>>>> befc516a
   },
   "dependencies": {
     "@babel/runtime": "^7.23.2",
@@ -251,10 +233,7 @@
     "@fortawesome/fontawesome-free": "^5.13.0",
     "@keystonehq/bc-ur-registry-eth": "^0.19.1",
     "@keystonehq/metamask-airgapped-keyring": "^0.13.1",
-<<<<<<< HEAD
-=======
     "@lavamoat/lavadome-react": "0.0.11",
->>>>>>> befc516a
     "@lavamoat/snow": "^2.0.1",
     "@material-ui/core": "^4.11.0",
     "@metamask-institutional/custody-controller": "^0.2.20",
@@ -265,17 +244,10 @@
     "@metamask-institutional/rpc-allowlist": "^1.0.0",
     "@metamask-institutional/sdk": "^0.1.23",
     "@metamask-institutional/transaction-update": "^0.1.32",
-<<<<<<< HEAD
-    "@metamask/accounts-controller": "patch:@metamask/accounts-controller@npm%3A4.0.0#~/.yarn/patches/@metamask-accounts-controller-npm-4.0.0-3127b56d14.patch",
-    "@metamask/address-book-controller": "^3.0.0",
-    "@metamask/announcement-controller": "^5.0.1",
-    "@metamask/approval-controller": "^5.1.0",
-=======
     "@metamask/accounts-controller": "patch:@metamask/accounts-controller@npm%3A10.0.0#~/.yarn/patches/@metamask-accounts-controller-npm-10.0.0-247993ca9a.patch",
     "@metamask/address-book-controller": "^3.0.0",
     "@metamask/announcement-controller": "^5.0.1",
     "@metamask/approval-controller": "^5.1.2",
->>>>>>> befc516a
     "@metamask/assets-controllers": "^24.0.0",
     "@metamask/base-controller": "^4.1.0",
     "@metamask/browser-passworder": "^4.3.0",
@@ -287,23 +259,6 @@
     "@metamask/eth-keyring-controller": "^15.1.0",
     "@metamask/eth-ledger-bridge-keyring": "^2.0.1",
     "@metamask/eth-query": "^4.0.0",
-<<<<<<< HEAD
-    "@metamask/eth-snap-keyring": "^2.1.1",
-    "@metamask/eth-token-tracker": "^4.0.0",
-    "@metamask/eth-trezor-keyring": "^3.0.0",
-    "@metamask/etherscan-link": "^3.0.0",
-    "@metamask/ethjs-query": "^0.5.0",
-    "@metamask/gas-fee-controller": "^12.0.0",
-    "@metamask/jazzicon": "^2.0.0",
-    "@metamask/keyring-api": "^1.0.0",
-    "@metamask/keyring-controller": "patch:@metamask/keyring-controller@npm%3A9.0.0#~/.yarn/patches/@metamask-keyring-controller-npm-9.0.0-f57ed3ebea.patch",
-    "@metamask/logging-controller": "^1.0.1",
-    "@metamask/logo": "^3.1.2",
-    "@metamask/message-manager": "^7.3.0",
-    "@metamask/metamask-eth-abis": "^3.0.0",
-    "@metamask/name-controller": "^4.0.0",
-    "@metamask/network-controller": "^17.1.0",
-=======
     "@metamask/eth-snap-keyring": "^2.1.2",
     "@metamask/eth-token-tracker": "^7.0.1",
     "@metamask/eth-trezor-keyring": "^3.0.0",
@@ -321,33 +276,19 @@
     "@metamask/metamask-eth-abis": "^3.0.0",
     "@metamask/name-controller": "^4.2.0",
     "@metamask/network-controller": "^17.2.0",
->>>>>>> befc516a
     "@metamask/notification-controller": "^3.0.0",
     "@metamask/obs-store": "^8.1.0",
     "@metamask/permission-controller": "^7.1.0",
     "@metamask/phishing-controller": "^8.0.0",
     "@metamask/polling-controller": "^4.0.0",
     "@metamask/post-message-stream": "^7.0.0",
-<<<<<<< HEAD
-    "@metamask/ppom-validator": "^0.22.0",
-=======
     "@metamask/ppom-validator": "^0.24.0",
->>>>>>> befc516a
     "@metamask/providers": "^14.0.2",
     "@metamask/queued-request-controller": "^0.3.0",
     "@metamask/rate-limit-controller": "^3.0.0",
     "@metamask/safe-event-emitter": "^2.0.0",
     "@metamask/scure-bip39": "^2.0.3",
     "@metamask/selected-network-controller": "^6.0.0",
-<<<<<<< HEAD
-    "@metamask/signature-controller": "^6.1.2",
-    "@metamask/smart-transactions-controller": "^6.2.2",
-    "@metamask/snaps-controllers": "^4.0.0",
-    "@metamask/snaps-rpc-methods": "^4.1.0",
-    "@metamask/snaps-sdk": "^1.3.2",
-    "@metamask/snaps-utils": "^5.1.2",
-    "@metamask/transaction-controller": "patch:@metamask/transaction-controller@npm%3A19.0.0#~/.yarn/patches/@metamask-transaction-controller-npm-19.0.0-4a98d488b2.patch",
-=======
     "@metamask/signature-controller": "^12.0.0",
     "@metamask/smart-transactions-controller": "^6.2.2",
     "@metamask/snaps-controllers": "^4.1.0",
@@ -356,7 +297,6 @@
     "@metamask/snaps-utils": "^5.2.0",
     "@metamask/transaction-controller": "^21.1.0",
     "@metamask/user-operation-controller": "^1.0.0",
->>>>>>> befc516a
     "@metamask/utils": "^8.2.1",
     "@ngraveio/bc-ur": "^1.1.6",
     "@popperjs/core": "^2.4.0",
@@ -455,10 +395,7 @@
     "@babel/preset-typescript": "^7.23.2",
     "@babel/register": "^7.22.15",
     "@lavamoat/allow-scripts": "^3.0.1",
-<<<<<<< HEAD
-=======
     "@lavamoat/lavadome-core": "0.0.10",
->>>>>>> befc516a
     "@lavamoat/lavapack": "^6.1.0",
     "@metamask/auto-changelog": "^2.1.0",
     "@metamask/build-utils": "^1.0.0",
@@ -710,26 +647,17 @@
       "@storybook/addon-knobs>core-js": false,
       "@storybook/manager-webpack5>core-js": false,
       "@storybook/react-webpack5>@storybook/preset-react-webpack>@pmmmwh/react-refresh-webpack-plugin>core-js-pure": false,
-<<<<<<< HEAD
-      "ethjs-contract>babel-runtime>core-js": false,
-      "ts-node>@swc/core": false,
-=======
       "ts-node>@swc/core": false,
       "jsdom>ws>bufferutil": false,
       "jsdom>ws>utf-8-validate": false,
->>>>>>> befc516a
       "@trezor/connect-web>@trezor/connect>@trezor/transport>protobufjs": false,
       "@trezor/connect-web>@trezor/connect>@trezor/transport>usb": false,
       "@trezor/connect-web>@trezor/connect>@trezor/utxo-lib>blake-hash": false,
       "@trezor/connect-web>@trezor/connect>@trezor/utxo-lib>tiny-secp256k1": false,
-<<<<<<< HEAD
-      "@metamask/eth-trezor-keyring>@trezor/connect-web>@trezor/connect>@trezor/transport>usb": false
-=======
       "@metamask/eth-trezor-keyring>@trezor/connect-web>@trezor/connect>@trezor/transport>usb": false,
       "@metamask/ethjs-query>babel-runtime>core-js": false,
       "@storybook/test-runner>@swc/core": false,
       "@lavamoat/lavadome-react>@lavamoat/preinstall-always-fail": false
->>>>>>> befc516a
     }
   },
   "packageManager": "yarn@4.0.2"
