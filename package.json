--- conflicted
+++ resolved
@@ -1,10 +1,6 @@
 {
   "name": "metamask-crx",
-<<<<<<< HEAD
   "version": "10.32.0",
-=======
-  "version": "10.31.1",
->>>>>>> 1cea94c8
   "private": true,
   "repository": {
     "type": "git",
