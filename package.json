--- conflicted
+++ resolved
@@ -233,12 +233,8 @@
     "@metamask/design-tokens": "^1.9.0",
     "@metamask/desktop": "^0.3.0",
     "@metamask/eth-json-rpc-middleware": "^11.0.0",
-<<<<<<< HEAD
     "@metamask/eth-json-rpc-provider": "^1.0.0",
     "@metamask/eth-keyring-controller": "^11.0.0",
-=======
-    "@metamask/eth-keyring-controller": "^10.0.1",
->>>>>>> b36487ab
     "@metamask/eth-ledger-bridge-keyring": "^0.15.0",
     "@metamask/eth-token-tracker": "^4.0.0",
     "@metamask/eth-trezor-keyring": "^1.0.0",
