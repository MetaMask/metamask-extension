{
  "name": "metamask-crx",
  "version": "0.0.0",
  "private": true,
  "scripts": {
    "start": "gulp dev:extension",
    "dist": "gulp dist",
    "doc": "jsdoc -c development/.jsdoc.json",
    "publish-docs": "gh-pages -d docs/jsdocs",
    "start:test": "gulp dev:test",
    "build:test": "gulp build:test",
    "test": "yarn test:unit && yarn lint",
    "dapp": "static-server test/e2e/contract-test --port 8080",
    "dapp-chain": "GANACHE_ARGS='-b 2' concurrently -k -n ganache,dapp -p '[{time}][{name}]' 'yarn ganache:start' 'sleep 5 && static-server test/e2e/contract-test --port 8080'",
    "watch:test:unit": "nodemon --exec \"yarn test:unit\" ./test ./app ./ui",
    "sendwithprivatedapp": "static-server test/e2e/send-eth-with-private-key-test --port 8080",
    "test:unit": "cross-env METAMASK_ENV=test mocha --exit --require test/setup.js --recursive \"test/unit/**/*.js\" \"ui/app/**/*.test.js\"",
    "test:single": "cross-env METAMASK_ENV=test mocha --require test/helper.js",
    "test:integration": "yarn test:integration:build && yarn test:flat",
    "test:integration:build": "gulp build:scss",
    "test:e2e:chrome": "SELENIUM_BROWSER=chrome test/e2e/run-all.sh",
    "test:web3:chrome": "SELENIUM_BROWSER=chrome test/e2e/run-web3.sh",
    "test:web3:firefox": "SELENIUM_BROWSER=firefox test/e2e/run-web3.sh",
    "test:e2e:firefox": "SELENIUM_BROWSER=firefox test/e2e/run-all.sh",
    "test:coverage": "nyc --reporter=text --reporter=html npm run test:unit",
    "test:coveralls-upload": "if [ $COVERALLS_REPO_TOKEN ]; then nyc report --reporter=text-lcov | coveralls; fi",
    "test:flat": "yarn test:flat:build && karma start test/flat.conf.js",
    "test:flat:build": "yarn test:flat:build:ui && yarn test:flat:build:tests && yarn test:flat:build:locales",
    "test:flat:build:tests": "node test/integration/index.js",
    "test:flat:build:states": "node development/genStates.js",
    "test:flat:build:locales": "mkdirp dist/chrome && cp -R app/_locales dist/chrome/_locales",
    "test:flat:build:ui": "yarn test:flat:build:states && browserify --transform babelify --transform brfs ./development/mock-dev.js -o ./development/bundle.js",
    "ganache:start": "./development/run-ganache",
    "sentry:publish": "node ./development/sentry-publish.js",
    "lint": "eslint . --ext js,json",
    "lint:fix": "eslint . --ext js,json --fix",
    "lint:changed": "{ git ls-files --others --exclude-standard ; git diff-index --name-only --diff-filter=d HEAD ; } | grep --regexp='[.]js$' --regexp='[.]json$' | tr '\\n' '\\0' | xargs -0 eslint",
    "lint:changed:fix": "{ git ls-files --others --exclude-standard ; git diff-index --name-only --diff-filter=d HEAD ; } | grep --regexp='[.]js$' --regexp='[.]json$' | tr '\\n' '\\0' | xargs -0 eslint --fix",
    "mozilla-lint": "addons-linter dist/firefox",
    "watch": "cross-env METAMASK_ENV=test mocha --watch --require test/setup.js --reporter min --recursive \"test/unit/**/*.js\" \"ui/app/**/*.test.js\"",
    "devtools:react": "react-devtools",
    "devtools:redux": "remotedev --hostname=localhost --port=8000",
    "start:dev": "concurrently -k -n build,react,redux yarn:start yarn:devtools:react yarn:devtools:redux",
    "announce": "node development/announcer.js",
    "version:bump": "node development/run-version-bump.js",
    "storybook": "start-storybook -p 6006 -c .storybook",
    "update-changelog": "./development/auto-changelog.sh",
    "rollback": "./development/rollback.sh"
  },
  "resolutions": {
    "3box/ipfs/ipld-zcash/zcash-bitcore-lib/lodash": "^4.17.12"
  },
  "dependencies": {
    "3box": "^1.10.2",
    "@babel/runtime": "^7.5.5",
    "@material-ui/core": "1.0.0",
    "@sentry/browser": "^4.1.1",
    "@zxing/library": "^0.8.0",
    "abi-decoder": "^1.2.0",
    "abortcontroller-polyfill": "^1.3.0",
    "asmcrypto.js": "^2.3.2",
    "await-semaphore": "^0.1.1",
    "bignumber.js": "^4.1.0",
    "bip39": "^2.2.0",
    "bluebird": "^3.5.0",
    "bn.js": "^4.11.7",
    "boron": "^0.2.3",
    "browser-passworder": "^2.0.3",
    "browserify-derequire": "^0.9.4",
    "browserify-unibabel": "^3.0.0",
    "c3": "^0.6.7",
    "classnames": "^2.2.5",
    "clone": "^2.1.2",
    "content-hash": "^2.4.3",
    "copy-to-clipboard": "^3.0.8",
    "currency-formatter": "^1.4.2",
    "d3": "^5.7.0",
    "debounce": "1.1.0",
    "debounce-stream": "^2.0.0",
    "deep-extend": "^0.5.1",
    "detect-node": "^2.0.3",
    "detectrtc": "^1.3.6",
    "dnode": "^1.2.2",
    "end-of-stream": "^1.1.0",
    "eth-block-tracker": "^4.4.2",
    "eth-contract-metadata": "^1.9.2",
    "eth-ens-namehash": "^2.0.8",
<<<<<<< HEAD
    "eth-json-rpc-errors": "^1.0.1",
=======
    "eth-json-rpc-errors": "^1.1.0",
>>>>>>> b5b6bc81
    "eth-json-rpc-filters": "^4.1.0",
    "eth-json-rpc-infura": "^4.0.1",
    "eth-json-rpc-middleware": "^4.2.0",
    "eth-keyring-controller": "^5.1.0",
    "eth-ledger-bridge-keyring": "^0.2.0",
    "eth-method-registry": "^1.2.0",
    "eth-phishing-detect": "^1.1.4",
    "eth-query": "^2.1.2",
    "eth-sig-util": "^2.3.0",
    "eth-token-tracker": "^1.1.10",
    "eth-trezor-keyring": "^0.4.0",
    "ethereumjs-abi": "^0.6.4",
    "ethereumjs-tx": "1.3.7",
    "ethereumjs-util": "github:ethereumjs/ethereumjs-util#ac5d0908536b447083ea422b435da27f26615de9",
    "ethereumjs-wallet": "^0.6.0",
    "etherscan-link": "^1.0.2",
    "ethjs": "^0.4.0",
    "ethjs-contract": "^0.2.3",
    "ethjs-ens": "^2.0.0",
    "ethjs-query": "^0.3.4",
    "extension-port-stream": "^1.0.0",
    "extensionizer": "^1.0.1",
    "fast-deep-equal": "^2.0.1",
    "fast-json-patch": "^2.0.4",
    "fuse.js": "^3.2.0",
    "gaba": "^1.6.0",
    "human-standard-token-abi": "^2.0.0",
    "jazzicon": "^1.2.0",
<<<<<<< HEAD
    "json-rpc-capabilities-middleware": "^0.16.1",
    "json-rpc-engine": "^5.1.3",
=======
    "json-rpc-engine": "^5.1.4",
    "json-rpc-capabilities-middleware": "^0.15.3",
>>>>>>> b5b6bc81
    "json-rpc-middleware-stream": "^2.1.1",
    "jsonschema": "^1.2.4",
    "lodash.debounce": "^4.0.8",
    "lodash.shuffle": "^4.2.0",
    "loglevel": "^1.4.1",
    "luxon": "^1.8.2",
    "metamask-inpage-provider": "rekmarks/metamask-inpage-provider#permissions",
    "metamask-logo": "^2.1.4",
    "mkdirp": "^0.5.1",
    "multihashes": "^0.4.12",
    "nonce-tracker": "^1.0.0",
    "number-to-bn": "^1.7.0",
    "obj-multiplex": "^1.0.0",
    "obs-store": "^4.0.3",
    "percentile": "^1.2.0",
    "pify": "^3.0.0",
    "polyfill-crypto.getrandomvalues": "^1.0.0",
    "post-message-stream": "^3.0.0",
    "promise-filter": "^1.1.0",
    "promise-to-callback": "^1.0.0",
    "prop-types": "^15.6.1",
    "pubnub": "4.24.4",
    "pump": "^3.0.0",
    "qrcode-generator": "1.4.1",
    "ramda": "^0.24.1",
    "react": "^15.6.2",
    "react-dnd": "^3.0.2",
    "react-dnd-html5-backend": "^7.4.4",
    "react-dom": "^15.6.2",
    "react-hyperscript": "^3.0.0",
    "react-idle-timer": "^4.2.5",
    "react-inspector": "^2.3.0",
    "react-media": "^1.8.0",
    "react-redux": "^5.0.5",
    "react-router-dom": "^4.2.2",
    "react-select": "^1.0.0",
    "react-simple-file-input": "^2.0.0",
    "react-tippy": "^1.2.2",
    "react-toggle-button": "^2.2.0",
    "react-tooltip-component": "^0.3.0",
    "react-transition-group": "^1.2.1",
    "react-trigger-change": "^1.0.2",
    "reactify": "^1.1.1",
    "readable-stream": "^2.3.3",
    "recompose": "^0.25.0",
    "redux": "^3.0.5",
    "redux-logger": "^3.0.6",
    "redux-thunk": "^2.2.0",
    "request-promise": "^4.2.1",
    "reselect": "^3.0.1",
    "safe-event-emitter": "^1.0.1",
<<<<<<< HEAD
    "ses": "^0.5.0",
=======
    "safe-json-stringify": "^1.2.0",
>>>>>>> b5b6bc81
    "single-call-balance-checker-abi": "^1.0.0",
    "string.prototype.matchall": "^3.0.1",
    "swappable-obj-proxy": "^1.1.0",
    "textarea-caret": "^3.0.1",
    "valid-url": "^1.0.9",
    "web3": "^0.20.7",
    "web3-stream-provider": "^4.0.0",
    "webrtc-adapter": "^6.3.0",
    "xtend": "^4.0.1"
  },
  "devDependencies": {
    "@babel/core": "^7.5.5",
    "@babel/plugin-proposal-class-properties": "^7.5.5",
    "@babel/plugin-proposal-object-rest-spread": "^7.5.5",
    "@babel/plugin-transform-runtime": "^7.5.5",
    "@babel/preset-env": "^7.5.5",
    "@babel/preset-react": "^7.0.0",
    "@babel/register": "^7.5.5",
    "@sentry/cli": "^1.30.3",
    "@storybook/addon-info": "^5.1.1",
    "@storybook/addon-knobs": "^3.4.2",
    "@storybook/react": "^5.1.1",
    "addons-linter": "^1.10.0",
    "babel-eslint": "^10.0.2",
    "babelify": "^10.0.0",
    "brfs": "^1.6.1",
    "browserify": "^16.2.3",
    "browserify-transform-tools": "^1.7.0",
    "chai": "^4.1.0",
    "chromedriver": "^2.41.0",
    "concurrently": "^4.1.1",
    "coveralls": "^3.0.0",
    "cross-env": "^5.1.4",
    "css-loader": "^2.1.1",
    "deep-freeze-strict": "^1.1.1",
    "del": "^3.0.0",
    "deps-dump": "^1.1.0",
    "envify": "^4.0.0",
    "enzyme": "^3.4.4",
    "enzyme-adapter-react-15": "^1.0.6",
    "eslint": "^6.0.1",
    "eslint-plugin-chai": "0.0.1",
    "eslint-plugin-json": "^1.2.0",
    "eslint-plugin-mocha": "^5.0.0",
    "eslint-plugin-react": "^7.4.0",
    "fetch-mock": "^6.5.2",
    "file-loader": "^1.1.11",
    "fs-extra": "^6.0.1",
    "fs-promise": "^2.0.3",
    "ganache-cli": "^6.4.4",
    "ganache-core": "^2.5.7",
    "geckodriver": "^1.16.2",
    "gh-pages": "^1.2.0",
    "gulp": "^4.0.0",
    "gulp-autoprefixer": "^5.0.0",
    "gulp-babel": "^7.0.0",
    "gulp-debug": "^3.2.0",
    "gulp-eslint": "^4.0.0",
    "gulp-imagemin": "^6.1.0",
    "gulp-json-editor": "^2.2.1",
    "gulp-livereload": "4.0.0",
    "gulp-multi-process": "^1.3.1",
    "gulp-rename": "^1.4.0",
    "gulp-replace": "^0.6.1",
    "gulp-rtlcss": "^1.4.0",
    "gulp-sass": "^4.0.0",
    "gulp-sourcemaps": "^2.6.0",
    "gulp-stylefmt": "^1.1.0",
    "gulp-stylelint": "^7.0.0",
    "gulp-terser-js": "^5.0.0",
    "gulp-util": "^3.0.7",
    "gulp-watch": "^5.0.1",
    "gulp-zip": "^4.0.0",
    "http-server": "^0.11.1",
    "isomorphic-fetch": "^2.2.1",
    "jsdoc": "^3.6.2",
    "jsdom": "^11.2.0",
    "jsdom-global": "^3.0.2",
    "karma": "^4.1.0",
    "karma-chrome-launcher": "^2.2.0",
    "karma-cli": "^1.0.1",
    "karma-firefox-launcher": "^1.0.1",
    "karma-qunit": "^1.2.1",
    "lodash.assign": "^4.0.6",
    "mocha": "^5.0.0",
    "mocha-eslint": "^4.0.0",
    "mocha-jsdom": "^1.1.0",
    "mocha-sinon": "^2.0.0",
    "nock": "^9.0.14",
    "node-sass": "^4.12.0",
    "nyc": "^13.0.0",
    "path": "^0.12.7",
    "prepend-file": "^1.3.1",
    "proxyquire": "2.0.1",
    "qs": "^6.2.0",
    "qunitjs": "^2.4.1",
    "radgrad-jsdoc-template": "^1.1.3",
    "react-devtools": "^3.6.1",
    "react-test-renderer": "^15.6.2",
    "redux-mock-store": "^1.5.3",
    "redux-test-utils": "^0.2.2",
    "remote-redux-devtools": "^0.5.16",
    "remotedev-server": "^0.3.1",
    "resolve-url-loader": "^2.3.0",
    "rimraf": "^2.6.2",
    "sass-loader": "^7.0.1",
    "selenium-webdriver": "^3.5.0",
    "sesify": "^4.2.1",
    "sesify-viz": "^2.0.1",
    "sinon": "^5.0.0",
    "source-map": "^0.7.2",
    "source-map-explorer": "^2.0.1",
    "static-server": "^2.2.1",
    "style-loader": "^0.21.0",
    "stylelint-config-standard": "^18.2.0",
    "tape": "^4.5.1",
    "testem": "^2.16.0",
    "through2": "^2.0.3",
    "vinyl-buffer": "^1.0.1",
    "vinyl-source-stream": "^2.0.0",
    "watchify": "^3.11.1"
  },
  "engines": {
    "node": "^10.16.0",
    "yarn": "^1.16.0"
  }
}<|MERGE_RESOLUTION|>--- conflicted
+++ resolved
@@ -85,11 +85,7 @@
     "eth-block-tracker": "^4.4.2",
     "eth-contract-metadata": "^1.9.2",
     "eth-ens-namehash": "^2.0.8",
-<<<<<<< HEAD
-    "eth-json-rpc-errors": "^1.0.1",
-=======
     "eth-json-rpc-errors": "^1.1.0",
->>>>>>> b5b6bc81
     "eth-json-rpc-filters": "^4.1.0",
     "eth-json-rpc-infura": "^4.0.1",
     "eth-json-rpc-middleware": "^4.2.0",
@@ -118,13 +114,8 @@
     "gaba": "^1.6.0",
     "human-standard-token-abi": "^2.0.0",
     "jazzicon": "^1.2.0",
-<<<<<<< HEAD
+    "json-rpc-engine": "^5.1.4",
     "json-rpc-capabilities-middleware": "^0.16.1",
-    "json-rpc-engine": "^5.1.3",
-=======
-    "json-rpc-engine": "^5.1.4",
-    "json-rpc-capabilities-middleware": "^0.15.3",
->>>>>>> b5b6bc81
     "json-rpc-middleware-stream": "^2.1.1",
     "jsonschema": "^1.2.4",
     "lodash.debounce": "^4.0.8",
@@ -176,11 +167,8 @@
     "request-promise": "^4.2.1",
     "reselect": "^3.0.1",
     "safe-event-emitter": "^1.0.1",
-<<<<<<< HEAD
     "ses": "^0.5.0",
-=======
     "safe-json-stringify": "^1.2.0",
->>>>>>> b5b6bc81
     "single-call-balance-checker-abi": "^1.0.0",
     "string.prototype.matchall": "^3.0.1",
     "swappable-obj-proxy": "^1.1.0",
