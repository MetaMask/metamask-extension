{
  "name": "metamask-crx",
  "version": "0.0.0",
  "private": true,
  "scripts": {
    "start": "gulp dev:extension",
    "dist": "gulp dist",
    "doc": "jsdoc -c development/.jsdoc.json",
    "publish-docs": "gh-pages -d docs/jsdocs",
    "start:test": "gulp dev:test",
    "build:test": "gulp build:test",
    "test": "yarn test:unit && yarn lint",
    "dapp": "static-server test/e2e/contract-test --port 8080",
    "dapp-chain": "GANACHE_ARGS='-b 2' concurrently -k -n ganache,dapp -p '[{time}][{name}]' 'yarn ganache:start' 'sleep 5 && static-server test/e2e/contract-test --port 8080'",
    "watch:test:unit": "nodemon --exec \"yarn test:unit\" ./test ./app ./ui",
    "sendwithprivatedapp": "static-server test/e2e/send-eth-with-private-key-test --port 8080",
    "test:unit": "cross-env METAMASK_ENV=test mocha --timeout 5000 --exit --require test/setup.js --recursive \"test/unit/**/*.js\" \"ui/app/**/*.test.js\"",
    "format:js": "prettier-eslint {app,ui,test,development}/**/*.{js,json} --write",
    "test:unit:global": "mocha test/unit-global/*",
    "test:debug:single": "cross-env METAMASK_ENV=test mocha --exit --no-timeouts --require test/setup.js",
    "test:single": "cross-env METAMASK_ENV=test mocha --require test/helper.js",
    "test:integration": "yarn test:integration:build && yarn test:flat",
    "test:integration:build": "gulp build:scss",
    "test:e2e:chrome": "SELENIUM_BROWSER=chrome test/e2e/run-all.sh",
    "test:web3:chrome": "SELENIUM_BROWSER=chrome test/e2e/run-web3.sh",
    "test:web3:firefox": "SELENIUM_BROWSER=firefox test/e2e/run-web3.sh",
    "test:e2e:firefox": "SELENIUM_BROWSER=firefox test/e2e/run-all.sh",
    "test:coverage": "nyc --reporter=text --reporter=html npm run test:unit",
    "test:coveralls-upload": "if [ \"$COVERALLS_REPO_TOKEN\" ]; then nyc report --reporter=text-lcov | coveralls; fi",
    "test:flat": "yarn test:flat:build && karma start test/flat.conf.js",
    "test:flat:build": "yarn test:flat:build:ui && yarn test:flat:build:tests && yarn test:flat:build:locales",
    "test:flat:build:tests": "node test/integration/index.js",
    "test:flat:build:states": "node development/genStates.js",
    "test:flat:build:locales": "mkdirp dist/chrome && cp -R app/_locales dist/chrome/_locales",
    "test:flat:build:ui": "yarn test:flat:build:states && browserify --transform babelify --transform brfs ./development/mock-dev.js -o ./development/bundle.js",
    "ganache:start": "./development/run-ganache",
    "sentry:publish": "node ./development/sentry-publish.js",
    "lint": "eslint . --ext js,json",
    "lint:fix": "eslint . --ext js,json --fix",
    "lint:changed": "{ git ls-files --others --exclude-standard ; git diff-index --name-only --diff-filter=d HEAD ; } | grep --regexp='[.]js$' --regexp='[.]json$' | tr '\\n' '\\0' | xargs -0 eslint",
    "lint:changed:fix": "{ git ls-files --others --exclude-standard ; git diff-index --name-only --diff-filter=d HEAD ; } | grep --regexp='[.]js$' --regexp='[.]json$' | tr '\\n' '\\0' | xargs -0 eslint --fix",
<<<<<<< HEAD
=======
    "lint:shellcheck": "./development/shellcheck.sh",
>>>>>>> cdaac779
    "verify-locales": "node ./development/verify-locale-strings.js",
    "mozilla-lint": "addons-linter dist/firefox",
    "watch": "cross-env METAMASK_ENV=test mocha --watch --require test/setup.js --reporter min --recursive \"test/unit/**/*.js\" \"ui/app/**/*.test.js\"",
    "devtools:react": "react-devtools",
    "devtools:redux": "remotedev --hostname=localhost --port=8000",
    "start:dev": "concurrently -k -n build,react,redux yarn:start yarn:devtools:react yarn:devtools:redux",
    "announce": "node development/announcer.js",
    "version:bump": "node development/run-version-bump.js",
    "storybook": "start-storybook -p 6006 -c .storybook",
    "update-changelog": "./development/auto-changelog.sh",
    "rollback": "./development/rollback.sh",
    "generate:migration": "./development/generate-migration.sh"
  },
  "lint-staged": {
    "*.{js,json}": [
      "prettier-eslint --write",
      "eslint",
      "git add"
    ]
  },
  "resolutions": {
    "3box/ipfs/ipld-zcash/zcash-bitcore-lib/lodash": "^4.17.12",
    "pubnub/superagent-proxy": "^2.0.0"
  },
  "dependencies": {
    "3box": "^1.10.2",
    "@babel/runtime": "^7.5.5",
    "@material-ui/core": "1.0.0",
    "@sentry/browser": "^4.1.1",
    "@yqrashawn/cfx-contract-metadata": "^0.0.2",
    "@yqrashawn/eth-json-rpc-middleware": "^4.6.0",
    "@zxing/library": "^0.8.0",
    "abi-decoder": "^1.2.0",
    "abortcontroller-polyfill": "^1.3.0",
    "await-semaphore": "^0.1.1",
    "bignumber.js": "^4.1.0",
    "bip39": "^2.2.0",
    "bluebird": "^3.5.0",
    "bn.js": "^4.11.7",
    "browser-passworder": "^2.0.3",
    "browserify-derequire": "^0.9.4",
    "c3": "^0.6.7",
    "classnames": "^2.2.5",
    "clone": "^2.1.2",
<<<<<<< HEAD
    "conflux-web": "^0.3.0-alpha.2",
    "content-hash": "^2.4.4",
=======
    "content-hash": "^2.5.0",
>>>>>>> cdaac779
    "copy-to-clipboard": "^3.0.8",
    "currency-formatter": "^1.4.2",
    "d3": "^5.7.0",
    "debounce": "1.1.0",
    "debounce-stream": "^2.0.0",
    "deep-extend": "^0.5.1",
    "deep-freeze-strict": "1.1.1",
    "detect-node": "^2.0.3",
    "detectrtc": "^1.3.6",
    "dnode": "^1.2.2",
    "end-of-stream": "^1.1.0",
    "eth-block-tracker": "^4.4.2",
    "eth-ens-namehash": "^2.0.8",
    "eth-json-rpc-errors": "^2.0.0",
    "eth-json-rpc-filters": "^4.1.1",
    "eth-json-rpc-infura": "^4.0.1",
    "eth-keyring-controller": "^5.3.0",
    "eth-ledger-bridge-keyring": "^0.2.0",
    "eth-method-registry": "^1.2.0",
    "eth-phishing-detect": "^1.1.4",
    "eth-query": "^2.1.2",
    "eth-sig-util": "^2.3.0",
    "eth-token-tracker": "^1.1.10",
    "eth-trezor-keyring": "^0.4.0",
    "ethereumjs-abi": "^0.6.4",
    "ethereumjs-tx": "1.3.7",
    "ethereumjs-util": "5.1.0",
    "ethereumjs-wallet": "^0.6.0",
    "etherscan-link": "^1.0.2",
    "ethjs": "^0.4.0",
    "ethjs-contract": "^0.2.3",
    "ethjs-ens": "^2.0.0",
    "ethjs-query": "^0.3.4",
    "extension-port-stream": "^1.0.0",
    "extensionizer": "^1.0.1",
    "fast-json-patch": "^2.0.4",
    "fuse.js": "^3.2.0",
    "gaba": "^1.9.0",
    "human-standard-token-abi": "^2.0.0",
    "jazzicon": "^1.2.0",
    "json-rpc-engine": "^5.1.5",
    "json-rpc-middleware-stream": "^2.1.1",
    "jsonschema": "^1.2.4",
    "lodash.debounce": "^4.0.8",
    "lodash.shuffle": "^4.2.0",
    "loglevel": "^1.4.1",
    "luxon": "^1.8.2",
    "metamask-inpage-provider": "^3.0.0",
    "metamask-logo": "^2.1.4",
    "mkdirp": "^0.5.1",
    "multihashes": "^0.4.12",
    "nonce-tracker": "^1.0.0",
    "number-to-bn": "^1.7.0",
    "obj-multiplex": "^1.0.0",
    "obs-store": "^4.0.3",
    "percentile": "^1.2.0",
    "pify": "^3.0.0",
    "polyfill-crypto.getrandomvalues": "^1.0.0",
    "post-message-stream": "^3.0.0",
    "promise-filter": "^1.1.0",
    "promise-to-callback": "^1.0.0",
    "prop-types": "^15.6.1",
    "pubnub": "4.24.4",
    "pump": "^3.0.0",
    "punycode": "^2.1.1",
    "qrcode-generator": "1.4.1",
    "ramda": "^0.24.1",
    "react": "^16.12.0",
    "react-dnd": "^3.0.2",
    "react-dnd-html5-backend": "^7.4.4",
    "react-dom": "^16.12.0",
    "react-idle-timer": "^4.2.5",
    "react-inspector": "^2.3.0",
    "react-media": "^1.8.0",
    "react-redux": "^7.1.3",
    "react-router-dom": "^5.1.2",
    "react-select": "^1.0.0",
    "react-simple-file-input": "^2.0.0",
    "react-tippy": "^1.2.2",
    "react-toggle-button": "^2.2.0",
    "react-tooltip-component": "^0.3.0",
    "react-transition-group": "^1.2.1",
    "react-trigger-change": "^1.0.2",
    "readable-stream": "^2.3.3",
    "recompose": "^0.25.0",
    "redux": "^3.0.5",
    "redux-logger": "^3.0.6",
    "redux-thunk": "^2.2.0",
    "request-promise": "^4.2.1",
    "reselect": "^3.0.1",
    "safe-event-emitter": "^1.0.1",
    "single-call-balance-checker-abi": "^1.0.0",
    "string.prototype.matchall": "^3.0.1",
    "swappable-obj-proxy": "^1.1.0",
    "textarea-caret": "^3.0.1",
    "valid-url": "^1.0.9",
    "web3": "^0.20.7",
    "web3-stream-provider": "^4.0.0",
    "webrtc-adapter": "^6.3.0",
    "xtend": "^4.0.1"
  },
  "devDependencies": {
    "@babel/core": "^7.5.5",
    "@babel/plugin-proposal-class-properties": "^7.5.5",
    "@babel/plugin-proposal-object-rest-spread": "^7.5.5",
    "@babel/plugin-transform-runtime": "^7.5.5",
    "@babel/preset-env": "^7.5.5",
    "@babel/preset-react": "^7.0.0",
    "@babel/register": "^7.5.5",
<<<<<<< HEAD
=======
    "@metamask/forwarder": "^1.1.0",
    "@metamask/onboarding": "^0.2.0",
>>>>>>> cdaac779
    "@sentry/cli": "^1.30.3",
    "@storybook/addon-actions": "^5.2.6",
    "@storybook/addon-info": "^5.1.1",
    "@storybook/addon-knobs": "^5.1.1",
    "@storybook/react": "^5.1.1",
    "addons-linter": "1.14.0",
    "babel-eslint": "^10.0.2",
    "babelify": "^10.0.0",
    "brfs": "^1.6.1",
    "browserify": "^16.2.3",
    "browserify-transform-tools": "^1.7.0",
    "chai": "^4.1.0",
    "chromedriver": "^2.41.0",
    "concurrently": "^4.1.1",
    "coveralls": "^3.0.0",
    "cross-env": "^5.1.4",
    "css-loader": "^2.1.1",
    "del": "^3.0.0",
    "deps-dump": "^1.1.0",
    "envify": "^4.0.0",
    "enzyme": "^3.10.0",
    "enzyme-adapter-react-16": "^1.15.1",
    "eslint": "^6.0.1",
    "eslint-plugin-chai": "0.0.1",
    "eslint-plugin-import": "^2.18.2",
    "eslint-plugin-json": "^1.2.0",
    "eslint-plugin-mocha": "^5.0.0",
    "eslint-plugin-react": "^7.4.0",
    "fetch-mock": "^6.5.2",
    "file-loader": "^1.1.11",
    "fs-extra": "^6.0.1",
    "fs-promise": "^2.0.3",
    "ganache-cli": "^6.4.4",
    "ganache-core": "2.8.0",
    "geckodriver": "^1.16.2",
    "gh-pages": "^1.2.0",
    "gulp": "^4.0.0",
    "gulp-autoprefixer": "^5.0.0",
    "gulp-babel": "^7.0.0",
    "gulp-debug": "^3.2.0",
    "gulp-eslint": "^4.0.0",
    "gulp-imagemin": "^6.1.0",
    "gulp-json-editor": "^2.2.1",
    "gulp-livereload": "4.0.0",
    "gulp-multi-process": "^1.3.1",
    "gulp-rename": "^1.4.0",
    "gulp-replace": "^0.6.1",
    "gulp-rtlcss": "^1.4.0",
    "gulp-sass": "^4.0.0",
    "gulp-sourcemaps": "^2.6.0",
    "gulp-stylelint": "^7.0.0",
    "gulp-terser-js": "^5.0.0",
    "gulp-util": "^3.0.7",
    "gulp-watch": "^5.0.1",
    "gulp-zip": "^4.0.0",
    "http-server": "^0.11.1",
    "husky": ">=1",
    "isomorphic-fetch": "^2.2.1",
    "jsdoc": "^3.6.2",
    "jsdom": "^11.2.0",
    "jsdom-global": "^3.0.2",
    "karma": "^4.1.0",
    "karma-chrome-launcher": "^2.2.0",
    "karma-cli": "^1.0.1",
    "karma-firefox-launcher": "^1.0.1",
    "karma-qunit": "^1.2.1",
<<<<<<< HEAD
    "lint-staged": ">=8",
=======
    "koa": "^2.7.0",
>>>>>>> cdaac779
    "lodash.assign": "^4.0.6",
    "mocha": "^5.0.0",
    "mocha-eslint": "^4.0.0",
    "mocha-jsdom": "^1.1.0",
    "mocha-sinon": "^2.0.0",
    "nock": "^9.0.14",
    "node-sass": "^4.12.0",
    "nyc": "^13.0.0",
    "path": "^0.12.7",
<<<<<<< HEAD
    "prepend-file": "^1.3.1",
    "prettier-eslint-cli": "^5.0.0",
=======
>>>>>>> cdaac779
    "proxyquire": "2.0.1",
    "qs": "^6.2.0",
    "qunitjs": "^2.4.1",
    "radgrad-jsdoc-template": "^1.1.3",
    "react-devtools": "^4.2.1",
    "react-test-renderer": "^16.12.0",
    "read-installed": "^4.0.3",
    "redux-mock-store": "^1.5.3",
    "redux-test-utils": "^0.2.2",
    "remote-redux-devtools": "^0.5.16",
    "remotedev-server": "^0.3.1",
    "resolve-url-loader": "^2.3.0",
    "rimraf": "^2.6.2",
    "sass-loader": "^7.0.1",
    "selenium-webdriver": "^3.5.0",
    "sesify": "^4.2.1",
    "sesify-viz": "^3.0.5",
    "sinon": "^5.0.0",
    "source-map": "^0.7.2",
    "source-map-explorer": "^2.0.1",
    "static-server": "^2.2.1",
    "style-loader": "^0.21.0",
    "stylelint": "^9.10.1",
    "stylelint-config-standard": "^18.2.0",
    "testem": "^2.16.0",
    "through2": "^2.0.3",
    "vinyl-buffer": "^1.0.1",
    "vinyl-source-stream": "^2.0.0",
    "watchify": "^3.11.1"
  },
  "engines": {
    "node": "^10.16.0",
    "yarn": "^1.16.0"
  },
  "husky": {
    "hooks": {
      "pre-commit": "lint-staged"
    }
  }
}<|MERGE_RESOLUTION|>--- conflicted
+++ resolved
@@ -39,10 +39,7 @@
     "lint:fix": "eslint . --ext js,json --fix",
     "lint:changed": "{ git ls-files --others --exclude-standard ; git diff-index --name-only --diff-filter=d HEAD ; } | grep --regexp='[.]js$' --regexp='[.]json$' | tr '\\n' '\\0' | xargs -0 eslint",
     "lint:changed:fix": "{ git ls-files --others --exclude-standard ; git diff-index --name-only --diff-filter=d HEAD ; } | grep --regexp='[.]js$' --regexp='[.]json$' | tr '\\n' '\\0' | xargs -0 eslint --fix",
-<<<<<<< HEAD
-=======
     "lint:shellcheck": "./development/shellcheck.sh",
->>>>>>> cdaac779
     "verify-locales": "node ./development/verify-locale-strings.js",
     "mozilla-lint": "addons-linter dist/firefox",
     "watch": "cross-env METAMASK_ENV=test mocha --watch --require test/setup.js --reporter min --recursive \"test/unit/**/*.js\" \"ui/app/**/*.test.js\"",
@@ -87,12 +84,8 @@
     "c3": "^0.6.7",
     "classnames": "^2.2.5",
     "clone": "^2.1.2",
-<<<<<<< HEAD
     "conflux-web": "^0.3.0-alpha.2",
-    "content-hash": "^2.4.4",
-=======
     "content-hash": "^2.5.0",
->>>>>>> cdaac779
     "copy-to-clipboard": "^3.0.8",
     "currency-formatter": "^1.4.2",
     "d3": "^5.7.0",
@@ -183,6 +176,7 @@
     "redux-thunk": "^2.2.0",
     "request-promise": "^4.2.1",
     "reselect": "^3.0.1",
+    "rpc-cap": "^1.0.1",
     "safe-event-emitter": "^1.0.1",
     "single-call-balance-checker-abi": "^1.0.0",
     "string.prototype.matchall": "^3.0.1",
@@ -202,11 +196,8 @@
     "@babel/preset-env": "^7.5.5",
     "@babel/preset-react": "^7.0.0",
     "@babel/register": "^7.5.5",
-<<<<<<< HEAD
-=======
     "@metamask/forwarder": "^1.1.0",
     "@metamask/onboarding": "^0.2.0",
->>>>>>> cdaac779
     "@sentry/cli": "^1.30.3",
     "@storybook/addon-actions": "^5.2.6",
     "@storybook/addon-info": "^5.1.1",
@@ -273,11 +264,8 @@
     "karma-cli": "^1.0.1",
     "karma-firefox-launcher": "^1.0.1",
     "karma-qunit": "^1.2.1",
-<<<<<<< HEAD
     "lint-staged": ">=8",
-=======
     "koa": "^2.7.0",
->>>>>>> cdaac779
     "lodash.assign": "^4.0.6",
     "mocha": "^5.0.0",
     "mocha-eslint": "^4.0.0",
@@ -287,11 +275,7 @@
     "node-sass": "^4.12.0",
     "nyc": "^13.0.0",
     "path": "^0.12.7",
-<<<<<<< HEAD
-    "prepend-file": "^1.3.1",
     "prettier-eslint-cli": "^5.0.0",
-=======
->>>>>>> cdaac779
     "proxyquire": "2.0.1",
     "qs": "^6.2.0",
     "qunitjs": "^2.4.1",
@@ -307,6 +291,7 @@
     "rimraf": "^2.6.2",
     "sass-loader": "^7.0.1",
     "selenium-webdriver": "^3.5.0",
+    "serve-handler": "^6.1.2",
     "sesify": "^4.2.1",
     "sesify-viz": "^3.0.5",
     "sinon": "^5.0.0",
