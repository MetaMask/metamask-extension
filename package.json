--- conflicted
+++ resolved
@@ -1,10 +1,6 @@
 {
   "name": "metamask-crx",
-<<<<<<< HEAD
   "version": "10.25.0",
-=======
-  "version": "10.24.2",
->>>>>>> fdeb1e9d
   "private": true,
   "repository": {
     "type": "git",
