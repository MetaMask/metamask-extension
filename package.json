--- conflicted
+++ resolved
@@ -15,10 +15,7 @@
     "dist": "yarn build dist",
     "dist:mv3": "ENABLE_MV3=true yarn build dist",
     "dist:mmi": "yarn dist --build-type mmi",
-<<<<<<< HEAD
-=======
     "dist:mmi:debug": "yarn dist --build-type mmi --apply-lavamoat=false",
->>>>>>> 4e8e0b41
     "build": "yarn lavamoat:build",
     "build:dev": "node development/build/index.js",
     "start:test": "BLOCKAID_FILE_CDN=static.metafi-dev.codefi.network/api/v1/confirmations/ppom SEGMENT_HOST='https://api.segment.io' SEGMENT_WRITE_KEY='FAKE' SENTRY_DSN_DEV=https://fake@sentry.io/0000000 yarn build:dev testDev --apply-lavamoat=false --snow=false",
@@ -220,12 +217,8 @@
     "semver@7.3.7": "^7.5.4",
     "semver@7.3.8": "^7.5.4",
     "@metamask/eth-keyring-controller@npm:^13.0.1": "patch:@metamask/eth-keyring-controller@npm%3A13.0.1#~/.yarn/patches/@metamask-eth-keyring-controller-npm-13.0.1-06ff83faad.patch",
-<<<<<<< HEAD
-    "nonce-tracker@npm:^3.0.0": "patch:nonce-tracker@npm%3A3.0.0#~/.yarn/patches/nonce-tracker-npm-3.0.0-c5e9a93f9d.patch"
-=======
     "nonce-tracker@npm:^3.0.0": "patch:nonce-tracker@npm%3A3.0.0#~/.yarn/patches/nonce-tracker-npm-3.0.0-c5e9a93f9d.patch",
     "@metamask/accounts-controller@npm:^4.0.0": "patch:@metamask/accounts-controller@npm%3A4.0.0#~/.yarn/patches/@metamask-accounts-controller-npm-4.0.0-3127b56d14.patch"
->>>>>>> 4e8e0b41
   },
   "dependencies": {
     "@babel/runtime": "^7.23.2",
@@ -255,11 +248,7 @@
     "@metamask/address-book-controller": "^3.0.0",
     "@metamask/announcement-controller": "^4.0.0",
     "@metamask/approval-controller": "^3.4.0",
-<<<<<<< HEAD
-    "@metamask/assets-controllers": "patch:@metamask/assets-controllers@npm%3A18.0.0#~/.yarn/patches/@metamask-assets-controllers-npm-18.0.0-48bf74a7fa.patch",
-=======
     "@metamask/assets-controllers": "^20.0.0",
->>>>>>> 4e8e0b41
     "@metamask/base-controller": "^3.2.0",
     "@metamask/browser-passworder": "^4.3.0",
     "@metamask/contract-metadata": "^2.3.1",
@@ -267,11 +256,7 @@
     "@metamask/design-tokens": "^1.12.0",
     "@metamask/desktop": "^0.3.0",
     "@metamask/eth-json-rpc-middleware": "^12.0.1",
-<<<<<<< HEAD
-    "@metamask/eth-keyring-controller": "^13.0.1",
-=======
     "@metamask/eth-keyring-controller": "^15.1.0",
->>>>>>> 4e8e0b41
     "@metamask/eth-ledger-bridge-keyring": "^2.0.1",
     "@metamask/eth-query": "^3.0.1",
     "@metamask/eth-snap-keyring": "^2.0.0",
@@ -306,17 +291,10 @@
     "@metamask/signature-controller": "^6.1.2",
     "@metamask/slip44": "^3.1.0",
     "@metamask/smart-transactions-controller": "^6.2.2",
-<<<<<<< HEAD
-    "@metamask/snaps-controllers": "^3.4.1",
-    "@metamask/snaps-rpc-methods": "^4.0.1",
-    "@metamask/snaps-sdk": "^1.2.0",
-    "@metamask/snaps-utils": "^5.0.0",
-=======
     "@metamask/snaps-controllers": "^3.5.0",
     "@metamask/snaps-rpc-methods": "^4.0.2",
     "@metamask/snaps-sdk": "^1.2.0",
     "@metamask/snaps-utils": "^5.0.1",
->>>>>>> 4e8e0b41
     "@metamask/transaction-controller": "^18.3.0",
     "@metamask/utils": "^8.2.1",
     "@ngraveio/bc-ur": "^1.1.6",
