--- conflicted
+++ resolved
@@ -408,11 +408,7 @@
     "@metamask/eslint-config-typescript": "^9.0.1",
     "@metamask/forwarder": "^1.1.0",
     "@metamask/phishing-warning": "^3.0.3",
-<<<<<<< HEAD
-    "@metamask/test-dapp": "^8.1.0",
-=======
     "@metamask/test-dapp": "^8.2.0",
->>>>>>> 7a94202f
     "@playwright/test": "^1.39.0",
     "@sentry/cli": "^2.19.4",
     "@storybook/addon-a11y": "^7.4.6",
