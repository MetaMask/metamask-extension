--- conflicted
+++ resolved
@@ -5643,14 +5643,9 @@
         "queueMicrotask": true
       },
       "packages": {
-<<<<<<< HEAD
-        "readable-stream>abort-controller": true,
-        "process": true
-=======
         "@lavamoat/lavapack>readable-stream>abort-controller": true,
         "process": true,
         "browserify>string_decoder": true
->>>>>>> c9deaf42
       }
     },
     "vinyl-buffer>bl>readable-stream": {
@@ -5919,14 +5914,9 @@
         "queueMicrotask": true
       },
       "packages": {
-<<<<<<< HEAD
-        "readable-stream>abort-controller": true,
-        "process": true
-=======
         "@lavamoat/lavapack>readable-stream>abort-controller": true,
         "process": true,
         "browserify>string_decoder": true
->>>>>>> c9deaf42
       }
     },
     "gulp>vinyl-fs>lazystream>readable-stream": {
