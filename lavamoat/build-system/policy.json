--- conflicted
+++ resolved
@@ -1914,6 +1914,7 @@
         "chokidar>anymatch": true,
         "chokidar>braces": true,
         "chokidar>fsevents": true,
+        "tsx>fsevents": true,
         "eslint>glob-parent": true,
         "chokidar>is-binary-path": true,
         "del>is-glob": true,
@@ -2608,30 +2609,18 @@
         "string.prototype.matchall>call-bind": true,
         "eslint-plugin-react>object.values>call-bound": true,
         "string.prototype.matchall>call-bind>es-define-property": true,
-<<<<<<< HEAD
         "eslint-plugin-react>es-iterator-helpers>es-errors": true,
         "eslint-plugin-react>object.values>es-object-atoms": true,
         "eslint-plugin-react>es-iterator-helpers>es-set-tostringtag": true,
         "eslint-plugin-react>array-includes>es-abstract>es-to-primitive": true,
         "string.prototype.matchall>es-abstract>function.prototype.name": true,
-=======
-        "string.prototype.matchall>es-abstract>es-errors": true,
-        "string.prototype.matchall>es-abstract>es-object-atoms": true,
-        "axios>form-data>es-set-tostringtag": true,
-        "string.prototype.matchall>es-abstract>es-to-primitive": true,
->>>>>>> 49d7ef22
         "string.prototype.matchall>get-intrinsic": true,
         "eslint-plugin-react>es-iterator-helpers>gopd": true,
         "eslint-plugin-react>es-iterator-helpers>has-property-descriptors": true,
         "eslint-plugin-react>es-iterator-helpers>has-proto": true,
         "string.prototype.matchall>has-symbols": true,
-<<<<<<< HEAD
         "eslint-plugin-react>hasown": true,
         "eslint-plugin-react>es-iterator-helpers>internal-slot": true,
-=======
-        "axios>form-data>hasown": true,
-        "string.prototype.matchall>internal-slot": true,
->>>>>>> 49d7ef22
         "string.prototype.matchall>es-abstract>is-callable": true,
         "string.prototype.matchall>es-abstract>is-regex": true,
         "eslint-plugin-react>array-includes>is-string": true,
@@ -2660,7 +2649,6 @@
         "eslint-plugin-import>array.prototype.flat>es-abstract>string.prototype.trim": true
       }
     },
-<<<<<<< HEAD
     "eslint-plugin-react>es-iterator-helpers": {
       "globals": {
         "Iterator": true
@@ -2692,14 +2680,6 @@
         "string.prototype.matchall>get-intrinsic": true,
         "koa>is-generator-function>has-tostringtag": true,
         "eslint-plugin-react>hasown": true
-=======
-    "axios>form-data>es-set-tostringtag": {
-      "packages": {
-        "string.prototype.matchall>es-abstract>es-errors": true,
-        "string.prototype.matchall>get-intrinsic": true,
-        "koa>is-generator-function>has-tostringtag": true,
-        "axios>form-data>hasown": true
->>>>>>> 49d7ef22
       }
     },
     "eslint-plugin-react>array.prototype.flatmap>es-shim-unscopables": {
@@ -3567,6 +3547,13 @@
         "gulp-watch>chokidar>fsevents>node-pre-gyp": true
       }
     },
+    "tsx>fsevents": {
+      "globals": {
+        "console.assert": true,
+        "process.platform": true
+      },
+      "native": true
+    },
     "string.prototype.matchall>es-abstract>function.prototype.name": {
       "globals": {
         "document": true
@@ -3622,11 +3609,7 @@
         "string.prototype.matchall>get-intrinsic>get-proto": true,
         "eslint-plugin-react>es-iterator-helpers>gopd": true,
         "string.prototype.matchall>has-symbols": true,
-<<<<<<< HEAD
         "eslint-plugin-react>hasown": true,
-=======
-        "axios>form-data>hasown": true,
->>>>>>> 49d7ef22
         "string.prototype.matchall>get-intrinsic>math-intrinsics": true
       }
     },
@@ -4039,11 +4022,7 @@
         "browserify>has>function-bind": true
       }
     },
-<<<<<<< HEAD
     "eslint-plugin-react>hasown": {
-=======
-    "axios>form-data>hasown": {
->>>>>>> 49d7ef22
       "packages": {
         "browserify>has>function-bind": true
       }
@@ -4147,13 +4126,8 @@
     },
     "eslint-plugin-react>es-iterator-helpers>internal-slot": {
       "packages": {
-<<<<<<< HEAD
         "eslint-plugin-react>es-iterator-helpers>es-errors": true,
         "eslint-plugin-react>hasown": true,
-=======
-        "string.prototype.matchall>es-abstract>es-errors": true,
-        "axios>form-data>hasown": true,
->>>>>>> 49d7ef22
         "string.prototype.matchall>side-channel": true
       }
     },
@@ -4202,11 +4176,7 @@
         "process.versions": true
       },
       "packages": {
-<<<<<<< HEAD
         "eslint-plugin-react>hasown": true
-=======
-        "axios>form-data>hasown": true
->>>>>>> 49d7ef22
       }
     },
     "gulp>glob-watcher>anymatch>micromatch>extglob>expand-brackets>define-property>is-descriptor>is-data-descriptor": {
