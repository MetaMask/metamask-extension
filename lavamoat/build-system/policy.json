--- conflicted
+++ resolved
@@ -1169,21 +1169,12 @@
       "packages": {
         "@lavamoat/lavapack>combine-source-map": true,
         "@lavamoat/lavapack>convert-source-map": true,
-<<<<<<< HEAD
-        "@lavamoat/lavapack>readable-stream": true,
-        "@lavamoat/lavapack>umd": true,
-        "browserify>JSONStream": true,
-        "eslint>espree": true,
-        "lavamoat>json-stable-stringify": true,
-        "lavamoat>lavamoat-core": true,
-=======
         "@lavamoat/lavapack>json-stable-stringify": true,
         "@lavamoat/lavapack>umd": true,
         "browserify>JSONStream": true,
         "eslint>espree": true,
         "lavamoat-viz>lavamoat-core": true,
         "readable-stream": true,
->>>>>>> f4233439
         "through2": true
       }
     },
@@ -1218,48 +1209,12 @@
         "value": true
       }
     },
-<<<<<<< HEAD
-    "@lavamoat/lavapack>readable-stream": {
-      "builtin": {
-        "buffer.Blob": true,
-        "buffer.Buffer": true,
-        "events.EventEmitter": true,
-        "events.addAbortListener": true,
-        "stream": true,
-        "string_decoder.StringDecoder": true
-      },
-      "globals": {
-        "AbortController": true,
-        "AbortSignal": true,
-        "AggregateError": true,
-        "Blob": true,
-        "ERR_INVALID_ARG_TYPE": true,
-        "process.env.READABLE_STREAM": true,
-        "queueMicrotask": true
-      },
-      "packages": {
-        "@lavamoat/lavapack>readable-stream>abort-controller": true,
-        "browserify>process": true
-      }
-    },
-    "@lavamoat/lavapack>readable-stream>abort-controller": {
-      "packages": {
-        "@lavamoat/lavapack>readable-stream>abort-controller>event-target-shim": true
-      }
-    },
-    "@lavamoat/lavapack>readable-stream>abort-controller>event-target-shim": {
-      "globals": {
-        "Event": true,
-        "EventTarget": true,
-        "console": true
-=======
     "@lavamoat/lavapack>json-stable-stringify": {
       "packages": {
         "@lavamoat/lavapack>json-stable-stringify>isarray": true,
         "@lavamoat/lavapack>json-stable-stringify>object-keys": true,
         "lavamoat>json-stable-stringify>jsonify": true,
         "string.prototype.matchall>call-bind": true
->>>>>>> f4233439
       }
     },
     "@metamask/build-utils": {
@@ -1512,31 +1467,7 @@
         "process.nextTick": true
       },
       "packages": {
-<<<<<<< HEAD
-        "bify-module-groups>through2>readable-stream": true,
-        "pumpify>inherits": true
-      }
-    },
-    "bify-module-groups>through2>readable-stream": {
-      "builtin": {
-        "buffer.Buffer": true,
-        "events.EventEmitter": true,
-        "stream": true,
-        "util": true
-      },
-      "globals": {
-        "process.env.READABLE_STREAM": true,
-        "process.nextTick": true,
-        "process.stderr": true,
-        "process.stdout": true
-      },
-      "packages": {
-        "browserify>string_decoder": true,
-        "pumpify>inherits": true,
-        "readable-stream>util-deprecate": true
-=======
         "readable-stream": true
->>>>>>> f4233439
       }
     },
     "browserify": {
@@ -4356,31 +4287,7 @@
         "process.nextTick": true
       },
       "packages": {
-<<<<<<< HEAD
-        "gulp-sourcemaps>@gulp-sourcemaps/identity-map>through2>readable-stream": true,
-        "pumpify>inherits": true
-      }
-    },
-    "gulp-sourcemaps>@gulp-sourcemaps/identity-map>through2>readable-stream": {
-      "builtin": {
-        "buffer.Buffer": true,
-        "events.EventEmitter": true,
-        "stream": true,
-        "util": true
-      },
-      "globals": {
-        "process.env.READABLE_STREAM": true,
-        "process.nextTick": true,
-        "process.stderr": true,
-        "process.stdout": true
-      },
-      "packages": {
-        "browserify>string_decoder": true,
-        "pumpify>inherits": true,
-        "readable-stream>util-deprecate": true
-=======
         "readable-stream": true
->>>>>>> f4233439
       }
     },
     "gulp-sourcemaps>@gulp-sourcemaps/map-sources": {
@@ -4614,31 +4521,7 @@
         "process.nextTick": true
       },
       "packages": {
-<<<<<<< HEAD
-        "gulp-stylelint>through2>readable-stream": true,
-        "pumpify>inherits": true
-      }
-    },
-    "gulp-stylelint>through2>readable-stream": {
-      "builtin": {
-        "buffer.Buffer": true,
-        "events.EventEmitter": true,
-        "stream": true,
-        "util": true
-      },
-      "globals": {
-        "process.env.READABLE_STREAM": true,
-        "process.nextTick": true,
-        "process.stderr": true,
-        "process.stdout": true
-      },
-      "packages": {
-        "browserify>string_decoder": true,
-        "pumpify>inherits": true,
-        "readable-stream>util-deprecate": true
-=======
         "readable-stream": true
->>>>>>> f4233439
       }
     },
     "gulp-watch": {
@@ -5660,34 +5543,8 @@
       }
     },
     "gulp-zip>through2": {
-<<<<<<< HEAD
       "globals": {
         "process.nextTick": true
-      },
-      "packages": {
-        "gulp-zip>through2>readable-stream": true,
-        "pumpify>inherits": true
-      }
-    },
-    "gulp-zip>through2>readable-stream": {
-      "builtin": {
-        "buffer.Buffer": true,
-        "events.EventEmitter": true,
-        "stream": true,
-        "util": true
-      },
-      "globals": {
-        "process.env.READABLE_STREAM": true,
-        "process.nextTick": true,
-        "process.stderr": true,
-        "process.stdout": true
-=======
-      "builtin": {
-        "util.inherits": true
-      },
-      "globals": {
-        "process.nextTick": true
->>>>>>> f4233439
       },
       "packages": {
         "readable-stream": true
@@ -6990,16 +6847,9 @@
         "browserify>browser-resolve": true,
         "duplexify": true,
         "lavamoat-browserify>concat-stream": true,
-<<<<<<< HEAD
-        "lavamoat-browserify>readable-stream": true,
-        "lavamoat>@lavamoat/aa": true,
-        "lavamoat>json-stable-stringify": true,
-        "lavamoat>lavamoat-core": true,
-=======
         "lavamoat-viz>lavamoat-core": true,
         "lavamoat>@lavamoat/aa": true,
         "readable-stream": true,
->>>>>>> f4233439
         "through2": true
       }
     },
@@ -7010,39 +6860,12 @@
       },
       "packages": {
         "browserify>concat-stream>typedarray": true,
-<<<<<<< HEAD
-        "lavamoat-browserify>concat-stream>readable-stream": true,
-=======
->>>>>>> f4233439
         "pumpify>inherits": true,
         "readable-stream": true,
         "terser>source-map-support>buffer-from": true
       }
     },
-<<<<<<< HEAD
-    "lavamoat-browserify>concat-stream>readable-stream": {
-      "builtin": {
-        "buffer.Buffer": true,
-        "events.EventEmitter": true,
-        "stream": true,
-        "util": true
-      },
-      "globals": {
-        "process.env.READABLE_STREAM": true,
-        "process.nextTick": true,
-        "process.stderr": true,
-        "process.stdout": true
-      },
-      "packages": {
-        "browserify>string_decoder": true,
-        "pumpify>inherits": true,
-        "readable-stream>util-deprecate": true
-      }
-    },
-    "lavamoat-browserify>readable-stream": {
-=======
     "lavamoat-viz>lavamoat-core": {
->>>>>>> f4233439
       "builtin": {
         "buffer.Blob": true,
         "buffer.Buffer": true,
@@ -9720,10 +9543,6 @@
     "vinyl>cloneable-readable": {
       "packages": {
         "pumpify>inherits": true,
-<<<<<<< HEAD
-        "readable-stream": true,
-        "readable-stream>process-nextick-args": true
-=======
         "vinyl>cloneable-readable>process-nextick-args": true,
         "vinyl>cloneable-readable>through2": true
       }
@@ -9744,7 +9563,6 @@
       "packages": {
         "vinyl>cloneable-readable>through2>readable-stream": true,
         "watchify>xtend": true
->>>>>>> f4233439
       }
     },
     "vinyl>cloneable-readable>through2>readable-stream": {
