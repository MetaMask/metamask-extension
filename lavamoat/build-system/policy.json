{
  "resources": {
    "@babel/core>@ampproject/remapping": {
      "globals": {
        "define": true
      },
      "packages": {
        "terser>@jridgewell/source-map>@jridgewell/gen-mapping": true,
        "terser-webpack-plugin>@jridgewell/trace-mapping": true
      }
    },
    "@babel/code-frame": {
      "globals": {
        "console.warn": true,
        "process": true
      },
      "packages": {
        "@babel/code-frame>@babel/helper-validator-identifier": true,
        "loose-envify>js-tokens": true,
        "postcss>picocolors": true
      }
    },
    "@babel/core": {
      "builtin": {
        "assert": true,
        "fs": true,
        "module": true,
        "path": true,
        "process": true,
        "url": true,
        "util": true,
        "v8": true
      },
      "globals": {
        "URL": true,
        "console.error": true,
        "console.log": true,
        "process.env.BABEL_ENV": true,
        "process.env.BABEL_SHOW_CONFIG_FOR": true,
        "process.env.NODE_ENV": true,
        "process.versions.node": true,
        "process.versions.pnp": true
      },
      "packages": {
        "$root$": true,
        "@babel/core>@ampproject/remapping": true,
        "@babel/code-frame": true,
        "@babel/core>@babel/generator": true,
        "@babel/core>@babel/helper-compilation-targets": true,
        "@babel/core>@babel/helper-module-transforms": true,
        "@babel/core>@babel/helpers": true,
        "@babel/core>@babel/parser": true,
        "@babel/plugin-proposal-class-properties": true,
        "@babel/plugin-proposal-nullish-coalescing-operator": true,
        "@babel/plugin-proposal-object-rest-spread": true,
        "@babel/plugin-proposal-optional-chaining": true,
        "@babel/plugin-transform-logical-assignment-operators": true,
        "@babel/plugin-transform-runtime": true,
        "@babel/preset-env": true,
        "@babel/preset-react": true,
        "@babel/preset-typescript": true,
        "@babel/core>@babel/template": true,
        "depcheck>@babel/traverse": true,
        "@babel/core>@babel/types": true,
        "babel-plugin-react-compiler": true,
        "@babel/core>convert-source-map": true,
        "nock>debug": true,
        "@babel/core>gensync": true,
        "depcheck>json5": true,
        "@babel/core>semver": true
      }
    },
    "@babel/eslint-parser": {
      "builtin": {
        "module": true,
        "path": true,
        "worker_threads": true
      },
      "globals": {
        "__dirname": true,
        "process.cwd": true,
        "process.versions": true
      },
      "packages": {
        "@babel/core": true,
        "@babel/parser": true,
        "@babel/core>@babel/parser": true,
        "depcheck>@babel/parser": true,
        "lavamoat>lavamoat-tofu>@babel/parser": true,
        "@babel/eslint-parser>@nicolo-ribaudo/eslint-scope-5-internals": true,
        "eslint": true,
        "@babel/eslint-parser>eslint-scope": true,
        "@babel/eslint-parser>eslint-visitor-keys": true,
        "@babel/eslint-parser>semver": true
      }
    },
    "@babel/eslint-plugin": {
      "packages": {
        "eslint": true,
        "@babel/eslint-plugin>eslint-rule-composer": true
      }
    },
    "@babel/core>@babel/generator": {
      "globals": {
        "console.error": true,
        "console.warn": true
      },
      "packages": {
        "@babel/core>@babel/types": true,
        "terser>@jridgewell/source-map>@jridgewell/gen-mapping": true,
        "terser-webpack-plugin>@jridgewell/trace-mapping": true,
        "@babel/core>@babel/generator>jsesc": true
      }
    },
    "@babel/preset-env>@babel/plugin-transform-classes>@babel/helper-annotate-as-pure": {
      "packages": {
        "@babel/core>@babel/types": true
      }
    },
    "@babel/preset-env>@babel/plugin-transform-exponentiation-operator>@babel/helper-builder-binary-assignment-operator-visitor": {
      "packages": {
        "@babel/core>@babel/types": true
      }
    },
    "@babel/core>@babel/helper-compilation-targets": {
      "globals": {
        "console.warn": true,
        "process.env.BROWSERSLIST": true,
        "process.env.BROWSERSLIST_CONFIG": true,
        "process.versions.node": true
      },
      "packages": {
        "@babel/preset-env>@babel/compat-data": true,
        "@babel/preset-env>@babel/helper-validator-option": true,
        "browserslist": true,
        "@babel/core>@babel/helper-compilation-targets>lru-cache": true,
        "@babel/core>@babel/helper-compilation-targets>semver": true
      }
    },
    "@babel/preset-env>@babel/plugin-transform-private-methods>@babel/helper-create-class-features-plugin": {
      "globals": {
        "console.warn": true
      },
      "packages": {
        "@babel/core": true,
        "@babel/preset-env>@babel/plugin-transform-classes>@babel/helper-annotate-as-pure": true,
        "@babel/preset-env>@babel/plugin-transform-classes>@babel/helper-replace-supers>@babel/helper-member-expression-to-functions": true,
        "@babel/preset-env>@babel/plugin-transform-classes>@babel/helper-replace-supers>@babel/helper-optimise-call-expression": true,
        "@babel/preset-env>@babel/plugin-transform-classes>@babel/helper-replace-supers": true,
        "@babel/preset-env>@babel/plugin-transform-for-of>@babel/helper-skip-transparent-expression-wrappers": true,
        "depcheck>@babel/traverse": true,
        "@babel/preset-env>@babel/plugin-transform-private-methods>@babel/helper-create-class-features-plugin>semver": true
      }
    },
    "@babel/preset-env>@babel/plugin-transform-dotall-regex>@babel/helper-create-regexp-features-plugin": {
      "packages": {
        "@babel/core": true,
        "@babel/preset-env>@babel/plugin-transform-classes>@babel/helper-annotate-as-pure": true,
        "@babel/preset-env>@babel/plugin-transform-dotall-regex>@babel/helper-create-regexp-features-plugin>regexpu-core": true,
        "@babel/preset-env>@babel/plugin-transform-dotall-regex>@babel/helper-create-regexp-features-plugin>semver": true
      }
    },
    "@babel/preset-env>babel-plugin-polyfill-corejs2>@babel/helper-define-polyfill-provider": {
      "builtin": {
        "module": true,
        "path": true
      },
      "globals": {
        "console.log": true,
        "console.warn": true,
        "process.exitCode": "write",
        "process.versions.node": true
      },
      "packages": {
        "@babel/core": true,
        "@babel/core>@babel/helper-compilation-targets": true,
        "@babel/preset-env>@babel/helper-plugin-utils": true,
        "@babel/preset-env>babel-plugin-polyfill-corejs2>@babel/helper-define-polyfill-provider>lodash.debounce": true,
        "depcheck>resolve": true
      }
    },
    "@babel/preset-env>@babel/plugin-transform-classes>@babel/helper-replace-supers>@babel/helper-member-expression-to-functions": {
      "packages": {
        "@babel/core>@babel/types": true
      }
    },
    "@babel/core>@babel/helper-module-transforms>@babel/helper-module-imports": {
      "builtin": {
        "assert": true
      },
      "packages": {
        "@babel/core>@babel/types": true
      }
    },
    "@babel/core>@babel/helper-module-transforms": {
      "builtin": {
        "assert": true,
        "path.basename": true,
        "path.extname": true
      },
      "packages": {
        "@babel/core": true,
        "@babel/core>@babel/helper-module-transforms>@babel/helper-module-imports": true,
        "@babel/core>@babel/helper-module-transforms>@babel/helper-simple-access": true,
        "@babel/code-frame>@babel/helper-validator-identifier": true,
        "depcheck>@babel/traverse": true
      }
    },
    "@babel/preset-env>@babel/plugin-transform-classes>@babel/helper-replace-supers>@babel/helper-optimise-call-expression": {
      "packages": {
        "@babel/core>@babel/types": true
      }
    },
    "@babel/preset-env>@babel/plugin-transform-async-to-generator>@babel/helper-remap-async-to-generator": {
      "packages": {
        "@babel/core": true,
        "@babel/preset-env>@babel/plugin-transform-classes>@babel/helper-annotate-as-pure": true,
        "@babel/preset-env>@babel/plugin-transform-async-to-generator>@babel/helper-remap-async-to-generator>@babel/helper-wrap-function": true,
        "depcheck>@babel/traverse": true
      }
    },
    "@babel/preset-env>@babel/plugin-transform-classes>@babel/helper-replace-supers": {
      "packages": {
        "@babel/core": true,
        "@babel/preset-env>@babel/plugin-transform-classes>@babel/helper-replace-supers>@babel/helper-member-expression-to-functions": true,
        "@babel/preset-env>@babel/plugin-transform-classes>@babel/helper-replace-supers>@babel/helper-optimise-call-expression": true,
        "depcheck>@babel/traverse": true
      }
    },
    "@babel/core>@babel/helper-module-transforms>@babel/helper-simple-access": {
      "packages": {
        "@babel/core>@babel/types": true
      }
    },
    "@babel/preset-env>@babel/plugin-transform-for-of>@babel/helper-skip-transparent-expression-wrappers": {
      "packages": {
        "@babel/core>@babel/types": true
      }
    },
    "@babel/preset-env>@babel/plugin-transform-async-to-generator>@babel/helper-remap-async-to-generator>@babel/helper-wrap-function": {
      "packages": {
        "@babel/core>@babel/template": true,
        "depcheck>@babel/traverse": true,
        "@babel/core>@babel/types": true
      }
    },
    "@babel/core>@babel/helpers": {
      "packages": {
        "@babel/core>@babel/template": true,
        "@babel/core>@babel/types": true
      }
    },
    "@babel/preset-env>@babel/plugin-bugfix-firefox-class-in-computed-class-key": {
      "packages": {
        "@babel/preset-env>@babel/helper-plugin-utils": true,
        "depcheck>@babel/traverse": true
      }
    },
    "@babel/preset-env>@babel/plugin-bugfix-safari-class-field-initializer-scope": {
      "packages": {
        "@babel/core": true,
        "@babel/preset-env>@babel/helper-plugin-utils": true
      }
    },
    "@babel/preset-env>@babel/plugin-bugfix-safari-id-destructuring-collision-in-function-expression": {
      "packages": {
        "@babel/preset-env>@babel/helper-plugin-utils": true
      }
    },
    "@babel/preset-env>@babel/plugin-bugfix-v8-spread-parameters-in-optional-chaining": {
      "packages": {
        "@babel/core": true,
        "@babel/preset-env>@babel/helper-plugin-utils": true,
        "@babel/preset-env>@babel/plugin-transform-for-of>@babel/helper-skip-transparent-expression-wrappers": true,
        "@babel/preset-env>@babel/plugin-transform-optional-chaining": true
      }
    },
    "@babel/preset-env>@babel/plugin-bugfix-v8-static-class-fields-redefine-readonly": {
      "packages": {
        "@babel/core": true,
        "@babel/preset-env>@babel/helper-plugin-utils": true,
        "depcheck>@babel/traverse": true
      }
    },
    "@babel/preset-env>@babel/plugin-syntax-import-assertions": {
      "packages": {
        "@babel/preset-env>@babel/helper-plugin-utils": true
      }
    },
    "@babel/preset-env>@babel/plugin-syntax-import-attributes": {
      "packages": {
        "@babel/preset-env>@babel/helper-plugin-utils": true
      }
    },
    "react-compiler-webpack>@babel/plugin-syntax-jsx": {
      "packages": {
        "@babel/preset-env>@babel/helper-plugin-utils": true
      }
    },
    "react-compiler-webpack>@babel/plugin-syntax-typescript": {
      "packages": {
        "@babel/preset-env>@babel/helper-plugin-utils": true
      }
    },
    "@babel/preset-env>@babel/plugin-syntax-unicode-sets-regex": {
      "packages": {
        "@babel/preset-env>@babel/plugin-transform-dotall-regex>@babel/helper-create-regexp-features-plugin": true,
        "@babel/preset-env>@babel/helper-plugin-utils": true
      }
    },
    "@babel/preset-env>@babel/plugin-transform-arrow-functions": {
      "packages": {
        "@babel/preset-env>@babel/helper-plugin-utils": true
      }
    },
    "@babel/preset-env>@babel/plugin-transform-async-generator-functions": {
      "packages": {
        "@babel/core": true,
        "@babel/preset-env>@babel/helper-plugin-utils": true,
        "@babel/preset-env>@babel/plugin-transform-async-to-generator>@babel/helper-remap-async-to-generator": true,
        "depcheck>@babel/traverse": true
      }
    },
    "@babel/preset-env>@babel/plugin-transform-async-to-generator": {
      "packages": {
        "@babel/core": true,
        "@babel/core>@babel/helper-module-transforms>@babel/helper-module-imports": true,
        "@babel/preset-env>@babel/helper-plugin-utils": true,
        "@babel/preset-env>@babel/plugin-transform-async-to-generator>@babel/helper-remap-async-to-generator": true
      }
    },
    "@babel/preset-env>@babel/plugin-transform-block-scoped-functions": {
      "packages": {
        "@babel/core": true,
        "@babel/preset-env>@babel/helper-plugin-utils": true
      }
    },
    "@babel/preset-env>@babel/plugin-transform-block-scoping": {
      "packages": {
        "@babel/core": true,
        "@babel/preset-env>@babel/helper-plugin-utils": true
      }
    },
    "@babel/preset-env>@babel/plugin-transform-class-properties": {
      "packages": {
        "@babel/preset-env>@babel/plugin-transform-private-methods>@babel/helper-create-class-features-plugin": true,
        "@babel/preset-env>@babel/helper-plugin-utils": true
      }
    },
    "@babel/preset-env>@babel/plugin-transform-class-static-block": {
      "packages": {
        "@babel/preset-env>@babel/plugin-transform-private-methods>@babel/helper-create-class-features-plugin": true,
        "@babel/preset-env>@babel/helper-plugin-utils": true
      }
    },
    "@babel/preset-env>@babel/plugin-transform-classes": {
      "packages": {
        "@babel/core": true,
        "@babel/preset-env>@babel/plugin-transform-classes>@babel/helper-annotate-as-pure": true,
        "@babel/core>@babel/helper-compilation-targets": true,
        "@babel/preset-env>@babel/helper-plugin-utils": true,
        "@babel/preset-env>@babel/plugin-transform-classes>@babel/helper-replace-supers": true,
        "depcheck>@babel/traverse": true,
        "depcheck>@babel/traverse>globals": true
      }
    },
    "@babel/preset-env>@babel/plugin-transform-computed-properties": {
      "packages": {
        "@babel/core": true,
        "@babel/preset-env>@babel/helper-plugin-utils": true,
        "@babel/core>@babel/template": true
      }
    },
    "@babel/preset-env>@babel/plugin-transform-destructuring": {
      "packages": {
        "@babel/core": true,
        "@babel/preset-env>@babel/helper-plugin-utils": true
      }
    },
    "@babel/preset-env>@babel/plugin-transform-dotall-regex": {
      "packages": {
        "@babel/preset-env>@babel/plugin-transform-dotall-regex>@babel/helper-create-regexp-features-plugin": true,
        "@babel/preset-env>@babel/helper-plugin-utils": true
      }
    },
    "@babel/preset-env>@babel/plugin-transform-duplicate-keys": {
      "packages": {
        "@babel/core": true,
        "@babel/preset-env>@babel/helper-plugin-utils": true
      }
    },
    "@babel/preset-env>@babel/plugin-transform-duplicate-named-capturing-groups-regex": {
      "packages": {
        "@babel/preset-env>@babel/plugin-transform-dotall-regex>@babel/helper-create-regexp-features-plugin": true,
        "@babel/preset-env>@babel/helper-plugin-utils": true
      }
    },
    "@babel/preset-env>@babel/plugin-transform-dynamic-import": {
      "packages": {
        "@babel/preset-env>@babel/helper-plugin-utils": true
      }
    },
    "@babel/preset-env>@babel/plugin-transform-exponentiation-operator": {
      "packages": {
        "@babel/core": true,
        "@babel/preset-env>@babel/plugin-transform-exponentiation-operator>@babel/helper-builder-binary-assignment-operator-visitor": true,
        "@babel/preset-env>@babel/helper-plugin-utils": true
      }
    },
    "@babel/preset-env>@babel/plugin-transform-export-namespace-from": {
      "packages": {
        "@babel/core": true,
        "@babel/preset-env>@babel/helper-plugin-utils": true
      }
    },
    "@babel/preset-env>@babel/plugin-transform-for-of": {
      "packages": {
        "@babel/core": true,
        "@babel/preset-env>@babel/helper-plugin-utils": true,
        "@babel/preset-env>@babel/plugin-transform-for-of>@babel/helper-skip-transparent-expression-wrappers": true
      }
    },
    "@babel/preset-env>@babel/plugin-transform-function-name": {
      "packages": {
        "@babel/core>@babel/helper-compilation-targets": true,
        "@babel/preset-env>@babel/helper-plugin-utils": true,
        "depcheck>@babel/traverse": true
      }
    },
    "@babel/preset-env>@babel/plugin-transform-json-strings": {
      "packages": {
        "@babel/preset-env>@babel/helper-plugin-utils": true
      }
    },
    "@babel/preset-env>@babel/plugin-transform-literals": {
      "packages": {
        "@babel/preset-env>@babel/helper-plugin-utils": true
      }
    },
    "@babel/plugin-transform-logical-assignment-operators": {
      "packages": {
        "@babel/core": true,
        "@babel/preset-env>@babel/helper-plugin-utils": true,
        "@babel/preset-env>@babel/plugin-syntax-logical-assignment-operators": true
      }
    },
    "@babel/preset-env>@babel/plugin-transform-member-expression-literals": {
      "packages": {
        "@babel/core": true,
        "@babel/preset-env>@babel/helper-plugin-utils": true
      }
    },
    "@babel/preset-env>@babel/plugin-transform-modules-amd": {
      "packages": {
        "@babel/core": true,
        "@babel/core>@babel/helper-module-transforms": true,
        "@babel/preset-env>@babel/helper-plugin-utils": true
      }
    },
    "@babel/preset-env>@babel/plugin-transform-modules-commonjs": {
      "packages": {
        "@babel/core": true,
        "@babel/core>@babel/helper-module-transforms": true,
        "@babel/preset-env>@babel/helper-plugin-utils": true,
        "@babel/core>@babel/helper-module-transforms>@babel/helper-simple-access": true
      }
    },
    "@babel/preset-env>@babel/plugin-transform-modules-systemjs": {
      "globals": {
        "console.warn": true
      },
      "packages": {
        "@babel/core": true,
        "@babel/core>@babel/helper-module-transforms": true,
        "@babel/preset-env>@babel/helper-plugin-utils": true,
        "@babel/code-frame>@babel/helper-validator-identifier": true,
        "depcheck>@babel/traverse": true
      }
    },
    "@babel/preset-env>@babel/plugin-transform-modules-umd": {
      "builtin": {
        "path.basename": true,
        "path.extname": true
      },
      "packages": {
        "@babel/core": true,
        "@babel/core>@babel/helper-module-transforms": true,
        "@babel/preset-env>@babel/helper-plugin-utils": true
      }
    },
    "@babel/preset-env>@babel/plugin-transform-named-capturing-groups-regex": {
      "packages": {
        "@babel/preset-env>@babel/plugin-transform-dotall-regex>@babel/helper-create-regexp-features-plugin": true,
        "@babel/preset-env>@babel/helper-plugin-utils": true
      }
    },
    "@babel/preset-env>@babel/plugin-transform-new-target": {
      "packages": {
        "@babel/core": true,
        "@babel/preset-env>@babel/helper-plugin-utils": true
      }
    },
    "@babel/preset-env>@babel/plugin-transform-nullish-coalescing-operator": {
      "packages": {
        "@babel/core": true,
        "@babel/preset-env>@babel/helper-plugin-utils": true
      }
    },
    "@babel/preset-env>@babel/plugin-transform-numeric-separator": {
      "packages": {
        "@babel/preset-env>@babel/helper-plugin-utils": true
      }
    },
    "@babel/preset-env>@babel/plugin-transform-object-rest-spread": {
      "packages": {
        "@babel/core": true,
        "@babel/core>@babel/helper-compilation-targets": true,
        "@babel/preset-env>@babel/helper-plugin-utils": true,
        "@babel/preset-env>@babel/plugin-transform-parameters": true
      }
    },
    "@babel/preset-env>@babel/plugin-transform-object-super": {
      "packages": {
        "@babel/core": true,
        "@babel/preset-env>@babel/helper-plugin-utils": true,
        "@babel/preset-env>@babel/plugin-transform-classes>@babel/helper-replace-supers": true
      }
    },
    "@babel/preset-env>@babel/plugin-transform-optional-catch-binding": {
      "packages": {
        "@babel/preset-env>@babel/helper-plugin-utils": true
      }
    },
    "@babel/preset-env>@babel/plugin-transform-optional-chaining": {
      "packages": {
        "@babel/core": true,
        "@babel/preset-env>@babel/helper-plugin-utils": true,
        "@babel/preset-env>@babel/plugin-transform-for-of>@babel/helper-skip-transparent-expression-wrappers": true
      }
    },
    "@babel/preset-env>@babel/plugin-transform-parameters": {
      "packages": {
        "@babel/core": true,
        "@babel/preset-env>@babel/helper-plugin-utils": true
      }
    },
    "@babel/preset-env>@babel/plugin-transform-private-methods": {
      "packages": {
        "@babel/preset-env>@babel/plugin-transform-private-methods>@babel/helper-create-class-features-plugin": true,
        "@babel/preset-env>@babel/helper-plugin-utils": true
      }
    },
    "@babel/preset-env>@babel/plugin-transform-private-property-in-object": {
      "packages": {
        "@babel/preset-env>@babel/plugin-transform-classes>@babel/helper-annotate-as-pure": true,
        "@babel/preset-env>@babel/plugin-transform-private-methods>@babel/helper-create-class-features-plugin": true,
        "@babel/preset-env>@babel/helper-plugin-utils": true
      }
    },
    "@babel/preset-env>@babel/plugin-transform-property-literals": {
      "packages": {
        "@babel/core": true,
        "@babel/preset-env>@babel/helper-plugin-utils": true
      }
    },
    "@babel/preset-react>@babel/plugin-transform-react-display-name": {
      "builtin": {
        "path.basename": true,
        "path.dirname": true,
        "path.extname": true
      },
      "packages": {
        "@babel/core": true,
        "@babel/preset-env>@babel/helper-plugin-utils": true
      }
    },
    "@babel/preset-react>@babel/plugin-transform-react-jsx-development": {
      "packages": {
        "@babel/preset-react>@babel/plugin-transform-react-jsx": true
      }
    },
    "@babel/preset-react>@babel/plugin-transform-react-jsx": {
      "packages": {
        "@babel/core": true,
        "@babel/preset-env>@babel/plugin-transform-classes>@babel/helper-annotate-as-pure": true,
        "@babel/core>@babel/helper-module-transforms>@babel/helper-module-imports": true,
        "@babel/preset-env>@babel/helper-plugin-utils": true,
        "react-compiler-webpack>@babel/plugin-syntax-jsx": true
      }
    },
    "@babel/preset-react>@babel/plugin-transform-react-pure-annotations": {
      "packages": {
        "@babel/core": true,
        "@babel/preset-env>@babel/plugin-transform-classes>@babel/helper-annotate-as-pure": true,
        "@babel/preset-env>@babel/helper-plugin-utils": true
      }
    },
    "@babel/preset-env>@babel/plugin-transform-regenerator": {
      "packages": {
        "@babel/preset-env>@babel/helper-plugin-utils": true,
        "@babel/preset-env>@babel/plugin-transform-regenerator>regenerator-transform": true
      }
    },
    "@babel/preset-env>@babel/plugin-transform-reserved-words": {
      "packages": {
        "@babel/core": true,
        "@babel/preset-env>@babel/helper-plugin-utils": true
      }
    },
    "@babel/preset-env>@babel/plugin-transform-shorthand-properties": {
      "packages": {
        "@babel/core": true,
        "@babel/preset-env>@babel/helper-plugin-utils": true
      }
    },
    "@babel/preset-env>@babel/plugin-transform-spread": {
      "packages": {
        "@babel/core": true,
        "@babel/preset-env>@babel/helper-plugin-utils": true,
        "@babel/preset-env>@babel/plugin-transform-for-of>@babel/helper-skip-transparent-expression-wrappers": true
      }
    },
    "@babel/preset-env>@babel/plugin-transform-sticky-regex": {
      "packages": {
        "@babel/core": true,
        "@babel/preset-env>@babel/helper-plugin-utils": true
      }
    },
    "@babel/preset-env>@babel/plugin-transform-template-literals": {
      "packages": {
        "@babel/core": true,
        "@babel/preset-env>@babel/helper-plugin-utils": true
      }
    },
    "@babel/preset-env>@babel/plugin-transform-typeof-symbol": {
      "packages": {
        "@babel/core": true,
        "@babel/preset-env>@babel/helper-plugin-utils": true
      }
    },
    "@babel/preset-typescript>@babel/plugin-transform-typescript": {
      "builtin": {
        "assert": true
      },
      "globals": {
        "console.warn": true
      },
      "packages": {
        "@babel/core": true,
        "@babel/preset-env>@babel/plugin-transform-classes>@babel/helper-annotate-as-pure": true,
        "@babel/preset-env>@babel/plugin-transform-private-methods>@babel/helper-create-class-features-plugin": true,
        "@babel/preset-env>@babel/helper-plugin-utils": true,
        "@babel/preset-env>@babel/plugin-transform-for-of>@babel/helper-skip-transparent-expression-wrappers": true,
        "react-compiler-webpack>@babel/plugin-syntax-typescript": true
      }
    },
    "@babel/preset-env>@babel/plugin-transform-unicode-escapes": {
      "packages": {
        "@babel/core": true,
        "@babel/preset-env>@babel/helper-plugin-utils": true
      }
    },
    "@babel/preset-env>@babel/plugin-transform-unicode-property-regex": {
      "packages": {
        "@babel/preset-env>@babel/plugin-transform-dotall-regex>@babel/helper-create-regexp-features-plugin": true,
        "@babel/preset-env>@babel/helper-plugin-utils": true
      }
    },
    "@babel/preset-env>@babel/plugin-transform-unicode-regex": {
      "packages": {
        "@babel/preset-env>@babel/plugin-transform-dotall-regex>@babel/helper-create-regexp-features-plugin": true,
        "@babel/preset-env>@babel/helper-plugin-utils": true
      }
    },
    "@babel/preset-env>@babel/plugin-transform-unicode-sets-regex": {
      "packages": {
        "@babel/preset-env>@babel/plugin-transform-dotall-regex>@babel/helper-create-regexp-features-plugin": true,
        "@babel/preset-env>@babel/helper-plugin-utils": true
      }
    },
    "@babel/preset-env": {
      "globals": {
        "console.log": true,
        "console.warn": true,
        "process.cwd": true,
        "process.env.BABEL_ENV": true
      },
      "packages": {
        "@babel/preset-env>@babel/compat-data": true,
        "@babel/core>@babel/helper-compilation-targets": true,
        "@babel/preset-env>@babel/helper-plugin-utils": true,
        "@babel/preset-env>@babel/helper-validator-option": true,
        "@babel/preset-env>@babel/plugin-bugfix-firefox-class-in-computed-class-key": true,
        "@babel/preset-env>@babel/plugin-bugfix-safari-class-field-initializer-scope": true,
        "@babel/preset-env>@babel/plugin-bugfix-safari-id-destructuring-collision-in-function-expression": true,
        "@babel/preset-env>@babel/plugin-bugfix-v8-spread-parameters-in-optional-chaining": true,
        "@babel/preset-env>@babel/plugin-bugfix-v8-static-class-fields-redefine-readonly": true,
        "@babel/preset-env>@babel/plugin-syntax-import-assertions": true,
        "@babel/preset-env>@babel/plugin-syntax-import-attributes": true,
        "@babel/preset-env>@babel/plugin-syntax-unicode-sets-regex": true,
        "@babel/preset-env>@babel/plugin-transform-arrow-functions": true,
        "@babel/preset-env>@babel/plugin-transform-async-generator-functions": true,
        "@babel/preset-env>@babel/plugin-transform-async-to-generator": true,
        "@babel/preset-env>@babel/plugin-transform-block-scoped-functions": true,
        "@babel/preset-env>@babel/plugin-transform-block-scoping": true,
        "@babel/preset-env>@babel/plugin-transform-class-properties": true,
        "@babel/preset-env>@babel/plugin-transform-class-static-block": true,
        "@babel/preset-env>@babel/plugin-transform-classes": true,
        "@babel/preset-env>@babel/plugin-transform-computed-properties": true,
        "@babel/preset-env>@babel/plugin-transform-destructuring": true,
        "@babel/preset-env>@babel/plugin-transform-dotall-regex": true,
        "@babel/preset-env>@babel/plugin-transform-duplicate-keys": true,
        "@babel/preset-env>@babel/plugin-transform-duplicate-named-capturing-groups-regex": true,
        "@babel/preset-env>@babel/plugin-transform-dynamic-import": true,
        "@babel/preset-env>@babel/plugin-transform-exponentiation-operator": true,
        "@babel/preset-env>@babel/plugin-transform-export-namespace-from": true,
        "@babel/preset-env>@babel/plugin-transform-for-of": true,
        "@babel/preset-env>@babel/plugin-transform-function-name": true,
        "@babel/preset-env>@babel/plugin-transform-json-strings": true,
        "@babel/preset-env>@babel/plugin-transform-literals": true,
        "@babel/plugin-transform-logical-assignment-operators": true,
        "@babel/preset-env>@babel/plugin-transform-member-expression-literals": true,
        "@babel/preset-env>@babel/plugin-transform-modules-amd": true,
        "@babel/preset-env>@babel/plugin-transform-modules-commonjs": true,
        "@babel/preset-env>@babel/plugin-transform-modules-systemjs": true,
        "@babel/preset-env>@babel/plugin-transform-modules-umd": true,
        "@babel/preset-env>@babel/plugin-transform-named-capturing-groups-regex": true,
        "@babel/preset-env>@babel/plugin-transform-new-target": true,
        "@babel/preset-env>@babel/plugin-transform-nullish-coalescing-operator": true,
        "@babel/preset-env>@babel/plugin-transform-numeric-separator": true,
        "@babel/preset-env>@babel/plugin-transform-object-rest-spread": true,
        "@babel/preset-env>@babel/plugin-transform-object-super": true,
        "@babel/preset-env>@babel/plugin-transform-optional-catch-binding": true,
        "@babel/preset-env>@babel/plugin-transform-optional-chaining": true,
        "@babel/preset-env>@babel/plugin-transform-parameters": true,
        "@babel/preset-env>@babel/plugin-transform-private-methods": true,
        "@babel/preset-env>@babel/plugin-transform-private-property-in-object": true,
        "@babel/preset-env>@babel/plugin-transform-property-literals": true,
        "@babel/preset-env>@babel/plugin-transform-regenerator": true,
        "@babel/preset-env>@babel/plugin-transform-reserved-words": true,
        "@babel/preset-env>@babel/plugin-transform-shorthand-properties": true,
        "@babel/preset-env>@babel/plugin-transform-spread": true,
        "@babel/preset-env>@babel/plugin-transform-sticky-regex": true,
        "@babel/preset-env>@babel/plugin-transform-template-literals": true,
        "@babel/preset-env>@babel/plugin-transform-typeof-symbol": true,
        "@babel/preset-env>@babel/plugin-transform-unicode-escapes": true,
        "@babel/preset-env>@babel/plugin-transform-unicode-property-regex": true,
        "@babel/preset-env>@babel/plugin-transform-unicode-regex": true,
        "@babel/preset-env>@babel/plugin-transform-unicode-sets-regex": true,
        "@babel/preset-env>@babel/preset-modules": true,
        "@babel/preset-env>babel-plugin-polyfill-corejs2": true,
        "@babel/preset-env>babel-plugin-polyfill-corejs3": true,
        "@babel/preset-env>babel-plugin-polyfill-regenerator": true,
        "@babel/preset-env>core-js-compat": true,
        "@babel/preset-env>semver": true
      }
    },
    "@babel/preset-react": {
      "packages": {
        "@babel/preset-env>@babel/helper-plugin-utils": true,
        "@babel/preset-env>@babel/helper-validator-option": true,
        "@babel/preset-react>@babel/plugin-transform-react-display-name": true,
        "@babel/preset-react>@babel/plugin-transform-react-jsx-development": true,
        "@babel/preset-react>@babel/plugin-transform-react-jsx": true,
        "@babel/preset-react>@babel/plugin-transform-react-pure-annotations": true
      }
    },
    "@babel/preset-typescript": {
      "packages": {
        "@babel/preset-env>@babel/helper-plugin-utils": true,
        "@babel/preset-env>@babel/helper-validator-option": true,
        "react-compiler-webpack>@babel/plugin-syntax-jsx": true,
        "@babel/preset-env>@babel/plugin-transform-modules-commonjs": true,
        "@babel/preset-typescript>@babel/plugin-transform-typescript": true
      }
    },
    "@babel/core>@babel/template": {
      "packages": {
        "@babel/code-frame": true,
        "@babel/core>@babel/parser": true,
        "@babel/core>@babel/types": true
      }
    },
    "depcheck>@babel/traverse": {
      "globals": {
        "console.log": true
      },
      "packages": {
        "@babel/code-frame": true,
        "@babel/core>@babel/generator": true,
        "@babel/core>@babel/parser": true,
        "@babel/core>@babel/template": true,
        "@babel/core>@babel/types": true,
        "babel/preset-env>b@babel/types": true,
        "nock>debug": true,
        "depcheck>@babel/traverse>globals": true
      }
    },
    "lavamoat>lavamoat-tofu>@babel/traverse": {
      "globals": {
        "console.log": true
      },
      "packages": {
        "@babel/code-frame": true,
        "@babel/core>@babel/generator": true,
        "lavamoat>lavamoat-tofu>@babel/traverse>@babel/parser": true,
        "@babel/core>@babel/template": true,
        "lavamoat>lavamoat-tofu>@babel/traverse>@babel/types": true,
        "nock>debug": true,
        "depcheck>@babel/traverse>globals": true
      }
    },
    "@babel/core>@babel/types": {
      "globals": {
        "console.warn": true,
        "process.env": true
      },
      "packages": {
        "@babel/core>@babel/types>@babel/helper-string-parser": true,
        "@babel/code-frame>@babel/helper-validator-identifier": true
      }
    },
    "lavamoat>lavamoat-tofu>@babel/traverse>@babel/types": {
      "globals": {
        "console.warn": true,
        "process.env": true
      },
      "packages": {
        "@babel/core>@babel/types>@babel/helper-string-parser": true,
        "@babel/code-frame>@babel/helper-validator-identifier": true
      }
    },
    "sass-embedded>@bufbuild/protobuf": {
      "globals": {
        "TextDecoder": true,
        "TextEncoder": true,
        "__values": true,
        "process": true
      }
    },
    "ts-node>@cspotcode/source-map-support": {
      "builtin": {
        "fs": true,
        "path.isAbsolute": true,
        "path.join": true,
        "path.normalize": true,
        "path.resolve": true,
        "url.fileURLToPath": true,
        "url.pathToFileURL": true,
        "util.inspect": true
      },
      "globals": {
        "Buffer.from": true,
        "URL": true,
        "XMLHttpRequest": true,
        "console.error": true,
        "process": true
      },
      "packages": {
        "ts-node>@cspotcode/source-map-support>@jridgewell/trace-mapping": true
      }
    },
    "eslint-plugin-jsdoc>@es-joy/jsdoccomment": {
      "packages": {
        "eslint-plugin-jsdoc>comment-parser": true,
        "eslint>esquery": true,
        "eslint-plugin-jsdoc>@es-joy/jsdoccomment>jsdoc-type-pratt-parser": true
      }
    },
    "eslint>@eslint-community/eslint-utils": {
      "packages": {
        "eslint>eslint-visitor-keys": true
      }
    },
    "eslint>@eslint/eslintrc": {
      "builtin": {
        "assert": true,
        "fs": true,
        "module": true,
        "os": true,
        "path": true,
        "url": true,
        "util": true
      },
      "globals": {
        "__filename": true,
        "process.cwd": true,
        "process.emitWarning": true,
        "process.platform": true
      },
      "packages": {
        "$root$": true,
        "@babel/eslint-parser": true,
        "@babel/eslint-plugin": true,
        "@metamask/eslint-config": true,
        "@metamask/eslint-config-nodejs": true,
        "@metamask/eslint-config-typescript": true,
        "@typescript-eslint/eslint-plugin": true,
        "eslint>ajv": true,
        "nock>debug": true,
        "eslint": true,
        "eslint-config-prettier": true,
        "eslint-plugin-import": true,
        "eslint-plugin-jsdoc": true,
        "eslint-plugin-node": true,
        "eslint-plugin-prettier": true,
        "eslint-plugin-react": true,
        "eslint-plugin-react-hooks": true,
        "eslint>@eslint/eslintrc>globals": true,
        "eslint>ignore": true,
        "eslint>minimatch": true,
        "mocha>strip-json-comments": true
      }
    },
    "gulp-sourcemaps>@gulp-sourcemaps/identity-map": {
      "packages": {
        "gulp-sourcemaps>@gulp-sourcemaps/identity-map>acorn": true,
        "chokidar>normalize-path": true,
        "gulp-sourcemaps>@gulp-sourcemaps/identity-map>postcss": true,
        "gulp-sourcemaps>@gulp-sourcemaps/identity-map>source-map": true,
        "gulp-sourcemaps>@gulp-sourcemaps/identity-map>through2": true
      }
    },
    "gulp-sourcemaps>@gulp-sourcemaps/map-sources": {
      "packages": {
        "gulp-sourcemaps>@gulp-sourcemaps/map-sources>normalize-path": true,
        "gulp-sourcemaps>@gulp-sourcemaps/map-sources>through2": true
      }
    },
    "eslint>@humanwhocodes/config-array": {
      "builtin": {
        "path.dirname": true,
        "path.join": true,
        "path.relative": true
      },
      "packages": {
        "eslint>@humanwhocodes/config-array>@humanwhocodes/object-schema": true,
        "nock>debug": true,
        "eslint>minimatch": true
      }
    },
    "terser>@jridgewell/source-map>@jridgewell/gen-mapping": {
      "globals": {
        "define": true
      },
      "packages": {
        "terser-webpack-plugin>@jridgewell/trace-mapping>@jridgewell/sourcemap-codec": true,
        "terser-webpack-plugin>@jridgewell/trace-mapping": true
      }
    },
    "terser-webpack-plugin>@jridgewell/trace-mapping>@jridgewell/resolve-uri": {
      "globals": {
        "define": true
      }
    },
    "terser>@jridgewell/source-map": {
      "packages": {
        "terser>@jridgewell/source-map>@jridgewell/gen-mapping": true,
        "terser-webpack-plugin>@jridgewell/trace-mapping": true
      }
    },
    "terser-webpack-plugin>@jridgewell/trace-mapping>@jridgewell/sourcemap-codec": {
      "globals": {
        "Buffer": true,
        "TextDecoder": true,
        "define": true
      }
    },
    "ts-node>@cspotcode/source-map-support>@jridgewell/trace-mapping": {
      "globals": {
        "define": true
      },
      "packages": {
        "terser-webpack-plugin>@jridgewell/trace-mapping>@jridgewell/resolve-uri": true,
        "terser-webpack-plugin>@jridgewell/trace-mapping>@jridgewell/sourcemap-codec": true
      }
    },
    "terser-webpack-plugin>@jridgewell/trace-mapping": {
      "globals": {
        "define": true
      },
      "packages": {
        "terser-webpack-plugin>@jridgewell/trace-mapping>@jridgewell/resolve-uri": true,
        "terser-webpack-plugin>@jridgewell/trace-mapping>@jridgewell/sourcemap-codec": true
      }
    },
    "lavamoat>@lavamoat/aa": {
      "builtin": {
        "node:fs.lstatSync": true,
        "node:fs.readFileSync": true,
        "node:fs.realpathSync": true,
        "node:path.dirname": true,
        "node:path.join": true,
        "node:path.relative": true
      },
      "packages": {
        "lavamoat>@lavamoat/aa>resolve": true
      }
    },
    "@lavamoat/lavapack": {
      "builtin": {
        "node:assert": true,
        "node:buffer.Buffer.from": true,
        "node:fs.promises.readFile": true,
        "node:fs.promises.writeFile": true,
        "node:fs.readFileSync": true,
        "node:path.join": true,
        "node:path.relative": true
      },
      "globals": {
        "__dirname": true,
        "__filename.slice": true,
        "console.error": true,
        "console.warn": true,
        "process.cwd": true,
        "setTimeout": true
      },
      "packages": {
        "browserify>JSONStream": true,
        "@lavamoat/lavapack>combine-source-map": true,
        "eslint>espree": true,
        "@lavamoat/lavapack>json-stable-stringify": true,
        "lavamoat>lavamoat-core": true,
        "@lavamoat/lavapack>readable-stream": true,
        "through2": true,
        "@lavamoat/lavapack>umd": true
      }
    },
    "@metamask/build-utils": {
      "packages": {
        "@metamask/build-utils>@metamask/utils": true
      }
    },
    "@metamask/design-system-tailwind-preset": {
      "packages": {
        "tailwindcss": true
      }
    },
    "@metamask/build-utils>@metamask/utils": {
      "globals": {
        "Buffer": true,
        "TextDecoder": true,
        "TextEncoder": true
      },
      "packages": {
        "@metamask/superstruct": true,
        "@noble/hashes": true,
        "@metamask/utils>@scure/base": true,
        "nock>debug": true,
        "@metamask/utils>pony-cause": true,
        "semver": true
      }
    },
    "@babel/eslint-parser>@nicolo-ribaudo/eslint-scope-5-internals": {
      "packages": {
        "@babel/eslint-parser>@nicolo-ribaudo/eslint-scope-5-internals>eslint-scope": true
      }
    },
    "@noble/hashes": {
      "globals": {
        "TextDecoder": true,
        "TextEncoder": true,
        "crypto": true
      }
    },
    "eslint>@nodelib/fs.walk>@nodelib/fs.scandir": {
      "builtin": {
        "fs.lstat": true,
        "fs.lstatSync": true,
        "fs.readdir": true,
        "fs.readdirSync": true,
        "fs.stat": true,
        "fs.statSync": true,
        "path.sep": true
      },
      "globals": {
        "process.versions.node": true
      },
      "packages": {
        "fast-glob>@nodelib/fs.stat": true,
        "eslint>@nodelib/fs.walk>@nodelib/fs.scandir>run-parallel": true
      }
    },
    "fast-glob>@nodelib/fs.stat": {
      "builtin": {
        "fs.lstat": true,
        "fs.lstatSync": true,
        "fs.stat": true,
        "fs.statSync": true
      }
    },
    "eslint>@nodelib/fs.walk": {
      "builtin": {
        "events.EventEmitter": true,
        "path.sep": true,
        "stream.Readable": true
      },
      "globals": {
        "setImmediate": true
      },
      "packages": {
        "eslint>@nodelib/fs.walk>@nodelib/fs.scandir": true,
        "eslint>@nodelib/fs.walk>fastq": true
      }
    },
    "eslint-plugin-prettier>synckit>@pkgr/core": {
      "builtin": {
        "node:fs.existsSync": true,
        "node:fs.statSync": true,
        "node:module.createRequire": true,
        "node:path.dirname": true,
        "node:path.resolve": true
      },
      "globals": {
        "process.cwd": true
      }
    },
    "@metamask/utils>@scure/base": {
      "globals": {
        "TextDecoder": true,
        "TextEncoder": true
      }
    },
    "stylelint>@stylelint/postcss-css-in-js": {
      "globals": {
        "__dirname": true
      },
      "packages": {
        "@babel/core": true,
        "stylelint>postcss-syntax": true,
        "stylelint>postcss": true
      }
    },
    "stylelint>@stylelint/postcss-markdown": {
      "packages": {
        "stylelint>postcss-html": true,
        "stylelint>postcss-syntax": true,
        "stylelint>@stylelint/postcss-markdown>remark": true,
        "stylelint>@stylelint/postcss-markdown>unist-util-find-all-after": true
      }
    },
    "@typescript-eslint/eslint-plugin": {
      "packages": {
        "@typescript-eslint/parser>@typescript-eslint/scope-manager": true,
        "@typescript-eslint/eslint-plugin>@typescript-eslint/type-utils": true,
        "@typescript-eslint/eslint-plugin>@typescript-eslint/utils": true,
        "eslint-plugin-jest>@typescript-eslint/utils": true,
        "eslint>debug": true,
        "eslint": true,
        "globby>ignore": true,
        "eslint>regexpp": true,
        "semver": true,
        "@typescript-eslint/eslint-plugin>tsutils": true,
        "typescript": true
      }
    },
    "eslint-plugin-jest>@typescript-eslint/experimental-utils": {
      "builtin": {
        "path": true
      },
      "packages": {
        "@typescript-eslint/parser>@typescript-eslint/scope-manager": true,
        "eslint-plugin-jest>@typescript-eslint/experimental-utils>@typescript-eslint/types": true,
        "@typescript-eslint/parser>@typescript-eslint/types": true,
        "eslint": true,
        "eslint>eslint-scope": true,
        "webpack>eslint-scope": true,
        "eslint-plugin-jest>@typescript-eslint/experimental-utils>eslint-utils": true,
        "eslint>eslint-utils": true
      }
    },
    "eslint-plugin-jest>@typescript-eslint/utils>@typescript-eslint/scope-manager": {
      "builtin": {
        "path": true
      },
      "packages": {
        "eslint-plugin-jest>@typescript-eslint/utils>@typescript-eslint/types": true,
        "eslint-plugin-jest>@typescript-eslint/utils>@typescript-eslint/scope-manager>@typescript-eslint/visitor-keys": true
      }
    },
    "@typescript-eslint/eslint-plugin>@typescript-eslint/type-utils": {
      "packages": {
        "@typescript-eslint/eslint-plugin>@typescript-eslint/utils": true,
        "eslint-plugin-jest>@typescript-eslint/utils": true,
        "@typescript-eslint/eslint-plugin>@typescript-eslint/type-utils>debug": true,
        "eslint>debug": true,
        "nock>debug": true,
        "@typescript-eslint/eslint-plugin>tsutils": true,
        "typescript": true
      }
    },
    "@typescript-eslint/eslint-plugin>@typescript-eslint/utils": {
      "builtin": {
        "path": true
      },
      "packages": {
        "@typescript-eslint/parser>@typescript-eslint/scope-manager": true,
        "@typescript-eslint/parser>@typescript-eslint/types": true,
        "@typescript-eslint/utils": true,
        "eslint": true,
        "webpack>eslint-scope": true,
        "eslint>eslint-utils": true,
        "eslint-plugin-mocha>eslint-utils": true
      }
    },
    "eslint-plugin-jest>@typescript-eslint/utils": {
      "builtin": {
        "assert": true,
        "path": true
      },
      "globals": {
        "afterAll": true,
        "process.cwd": true
      },
      "packages": {
        "eslint>@eslint-community/eslint-utils": true,
        "eslint>@eslint-community": true,
        "@typescript-eslint/parser>@typescript-eslint/scope-manager": true,
        "eslint-plugin-jest>@typescript-eslint/utils>@typescript-eslint/scope-manager": true,
        "eslint-plugin-jest>@typescript-eslint/experimental-utils>@typescript-eslint/types": true,
        "@typescript-eslint/parser>@typescript-eslint/types": true,
        "eslint-plugin-jest>@typescript-eslint/utils>@typescript-eslint/types": true,
        "@typescript-eslint/parser>@typescript-eslint": true,
        "eslint": true,
        "eslint-plugin-jest>@typescript-eslint/utils>eslint-scope": true,
        "eslint>eslint-scope": true,
        "webpack>eslint-scope": true,
        "eslint-plugin-jest>@typescript-eslint/utils>webpack>eslint-scope": true,
        "eslint>eslint-utils": true,
        "eslint-plugin-mocha>eslint-utils": true,
        "semver": true
      }
    },
    "eslint-plugin-jest>@typescript-eslint/utils>@typescript-eslint/scope-manager>@typescript-eslint/visitor-keys": {
      "builtin": {
        "path": true
      },
      "packages": {
        "eslint>eslint-visitor-keys": true
      }
    },
    "eslint>@ungap/structured-clone": {
      "globals": {
        "structuredClone": true
      }
    },
    "browserify>JSONStream": {
      "globals": {
        "Buffer": true
      },
      "packages": {
        "browserify>JSONStream>jsonparse": true,
        "browserify>JSONStream>through": true
      }
    },
    "@lavamoat/lavapack>readable-stream>abort-controller": {
      "packages": {
        "@lavamoat/lavapack>readable-stream>abort-controller>event-target-shim": true
      }
    },
    "eslint>espree>acorn-jsx": {
      "packages": {
        "jsdom>acorn": true
      }
    },
    "browserify>syntax-error>acorn-node": {
      "packages": {
        "@storybook/react>acorn-walk": true,
        "browserify>syntax-error>acorn-node>acorn": true,
        "watchify>xtend": true
      }
    },
    "@storybook/react>acorn-walk": {
      "globals": {
        "define": true
      }
    },
    "ts-node>acorn-walk": {
      "globals": {
        "define": true
      }
    },
    "gulp-sourcemaps>@gulp-sourcemaps/identity-map>acorn": {
      "globals": {
        "define": true
      }
    },
    "browserify>syntax-error>acorn-node>acorn": {
      "globals": {
        "define": true
      }
    },
    "gulp-sourcemaps>acorn": {
      "globals": {
        "define": true
      }
    },
    "jsdom>acorn": {
      "globals": {
        "console": true,
        "define": true
      }
    },
    "del>p-map>aggregate-error": {
      "packages": {
        "del>p-map>aggregate-error>clean-stack": true,
        "prettier-eslint>indent-string": true
      }
    },
    "eslint>ajv": {
      "globals": {
        "console": true
      },
      "packages": {
        "eslint>fast-deep-equal": true,
        "@metamask/snaps-utils>fast-json-stable-stringify": true,
        "eslint>ajv>json-schema-traverse": true,
        "uri-js": true
      }
    },
    "gulp-watch>ansi-colors": {
      "packages": {
        "fancy-log>ansi-gray>ansi-wrap": true
      }
    },
    "fancy-log>ansi-gray": {
      "packages": {
        "fancy-log>ansi-gray>ansi-wrap": true
      }
    },
    "chalk>ansi-styles": {
      "packages": {
        "chalk>ansi-styles>color-convert": true
      }
    },
    "gulp-livereload>chalk>ansi-styles": {
      "packages": {
        "gulp-livereload>chalk>ansi-styles>color-convert": true
      }
    },
    "stylelint>table>slice-ansi>ansi-styles": {
      "packages": {
        "stylelint>table>slice-ansi>ansi-styles>color-convert": true
      }
    },
    "chokidar>anymatch": {
      "packages": {
        "chokidar>normalize-path": true,
        "micromatch>picomatch": true
      }
    },
    "gulp>glob-watcher>anymatch": {
      "builtin": {
        "path.sep": true
      },
      "packages": {
        "gulp>glob-watcher>anymatch>micromatch": true,
        "gulp>glob-watcher>anymatch>normalize-path": true
      }
    },
    "gulp-watch>anymatch": {
      "builtin": {
        "path.sep": true
      },
      "packages": {
        "gulp-watch>anymatch>micromatch": true,
        "gulp-watch>anymatch>normalize-path": true
      }
    },
    "gulp>vinyl-fs>vinyl-sourcemap>append-buffer": {
      "builtin": {
        "os.EOL": true
      },
      "globals": {
        "Buffer": true
      },
      "packages": {
        "gulp>vinyl-fs>vinyl-sourcemap>append-buffer>buffer-equal": true
      }
    },
    "@lavamoat/allow-scripts>@npmcli/run-script>node-gyp>npmlog>are-we-there-yet": {
      "builtin": {
        "events.EventEmitter": true,
        "util.inherits": true
      },
      "packages": {
        "koa>delegates": true,
        "readable-stream": true
      }
    },
    "ts-node>arg": {
      "globals": {
        "process.argv.slice": true
      }
    },
    "gulp-watch>anymatch>micromatch>arr-diff": {
      "packages": {
        "gulp>undertaker>arr-flatten": true
      }
    },
    "gulp>undertaker>bach>arr-filter": {
      "packages": {
        "gulp>undertaker>arr-map>make-iterator": true
      }
    },
    "gulp>undertaker>arr-map": {
      "packages": {
        "gulp>undertaker>arr-map>make-iterator": true
      }
    },
    "eslint-plugin-react>array-includes": {
      "packages": {
        "string.prototype.matchall>call-bind": true,
        "string.prototype.matchall>define-properties": true,
        "string.prototype.matchall>es-abstract": true,
        "string.prototype.matchall>es-object-atoms": true,
        "string.prototype.matchall>get-intrinsic": true,
        "eslint-plugin-react>array-includes>is-string": true
      }
    },
    "gulp>undertaker>bach>array-initial": {
      "packages": {
        "gulp>undertaker>object.defaults>array-slice": true,
        "gulp>undertaker>bach>array-last>is-number": true
      }
    },
    "gulp>undertaker>bach>array-last": {
      "packages": {
        "gulp>undertaker>bach>array-last>is-number": true
      }
    },
    "eslint-plugin-react>array.prototype.findlast": {
      "packages": {
        "string.prototype.matchall>call-bind": true,
        "string.prototype.matchall>define-properties": true,
        "string.prototype.matchall>es-abstract": true,
        "string.prototype.matchall>es-errors": true,
        "string.prototype.matchall>es-object-atoms": true,
        "eslint-plugin-react>array.prototype.flatmap>es-shim-unscopables": true
      }
    },
    "eslint-plugin-import>array.prototype.flat": {
      "packages": {
        "string.prototype.matchall>call-bind": true,
        "string.prototype.matchall>define-properties": true,
        "string.prototype.matchall>es-abstract": true,
        "eslint-plugin-react>array.prototype.flatmap>es-shim-unscopables": true
      }
    },
    "eslint-plugin-react>array.prototype.flatmap": {
      "packages": {
        "string.prototype.matchall>call-bind": true,
        "string.prototype.matchall>define-properties": true,
        "string.prototype.matchall>es-abstract": true,
        "eslint-plugin-react>array.prototype.flatmap>es-shim-unscopables": true
      }
    },
    "eslint-plugin-react>array.prototype.tosorted": {
      "packages": {
        "string.prototype.matchall>call-bind": true,
        "string.prototype.matchall>define-properties": true,
        "string.prototype.matchall>es-abstract": true,
        "string.prototype.matchall>es-errors": true,
        "eslint-plugin-react>array.prototype.flatmap>es-shim-unscopables": true
      }
    },
    "gulp>glob-watcher>async-done": {
      "globals": {
        "process.nextTick": true
      },
      "packages": {
        "duplexify>end-of-stream": true,
        "@metamask/object-multiplex>once": true,
        "readable-stream-2>process-nextick-args": true,
        "gulp>glob-watcher>async-done>stream-exhaust": true
      }
    },
    "gulp>undertaker>bach>async-settle": {
      "packages": {
        "gulp>glob-watcher>async-done": true
      }
    },
    "gulp-sourcemaps>css>source-map-resolve>atob": {
      "globals": {
        "Buffer.from": true
      }
    },
    "autoprefixer": {
      "globals": {
        "console": true,
        "process.cwd": true,
        "process.env.AUTOPREFIXER_GRID": true
      },
      "packages": {
        "browserslist": true,
        "autoprefixer>caniuse-lite": true,
        "autoprefixer>fraction.js": true,
        "autoprefixer>normalize-range": true,
        "postcss>picocolors": true,
        "postcss": true,
        "stylelint>postcss-value-parser": true
      }
    },
    "stylelint>autoprefixer": {
      "globals": {
        "console": true,
        "process.cwd": true,
        "process.env.AUTOPREFIXER_GRID": true
      },
      "packages": {
        "browserslist": true,
        "autoprefixer>caniuse-lite": true,
        "autoprefixer>normalize-range": true,
        "stylelint>autoprefixer>num2fraction": true,
        "stylelint>postcss>picocolors": true,
        "stylelint>postcss-value-parser": true,
        "stylelint>postcss": true
      }
    },
    "@babel/preset-env>babel-plugin-polyfill-corejs2": {
      "packages": {
        "@babel/preset-env>@babel/compat-data": true,
        "@babel/core": true,
        "@babel/preset-env>babel-plugin-polyfill-corejs2>@babel/helper-define-polyfill-provider": true,
        "@babel/preset-env>babel-plugin-polyfill-corejs2>semver": true
      }
    },
    "@babel/preset-env>babel-plugin-polyfill-corejs3": {
      "packages": {
        "@babel/core": true,
        "@babel/preset-env>babel-plugin-polyfill-corejs2>@babel/helper-define-polyfill-provider": true,
        "@babel/preset-env>core-js-compat": true
      }
    },
    "@babel/preset-env>babel-plugin-polyfill-regenerator": {
      "packages": {
        "@babel/preset-env>babel-plugin-polyfill-corejs2>@babel/helper-define-polyfill-provider": true
      }
    },
    "babel-plugin-react-compiler": {
      "builtin": {
        "buffer": true,
        "crypto": true,
        "fs": true,
        "os.homedir": true,
        "os.release": true,
        "path": true,
        "tty": true,
        "util": true
      },
      "globals": {
        "Buffer": true,
        "TextDecoder": true,
        "URL": true,
        "__DEV__": true,
        "atob": true,
        "compile": true,
        "console": true,
        "define": true,
        "document": true,
        "localStorage": true,
        "navigator": true,
        "performance.mark": true,
        "performance.measure": true,
        "process": true
      },
      "packages": {
        "@babel/core>@babel/types": true
      }
    },
    "babelify": {
      "builtin": {
        "path.extname": true,
        "path.resolve": true,
        "stream.PassThrough": true,
        "stream.Transform": true,
        "util": true
      },
      "globals": {
        "Buffer.concat": true
      },
      "packages": {
        "@babel/core": true
      }
    },
    "gulp>undertaker>bach": {
      "builtin": {
        "assert.ok": true
      },
      "packages": {
        "gulp>undertaker>bach>arr-filter": true,
        "gulp>undertaker>arr-flatten": true,
        "gulp>undertaker>arr-map": true,
        "gulp>undertaker>bach>array-each": true,
        "gulp>undertaker>bach>array-initial": true,
        "gulp>undertaker>bach>array-last": true,
        "gulp>glob-watcher>async-done": true,
        "gulp>undertaker>bach>async-settle": true,
        "gulp>vinyl-fs>vinyl-sourcemap>now-and-later": true
      }
    },
    "gulp>gulp-cli>matchdep>micromatch>snapdragon>base": {
      "builtin": {
        "util.inherits": true
      },
      "packages": {
        "gulp>gulp-cli>matchdep>micromatch>snapdragon>base>cache-base": true,
        "gulp>gulp-cli>matchdep>micromatch>snapdragon>base>class-utils": true,
        "gulp>gulp-cli>matchdep>micromatch>snapdragon>base>component-emitter": true,
        "gulp>gulp-cli>matchdep>micromatch>snapdragon>base>define-property": true,
        "gulp>gulp-cli>isobject": true,
        "gulp>gulp-cli>matchdep>micromatch>snapdragon>base>mixin-deep": true,
        "gulp>gulp-cli>matchdep>micromatch>snapdragon>base>pascalcase": true
      }
    },
    "bify-module-groups": {
      "packages": {
        "pify": true,
        "pumpify>pump": true,
        "bify-module-groups>through2": true
      }
    },
    "vinyl-buffer>bl": {
      "builtin": {
        "util.inherits": true
      },
      "packages": {
        "vinyl-buffer>bl>readable-stream": true,
        "koa>content-disposition>safe-buffer": true
      }
    },
    "gulp-livereload>tiny-lr>body": {
      "builtin": {
        "querystring.parse": true
      },
      "packages": {
        "gulp-livereload>tiny-lr>body>continuable-cache": true,
        "gulp-livereload>tiny-lr>body>error": true,
        "gulp-livereload>tiny-lr>body>raw-body": true,
        "gulp-livereload>tiny-lr>body>safe-json-parse": true
      }
    },
    "eslint>minimatch>brace-expansion": {
      "packages": {
        "stylelint>balanced-match": true,
        "eslint>minimatch>brace-expansion>concat-map": true
      }
    },
    "chokidar>braces": {
      "globals": {
        "console.log": true
      },
      "packages": {
        "chokidar>braces>fill-range": true
      }
    },
    "gulp>glob-watcher>anymatch>micromatch>braces": {
      "packages": {
        "gulp>undertaker>arr-flatten": true,
        "gulp>gulp-cli>matchdep>micromatch>array-unique": true,
        "gulp>glob-watcher>anymatch>micromatch>braces>extend-shallow": true,
        "gulp>glob-watcher>anymatch>micromatch>braces>fill-range": true,
        "gulp>gulp-cli>isobject": true,
        "gulp-watch>anymatch>micromatch>braces>repeat-element": true,
        "gulp>gulp-cli>matchdep>micromatch>braces>snapdragon-node": true,
        "gulp>gulp-cli>matchdep>micromatch>snapdragon": true,
        "gulp>gulp-cli>matchdep>micromatch>braces>split-string": true,
        "gulp>gulp-cli>matchdep>micromatch>to-regex": true
      }
    },
    "gulp-watch>anymatch>micromatch>braces": {
      "packages": {
        "gulp-watch>anymatch>micromatch>braces>expand-range": true,
        "gulp-watch>anymatch>micromatch>braces>preserve": true,
        "gulp-watch>anymatch>micromatch>braces>repeat-element": true
      }
    },
    "browserify>browser-pack": {
      "builtin": {
        "fs.readFileSync": true,
        "path.join": true,
        "path.relative": true
      },
      "globals": {
        "__dirname": true,
        "process.cwd": true
      },
      "packages": {
        "browserify>JSONStream": true,
        "@lavamoat/lavapack>combine-source-map": true,
        "watchify>defined": true,
        "koa>content-disposition>safe-buffer": true,
        "browserify>browser-pack>through2": true,
        "@lavamoat/lavapack>umd": true
      }
    },
    "browserify>browser-resolve": {
      "builtin": {
        "fs.readFile": true,
        "fs.readFileSync": true,
        "path": true
      },
      "globals": {
        "__dirname": true,
        "process.platform": true
      },
      "packages": {
        "depcheck>resolve": true
      }
    },
    "browserify": {
      "builtin": {
        "events.EventEmitter": true,
        "fs.realpath": true,
        "path.dirname": true,
        "path.join": true,
        "path.relative": true,
        "path.resolve": true,
        "path.sep": true
      },
      "globals": {
        "__dirname": true,
        "process.cwd": true,
        "process.nextTick": true,
        "process.platform": true
      },
      "packages": {
        "browserify>browser-pack": true,
        "browserify>browser-resolve": true,
        "browserify>cached-path-relative": true,
        "browserify>concat-stream": true,
        "watchify>defined": true,
        "browserify>deps-sort": true,
        "browserify>has": true,
        "lavamoat>htmlescape": true,
        "pumpify>inherits": true,
        "browserify>insert-module-globals": true,
        "labeled-stream-splicer": true,
        "browserify>module-deps": true,
        "browserify>read-only-stream": true,
        "depcheck>resolve": true,
        "browserify>shasum-object": true,
        "browserify>syntax-error": true,
        "browserify>through2": true,
        "watchify>xtend": true
      }
    },
    "browserslist": {
      "builtin": {
        "fs.existsSync": true,
        "fs.readFileSync": true,
        "fs.statSync": true,
        "path.basename": true,
        "path.dirname": true,
        "path.join": true,
        "path.relative": true,
        "path.resolve": true
      },
      "globals": {
        "console.warn": true,
        "process.env": true,
        "process.versions.node": true
      },
      "packages": {
        "autoprefixer>caniuse-lite": true,
        "browserslist>electron-to-chromium": true,
        "browserslist>node-releases": true
      }
    },
    "sass-embedded>buffer-builder": {
      "globals": {
        "Buffer": true
      }
    },
    "gulp-zip>yazl>buffer-crc32": {
      "builtin": {
        "buffer.Buffer": true
      }
    },
    "gulp>vinyl-fs>vinyl-sourcemap>append-buffer>buffer-equal": {
      "builtin": {
        "buffer.Buffer.isBuffer": true
      }
    },
    "terser>source-map-support>buffer-from": {
      "globals": {
        "Buffer": true
      }
    },
    "gulp>gulp-cli>matchdep>micromatch>snapdragon>base>cache-base": {
      "packages": {
        "gulp>gulp-cli>matchdep>micromatch>snapdragon>base>cache-base>collection-visit": true,
        "gulp>gulp-cli>matchdep>micromatch>snapdragon>base>component-emitter": true,
        "gulp>gulp-cli>array-sort>get-value": true,
        "gulp>gulp-cli>matchdep>micromatch>snapdragon>base>cache-base>has-value": true,
        "gulp>gulp-cli>isobject": true,
        "gulp>gulp-cli>matchdep>micromatch>snapdragon>base>cache-base>set-value": true,
        "gulp>gulp-cli>matchdep>micromatch>snapdragon>base>cache-base>to-object-path": true,
        "gulp>gulp-cli>matchdep>micromatch>snapdragon>base>cache-base>union-value": true,
        "gulp>gulp-cli>matchdep>micromatch>snapdragon>base>cache-base>unset-value": true
      }
    },
    "browserify>cached-path-relative": {
      "builtin": {
        "path": true
      },
      "globals": {
        "process.cwd": true
      }
    },
    "string.prototype.matchall>call-bind>call-bind-apply-helpers": {
      "packages": {
        "string.prototype.matchall>es-errors": true,
        "browserify>has>function-bind": true
      }
    },
    "string.prototype.matchall>call-bind": {
      "packages": {
        "string.prototype.matchall>call-bind>call-bind-apply-helpers": true,
        "string.prototype.matchall>call-bind>es-define-property": true,
        "string.prototype.matchall>get-intrinsic": true,
        "string.prototype.matchall>call-bind>set-function-length": true
      }
    },
    "string.prototype.matchall>call-bound": {
      "packages": {
        "string.prototype.matchall>call-bind>call-bind-apply-helpers": true,
        "string.prototype.matchall>get-intrinsic": true
      }
    },
    "chalk": {
      "packages": {
        "chalk>ansi-styles": true,
        "chalk>supports-color": true
      }
    },
    "gulp-livereload>chalk": {
      "globals": {
        "process.env.TERM": true,
        "process.platform": true
      },
      "packages": {
        "gulp-livereload>chalk>ansi-styles": true,
        "gulp-livereload>chalk>escape-string-regexp": true,
        "gulp-livereload>chalk>supports-color": true
      }
    },
    "postcss-discard-font-face>postcss>chalk": {
      "globals": {
        "process.env.TERM": true,
        "process.platform": true
      },
      "packages": {
        "postcss-discard-font-face>postcss>chalk>ansi-styles": true,
        "postcss-discard-font-face>postcss>chalk>escape-string-regexp": true,
        "prettier-eslint>loglevel-colored-level-prefix>chalk>has-ansi": true,
        "postcss-discard-font-face>postcss>chalk>strip-ansi": true,
        "postcss-discard-font-face>postcss>chalk>supports-color": true
      }
    },
    "chokidar": {
      "builtin": {
        "events.EventEmitter": true,
        "fs.close": true,
        "fs.lstat": true,
        "fs.open": true,
        "fs.readdir": true,
        "fs.realpath": true,
        "fs.stat": true,
        "fs.unwatchFile": true,
        "fs.watch": true,
        "fs.watchFile": true,
        "os.type": true,
        "path.basename": true,
        "path.dirname": true,
        "path.extname": true,
        "path.isAbsolute": true,
        "path.join": true,
        "path.normalize": true,
        "path.relative": true,
        "path.resolve": true,
        "path.sep": true,
        "util.promisify": true
      },
      "globals": {
        "clearTimeout": true,
        "console.error": true,
        "process.env.CHOKIDAR_INTERVAL": true,
        "process.env.CHOKIDAR_PRINT_FSEVENTS_REQUIRE_ERROR": true,
        "process.env.CHOKIDAR_USEPOLLING": true,
        "process.nextTick": true,
        "process.platform": true,
        "process.version.match": true,
        "setTimeout": true
      },
      "packages": {
        "chokidar>anymatch": true,
        "chokidar>braces": true,
        "chokidar>fsevents": true,
        "eslint>glob-parent": true,
        "chokidar>is-binary-path": true,
        "del>is-glob": true,
        "chokidar>normalize-path": true,
        "chokidar>readdirp": true
      }
    },
    "gulp>glob-watcher>chokidar": {
      "packages": {
        "gulp>glob-watcher>chokidar>fsevents": true
      }
    },
    "gulp-watch>chokidar": {
      "builtin": {
        "events.EventEmitter": true,
        "fs": true,
        "path.basename": true,
        "path.dirname": true,
        "path.extname": true,
        "path.join": true,
        "path.relative": true,
        "path.resolve": true,
        "path.sep": true
      },
      "globals": {
        "clearTimeout": true,
        "console.error": true,
        "process.env.CHOKIDAR_INTERVAL": true,
        "process.env.CHOKIDAR_PRINT_FSEVENTS_REQUIRE_ERROR": true,
        "process.env.CHOKIDAR_USEPOLLING": true,
        "process.nextTick": true,
        "process.platform": true,
        "setTimeout": true
      },
      "packages": {
        "gulp-watch>chokidar>anymatch": true,
        "gulp-watch>chokidar>async-each": true,
        "gulp-watch>chokidar>braces": true,
        "gulp-watch>chokidar>fsevents": true,
        "gulp-watch>glob-parent": true,
        "pumpify>inherits": true,
        "gulp-watch>chokidar>is-binary-path": true,
        "eslint>is-glob": true,
        "chokidar>normalize-path": true,
        "gulp-watch>path-is-absolute": true,
        "gulp-watch>chokidar>readdirp": true,
        "gulp-watch>chokidar>upath": true
      }
    },
    "gulp>gulp-cli>matchdep>micromatch>snapdragon>base>class-utils": {
      "builtin": {
        "util": true
      },
      "packages": {
        "gulp-zip>plugin-error>arr-union": true,
        "gulp>gulp-cli>matchdep>micromatch>snapdragon>define-property": true,
        "gulp>gulp-cli>isobject": true,
        "gulp>gulp-cli>matchdep>micromatch>snapdragon>base>class-utils>static-extend": true
      }
    },
    "del>p-map>aggregate-error>clean-stack": {
      "builtin": {
        "os.homedir": true
      }
    },
    "yargs>cliui": {
      "globals": {
        "process": true
      },
      "packages": {
        "yargs>string-width": true,
        "eslint>strip-ansi": true,
        "yargs>cliui>wrap-ansi": true
      }
    },
    "vinyl>clone-buffer": {
      "builtin": {
        "buffer.Buffer": true
      }
    },
    "lavamoat>lavamoat-core>merge-deep>clone-deep": {
      "packages": {
        "lavamoat>lavamoat-core>merge-deep>clone-deep>for-own": true,
        "@babel/register>clone-deep>is-plain-object": true,
        "lavamoat>lavamoat-core>merge-deep>kind-of": true,
        "lavamoat>lavamoat-core>merge-deep>clone-deep>lazy-cache": true,
        "lavamoat>lavamoat-core>merge-deep>clone-deep>shallow-clone": true
      }
    },
    "stylelint>execall>clone-regexp": {
      "packages": {
        "stylelint>execall>clone-regexp>is-regexp": true
      }
    },
    "vinyl>clone-stats": {
      "builtin": {
        "fs.Stats": true
      }
    },
    "gulp-watch>vinyl-file>vinyl>clone-stats": {
      "builtin": {
        "fs.Stats": true
      }
    },
    "@metamask/jazzicon>color>clone": {
      "globals": {
        "Buffer": true
      }
    },
    "vinyl>clone": {
      "globals": {
        "Buffer": true
      }
    },
    "vinyl>cloneable-readable": {
      "packages": {
        "pumpify>inherits": true,
        "vinyl>cloneable-readable>process-nextick-args": true,
        "vinyl>cloneable-readable>through2": true
      }
    },
    "gulp>undertaker>collection-map": {
      "packages": {
        "gulp>undertaker>arr-map": true,
        "gulp>undertaker>object.reduce>for-own": true,
        "gulp>undertaker>arr-map>make-iterator": true
      }
    },
    "gulp>gulp-cli>matchdep>micromatch>snapdragon>base>cache-base>collection-visit": {
      "packages": {
        "gulp>gulp-cli>matchdep>micromatch>snapdragon>base>cache-base>collection-visit>map-visit": true,
        "gulp>gulp-cli>matchdep>micromatch>snapdragon>base>cache-base>collection-visit>object-visit": true
      }
    },
    "chalk>ansi-styles>color-convert": {
      "packages": {
        "jest-canvas-mock>moo-color>color-name": true
      }
    },
    "gulp-livereload>chalk>ansi-styles>color-convert": {
      "packages": {
        "gulp-livereload>chalk>ansi-styles>color-convert>color-name": true
      }
    },
    "stylelint>table>slice-ansi>ansi-styles>color-convert": {
      "packages": {
        "stylelint>table>slice-ansi>ansi-styles>color-convert>color-name": true
      }
    },
    "fancy-log>color-support": {
      "globals": {
        "process": true
      }
    },
    "@lavamoat/lavapack>combine-source-map": {
      "builtin": {
        "path.dirname": true,
        "path.join": true
      },
      "globals": {
        "process.platform": true
      },
      "packages": {
        "nyc>convert-source-map": true,
        "@lavamoat/lavapack>combine-source-map>inline-source-map": true,
        "@lavamoat/lavapack>combine-source-map>lodash.memoize": true,
        "@lavamoat/lavapack>combine-source-map>source-map": true
      }
    },
    "browserify>concat-stream": {
      "globals": {
        "Buffer.concat": true,
        "Buffer.isBuffer": true
      },
      "packages": {
        "terser>source-map-support>buffer-from": true,
        "pumpify>inherits": true,
        "browserify>concat-stream>readable-stream": true,
        "browserify>concat-stream>typedarray": true
      }
    },
    "lavamoat-browserify>concat-stream": {
      "globals": {
        "Buffer.concat": true,
        "Buffer.isBuffer": true
      },
      "packages": {
        "terser>source-map-support>buffer-from": true,
        "pumpify>inherits": true,
        "lavamoat-browserify>concat-stream>readable-stream": true,
        "browserify>concat-stream>typedarray": true
      }
    },
    "@babel/core>convert-source-map": {
      "globals": {
        "Buffer": true,
        "atob": true,
        "btoa": true,
        "value": true
      }
    },
    "nyc>convert-source-map": {
      "builtin": {
        "fs.readFileSync": true,
        "path.join": true
      },
      "globals": {
        "Buffer.from": true
      }
    },
    "readable-stream-2>core-util-is": {
      "globals": {
        "Buffer.isBuffer": true
      }
    },
    "stylelint>cosmiconfig": {
      "builtin": {
        "fs": true,
        "os": true,
        "path": true
      },
      "globals": {
        "process.cwd": true
      },
      "packages": {
        "eslint>@eslint/eslintrc>import-fresh": true,
        "depcheck>cosmiconfig>parse-json": true,
        "globby>dir-glob>path-type": true,
        "stylelint>cosmiconfig>yaml": true
      }
    },
    "ts-node>create-require": {
      "builtin": {
        "fs.lstatSync": true,
        "module.Module": true,
        "module.createRequire": true,
        "module.createRequireFromPath": true,
        "path.dirname": true,
        "path.join": true
      },
      "globals": {
        "process.cwd": true
      }
    },
    "gulp-sourcemaps>css": {
      "builtin": {
        "fs.readFileSync": true,
        "path.dirname": true,
        "path.sep": true
      },
      "packages": {
        "pumpify>inherits": true,
        "gulp-sourcemaps>css>source-map-resolve": true,
        "gulp-sourcemaps>css>source-map": true
      }
    },
    "resolve-url-loader>es6-iterator>d": {
      "packages": {
        "resolve-url-loader>es6-iterator>es5-ext": true,
        "resolve-url-loader>es6-iterator>d>type": true
      }
    },
    "gulp-sourcemaps>debug-fabulous": {
      "packages": {
        "gulp-sourcemaps>debug-fabulous>debug": true,
        "gulp-sourcemaps>debug-fabulous>memoizee": true,
        "react>object-assign": true
      }
    },
    "@typescript-eslint/eslint-plugin>@typescript-eslint/type-utils>debug": {
      "globals": {
        "console.debug": true,
        "console.log": true
      },
      "packages": {
        "@typescript-eslint/eslint-plugin>@typescript-eslint/type-utils>debug>ms": true
      }
    },
    "gulp-sourcemaps>debug-fabulous>debug": {
      "builtin": {
        "tty.isatty": true,
        "util": true
      },
      "globals": {
        "console": true,
        "document": true,
        "localStorage": true,
        "navigator": true,
        "process": true
      },
      "packages": {
        "mocha>ms": true,
        "mocha>supports-color": true
      }
    },
    "eslint-import-resolver-node>debug": {
      "builtin": {
        "tty.isatty": true,
        "util": true
      },
      "globals": {
        "console": true,
        "document": true,
        "localStorage": true,
        "navigator": true,
        "process": true
      },
      "packages": {
        "mocha>ms": true,
        "mocha>supports-color": true
      }
    },
    "eslint-plugin-import>eslint-module-utils>debug": {
      "builtin": {
        "tty.isatty": true,
        "util": true
      },
      "globals": {
        "console": true,
        "document": true,
        "localStorage": true,
        "navigator": true,
        "process": true
      },
      "packages": {
        "mocha>ms": true,
        "mocha>supports-color": true
      }
    },
    "eslint-plugin-import>debug": {
      "builtin": {
        "fs.SyncWriteStream": true,
        "net.Socket": true,
        "tty.WriteStream": true,
        "tty.isatty": true,
        "util": true
      },
      "globals": {
        "chrome": true,
        "console": true,
        "document": true,
        "localStorage": true,
        "navigator": true,
        "process": true
      },
      "packages": {
        "eslint-plugin-import>debug>ms": true
      }
    },
    "gulp>glob-watcher>anymatch>micromatch>extglob>expand-brackets>debug": {
      "builtin": {
        "fs.SyncWriteStream": true,
        "net.Socket": true,
        "tty.WriteStream": true,
        "tty.isatty": true,
        "util": true
      },
      "globals": {
        "chrome": true,
        "console": true,
        "document": true,
        "localStorage": true,
        "navigator": true,
        "process": true
      },
      "packages": {
        "gulp>glob-watcher>anymatch>micromatch>extglob>expand-brackets>debug>ms": true
      }
    },
    "gulp-livereload>debug": {
      "builtin": {
        "tty.isatty": true,
        "util": true
      },
      "globals": {
        "console": true,
        "document": true,
        "localStorage": true,
        "navigator": true,
        "process": true
      },
      "packages": {
        "mocha>ms": true,
        "gulp-livereload>chalk>supports-color": true
      }
    },
    "nock>debug": {
      "builtin": {
        "tty.isatty": true,
        "util.deprecate": true,
        "util.formatWithOptions": true,
        "util.inspect": true
      },
      "globals": {
        "console": true,
        "document": true,
        "localStorage": true,
        "navigator": true,
        "process": true
      },
      "packages": {
        "mocha>ms": true,
        "mocha>supports-color": true
      }
    },
    "gulp>gulp-cli>matchdep>micromatch>snapdragon>debug": {
      "builtin": {
        "fs.SyncWriteStream": true,
        "net.Socket": true,
        "tty.WriteStream": true,
        "tty.isatty": true,
        "util": true
      },
      "globals": {
        "chrome": true,
        "console": true,
        "document": true,
        "localStorage": true,
        "navigator": true,
        "process": true
      },
      "packages": {
        "gulp>gulp-cli>matchdep>micromatch>snapdragon>debug>ms": true
      }
    },
    "gulp-livereload>tiny-lr>debug": {
      "builtin": {
        "tty.isatty": true,
        "util": true
      },
      "globals": {
        "console": true,
        "document": true,
        "localStorage": true,
        "navigator": true,
        "process": true
      },
      "packages": {
        "mocha>ms": true,
        "mocha>supports-color": true
      }
    },
    "gulp>undertaker>last-run>default-resolution": {
      "globals": {
        "process.version.match": true
      }
    },
    "string.prototype.matchall>define-properties>define-data-property": {
      "packages": {
        "string.prototype.matchall>call-bind>es-define-property": true,
        "string.prototype.matchall>es-errors": true,
        "string.prototype.matchall>gopd": true
      }
    },
    "string.prototype.matchall>define-properties": {
      "packages": {
        "string.prototype.matchall>define-properties>define-data-property": true,
        "eslint-plugin-react>es-iterator-helpers>has-property-descriptors": true,
        "@lavamoat/lavapack>json-stable-stringify>object-keys": true
      }
    },
    "gulp>gulp-cli>matchdep>micromatch>snapdragon>base>define-property": {
      "packages": {
        "gulp>gulp-cli>matchdep>micromatch>define-property>is-descriptor": true
      }
    },
    "gulp>glob-watcher>anymatch>micromatch>extglob>expand-brackets>define-property": {
      "packages": {
        "gulp>glob-watcher>anymatch>micromatch>extglob>expand-brackets>define-property>is-descriptor": true
      }
    },
    "gulp>glob-watcher>anymatch>micromatch>extglob>define-property": {
      "packages": {
        "gulp>gulp-cli>matchdep>micromatch>define-property>is-descriptor": true
      }
    },
    "gulp>glob-watcher>anymatch>micromatch>define-property": {
      "packages": {
        "gulp>gulp-cli>matchdep>micromatch>define-property>is-descriptor": true,
        "gulp>gulp-cli>isobject": true
      }
    },
    "gulp>gulp-cli>matchdep>micromatch>nanomatch>define-property": {
      "packages": {
        "gulp>gulp-cli>matchdep>micromatch>define-property>is-descriptor": true,
        "gulp>gulp-cli>isobject": true
      }
    },
    "gulp>gulp-cli>matchdep>micromatch>braces>snapdragon-node>define-property": {
      "packages": {
        "gulp>gulp-cli>matchdep>micromatch>define-property>is-descriptor": true
      }
    },
    "gulp>gulp-cli>matchdep>micromatch>snapdragon>define-property": {
      "packages": {
        "gulp>gulp-cli>matchdep>micromatch>snapdragon>define-property>is-descriptor": true
      }
    },
    "gulp>gulp-cli>matchdep>micromatch>to-regex>define-property": {
      "packages": {
        "gulp>gulp-cli>matchdep>micromatch>define-property>is-descriptor": true,
        "gulp>gulp-cli>isobject": true
      }
    },
    "del": {
      "builtin": {
        "path.resolve": true,
        "util.promisify": true
      },
      "globals": {
        "process.cwd": true,
        "process.platform": true
      },
      "packages": {
        "globby": true,
        "del>graceful-fs": true,
        "del>is-glob": true,
        "del>is-path-cwd": true,
        "del>is-path-inside": true,
        "del>p-map": true,
        "del>rimraf": true,
        "del>slash": true
      }
    },
    "browserify>deps-sort": {
      "packages": {
        "browserify>shasum-object": true,
        "browserify>deps-sort>through2": true
      }
    },
    "gulp-watch>chokidar>fsevents>node-pre-gyp>detect-libc": {
      "builtin": {
        "child_process.spawnSync": true,
        "fs.readdirSync": true,
        "os.platform": true
      },
      "globals": {
        "process.env": true
      }
    },
    "browserify>module-deps>detective": {
      "packages": {
        "browserify>syntax-error>acorn-node": true,
        "watchify>defined": true
      }
    },
    "tailwindcss>didyoumean": {
      "globals": {
        "didYouMean": "write"
      }
    },
    "ts-node>diff": {
      "globals": {
        "setTimeout": true
      }
    },
    "globby>dir-glob": {
      "builtin": {
        "path.extname": true,
        "path.isAbsolute": true,
        "path.join": true,
        "path.posix.join": true
      },
      "globals": {
        "process.cwd": true
      },
      "packages": {
        "globby>dir-glob>path-type": true
      }
    },
    "eslint>doctrine": {
      "builtin": {
        "assert": true
      },
      "packages": {
        "eslint>esutils": true
      }
    },
    "eslint-plugin-import>doctrine": {
      "builtin": {
        "assert": true
      },
      "packages": {
        "eslint>esutils": true
      }
    },
    "eslint-plugin-react>doctrine": {
      "builtin": {
        "assert": true
      },
      "packages": {
        "eslint>esutils": true
      }
    },
    "stylelint>postcss-html>htmlparser2>domutils>dom-serializer": {
      "packages": {
        "stylelint>postcss-html>htmlparser2>domelementtype": true,
        "stylelint>postcss-html>htmlparser2>entities": true
      }
    },
    "stylelint>postcss-html>htmlparser2>domhandler": {
      "packages": {
        "stylelint>postcss-html>htmlparser2>domelementtype": true
      }
    },
    "stylelint>postcss-html>htmlparser2>domutils": {
      "packages": {
        "stylelint>postcss-html>htmlparser2>domutils>dom-serializer": true,
        "stylelint>postcss-html>htmlparser2>domelementtype": true
      }
    },
    "koa>is-generator-function>get-proto>dunder-proto": {
      "packages": {
        "string.prototype.matchall>call-bind>call-bind-apply-helpers": true,
        "string.prototype.matchall>es-errors": true,
        "string.prototype.matchall>gopd": true
      }
    },
    "unzipper>duplexer2": {
      "packages": {
        "unzipper>duplexer2>readable-stream": true
      }
    },
    "gulp-livereload>event-stream>duplexer": {
      "builtin": {
        "stream": true
      }
    },
    "duplexify": {
      "globals": {
        "Buffer": true,
        "process.nextTick": true
      },
      "packages": {
        "duplexify>end-of-stream": true,
        "pumpify>inherits": true,
        "readable-stream": true,
        "duplexify>stream-shift": true
      }
    },
    "gulp>vinyl-fs>glob-stream>pumpify>duplexify": {
      "globals": {
        "Buffer": true,
        "process.nextTick": true
      },
      "packages": {
        "duplexify>end-of-stream": true,
        "pumpify>inherits": true,
        "gulp>vinyl-fs>glob-stream>readable-stream": true,
        "duplexify>stream-shift": true
      }
    },
    "gulp>vinyl-fs>pumpify>duplexify": {
      "globals": {
        "Buffer": true,
        "process.nextTick": true
      },
      "packages": {
        "duplexify>end-of-stream": true,
        "pumpify>inherits": true,
        "gulp>vinyl-fs>readable-stream": true,
        "duplexify>stream-shift": true
      }
    },
    "duplexify>end-of-stream": {
      "globals": {
        "process.nextTick": true
      },
      "packages": {
        "@metamask/object-multiplex>once": true
      }
    },
    "depcheck>cosmiconfig>parse-json>error-ex": {
      "builtin": {
        "util.inherits": true
      },
      "packages": {
        "depcheck>cosmiconfig>parse-json>error-ex>is-arrayish": true
      }
    },
    "gulp-livereload>tiny-lr>body>error": {
      "builtin": {
        "assert": true
      },
      "packages": {
        "gulp-livereload>tiny-lr>body>error>string-template": true,
        "watchify>xtend": true
      }
    },
    "string.prototype.matchall>es-abstract": {
      "packages": {
        "string.prototype.matchall>call-bind": true,
        "string.prototype.matchall>call-bound": true,
        "string.prototype.matchall>call-bind>es-define-property": true,
        "string.prototype.matchall>es-errors": true,
        "string.prototype.matchall>es-object-atoms": true,
        "eslint-plugin-react>es-iterator-helpers>es-set-tostringtag": true,
        "string.prototype.matchall>es-abstract>es-to-primitive": true,
        "string.prototype.matchall>es-abstract>function.prototype.name": true,
        "string.prototype.matchall>get-intrinsic": true,
        "string.prototype.matchall>gopd": true,
        "eslint-plugin-react>es-iterator-helpers>has-property-descriptors": true,
        "eslint-plugin-react>es-iterator-helpers>has-proto": true,
        "string.prototype.matchall>has-symbols": true,
        "eslint-plugin-react>hasown": true,
        "string.prototype.matchall>internal-slot": true,
        "string.prototype.matchall>es-abstract>is-callable": true,
        "string.prototype.matchall>es-abstract>is-regex": true,
        "eslint-plugin-react>array-includes>is-string": true,
        "string.prototype.matchall>es-abstract>math-intrinsics": true,
        "string.prototype.matchall>es-abstract>object-inspect": true,
        "koa>is-generator-function>safe-regex-test": true,
        "string.prototype.matchall>es-abstract>set-proto": true,
        "string.prototype.matchall>es-abstract>string.prototype.trim": true
      }
    },
    "eslint-plugin-react>es-iterator-helpers": {
      "globals": {
        "Iterator": true
      },
      "packages": {
        "string.prototype.matchall>call-bind": true,
        "string.prototype.matchall>call-bound": true,
        "string.prototype.matchall>define-properties": true,
        "string.prototype.matchall>es-abstract": true,
        "string.prototype.matchall>es-errors": true,
        "eslint-plugin-react>es-iterator-helpers>es-set-tostringtag": true,
        "string.prototype.matchall>get-intrinsic": true,
        "eslint-plugin-react>es-iterator-helpers>globalthis": true,
        "eslint-plugin-react>es-iterator-helpers>has-property-descriptors": true,
        "eslint-plugin-react>es-iterator-helpers>has-proto": true,
        "string.prototype.matchall>internal-slot": true,
        "eslint-plugin-react>es-iterator-helpers>iterator.prototype": true,
        "eslint-plugin-react>es-iterator-helpers>safe-array-concat": true
      }
    },
    "string.prototype.matchall>es-object-atoms": {
      "packages": {
        "string.prototype.matchall>es-errors": true
      }
    },
    "eslint-plugin-react>es-iterator-helpers>es-set-tostringtag": {
      "packages": {
        "string.prototype.matchall>es-errors": true,
        "string.prototype.matchall>get-intrinsic": true,
        "koa>is-generator-function>has-tostringtag": true,
        "eslint-plugin-react>hasown": true
      }
    },
    "eslint-plugin-react>array.prototype.flatmap>es-shim-unscopables": {
      "packages": {
        "eslint-plugin-react>hasown": true
      }
    },
    "string.prototype.matchall>es-abstract>es-to-primitive": {
      "packages": {
        "string.prototype.matchall>es-abstract>is-callable": true,
        "@metamask/eth-token-tracker>deep-equal>is-date-object": true,
        "string.prototype.matchall>es-abstract>es-to-primitive>is-symbol": true
      }
    },
    "resolve-url-loader>es6-iterator>es5-ext": {
      "packages": {
        "resolve-url-loader>es6-iterator>es6-symbol": true
      }
    },
    "resolve-url-loader>es6-iterator": {
      "packages": {
        "resolve-url-loader>es6-iterator>d": true,
        "resolve-url-loader>es6-iterator>es5-ext": true,
        "resolve-url-loader>es6-iterator>es6-symbol": true
      }
    },
    "resolve-url-loader>es6-iterator>es6-symbol": {
      "packages": {
        "resolve-url-loader>es6-iterator>d": true,
        "resolve-url-loader>es6-iterator>es6-symbol>ext": true
      }
    },
    "gulp>undertaker>es6-weak-map": {
      "packages": {
        "resolve-url-loader>es6-iterator>d": true,
        "resolve-url-loader>es6-iterator>es5-ext": true,
        "resolve-url-loader>es6-iterator": true,
        "resolve-url-loader>es6-iterator>es6-symbol": true
      }
    },
    "yargs>escalade": {
      "builtin": {
        "fs.readdirSync": true,
        "fs.statSync": true,
        "path.dirname": true,
        "path.resolve": true
      }
    },
    "eslint": {
      "builtin": {
        "assert": true,
        "fs.existsSync": true,
        "fs.lstatSync": true,
        "fs.promises": true,
        "fs.readFileSync": true,
        "fs.readdirSync": true,
        "fs.statSync": true,
        "fs.unlinkSync": true,
        "fs.writeFile": true,
        "fs.writeFileSync": true,
        "path.dirname": true,
        "path.extname": true,
        "path.isAbsolute": true,
        "path.join": true,
        "path.normalize": true,
        "path.posix.join": true,
        "path.relative": true,
        "path.resolve": true,
        "path.sep": true,
        "url.pathToFileURL": true,
        "util.format": true,
        "util.inspect": true,
        "util.promisify": true
      },
      "globals": {
        "__dirname": true,
        "console.log": true,
        "describe": true,
        "it": true,
        "process": true
      },
      "packages": {
        "eslint>@eslint-community/eslint-utils": true,
        "eslint>@eslint-community/regexpp": true,
        "eslint>@eslint/eslintrc": true,
        "eslint>@eslint/js": true,
        "eslint>@humanwhocodes/config-array": true,
        "eslint>@nodelib/fs.walk": true,
        "eslint>@ungap/structured-clone": true,
        "eslint>ajv": true,
        "nock>debug": true,
        "eslint>doctrine": true,
        "mocha>escape-string-regexp": true,
        "eslint>eslint-scope": true,
        "eslint>eslint-visitor-keys": true,
        "eslint>espree": true,
        "eslint>esquery": true,
        "eslint>esutils": true,
        "eslint>fast-deep-equal": true,
        "eslint>file-entry-cache": true,
        "mocha>find-up": true,
        "eslint>glob-parent": true,
        "eslint>globals": true,
        "eslint>graphemer": true,
        "eslint>ignore": true,
        "eslint>imurmurhash": true,
        "del>is-glob": true,
        "del>is-path-inside": true,
        "eslint>json-stable-stringify-without-jsonify": true,
        "eslint>levn": true,
        "eslint>lodash.merge": true,
        "eslint>minimatch": true,
        "eslint>natural-compare": true
      }
    },
    "eslint-config-prettier": {
      "globals": {
        "process.env.ESLINT_CONFIG_PRETTIER_NO_DEPRECATED": true
      }
    },
    "eslint-import-resolver-node": {
      "builtin": {
        "path.dirname": true,
        "path.join": true,
        "path.resolve": true
      },
      "packages": {
        "eslint-import-resolver-node>debug": true,
        "depcheck>resolve": true
      }
    },
    "eslint-import-resolver-typescript": {
      "builtin": {
        "path": true
      },
      "globals": {
        "console.warn": true,
        "process.cwd": true
      },
      "packages": {
        "nock>debug": true,
        "nyc>glob": true,
        "del>is-glob": true,
        "depcheck>resolve": true,
        "eslint-plugin-import>tsconfig-paths": true
      }
    },
    "eslint-plugin-import>eslint-module-utils": {
      "builtin": {
        "crypto.createHash": true,
        "fs.existsSync": true,
        "fs.readFileSync": true,
        "fs.readdirSync": true,
        "module": true,
        "path.dirname": true,
        "path.extname": true,
        "path.join": true,
        "path.parse": true,
        "path.resolve": true
      },
      "globals": {
        "__dirname.toUpperCase": true,
        "console.warn": true,
        "process.cwd": true,
        "process.hrtime": true
      },
      "packages": {
        "@babel/eslint-parser": true,
        "eslint-plugin-import>eslint-module-utils>debug": true,
        "eslint-import-resolver-node": true,
        "eslint-plugin-import>eslint-module-utils>find-up": true
      }
    },
    "eslint-plugin-node>eslint-plugin-es": {
      "packages": {
        "eslint-plugin-node>eslint-utils": true,
        "eslint-plugin-node>eslint-plugin-es>regexpp": true
      }
    },
    "eslint-plugin-import": {
      "builtin": {
        "fs": true,
        "path": true,
        "vm": true
      },
      "globals": {
        "process.cwd": true,
        "process.env": true
      },
      "packages": {
        "eslint-plugin-react>array-includes": true,
        "eslint-plugin-import>array.prototype.flat": true,
        "eslint-plugin-import>debug": true,
        "eslint-plugin-import>doctrine": true,
        "eslint": true,
        "eslint-plugin-import>eslint-module-utils": true,
        "browserify>has": true,
        "depcheck>is-core-module": true,
        "del>is-glob": true,
        "eslint>minimatch": true,
        "eslint-plugin-import>object.values": true,
        "eslint-plugin-import>tsconfig-paths": true,
        "typescript": true
      }
    },
    "eslint-plugin-jest": {
      "builtin": {
        "fs.readdirSync": true,
        "path.join": true,
        "path.parse": true
      },
      "globals": {
        "__dirname": true
      },
      "packages": {
        "@typescript-eslint/eslint-plugin": true,
        "eslint-plugin-jest>@typescript-eslint/utils": true
      }
    },
    "eslint-plugin-jsdoc": {
      "packages": {
        "eslint-plugin-jsdoc>@es-joy/jsdoccomment": true,
        "eslint-plugin-jsdoc>are-docs-informative": true,
        "eslint-plugin-jsdoc>comment-parser": true,
        "nock>debug": true,
        "mocha>escape-string-regexp": true,
        "eslint": true,
        "eslint>esquery": true,
        "semver": true,
        "eslint-plugin-jsdoc>spdx-expression-parse": true
      }
    },
    "eslint-plugin-node": {
      "builtin": {
        "fs.readFileSync": true,
        "fs.readdirSync": true,
        "fs.statSync": true,
        "path.basename": true,
        "path.dirname": true,
        "path.extname": true,
        "path.isAbsolute": true,
        "path.join": true,
        "path.relative": true,
        "path.resolve": true,
        "path.sep": true
      },
      "globals": {
        "process.cwd": true
      },
      "packages": {
        "eslint-plugin-node>eslint-plugin-es": true,
        "eslint-plugin-node>eslint-utils": true,
        "eslint>ignore": true,
        "eslint>minimatch": true,
        "depcheck>resolve": true,
        "eslint-plugin-node>semver": true
      }
    },
    "eslint-plugin-prettier": {
      "packages": {
        "eslint-plugin-prettier>prettier-linter-helpers": true,
        "eslint-plugin-prettier>synckit": true
      }
    },
    "eslint-plugin-react": {
      "builtin": {
        "fs.statSync": true,
        "path.dirname": true,
        "path.extname": true
      },
      "globals": {
        "console.error": true,
        "console.log": true,
        "console.warn": true,
        "process.argv.join": true,
        "process.cwd": true
      },
      "packages": {
        "eslint-plugin-react>array-includes": true,
        "eslint-plugin-react>array.prototype.findlast": true,
        "eslint-plugin-react>array.prototype.flatmap": true,
        "eslint-plugin-react>array.prototype.tosorted": true,
        "eslint-plugin-react>doctrine": true,
        "eslint-plugin-react>es-iterator-helpers": true,
        "eslint": true,
        "eslint-plugin-react>estraverse": true,
        "eslint-plugin-react>hasown": true,
        "eslint-plugin-react>jsx-ast-utils": true,
        "eslint>minimatch": true,
        "eslint-plugin-react>object.entries": true,
        "eslint-plugin-react>object.fromentries": true,
        "eslint-plugin-react>object.values": true,
        "prop-types": true,
        "eslint-plugin-react>resolve": true,
        "eslint-plugin-react>semver": true,
        "string.prototype.matchall": true,
        "eslint-plugin-react>string.prototype.repeat": true
      }
    },
    "eslint-plugin-react-hooks": {
      "globals": {
        "process.env.NODE_ENV": true
      }
    },
    "@babel/eslint-parser>@nicolo-ribaudo/eslint-scope-5-internals>eslint-scope": {
      "builtin": {
        "assert": true
      },
      "packages": {
        "eslint>eslint-scope>esrecurse": true,
        "@babel/eslint-parser>@nicolo-ribaudo/eslint-scope-5-internals>eslint-scope>estraverse": true
      }
    },
    "eslint-plugin-jest>@typescript-eslint/utils>eslint-scope": {
      "builtin": {
        "assert": true
      },
      "packages": {
        "eslint>eslint-scope>esrecurse": true,
        "eslint-plugin-jest>@typescript-eslint/utils>eslint-scope>estraverse": true
      }
    },
    "eslint>eslint-scope": {
      "builtin": {
        "assert": true
      },
      "packages": {
        "eslint>eslint-scope>esrecurse": true,
        "eslint-plugin-react>estraverse": true
      }
    },
    "webpack>eslint-scope": {
      "builtin": {
        "assert": true
      },
      "packages": {
        "eslint>eslint-scope>esrecurse": true,
        "webpack>eslint-scope>estraverse": true
      }
    },
    "eslint-plugin-jest>@typescript-eslint/experimental-utils>eslint-utils": {
      "packages": {
        "eslint-plugin-jest>@typescript-eslint/experimental-utils>eslint-utils>eslint-visitor-keys": true
      }
    },
    "eslint-plugin-jest>@typescript-eslint/utils>eslint-utils": {
      "packages": {
        "eslint>@eslint-community/eslint-utils": true,
        "eslint-plugin-jest>@typescript-eslint/utils>eslint-utils>eslint-visitor-keys": true,
        "semver": true
      }
    },
    "eslint-plugin-mocha>eslint-utils": {
      "packages": {
        "eslint-plugin-mocha>eslint-utils>eslint-visitor-keys": true
      }
    },
    "eslint-plugin-node>eslint-utils": {
      "packages": {
        "eslint-plugin-node>eslint-utils>eslint-visitor-keys": true
      }
    },
    "eslint>espree": {
      "packages": {
        "eslint>espree>acorn-jsx": true,
        "jsdom>acorn": true,
        "eslint>eslint-visitor-keys": true
      }
    },
    "eslint>esquery": {
      "globals": {
        "define": true
      }
    },
    "eslint>eslint-scope>esrecurse": {
      "packages": {
        "eslint-plugin-react>estraverse": true
      }
    },
    "eta": {
      "builtin": {
        "node:fs": true,
        "node:path": true
      },
      "globals": {
        "define": true
      }
    },
    "gulp-sourcemaps>debug-fabulous>memoizee>event-emitter": {
      "packages": {
        "resolve-url-loader>es6-iterator>d": true,
        "resolve-url-loader>es6-iterator>es5-ext": true
      }
    },
    "gulp-livereload>event-stream": {
      "builtin": {
        "buffer.Buffer.isBuffer": true,
        "stream.Stream": true
      },
      "globals": {
        "Buffer.concat": true,
        "Buffer.isBuffer": true,
        "console.error": true,
        "process.nextTick": true,
        "setImmediate": true
      },
      "packages": {
        "gulp-livereload>event-stream>duplexer": true,
        "gulp-livereload>event-stream>from": true,
        "gulp-livereload>event-stream>map-stream": true,
        "gulp-livereload>event-stream>pause-stream": true,
        "gulp-livereload>event-stream>split": true,
        "gulp-livereload>event-stream>stream-combiner": true,
        "browserify>JSONStream>through": true
      }
    },
    "@lavamoat/lavapack>readable-stream>abort-controller>event-target-shim": {
      "globals": {
        "Event": true,
        "EventTarget": true,
        "console": true
      }
    },
    "stylelint>execall": {
      "packages": {
        "stylelint>execall>clone-regexp": true
      }
    },
    "gulp>glob-watcher>anymatch>micromatch>extglob>expand-brackets": {
      "globals": {
        "__filename": true
      },
      "packages": {
        "gulp>glob-watcher>anymatch>micromatch>extglob>expand-brackets>debug": true,
        "gulp>glob-watcher>anymatch>micromatch>extglob>expand-brackets>define-property": true,
        "gulp>glob-watcher>anymatch>micromatch>extglob>expand-brackets>extend-shallow": true,
        "gulp>gulp-cli>matchdep>micromatch>extglob>expand-brackets>posix-character-classes": true,
        "gulp>gulp-cli>matchdep>micromatch>regex-not": true,
        "gulp>gulp-cli>matchdep>micromatch>snapdragon": true,
        "gulp>gulp-cli>matchdep>micromatch>to-regex": true
      }
    },
    "gulp-watch>anymatch>micromatch>expand-brackets": {
      "packages": {
        "gulp-watch>anymatch>micromatch>expand-brackets>is-posix-bracket": true
      }
    },
    "gulp-watch>anymatch>micromatch>braces>expand-range": {
      "packages": {
        "gulp-watch>anymatch>micromatch>braces>expand-range>fill-range": true
      }
    },
    "resolve-url-loader>es6-iterator>es6-symbol>ext": {
      "globals": {
        "__global__": true
      }
    },
    "gulp>glob-watcher>anymatch>micromatch>braces>extend-shallow": {
      "packages": {
        "gulp-watch>anymatch>micromatch>object.omit>is-extendable": true
      }
    },
    "gulp>glob-watcher>anymatch>micromatch>extglob>expand-brackets>extend-shallow": {
      "packages": {
        "gulp-watch>anymatch>micromatch>object.omit>is-extendable": true
      }
    },
    "gulp>glob-watcher>anymatch>micromatch>extglob>extend-shallow": {
      "packages": {
        "gulp-watch>anymatch>micromatch>object.omit>is-extendable": true
      }
    },
    "gulp>glob-watcher>anymatch>micromatch>braces>fill-range>extend-shallow": {
      "packages": {
        "gulp-watch>anymatch>micromatch>object.omit>is-extendable": true
      }
    },
    "gulp-zip>plugin-error>extend-shallow": {
      "packages": {
        "gulp-zip>plugin-error>extend-shallow>assign-symbols": true,
        "gulp-zip>plugin-error>extend-shallow>is-extendable": true
      }
    },
    "gulp>gulp-cli>matchdep>micromatch>snapdragon>base>cache-base>set-value>extend-shallow": {
      "packages": {
        "gulp-watch>anymatch>micromatch>object.omit>is-extendable": true
      }
    },
    "gulp>gulp-cli>matchdep>micromatch>snapdragon>extend-shallow": {
      "packages": {
        "gulp-watch>anymatch>micromatch>object.omit>is-extendable": true
      }
    },
    "gulp>glob-watcher>anymatch>micromatch>extglob": {
      "packages": {
        "gulp>gulp-cli>matchdep>micromatch>array-unique": true,
        "gulp>glob-watcher>anymatch>micromatch>extglob>define-property": true,
        "gulp>glob-watcher>anymatch>micromatch>extglob>expand-brackets": true,
        "gulp>glob-watcher>anymatch>micromatch>extglob>extend-shallow": true,
        "gulp>gulp-cli>matchdep>micromatch>fragment-cache": true,
        "gulp>gulp-cli>matchdep>micromatch>regex-not": true,
        "gulp>gulp-cli>matchdep>micromatch>snapdragon": true,
        "gulp>gulp-cli>matchdep>micromatch>to-regex": true
      }
    },
    "gulp-watch>anymatch>micromatch>extglob": {
      "packages": {
        "gulp-watch>anymatch>micromatch>is-extglob": true
      }
    },
    "fancy-log": {
      "builtin": {
        "console.Console": true
      },
      "globals": {
        "process.argv.indexOf": true,
        "process.platform": true,
        "process.stderr": true,
        "process.stdout": true,
        "process.version": true
      },
      "packages": {
        "fancy-log>ansi-gray": true,
        "fancy-log>color-support": true,
        "fancy-log>parse-node-version": true,
        "fancy-log>time-stamp": true
      }
    },
    "gulp-watch>fancy-log": {
      "globals": {
        "console": true,
        "process.argv.indexOf": true,
        "process.stderr.write": true,
        "process.stdout.write": true
      },
      "packages": {
        "fancy-log>ansi-gray": true,
        "fancy-log>color-support": true,
        "fancy-log>time-stamp": true
      }
    },
    "fast-glob": {
      "builtin": {
        "fs.lstat": true,
        "fs.lstatSync": true,
        "fs.readdir": true,
        "fs.readdirSync": true,
        "fs.stat": true,
        "fs.statSync": true,
        "os.cpus": true,
        "os.platform": true,
        "path.basename": true,
        "path.isAbsolute": true,
        "path.resolve": true,
        "stream.PassThrough": true,
        "stream.Readable": true
      },
      "globals": {
        "process.cwd": true
      },
      "packages": {
        "fast-glob>@nodelib/fs.stat": true,
        "eslint>@nodelib/fs.walk": true,
        "eslint>glob-parent": true,
        "globby>merge2": true,
        "micromatch": true
      }
    },
    "eslint>@nodelib/fs.walk>fastq": {
      "packages": {
        "eslint>@nodelib/fs.walk>fastq>reusify": true
      }
    },
    "gulp-livereload>tiny-lr>faye-websocket": {
      "builtin": {
        "net.connect": true,
        "stream.Stream": true,
        "tls.connect": true,
        "url.parse": true,
        "util.inherits": true
      },
      "globals": {
        "Buffer": true,
        "clearInterval": true,
        "process.nextTick": true,
        "setInterval": true
      },
      "packages": {
        "webpack-dev-server>sockjs>websocket-driver": true
      }
    },
    "eslint>file-entry-cache": {
      "builtin": {
        "crypto.createHash": true,
        "fs.readFileSync": true,
        "fs.statSync": true,
        "path.basename": true,
        "path.dirname": true
      },
      "packages": {
        "eslint>file-entry-cache>flat-cache": true
      }
    },
    "stylelint>file-entry-cache": {
      "builtin": {
        "crypto.createHash": true,
        "fs.readFileSync": true,
        "fs.statSync": true,
        "path.basename": true,
        "path.dirname": true
      },
      "packages": {
        "stylelint>file-entry-cache>flat-cache": true
      }
    },
    "chokidar>braces>fill-range": {
      "builtin": {
        "util.inspect": true
      },
      "packages": {
        "chokidar>braces>fill-range>to-regex-range": true
      }
    },
    "gulp>glob-watcher>anymatch>micromatch>braces>fill-range": {
      "builtin": {
        "util.inspect": true
      },
      "packages": {
        "gulp>glob-watcher>anymatch>micromatch>braces>fill-range>extend-shallow": true,
        "gulp>glob-watcher>anymatch>micromatch>braces>fill-range>is-number": true,
        "stylelint>@stylelint/postcss-markdown>remark>remark-parse>repeat-string": true,
        "gulp>glob-watcher>anymatch>micromatch>braces>fill-range>to-regex-range": true
      }
    },
    "gulp-watch>anymatch>micromatch>braces>expand-range>fill-range": {
      "packages": {
        "gulp-watch>anymatch>micromatch>braces>expand-range>fill-range>is-number": true,
        "gulp-watch>anymatch>micromatch>braces>expand-range>fill-range>isobject": true,
        "gulp-watch>anymatch>micromatch>braces>expand-range>fill-range>randomatic": true,
        "gulp-watch>anymatch>micromatch>braces>repeat-element": true,
        "stylelint>@stylelint/postcss-markdown>remark>remark-parse>repeat-string": true
      }
    },
    "eslint-plugin-import>eslint-module-utils>find-up": {
      "builtin": {
        "path.dirname": true,
        "path.join": true,
        "path.parse": true,
        "path.resolve": true
      },
      "packages": {
        "eslint-plugin-import>eslint-module-utils>find-up>locate-path": true
      }
    },
    "mocha>find-up": {
      "builtin": {
        "path.dirname": true,
        "path.parse": true,
        "path.resolve": true
      },
      "packages": {
        "mocha>find-up>locate-path": true,
        "mocha>find-up>path-exists": true
      }
    },
    "gulp-watch>vinyl-file>strip-bom-stream>first-chunk-stream": {
      "builtin": {
        "util.inherits": true
      },
      "globals": {
        "Buffer.concat": true,
        "setImmediate": true
      },
      "packages": {
        "gulp-watch>vinyl-file>strip-bom-stream>first-chunk-stream>readable-stream": true
      }
    },
    "eslint>file-entry-cache>flat-cache": {
      "builtin": {
        "fs.existsSync": true,
        "fs.mkdirSync": true,
        "fs.readFileSync": true,
        "fs.writeFileSync": true,
        "path.basename": true,
        "path.dirname": true,
        "path.resolve": true
      },
      "globals": {
        "__dirname": true
      },
      "packages": {
        "eslint>file-entry-cache>flat-cache>flatted": true,
        "del>rimraf": true
      }
    },
    "stylelint>file-entry-cache>flat-cache": {
      "builtin": {
        "fs.existsSync": true,
        "fs.readFileSync": true,
        "path.basename": true,
        "path.dirname": true,
        "path.resolve": true
      },
      "globals": {
        "__dirname": true
      },
      "packages": {
        "stylelint>file-entry-cache>flat-cache>flatted": true,
        "stylelint>file-entry-cache>flat-cache>rimraf": true,
        "stylelint>file-entry-cache>flat-cache>write": true
      }
    },
    "gulp>vinyl-fs>lead>flush-write-stream": {
      "globals": {
        "Buffer": true
      },
      "packages": {
        "pumpify>inherits": true,
        "gulp>vinyl-fs>lead>flush-write-stream>readable-stream": true
      }
    },
    "lavamoat>lavamoat-core>merge-deep>clone-deep>for-own": {
      "packages": {
        "gulp>undertaker>object.reduce>for-own>for-in": true
      }
    },
    "gulp-watch>anymatch>micromatch>object.omit>for-own": {
      "packages": {
        "gulp>undertaker>object.reduce>for-own>for-in": true
      }
    },
    "gulp>undertaker>object.reduce>for-own": {
      "packages": {
        "gulp>undertaker>object.reduce>for-own>for-in": true
      }
    },
    "gulp>gulp-cli>matchdep>micromatch>fragment-cache": {
      "packages": {
        "gulp>gulp-cli>liftoff>fined>parse-filepath>map-cache": true
      }
    },
    "gulp-livereload>event-stream>from": {
      "builtin": {
        "stream": true
      },
      "globals": {
        "process.nextTick": true
      }
    },
    "fs-extra": {
      "builtin": {
        "assert": true,
        "fs": true,
        "os.tmpdir": true,
        "path.dirname": true,
        "path.isAbsolute": true,
        "path.join": true,
        "path.normalize": true,
        "path.parse": true,
        "path.relative": true,
        "path.resolve": true,
        "path.sep": true
      },
      "globals": {
        "Buffer": true,
        "console.warn": true,
        "process.arch": true,
        "process.cwd": true,
        "process.platform": true,
        "process.umask": true,
        "process.versions.node.split": true,
        "setTimeout": true
      },
      "packages": {
        "del>graceful-fs": true,
        "fs-extra>jsonfile": true,
        "fs-extra>universalify": true
      }
    },
    "gulp>vinyl-fs>fs-mkdirp-stream": {
      "builtin": {
        "path.dirname": true,
        "path.resolve": true
      },
      "globals": {
        "process.umask": true
      },
      "packages": {
        "del>graceful-fs": true,
        "gulp>vinyl-fs>fs-mkdirp-stream>through2": true
      }
    },
    "nyc>glob>fs.realpath": {
      "builtin": {
        "fs.lstat": true,
        "fs.lstatSync": true,
        "fs.readlink": true,
        "fs.readlinkSync": true,
        "fs.realpath": true,
        "fs.realpathSync": true,
        "fs.stat": true,
        "fs.statSync": true,
        "path.normalize": true,
        "path.resolve": true
      },
      "globals": {
        "console.error": true,
        "console.trace": true,
        "process.env.NODE_DEBUG": true,
        "process.nextTick": true,
        "process.noDeprecation": true,
        "process.platform": true,
        "process.throwDeprecation": true,
        "process.traceDeprecation": true,
        "process.version": true
      }
    },
    "chokidar>fsevents": {
      "globals": {
        "console.assert": true,
        "process.platform": true
      },
      "native": true
    },
    "gulp>glob-watcher>chokidar>fsevents": {
      "builtin": {
        "events.EventEmitter": true,
        "fs.stat": true,
        "path.join": true,
        "util.inherits": true
      },
      "globals": {
        "__dirname": true,
        "console.assert": true,
        "process.nextTick": true,
        "process.platform": true,
        "setImmediate": true
      },
      "packages": {
        "gulp-watch>chokidar>fsevents>node-pre-gyp": true
      }
    },
    "gulp-watch>chokidar>fsevents": {
      "builtin": {
        "events.EventEmitter": true,
        "fs.stat": true,
        "path.join": true,
        "util.inherits": true
      },
      "globals": {
        "__dirname": true,
        "console.assert": true,
        "process.nextTick": true,
        "process.platform": true,
        "setImmediate": true
      },
      "packages": {
        "gulp-watch>chokidar>fsevents>node-pre-gyp": true
      }
    },
    "string.prototype.matchall>es-abstract>function.prototype.name": {
      "globals": {
        "document": true
      },
      "packages": {
        "string.prototype.matchall>call-bind": true,
        "string.prototype.matchall>call-bound": true,
        "string.prototype.matchall>define-properties": true,
        "string.prototype.matchall>set-function-name>functions-have-names": true,
        "eslint-plugin-react>hasown": true,
        "string.prototype.matchall>es-abstract>is-callable": true
      }
    },
    "@lavamoat/allow-scripts>@npmcli/run-script>node-gyp>npmlog>gauge": {
      "builtin": {
        "util.format": true
      },
      "globals": {
        "clearInterval": true,
        "process": true,
        "setImmediate": true,
        "setInterval": true
      },
      "packages": {
        "@lavamoat/allow-scripts>@npmcli/run-script>node-gyp>npmlog>gauge>aproba": true,
        "@storybook/react>@storybook/node-logger>npmlog>console-control-strings": true,
        "@storybook/react>@storybook/node-logger>npmlog>gauge>has-unicode": true,
        "react>object-assign": true,
        "nyc>signal-exit": true,
        "@lavamoat/allow-scripts>@npmcli/run-script>node-gyp>npmlog>gauge>string-width": true,
        "@lavamoat/allow-scripts>@npmcli/run-script>node-gyp>npmlog>gauge>strip-ansi": true,
        "@storybook/react>@storybook/node-logger>npmlog>gauge>wide-align": true
      }
    },
    "browserify>insert-module-globals>undeclared-identifiers>get-assigned-identifiers": {
      "builtin": {
        "assert.equal": true
      }
    },
    "string.prototype.matchall>get-intrinsic": {
      "globals": {
        "AggregateError": true,
        "FinalizationRegistry": true,
        "Float16Array": true,
        "WeakRef": true
      },
      "packages": {
        "string.prototype.matchall>call-bind>call-bind-apply-helpers": true,
        "string.prototype.matchall>call-bind>es-define-property": true,
        "string.prototype.matchall>es-errors": true,
        "string.prototype.matchall>es-object-atoms": true,
        "browserify>has>function-bind": true,
        "koa>is-generator-function>get-proto": true,
        "string.prototype.matchall>gopd": true,
        "string.prototype.matchall>has-symbols": true,
        "eslint-plugin-react>hasown": true,
        "string.prototype.matchall>es-abstract>math-intrinsics": true
      }
    },
    "koa>is-generator-function>get-proto": {
      "packages": {
        "koa>is-generator-function>get-proto>dunder-proto": true,
        "string.prototype.matchall>es-object-atoms": true
      }
    },
    "gulp-zip>get-stream": {
      "builtin": {
        "buffer.constants.MAX_LENGTH": true,
        "stream.PassThrough": true
      },
      "globals": {
        "Buffer.concat": true
      },
      "packages": {
        "pumpify>pump": true
      }
    },
    "gulp-watch>anymatch>micromatch>parse-glob>glob-base": {
      "builtin": {
        "path.dirname": true
      },
      "packages": {
        "eslint>glob-parent": true,
        "gulp-watch>anymatch>micromatch>parse-glob>glob-base>is-glob": true
      }
    },
    "eslint>glob-parent": {
      "builtin": {
        "os.platform": true,
        "path.posix.dirname": true
      },
      "packages": {
        "del>is-glob": true
      }
    },
    "gulp>vinyl-fs>glob-stream": {
      "builtin": {
        "util.inherits": true
      },
      "globals": {
        "process.cwd": true,
        "process.nextTick": true
      },
      "packages": {
        "react-markdown>unified>extend": true,
        "eslint>glob-parent": true,
        "nyc>glob": true,
        "gulp>glob-watcher>is-negated-glob": true,
        "gulp>vinyl-fs>glob-stream>ordered-read-streams": true,
        "gulp>vinyl-fs>glob-stream>pumpify": true,
        "gulp>vinyl-fs>glob-stream>readable-stream": true,
        "vinyl>remove-trailing-separator": true,
        "gulp>vinyl-fs>glob-stream>to-absolute-glob": true,
        "gulp>vinyl-fs>glob-stream>unique-stream": true
      }
    },
    "gulp>glob-watcher": {
      "packages": {
        "gulp>glob-watcher>anymatch": true,
        "gulp>glob-watcher>async-done": true,
        "chokidar": true,
        "gulp>glob-watcher>is-negated-glob": true,
        "gulp>glob-watcher>just-debounce": true,
        "gulp>undertaker>object.defaults": true
      }
    },
    "nyc>glob": {
      "builtin": {
        "assert": true,
        "events.EventEmitter": true,
        "fs": true,
        "path.join": true,
        "path.resolve": true,
        "util": true
      },
      "globals": {
        "console.error": true,
        "process.cwd": true,
        "process.nextTick": true,
        "process.platform": true
      },
      "packages": {
        "nyc>glob>fs.realpath": true,
        "nyc>glob>inflight": true,
        "pumpify>inherits": true,
        "eslint>minimatch": true,
        "@metamask/object-multiplex>once": true,
        "gulp-watch>path-is-absolute": true
      }
    },
    "stylelint>global-modules": {
      "builtin": {
        "path.resolve": true
      },
      "globals": {
        "process.env.OSTYPE": true,
        "process.platform": true
      },
      "packages": {
        "stylelint>global-modules>global-prefix": true
      }
    },
    "stylelint>global-modules>global-prefix": {
      "builtin": {
        "fs.readFileSync": true,
        "fs.realpathSync": true,
        "os.homedir": true,
        "path.dirname": true,
        "path.join": true,
        "path.resolve": true
      },
      "globals": {
        "process.env.APPDATA": true,
        "process.env.DESTDIR": true,
        "process.env.OSTYPE": true,
        "process.env.PREFIX": true,
        "process.execPath": true,
        "process.platform": true
      },
      "packages": {
        "stylelint>global-modules>global-prefix>ini": true,
        "stylelint>global-modules>global-prefix>which": true
      }
    },
    "eslint-plugin-react>es-iterator-helpers>globalthis": {
      "packages": {
        "string.prototype.matchall>define-properties": true,
        "string.prototype.matchall>gopd": true
      }
    },
    "globby": {
      "builtin": {
        "fs.Stats": true,
        "fs.readFile": true,
        "fs.readFileSync": true,
        "fs.statSync": true,
        "path.dirname": true,
        "path.isAbsolute": true,
        "path.join": true,
        "path.posix.join": true,
        "path.relative": true,
        "stream.Transform": true,
        "util.promisify": true
      },
      "globals": {
        "process.cwd": true
      },
      "packages": {
        "globby>array-union": true,
        "globby>dir-glob": true,
        "fast-glob": true,
        "eslint>ignore": true,
        "globby>merge2": true,
        "del>slash": true
      }
    },
    "stylelint>globjoin": {
      "builtin": {
        "path.join": true
      }
    },
    "stylelint>postcss-sass>gonzales-pe": {
      "globals": {
        "console.error": true,
        "define": true
      }
    },
    "del>graceful-fs": {
      "builtin": {
        "assert.equal": true,
        "constants.O_SYMLINK": true,
        "constants.O_WRONLY": true,
        "constants.hasOwnProperty": true,
        "fs": true,
        "stream.Stream.call": true,
        "util": true
      },
      "globals": {
        "clearTimeout": true,
        "console.error": true,
        "process": true,
        "setTimeout": true
      }
    },
    "gulp": {
      "builtin": {
        "util.inherits": true
      },
      "packages": {
        "gulp>glob-watcher": true,
        "gulp>undertaker": true,
        "gulp>vinyl-fs": true
      }
    },
    "gulp-livereload": {
      "builtin": {
        "path.relative": true
      },
      "packages": {
        "gulp-livereload>chalk": true,
        "gulp-livereload>debug": true,
        "gulp-livereload>event-stream": true,
        "fancy-log": true,
        "gulp-livereload>lodash.assign": true,
        "gulp-livereload>tiny-lr": true
      }
    },
    "gulp-postcss": {
      "builtin": {
        "path.dirname": true,
        "path.isAbsolute": true,
        "path.join": true,
        "stream.Transform": true
      },
      "globals": {
        "Buffer.from": true,
        "setImmediate": true
      },
      "packages": {
        "fancy-log": true,
        "gulp-zip>plugin-error": true,
        "postcss": true,
        "gulp-postcss>postcss-load-config": true,
        "vinyl-sourcemaps-apply": true
      }
    },
    "gulp-sass": {
      "builtin": {
        "path.basename": true,
        "path.dirname": true,
        "path.extname": true,
        "path.join": true,
        "path.relative": true,
        "stream.Transform": true
      },
      "globals": {
        "process.cwd": true,
        "process.exit": true,
        "process.stderr.write": true
      },
      "packages": {
        "gulp-sass>lodash.clonedeep": true,
        "postcss>picocolors": true,
        "gulp-zip>plugin-error": true,
        "gulp-sass>replace-ext": true,
        "eslint>strip-ansi": true,
        "vinyl-sourcemaps-apply": true
      }
    },
    "gulp-sort": {
      "packages": {
        "gulp-sort>through2": true
      }
    },
    "gulp-sourcemaps": {
      "builtin": {
        "path.dirname": true,
        "path.extname": true,
        "path.join": true,
        "path.relative": true,
        "path.resolve": true,
        "path.sep": true
      },
      "globals": {
        "Buffer.concat": true,
        "Buffer.from": true
      },
      "packages": {
        "gulp-sourcemaps>@gulp-sourcemaps/identity-map": true,
        "gulp-sourcemaps>@gulp-sourcemaps/map-sources": true,
        "gulp-sourcemaps>acorn": true,
        "nyc>convert-source-map": true,
        "gulp-sourcemaps>css": true,
        "gulp-sourcemaps>debug-fabulous": true,
        "gulp-sourcemaps>detect-newline": true,
        "del>graceful-fs": true,
        "gulp-sourcemaps>source-map": true,
        "gulp-sourcemaps>strip-bom-string": true,
        "gulp-sourcemaps>through2": true
      }
    },
    "gulp-stylelint": {
      "builtin": {
        "fs.mkdir": true,
        "fs.writeFile": true,
        "path.dirname": true,
        "path.resolve": true
      },
      "globals": {
        "Buffer.from": true,
        "process.cwd": true,
        "process.nextTick": true
      },
      "packages": {
        "fancy-log": true,
        "gulp-zip>plugin-error": true,
        "source-map": true,
        "eslint>strip-ansi": true,
        "stylelint": true,
        "gulp-stylelint>through2": true
      }
    },
    "gulp-watch": {
      "builtin": {
        "path.dirname": true,
        "path.normalize": true,
        "path.resolve": true
      },
      "globals": {
        "process.arch": true,
        "process.cwd": true,
        "process.platform": true,
        "process.version": true,
        "setTimeout": true
      },
      "packages": {
        "gulp-watch>ansi-colors": true,
        "gulp-watch>anymatch": true,
        "chokidar": true,
        "gulp-watch>fancy-log": true,
        "eslint>glob-parent": true,
        "react>object-assign": true,
        "gulp-watch>path-is-absolute": true,
        "gulp-zip>plugin-error": true,
        "gulp-watch>readable-stream": true,
        "gulp-watch>slash": true,
        "vinyl": true,
        "gulp-watch>vinyl-file": true
      }
    },
    "gulp-zip": {
      "builtin": {
        "buffer.constants.MAX_LENGTH": true,
        "path.join": true
      },
      "packages": {
        "gulp-zip>get-stream": true,
        "gulp-zip>plugin-error": true,
        "gulp-zip>through2": true,
        "vinyl": true,
        "gulp-zip>yazl": true
      }
    },
    "prettier-eslint>loglevel-colored-level-prefix>chalk>has-ansi": {
      "packages": {
        "prettier-eslint>loglevel-colored-level-prefix>chalk>has-ansi>ansi-regex": true
      }
    },
    "chalk>supports-color>has-flag": {
      "globals": {
        "process.argv": true
      }
    },
    "gulp-livereload>chalk>supports-color>has-flag": {
      "globals": {
        "process.argv": true
      }
    },
    "postcss-discard-font-face>postcss>supports-color>has-flag": {
      "globals": {
        "process.argv": true
      }
    },
    "eslint-plugin-react>es-iterator-helpers>has-property-descriptors": {
      "packages": {
        "string.prototype.matchall>call-bind>es-define-property": true
      }
    },
    "koa>is-generator-function>has-tostringtag": {
      "packages": {
        "string.prototype.matchall>has-symbols": true
      }
    },
    "@storybook/react>@storybook/node-logger>npmlog>gauge>has-unicode": {
      "builtin": {
        "os.type": true
      },
      "globals": {
        "process.env.LANG": true,
        "process.env.LC_ALL": true,
        "process.env.LC_CTYPE": true
      }
    },
    "gulp>gulp-cli>matchdep>micromatch>snapdragon>base>cache-base>has-value": {
      "packages": {
        "gulp>gulp-cli>array-sort>get-value": true,
        "gulp>gulp-cli>matchdep>micromatch>snapdragon>base>cache-base>has-value>has-values": true,
        "gulp>gulp-cli>isobject": true
      }
    },
    "gulp>gulp-cli>matchdep>micromatch>snapdragon>base>cache-base>unset-value>has-value": {
      "packages": {
        "gulp>gulp-cli>array-sort>get-value": true,
        "gulp>gulp-cli>matchdep>micromatch>snapdragon>base>cache-base>unset-value>has-value>has-values": true,
        "gulp>gulp-cli>matchdep>micromatch>snapdragon>base>cache-base>unset-value>has-value>isobject": true
      }
    },
    "gulp>gulp-cli>matchdep>micromatch>snapdragon>base>cache-base>has-value>has-values": {
      "packages": {
        "gulp>gulp-cli>matchdep>micromatch>snapdragon>base>cache-base>has-value>has-values>is-number": true,
        "gulp>gulp-cli>matchdep>micromatch>snapdragon>base>cache-base>has-value>has-values>kind-of": true
      }
    },
    "browserify>has": {
      "packages": {
        "browserify>has>function-bind": true
      }
    },
    "eslint-plugin-react>hasown": {
      "packages": {
        "browserify>has>function-bind": true
      }
    },
    "stylelint>postcss-html>htmlparser2": {
      "builtin": {
        "buffer.Buffer": true,
        "events.EventEmitter": true,
        "string_decoder.StringDecoder": true
      },
      "packages": {
        "stylelint>postcss-html>htmlparser2>domelementtype": true,
        "stylelint>postcss-html>htmlparser2>domhandler": true,
        "stylelint>postcss-html>htmlparser2>domutils": true,
        "stylelint>postcss-html>htmlparser2>entities": true,
        "pumpify>inherits": true,
        "readable-stream": true
      }
    },
    "webpack-dev-server>sockjs>websocket-driver>http-parser-js": {
      "builtin": {
        "assert.equal": true,
        "assert.ok": true
      }
    },
    "eslint>ignore": {
      "globals": {
        "process": true
      }
    },
    "sass-embedded>immutable": {
      "globals": {
        "console": true,
        "define": true
      }
    },
    "eslint>@eslint/eslintrc>import-fresh": {
      "builtin": {
        "path.dirname": true
      },
      "globals": {
        "__dirname": true,
        "__filename": true
      },
      "packages": {
        "eslint>@eslint/eslintrc>import-fresh>parent-module": true,
        "eslint>@eslint/eslintrc>import-fresh>resolve-from": true
      }
    },
    "nyc>glob>inflight": {
      "globals": {
        "process.nextTick": true
      },
      "packages": {
        "@metamask/object-multiplex>once": true,
        "@metamask/object-multiplex>once>wrappy": true
      }
    },
    "pumpify>inherits": {
      "builtin": {
        "util.inherits": true
      }
    },
    "ini": {
      "globals": {
        "process": true
      }
    },
    "stylelint>global-modules>global-prefix>ini": {
      "globals": {
        "process": true
      }
    },
    "@lavamoat/lavapack>combine-source-map>inline-source-map": {
      "globals": {
        "Buffer.from": true
      },
      "packages": {
        "@lavamoat/lavapack>combine-source-map>inline-source-map>source-map": true
      }
    },
    "browserify>insert-module-globals": {
      "builtin": {
        "path.dirname": true,
        "path.isAbsolute": true,
        "path.relative": true,
        "path.sep": true
      },
      "globals": {
        "Buffer.concat": true,
        "Buffer.isBuffer": true
      },
      "packages": {
        "browserify>syntax-error>acorn-node": true,
        "@lavamoat/lavapack>combine-source-map": true,
        "gulp-watch>path-is-absolute": true,
        "browserify>insert-module-globals>through2": true,
        "browserify>insert-module-globals>undeclared-identifiers": true,
        "watchify>xtend": true
      }
    },
    "string.prototype.matchall>internal-slot": {
      "packages": {
        "string.prototype.matchall>es-errors": true,
        "eslint-plugin-react>hasown": true,
        "string.prototype.matchall>side-channel": true
      }
    },
    "gulp>gulp-cli>replace-homedir>is-absolute": {
      "packages": {
        "gulp>gulp-cli>replace-homedir>is-absolute>is-relative": true,
        "nyc>spawn-wrap>is-windows": true
      }
    },
    "gulp>glob-watcher>anymatch>micromatch>extglob>expand-brackets>define-property>is-descriptor>is-accessor-descriptor": {
      "packages": {
        "gulp>glob-watcher>anymatch>micromatch>extglob>expand-brackets>define-property>is-descriptor>is-accessor-descriptor>kind-of": true
      }
    },
    "gulp>gulp-cli>matchdep>micromatch>define-property>is-descriptor>is-accessor-descriptor": {
      "packages": {
        "@babel/register>clone-deep>kind-of": true
      }
    },
    "gulp>gulp-cli>matchdep>micromatch>snapdragon>define-property>is-descriptor>is-accessor-descriptor": {
      "packages": {
        "gulp>gulp-cli>matchdep>micromatch>snapdragon>define-property>is-descriptor>is-data-descriptor>kind-of": true
      }
    },
    "react-syntax-highlighter>refractor>parse-entities>is-alphanumerical": {
      "packages": {
        "stylelint>@stylelint/postcss-markdown>remark>remark-parse>is-alphabetical": true,
        "react-syntax-highlighter>refractor>parse-entities>is-decimal": true
      }
    },
    "chokidar>is-binary-path": {
      "builtin": {
        "path.extname": true
      },
      "packages": {
        "chokidar>is-binary-path>binary-extensions": true
      }
    },
    "string.prototype.matchall>es-abstract>is-callable": {
      "globals": {
        "document": true
      }
    },
    "depcheck>is-core-module": {
      "globals": {
        "process.versions": true
      },
      "packages": {
        "eslint-plugin-react>hasown": true
      }
    },
    "gulp>glob-watcher>anymatch>micromatch>extglob>expand-brackets>define-property>is-descriptor>is-data-descriptor": {
      "packages": {
        "gulp>glob-watcher>anymatch>micromatch>extglob>expand-brackets>define-property>is-descriptor>is-data-descriptor>kind-of": true
      }
    },
    "gulp>gulp-cli>matchdep>micromatch>define-property>is-descriptor>is-data-descriptor": {
      "packages": {
        "@babel/register>clone-deep>kind-of": true
      }
    },
    "gulp>gulp-cli>matchdep>micromatch>snapdragon>define-property>is-descriptor>is-data-descriptor": {
      "packages": {
        "gulp>gulp-cli>matchdep>micromatch>snapdragon>define-property>is-descriptor>is-data-descriptor>kind-of": true
      }
    },
    "@metamask/eth-token-tracker>deep-equal>is-date-object": {
      "packages": {
        "string.prototype.matchall>call-bound": true,
        "koa>is-generator-function>has-tostringtag": true
      }
    },
    "gulp>glob-watcher>anymatch>micromatch>extglob>expand-brackets>define-property>is-descriptor": {
      "packages": {
        "gulp>glob-watcher>anymatch>micromatch>extglob>expand-brackets>define-property>is-descriptor>is-accessor-descriptor": true,
        "gulp>glob-watcher>anymatch>micromatch>extglob>expand-brackets>define-property>is-descriptor>is-data-descriptor": true,
        "gulp>glob-watcher>anymatch>micromatch>extglob>expand-brackets>define-property>is-descriptor>kind-of": true
      }
    },
    "gulp>gulp-cli>matchdep>micromatch>define-property>is-descriptor": {
      "packages": {
        "gulp>gulp-cli>matchdep>micromatch>define-property>is-descriptor>is-accessor-descriptor": true,
        "gulp>gulp-cli>matchdep>micromatch>define-property>is-descriptor>is-data-descriptor": true,
        "@babel/register>clone-deep>kind-of": true
      }
    },
    "gulp>gulp-cli>matchdep>micromatch>snapdragon>define-property>is-descriptor": {
      "packages": {
        "gulp>gulp-cli>matchdep>micromatch>snapdragon>define-property>is-descriptor>is-accessor-descriptor": true,
        "gulp>gulp-cli>matchdep>micromatch>snapdragon>define-property>is-descriptor>is-data-descriptor": true,
        "gulp>gulp-cli>matchdep>micromatch>snapdragon>define-property>is-descriptor>kind-of": true
      }
    },
    "gulp-watch>anymatch>micromatch>regex-cache>is-equal-shallow": {
      "packages": {
        "gulp-watch>anymatch>micromatch>regex-cache>is-equal-shallow>is-primitive": true
      }
    },
    "gulp-zip>plugin-error>extend-shallow>is-extendable": {
      "packages": {
        "@babel/register>clone-deep>is-plain-object": true
      }
    },
    "gulp>gulp-cli>matchdep>micromatch>snapdragon>base>mixin-deep>is-extendable": {
      "packages": {
        "@babel/register>clone-deep>is-plain-object": true
      }
    },
    "@lavamoat/allow-scripts>@npmcli/run-script>node-gyp>npmlog>gauge>string-width>is-fullwidth-code-point": {
      "packages": {
        "gulp>gulp-cli>yargs>string-width>is-fullwidth-code-point>number-is-nan": true
      }
    },
    "del>is-glob": {
      "packages": {
        "del>is-glob>is-extglob": true
      }
    },
    "gulp-watch>anymatch>micromatch>parse-glob>glob-base>is-glob": {
      "packages": {
        "gulp-watch>anymatch>micromatch>is-extglob": true
      }
    },
    "gulp-watch>anymatch>micromatch>is-glob": {
      "packages": {
        "gulp-watch>anymatch>micromatch>is-extglob": true
      }
    },
    "gulp-watch>anymatch>micromatch>parse-glob>is-glob": {
      "packages": {
        "gulp-watch>anymatch>micromatch>is-extglob": true
      }
    },
    "gulp>glob-watcher>anymatch>micromatch>braces>fill-range>is-number": {
      "packages": {
        "gulp>glob-watcher>anymatch>micromatch>braces>fill-range>is-number>kind-of": true
      }
    },
    "gulp-watch>anymatch>micromatch>braces>expand-range>fill-range>is-number": {
      "packages": {
        "gulp-watch>anymatch>micromatch>braces>expand-range>fill-range>is-number>kind-of": true
      }
    },
    "gulp>gulp-cli>matchdep>micromatch>snapdragon>base>cache-base>has-value>has-values>is-number": {
      "packages": {
        "gulp>gulp-cli>matchdep>micromatch>snapdragon>base>cache-base>has-value>has-values>is-number>kind-of": true
      }
    },
    "del>is-path-cwd": {
      "builtin": {
        "path.resolve": true
      },
      "globals": {
        "process.cwd": true,
        "process.platform": true
      }
    },
    "del>is-path-inside": {
      "builtin": {
        "path.relative": true,
        "path.resolve": true,
        "path.sep": true
      }
    },
    "@babel/register>clone-deep>is-plain-object": {
      "packages": {
        "gulp>gulp-cli>isobject": true
      }
    },
    "string.prototype.matchall>es-abstract>is-regex": {
      "packages": {
        "string.prototype.matchall>call-bound": true,
        "string.prototype.matchall>gopd": true,
        "koa>is-generator-function>has-tostringtag": true,
        "eslint-plugin-react>hasown": true
      }
    },
    "gulp>gulp-cli>replace-homedir>is-absolute>is-relative": {
      "packages": {
        "gulp>gulp-cli>replace-homedir>is-absolute>is-relative>is-unc-path": true
      }
    },
    "eslint-plugin-react>array-includes>is-string": {
      "packages": {
        "string.prototype.matchall>call-bound": true,
        "koa>is-generator-function>has-tostringtag": true
      }
    },
    "string.prototype.matchall>es-abstract>es-to-primitive>is-symbol": {
      "packages": {
        "string.prototype.matchall>call-bound": true,
        "string.prototype.matchall>has-symbols": true,
        "koa>is-generator-function>safe-regex-test": true
      }
    },
    "gulp>gulp-cli>replace-homedir>is-absolute>is-relative>is-unc-path": {
      "packages": {
        "gulp>gulp-cli>replace-homedir>is-absolute>is-relative>is-unc-path>unc-path-regex": true
      }
    },
    "madge>ora>is-unicode-supported": {
      "globals": {
        "process.env.CI": true,
        "process.env.TERM": true,
        "process.env.TERM_PROGRAM": true,
        "process.env.WT_SESSION": true,
        "process.platform": true
      }
    },
    "nyc>spawn-wrap>is-windows": {
      "globals": {
        "define": true,
        "isWindows": "write",
        "process": true
      }
    },
    "@sentry/cli>which>isexe": {
      "builtin": {
        "fs": true
      },
      "globals": {
        "TESTING_WINDOWS": true,
        "process.env.PATHEXT": true,
        "process.getgid": true,
        "process.getuid": true,
        "process.platform": true
      }
    },
    "gulp-watch>anymatch>micromatch>braces>expand-range>fill-range>isobject": {
      "packages": {
        "gulp-watch>anymatch>micromatch>braces>expand-range>fill-range>isobject>isarray": true
      }
    },
    "gulp>gulp-cli>matchdep>micromatch>snapdragon>base>cache-base>unset-value>has-value>isobject": {
      "packages": {
        "gulp>gulp-cli>matchdep>micromatch>snapdragon>base>cache-base>unset-value>has-value>isobject>isarray": true
      }
    },
<<<<<<< HEAD
    "eslint-plugin-react>es-iterator-helpers>iterator.prototype": {
      "packages": {
        "string.prototype.matchall>define-properties>define-data-property": true,
        "string.prototype.matchall>es-object-atoms": true,
        "string.prototype.matchall>get-intrinsic": true,
        "koa>is-generator-function>get-proto": true,
        "string.prototype.matchall>has-symbols": true,
        "string.prototype.matchall>set-function-name": true
=======
    "tailwindcss>jiti": {
      "builtin": {
        "assert": true,
        "crypto": true,
        "fs": true,
        "module": true,
        "os": true,
        "path": true,
        "perf_hooks.performance.now": true,
        "process": true,
        "tty": true,
        "url": true,
        "util": true,
        "v8": true,
        "vm": true
      },
      "globals": {
        "Buffer": true,
        "TextDecoder": true,
        "URL": true,
        "atob": true,
        "btoa": true,
        "console": true,
        "document": true,
        "localStorage": true,
        "navigator": true,
        "process": true,
        "value": true
>>>>>>> 25febbae
      }
    },
    "postcss-discard-font-face>postcss>js-base64": {
      "globals": {
        "Base64": "write",
        "define": true
      }
    },
    "eslint-plugin-jsdoc>@es-joy/jsdoccomment>jsdoc-type-pratt-parser": {
      "globals": {
        "define": true
      }
    },
    "@babel/core>@babel/generator>jsesc": {
      "globals": {
        "Buffer": true
      }
    },
    "webpack>json-parse-even-better-errors": {
      "globals": {
        "Buffer.isBuffer": true
      }
    },
    "@lavamoat/lavapack>json-stable-stringify": {
      "packages": {
        "string.prototype.matchall>call-bind": true,
        "@lavamoat/lavapack>json-stable-stringify>isarray": true,
        "@lavamoat/lavapack>json-stable-stringify>jsonify": true,
        "@lavamoat/lavapack>json-stable-stringify>object-keys": true
      }
    },
    "gulp>vinyl-fs>glob-stream>unique-stream>json-stable-stringify": {
      "packages": {
        "string.prototype.matchall>call-bind": true,
        "string.prototype.matchall>call-bound": true,
        "@lavamoat/lavapack>json-stable-stringify>isarray": true,
        "@lavamoat/lavapack>json-stable-stringify>jsonify": true,
        "@lavamoat/lavapack>json-stable-stringify>object-keys": true
      }
    },
    "depcheck>json5": {
      "globals": {
        "console.warn": true
      }
    },
    "eslint-plugin-import>tsconfig-paths>json5": {
      "globals": {
        "console.warn": true
      }
    },
    "fs-extra>jsonfile": {
      "builtin": {
        "fs": true
      },
      "globals": {
        "Buffer.isBuffer": true
      },
      "packages": {
        "del>graceful-fs": true
      }
    },
    "browserify>JSONStream>jsonparse": {
      "globals": {
        "Buffer": true
      }
    },
    "eslint-plugin-react>jsx-ast-utils": {
      "globals": {
        "console.error": true
      },
      "packages": {
        "gulp>vinyl-fs>object.assign": true
      }
    },
    "gulp>glob-watcher>just-debounce": {
      "globals": {
        "clearTimeout": true,
        "setTimeout": true
      }
    },
    "gulp>gulp-cli>matchdep>micromatch>snapdragon>base>cache-base>has-value>has-values>kind-of": {
      "packages": {
        "browserify>insert-module-globals>is-buffer": true
      }
    },
    "gulp>glob-watcher>anymatch>micromatch>extglob>expand-brackets>define-property>is-descriptor>is-accessor-descriptor>kind-of": {
      "packages": {
        "browserify>insert-module-globals>is-buffer": true
      }
    },
    "gulp>glob-watcher>anymatch>micromatch>extglob>expand-brackets>define-property>is-descriptor>is-data-descriptor>kind-of": {
      "packages": {
        "browserify>insert-module-globals>is-buffer": true
      }
    },
    "gulp>gulp-cli>matchdep>micromatch>snapdragon>define-property>is-descriptor>is-data-descriptor>kind-of": {
      "packages": {
        "browserify>insert-module-globals>is-buffer": true
      }
    },
    "gulp>glob-watcher>anymatch>micromatch>braces>fill-range>is-number>kind-of": {
      "packages": {
        "browserify>insert-module-globals>is-buffer": true
      }
    },
    "gulp-watch>anymatch>micromatch>braces>expand-range>fill-range>is-number>kind-of": {
      "packages": {
        "browserify>insert-module-globals>is-buffer": true
      }
    },
    "gulp>gulp-cli>matchdep>micromatch>snapdragon>base>cache-base>has-value>has-values>is-number>kind-of": {
      "packages": {
        "browserify>insert-module-globals>is-buffer": true
      }
    },
    "lavamoat>lavamoat-core>merge-deep>kind-of": {
      "packages": {
        "browserify>insert-module-globals>is-buffer": true
      }
    },
    "gulp-watch>anymatch>micromatch>kind-of": {
      "packages": {
        "browserify>insert-module-globals>is-buffer": true
      }
    },
    "gulp>gulp-cli>matchdep>micromatch>snapdragon>base>class-utils>static-extend>object-copy>kind-of": {
      "packages": {
        "browserify>insert-module-globals>is-buffer": true
      }
    },
    "lavamoat>lavamoat-core>merge-deep>clone-deep>shallow-clone>kind-of": {
      "globals": {
        "Buffer": true
      },
      "packages": {
        "browserify>insert-module-globals>is-buffer": true
      }
    },
    "gulp>gulp-cli>matchdep>micromatch>braces>snapdragon-node>snapdragon-util>kind-of": {
      "packages": {
        "browserify>insert-module-globals>is-buffer": true
      }
    },
    "gulp>gulp-cli>matchdep>micromatch>snapdragon>base>cache-base>to-object-path>kind-of": {
      "packages": {
        "browserify>insert-module-globals>is-buffer": true
      }
    },
    "labeled-stream-splicer": {
      "packages": {
        "pumpify>inherits": true,
        "labeled-stream-splicer>stream-splicer": true
      }
    },
    "gulp>undertaker>last-run": {
      "builtin": {
        "assert": true
      },
      "packages": {
        "gulp>undertaker>last-run>default-resolution": true,
        "gulp>undertaker>es6-weak-map": true
      }
    },
    "lavamoat-browserify": {
      "builtin": {
        "node:fs.existsSync": true,
        "node:fs.mkdirSync": true,
        "node:fs.readFileSync": true,
        "node:fs.writeFileSync": true,
        "node:path.dirname": true,
        "node:path.extname": true,
        "node:path.resolve": true,
        "node:util.callbackify": true
      },
      "globals": {
        "console.warn": true,
        "process.cwd": true,
        "setTimeout": true
      },
      "packages": {
        "lavamoat>@lavamoat/aa": true,
        "@lavamoat/lavapack": true,
        "browserify>browser-resolve": true,
        "lavamoat-browserify>concat-stream": true,
        "duplexify": true,
        "lavamoat>lavamoat-core": true,
        "lavamoat-browserify>readable-stream": true,
        "through2": true
      }
    },
    "lavamoat>lavamoat-core": {
      "builtin": {
        "node:events": true,
        "node:fs.readFileSync": true,
        "node:fs/promises": true,
        "node:path.extname": true,
        "node:path.join": true
      },
      "globals": {
        "__dirname": true,
        "console.error": true,
        "console.warn": true,
        "define": true
      },
      "packages": {
        "@lavamoat/lavapack>json-stable-stringify": true,
        "lavamoat>lavamoat-tofu": true,
        "lavamoat>lavamoat-core>merge-deep": true
      }
    },
    "lavamoat>lavamoat-tofu": {
      "globals": {
        "console.log": true
      },
      "packages": {
        "lavamoat>lavamoat-tofu>@babel/parser": true,
        "lavamoat>lavamoat-tofu>@babel/traverse": true
      }
    },
    "lavamoat>lavamoat-core>merge-deep>clone-deep>lazy-cache": {
      "globals": {
        "process.env.TRAVIS": true,
        "process.env.UNLAZY": true
      }
    },
    "lavamoat>lavamoat-core>merge-deep>clone-deep>shallow-clone>lazy-cache": {
      "globals": {
        "process.env.UNLAZY": true
      }
    },
    "gulp>vinyl-fs>lazystream": {
      "builtin": {
        "util.inherits": true
      },
      "packages": {
        "gulp>vinyl-fs>lazystream>readable-stream": true
      }
    },
    "gulp>vinyl-fs>lead": {
      "globals": {
        "process.nextTick": true
      },
      "packages": {
        "gulp>vinyl-fs>lead>flush-write-stream": true
      }
    },
    "eslint>levn": {
      "packages": {
        "eslint>levn>prelude-ls": true,
        "eslint>levn>type-check": true
      }
    },
    "gulp-postcss>postcss-load-config>lilconfig": {
      "builtin": {
        "fs.accessSync": true,
        "fs.promises.access": true,
        "fs.promises.readFile": true,
        "fs.readFileSync": true,
        "os.homedir": true,
        "path.extname": true,
        "path.join": true,
        "path.parse": true,
        "path.resolve": true,
        "path.sep": true
      },
      "globals": {
        "process.cwd": true
      }
    },
    "eslint-plugin-import>eslint-module-utils>find-up>locate-path": {
      "builtin": {
        "path.resolve": true
      },
      "globals": {
        "process.cwd": true
      },
      "packages": {
        "eslint-plugin-import>eslint-module-utils>find-up>locate-path>p-locate": true,
        "eslint-plugin-import>eslint-module-utils>find-up>locate-path>path-exists": true
      }
    },
    "mocha>find-up>locate-path": {
      "builtin": {
        "fs.lstat": true,
        "fs.lstatSync": true,
        "fs.stat": true,
        "fs.statSync": true,
        "path.resolve": true,
        "util.promisify": true
      },
      "globals": {
        "process.cwd": true
      },
      "packages": {
        "mocha>find-up>locate-path>p-locate": true
      }
    },
    "lodash": {
      "globals": {
        "define": true
      }
    },
    "@babel/preset-env>babel-plugin-polyfill-corejs2>@babel/helper-define-polyfill-provider>lodash.debounce": {
      "globals": {
        "clearTimeout": true,
        "setTimeout": true
      }
    },
    "mocha>log-symbols": {
      "packages": {
        "chalk": true,
        "madge>ora>is-unicode-supported": true
      }
    },
    "loose-envify": {
      "builtin": {
        "stream.PassThrough": true,
        "stream.Transform": true,
        "util.inherits": true
      },
      "globals": {
        "process.env": true
      },
      "packages": {
        "loose-envify>js-tokens": true
      }
    },
    "@babel/core>@babel/helper-compilation-targets>lru-cache": {
      "packages": {
        "@babel/core>@babel/helper-compilation-targets>lru-cache>yallist": true
      }
    },
    "gulp-sourcemaps>debug-fabulous>memoizee>lru-queue": {
      "packages": {
        "resolve-url-loader>es6-iterator>es5-ext": true
      }
    },
    "gulp>undertaker>arr-map>make-iterator": {
      "packages": {
        "@babel/register>clone-deep>kind-of": true
      }
    },
    "gulp-livereload>event-stream>map-stream": {
      "builtin": {
        "stream.Stream": true
      },
      "globals": {
        "process.nextTick": true
      }
    },
    "gulp>gulp-cli>matchdep>micromatch>snapdragon>base>cache-base>collection-visit>map-visit": {
      "builtin": {
        "util.inspect": true
      },
      "packages": {
        "gulp>gulp-cli>matchdep>micromatch>snapdragon>base>cache-base>collection-visit>object-visit": true
      }
    },
    "stylelint>@stylelint/postcss-markdown>remark>remark-stringify>markdown-table": {
      "packages": {
        "stylelint>@stylelint/postcss-markdown>remark>remark-parse>repeat-string": true
      }
    },
    "gulp-watch>anymatch>micromatch>braces>expand-range>fill-range>randomatic>math-random": {
      "builtin": {
        "crypto.randomBytes": true
      }
    },
    "stylelint>@stylelint/postcss-markdown>remark>remark-stringify>mdast-util-compact": {
      "packages": {
        "react-markdown>unist-util-visit": true
      }
    },
    "gulp-sourcemaps>debug-fabulous>memoizee": {
      "globals": {
        "clearTimeout": true,
        "setTimeout": true
      },
      "packages": {
        "resolve-url-loader>es6-iterator>d": true,
        "resolve-url-loader>es6-iterator>es5-ext": true,
        "gulp-sourcemaps>debug-fabulous>memoizee>event-emitter": true,
        "gulp-sourcemaps>debug-fabulous>memoizee>is-promise": true,
        "gulp-sourcemaps>debug-fabulous>memoizee>lru-queue": true,
        "gulp-sourcemaps>debug-fabulous>memoizee>next-tick": true,
        "gulp-sourcemaps>debug-fabulous>memoizee>timers-ext": true
      }
    },
    "lavamoat>lavamoat-core>merge-deep": {
      "packages": {
        "gulp-zip>plugin-error>arr-union": true,
        "lavamoat>lavamoat-core>merge-deep>clone-deep": true,
        "lavamoat>lavamoat-core>merge-deep>kind-of": true
      }
    },
    "globby>merge2": {
      "builtin": {
        "stream.PassThrough": true
      },
      "globals": {
        "process.nextTick": true
      }
    },
    "micromatch": {
      "builtin": {
        "util.inspect": true
      },
      "packages": {
        "chokidar>braces": true,
        "micromatch>picomatch": true
      }
    },
    "gulp>glob-watcher>anymatch>micromatch": {
      "builtin": {
        "path.basename": true,
        "path.sep": true,
        "util.inspect": true
      },
      "globals": {
        "process.platform": true
      },
      "packages": {
        "gulp-zip>plugin-error>arr-diff": true,
        "gulp>gulp-cli>matchdep>micromatch>array-unique": true,
        "gulp>glob-watcher>anymatch>micromatch>braces": true,
        "gulp>glob-watcher>anymatch>micromatch>define-property": true,
        "gulp-zip>plugin-error>extend-shallow": true,
        "gulp>glob-watcher>anymatch>micromatch>extglob": true,
        "gulp>gulp-cli>matchdep>micromatch>fragment-cache": true,
        "@babel/register>clone-deep>kind-of": true,
        "gulp>gulp-cli>matchdep>micromatch>nanomatch": true,
        "gulp>gulp-cli>liftoff>fined>object.pick": true,
        "gulp>gulp-cli>matchdep>micromatch>regex-not": true,
        "gulp>gulp-cli>matchdep>micromatch>snapdragon": true,
        "gulp>gulp-cli>matchdep>micromatch>to-regex": true
      }
    },
    "gulp-watch>anymatch>micromatch": {
      "builtin": {
        "path.sep": true
      },
      "globals": {
        "process": true
      },
      "packages": {
        "gulp-watch>anymatch>micromatch>arr-diff": true,
        "gulp-watch>anymatch>micromatch>array-unique": true,
        "gulp-watch>anymatch>micromatch>braces": true,
        "gulp-watch>anymatch>micromatch>expand-brackets": true,
        "gulp-watch>anymatch>micromatch>extglob": true,
        "gulp-watch>anymatch>micromatch>filename-regex": true,
        "gulp-watch>anymatch>micromatch>is-extglob": true,
        "gulp-watch>anymatch>micromatch>is-glob": true,
        "gulp-watch>anymatch>micromatch>kind-of": true,
        "gulp-watch>anymatch>normalize-path": true,
        "gulp-watch>anymatch>micromatch>object.omit": true,
        "gulp-watch>anymatch>micromatch>parse-glob": true,
        "gulp-watch>anymatch>micromatch>regex-cache": true
      }
    },
    "eslint>minimatch": {
      "builtin": {
        "path": true
      },
      "globals": {
        "console": true
      },
      "packages": {
        "eslint>minimatch>brace-expansion": true
      }
    },
    "gulp>gulp-cli>matchdep>micromatch>snapdragon>base>mixin-deep": {
      "packages": {
        "gulp>undertaker>object.reduce>for-own>for-in": true,
        "gulp>gulp-cli>matchdep>micromatch>snapdragon>base>mixin-deep>is-extendable": true
      }
    },
    "lavamoat>lavamoat-core>merge-deep>clone-deep>shallow-clone>mixin-object": {
      "packages": {
        "lavamoat>lavamoat-core>merge-deep>clone-deep>shallow-clone>mixin-object>for-in": true,
        "gulp-watch>anymatch>micromatch>object.omit>is-extendable": true
      }
    },
    "mockttp>portfinder>mkdirp": {
      "builtin": {
        "fs": true,
        "path.dirname": true,
        "path.resolve": true
      }
    },
    "browserify>module-deps": {
      "builtin": {
        "fs.createReadStream": true,
        "fs.readFile": true,
        "path.delimiter": true,
        "path.dirname": true,
        "path.join": true,
        "path.resolve": true
      },
      "globals": {
        "process.cwd": true,
        "process.env.NODE_PATH": true,
        "process.nextTick": true,
        "process.platform": true,
        "setTimeout": true,
        "tr": true
      },
      "packages": {
        "browserify>browser-resolve": true,
        "browserify>cached-path-relative": true,
        "browserify>concat-stream": true,
        "watchify>defined": true,
        "browserify>module-deps>detective": true,
        "unzipper>duplexer2": true,
        "pumpify>inherits": true,
        "loose-envify": true,
        "browserify>parents": true,
        "browserify>module-deps>readable-stream": true,
        "depcheck>resolve": true,
        "browserify>module-deps>stream-combiner2": true,
        "browserify>module-deps>through2": true,
        "watchify>xtend": true
      }
    },
    "gulp>gulp-cli>matchdep>micromatch>nanomatch": {
      "builtin": {
        "path.basename": true,
        "path.sep": true,
        "util.inspect": true
      },
      "packages": {
        "gulp-zip>plugin-error>arr-diff": true,
        "gulp>gulp-cli>matchdep>micromatch>array-unique": true,
        "gulp>gulp-cli>matchdep>micromatch>nanomatch>define-property": true,
        "gulp-zip>plugin-error>extend-shallow": true,
        "gulp>gulp-cli>matchdep>micromatch>fragment-cache": true,
        "nyc>spawn-wrap>is-windows": true,
        "@babel/register>clone-deep>kind-of": true,
        "gulp>gulp-cli>liftoff>fined>object.pick": true,
        "gulp>gulp-cli>matchdep>micromatch>regex-not": true,
        "gulp>gulp-cli>matchdep>micromatch>snapdragon": true,
        "gulp>gulp-cli>matchdep>micromatch>to-regex": true
      }
    },
    "gulp-sourcemaps>debug-fabulous>memoizee>next-tick": {
      "globals": {
        "MutationObserver": true,
        "WebKitMutationObserver": true,
        "document": true,
        "process": true,
        "queueMicrotask": true,
        "setImmediate": true,
        "setTimeout": true
      }
    },
    "gulp-watch>chokidar>fsevents>node-pre-gyp": {
      "builtin": {
        "events.EventEmitter": true,
        "fs.existsSync": true,
        "fs.readFileSync": true,
        "fs.renameSync": true,
        "path.dirname": true,
        "path.existsSync": true,
        "path.join": true,
        "path.resolve": true,
        "url.parse": true,
        "url.resolve": true,
        "util.inherits": true
      },
      "globals": {
        "__dirname": true,
        "console.log": true,
        "process.arch": true,
        "process.cwd": true,
        "process.env": true,
        "process.platform": true,
        "process.version.substr": true,
        "process.versions": true
      },
      "packages": {
        "gulp-watch>chokidar>fsevents>node-pre-gyp>detect-libc": true,
        "gulp-watch>chokidar>fsevents>node-pre-gyp>nopt": true,
        "@lavamoat/allow-scripts>@npmcli/run-script>node-gyp>npmlog": true,
        "gulp-watch>chokidar>fsevents>node-pre-gyp>rimraf": true,
        "gulp-watch>chokidar>fsevents>node-pre-gyp>semver": true
      }
    },
    "node-sass": {
      "native": true
    },
    "gulp-watch>chokidar>fsevents>node-pre-gyp>nopt": {
      "builtin": {
        "path": true,
        "stream.Stream": true,
        "url": true
      },
      "globals": {
        "console": true,
        "process.argv": true,
        "process.env.DEBUG_NOPT": true,
        "process.env.NOPT_DEBUG": true,
        "process.platform": true
      },
      "packages": {
        "@lavamoat/allow-scripts>@npmcli/run-script>node-gyp>nopt>abbrev": true,
        "gulp-watch>chokidar>fsevents>node-pre-gyp>nopt>osenv": true
      }
    },
    "gulp-sourcemaps>@gulp-sourcemaps/map-sources>normalize-path": {
      "packages": {
        "vinyl>remove-trailing-separator": true
      }
    },
    "gulp>glob-watcher>anymatch>normalize-path": {
      "packages": {
        "vinyl>remove-trailing-separator": true
      }
    },
    "gulp-watch>anymatch>normalize-path": {
      "packages": {
        "vinyl>remove-trailing-separator": true
      }
    },
    "gulp>vinyl-fs>vinyl-sourcemap>normalize-path": {
      "packages": {
        "vinyl>remove-trailing-separator": true
      }
    },
    "stylelint>normalize-selector": {
      "globals": {
        "define": true
      }
    },
    "gulp>vinyl-fs>vinyl-sourcemap>now-and-later": {
      "packages": {
        "@metamask/object-multiplex>once": true
      }
    },
    "@lavamoat/allow-scripts>@npmcli/run-script>node-gyp>npmlog": {
      "builtin": {
        "events.EventEmitter": true,
        "util": true
      },
      "globals": {
        "process.nextTick": true,
        "process.stderr": true
      },
      "packages": {
        "@lavamoat/allow-scripts>@npmcli/run-script>node-gyp>npmlog>are-we-there-yet": true,
        "@storybook/react>@storybook/node-logger>npmlog>console-control-strings": true,
        "@lavamoat/allow-scripts>@npmcli/run-script>node-gyp>npmlog>gauge": true,
        "nyc>yargs>set-blocking": true
      }
    },
    "gulp>gulp-cli>matchdep>micromatch>snapdragon>base>class-utils>static-extend>object-copy": {
      "packages": {
        "gulp>gulp-cli>matchdep>micromatch>snapdragon>base>class-utils>static-extend>object-copy>copy-descriptor": true,
        "gulp>gulp-cli>matchdep>micromatch>snapdragon>define-property": true,
        "gulp>gulp-cli>matchdep>micromatch>snapdragon>base>class-utils>static-extend>object-copy>kind-of": true
      }
    },
    "tailwindcss>object-hash": {
      "builtin": {
        "crypto.createHash": true,
        "crypto.getHashes": true
      },
      "globals": {
        "Buffer": true
      }
    },
    "string.prototype.matchall>es-abstract>object-inspect": {
      "builtin": {
        "util.inspect": true
      },
      "globals": {
        "HTMLElement": true,
        "WeakRef": true
      }
    },
    "gulp>gulp-cli>matchdep>micromatch>snapdragon>base>cache-base>collection-visit>object-visit": {
      "packages": {
        "gulp>gulp-cli>isobject": true
      }
    },
    "gulp>vinyl-fs>object.assign": {
      "packages": {
        "string.prototype.matchall>call-bind": true,
        "string.prototype.matchall>call-bound": true,
        "string.prototype.matchall>define-properties": true,
        "string.prototype.matchall>es-object-atoms": true,
        "string.prototype.matchall>has-symbols": true,
        "@lavamoat/lavapack>json-stable-stringify>object-keys": true
      }
    },
    "gulp>undertaker>object.defaults": {
      "packages": {
        "gulp>undertaker>bach>array-each": true,
        "gulp>undertaker>object.defaults>array-slice": true,
        "gulp>undertaker>object.reduce>for-own": true,
        "gulp>gulp-cli>isobject": true
      }
    },
    "eslint-plugin-react>object.entries": {
      "packages": {
        "string.prototype.matchall>call-bind": true,
        "string.prototype.matchall>call-bound": true,
        "string.prototype.matchall>define-properties": true,
        "string.prototype.matchall>es-object-atoms": true
      }
    },
    "eslint-plugin-react>object.fromentries": {
      "packages": {
        "string.prototype.matchall>call-bind": true,
        "string.prototype.matchall>define-properties": true,
        "string.prototype.matchall>es-abstract": true,
        "string.prototype.matchall>es-object-atoms": true
      }
    },
    "gulp-watch>anymatch>micromatch>object.omit": {
      "packages": {
        "gulp-watch>anymatch>micromatch>object.omit>for-own": true,
        "gulp-watch>anymatch>micromatch>object.omit>is-extendable": true
      }
    },
    "gulp>gulp-cli>liftoff>fined>object.pick": {
      "packages": {
        "gulp>gulp-cli>isobject": true
      }
    },
    "gulp>undertaker>object.reduce": {
      "packages": {
        "gulp>undertaker>object.reduce>for-own": true,
        "gulp>undertaker>arr-map>make-iterator": true
      }
    },
    "eslint-plugin-react>object.values": {
      "packages": {
        "string.prototype.matchall>call-bind": true,
        "string.prototype.matchall>call-bound": true,
        "string.prototype.matchall>define-properties": true,
        "string.prototype.matchall>es-object-atoms": true
      }
    },
    "@metamask/object-multiplex>once": {
      "packages": {
        "@metamask/object-multiplex>once>wrappy": true
      }
    },
    "gulp>vinyl-fs>glob-stream>ordered-read-streams": {
      "builtin": {
        "util.inherits": true
      },
      "packages": {
        "gulp>vinyl-fs>glob-stream>ordered-read-streams>readable-stream": true
      }
    },
    "@storybook/core>@storybook/core-server>x-default-browser>default-browser-id>untildify>os-homedir": {
      "builtin": {
        "os.homedir": true
      },
      "globals": {
        "process.env": true,
        "process.getuid": true,
        "process.platform": true
      }
    },
    "gulp-watch>chokidar>fsevents>node-pre-gyp>nopt>osenv>os-tmpdir": {
      "globals": {
        "process.env.SystemRoot": true,
        "process.env.TEMP": true,
        "process.env.TMP": true,
        "process.env.TMPDIR": true,
        "process.env.windir": true,
        "process.platform": true
      }
    },
    "gulp-watch>chokidar>fsevents>node-pre-gyp>nopt>osenv": {
      "builtin": {
        "child_process.exec": true,
        "path": true
      },
      "globals": {
        "process.env.COMPUTERNAME": true,
        "process.env.ComSpec": true,
        "process.env.EDITOR": true,
        "process.env.HOSTNAME": true,
        "process.env.PATH": true,
        "process.env.PROMPT": true,
        "process.env.PS1": true,
        "process.env.Path": true,
        "process.env.SHELL": true,
        "process.env.USER": true,
        "process.env.USERDOMAIN": true,
        "process.env.USERNAME": true,
        "process.env.VISUAL": true,
        "process.env.path": true,
        "process.nextTick": true,
        "process.platform": true
      },
      "packages": {
        "@storybook/core>@storybook/core-server>x-default-browser>default-browser-id>untildify>os-homedir": true,
        "gulp-watch>chokidar>fsevents>node-pre-gyp>nopt>osenv>os-tmpdir": true
      }
    },
    "@storybook/test-runner>jest-circus>p-limit": {
      "packages": {
        "@storybook/test-runner>jest-circus>p-limit>yocto-queue": true
      }
    },
    "eslint-plugin-import>eslint-module-utils>find-up>locate-path>p-locate>p-limit": {
      "packages": {
        "eslint-plugin-import>eslint-module-utils>find-up>locate-path>p-locate>p-limit>p-try": true
      }
    },
    "eslint-plugin-import>eslint-module-utils>find-up>locate-path>p-locate": {
      "packages": {
        "eslint-plugin-import>eslint-module-utils>find-up>locate-path>p-locate>p-limit": true
      }
    },
    "mocha>find-up>locate-path>p-locate": {
      "packages": {
        "@storybook/test-runner>jest-circus>p-limit": true
      }
    },
    "del>p-map": {
      "packages": {
        "del>p-map>aggregate-error": true
      }
    },
    "eslint>@eslint/eslintrc>import-fresh>parent-module": {
      "packages": {
        "@metamask/test-bundler>ow>callsites": true
      }
    },
    "browserify>parents": {
      "globals": {
        "process.cwd": true,
        "process.platform": true
      },
      "packages": {
        "browserify>parents>path-platform": true
      }
    },
    "react-syntax-highlighter>refractor>parse-entities": {
      "packages": {
        "react-syntax-highlighter>refractor>parse-entities>character-entities-legacy": true,
        "react-syntax-highlighter>refractor>parse-entities>character-entities": true,
        "react-syntax-highlighter>refractor>parse-entities>character-reference-invalid": true,
        "react-syntax-highlighter>refractor>parse-entities>is-alphanumerical": true,
        "react-syntax-highlighter>refractor>parse-entities>is-decimal": true,
        "react-syntax-highlighter>refractor>parse-entities>is-hexadecimal": true
      }
    },
    "gulp-watch>anymatch>micromatch>parse-glob": {
      "packages": {
        "gulp-watch>anymatch>micromatch>parse-glob>glob-base": true,
        "gulp-watch>anymatch>micromatch>parse-glob>is-dotfile": true,
        "gulp-watch>anymatch>micromatch>is-extglob": true,
        "gulp-watch>anymatch>micromatch>parse-glob>is-glob": true
      }
    },
    "depcheck>cosmiconfig>parse-json": {
      "packages": {
        "@babel/code-frame": true,
        "depcheck>cosmiconfig>parse-json>error-ex": true,
        "webpack>json-parse-even-better-errors": true,
        "tailwindcss>sucrase>lines-and-columns": true
      }
    },
    "mocha>find-up>path-exists": {
      "builtin": {
        "fs.access": true,
        "fs.accessSync": true,
        "util.promisify": true
      }
    },
    "eslint-plugin-import>eslint-module-utils>find-up>locate-path>path-exists": {
      "builtin": {
        "fs.access": true,
        "fs.accessSync": true
      }
    },
    "gulp-watch>path-is-absolute": {
      "globals": {
        "process.platform": true
      }
    },
    "depcheck>resolve>path-parse": {
      "globals": {
        "process.platform": true
      }
    },
    "browserify>parents>path-platform": {
      "builtin": {
        "path": true,
        "util.isObject": true,
        "util.isString": true
      },
      "globals": {
        "process.cwd": true,
        "process.env": true,
        "process.platform": true
      }
    },
    "globby>dir-glob>path-type": {
      "builtin": {
        "fs": true,
        "util.promisify": true
      }
    },
    "gulp-livereload>event-stream>pause-stream": {
      "packages": {
        "browserify>JSONStream>through": true
      }
    },
    "postcss>picocolors": {
      "globals": {
        "process": true
      }
    },
    "gulp-sourcemaps>@gulp-sourcemaps/identity-map>postcss>picocolors": {
      "builtin": {
        "tty.isatty": true
      },
      "globals": {
        "process.argv.includes": true,
        "process.env": true,
        "process.platform": true
      }
    },
    "stylelint>postcss-less>postcss>picocolors": {
      "builtin": {
        "tty.isatty": true
      },
      "globals": {
        "process.argv.includes": true,
        "process.env": true,
        "process.platform": true
      }
    },
    "stylelint>postcss-safe-parser>postcss>picocolors": {
      "builtin": {
        "tty.isatty": true
      },
      "globals": {
        "process.argv.includes": true,
        "process.env": true,
        "process.platform": true
      }
    },
    "stylelint>postcss-sass>postcss>picocolors": {
      "builtin": {
        "tty.isatty": true
      },
      "globals": {
        "process.argv.includes": true,
        "process.env": true,
        "process.platform": true
      }
    },
    "stylelint>postcss-scss>postcss>picocolors": {
      "builtin": {
        "tty.isatty": true
      },
      "globals": {
        "process.argv.includes": true,
        "process.env": true,
        "process.platform": true
      }
    },
    "stylelint>postcss>picocolors": {
      "builtin": {
        "tty.isatty": true
      },
      "globals": {
        "process.argv.includes": true,
        "process.env": true,
        "process.platform": true
      }
    },
    "stylelint>sugarss>postcss>picocolors": {
      "builtin": {
        "tty.isatty": true
      },
      "globals": {
        "process.argv.includes": true,
        "process.env": true,
        "process.platform": true
      }
    },
    "micromatch>picomatch": {
      "builtin": {
        "path.basename": true,
        "path.sep": true
      },
      "globals": {
        "process.platform": true,
        "process.version.slice": true
      }
    },
    "gh-pages>globby>pinkie-promise": {
      "packages": {
        "gh-pages>globby>pinkie-promise>pinkie": true
      }
    },
    "gh-pages>globby>pinkie-promise>pinkie": {
      "globals": {
        "process": true,
        "setImmediate": true,
        "setTimeout": true
      }
    },
    "gulp-zip>plugin-error": {
      "builtin": {
        "util.inherits": true
      },
      "packages": {
        "gulp-watch>ansi-colors": true,
        "gulp-zip>plugin-error>arr-diff": true,
        "gulp-zip>plugin-error>arr-union": true,
        "gulp-zip>plugin-error>extend-shallow": true
      }
    },
    "postcss": {
      "builtin": {
        "fs.existsSync": true,
        "fs.readFileSync": true,
        "path.dirname": true,
        "path.isAbsolute": true,
        "path.join": true,
        "path.relative": true,
        "path.resolve": true,
        "path.sep": true,
        "url.fileURLToPath": true,
        "url.pathToFileURL": true
      },
      "globals": {
        "Buffer": true,
        "URL": true,
        "atob": true,
        "btoa": true,
        "console": true,
        "process.env.LANG": true,
        "process.env.NODE_ENV": true
      },
      "packages": {
        "nanoid": true,
        "postcss>picocolors": true,
        "postcss>source-map-js": true
      }
    },
    "postcss-discard-font-face": {
      "packages": {
        "postcss-discard-font-face>balanced-match": true,
        "postcss-discard-font-face>postcss": true
      }
    },
    "stylelint>postcss-html": {
      "globals": {
        "__dirname": true
      },
      "packages": {
        "stylelint>postcss-html>htmlparser2": true,
        "stylelint>postcss-syntax": true
      }
    },
    "tailwindcss>postcss-js": {
      "globals": {
        "console": true
      },
      "packages": {
        "tailwindcss>postcss-js>camelcase-css": true,
        "postcss": true
      }
    },
    "stylelint>postcss-less": {
      "packages": {
        "stylelint>postcss-less>postcss": true
      }
    },
    "gulp-postcss>postcss-load-config": {
      "builtin": {
        "module.createRequire": true,
        "module.createRequireFromPath": true,
        "path.resolve": true
      },
      "globals": {
        "process.cwd": true,
        "process.env.NODE_ENV": true
      },
      "packages": {
        "gulp-postcss>postcss-load-config>lilconfig": true,
        "ts-node": true,
        "gulp-postcss>postcss-load-config>yaml": true
      }
    },
    "tailwindcss>postcss-nested": {
      "packages": {
        "postcss": true,
        "stylelint>postcss-selector-parser": true
      }
    },
    "stylelint>postcss-reporter": {
      "packages": {
        "lodash": true
      }
    },
    "postcss-rtlcss": {
      "globals": {
        "SuppressedError": true
      },
      "packages": {
        "postcss": true,
        "postcss-rtlcss>rtlcss": true
      }
    },
    "stylelint>postcss-safe-parser": {
      "packages": {
        "stylelint>postcss-safe-parser>postcss": true
      }
    },
    "stylelint>postcss-sass": {
      "packages": {
        "stylelint>postcss-sass>gonzales-pe": true,
        "stylelint>postcss-sass>postcss": true
      }
    },
    "stylelint>postcss-scss": {
      "packages": {
        "stylelint>postcss-scss>postcss": true
      }
    },
    "stylelint>postcss-selector-parser": {
      "packages": {
        "stylelint>postcss-selector-parser>cssesc": true,
        "readable-stream>util-deprecate": true
      }
    },
    "stylelint>postcss-syntax": {
      "builtin": {
        "path.isAbsolute": true,
        "path.resolve": true,
        "path.sep": true
      },
      "packages": {
        "stylelint>postcss": true
      }
    },
    "gulp-sourcemaps>@gulp-sourcemaps/identity-map>postcss": {
      "builtin": {
        "fs": true,
        "path": true
      },
      "globals": {
        "Buffer": true,
        "atob": true,
        "btoa": true,
        "console": true,
        "process.env.NODE_ENV": true
      },
      "packages": {
        "gulp-sourcemaps>@gulp-sourcemaps/identity-map>postcss>picocolors": true,
        "gulp-sourcemaps>@gulp-sourcemaps/identity-map>source-map": true
      }
    },
    "postcss-discard-font-face>postcss": {
      "builtin": {
        "fs": true,
        "path": true
      },
      "globals": {
        "console": true
      },
      "packages": {
        "postcss-discard-font-face>postcss>chalk": true,
        "postcss-discard-font-face>postcss>js-base64": true,
        "postcss-discard-font-face>postcss>source-map": true,
        "postcss-discard-font-face>postcss>supports-color": true
      }
    },
    "stylelint>postcss-less>postcss": {
      "builtin": {
        "fs": true,
        "path": true
      },
      "globals": {
        "Buffer": true,
        "atob": true,
        "btoa": true,
        "console": true,
        "process.env.NODE_ENV": true
      },
      "packages": {
        "stylelint>postcss-less>postcss>picocolors": true,
        "stylelint>postcss-less>postcss>source-map": true
      }
    },
    "stylelint>postcss-safe-parser>postcss": {
      "builtin": {
        "fs": true,
        "path": true
      },
      "globals": {
        "Buffer": true,
        "atob": true,
        "btoa": true,
        "console": true,
        "process.env.NODE_ENV": true
      },
      "packages": {
        "stylelint>postcss-safe-parser>postcss>picocolors": true,
        "stylelint>postcss-safe-parser>postcss>source-map": true
      }
    },
    "stylelint>postcss-sass>postcss": {
      "builtin": {
        "fs": true,
        "path": true
      },
      "globals": {
        "Buffer": true,
        "atob": true,
        "btoa": true,
        "console": true,
        "process.env.NODE_ENV": true
      },
      "packages": {
        "stylelint>postcss-sass>postcss>picocolors": true,
        "stylelint>postcss-sass>postcss>source-map": true
      }
    },
    "stylelint>postcss-scss>postcss": {
      "builtin": {
        "fs": true,
        "path": true
      },
      "globals": {
        "Buffer": true,
        "atob": true,
        "btoa": true,
        "console": true,
        "process.env.NODE_ENV": true
      },
      "packages": {
        "stylelint>postcss-scss>postcss>picocolors": true,
        "stylelint>postcss-scss>postcss>source-map": true
      }
    },
    "stylelint>postcss": {
      "builtin": {
        "fs": true,
        "path": true
      },
      "globals": {
        "Buffer": true,
        "atob": true,
        "btoa": true,
        "console": true,
        "process.env.NODE_ENV": true
      },
      "packages": {
        "stylelint>postcss>picocolors": true,
        "stylelint>postcss>source-map": true
      }
    },
    "stylelint>sugarss>postcss": {
      "builtin": {
        "fs": true,
        "path": true
      },
      "globals": {
        "Buffer": true,
        "atob": true,
        "btoa": true,
        "console": true,
        "process.env.NODE_ENV": true
      },
      "packages": {
        "stylelint>sugarss>postcss>picocolors": true,
        "stylelint>sugarss>postcss>source-map": true
      }
    },
    "eslint-plugin-prettier>prettier-linter-helpers": {
      "packages": {
        "eslint-plugin-prettier>prettier-linter-helpers>fast-diff": true
      }
    },
    "process": {
      "globals": {
        "process": true
      }
    },
    "vinyl>cloneable-readable>process-nextick-args": {
      "globals": {
        "process.nextTick": true,
        "process.version": true
      }
    },
    "readable-stream-2>process-nextick-args": {
      "globals": {
        "process": true
      }
    },
    "vinyl>cloneable-readable>through2>readable-stream>process-nextick-args": {
      "globals": {
        "process": true
      }
    },
    "prop-types": {
      "globals": {
        "console": true,
        "process.env.NODE_ENV": true
      },
      "packages": {
        "react>object-assign": true,
        "prop-types>react-is": true
      }
    },
    "pumpify>pump": {
      "builtin": {
        "fs": true
      },
      "globals": {
        "process.version": true
      },
      "packages": {
        "duplexify>end-of-stream": true,
        "@metamask/object-multiplex>once": true
      }
    },
    "gulp>vinyl-fs>glob-stream>pumpify>pump": {
      "builtin": {
        "fs": true
      },
      "packages": {
        "duplexify>end-of-stream": true,
        "@metamask/object-multiplex>once": true
      }
    },
    "gulp>vinyl-fs>pumpify>pump": {
      "builtin": {
        "fs": true
      },
      "packages": {
        "duplexify>end-of-stream": true,
        "@metamask/object-multiplex>once": true
      }
    },
    "pumpify": {
      "packages": {
        "duplexify": true,
        "pumpify>inherits": true,
        "pumpify>pump": true
      }
    },
    "gulp>vinyl-fs>glob-stream>pumpify": {
      "packages": {
        "gulp>vinyl-fs>glob-stream>pumpify>duplexify": true,
        "pumpify>inherits": true,
        "gulp>vinyl-fs>glob-stream>pumpify>pump": true
      }
    },
    "gulp>vinyl-fs>pumpify": {
      "packages": {
        "gulp>vinyl-fs>pumpify>duplexify": true,
        "pumpify>inherits": true,
        "gulp>vinyl-fs>pumpify>pump": true
      }
    },
    "browserify>url>qs": {
      "packages": {
        "string.prototype.matchall>side-channel": true
      }
    },
    "gulp-watch>anymatch>micromatch>braces>expand-range>fill-range>randomatic": {
      "packages": {
        "gulp>undertaker>bach>array-last>is-number": true,
        "@babel/register>clone-deep>kind-of": true,
        "gulp-watch>anymatch>micromatch>braces>expand-range>fill-range>randomatic>math-random": true
      }
    },
    "randomcolor": {
      "globals": {
        "define": true
      }
    },
    "gulp-livereload>tiny-lr>body>raw-body": {
      "globals": {
        "Buffer.concat": true,
        "process.nextTick": true
      },
      "packages": {
        "gulp-livereload>tiny-lr>body>raw-body>bytes": true,
        "gulp-livereload>tiny-lr>body>raw-body>string_decoder": true
      }
    },
    "prop-types>react-is": {
      "globals": {
        "console": true,
        "process.env.NODE_ENV": true
      }
    },
    "browserify>read-only-stream": {
      "packages": {
        "browserify>read-only-stream>readable-stream": true
      }
    },
    "readable-stream": {
      "builtin": {
        "buffer.Buffer": true,
        "events.EventEmitter": true,
        "stream": true,
        "util": true
      },
      "globals": {
        "process.env.READABLE_STREAM": true,
        "process.nextTick": true,
        "process.stderr": true,
        "process.stdout": true
      },
      "packages": {
        "pumpify>inherits": true,
        "browserify>string_decoder": true,
        "readable-stream>util-deprecate": true
      }
    },
    "@lavamoat/lavapack>readable-stream": {
      "builtin": {
        "buffer.Blob": true,
        "buffer.Buffer": true,
        "events.EventEmitter": true,
        "events.addAbortListener": true,
        "stream": true,
        "string_decoder.StringDecoder": true
      },
      "globals": {
        "AbortController": true,
        "AbortSignal": true,
        "AggregateError": true,
        "Blob": true,
        "ERR_INVALID_ARG_TYPE": true,
        "process.env.READABLE_STREAM": true,
        "queueMicrotask": true
      },
      "packages": {
        "@lavamoat/lavapack>readable-stream>abort-controller": true,
        "process": true
      }
    },
    "vinyl-buffer>bl>readable-stream": {
      "builtin": {
        "events.EventEmitter": true,
        "stream": true,
        "util": true
      },
      "globals": {
        "process.browser": true,
        "process.env.READABLE_STREAM": true,
        "process.stderr": true,
        "process.stdout": true,
        "process.version.slice": true,
        "setImmediate": true
      },
      "packages": {
        "readable-stream-2>core-util-is": true,
        "pumpify>inherits": true,
        "vinyl-buffer>bl>readable-stream>isarray": true,
        "readable-stream-2>process-nextick-args": true,
        "vinyl-buffer>bl>readable-stream>safe-buffer": true,
        "vinyl-buffer>bl>readable-stream>string_decoder": true,
        "readable-stream>util-deprecate": true
      }
    },
    "browserify>readable-stream": {
      "builtin": {
        "events.EventEmitter": true,
        "stream": true,
        "util": true
      },
      "globals": {
        "process.browser": true,
        "process.env.READABLE_STREAM": true,
        "process.stderr": true,
        "process.stdout": true,
        "process.version.slice": true,
        "setImmediate": true
      },
      "packages": {
        "readable-stream-2>core-util-is": true,
        "pumpify>inherits": true,
        "browserify>readable-stream>isarray": true,
        "readable-stream-2>process-nextick-args": true,
        "browserify>readable-stream>safe-buffer": true,
        "browserify>readable-stream>string_decoder": true,
        "readable-stream>util-deprecate": true
      }
    },
    "browserify>concat-stream>readable-stream": {
      "builtin": {
        "events.EventEmitter": true,
        "stream": true,
        "util": true
      },
      "globals": {
        "process.browser": true,
        "process.env.READABLE_STREAM": true,
        "process.stderr": true,
        "process.stdout": true,
        "process.version.slice": true,
        "setImmediate": true
      },
      "packages": {
        "readable-stream-2>core-util-is": true,
        "pumpify>inherits": true,
        "browserify>concat-stream>readable-stream>isarray": true,
        "readable-stream-2>process-nextick-args": true,
        "browserify>concat-stream>readable-stream>safe-buffer": true,
        "browserify>concat-stream>readable-stream>string_decoder": true,
        "readable-stream>util-deprecate": true
      }
    },
    "lavamoat-browserify>concat-stream>readable-stream": {
      "builtin": {
        "buffer.Buffer": true,
        "events.EventEmitter": true,
        "stream": true,
        "util": true
      },
      "globals": {
        "process.env.READABLE_STREAM": true,
        "process.nextTick": true,
        "process.stderr": true,
        "process.stdout": true
      },
      "packages": {
        "pumpify>inherits": true,
        "browserify>string_decoder": true,
        "readable-stream>util-deprecate": true
      }
    },
    "unzipper>duplexer2>readable-stream": {
      "builtin": {
        "events.EventEmitter": true,
        "stream": true,
        "util": true
      },
      "globals": {
        "process.browser": true,
        "process.env.READABLE_STREAM": true,
        "process.stderr": true,
        "process.stdout": true,
        "process.version.slice": true,
        "setImmediate": true
      },
      "packages": {
        "readable-stream-2>core-util-is": true,
        "pumpify>inherits": true,
        "unzipper>duplexer2>readable-stream>isarray": true,
        "readable-stream-2>process-nextick-args": true,
        "unzipper>duplexer2>readable-stream>safe-buffer": true,
        "unzipper>duplexer2>readable-stream>string_decoder": true,
        "readable-stream>util-deprecate": true
      }
    },
    "gulp-watch>vinyl-file>strip-bom-stream>first-chunk-stream>readable-stream": {
      "builtin": {
        "events.EventEmitter": true,
        "stream": true,
        "util": true
      },
      "globals": {
        "process.browser": true,
        "process.env.READABLE_STREAM": true,
        "process.stderr": true,
        "process.stdout": true,
        "process.version.slice": true,
        "setImmediate": true
      },
      "packages": {
        "readable-stream-2>core-util-is": true,
        "pumpify>inherits": true,
        "gulp-watch>vinyl-file>strip-bom-stream>first-chunk-stream>readable-stream>isarray": true,
        "readable-stream-2>process-nextick-args": true,
        "gulp-watch>vinyl-file>strip-bom-stream>first-chunk-stream>readable-stream>safe-buffer": true,
        "gulp-watch>vinyl-file>strip-bom-stream>first-chunk-stream>readable-stream>string_decoder": true,
        "readable-stream>util-deprecate": true
      }
    },
    "gulp>vinyl-fs>lead>flush-write-stream>readable-stream": {
      "builtin": {
        "events.EventEmitter": true,
        "stream": true,
        "util": true
      },
      "globals": {
        "process.browser": true,
        "process.env.READABLE_STREAM": true,
        "process.stderr": true,
        "process.stdout": true,
        "process.version.slice": true,
        "setImmediate": true
      },
      "packages": {
        "readable-stream-2>core-util-is": true,
        "pumpify>inherits": true,
        "gulp>vinyl-fs>lead>flush-write-stream>readable-stream>isarray": true,
        "readable-stream-2>process-nextick-args": true,
        "gulp>vinyl-fs>lead>flush-write-stream>readable-stream>safe-buffer": true,
        "gulp>vinyl-fs>lead>flush-write-stream>readable-stream>string_decoder": true,
        "readable-stream>util-deprecate": true
      }
    },
    "gulp>vinyl-fs>glob-stream>readable-stream": {
      "builtin": {
        "events.EventEmitter": true,
        "stream": true,
        "util": true
      },
      "globals": {
        "process.browser": true,
        "process.env.READABLE_STREAM": true,
        "process.stderr": true,
        "process.stdout": true,
        "process.version.slice": true,
        "setImmediate": true
      },
      "packages": {
        "readable-stream-2>core-util-is": true,
        "pumpify>inherits": true,
        "gulp>vinyl-fs>glob-stream>readable-stream>isarray": true,
        "readable-stream-2>process-nextick-args": true,
        "gulp>vinyl-fs>glob-stream>readable-stream>safe-buffer": true,
        "gulp>vinyl-fs>glob-stream>readable-stream>string_decoder": true,
        "readable-stream>util-deprecate": true
      }
    },
    "gulp-watch>readable-stream": {
      "builtin": {
        "events.EventEmitter": true,
        "stream": true,
        "util": true
      },
      "globals": {
        "process.browser": true,
        "process.env.READABLE_STREAM": true,
        "process.stderr": true,
        "process.stdout": true,
        "process.version.slice": true,
        "setImmediate": true
      },
      "packages": {
        "readable-stream-2>core-util-is": true,
        "pumpify>inherits": true,
        "gulp-watch>readable-stream>isarray": true,
        "readable-stream-2>process-nextick-args": true,
        "gulp-watch>readable-stream>safe-buffer": true,
        "gulp-watch>readable-stream>string_decoder": true,
        "readable-stream>util-deprecate": true
      }
    },
    "lavamoat-browserify>readable-stream": {
      "builtin": {
        "buffer.Blob": true,
        "buffer.Buffer": true,
        "events.EventEmitter": true,
        "events.addAbortListener": true,
        "stream": true,
        "string_decoder.StringDecoder": true
      },
      "globals": {
        "AbortController": true,
        "AbortSignal": true,
        "AggregateError": true,
        "Blob": true,
        "ERR_INVALID_ARG_TYPE": true,
        "process.env.READABLE_STREAM": true,
        "queueMicrotask": true
      },
      "packages": {
        "@lavamoat/lavapack>readable-stream>abort-controller": true,
        "process": true
      }
    },
    "gulp>vinyl-fs>lazystream>readable-stream": {
      "builtin": {
        "events.EventEmitter": true,
        "stream": true,
        "util": true
      },
      "globals": {
        "process.browser": true,
        "process.env.READABLE_STREAM": true,
        "process.stderr": true,
        "process.stdout": true,
        "process.version.slice": true,
        "setImmediate": true
      },
      "packages": {
        "readable-stream-2>core-util-is": true,
        "pumpify>inherits": true,
        "gulp>vinyl-fs>lazystream>readable-stream>isarray": true,
        "readable-stream-2>process-nextick-args": true,
        "gulp>vinyl-fs>lazystream>readable-stream>safe-buffer": true,
        "gulp>vinyl-fs>lazystream>readable-stream>string_decoder": true,
        "readable-stream>util-deprecate": true
      }
    },
    "browserify>module-deps>readable-stream": {
      "builtin": {
        "events.EventEmitter": true,
        "stream": true,
        "util": true
      },
      "globals": {
        "process.browser": true,
        "process.env.READABLE_STREAM": true,
        "process.stderr": true,
        "process.stdout": true,
        "process.version.slice": true,
        "setImmediate": true
      },
      "packages": {
        "readable-stream-2>core-util-is": true,
        "pumpify>inherits": true,
        "browserify>module-deps>readable-stream>isarray": true,
        "readable-stream-2>process-nextick-args": true,
        "browserify>module-deps>readable-stream>safe-buffer": true,
        "browserify>module-deps>readable-stream>string_decoder": true,
        "readable-stream>util-deprecate": true
      }
    },
    "gulp>vinyl-fs>glob-stream>ordered-read-streams>readable-stream": {
      "builtin": {
        "events.EventEmitter": true,
        "stream": true,
        "util": true
      },
      "globals": {
        "process.browser": true,
        "process.env.READABLE_STREAM": true,
        "process.stderr": true,
        "process.stdout": true,
        "process.version.slice": true,
        "setImmediate": true
      },
      "packages": {
        "readable-stream-2>core-util-is": true,
        "pumpify>inherits": true,
        "gulp>vinyl-fs>glob-stream>ordered-read-streams>readable-stream>isarray": true,
        "readable-stream-2>process-nextick-args": true,
        "gulp>vinyl-fs>glob-stream>ordered-read-streams>readable-stream>safe-buffer": true,
        "gulp>vinyl-fs>glob-stream>ordered-read-streams>readable-stream>string_decoder": true,
        "readable-stream>util-deprecate": true
      }
    },
    "browserify>read-only-stream>readable-stream": {
      "builtin": {
        "events.EventEmitter": true,
        "stream": true,
        "util": true
      },
      "globals": {
        "process.browser": true,
        "process.env.READABLE_STREAM": true,
        "process.stderr": true,
        "process.stdout": true,
        "process.version.slice": true,
        "setImmediate": true
      },
      "packages": {
        "readable-stream-2>core-util-is": true,
        "pumpify>inherits": true,
        "browserify>read-only-stream>readable-stream>isarray": true,
        "readable-stream-2>process-nextick-args": true,
        "browserify>read-only-stream>readable-stream>safe-buffer": true,
        "browserify>read-only-stream>readable-stream>string_decoder": true,
        "readable-stream>util-deprecate": true
      }
    },
    "browserify>module-deps>stream-combiner2>readable-stream": {
      "builtin": {
        "events.EventEmitter": true,
        "stream": true,
        "util": true
      },
      "globals": {
        "process.browser": true,
        "process.env.READABLE_STREAM": true,
        "process.stderr": true,
        "process.stdout": true,
        "process.version.slice": true,
        "setImmediate": true
      },
      "packages": {
        "readable-stream-2>core-util-is": true,
        "pumpify>inherits": true,
        "browserify>module-deps>stream-combiner2>readable-stream>isarray": true,
        "readable-stream-2>process-nextick-args": true,
        "browserify>module-deps>stream-combiner2>readable-stream>safe-buffer": true,
        "browserify>module-deps>stream-combiner2>readable-stream>string_decoder": true,
        "readable-stream>util-deprecate": true
      }
    },
    "labeled-stream-splicer>stream-splicer>readable-stream": {
      "builtin": {
        "events.EventEmitter": true,
        "stream": true,
        "util": true
      },
      "globals": {
        "process.browser": true,
        "process.env.READABLE_STREAM": true,
        "process.stderr": true,
        "process.stdout": true,
        "process.version.slice": true,
        "setImmediate": true
      },
      "packages": {
        "readable-stream-2>core-util-is": true,
        "pumpify>inherits": true,
        "labeled-stream-splicer>stream-splicer>readable-stream>isarray": true,
        "readable-stream-2>process-nextick-args": true,
        "labeled-stream-splicer>stream-splicer>readable-stream>safe-buffer": true,
        "labeled-stream-splicer>stream-splicer>readable-stream>string_decoder": true,
        "readable-stream>util-deprecate": true
      }
    },
    "gulp-sourcemaps>@gulp-sourcemaps/map-sources>through2>readable-stream": {
      "builtin": {
        "events.EventEmitter": true,
        "stream": true,
        "util": true
      },
      "globals": {
        "process.browser": true,
        "process.env.READABLE_STREAM": true,
        "process.stderr": true,
        "process.stdout": true,
        "process.version.slice": true,
        "setImmediate": true
      },
      "packages": {
        "readable-stream-2>core-util-is": true,
        "pumpify>inherits": true,
        "gulp-sourcemaps>@gulp-sourcemaps/map-sources>through2>readable-stream>isarray": true,
        "readable-stream-2>process-nextick-args": true,
        "gulp-sourcemaps>@gulp-sourcemaps/map-sources>through2>readable-stream>safe-buffer": true,
        "gulp-sourcemaps>@gulp-sourcemaps/map-sources>through2>readable-stream>string_decoder": true,
        "readable-stream>util-deprecate": true
      }
    },
    "browserify>browser-pack>through2>readable-stream": {
      "builtin": {
        "events.EventEmitter": true,
        "stream": true,
        "util": true
      },
      "globals": {
        "process.browser": true,
        "process.env.READABLE_STREAM": true,
        "process.stderr": true,
        "process.stdout": true,
        "process.version.slice": true,
        "setImmediate": true
      },
      "packages": {
        "readable-stream-2>core-util-is": true,
        "pumpify>inherits": true,
        "browserify>browser-pack>through2>readable-stream>isarray": true,
        "readable-stream-2>process-nextick-args": true,
        "browserify>browser-pack>through2>readable-stream>safe-buffer": true,
        "browserify>browser-pack>through2>readable-stream>string_decoder": true,
        "readable-stream>util-deprecate": true
      }
    },
    "vinyl>cloneable-readable>through2>readable-stream": {
      "builtin": {
        "events.EventEmitter": true,
        "stream": true,
        "util": true
      },
      "globals": {
        "process.browser": true,
        "process.env.READABLE_STREAM": true,
        "process.stderr": true,
        "process.stdout": true,
        "process.version.slice": true,
        "setImmediate": true
      },
      "packages": {
        "readable-stream-2>core-util-is": true,
        "pumpify>inherits": true,
        "vinyl>cloneable-readable>through2>readable-stream>isarray": true,
        "vinyl>cloneable-readable>through2>readable-stream>process-nextick-args": true,
        "vinyl>cloneable-readable>through2>readable-stream>safe-buffer": true,
        "vinyl>cloneable-readable>through2>readable-stream>string_decoder": true,
        "readable-stream>util-deprecate": true
      }
    },
    "browserify>deps-sort>through2>readable-stream": {
      "builtin": {
        "events.EventEmitter": true,
        "stream": true,
        "util": true
      },
      "globals": {
        "process.browser": true,
        "process.env.READABLE_STREAM": true,
        "process.stderr": true,
        "process.stdout": true,
        "process.version.slice": true,
        "setImmediate": true
      },
      "packages": {
        "readable-stream-2>core-util-is": true,
        "pumpify>inherits": true,
        "browserify>deps-sort>through2>readable-stream>isarray": true,
        "readable-stream-2>process-nextick-args": true,
        "browserify>deps-sort>through2>readable-stream>safe-buffer": true,
        "browserify>deps-sort>through2>readable-stream>string_decoder": true,
        "readable-stream>util-deprecate": true
      }
    },
    "gulp>vinyl-fs>fs-mkdirp-stream>through2>readable-stream": {
      "builtin": {
        "events.EventEmitter": true,
        "stream": true,
        "util": true
      },
      "globals": {
        "process.browser": true,
        "process.env.READABLE_STREAM": true,
        "process.stderr": true,
        "process.stdout": true,
        "process.version.slice": true,
        "setImmediate": true
      },
      "packages": {
        "readable-stream-2>core-util-is": true,
        "pumpify>inherits": true,
        "gulp>vinyl-fs>fs-mkdirp-stream>through2>readable-stream>isarray": true,
        "readable-stream-2>process-nextick-args": true,
        "gulp>vinyl-fs>fs-mkdirp-stream>through2>readable-stream>safe-buffer": true,
        "gulp>vinyl-fs>fs-mkdirp-stream>through2>readable-stream>string_decoder": true,
        "readable-stream>util-deprecate": true
      }
    },
    "gulp-sort>through2>readable-stream": {
      "builtin": {
        "events.EventEmitter": true,
        "stream": true,
        "util": true
      },
      "globals": {
        "process.browser": true,
        "process.env.READABLE_STREAM": true,
        "process.stderr": true,
        "process.stdout": true,
        "process.version.slice": true,
        "setImmediate": true
      },
      "packages": {
        "readable-stream-2>core-util-is": true,
        "pumpify>inherits": true,
        "gulp-sort>through2>readable-stream>isarray": true,
        "readable-stream-2>process-nextick-args": true,
        "gulp-sort>through2>readable-stream>safe-buffer": true,
        "gulp-sort>through2>readable-stream>string_decoder": true,
        "readable-stream>util-deprecate": true
      }
    },
    "gulp-sourcemaps>through2>readable-stream": {
      "builtin": {
        "events.EventEmitter": true,
        "stream": true,
        "util": true
      },
      "globals": {
        "process.browser": true,
        "process.env.READABLE_STREAM": true,
        "process.stderr": true,
        "process.stdout": true,
        "process.version.slice": true,
        "setImmediate": true
      },
      "packages": {
        "readable-stream-2>core-util-is": true,
        "pumpify>inherits": true,
        "gulp-sourcemaps>through2>readable-stream>isarray": true,
        "readable-stream-2>process-nextick-args": true,
        "gulp-sourcemaps>through2>readable-stream>safe-buffer": true,
        "gulp-sourcemaps>through2>readable-stream>string_decoder": true,
        "readable-stream>util-deprecate": true
      }
    },
    "browserify>insert-module-globals>through2>readable-stream": {
      "builtin": {
        "events.EventEmitter": true,
        "stream": true,
        "util": true
      },
      "globals": {
        "process.browser": true,
        "process.env.READABLE_STREAM": true,
        "process.stderr": true,
        "process.stdout": true,
        "process.version.slice": true,
        "setImmediate": true
      },
      "packages": {
        "readable-stream-2>core-util-is": true,
        "pumpify>inherits": true,
        "browserify>insert-module-globals>through2>readable-stream>isarray": true,
        "readable-stream-2>process-nextick-args": true,
        "browserify>insert-module-globals>through2>readable-stream>safe-buffer": true,
        "browserify>insert-module-globals>through2>readable-stream>string_decoder": true,
        "readable-stream>util-deprecate": true
      }
    },
    "gulp>vinyl-fs>remove-bom-stream>through2>readable-stream": {
      "builtin": {
        "events.EventEmitter": true,
        "stream": true,
        "util": true
      },
      "globals": {
        "process.browser": true,
        "process.env.READABLE_STREAM": true,
        "process.stderr": true,
        "process.stdout": true,
        "process.version.slice": true,
        "setImmediate": true
      },
      "packages": {
        "readable-stream-2>core-util-is": true,
        "pumpify>inherits": true,
        "gulp>vinyl-fs>remove-bom-stream>through2>readable-stream>isarray": true,
        "readable-stream-2>process-nextick-args": true,
        "gulp>vinyl-fs>remove-bom-stream>through2>readable-stream>safe-buffer": true,
        "gulp>vinyl-fs>remove-bom-stream>through2>readable-stream>string_decoder": true,
        "readable-stream>util-deprecate": true
      }
    },
    "gulp>vinyl-fs>glob-stream>unique-stream>through2-filter>through2>readable-stream": {
      "builtin": {
        "events.EventEmitter": true,
        "stream": true,
        "util": true
      },
      "globals": {
        "process.browser": true,
        "process.env.READABLE_STREAM": true,
        "process.stderr": true,
        "process.stdout": true,
        "process.version.slice": true,
        "setImmediate": true
      },
      "packages": {
        "readable-stream-2>core-util-is": true,
        "pumpify>inherits": true,
        "gulp>vinyl-fs>glob-stream>unique-stream>through2-filter>through2>readable-stream>isarray": true,
        "readable-stream-2>process-nextick-args": true,
        "gulp>vinyl-fs>glob-stream>unique-stream>through2-filter>through2>readable-stream>safe-buffer": true,
        "gulp>vinyl-fs>glob-stream>unique-stream>through2-filter>through2>readable-stream>string_decoder": true,
        "readable-stream>util-deprecate": true
      }
    },
    "gulp>vinyl-fs>to-through>through2>readable-stream": {
      "builtin": {
        "events.EventEmitter": true,
        "stream": true,
        "util": true
      },
      "globals": {
        "process.browser": true,
        "process.env.READABLE_STREAM": true,
        "process.stderr": true,
        "process.stdout": true,
        "process.version.slice": true,
        "setImmediate": true
      },
      "packages": {
        "readable-stream-2>core-util-is": true,
        "pumpify>inherits": true,
        "gulp>vinyl-fs>to-through>through2>readable-stream>isarray": true,
        "readable-stream-2>process-nextick-args": true,
        "gulp>vinyl-fs>to-through>through2>readable-stream>safe-buffer": true,
        "gulp>vinyl-fs>to-through>through2>readable-stream>string_decoder": true,
        "readable-stream>util-deprecate": true
      }
    },
    "vinyl-source-stream>through2>readable-stream": {
      "builtin": {
        "events.EventEmitter": true,
        "stream": true,
        "util": true
      },
      "globals": {
        "process.browser": true,
        "process.env.READABLE_STREAM": true,
        "process.stderr": true,
        "process.stdout": true,
        "process.version.slice": true,
        "setImmediate": true
      },
      "packages": {
        "readable-stream-2>core-util-is": true,
        "pumpify>inherits": true,
        "vinyl-source-stream>through2>readable-stream>isarray": true,
        "readable-stream-2>process-nextick-args": true,
        "vinyl-source-stream>through2>readable-stream>safe-buffer": true,
        "vinyl-source-stream>through2>readable-stream>string_decoder": true,
        "readable-stream>util-deprecate": true
      }
    },
    "gulp>vinyl-fs>readable-stream": {
      "builtin": {
        "events.EventEmitter": true,
        "stream": true,
        "util": true
      },
      "globals": {
        "process.browser": true,
        "process.env.READABLE_STREAM": true,
        "process.stderr": true,
        "process.stdout": true,
        "process.version.slice": true,
        "setImmediate": true
      },
      "packages": {
        "readable-stream-2>core-util-is": true,
        "pumpify>inherits": true,
        "gulp>vinyl-fs>readable-stream>isarray": true,
        "readable-stream-2>process-nextick-args": true,
        "gulp>vinyl-fs>readable-stream>safe-buffer": true,
        "gulp>vinyl-fs>readable-stream>string_decoder": true,
        "readable-stream>util-deprecate": true
      }
    },
    "chokidar>readdirp": {
      "builtin": {
        "fs": true,
        "path.join": true,
        "path.relative": true,
        "path.resolve": true,
        "path.sep": true,
        "stream.Readable": true,
        "util.promisify": true
      },
      "globals": {
        "process.platform": true,
        "process.versions.node.split": true
      },
      "packages": {
        "micromatch>picomatch": true
      }
    },
    "@babel/preset-env>@babel/plugin-transform-dotall-regex>@babel/helper-create-regexp-features-plugin>regexpu-core>regenerate": {
      "globals": {
        "define": true
      }
    },
    "@babel/preset-env>@babel/plugin-transform-regenerator>regenerator-transform": {
      "builtin": {
        "assert": true,
        "util.inherits": true
      },
      "packages": {
        "@babel/runtime": true
      }
    },
    "gulp-watch>anymatch>micromatch>regex-cache": {
      "packages": {
        "gulp-watch>anymatch>micromatch>regex-cache>is-equal-shallow": true
      }
    },
    "gulp>gulp-cli>matchdep>micromatch>regex-not": {
      "packages": {
        "gulp-zip>plugin-error>extend-shallow": true,
        "gulp>gulp-cli>matchdep>micromatch>to-regex>safe-regex": true
      }
    },
    "string.prototype.matchall>regexp.prototype.flags": {
      "packages": {
        "string.prototype.matchall>call-bind": true,
        "string.prototype.matchall>define-properties": true,
        "string.prototype.matchall>es-errors": true,
        "koa>is-generator-function>get-proto": true,
        "string.prototype.matchall>gopd": true,
        "string.prototype.matchall>set-function-name": true
      }
    },
    "@babel/preset-env>@babel/plugin-transform-dotall-regex>@babel/helper-create-regexp-features-plugin>regexpu-core": {
      "globals": {
        "characterClassItem.kind": true
      },
      "packages": {
        "@babel/preset-env>@babel/plugin-transform-dotall-regex>@babel/helper-create-regexp-features-plugin>regexpu-core>regenerate": true,
        "@babel/preset-env>@babel/plugin-transform-dotall-regex>@babel/helper-create-regexp-features-plugin>regexpu-core>regjsgen": true,
        "@babel/preset-env>@babel/plugin-transform-dotall-regex>@babel/helper-create-regexp-features-plugin>regexpu-core>regjsparser": true,
        "@babel/preset-env>@babel/plugin-transform-dotall-regex>@babel/helper-create-regexp-features-plugin>regexpu-core>unicode-match-property-ecmascript": true,
        "@babel/preset-env>@babel/plugin-transform-dotall-regex>@babel/helper-create-regexp-features-plugin>regexpu-core>unicode-match-property-value-ecmascript": true
      }
    },
    "@babel/preset-env>@babel/plugin-transform-dotall-regex>@babel/helper-create-regexp-features-plugin>regexpu-core>regjsgen": {
      "globals": {
        "define": true
      }
    },
    "@babel/preset-env>@babel/plugin-transform-dotall-regex>@babel/helper-create-regexp-features-plugin>regexpu-core>regjsparser": {
      "globals": {
        "regjsparser": "write"
      }
    },
    "stylelint>@stylelint/postcss-markdown>remark>remark-parse": {
      "packages": {
        "stylelint>@stylelint/postcss-markdown>remark>remark-parse>ccount": true,
        "stylelint>@stylelint/postcss-markdown>remark>remark-parse>collapse-white-space": true,
        "stylelint>@stylelint/postcss-markdown>remark>remark-parse>is-alphabetical": true,
        "react-syntax-highlighter>refractor>parse-entities>is-decimal": true,
        "stylelint>@stylelint/postcss-markdown>remark>remark-parse>is-whitespace-character": true,
        "stylelint>@stylelint/postcss-markdown>remark>remark-parse>is-word-character": true,
        "stylelint>@stylelint/postcss-markdown>remark>remark-parse>markdown-escapes": true,
        "react-syntax-highlighter>refractor>parse-entities": true,
        "stylelint>@stylelint/postcss-markdown>remark>remark-parse>repeat-string": true,
        "stylelint>@stylelint/postcss-markdown>remark>remark-parse>state-toggle": true,
        "stylelint>@stylelint/postcss-markdown>remark>remark-parse>trim-trailing-lines": true,
        "stylelint>@stylelint/postcss-markdown>remark>remark-parse>trim": true,
        "stylelint>@stylelint/postcss-markdown>remark>remark-parse>unherit": true,
        "stylelint>@stylelint/postcss-markdown>remark>remark-parse>unist-util-remove-position": true,
        "stylelint>@stylelint/postcss-markdown>remark>remark-parse>vfile-location": true,
        "watchify>xtend": true
      }
    },
    "stylelint>@stylelint/postcss-markdown>remark>remark-stringify": {
      "packages": {
        "stylelint>@stylelint/postcss-markdown>remark>remark-parse>ccount": true,
        "stylelint>@stylelint/postcss-markdown>remark>remark-stringify>is-alphanumeric": true,
        "react-syntax-highlighter>refractor>parse-entities>is-decimal": true,
        "stylelint>@stylelint/postcss-markdown>remark>remark-parse>is-whitespace-character": true,
        "stylelint>@stylelint/postcss-markdown>remark>remark-stringify>longest-streak": true,
        "stylelint>@stylelint/postcss-markdown>remark>remark-parse>markdown-escapes": true,
        "stylelint>@stylelint/postcss-markdown>remark>remark-stringify>markdown-table": true,
        "stylelint>@stylelint/postcss-markdown>remark>remark-stringify>mdast-util-compact": true,
        "react-syntax-highlighter>refractor>parse-entities": true,
        "stylelint>@stylelint/postcss-markdown>remark>remark-parse>repeat-string": true,
        "stylelint>@stylelint/postcss-markdown>remark>remark-parse>state-toggle": true,
        "stylelint>@stylelint/postcss-markdown>remark>remark-stringify>stringify-entities": true,
        "stylelint>@stylelint/postcss-markdown>remark>remark-parse>unherit": true,
        "watchify>xtend": true
      }
    },
    "stylelint>@stylelint/postcss-markdown>remark": {
      "packages": {
        "stylelint>@stylelint/postcss-markdown>remark>remark-parse": true,
        "stylelint>@stylelint/postcss-markdown>remark>remark-stringify": true,
        "react-markdown>unified": true
      }
    },
    "gulp>vinyl-fs>remove-bom-buffer": {
      "packages": {
        "browserify>insert-module-globals>is-buffer": true,
        "gulp>vinyl-fs>remove-bom-buffer>is-utf8": true
      }
    },
    "gulp>vinyl-fs>remove-bom-stream": {
      "packages": {
        "gulp>vinyl-fs>remove-bom-buffer": true,
        "koa>content-disposition>safe-buffer": true,
        "gulp>vinyl-fs>remove-bom-stream>through2": true
      }
    },
    "vinyl>remove-trailing-separator": {
      "globals": {
        "process.platform": true
      }
    },
    "gulp-sass>replace-ext": {
      "builtin": {
        "path.basename": true,
        "path.dirname": true,
        "path.extname": true,
        "path.join": true,
        "path.sep": true
      }
    },
    "react-markdown>vfile>replace-ext": {
      "builtin": {
        "path.basename": true,
        "path.dirname": true,
        "path.extname": true,
        "path.join": true
      }
    },
    "vinyl>replace-ext": {
      "builtin": {
        "path.basename": true,
        "path.dirname": true,
        "path.extname": true,
        "path.join": true,
        "path.sep": true
      }
    },
    "gulp-watch>vinyl-file>vinyl>replace-ext": {
      "builtin": {
        "path.basename": true,
        "path.dirname": true,
        "path.extname": true,
        "path.join": true
      }
    },
    "yargs>require-directory": {
      "builtin": {
        "fs.readdirSync": true,
        "fs.statSync": true,
        "path.dirname": true,
        "path.join": true,
        "path.resolve": true
      }
    },
    "eslint>@eslint/eslintrc>import-fresh>resolve-from": {
      "builtin": {
        "fs.realpathSync": true,
        "module._nodeModulePaths": true,
        "module._resolveFilename": true,
        "path.join": true,
        "path.resolve": true
      }
    },
    "nyc>resolve-from": {
      "builtin": {
        "fs.realpathSync": true,
        "module._nodeModulePaths": true,
        "module._resolveFilename": true,
        "path.join": true,
        "path.resolve": true
      }
    },
    "gulp>vinyl-fs>resolve-options": {
      "packages": {
        "gulp>vinyl-fs>value-or-function": true
      }
    },
    "lavamoat>@lavamoat/aa>resolve": {
      "builtin": {
        "fs.readFileSync": true,
        "fs.realpathSync": true,
        "fs.statSync": true,
        "os.homedir": true,
        "path.dirname": true,
        "path.join": true,
        "path.parse": true,
        "path.relative": true,
        "path.resolve": true
      },
      "globals": {
        "process.env.HOME": true,
        "process.env.HOMEDRIVE": true,
        "process.env.HOMEPATH": true,
        "process.env.LNAME": true,
        "process.env.LOGNAME": true,
        "process.env.USER": true,
        "process.env.USERNAME": true,
        "process.env.USERPROFILE": true,
        "process.getuid": true,
        "process.platform": true,
        "process.versions.pnp": true
      },
      "packages": {
        "depcheck>is-core-module": true,
        "depcheck>resolve>path-parse": true
      }
    },
    "depcheck>resolve": {
      "builtin": {
        "fs.readFile": true,
        "fs.readFileSync": true,
        "fs.realpath": true,
        "fs.realpathSync": true,
        "fs.stat": true,
        "fs.statSync": true,
        "os.homedir": true,
        "path.dirname": true,
        "path.join": true,
        "path.parse": true,
        "path.relative": true,
        "path.resolve": true
      },
      "globals": {
        "process.env.HOME": true,
        "process.env.HOMEDRIVE": true,
        "process.env.HOMEPATH": true,
        "process.env.LNAME": true,
        "process.env.LOGNAME": true,
        "process.env.USER": true,
        "process.env.USERNAME": true,
        "process.env.USERPROFILE": true,
        "process.getuid": true,
        "process.nextTick": true,
        "process.platform": true,
        "process.versions.pnp": true
      },
      "packages": {
        "depcheck>is-core-module": true,
        "depcheck>resolve>path-parse": true
      }
    },
    "eslint-plugin-react>resolve": {
      "builtin": {
        "fs.readFile": true,
        "fs.readFileSync": true,
        "fs.realpath": true,
        "fs.realpathSync": true,
        "fs.stat": true,
        "fs.statSync": true,
        "os.homedir": true,
        "path.dirname": true,
        "path.join": true,
        "path.parse": true,
        "path.relative": true,
        "path.resolve": true
      },
      "globals": {
        "process.env.HOME": true,
        "process.env.HOMEDRIVE": true,
        "process.env.HOMEPATH": true,
        "process.env.LNAME": true,
        "process.env.LOGNAME": true,
        "process.env.USER": true,
        "process.env.USERNAME": true,
        "process.env.USERPROFILE": true,
        "process.getuid": true,
        "process.nextTick": true,
        "process.platform": true,
        "process.versions.pnp": true
      },
      "packages": {
        "depcheck>is-core-module": true,
        "depcheck>resolve>path-parse": true
      }
    },
    "del>rimraf": {
      "builtin": {
        "assert": true,
        "fs": true,
        "path.join": true
      },
      "globals": {
        "process.platform": true,
        "setTimeout": true
      },
      "packages": {
        "nyc>glob": true
      }
    },
    "stylelint>file-entry-cache>flat-cache>rimraf": {
      "builtin": {
        "assert": true,
        "fs": true,
        "path.join": true
      },
      "globals": {
        "process.platform": true,
        "setTimeout": true
      },
      "packages": {
        "nyc>glob": true
      }
    },
    "gulp-watch>chokidar>fsevents>node-pre-gyp>rimraf": {
      "builtin": {
        "assert": true,
        "fs": true,
        "path.join": true
      },
      "globals": {
        "process.platform": true,
        "setTimeout": true
      },
      "packages": {
        "nyc>glob": true
      }
    },
    "postcss-rtlcss>rtlcss": {
      "packages": {
        "postcss": true
      }
    },
    "eslint>@nodelib/fs.walk>@nodelib/fs.scandir>run-parallel": {
      "globals": {
        "process.nextTick": true
      }
    },
    "wait-on>rxjs": {
      "globals": {
        "cancelAnimationFrame": true,
        "clearInterval": true,
        "clearTimeout": true,
        "performance": true,
        "requestAnimationFrame": true,
        "setInterval.apply": true,
        "setTimeout.apply": true
      }
    },
    "eslint-plugin-react>es-iterator-helpers>safe-array-concat": {
      "packages": {
        "string.prototype.matchall>call-bind": true,
        "string.prototype.matchall>call-bound": true,
        "string.prototype.matchall>get-intrinsic": true,
        "string.prototype.matchall>has-symbols": true,
        "@lavamoat/lavapack>json-stable-stringify>isarray": true
      }
    },
    "koa>content-disposition>safe-buffer": {
      "builtin": {
        "buffer": true
      }
    },
    "vinyl-buffer>bl>readable-stream>safe-buffer": {
      "builtin": {
        "buffer": true
      }
    },
    "browserify>readable-stream>safe-buffer": {
      "builtin": {
        "buffer": true
      }
    },
    "browserify>concat-stream>readable-stream>safe-buffer": {
      "builtin": {
        "buffer": true
      }
    },
    "unzipper>duplexer2>readable-stream>safe-buffer": {
      "builtin": {
        "buffer": true
      }
    },
    "gulp-watch>vinyl-file>strip-bom-stream>first-chunk-stream>readable-stream>safe-buffer": {
      "builtin": {
        "buffer": true
      }
    },
    "gulp>vinyl-fs>lead>flush-write-stream>readable-stream>safe-buffer": {
      "builtin": {
        "buffer": true
      }
    },
    "gulp>vinyl-fs>glob-stream>readable-stream>safe-buffer": {
      "builtin": {
        "buffer": true
      }
    },
    "gulp-watch>readable-stream>safe-buffer": {
      "builtin": {
        "buffer": true
      }
    },
    "gulp>vinyl-fs>lazystream>readable-stream>safe-buffer": {
      "builtin": {
        "buffer": true
      }
    },
    "browserify>module-deps>readable-stream>safe-buffer": {
      "builtin": {
        "buffer": true
      }
    },
    "gulp>vinyl-fs>glob-stream>ordered-read-streams>readable-stream>safe-buffer": {
      "builtin": {
        "buffer": true
      }
    },
    "browserify>read-only-stream>readable-stream>safe-buffer": {
      "builtin": {
        "buffer": true
      }
    },
    "browserify>module-deps>stream-combiner2>readable-stream>safe-buffer": {
      "builtin": {
        "buffer": true
      }
    },
    "labeled-stream-splicer>stream-splicer>readable-stream>safe-buffer": {
      "builtin": {
        "buffer": true
      }
    },
    "gulp-sourcemaps>@gulp-sourcemaps/map-sources>through2>readable-stream>safe-buffer": {
      "builtin": {
        "buffer": true
      }
    },
    "browserify>browser-pack>through2>readable-stream>safe-buffer": {
      "builtin": {
        "buffer": true
      }
    },
    "vinyl>cloneable-readable>through2>readable-stream>safe-buffer": {
      "builtin": {
        "buffer": true
      }
    },
    "browserify>deps-sort>through2>readable-stream>safe-buffer": {
      "builtin": {
        "buffer": true
      }
    },
    "gulp>vinyl-fs>fs-mkdirp-stream>through2>readable-stream>safe-buffer": {
      "builtin": {
        "buffer": true
      }
    },
    "gulp-sort>through2>readable-stream>safe-buffer": {
      "builtin": {
        "buffer": true
      }
    },
    "gulp-sourcemaps>through2>readable-stream>safe-buffer": {
      "builtin": {
        "buffer": true
      }
    },
    "browserify>insert-module-globals>through2>readable-stream>safe-buffer": {
      "builtin": {
        "buffer": true
      }
    },
    "gulp>vinyl-fs>remove-bom-stream>through2>readable-stream>safe-buffer": {
      "builtin": {
        "buffer": true
      }
    },
    "gulp>vinyl-fs>glob-stream>unique-stream>through2-filter>through2>readable-stream>safe-buffer": {
      "builtin": {
        "buffer": true
      }
    },
    "gulp>vinyl-fs>to-through>through2>readable-stream>safe-buffer": {
      "builtin": {
        "buffer": true
      }
    },
    "vinyl-source-stream>through2>readable-stream>safe-buffer": {
      "builtin": {
        "buffer": true
      }
    },
    "gulp>vinyl-fs>readable-stream>safe-buffer": {
      "builtin": {
        "buffer": true
      }
    },
    "vinyl-buffer>bl>readable-stream>string_decoder>safe-buffer": {
      "builtin": {
        "buffer": true
      }
    },
    "browserify>browser-pack>through2>readable-stream>string_decoder>safe-buffer": {
      "builtin": {
        "buffer": true
      }
    },
    "gulp>vinyl-fs>remove-bom-stream>through2>readable-stream>string_decoder>safe-buffer": {
      "builtin": {
        "buffer": true
      }
    },
    "koa>is-generator-function>safe-regex-test": {
      "packages": {
        "string.prototype.matchall>call-bound": true,
        "string.prototype.matchall>es-errors": true,
        "string.prototype.matchall>es-abstract>is-regex": true
      }
    },
    "gulp>gulp-cli>matchdep>micromatch>to-regex>safe-regex": {
      "packages": {
        "gulp>gulp-cli>matchdep>micromatch>to-regex>safe-regex>ret": true
      }
    },
    "sass": {
      "builtin": {
        "url": true
      },
      "env": "unfrozen",
      "globals": {
        "Buffer": true
      }
    },
    "sass-embedded": {
      "builtin": {
        "assert.strict": true,
        "child_process.spawn": true,
        "events.EventEmitter": true,
        "fs.existsSync": true,
        "fs.readFileSync": true,
        "fs.statSync": true,
        "path.basename": true,
        "path.delimiter": true,
        "path.dirname": true,
        "path.extname": true,
        "path.isAbsolute": true,
        "path.join": true,
        "path.relative": true,
        "path.resolve": true,
        "stream.Writable": true,
        "url.URL": true,
        "url.fileURLToPath": true,
        "url.pathToFileURL": true,
        "util.inspect": true,
        "worker_threads.MessageChannel": true,
        "worker_threads.Worker": true,
        "worker_threads.receiveMessageOnPort": true
      },
      "globals": {
        "Buffer.alloc": true,
        "Buffer.from": true,
        "URL": true,
        "__dirname": true,
        "__filename": true,
        "console.error": true,
        "process.arch": true,
        "process.cwd": true,
        "process.execPath": true,
        "process.platform": true,
        "process.stderr.write": true
      },
      "packages": {
        "sass-embedded>@bufbuild/protobuf": true,
        "sass-embedded>buffer-builder": true,
        "sass-embedded>immutable": true,
        "wait-on>rxjs": true,
        "mocha>supports-color": true,
        "sass-embedded>varint": true
      }
    },
    "semver": {
      "globals": {
        "console.error": true,
        "process": true
      }
    },
    "@babel/core>semver": {
      "globals": {
        "console": true,
        "process": true
      }
    },
    "@babel/eslint-parser>semver": {
      "globals": {
        "console": true,
        "process": true
      }
    },
    "@babel/core>@babel/helper-compilation-targets>semver": {
      "globals": {
        "console": true,
        "process": true
      }
    },
    "@babel/preset-env>@babel/plugin-transform-private-methods>@babel/helper-create-class-features-plugin>semver": {
      "globals": {
        "console": true,
        "process": true
      }
    },
    "@babel/preset-env>@babel/plugin-transform-dotall-regex>@babel/helper-create-regexp-features-plugin>semver": {
      "globals": {
        "console": true,
        "process": true
      }
    },
    "@babel/preset-env>semver": {
      "globals": {
        "console": true,
        "process": true
      }
    },
    "@babel/preset-env>babel-plugin-polyfill-corejs2>semver": {
      "globals": {
        "console": true,
        "process": true
      }
    },
    "eslint-plugin-node>semver": {
      "globals": {
        "console": true,
        "process": true
      }
    },
    "eslint-plugin-react>semver": {
      "globals": {
        "console": true,
        "process": true
      }
    },
    "gulp-watch>chokidar>fsevents>node-pre-gyp>semver": {
      "globals": {
        "console": true,
        "process": true
      }
    },
    "nyc>yargs>set-blocking": {
      "globals": {
        "process.stderr": true,
        "process.stdout": true
      }
    },
    "string.prototype.matchall>call-bind>set-function-length": {
      "packages": {
        "string.prototype.matchall>define-properties>define-data-property": true,
        "string.prototype.matchall>es-errors": true,
        "string.prototype.matchall>get-intrinsic": true,
        "string.prototype.matchall>gopd": true,
        "eslint-plugin-react>es-iterator-helpers>has-property-descriptors": true
      }
    },
    "string.prototype.matchall>set-function-name": {
      "packages": {
        "string.prototype.matchall>define-properties>define-data-property": true,
        "string.prototype.matchall>es-errors": true,
        "string.prototype.matchall>set-function-name>functions-have-names": true,
        "eslint-plugin-react>es-iterator-helpers>has-property-descriptors": true
      }
    },
    "string.prototype.matchall>es-abstract>set-proto": {
      "packages": {
        "koa>is-generator-function>get-proto>dunder-proto": true,
        "string.prototype.matchall>es-errors": true,
        "string.prototype.matchall>es-object-atoms": true
      }
    },
    "gulp>gulp-cli>matchdep>micromatch>snapdragon>base>cache-base>set-value": {
      "packages": {
        "gulp>gulp-cli>matchdep>micromatch>snapdragon>base>cache-base>set-value>extend-shallow": true,
        "gulp-watch>anymatch>micromatch>object.omit>is-extendable": true,
        "@babel/register>clone-deep>is-plain-object": true,
        "gulp>gulp-cli>matchdep>micromatch>braces>split-string": true
      }
    },
    "lavamoat>lavamoat-core>merge-deep>clone-deep>shallow-clone": {
      "packages": {
        "gulp-watch>anymatch>micromatch>object.omit>is-extendable": true,
        "lavamoat>lavamoat-core>merge-deep>clone-deep>shallow-clone>kind-of": true,
        "lavamoat>lavamoat-core>merge-deep>clone-deep>shallow-clone>lazy-cache": true,
        "lavamoat>lavamoat-core>merge-deep>clone-deep>shallow-clone>mixin-object": true
      }
    },
    "browserify>shasum-object": {
      "builtin": {
        "crypto.createHash": true
      },
      "globals": {
        "Buffer.isBuffer": true
      },
      "packages": {
        "@metamask/rpc-errors>fast-safe-stringify": true
      }
    },
    "string.prototype.matchall>side-channel>side-channel-list": {
      "packages": {
        "string.prototype.matchall>es-errors": true,
        "string.prototype.matchall>es-abstract>object-inspect": true
      }
    },
    "string.prototype.matchall>side-channel>side-channel-map": {
      "packages": {
        "string.prototype.matchall>call-bound": true,
        "string.prototype.matchall>es-errors": true,
        "string.prototype.matchall>get-intrinsic": true,
        "string.prototype.matchall>es-abstract>object-inspect": true
      }
    },
    "string.prototype.matchall>side-channel>side-channel-weakmap": {
      "packages": {
        "string.prototype.matchall>call-bound": true,
        "string.prototype.matchall>es-errors": true,
        "string.prototype.matchall>get-intrinsic": true,
        "string.prototype.matchall>es-abstract>object-inspect": true,
        "string.prototype.matchall>side-channel>side-channel-map": true
      }
    },
    "string.prototype.matchall>side-channel": {
      "packages": {
        "string.prototype.matchall>es-errors": true,
        "string.prototype.matchall>es-abstract>object-inspect": true,
        "string.prototype.matchall>side-channel>side-channel-list": true,
        "string.prototype.matchall>side-channel>side-channel-map": true,
        "string.prototype.matchall>side-channel>side-channel-weakmap": true
      }
    },
    "nyc>signal-exit": {
      "builtin": {
        "assert.equal": true,
        "events": true
      },
      "globals": {
        "process": true
      }
    },
    "stylelint>table>slice-ansi": {
      "packages": {
        "stylelint>table>slice-ansi>ansi-styles": true,
        "stylelint>table>slice-ansi>astral-regex": true,
        "stylelint>table>slice-ansi>is-fullwidth-code-point": true
      }
    },
    "gulp>gulp-cli>matchdep>micromatch>braces>snapdragon-node": {
      "packages": {
        "gulp>gulp-cli>matchdep>micromatch>braces>snapdragon-node>define-property": true,
        "gulp>gulp-cli>isobject": true,
        "gulp>gulp-cli>matchdep>micromatch>braces>snapdragon-node>snapdragon-util": true
      }
    },
    "gulp>gulp-cli>matchdep>micromatch>braces>snapdragon-node>snapdragon-util": {
      "packages": {
        "gulp>gulp-cli>matchdep>micromatch>braces>snapdragon-node>snapdragon-util>kind-of": true
      }
    },
    "gulp>gulp-cli>matchdep>micromatch>snapdragon": {
      "builtin": {
        "fs.readFileSync": true,
        "path.dirname": true,
        "util.inspect": true
      },
      "globals": {
        "__filename": true
      },
      "packages": {
        "gulp>gulp-cli>matchdep>micromatch>snapdragon>base": true,
        "gulp>gulp-cli>matchdep>micromatch>snapdragon>debug": true,
        "gulp>gulp-cli>matchdep>micromatch>snapdragon>define-property": true,
        "gulp>gulp-cli>matchdep>micromatch>snapdragon>extend-shallow": true,
        "gulp>gulp-cli>liftoff>fined>parse-filepath>map-cache": true,
        "resolve-url-loader>rework>css>source-map-resolve": true,
        "gulp>gulp-cli>matchdep>micromatch>snapdragon>source-map": true,
        "gulp>gulp-cli>matchdep>micromatch>snapdragon>use": true
      }
    },
    "source-map": {
      "builtin": {
        "fs.readFile": true,
        "path.join": true
      },
      "globals": {
        "WebAssembly.instantiate": true,
        "__dirname": true,
        "console.debug": true,
        "console.time": true,
        "console.timeEnd": true,
        "fetch": true
      }
    },
    "postcss>source-map-js": {
      "globals": {
        "console": true
      }
    },
    "gulp-sourcemaps>css>source-map-resolve": {
      "builtin": {
        "path.sep": true,
        "url.resolve": true
      },
      "globals": {
        "TextDecoder": true,
        "setImmediate": true
      },
      "packages": {
        "gulp-sourcemaps>css>source-map-resolve>atob": true,
        "gulp-sourcemaps>css>source-map-resolve>decode-uri-component": true
      }
    },
    "resolve-url-loader>rework>css>source-map-resolve": {
      "builtin": {
        "url.resolve": true
      },
      "globals": {
        "TextDecoder": true,
        "setImmediate": true
      },
      "packages": {
        "gulp-sourcemaps>css>source-map-resolve>atob": true,
        "gulp-sourcemaps>css>source-map-resolve>decode-uri-component": true,
        "resolve-url-loader>rework>css>source-map-resolve>source-map-url": true,
        "resolve-url-loader>rework>css>urix": true
      }
    },
    "terser>source-map-support": {
      "builtin": {
        "fs": true,
        "path.dirname": true,
        "path.resolve": true
      },
      "globals": {
        "XMLHttpRequest": true,
        "console.error": true,
        "process": true
      },
      "packages": {
        "terser>source-map-support>buffer-from": true,
        "terser>source-map-support>source-map": true
      }
    },
    "resolve-url-loader>rework>css>source-map-resolve>source-map-url": {
      "globals": {
        "define": true
      }
    },
    "eslint-plugin-jsdoc>spdx-expression-parse": {
      "packages": {
        "eslint-plugin-jsdoc>spdx-expression-parse>spdx-exceptions": true,
        "eslint-plugin-jsdoc>spdx-expression-parse>spdx-license-ids": true
      }
    },
    "stylelint>specificity": {
      "globals": {
        "define": true
      }
    },
    "gulp>gulp-cli>matchdep>micromatch>braces>split-string": {
      "packages": {
        "gulp-zip>plugin-error>extend-shallow": true
      }
    },
    "gulp-livereload>event-stream>split": {
      "builtin": {
        "string_decoder.StringDecoder": true
      },
      "packages": {
        "browserify>JSONStream>through": true
      }
    },
    "gulp>gulp-cli>matchdep>micromatch>snapdragon>base>class-utils>static-extend": {
      "builtin": {
        "util.inherits": true
      },
      "packages": {
        "gulp>gulp-cli>matchdep>micromatch>snapdragon>define-property": true,
        "gulp>gulp-cli>matchdep>micromatch>snapdragon>base>class-utils>static-extend>object-copy": true
      }
    },
    "browserify>module-deps>stream-combiner2": {
      "packages": {
        "unzipper>duplexer2": true,
        "browserify>module-deps>stream-combiner2>readable-stream": true
      }
    },
    "gulp-livereload>event-stream>stream-combiner": {
      "packages": {
        "gulp-livereload>event-stream>duplexer": true
      }
    },
    "gulp>glob-watcher>async-done>stream-exhaust": {
      "builtin": {
        "stream.Writable": true,
        "util.inherits": true
      },
      "globals": {
        "setImmediate": true
      }
    },
    "labeled-stream-splicer>stream-splicer": {
      "globals": {
        "process.nextTick": true,
        "setImmediate": true
      },
      "packages": {
        "pumpify>inherits": true,
        "labeled-stream-splicer>stream-splicer>readable-stream": true
      }
    },
    "@lavamoat/allow-scripts>@npmcli/run-script>node-gyp>npmlog>gauge>string-width": {
      "packages": {
        "gulp>gulp-cli>yargs>string-width>code-point-at": true,
        "@lavamoat/allow-scripts>@npmcli/run-script>node-gyp>npmlog>gauge>string-width>is-fullwidth-code-point": true,
        "@lavamoat/allow-scripts>@npmcli/run-script>node-gyp>npmlog>gauge>strip-ansi": true
      }
    },
    "stylelint>table>string-width": {
      "packages": {
        "stylelint>table>string-width>emoji-regex": true,
        "stylelint>table>slice-ansi>is-fullwidth-code-point": true,
        "stylelint>table>string-width>strip-ansi": true
      }
    },
    "yargs>string-width": {
      "packages": {
        "yargs>string-width>emoji-regex": true,
        "yargs>string-width>is-fullwidth-code-point": true,
        "eslint>strip-ansi": true
      }
    },
    "string.prototype.matchall": {
      "packages": {
        "string.prototype.matchall>call-bind": true,
        "string.prototype.matchall>call-bound": true,
        "string.prototype.matchall>define-properties": true,
        "string.prototype.matchall>es-abstract": true,
        "string.prototype.matchall>es-errors": true,
        "string.prototype.matchall>es-object-atoms": true,
        "string.prototype.matchall>get-intrinsic": true,
        "string.prototype.matchall>gopd": true,
        "string.prototype.matchall>has-symbols": true,
        "string.prototype.matchall>regexp.prototype.flags": true,
        "string.prototype.matchall>set-function-name": true
      }
    },
    "eslint-plugin-react>string.prototype.repeat": {
      "packages": {
        "string.prototype.matchall>define-properties": true,
        "string.prototype.matchall>es-abstract": true
      }
    },
    "string.prototype.matchall>es-abstract>string.prototype.trim": {
      "packages": {
        "string.prototype.matchall>call-bind": true,
        "string.prototype.matchall>call-bound": true,
        "string.prototype.matchall>define-properties>define-data-property": true,
        "string.prototype.matchall>define-properties": true,
        "string.prototype.matchall>es-abstract": true,
        "string.prototype.matchall>es-object-atoms": true,
        "eslint-plugin-react>es-iterator-helpers>has-property-descriptors": true
      }
    },
    "browserify>string_decoder": {
      "packages": {
        "koa>content-disposition>safe-buffer": true
      }
    },
    "gulp-livereload>tiny-lr>body>raw-body>string_decoder": {
      "builtin": {
        "buffer.Buffer": true
      }
    },
    "vinyl-buffer>bl>readable-stream>string_decoder": {
      "packages": {
        "vinyl-buffer>bl>readable-stream>string_decoder>safe-buffer": true
      }
    },
    "browserify>readable-stream>string_decoder": {
      "packages": {
        "browserify>readable-stream>safe-buffer": true
      }
    },
    "browserify>concat-stream>readable-stream>string_decoder": {
      "packages": {
        "browserify>concat-stream>readable-stream>safe-buffer": true
      }
    },
    "unzipper>duplexer2>readable-stream>string_decoder": {
      "packages": {
        "unzipper>duplexer2>readable-stream>safe-buffer": true
      }
    },
    "gulp-watch>vinyl-file>strip-bom-stream>first-chunk-stream>readable-stream>string_decoder": {
      "packages": {
        "gulp-watch>vinyl-file>strip-bom-stream>first-chunk-stream>readable-stream>safe-buffer": true
      }
    },
    "gulp>vinyl-fs>lead>flush-write-stream>readable-stream>string_decoder": {
      "packages": {
        "gulp>vinyl-fs>lead>flush-write-stream>readable-stream>safe-buffer": true
      }
    },
    "gulp>vinyl-fs>glob-stream>readable-stream>string_decoder": {
      "packages": {
        "gulp>vinyl-fs>glob-stream>readable-stream>safe-buffer": true
      }
    },
    "gulp-watch>readable-stream>string_decoder": {
      "packages": {
        "gulp-watch>readable-stream>safe-buffer": true
      }
    },
    "gulp>vinyl-fs>lazystream>readable-stream>string_decoder": {
      "packages": {
        "gulp>vinyl-fs>lazystream>readable-stream>safe-buffer": true
      }
    },
    "browserify>module-deps>readable-stream>string_decoder": {
      "packages": {
        "browserify>module-deps>readable-stream>safe-buffer": true
      }
    },
    "gulp>vinyl-fs>glob-stream>ordered-read-streams>readable-stream>string_decoder": {
      "packages": {
        "gulp>vinyl-fs>glob-stream>ordered-read-streams>readable-stream>safe-buffer": true
      }
    },
    "browserify>read-only-stream>readable-stream>string_decoder": {
      "packages": {
        "browserify>read-only-stream>readable-stream>safe-buffer": true
      }
    },
    "browserify>module-deps>stream-combiner2>readable-stream>string_decoder": {
      "packages": {
        "browserify>module-deps>stream-combiner2>readable-stream>safe-buffer": true
      }
    },
    "labeled-stream-splicer>stream-splicer>readable-stream>string_decoder": {
      "packages": {
        "labeled-stream-splicer>stream-splicer>readable-stream>safe-buffer": true
      }
    },
    "gulp-sourcemaps>@gulp-sourcemaps/map-sources>through2>readable-stream>string_decoder": {
      "packages": {
        "gulp-sourcemaps>@gulp-sourcemaps/map-sources>through2>readable-stream>safe-buffer": true
      }
    },
    "browserify>browser-pack>through2>readable-stream>string_decoder": {
      "packages": {
        "browserify>browser-pack>through2>readable-stream>string_decoder>safe-buffer": true
      }
    },
    "vinyl>cloneable-readable>through2>readable-stream>string_decoder": {
      "packages": {
        "vinyl>cloneable-readable>through2>readable-stream>safe-buffer": true
      }
    },
    "browserify>deps-sort>through2>readable-stream>string_decoder": {
      "packages": {
        "browserify>deps-sort>through2>readable-stream>safe-buffer": true
      }
    },
    "gulp>vinyl-fs>fs-mkdirp-stream>through2>readable-stream>string_decoder": {
      "packages": {
        "gulp>vinyl-fs>fs-mkdirp-stream>through2>readable-stream>safe-buffer": true
      }
    },
    "gulp-sort>through2>readable-stream>string_decoder": {
      "packages": {
        "gulp-sort>through2>readable-stream>safe-buffer": true
      }
    },
    "gulp-sourcemaps>through2>readable-stream>string_decoder": {
      "packages": {
        "gulp-sourcemaps>through2>readable-stream>safe-buffer": true
      }
    },
    "browserify>insert-module-globals>through2>readable-stream>string_decoder": {
      "packages": {
        "browserify>insert-module-globals>through2>readable-stream>safe-buffer": true
      }
    },
    "gulp>vinyl-fs>remove-bom-stream>through2>readable-stream>string_decoder": {
      "packages": {
        "gulp>vinyl-fs>remove-bom-stream>through2>readable-stream>string_decoder>safe-buffer": true
      }
    },
    "gulp>vinyl-fs>glob-stream>unique-stream>through2-filter>through2>readable-stream>string_decoder": {
      "packages": {
        "gulp>vinyl-fs>glob-stream>unique-stream>through2-filter>through2>readable-stream>safe-buffer": true
      }
    },
    "gulp>vinyl-fs>to-through>through2>readable-stream>string_decoder": {
      "packages": {
        "gulp>vinyl-fs>to-through>through2>readable-stream>safe-buffer": true
      }
    },
    "vinyl-source-stream>through2>readable-stream>string_decoder": {
      "packages": {
        "vinyl-source-stream>through2>readable-stream>safe-buffer": true
      }
    },
    "gulp>vinyl-fs>readable-stream>string_decoder": {
      "packages": {
        "gulp>vinyl-fs>readable-stream>safe-buffer": true
      }
    },
    "stylelint>@stylelint/postcss-markdown>remark>remark-stringify>stringify-entities": {
      "packages": {
        "stylelint>@stylelint/postcss-markdown>remark>remark-stringify>stringify-entities>character-entities-html4": true,
        "react-syntax-highlighter>refractor>parse-entities>character-entities-legacy": true,
        "react-syntax-highlighter>refractor>parse-entities>is-alphanumerical": true,
        "react-syntax-highlighter>refractor>parse-entities>is-decimal": true,
        "react-syntax-highlighter>refractor>parse-entities>is-hexadecimal": true
      }
    },
    "postcss-discard-font-face>postcss>chalk>strip-ansi": {
      "packages": {
        "postcss-discard-font-face>postcss>chalk>strip-ansi>ansi-regex": true
      }
    },
    "eslint>strip-ansi": {
      "packages": {
        "eslint>strip-ansi>ansi-regex": true
      }
    },
    "@lavamoat/allow-scripts>@npmcli/run-script>node-gyp>npmlog>gauge>strip-ansi": {
      "packages": {
        "@lavamoat/allow-scripts>@npmcli/run-script>node-gyp>npmlog>gauge>strip-ansi>ansi-regex": true
      }
    },
    "stylelint>table>string-width>strip-ansi": {
      "packages": {
        "stylelint>table>string-width>strip-ansi>ansi-regex": true
      }
    },
    "gulp-watch>vinyl-file>strip-bom-stream": {
      "packages": {
        "gulp-watch>vinyl-file>strip-bom-stream>first-chunk-stream": true,
        "gulp-watch>vinyl-file>strip-bom": true
      }
    },
    "gulp-watch>vinyl-file>strip-bom": {
      "globals": {
        "Buffer.isBuffer": true
      },
      "packages": {
        "gulp>vinyl-fs>remove-bom-buffer>is-utf8": true
      }
    },
    "stylelint": {
      "builtin": {
        "fs.lstatSync": true,
        "fs.readFile": true,
        "fs.readFileSync": true,
        "fs.stat": true,
        "os.EOL": true,
        "path.dirname": true,
        "path.isAbsolute": true,
        "path.join": true,
        "path.normalize": true,
        "path.relative": true,
        "path.resolve": true,
        "path.sep": true,
        "url.URL": true
      },
      "globals": {
        "__dirname": true,
        "assert": true,
        "console.warn": true,
        "process.cwd": true,
        "process.env.NODE_ENV": true,
        "process.stdout.columns": true,
        "process.stdout.isTTY": true
      },
      "packages": {
        "stylelint>@stylelint/postcss-css-in-js": true,
        "stylelint>@stylelint/postcss-markdown": true,
        "stylelint>autoprefixer": true,
        "stylelint>balanced-match": true,
        "chalk": true,
        "stylelint>cosmiconfig": true,
        "nock>debug": true,
        "stylelint>execall": true,
        "stylelint>file-entry-cache": true,
        "stylelint>global-modules": true,
        "globby": true,
        "stylelint>globjoin": true,
        "stylelint>html-tags": true,
        "eslint>ignore": true,
        "stylelint>import-lazy": true,
        "eslint>imurmurhash": true,
        "stylelint>known-css-properties": true,
        "stylelint>leven": true,
        "lodash": true,
        "mocha>log-symbols": true,
        "stylelint>mathml-tag-names": true,
        "micromatch": true,
        "stylelint>normalize-selector": true,
        "stylelint>postcss-html": true,
        "stylelint>postcss-less": true,
        "stylelint>postcss-media-query-parser": true,
        "stylelint>postcss-reporter": true,
        "stylelint>postcss-resolve-nested-selector": true,
        "stylelint>postcss-safe-parser": true,
        "stylelint>postcss-sass": true,
        "stylelint>postcss-scss": true,
        "stylelint>postcss-selector-parser": true,
        "stylelint>postcss-syntax": true,
        "stylelint>postcss-value-parser": true,
        "stylelint>postcss": true,
        "nyc>resolve-from": true,
        "del>slash": true,
        "stylelint>specificity": true,
        "yargs>string-width": true,
        "stylelint>style-search": true,
        "stylelint>sugarss": true,
        "stylelint>svg-tags": true,
        "stylelint>table": true,
        "stylelint>write-file-atomic": true
      }
    },
    "tailwindcss>sucrase": {
      "packages": {
        "terser>@jridgewell/source-map>@jridgewell/gen-mapping": true,
        "tailwindcss>sucrase>lines-and-columns": true,
        "tailwindcss>sucrase>ts-interface-checker": true
      }
    },
    "stylelint>sugarss": {
      "packages": {
        "stylelint>sugarss>postcss": true
      }
    },
    "chalk>supports-color": {
      "builtin": {
        "os.release": true,
        "tty.isatty": true
      },
      "globals": {
        "process.env": true,
        "process.platform": true
      },
      "packages": {
        "chalk>supports-color>has-flag": true
      }
    },
    "gulp-livereload>chalk>supports-color": {
      "builtin": {
        "os.release": true
      },
      "globals": {
        "process.env": true,
        "process.platform": true,
        "process.stderr": true,
        "process.stdout": true,
        "process.versions.node.split": true
      },
      "packages": {
        "gulp-livereload>chalk>supports-color>has-flag": true
      }
    },
    "postcss-discard-font-face>postcss>chalk>supports-color": {
      "globals": {
        "process.argv": true,
        "process.env": true,
        "process.platform": true,
        "process.stdout": true
      }
    },
    "mocha>supports-color": {
      "builtin": {
        "os.release": true,
        "tty.isatty": true
      },
      "globals": {
        "process.env": true,
        "process.platform": true
      },
      "packages": {
        "chalk>supports-color>has-flag": true
      }
    },
    "postcss-discard-font-face>postcss>supports-color": {
      "globals": {
        "process": true
      },
      "packages": {
        "postcss-discard-font-face>postcss>supports-color>has-flag": true
      }
    },
    "eslint-plugin-prettier>synckit": {
      "builtin": {
        "node:crypto": true,
        "node:fs": true,
        "node:module": true,
        "node:path": true,
        "node:url": true,
        "node:worker_threads": true,
        "url.pathToFileURL": true
      },
      "globals": {
        "URL": true,
        "__dirname": true,
        "__filename": true,
        "process": true
      },
      "packages": {
        "eslint-plugin-prettier>synckit>@pkgr/core": true
      }
    },
    "browserify>syntax-error": {
      "packages": {
        "browserify>syntax-error>acorn-node": true
      }
    },
    "stylelint>table": {
      "globals": {
        "process.stdout.write": true
      },
      "packages": {
        "eslint>ajv": true,
        "lodash": true,
        "stylelint>table>slice-ansi": true,
        "stylelint>table>string-width": true
      }
    },
    "tailwindcss": {
      "builtin": {
        "crypto": true,
        "fs": true,
        "path": true,
        "url": true
      },
      "globals": {
        "URL": true,
        "__dirname": true,
        "__filename": true,
        "console.log": true,
        "console.time": true,
        "console.timeEnd": true,
        "console.warn": true,
        "process": true
      },
      "packages": {
        "tailwindcss>@alloc/quick-lru": true,
        "tailwindcss>didyoumean": true,
        "tailwindcss>dlv": true,
        "fast-glob": true,
        "eslint>glob-parent": true,
        "del>is-glob": true,
        "tailwindcss>jiti": true,
        "micromatch": true,
        "chokidar>normalize-path": true,
        "tailwindcss>object-hash": true,
        "postcss>picocolors": true,
        "postcss": true,
        "tailwindcss>postcss-js": true,
        "tailwindcss>postcss-nested": true,
        "stylelint>postcss-selector-parser": true,
        "tailwindcss>sucrase": true
      }
    },
    "terser": {
      "globals": {
        "Buffer": true,
        "atob": true,
        "btoa": true,
        "console.log": true,
        "console.warn": true,
        "define": true,
        "process": true
      },
      "packages": {
        "terser>@jridgewell/source-map": true,
        "jsdom>acorn": true
      }
    },
    "through2": {
      "packages": {
        "readable-stream": true
      }
    },
    "gulp>vinyl-fs>glob-stream>unique-stream>through2-filter": {
      "packages": {
        "gulp>vinyl-fs>glob-stream>unique-stream>through2-filter>through2": true,
        "watchify>xtend": true
      }
    },
    "gulp-sourcemaps>@gulp-sourcemaps/identity-map>through2": {
      "builtin": {
        "util.inherits": true
      },
      "globals": {
        "process.nextTick": true
      },
      "packages": {
        "readable-stream": true
      }
    },
    "gulp-sourcemaps>@gulp-sourcemaps/map-sources>through2": {
      "builtin": {
        "util.inherits": true
      },
      "globals": {
        "process.nextTick": true
      },
      "packages": {
        "gulp-sourcemaps>@gulp-sourcemaps/map-sources>through2>readable-stream": true,
        "watchify>xtend": true
      }
    },
    "bify-module-groups>through2": {
      "builtin": {
        "util.inherits": true
      },
      "globals": {
        "process.nextTick": true
      },
      "packages": {
        "readable-stream": true
      }
    },
    "browserify>browser-pack>through2": {
      "builtin": {
        "util.inherits": true
      },
      "globals": {
        "process.nextTick": true
      },
      "packages": {
        "browserify>browser-pack>through2>readable-stream": true,
        "watchify>xtend": true
      }
    },
    "browserify>through2": {
      "builtin": {
        "util.inherits": true
      },
      "globals": {
        "process.nextTick": true
      },
      "packages": {
        "browserify>readable-stream": true,
        "watchify>xtend": true
      }
    },
    "vinyl>cloneable-readable>through2": {
      "builtin": {
        "util.inherits": true
      },
      "globals": {
        "process.nextTick": true
      },
      "packages": {
        "vinyl>cloneable-readable>through2>readable-stream": true,
        "watchify>xtend": true
      }
    },
    "browserify>deps-sort>through2": {
      "builtin": {
        "util.inherits": true
      },
      "globals": {
        "process.nextTick": true
      },
      "packages": {
        "browserify>deps-sort>through2>readable-stream": true,
        "watchify>xtend": true
      }
    },
    "gulp>vinyl-fs>fs-mkdirp-stream>through2": {
      "builtin": {
        "util.inherits": true
      },
      "globals": {
        "process.nextTick": true
      },
      "packages": {
        "gulp>vinyl-fs>fs-mkdirp-stream>through2>readable-stream": true,
        "watchify>xtend": true
      }
    },
    "gulp-sort>through2": {
      "builtin": {
        "util.inherits": true
      },
      "globals": {
        "process.nextTick": true
      },
      "packages": {
        "gulp-sort>through2>readable-stream": true,
        "watchify>xtend": true
      }
    },
    "gulp-sourcemaps>through2": {
      "builtin": {
        "util.inherits": true
      },
      "globals": {
        "process.nextTick": true
      },
      "packages": {
        "gulp-sourcemaps>through2>readable-stream": true,
        "watchify>xtend": true
      }
    },
    "gulp-stylelint>through2": {
      "builtin": {
        "util.inherits": true
      },
      "globals": {
        "process.nextTick": true
      },
      "packages": {
        "readable-stream": true
      }
    },
    "gulp-zip>through2": {
      "builtin": {
        "util.inherits": true
      },
      "globals": {
        "process.nextTick": true
      },
      "packages": {
        "readable-stream": true
      }
    },
    "browserify>insert-module-globals>through2": {
      "builtin": {
        "util.inherits": true
      },
      "globals": {
        "process.nextTick": true
      },
      "packages": {
        "browserify>insert-module-globals>through2>readable-stream": true,
        "watchify>xtend": true
      }
    },
    "browserify>module-deps>through2": {
      "builtin": {
        "util.inherits": true
      },
      "globals": {
        "process.nextTick": true
      },
      "packages": {
        "browserify>module-deps>readable-stream": true,
        "watchify>xtend": true
      }
    },
    "gulp>vinyl-fs>remove-bom-stream>through2": {
      "builtin": {
        "util.inherits": true
      },
      "globals": {
        "process.nextTick": true
      },
      "packages": {
        "gulp>vinyl-fs>remove-bom-stream>through2>readable-stream": true,
        "watchify>xtend": true
      }
    },
    "gulp>vinyl-fs>glob-stream>unique-stream>through2-filter>through2": {
      "builtin": {
        "util.inherits": true
      },
      "globals": {
        "process.nextTick": true
      },
      "packages": {
        "gulp>vinyl-fs>glob-stream>unique-stream>through2-filter>through2>readable-stream": true,
        "watchify>xtend": true
      }
    },
    "gulp>vinyl-fs>to-through>through2": {
      "builtin": {
        "util.inherits": true
      },
      "globals": {
        "process.nextTick": true
      },
      "packages": {
        "gulp>vinyl-fs>to-through>through2>readable-stream": true,
        "watchify>xtend": true
      }
    },
    "vinyl-buffer>through2": {
      "builtin": {
        "util.inherits": true
      },
      "globals": {
        "process.nextTick": true
      },
      "packages": {
        "vinyl-buffer>bl>readable-stream": true,
        "watchify>xtend": true
      }
    },
    "gulp>vinyl-fs>through2": {
      "builtin": {
        "util.inherits": true
      },
      "globals": {
        "process.nextTick": true
      },
      "packages": {
        "gulp>vinyl-fs>readable-stream": true,
        "watchify>xtend": true
      }
    },
    "vinyl-source-stream>through2": {
      "builtin": {
        "util.inherits": true
      },
      "globals": {
        "process.nextTick": true
      },
      "packages": {
        "vinyl-source-stream>through2>readable-stream": true,
        "watchify>xtend": true
      }
    },
    "browserify>JSONStream>through": {
      "builtin": {
        "stream": true
      },
      "globals": {
        "process.nextTick": true
      }
    },
    "gulp-sourcemaps>debug-fabulous>memoizee>timers-ext": {
      "packages": {
        "resolve-url-loader>es6-iterator>es5-ext": true
      }
    },
    "gulp-livereload>tiny-lr": {
      "builtin": {
        "events": true,
        "fs": true,
        "http": true,
        "https": true,
        "url.parse": true
      },
      "globals": {
        "console.error": true
      },
      "packages": {
        "gulp-livereload>tiny-lr>body": true,
        "gulp-livereload>tiny-lr>debug": true,
        "gulp-livereload>tiny-lr>faye-websocket": true,
        "react>object-assign": true,
        "browserify>url>qs": true
      }
    },
    "gulp>vinyl-fs>glob-stream>to-absolute-glob": {
      "builtin": {
        "path.resolve": true
      },
      "globals": {
        "process.cwd": true,
        "process.platform": true
      },
      "packages": {
        "gulp>gulp-cli>replace-homedir>is-absolute": true,
        "gulp>glob-watcher>is-negated-glob": true
      }
    },
    "gulp>gulp-cli>matchdep>micromatch>snapdragon>base>cache-base>to-object-path": {
      "packages": {
        "gulp>gulp-cli>matchdep>micromatch>snapdragon>base>cache-base>to-object-path>kind-of": true
      }
    },
    "chokidar>braces>fill-range>to-regex-range": {
      "packages": {
        "chokidar>braces>fill-range>to-regex-range>is-number": true
      }
    },
    "gulp>glob-watcher>anymatch>micromatch>braces>fill-range>to-regex-range": {
      "packages": {
        "gulp>glob-watcher>anymatch>micromatch>braces>fill-range>is-number": true,
        "stylelint>@stylelint/postcss-markdown>remark>remark-parse>repeat-string": true
      }
    },
    "gulp>gulp-cli>matchdep>micromatch>to-regex": {
      "packages": {
        "gulp>gulp-cli>matchdep>micromatch>to-regex>define-property": true,
        "gulp-zip>plugin-error>extend-shallow": true,
        "gulp>gulp-cli>matchdep>micromatch>regex-not": true,
        "gulp>gulp-cli>matchdep>micromatch>to-regex>safe-regex": true
      }
    },
    "gulp>vinyl-fs>to-through": {
      "packages": {
        "gulp>vinyl-fs>to-through>through2": true
      }
    },
    "tailwindcss>sucrase>ts-interface-checker": {
      "globals": {
        "Buffer": true
      }
    },
    "ts-node": {
      "builtin": {
        "assert": true,
        "console.Console": true,
        "fs.Stats": true,
        "fs.readFileSync": true,
        "fs.realpathSync": true,
        "fs.statSync": true,
        "module": true,
        "os.homedir": true,
        "path": true,
        "repl.Recoverable": true,
        "repl.start": true,
        "url.URL": true,
        "url.fileURLToPath": true,
        "url.format": true,
        "url.parse": true,
        "url.pathToFileURL": true,
        "util.inspect.custom": true,
        "vm.Script": true
      },
      "globals": {
        "Buffer.from": true,
        "ERR_INVALID_ARG_VALUE": true,
        "__dirname": true,
        "console": true,
        "process": true,
        "value": true
      },
      "packages": {
        "ts-node>@cspotcode/source-map-support": true,
        "ts-node>@tsconfig/node10": true,
        "ts-node>@tsconfig/node12": true,
        "ts-node>@tsconfig/node14": true,
        "ts-node>@tsconfig/node16": true,
        "ts-node>acorn-walk": true,
        "jsdom>acorn": true,
        "ts-node>arg": true,
        "ts-node>create-require": true,
        "ts-node>diff": true,
        "ts-node>make-error": true,
        "ts-node>v8-compile-cache-lib": true,
        "ts-node>yn": true
      }
    },
    "eslint-plugin-import>tsconfig-paths": {
      "builtin": {
        "fs.existsSync": true,
        "fs.lstatSync": true,
        "fs.readFile": true,
        "fs.readFileSync": true,
        "fs.stat": true,
        "fs.statSync": true,
        "module._resolveFilename": true,
        "module.builtinModules": true,
        "path.dirname": true,
        "path.isAbsolute": true,
        "path.join": true,
        "path.resolve": true
      },
      "globals": {
        "console.warn": true,
        "process.argv.slice": true,
        "process.cwd": true,
        "process.env": true
      },
      "packages": {
        "eslint-plugin-import>tsconfig-paths>json5": true,
        "wait-on>minimist": true,
        "eslint-plugin-import>tsconfig-paths>strip-bom": true
      }
    },
    "tsutils": {
      "packages": {
        "tslib": true,
        "typescript": true
      }
    },
    "eslint>levn>type-check": {
      "packages": {
        "eslint>levn>prelude-ls": true
      }
    },
    "stylelint>write-file-atomic>typedarray-to-buffer": {
      "globals": {
        "Buffer.from": true
      },
      "packages": {
        "stylelint>write-file-atomic>is-typedarray": true
      }
    },
    "typescript": {
      "builtin": {
        "buffer.Buffer": true,
        "crypto": true,
        "fs": true,
        "inspector": true,
        "module.findPnpApi": true,
        "os.EOL": true,
        "os.platform": true,
        "path.dirname": true,
        "path.join": true,
        "path.resolve": true,
        "perf_hooks.PerformanceObserver": true,
        "perf_hooks.performance": true
      },
      "globals": {
        "Intl.Collator": true,
        "PerformanceObserver": true,
        "__dirname": true,
        "__filename": true,
        "clearTimeout": true,
        "console": true,
        "gc": true,
        "globalThis": true,
        "onProfilerEvent": true,
        "performance": true,
        "process": true,
        "setTimeout": true
      },
      "packages": {
        "terser>source-map-support": true
      }
    },
    "browserify>insert-module-globals>undeclared-identifiers": {
      "packages": {
        "browserify>syntax-error>acorn-node": true,
        "browserify>insert-module-globals>undeclared-identifiers>get-assigned-identifiers": true,
        "watchify>xtend": true
      }
    },
    "gulp>undertaker": {
      "builtin": {
        "assert": true,
        "events.EventEmitter": true,
        "util.inherits": true
      },
      "globals": {
        "process.env.UNDERTAKER_SETTLE": true,
        "process.env.UNDERTAKER_TIME_RESOLUTION": true,
        "process.hrtime": true
      },
      "packages": {
        "gulp>undertaker>arr-flatten": true,
        "gulp>undertaker>arr-map": true,
        "gulp>undertaker>bach": true,
        "gulp>undertaker>collection-map": true,
        "gulp>undertaker>es6-weak-map": true,
        "gulp>undertaker>last-run": true,
        "gulp>undertaker>object.defaults": true,
        "gulp>undertaker>object.reduce": true,
        "gulp>undertaker>undertaker-registry": true
      }
    },
    "stylelint>@stylelint/postcss-markdown>remark>remark-parse>unherit": {
      "packages": {
        "pumpify>inherits": true,
        "watchify>xtend": true
      }
    },
    "@babel/preset-env>@babel/plugin-transform-dotall-regex>@babel/helper-create-regexp-features-plugin>regexpu-core>unicode-match-property-ecmascript": {
      "packages": {
        "@babel/preset-env>@babel/plugin-transform-dotall-regex>@babel/helper-create-regexp-features-plugin>regexpu-core>unicode-match-property-ecmascript>unicode-canonical-property-names-ecmascript": true,
        "@babel/preset-env>@babel/plugin-transform-dotall-regex>@babel/helper-create-regexp-features-plugin>regexpu-core>unicode-match-property-ecmascript>unicode-property-aliases-ecmascript": true
      }
    },
    "react-markdown>unified": {
      "packages": {
        "react-markdown>unified>bail": true,
        "react-markdown>unified>extend": true,
        "react-markdown>unified>is-buffer": true,
        "react-markdown>unified>is-plain-obj": true,
        "react-markdown>unified>trough": true,
        "react-markdown>vfile": true
      }
    },
    "gulp>gulp-cli>matchdep>micromatch>snapdragon>base>cache-base>union-value": {
      "packages": {
        "gulp-zip>plugin-error>arr-union": true,
        "gulp>gulp-cli>array-sort>get-value": true,
        "gulp-watch>anymatch>micromatch>object.omit>is-extendable": true,
        "gulp>gulp-cli>matchdep>micromatch>snapdragon>base>cache-base>set-value": true
      }
    },
    "gulp>vinyl-fs>glob-stream>unique-stream": {
      "packages": {
        "gulp>vinyl-fs>glob-stream>unique-stream>json-stable-stringify": true,
        "gulp>vinyl-fs>glob-stream>unique-stream>through2-filter": true
      }
    },
    "stylelint>@stylelint/postcss-markdown>unist-util-find-all-after": {
      "packages": {
        "stylelint>@stylelint/postcss-markdown>unist-util-find-all-after>unist-util-is": true
      }
    },
    "stylelint>@stylelint/postcss-markdown>remark>remark-parse>unist-util-remove-position": {
      "packages": {
        "react-markdown>unist-util-visit": true
      }
    },
    "react-markdown>unist-util-visit>unist-util-visit-parents": {
      "packages": {
        "react-markdown>unist-util-visit>unist-util-is": true
      }
    },
    "react-markdown>unist-util-visit": {
      "packages": {
        "react-markdown>unist-util-visit>unist-util-visit-parents": true
      }
    },
    "gulp>gulp-cli>matchdep>micromatch>snapdragon>base>cache-base>unset-value": {
      "packages": {
        "gulp>gulp-cli>matchdep>micromatch>snapdragon>base>cache-base>unset-value>has-value": true,
        "gulp>gulp-cli>isobject": true
      }
    },
    "uri-js": {
      "globals": {
        "define": true
      }
    },
    "resolve-url-loader>rework>css>urix": {
      "builtin": {
        "path.sep": true
      }
    },
    "gulp>gulp-cli>matchdep>micromatch>snapdragon>use": {
      "packages": {
        "@babel/register>clone-deep>kind-of": true
      }
    },
    "readable-stream>util-deprecate": {
      "builtin": {
        "util.deprecate": true
      }
    },
    "ts-node>v8-compile-cache-lib": {
      "builtin": {
        "crypto.createHash": true,
        "fs.mkdirSync": true,
        "fs.readFileSync": true,
        "fs.statSync": true,
        "fs.unlinkSync": true,
        "fs.writeFileSync": true,
        "module._cache": true,
        "module._extensions": true,
        "module._resolveFilename": true,
        "module._resolveLookupPaths": true,
        "module.prototype._compile": true,
        "module.wrap": true,
        "os.tmpdir": true,
        "path.dirname": true,
        "path.join": true,
        "path.resolve": true,
        "vm.Script": true
      },
      "globals": {
        "Buffer": true,
        "process": true
      }
    },
    "react-markdown>vfile>vfile-message": {
      "packages": {
        "react-markdown>vfile>unist-util-stringify-position": true
      }
    },
    "react-markdown>vfile": {
      "builtin": {
        "path.basename": true,
        "path.dirname": true,
        "path.extname": true,
        "path.join": true,
        "path.sep": true
      },
      "globals": {
        "process.cwd": true
      },
      "packages": {
        "react-markdown>vfile>is-buffer": true,
        "react-markdown>vfile>replace-ext": true,
        "react-markdown>vfile>vfile-message": true
      }
    },
    "vinyl": {
      "builtin": {
        "buffer.Buffer.isBuffer": true,
        "path.basename": true,
        "path.dirname": true,
        "path.extname": true,
        "path.join": true,
        "path.normalize": true,
        "path.relative": true,
        "util.inspect.custom": true
      },
      "globals": {
        "process.cwd": true
      },
      "packages": {
        "vinyl>clone-buffer": true,
        "vinyl>clone-stats": true,
        "vinyl>clone": true,
        "vinyl>cloneable-readable": true,
        "vinyl>remove-trailing-separator": true,
        "vinyl>replace-ext": true
      }
    },
    "vinyl-buffer": {
      "packages": {
        "vinyl-buffer>bl": true,
        "vinyl-buffer>through2": true
      }
    },
    "gulp-watch>vinyl-file": {
      "builtin": {
        "path.resolve": true
      },
      "globals": {
        "process.cwd": true
      },
      "packages": {
        "del>graceful-fs": true,
        "gulp-watch>vinyl-file>pify": true,
        "gh-pages>globby>pinkie-promise": true,
        "gulp-watch>vinyl-file>strip-bom-stream": true,
        "gulp-watch>vinyl-file>strip-bom": true,
        "gulp-watch>vinyl-file>vinyl": true
      }
    },
    "gulp>vinyl-fs": {
      "builtin": {
        "os.platform": true,
        "path.relative": true,
        "path.resolve": true,
        "util.inherits": true
      },
      "globals": {
        "Buffer.isBuffer": true,
        "process.cwd": true,
        "process.geteuid": true,
        "process.getuid": true,
        "process.nextTick": true
      },
      "packages": {
        "gulp>vinyl-fs>fs-mkdirp-stream": true,
        "gulp>vinyl-fs>glob-stream": true,
        "del>graceful-fs": true,
        "gulp>vinyl-fs>is-valid-glob": true,
        "gulp>vinyl-fs>lazystream": true,
        "gulp>vinyl-fs>lead": true,
        "gulp>vinyl-fs>object.assign": true,
        "gulp>vinyl-fs>pumpify": true,
        "gulp>vinyl-fs>readable-stream": true,
        "gulp>vinyl-fs>remove-bom-buffer": true,
        "gulp>vinyl-fs>remove-bom-stream": true,
        "gulp>vinyl-fs>resolve-options": true,
        "gulp>vinyl-fs>through2": true,
        "gulp>vinyl-fs>to-through": true,
        "gulp>vinyl-fs>value-or-function": true,
        "vinyl": true,
        "gulp>vinyl-fs>vinyl-sourcemap": true
      }
    },
    "vinyl-source-stream": {
      "builtin": {
        "path.resolve": true
      },
      "globals": {
        "process.cwd": true
      },
      "packages": {
        "vinyl-source-stream>through2": true,
        "vinyl": true
      }
    },
    "gulp>vinyl-fs>vinyl-sourcemap": {
      "builtin": {
        "path.dirname": true,
        "path.join": true,
        "path.relative": true,
        "path.resolve": true
      },
      "globals": {
        "Buffer": true
      },
      "packages": {
        "gulp>vinyl-fs>vinyl-sourcemap>append-buffer": true,
        "nyc>convert-source-map": true,
        "del>graceful-fs": true,
        "gulp>vinyl-fs>vinyl-sourcemap>normalize-path": true,
        "gulp>vinyl-fs>vinyl-sourcemap>now-and-later": true,
        "gulp>vinyl-fs>remove-bom-buffer": true,
        "vinyl": true
      }
    },
    "vinyl-sourcemaps-apply": {
      "packages": {
        "vinyl-sourcemaps-apply>source-map": true
      }
    },
    "gulp-watch>vinyl-file>vinyl": {
      "builtin": {
        "buffer.Buffer": true,
        "path.basename": true,
        "path.dirname": true,
        "path.extname": true,
        "path.join": true,
        "path.relative": true,
        "stream.PassThrough": true,
        "stream.Stream": true
      },
      "globals": {
        "process.cwd": true
      },
      "packages": {
        "gulp-watch>vinyl-file>vinyl>clone-stats": true,
        "@metamask/jazzicon>color>clone": true,
        "gulp-watch>vinyl-file>vinyl>replace-ext": true
      }
    },
    "watchify": {
      "builtin": {
        "path.join": true
      },
      "globals": {
        "clearTimeout": true,
        "setTimeout": true
      },
      "packages": {
        "chokidar>anymatch": true,
        "chokidar": true,
        "through2": true,
        "watchify>xtend": true
      }
    },
    "webpack-dev-server>sockjs>websocket-driver": {
      "builtin": {
        "crypto.createHash": true,
        "crypto.randomBytes": true,
        "events.EventEmitter": true,
        "stream.Stream": true,
        "url.parse": true,
        "util.inherits": true
      },
      "globals": {
        "process.version": true
      },
      "packages": {
        "webpack-dev-server>sockjs>websocket-driver>http-parser-js": true,
        "koa>content-disposition>safe-buffer": true,
        "webpack-dev-server>sockjs>websocket-driver>websocket-extensions": true
      }
    },
    "stylelint>global-modules>global-prefix>which": {
      "builtin": {
        "path.join": true
      },
      "globals": {
        "process.cwd": true,
        "process.env.OSTYPE": true,
        "process.env.PATH": true,
        "process.env.PATHEXT": true,
        "process.platform": true
      },
      "packages": {
        "@sentry/cli>which>isexe": true
      }
    },
    "@storybook/react>@storybook/node-logger>npmlog>gauge>wide-align": {
      "packages": {
        "yargs>string-width": true
      }
    },
    "yargs>cliui>wrap-ansi": {
      "packages": {
        "chalk>ansi-styles": true,
        "yargs>string-width": true,
        "eslint>strip-ansi": true
      }
    },
    "stylelint>write-file-atomic": {
      "builtin": {
        "fs.chmod": true,
        "fs.chmodSync": true,
        "fs.chown": true,
        "fs.chownSync": true,
        "fs.close": true,
        "fs.closeSync": true,
        "fs.fsync": true,
        "fs.fsyncSync": true,
        "fs.open": true,
        "fs.openSync": true,
        "fs.realpath": true,
        "fs.realpathSync": true,
        "fs.rename": true,
        "fs.renameSync": true,
        "fs.stat": true,
        "fs.statSync": true,
        "fs.unlink": true,
        "fs.unlinkSync": true,
        "fs.write": true,
        "fs.writeSync": true,
        "path.resolve": true,
        "util.promisify": true,
        "worker_threads.threadId": true
      },
      "globals": {
        "Buffer.isBuffer": true,
        "__filename": true,
        "process.getuid": true,
        "process.pid": true
      },
      "packages": {
        "eslint>imurmurhash": true,
        "stylelint>write-file-atomic>is-typedarray": true,
        "nyc>signal-exit": true,
        "stylelint>write-file-atomic>typedarray-to-buffer": true
      }
    },
    "stylelint>file-entry-cache>flat-cache>write": {
      "builtin": {
        "fs.createWriteStream": true,
        "fs.writeFile": true,
        "fs.writeFileSync": true,
        "path.dirname": true
      },
      "packages": {
        "mockttp>portfinder>mkdirp": true
      }
    },
    "yargs>y18n": {
      "builtin": {
        "fs": true,
        "path": true,
        "util": true
      }
    },
    "yaml": {
      "globals": {
        "Buffer": true,
        "atob": true,
        "btoa": true,
        "console.dir": true,
        "console.log": true,
        "console.warn": true,
        "process": true
      }
    },
    "stylelint>cosmiconfig>yaml": {
      "globals": {
        "Buffer": true,
        "YAML_SILENCE_DEPRECATION_WARNINGS": true,
        "YAML_SILENCE_WARNINGS": true,
        "atob": true,
        "btoa": true,
        "console.warn": true,
        "process": true
      }
    },
    "gulp-postcss>postcss-load-config>yaml": {
      "globals": {
        "Buffer": true,
        "YAML_SILENCE_DEPRECATION_WARNINGS": true,
        "YAML_SILENCE_WARNINGS": true,
        "atob": true,
        "btoa": true,
        "console.warn": true,
        "process": true
      }
    },
    "yargs": {
      "builtin": {
        "assert": true,
        "fs": true,
        "path": true,
        "util": true
      },
      "globals": {
        "Error": true,
        "__dirname": true,
        "console": true,
        "process": true
      },
      "packages": {
        "yargs>cliui": true,
        "yargs>escalade": true,
        "yargs>get-caller-file": true,
        "yargs>require-directory": true,
        "yargs>string-width": true,
        "yargs>y18n": true,
        "yargs-parser": true
      }
    },
    "yargs-parser": {
      "builtin": {
        "fs.readFileSync": true,
        "path.normalize": true,
        "path.resolve": true,
        "util.format": true
      },
      "globals": {
        "process": true
      }
    },
    "yargs>yargs-parser": {
      "builtin": {
        "fs": true,
        "path": true,
        "util": true
      },
      "globals": {
        "process": true
      }
    },
    "gulp-zip>yazl": {
      "builtin": {
        "events.EventEmitter": true,
        "fs.createReadStream": true,
        "fs.stat": true,
        "stream.PassThrough": true,
        "stream.Transform": true,
        "util.inherits": true,
        "zlib.DeflateRaw": true,
        "zlib.deflateRaw": true
      },
      "globals": {
        "Buffer": true,
        "setImmediate": true,
        "utf8FileName.length": true
      },
      "packages": {
        "gulp-zip>yazl>buffer-crc32": true
      }
    }
  }
}<|MERGE_RESOLUTION|>--- conflicted
+++ resolved
@@ -4316,7 +4316,6 @@
         "gulp>gulp-cli>matchdep>micromatch>snapdragon>base>cache-base>unset-value>has-value>isobject>isarray": true
       }
     },
-<<<<<<< HEAD
     "eslint-plugin-react>es-iterator-helpers>iterator.prototype": {
       "packages": {
         "string.prototype.matchall>define-properties>define-data-property": true,
@@ -4325,7 +4324,8 @@
         "koa>is-generator-function>get-proto": true,
         "string.prototype.matchall>has-symbols": true,
         "string.prototype.matchall>set-function-name": true
-=======
+      }
+    },
     "tailwindcss>jiti": {
       "builtin": {
         "assert": true,
@@ -4354,7 +4354,6 @@
         "navigator": true,
         "process": true,
         "value": true
->>>>>>> 25febbae
       }
     },
     "postcss-discard-font-face>postcss>js-base64": {
