--- conflicted
+++ resolved
@@ -1141,18 +1141,11 @@
         "@lavamoat/lavapack>combine-source-map": true,
         "@lavamoat/lavapack>convert-source-map": true,
         "@lavamoat/lavapack>json-stable-stringify": true,
-<<<<<<< HEAD
-        "@lavamoat/lavapack>readable-stream": true,
-=======
->>>>>>> af8ef253
         "@lavamoat/lavapack>umd": true,
         "browserify>JSONStream": true,
         "eslint>espree": true,
         "lavamoat-viz>lavamoat-core": true,
-<<<<<<< HEAD
-=======
         "readable-stream": true,
->>>>>>> af8ef253
         "through2": true
       }
     },
@@ -1195,28 +1188,6 @@
         "string.prototype.matchall>call-bind": true
       }
     },
-<<<<<<< HEAD
-    "@lavamoat/lavapack>readable-stream": {
-      "builtin": {
-        "buffer.Buffer": true,
-        "events.EventEmitter": true,
-        "stream": true,
-        "util": true
-      },
-      "globals": {
-        "process.env.READABLE_STREAM": true,
-        "process.nextTick": true,
-        "process.stderr": true,
-        "process.stdout": true
-      },
-      "packages": {
-        "browserify>string_decoder": true,
-        "pumpify>inherits": true,
-        "readable-stream>util-deprecate": true
-      }
-    },
-=======
->>>>>>> af8ef253
     "@metamask/build-utils": {
       "packages": {
         "@metamask/utils": true
@@ -1456,9 +1427,6 @@
         "watchify>xtend": true
       }
     },
-<<<<<<< HEAD
-    "browserify": {
-=======
     "browserify>JSONStream": {
       "globals": {
         "Buffer": true
@@ -1630,7 +1598,6 @@
       }
     },
     "browserify>deps-sort>through2>readable-stream": {
->>>>>>> af8ef253
       "builtin": {
         "events.EventEmitter": true,
         "stream": true,
@@ -1645,27 +1612,9 @@
         "setImmediate": true
       },
       "packages": {
-<<<<<<< HEAD
-        "browserify>browser-pack": true,
-        "browserify>browser-resolve": true,
-        "browserify>cached-path-relative": true,
-        "browserify>concat-stream": true,
-        "browserify>deps-sort": true,
-        "browserify>has": true,
-        "browserify>insert-module-globals": true,
-        "browserify>module-deps": true,
-        "browserify>read-only-stream": true,
-        "browserify>shasum-object": true,
-        "browserify>syntax-error": true,
-        "browserify>through2": true,
-        "depcheck>resolve": true,
-        "labeled-stream-splicer": true,
-        "lavamoat>htmlescape": true,
-=======
         "browserify>deps-sort>through2>readable-stream>isarray": true,
         "browserify>deps-sort>through2>readable-stream>safe-buffer": true,
         "browserify>deps-sort>through2>readable-stream>string_decoder": true,
->>>>>>> af8ef253
         "pumpify>inherits": true,
         "readable-stream-2>core-util-is": true,
         "readable-stream-2>process-nextick-args": true,
@@ -1684,11 +1633,7 @@
     },
     "browserify>duplexer2": {
       "packages": {
-<<<<<<< HEAD
-        "depcheck>resolve": true
-=======
         "browserify>duplexer2>readable-stream": true
->>>>>>> af8ef253
       }
     },
     "browserify>duplexer2>readable-stream": {
@@ -2454,34 +2399,6 @@
         "path.relative": true,
         "path.resolve": true
       },
-<<<<<<< HEAD
-      "globals": {
-        "process.env.HOME": true,
-        "process.env.HOMEDRIVE": true,
-        "process.env.HOMEPATH": true,
-        "process.env.LNAME": true,
-        "process.env.LOGNAME": true,
-        "process.env.USER": true,
-        "process.env.USERNAME": true,
-        "process.env.USERPROFILE": true,
-        "process.getuid": true,
-        "process.nextTick": true,
-        "process.platform": true,
-        "process.versions.pnp": true
-      },
-      "packages": {
-        "depcheck>is-core-module": true,
-        "depcheck>resolve>path-parse": true
-      }
-    },
-    "depcheck>resolve>path-parse": {
-      "globals": {
-        "process.platform": true
-      }
-    },
-    "duplexify": {
-=======
->>>>>>> af8ef253
       "globals": {
         "process.env.HOME": true,
         "process.env.HOMEDRIVE": true,
@@ -5418,7 +5335,6 @@
     },
     "gulp>glob-watcher": {
       "packages": {
-        "chokidar>normalize-path": true,
         "gulp>glob-watcher>anymatch": true,
         "gulp>glob-watcher>async-done": true,
         "gulp>glob-watcher>chokidar": true,
@@ -6675,10 +6591,6 @@
         "browserify>browser-resolve": true,
         "duplexify": true,
         "lavamoat-browserify>concat-stream": true,
-<<<<<<< HEAD
-        "lavamoat-browserify>readable-stream": true,
-=======
->>>>>>> af8ef253
         "lavamoat-viz>lavamoat-core": true,
         "lavamoat>@lavamoat/aa": true,
         "readable-stream": true,
@@ -6752,35 +6664,6 @@
         "@babel/core>@babel/types>@babel/helper-string-parser": true,
         "@babel/core>@babel/types>to-fast-properties": true,
         "lavamoat>@babel/highlight>@babel/helper-validator-identifier": true
-      }
-    },
-    "lavamoat-viz>lavamoat-core": {
-      "builtin": {
-        "node:events": true,
-        "node:fs.readFileSync": true,
-        "node:fs/promises.writeFile": true,
-        "node:path.extname": true,
-        "node:path.join": true
-      },
-      "globals": {
-        "__dirname": true,
-        "console.error": true,
-        "console.warn": true,
-        "define": true
-      },
-      "packages": {
-        "@lavamoat/lavapack>json-stable-stringify": true,
-        "lavamoat-viz>lavamoat-core>lavamoat-tofu": true,
-        "lavamoat>lavamoat-core>merge-deep": true
-      }
-    },
-    "lavamoat-viz>lavamoat-core>lavamoat-tofu": {
-      "globals": {
-        "console.log": true
-      },
-      "packages": {
-        "depcheck>@babel/traverse": true,
-        "lavamoat-viz>lavamoat-core>lavamoat-tofu>@babel/parser": true
       }
     },
     "lavamoat>@lavamoat/aa": {
