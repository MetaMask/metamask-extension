{
  "resources": {
    "@babel/core>@ampproject/remapping": {
      "globals": {
        "define": true
      },
      "packages": {
        "terser>@jridgewell/source-map>@jridgewell/gen-mapping": true,
        "terser-webpack-plugin>@jridgewell/trace-mapping": true
      }
    },
    "@babel/code-frame": {
      "globals": {
        "console.warn": true,
        "process": true
      },
      "packages": {
        "@babel/code-frame>@babel/helper-validator-identifier": true,
        "loose-envify>js-tokens": true,
        "postcss>picocolors": true
      }
    },
    "@babel/core": {
      "builtin": {
        "assert": true,
        "fs": true,
        "module": true,
        "path": true,
        "process": true,
        "url": true,
        "util": true,
        "v8": true
      },
      "globals": {
        "URL": true,
        "console.error": true,
        "console.log": true,
        "process.env.BABEL_ENV": true,
        "process.env.BABEL_SHOW_CONFIG_FOR": true,
        "process.env.NODE_ENV": true,
        "process.versions.node": true,
        "process.versions.pnp": true
      },
      "packages": {
        "$root$": true,
        "@babel/core>@ampproject/remapping": true,
        "@babel/code-frame": true,
        "@babel/core>@babel/generator": true,
        "@babel/core>@babel/helper-compilation-targets": true,
        "@babel/core>@babel/helper-module-transforms": true,
        "@babel/core>@babel/helpers": true,
        "@babel/core>@babel/parser": true,
        "@babel/plugin-proposal-class-properties": true,
        "@babel/plugin-proposal-nullish-coalescing-operator": true,
        "@babel/plugin-proposal-object-rest-spread": true,
        "@babel/plugin-proposal-optional-chaining": true,
        "@babel/plugin-transform-logical-assignment-operators": true,
        "@babel/plugin-transform-runtime": true,
        "@babel/preset-env": true,
        "@babel/preset-react": true,
        "@babel/preset-typescript": true,
        "@babel/core>@babel/template": true,
        "depcheck>@babel/traverse": true,
        "@babel/core>@babel/types": true,
        "@babel/core>convert-source-map": true,
        "nock>debug": true,
        "@babel/core>gensync": true,
        "depcheck>json5": true,
        "@babel/core>semver": true
      }
    },
    "@babel/eslint-parser": {
      "builtin": {
        "module": true,
        "path": true,
        "worker_threads": true
      },
      "globals": {
        "__dirname": true,
        "process.cwd": true,
        "process.versions": true
      },
      "packages": {
        "@babel/core": true,
        "@babel/parser": true,
        "@babel/core>@babel/parser": true,
        "depcheck>@babel/parser": true,
        "lavamoat>lavamoat-tofu>@babel/parser": true,
        "@babel/eslint-parser>@nicolo-ribaudo/eslint-scope-5-internals": true,
        "eslint": true,
        "@babel/eslint-parser>eslint-scope": true,
        "@babel/eslint-parser>eslint-visitor-keys": true,
        "@babel/eslint-parser>semver": true
      }
    },
    "@babel/eslint-plugin": {
      "packages": {
        "eslint": true,
        "@babel/eslint-plugin>eslint-rule-composer": true
      }
    },
    "@babel/core>@babel/generator": {
      "globals": {
        "console.error": true,
        "console.warn": true
      },
      "packages": {
        "@babel/core>@babel/types": true,
        "terser>@jridgewell/source-map>@jridgewell/gen-mapping": true,
        "terser-webpack-plugin>@jridgewell/trace-mapping": true,
        "@babel/core>@babel/generator>jsesc": true
      }
    },
    "@babel/preset-env>@babel/plugin-transform-classes>@babel/helper-annotate-as-pure": {
      "packages": {
        "@babel/core>@babel/types": true
      }
    },
    "@babel/preset-env>@babel/plugin-transform-exponentiation-operator>@babel/helper-builder-binary-assignment-operator-visitor": {
      "packages": {
        "@babel/core>@babel/types": true
      }
    },
    "@babel/core>@babel/helper-compilation-targets": {
      "globals": {
        "console.warn": true,
        "process.env.BROWSERSLIST": true,
        "process.env.BROWSERSLIST_CONFIG": true,
        "process.versions.node": true
      },
      "packages": {
        "@babel/preset-env>@babel/compat-data": true,
        "@babel/preset-env>@babel/helper-validator-option": true,
        "browserslist": true,
        "@babel/core>@babel/helper-compilation-targets>lru-cache": true,
        "@babel/core>@babel/helper-compilation-targets>semver": true
      }
    },
    "@babel/preset-env>@babel/plugin-transform-private-methods>@babel/helper-create-class-features-plugin": {
      "globals": {
        "console.warn": true
      },
      "packages": {
        "@babel/core": true,
        "@babel/preset-env>@babel/plugin-transform-classes>@babel/helper-annotate-as-pure": true,
        "@babel/preset-env>@babel/plugin-transform-classes>@babel/helper-replace-supers>@babel/helper-member-expression-to-functions": true,
        "@babel/preset-env>@babel/plugin-transform-classes>@babel/helper-replace-supers>@babel/helper-optimise-call-expression": true,
        "@babel/preset-env>@babel/plugin-transform-classes>@babel/helper-replace-supers": true,
        "@babel/preset-env>@babel/plugin-transform-for-of>@babel/helper-skip-transparent-expression-wrappers": true,
        "depcheck>@babel/traverse": true,
        "@babel/preset-env>@babel/plugin-transform-private-methods>@babel/helper-create-class-features-plugin>semver": true
      }
    },
    "@babel/preset-env>@babel/plugin-transform-dotall-regex>@babel/helper-create-regexp-features-plugin": {
      "packages": {
        "@babel/core": true,
        "@babel/preset-env>@babel/plugin-transform-classes>@babel/helper-annotate-as-pure": true,
        "@babel/preset-env>@babel/plugin-transform-dotall-regex>@babel/helper-create-regexp-features-plugin>regexpu-core": true,
        "@babel/preset-env>@babel/plugin-transform-dotall-regex>@babel/helper-create-regexp-features-plugin>semver": true
      }
    },
    "@babel/preset-env>babel-plugin-polyfill-corejs2>@babel/helper-define-polyfill-provider": {
      "builtin": {
        "module": true,
        "path": true
      },
      "globals": {
        "console.log": true,
        "console.warn": true,
        "process.exitCode": "write",
        "process.versions.node": true
      },
      "packages": {
        "@babel/core": true,
        "@babel/core>@babel/helper-compilation-targets": true,
        "@babel/preset-env>@babel/helper-plugin-utils": true,
        "@babel/preset-env>babel-plugin-polyfill-corejs2>@babel/helper-define-polyfill-provider>lodash.debounce": true,
        "depcheck>resolve": true
      }
    },
    "@babel/preset-env>@babel/plugin-transform-classes>@babel/helper-replace-supers>@babel/helper-member-expression-to-functions": {
      "packages": {
        "@babel/core>@babel/types": true
      }
    },
    "@babel/core>@babel/helper-module-transforms>@babel/helper-module-imports": {
      "builtin": {
        "assert": true
      },
      "packages": {
        "@babel/core>@babel/types": true
      }
    },
    "@babel/core>@babel/helper-module-transforms": {
      "builtin": {
        "assert": true,
        "path.basename": true,
        "path.extname": true
      },
      "packages": {
        "@babel/core": true,
        "@babel/core>@babel/helper-module-transforms>@babel/helper-module-imports": true,
        "@babel/core>@babel/helper-module-transforms>@babel/helper-simple-access": true,
        "@babel/code-frame>@babel/helper-validator-identifier": true,
        "depcheck>@babel/traverse": true
      }
    },
    "@babel/preset-env>@babel/plugin-transform-classes>@babel/helper-replace-supers>@babel/helper-optimise-call-expression": {
      "packages": {
        "@babel/core>@babel/types": true
      }
    },
    "@babel/preset-env>@babel/plugin-transform-async-to-generator>@babel/helper-remap-async-to-generator": {
      "packages": {
        "@babel/core": true,
        "@babel/preset-env>@babel/plugin-transform-classes>@babel/helper-annotate-as-pure": true,
        "@babel/preset-env>@babel/plugin-transform-async-to-generator>@babel/helper-remap-async-to-generator>@babel/helper-wrap-function": true,
        "depcheck>@babel/traverse": true
      }
    },
    "@babel/preset-env>@babel/plugin-transform-classes>@babel/helper-replace-supers": {
      "packages": {
        "@babel/core": true,
        "@babel/preset-env>@babel/plugin-transform-classes>@babel/helper-replace-supers>@babel/helper-member-expression-to-functions": true,
        "@babel/preset-env>@babel/plugin-transform-classes>@babel/helper-replace-supers>@babel/helper-optimise-call-expression": true,
        "depcheck>@babel/traverse": true
      }
    },
    "@babel/core>@babel/helper-module-transforms>@babel/helper-simple-access": {
      "packages": {
        "@babel/core>@babel/types": true
      }
    },
    "@babel/preset-env>@babel/plugin-transform-for-of>@babel/helper-skip-transparent-expression-wrappers": {
      "packages": {
        "@babel/core>@babel/types": true
      }
    },
    "@babel/preset-env>@babel/plugin-transform-async-to-generator>@babel/helper-remap-async-to-generator>@babel/helper-wrap-function": {
      "packages": {
        "@babel/core>@babel/template": true,
        "depcheck>@babel/traverse": true,
        "@babel/core>@babel/types": true
      }
    },
    "@babel/core>@babel/helpers": {
      "packages": {
        "@babel/core>@babel/template": true,
        "@babel/core>@babel/types": true
      }
    },
    "@babel/preset-env>@babel/plugin-bugfix-firefox-class-in-computed-class-key": {
      "packages": {
        "@babel/preset-env>@babel/helper-plugin-utils": true,
        "depcheck>@babel/traverse": true
      }
    },
    "@babel/preset-env>@babel/plugin-bugfix-safari-class-field-initializer-scope": {
      "packages": {
        "@babel/core": true,
        "@babel/preset-env>@babel/helper-plugin-utils": true
      }
    },
    "@babel/preset-env>@babel/plugin-bugfix-safari-id-destructuring-collision-in-function-expression": {
      "packages": {
        "@babel/preset-env>@babel/helper-plugin-utils": true
      }
    },
    "@babel/preset-env>@babel/plugin-bugfix-v8-spread-parameters-in-optional-chaining": {
      "packages": {
        "@babel/core": true,
        "@babel/preset-env>@babel/helper-plugin-utils": true,
        "@babel/preset-env>@babel/plugin-transform-for-of>@babel/helper-skip-transparent-expression-wrappers": true,
        "@babel/preset-env>@babel/plugin-transform-optional-chaining": true
      }
    },
    "@babel/preset-env>@babel/plugin-bugfix-v8-static-class-fields-redefine-readonly": {
      "packages": {
        "@babel/core": true,
        "@babel/preset-env>@babel/helper-plugin-utils": true,
        "depcheck>@babel/traverse": true
      }
    },
    "@babel/preset-env>@babel/plugin-syntax-import-assertions": {
      "packages": {
        "@babel/preset-env>@babel/helper-plugin-utils": true
      }
    },
    "@babel/preset-env>@babel/plugin-syntax-import-attributes": {
      "packages": {
        "@babel/preset-env>@babel/helper-plugin-utils": true
      }
    },
    "@babel/preset-typescript>@babel/plugin-syntax-jsx": {
      "packages": {
        "@babel/preset-env>@babel/helper-plugin-utils": true
      }
    },
    "@babel/preset-typescript>@babel/plugin-transform-typescript>@babel/plugin-syntax-typescript": {
      "packages": {
        "@babel/preset-env>@babel/helper-plugin-utils": true
      }
    },
    "@babel/preset-env>@babel/plugin-syntax-unicode-sets-regex": {
      "packages": {
        "@babel/preset-env>@babel/plugin-transform-dotall-regex>@babel/helper-create-regexp-features-plugin": true,
        "@babel/preset-env>@babel/helper-plugin-utils": true
      }
    },
    "@babel/preset-env>@babel/plugin-transform-arrow-functions": {
      "packages": {
        "@babel/preset-env>@babel/helper-plugin-utils": true
      }
    },
    "@babel/preset-env>@babel/plugin-transform-async-generator-functions": {
      "packages": {
        "@babel/core": true,
        "@babel/preset-env>@babel/helper-plugin-utils": true,
        "@babel/preset-env>@babel/plugin-transform-async-to-generator>@babel/helper-remap-async-to-generator": true,
        "depcheck>@babel/traverse": true
      }
    },
    "@babel/preset-env>@babel/plugin-transform-async-to-generator": {
      "packages": {
        "@babel/core": true,
        "@babel/core>@babel/helper-module-transforms>@babel/helper-module-imports": true,
        "@babel/preset-env>@babel/helper-plugin-utils": true,
        "@babel/preset-env>@babel/plugin-transform-async-to-generator>@babel/helper-remap-async-to-generator": true
      }
    },
    "@babel/preset-env>@babel/plugin-transform-block-scoped-functions": {
      "packages": {
        "@babel/core": true,
        "@babel/preset-env>@babel/helper-plugin-utils": true
      }
    },
    "@babel/preset-env>@babel/plugin-transform-block-scoping": {
      "packages": {
        "@babel/core": true,
        "@babel/preset-env>@babel/helper-plugin-utils": true
      }
    },
    "@babel/preset-env>@babel/plugin-transform-class-properties": {
      "packages": {
        "@babel/preset-env>@babel/plugin-transform-private-methods>@babel/helper-create-class-features-plugin": true,
        "@babel/preset-env>@babel/helper-plugin-utils": true
      }
    },
    "@babel/preset-env>@babel/plugin-transform-class-static-block": {
      "packages": {
        "@babel/preset-env>@babel/plugin-transform-private-methods>@babel/helper-create-class-features-plugin": true,
        "@babel/preset-env>@babel/helper-plugin-utils": true
      }
    },
    "@babel/preset-env>@babel/plugin-transform-classes": {
      "packages": {
        "@babel/core": true,
        "@babel/preset-env>@babel/plugin-transform-classes>@babel/helper-annotate-as-pure": true,
        "@babel/core>@babel/helper-compilation-targets": true,
        "@babel/preset-env>@babel/helper-plugin-utils": true,
        "@babel/preset-env>@babel/plugin-transform-classes>@babel/helper-replace-supers": true,
        "depcheck>@babel/traverse": true,
        "@babel/preset-env>@babel/plugin-transform-classes>globals": true
      }
    },
    "@babel/preset-env>@babel/plugin-transform-computed-properties": {
      "packages": {
        "@babel/core": true,
        "@babel/preset-env>@babel/helper-plugin-utils": true,
        "@babel/core>@babel/template": true
      }
    },
    "@babel/preset-env>@babel/plugin-transform-destructuring": {
      "packages": {
        "@babel/core": true,
        "@babel/preset-env>@babel/helper-plugin-utils": true
      }
    },
    "@babel/preset-env>@babel/plugin-transform-dotall-regex": {
      "packages": {
        "@babel/preset-env>@babel/plugin-transform-dotall-regex>@babel/helper-create-regexp-features-plugin": true,
        "@babel/preset-env>@babel/helper-plugin-utils": true
      }
    },
    "@babel/preset-env>@babel/plugin-transform-duplicate-keys": {
      "packages": {
        "@babel/core": true,
        "@babel/preset-env>@babel/helper-plugin-utils": true
      }
    },
    "@babel/preset-env>@babel/plugin-transform-duplicate-named-capturing-groups-regex": {
      "packages": {
        "@babel/preset-env>@babel/plugin-transform-dotall-regex>@babel/helper-create-regexp-features-plugin": true,
        "@babel/preset-env>@babel/helper-plugin-utils": true
      }
    },
    "@babel/preset-env>@babel/plugin-transform-dynamic-import": {
      "packages": {
        "@babel/preset-env>@babel/helper-plugin-utils": true
      }
    },
    "@babel/preset-env>@babel/plugin-transform-exponentiation-operator": {
      "packages": {
        "@babel/core": true,
        "@babel/preset-env>@babel/plugin-transform-exponentiation-operator>@babel/helper-builder-binary-assignment-operator-visitor": true,
        "@babel/preset-env>@babel/helper-plugin-utils": true
      }
    },
    "@babel/preset-env>@babel/plugin-transform-export-namespace-from": {
      "packages": {
        "@babel/core": true,
        "@babel/preset-env>@babel/helper-plugin-utils": true
      }
    },
    "@babel/preset-env>@babel/plugin-transform-for-of": {
      "packages": {
        "@babel/core": true,
        "@babel/preset-env>@babel/helper-plugin-utils": true,
        "@babel/preset-env>@babel/plugin-transform-for-of>@babel/helper-skip-transparent-expression-wrappers": true
      }
    },
    "@babel/preset-env>@babel/plugin-transform-function-name": {
      "packages": {
        "@babel/core>@babel/helper-compilation-targets": true,
        "@babel/preset-env>@babel/helper-plugin-utils": true,
        "depcheck>@babel/traverse": true
      }
    },
    "@babel/preset-env>@babel/plugin-transform-json-strings": {
      "packages": {
        "@babel/preset-env>@babel/helper-plugin-utils": true
      }
    },
    "@babel/preset-env>@babel/plugin-transform-literals": {
      "packages": {
        "@babel/preset-env>@babel/helper-plugin-utils": true
      }
    },
    "@babel/plugin-transform-logical-assignment-operators": {
      "packages": {
        "@babel/core": true,
        "@babel/preset-env>@babel/helper-plugin-utils": true,
        "@babel/preset-env>@babel/plugin-syntax-logical-assignment-operators": true
      }
    },
    "@babel/preset-env>@babel/plugin-transform-member-expression-literals": {
      "packages": {
        "@babel/core": true,
        "@babel/preset-env>@babel/helper-plugin-utils": true
      }
    },
    "@babel/preset-env>@babel/plugin-transform-modules-amd": {
      "packages": {
        "@babel/core": true,
        "@babel/core>@babel/helper-module-transforms": true,
        "@babel/preset-env>@babel/helper-plugin-utils": true
      }
    },
    "@babel/preset-env>@babel/plugin-transform-modules-commonjs": {
      "packages": {
        "@babel/core": true,
        "@babel/core>@babel/helper-module-transforms": true,
        "@babel/preset-env>@babel/helper-plugin-utils": true,
        "@babel/core>@babel/helper-module-transforms>@babel/helper-simple-access": true
      }
    },
    "@babel/preset-env>@babel/plugin-transform-modules-systemjs": {
      "globals": {
        "console.warn": true
      },
      "packages": {
        "@babel/core": true,
        "@babel/core>@babel/helper-module-transforms": true,
        "@babel/preset-env>@babel/helper-plugin-utils": true,
        "@babel/code-frame>@babel/helper-validator-identifier": true,
        "depcheck>@babel/traverse": true
      }
    },
    "@babel/preset-env>@babel/plugin-transform-modules-umd": {
      "builtin": {
        "path.basename": true,
        "path.extname": true
      },
      "packages": {
        "@babel/core": true,
        "@babel/core>@babel/helper-module-transforms": true,
        "@babel/preset-env>@babel/helper-plugin-utils": true
      }
    },
    "@babel/preset-env>@babel/plugin-transform-named-capturing-groups-regex": {
      "packages": {
        "@babel/preset-env>@babel/plugin-transform-dotall-regex>@babel/helper-create-regexp-features-plugin": true,
        "@babel/preset-env>@babel/helper-plugin-utils": true
      }
    },
    "@babel/preset-env>@babel/plugin-transform-new-target": {
      "packages": {
        "@babel/core": true,
        "@babel/preset-env>@babel/helper-plugin-utils": true
      }
    },
    "@babel/preset-env>@babel/plugin-transform-nullish-coalescing-operator": {
      "packages": {
        "@babel/core": true,
        "@babel/preset-env>@babel/helper-plugin-utils": true
      }
    },
    "@babel/preset-env>@babel/plugin-transform-numeric-separator": {
      "packages": {
        "@babel/preset-env>@babel/helper-plugin-utils": true
      }
    },
    "@babel/preset-env>@babel/plugin-transform-object-rest-spread": {
      "packages": {
        "@babel/core": true,
        "@babel/core>@babel/helper-compilation-targets": true,
        "@babel/preset-env>@babel/helper-plugin-utils": true,
        "@babel/preset-env>@babel/plugin-transform-parameters": true
      }
    },
    "@babel/preset-env>@babel/plugin-transform-object-super": {
      "packages": {
        "@babel/core": true,
        "@babel/preset-env>@babel/helper-plugin-utils": true,
        "@babel/preset-env>@babel/plugin-transform-classes>@babel/helper-replace-supers": true
      }
    },
    "@babel/preset-env>@babel/plugin-transform-optional-catch-binding": {
      "packages": {
        "@babel/preset-env>@babel/helper-plugin-utils": true
      }
    },
    "@babel/preset-env>@babel/plugin-transform-optional-chaining": {
      "packages": {
        "@babel/core": true,
        "@babel/preset-env>@babel/helper-plugin-utils": true,
        "@babel/preset-env>@babel/plugin-transform-for-of>@babel/helper-skip-transparent-expression-wrappers": true
      }
    },
    "@babel/preset-env>@babel/plugin-transform-parameters": {
      "packages": {
        "@babel/core": true,
        "@babel/preset-env>@babel/helper-plugin-utils": true
      }
    },
    "@babel/preset-env>@babel/plugin-transform-private-methods": {
      "packages": {
        "@babel/preset-env>@babel/plugin-transform-private-methods>@babel/helper-create-class-features-plugin": true,
        "@babel/preset-env>@babel/helper-plugin-utils": true
      }
    },
    "@babel/preset-env>@babel/plugin-transform-private-property-in-object": {
      "packages": {
        "@babel/preset-env>@babel/plugin-transform-classes>@babel/helper-annotate-as-pure": true,
        "@babel/preset-env>@babel/plugin-transform-private-methods>@babel/helper-create-class-features-plugin": true,
        "@babel/preset-env>@babel/helper-plugin-utils": true
      }
    },
    "@babel/preset-env>@babel/plugin-transform-property-literals": {
      "packages": {
        "@babel/core": true,
        "@babel/preset-env>@babel/helper-plugin-utils": true
      }
    },
    "@babel/preset-react>@babel/plugin-transform-react-display-name": {
      "builtin": {
        "path.basename": true,
        "path.dirname": true,
        "path.extname": true
      },
      "packages": {
        "@babel/core": true,
        "@babel/preset-env>@babel/helper-plugin-utils": true
      }
    },
    "@babel/preset-react>@babel/plugin-transform-react-jsx-development": {
      "packages": {
        "@babel/preset-react>@babel/plugin-transform-react-jsx": true
      }
    },
    "@babel/preset-react>@babel/plugin-transform-react-jsx": {
      "packages": {
        "@babel/core": true,
        "@babel/preset-env>@babel/plugin-transform-classes>@babel/helper-annotate-as-pure": true,
        "@babel/core>@babel/helper-module-transforms>@babel/helper-module-imports": true,
        "@babel/preset-env>@babel/helper-plugin-utils": true,
        "@babel/preset-typescript>@babel/plugin-syntax-jsx": true
      }
    },
    "@babel/preset-react>@babel/plugin-transform-react-pure-annotations": {
      "packages": {
        "@babel/core": true,
        "@babel/preset-env>@babel/plugin-transform-classes>@babel/helper-annotate-as-pure": true,
        "@babel/preset-env>@babel/helper-plugin-utils": true
      }
    },
    "@babel/preset-env>@babel/plugin-transform-regenerator": {
      "packages": {
        "@babel/preset-env>@babel/helper-plugin-utils": true,
        "@babel/preset-env>@babel/plugin-transform-regenerator>regenerator-transform": true
      }
    },
    "@babel/preset-env>@babel/plugin-transform-reserved-words": {
      "packages": {
        "@babel/core": true,
        "@babel/preset-env>@babel/helper-plugin-utils": true
      }
    },
    "@babel/preset-env>@babel/plugin-transform-shorthand-properties": {
      "packages": {
        "@babel/core": true,
        "@babel/preset-env>@babel/helper-plugin-utils": true
      }
    },
    "@babel/preset-env>@babel/plugin-transform-spread": {
      "packages": {
        "@babel/core": true,
        "@babel/preset-env>@babel/helper-plugin-utils": true,
        "@babel/preset-env>@babel/plugin-transform-for-of>@babel/helper-skip-transparent-expression-wrappers": true
      }
    },
    "@babel/preset-env>@babel/plugin-transform-sticky-regex": {
      "packages": {
        "@babel/core": true,
        "@babel/preset-env>@babel/helper-plugin-utils": true
      }
    },
    "@babel/preset-env>@babel/plugin-transform-template-literals": {
      "packages": {
        "@babel/core": true,
        "@babel/preset-env>@babel/helper-plugin-utils": true
      }
    },
    "@babel/preset-env>@babel/plugin-transform-typeof-symbol": {
      "packages": {
        "@babel/core": true,
        "@babel/preset-env>@babel/helper-plugin-utils": true
      }
    },
    "@babel/preset-typescript>@babel/plugin-transform-typescript": {
      "builtin": {
        "assert": true
      },
      "globals": {
        "console.warn": true
      },
      "packages": {
        "@babel/core": true,
        "@babel/preset-env>@babel/plugin-transform-classes>@babel/helper-annotate-as-pure": true,
        "@babel/preset-env>@babel/plugin-transform-private-methods>@babel/helper-create-class-features-plugin": true,
        "@babel/preset-env>@babel/helper-plugin-utils": true,
        "@babel/preset-env>@babel/plugin-transform-for-of>@babel/helper-skip-transparent-expression-wrappers": true,
        "@babel/preset-typescript>@babel/plugin-transform-typescript>@babel/plugin-syntax-typescript": true
      }
    },
    "@babel/preset-env>@babel/plugin-transform-unicode-escapes": {
      "packages": {
        "@babel/core": true,
        "@babel/preset-env>@babel/helper-plugin-utils": true
      }
    },
    "@babel/preset-env>@babel/plugin-transform-unicode-property-regex": {
      "packages": {
        "@babel/preset-env>@babel/plugin-transform-dotall-regex>@babel/helper-create-regexp-features-plugin": true,
        "@babel/preset-env>@babel/helper-plugin-utils": true
      }
    },
    "@babel/preset-env>@babel/plugin-transform-unicode-regex": {
      "packages": {
        "@babel/preset-env>@babel/plugin-transform-dotall-regex>@babel/helper-create-regexp-features-plugin": true,
        "@babel/preset-env>@babel/helper-plugin-utils": true
      }
    },
    "@babel/preset-env>@babel/plugin-transform-unicode-sets-regex": {
      "packages": {
        "@babel/preset-env>@babel/plugin-transform-dotall-regex>@babel/helper-create-regexp-features-plugin": true,
        "@babel/preset-env>@babel/helper-plugin-utils": true
      }
    },
    "@babel/preset-env": {
      "globals": {
        "console.log": true,
        "console.warn": true,
        "process.cwd": true,
        "process.env.BABEL_ENV": true
      },
      "packages": {
        "@babel/preset-env>@babel/compat-data": true,
        "@babel/core>@babel/helper-compilation-targets": true,
        "@babel/preset-env>@babel/helper-plugin-utils": true,
        "@babel/preset-env>@babel/helper-validator-option": true,
        "@babel/preset-env>@babel/plugin-bugfix-firefox-class-in-computed-class-key": true,
        "@babel/preset-env>@babel/plugin-bugfix-safari-class-field-initializer-scope": true,
        "@babel/preset-env>@babel/plugin-bugfix-safari-id-destructuring-collision-in-function-expression": true,
        "@babel/preset-env>@babel/plugin-bugfix-v8-spread-parameters-in-optional-chaining": true,
        "@babel/preset-env>@babel/plugin-bugfix-v8-static-class-fields-redefine-readonly": true,
        "@babel/preset-env>@babel/plugin-syntax-import-assertions": true,
        "@babel/preset-env>@babel/plugin-syntax-import-attributes": true,
        "@babel/preset-env>@babel/plugin-syntax-unicode-sets-regex": true,
        "@babel/preset-env>@babel/plugin-transform-arrow-functions": true,
        "@babel/preset-env>@babel/plugin-transform-async-generator-functions": true,
        "@babel/preset-env>@babel/plugin-transform-async-to-generator": true,
        "@babel/preset-env>@babel/plugin-transform-block-scoped-functions": true,
        "@babel/preset-env>@babel/plugin-transform-block-scoping": true,
        "@babel/preset-env>@babel/plugin-transform-class-properties": true,
        "@babel/preset-env>@babel/plugin-transform-class-static-block": true,
        "@babel/preset-env>@babel/plugin-transform-classes": true,
        "@babel/preset-env>@babel/plugin-transform-computed-properties": true,
        "@babel/preset-env>@babel/plugin-transform-destructuring": true,
        "@babel/preset-env>@babel/plugin-transform-dotall-regex": true,
        "@babel/preset-env>@babel/plugin-transform-duplicate-keys": true,
        "@babel/preset-env>@babel/plugin-transform-duplicate-named-capturing-groups-regex": true,
        "@babel/preset-env>@babel/plugin-transform-dynamic-import": true,
        "@babel/preset-env>@babel/plugin-transform-exponentiation-operator": true,
        "@babel/preset-env>@babel/plugin-transform-export-namespace-from": true,
        "@babel/preset-env>@babel/plugin-transform-for-of": true,
        "@babel/preset-env>@babel/plugin-transform-function-name": true,
        "@babel/preset-env>@babel/plugin-transform-json-strings": true,
        "@babel/preset-env>@babel/plugin-transform-literals": true,
        "@babel/plugin-transform-logical-assignment-operators": true,
        "@babel/preset-env>@babel/plugin-transform-member-expression-literals": true,
        "@babel/preset-env>@babel/plugin-transform-modules-amd": true,
        "@babel/preset-env>@babel/plugin-transform-modules-commonjs": true,
        "@babel/preset-env>@babel/plugin-transform-modules-systemjs": true,
        "@babel/preset-env>@babel/plugin-transform-modules-umd": true,
        "@babel/preset-env>@babel/plugin-transform-named-capturing-groups-regex": true,
        "@babel/preset-env>@babel/plugin-transform-new-target": true,
        "@babel/preset-env>@babel/plugin-transform-nullish-coalescing-operator": true,
        "@babel/preset-env>@babel/plugin-transform-numeric-separator": true,
        "@babel/preset-env>@babel/plugin-transform-object-rest-spread": true,
        "@babel/preset-env>@babel/plugin-transform-object-super": true,
        "@babel/preset-env>@babel/plugin-transform-optional-catch-binding": true,
        "@babel/preset-env>@babel/plugin-transform-optional-chaining": true,
        "@babel/preset-env>@babel/plugin-transform-parameters": true,
        "@babel/preset-env>@babel/plugin-transform-private-methods": true,
        "@babel/preset-env>@babel/plugin-transform-private-property-in-object": true,
        "@babel/preset-env>@babel/plugin-transform-property-literals": true,
        "@babel/preset-env>@babel/plugin-transform-regenerator": true,
        "@babel/preset-env>@babel/plugin-transform-reserved-words": true,
        "@babel/preset-env>@babel/plugin-transform-shorthand-properties": true,
        "@babel/preset-env>@babel/plugin-transform-spread": true,
        "@babel/preset-env>@babel/plugin-transform-sticky-regex": true,
        "@babel/preset-env>@babel/plugin-transform-template-literals": true,
        "@babel/preset-env>@babel/plugin-transform-typeof-symbol": true,
        "@babel/preset-env>@babel/plugin-transform-unicode-escapes": true,
        "@babel/preset-env>@babel/plugin-transform-unicode-property-regex": true,
        "@babel/preset-env>@babel/plugin-transform-unicode-regex": true,
        "@babel/preset-env>@babel/plugin-transform-unicode-sets-regex": true,
        "@babel/preset-env>@babel/preset-modules": true,
        "@babel/preset-env>babel-plugin-polyfill-corejs2": true,
        "@babel/preset-env>babel-plugin-polyfill-corejs3": true,
        "@babel/preset-env>babel-plugin-polyfill-regenerator": true,
        "@babel/preset-env>core-js-compat": true,
        "@babel/preset-env>semver": true
      }
    },
    "@babel/preset-react": {
      "packages": {
        "@babel/preset-env>@babel/helper-plugin-utils": true,
        "@babel/preset-env>@babel/helper-validator-option": true,
        "@babel/preset-react>@babel/plugin-transform-react-display-name": true,
        "@babel/preset-react>@babel/plugin-transform-react-jsx-development": true,
        "@babel/preset-react>@babel/plugin-transform-react-jsx": true,
        "@babel/preset-react>@babel/plugin-transform-react-pure-annotations": true
      }
    },
    "@babel/preset-typescript": {
      "packages": {
        "@babel/preset-env>@babel/helper-plugin-utils": true,
        "@babel/preset-env>@babel/helper-validator-option": true,
        "@babel/preset-typescript>@babel/plugin-syntax-jsx": true,
        "@babel/preset-env>@babel/plugin-transform-modules-commonjs": true,
        "@babel/preset-typescript>@babel/plugin-transform-typescript": true
      }
    },
    "@babel/core>@babel/template": {
      "packages": {
        "@babel/code-frame": true,
        "@babel/core>@babel/parser": true,
        "@babel/core>@babel/types": true
      }
    },
    "depcheck>@babel/traverse": {
      "globals": {
        "console.log": true
      },
      "packages": {
        "@babel/code-frame": true,
        "@babel/core>@babel/generator": true,
        "@babel/core>@babel/parser": true,
        "@babel/core>@babel/template": true,
        "@babel/core>@babel/types": true,
        "babel/preset-env>b@babel/types": true,
        "nock>debug": true,
        "depcheck>@babel/traverse>globals": true
      }
    },
    "@babel/core>@babel/types": {
      "globals": {
        "console.warn": true,
        "process.env": true
      },
      "packages": {
        "@babel/core>@babel/types>@babel/helper-string-parser": true,
        "@babel/code-frame>@babel/helper-validator-identifier": true
      }
    },
    "sass-embedded>@bufbuild/protobuf": {
      "globals": {
        "TextDecoder": true,
        "TextEncoder": true,
        "__values": true,
        "process": true
      }
    },
    "ts-node>@cspotcode/source-map-support": {
      "builtin": {
        "fs": true,
        "path.isAbsolute": true,
        "path.join": true,
        "path.normalize": true,
        "path.resolve": true,
        "url.fileURLToPath": true,
        "url.pathToFileURL": true,
        "util.inspect": true
      },
      "globals": {
        "Buffer.from": true,
        "URL": true,
        "XMLHttpRequest": true,
        "console.error": true,
        "process": true
      },
      "packages": {
        "ts-node>@cspotcode/source-map-support>@jridgewell/trace-mapping": true
      }
    },
    "eslint-plugin-jsdoc>@es-joy/jsdoccomment": {
      "packages": {
        "eslint-plugin-jsdoc>comment-parser": true,
        "eslint>esquery": true,
        "eslint-plugin-jsdoc>@es-joy/jsdoccomment>jsdoc-type-pratt-parser": true
      }
    },
    "eslint>@eslint-community/eslint-utils": {
      "packages": {
        "eslint>eslint-visitor-keys": true
      }
    },
    "eslint>@eslint/eslintrc": {
      "builtin": {
        "assert": true,
        "fs": true,
        "module": true,
        "os": true,
        "path": true,
        "url": true,
        "util": true
      },
      "globals": {
        "__filename": true,
        "process.cwd": true,
        "process.emitWarning": true,
        "process.platform": true
      },
      "packages": {
        "$root$": true,
        "@babel/eslint-parser": true,
        "@babel/eslint-plugin": true,
        "@metamask/eslint-config": true,
        "@metamask/eslint-config-nodejs": true,
        "@metamask/eslint-config-typescript": true,
        "@typescript-eslint/eslint-plugin": true,
        "eslint>ajv": true,
        "nock>debug": true,
        "eslint": true,
        "eslint-config-prettier": true,
        "eslint-plugin-import": true,
        "eslint-plugin-jsdoc": true,
        "eslint-plugin-node": true,
        "eslint-plugin-prettier": true,
        "eslint-plugin-react": true,
        "eslint-plugin-react-hooks": true,
        "eslint>globals": true,
        "eslint>ignore": true,
        "eslint>minimatch": true,
        "mocha>strip-json-comments": true
      }
    },
    "gulp-sourcemaps>@gulp-sourcemaps/identity-map": {
      "packages": {
        "gulp-sourcemaps>@gulp-sourcemaps/identity-map>acorn": true,
        "gulp-sourcemaps>@gulp-sourcemaps/identity-map>normalize-path": true,
        "gulp-sourcemaps>@gulp-sourcemaps/identity-map>postcss": true,
        "gulp-sourcemaps>@gulp-sourcemaps/identity-map>source-map": true,
        "gulp-sourcemaps>@gulp-sourcemaps/identity-map>through2": true
      }
    },
    "gulp-sourcemaps>@gulp-sourcemaps/map-sources": {
      "packages": {
        "gulp-watch>anymatch>normalize-path": true,
        "gulp-sourcemaps>@gulp-sourcemaps/map-sources>through2": true
      }
    },
    "eslint>@humanwhocodes/config-array": {
      "builtin": {
        "path.dirname": true,
        "path.join": true,
        "path.relative": true
      },
      "packages": {
        "eslint>@humanwhocodes/config-array>@humanwhocodes/object-schema": true,
        "nock>debug": true,
        "eslint>minimatch": true
      }
    },
    "terser>@jridgewell/source-map>@jridgewell/gen-mapping": {
      "globals": {
        "define": true
      },
      "packages": {
        "terser>@jridgewell/source-map>@jridgewell/gen-mapping>@jridgewell/set-array": true,
        "terser-webpack-plugin>@jridgewell/trace-mapping>@jridgewell/sourcemap-codec": true,
        "terser-webpack-plugin>@jridgewell/trace-mapping": true
      }
    },
    "terser-webpack-plugin>@jridgewell/trace-mapping>@jridgewell/resolve-uri": {
      "globals": {
        "define": true
      }
    },
    "terser>@jridgewell/source-map>@jridgewell/gen-mapping>@jridgewell/set-array": {
      "globals": {
        "define": true
      }
    },
    "terser>@jridgewell/source-map": {
      "packages": {
        "terser>@jridgewell/source-map>@jridgewell/gen-mapping": true,
        "terser-webpack-plugin>@jridgewell/trace-mapping": true
      }
    },
    "terser-webpack-plugin>@jridgewell/trace-mapping>@jridgewell/sourcemap-codec": {
      "globals": {
        "Buffer": true,
        "TextDecoder": true,
        "define": true
      }
    },
    "ts-node>@cspotcode/source-map-support>@jridgewell/trace-mapping": {
      "globals": {
        "define": true
      },
      "packages": {
        "terser-webpack-plugin>@jridgewell/trace-mapping>@jridgewell/resolve-uri": true,
        "terser-webpack-plugin>@jridgewell/trace-mapping>@jridgewell/sourcemap-codec": true
      }
    },
    "terser-webpack-plugin>@jridgewell/trace-mapping": {
      "globals": {
        "define": true
      },
      "packages": {
        "terser-webpack-plugin>@jridgewell/trace-mapping>@jridgewell/resolve-uri": true,
        "terser-webpack-plugin>@jridgewell/trace-mapping>@jridgewell/sourcemap-codec": true
      }
    },
    "lavamoat>@lavamoat/aa": {
      "builtin": {
        "node:fs.lstatSync": true,
        "node:fs.readFileSync": true,
        "node:fs.realpathSync": true,
        "node:path.dirname": true,
        "node:path.join": true,
        "node:path.relative": true
      },
      "packages": {
        "lavamoat>@lavamoat/aa>resolve": true
      }
    },
    "@lavamoat/lavapack": {
      "builtin": {
        "node:assert": true,
        "node:buffer.Buffer.from": true,
        "node:fs.promises.readFile": true,
        "node:fs.promises.writeFile": true,
        "node:fs.readFileSync": true,
        "node:path.join": true,
        "node:path.relative": true
      },
      "globals": {
        "__dirname": true,
        "__filename.slice": true,
        "console.error": true,
        "console.warn": true,
        "process.cwd": true,
        "setTimeout": true
      },
      "packages": {
        "browserify>JSONStream": true,
        "@lavamoat/lavapack>combine-source-map": true,
        "eslint>espree": true,
        "@lavamoat/lavapack>json-stable-stringify": true,
        "lavamoat>lavamoat-core": true,
        "@lavamoat/lavapack>readable-stream": true,
        "through2": true,
        "@lavamoat/lavapack>umd": true
      }
    },
    "@metamask/build-utils": {
      "packages": {
        "@metamask/build-utils>@metamask/utils": true
      }
    },
    "@metamask/build-utils>@metamask/utils": {
      "globals": {
        "Buffer": true,
        "TextDecoder": true,
        "TextEncoder": true
      },
      "packages": {
        "@metamask/superstruct": true,
        "@noble/hashes": true,
        "@metamask/utils>@scure/base": true,
        "nock>debug": true,
        "@metamask/utils>pony-cause": true,
        "semver": true
      }
    },
    "@babel/eslint-parser>@nicolo-ribaudo/eslint-scope-5-internals": {
      "packages": {
        "webpack>eslint-scope": true
      }
    },
    "@noble/hashes": {
      "globals": {
        "TextDecoder": true,
        "TextEncoder": true,
        "crypto": true
      }
    },
    "eslint>@nodelib/fs.walk>@nodelib/fs.scandir": {
      "builtin": {
        "fs.lstat": true,
        "fs.lstatSync": true,
        "fs.readdir": true,
        "fs.readdirSync": true,
        "fs.stat": true,
        "fs.statSync": true,
        "path.sep": true
      },
      "globals": {
        "process.versions.node": true
      },
      "packages": {
        "fast-glob>@nodelib/fs.stat": true,
        "eslint>@nodelib/fs.walk>@nodelib/fs.scandir>run-parallel": true
      }
    },
    "fast-glob>@nodelib/fs.stat": {
      "builtin": {
        "fs.lstat": true,
        "fs.lstatSync": true,
        "fs.stat": true,
        "fs.statSync": true
      }
    },
    "eslint>@nodelib/fs.walk": {
      "builtin": {
        "events.EventEmitter": true,
        "path.sep": true,
        "stream.Readable": true
      },
      "globals": {
        "setImmediate": true
      },
      "packages": {
        "eslint>@nodelib/fs.walk>@nodelib/fs.scandir": true,
        "eslint>@nodelib/fs.walk>fastq": true
      }
    },
    "@metamask/utils>@scure/base": {
      "globals": {
        "TextDecoder": true,
        "TextEncoder": true
      }
    },
    "stylelint>@stylelint/postcss-css-in-js": {
      "globals": {
        "__dirname": true
      },
      "packages": {
        "@babel/core": true,
        "stylelint>postcss-syntax": true,
        "stylelint>postcss": true
      }
    },
    "stylelint>@stylelint/postcss-markdown": {
      "packages": {
        "stylelint>postcss-html": true,
        "stylelint>postcss-syntax": true,
        "stylelint>@stylelint/postcss-markdown>remark": true,
        "stylelint>@stylelint/postcss-markdown>unist-util-find-all-after": true
      }
    },
    "@typescript-eslint/eslint-plugin": {
      "packages": {
        "@typescript-eslint/parser>@typescript-eslint/scope-manager": true,
        "@typescript-eslint/eslint-plugin>@typescript-eslint/type-utils": true,
        "@typescript-eslint/eslint-plugin>@typescript-eslint/utils": true,
        "eslint-plugin-jest>@typescript-eslint/utils": true,
        "eslint>debug": true,
        "eslint": true,
        "globby>ignore": true,
        "eslint>regexpp": true,
        "semver": true,
        "@typescript-eslint/eslint-plugin>tsutils": true,
        "typescript": true
      }
    },
    "eslint-plugin-jest>@typescript-eslint/experimental-utils": {
      "builtin": {
        "path": true
      },
      "packages": {
        "@typescript-eslint/parser>@typescript-eslint/scope-manager": true,
        "eslint-plugin-jest>@typescript-eslint/experimental-utils>@typescript-eslint/types": true,
        "@typescript-eslint/parser>@typescript-eslint/types": true,
        "eslint": true,
        "eslint>eslint-scope": true,
        "webpack>eslint-scope": true,
        "eslint-plugin-jest>@typescript-eslint/experimental-utils>eslint-utils": true,
        "eslint>eslint-utils": true
      }
    },
    "eslint-plugin-jest>@typescript-eslint/utils>@typescript-eslint/scope-manager": {
      "builtin": {
        "path": true
      },
      "packages": {
        "eslint-plugin-jest>@typescript-eslint/utils>@typescript-eslint/types": true,
        "eslint-plugin-jest>@typescript-eslint/utils>@typescript-eslint/scope-manager>@typescript-eslint/visitor-keys": true
      }
    },
    "@typescript-eslint/eslint-plugin>@typescript-eslint/type-utils": {
      "packages": {
        "@typescript-eslint/eslint-plugin>@typescript-eslint/utils": true,
        "eslint-plugin-jest>@typescript-eslint/utils": true,
        "@typescript-eslint/eslint-plugin>@typescript-eslint/type-utils>debug": true,
        "eslint>debug": true,
        "nock>debug": true,
        "@typescript-eslint/eslint-plugin>tsutils": true,
        "typescript": true
      }
    },
    "@typescript-eslint/eslint-plugin>@typescript-eslint/utils": {
      "builtin": {
        "path": true
      },
      "packages": {
        "@typescript-eslint/parser>@typescript-eslint/scope-manager": true,
        "@typescript-eslint/parser>@typescript-eslint/types": true,
        "@typescript-eslint/utils": true,
        "eslint": true,
        "webpack>eslint-scope": true,
        "eslint>eslint-utils": true,
        "eslint-plugin-mocha>eslint-utils": true
      }
    },
    "eslint-plugin-jest>@typescript-eslint/utils": {
      "builtin": {
        "assert": true,
        "path": true
      },
      "globals": {
        "afterAll": true,
        "process.cwd": true
      },
      "packages": {
        "eslint>@eslint-community/eslint-utils": true,
        "eslint>@eslint-community": true,
        "@typescript-eslint/parser>@typescript-eslint/scope-manager": true,
        "eslint-plugin-jest>@typescript-eslint/utils>@typescript-eslint/scope-manager": true,
        "eslint-plugin-jest>@typescript-eslint/experimental-utils>@typescript-eslint/types": true,
        "@typescript-eslint/parser>@typescript-eslint/types": true,
        "eslint-plugin-jest>@typescript-eslint/utils>@typescript-eslint/types": true,
        "@typescript-eslint/parser>@typescript-eslint": true,
        "eslint": true,
        "eslint>eslint-scope": true,
        "webpack>eslint-scope": true,
        "eslint-plugin-jest>@typescript-eslint/utils>webpack>eslint-scope": true,
        "eslint>eslint-utils": true,
        "eslint-plugin-mocha>eslint-utils": true,
        "semver": true
      }
    },
    "eslint-plugin-jest>@typescript-eslint/utils>@typescript-eslint/scope-manager>@typescript-eslint/visitor-keys": {
      "builtin": {
        "path": true
      },
      "packages": {
        "eslint>eslint-visitor-keys": true
      }
    },
    "eslint>@ungap/structured-clone": {
      "globals": {
        "structuredClone": true
      }
    },
    "browserify>JSONStream": {
      "globals": {
        "Buffer": true
      },
      "packages": {
        "browserify>JSONStream>jsonparse": true,
        "browserify>JSONStream>through": true
      }
    },
    "@lavamoat/lavapack>readable-stream>abort-controller": {
      "packages": {
        "@lavamoat/lavapack>readable-stream>abort-controller>event-target-shim": true
      }
    },
    "eslint>espree>acorn-jsx": {
      "packages": {
        "jsdom>acorn": true
      }
    },
    "browserify>syntax-error>acorn-node": {
      "packages": {
        "@storybook/react>acorn-walk": true,
        "browserify>syntax-error>acorn-node>acorn": true,
        "watchify>xtend": true
      }
    },
    "@storybook/react>acorn-walk": {
      "globals": {
        "define": true
      }
    },
    "ts-node>acorn-walk": {
      "globals": {
        "define": true
      }
    },
    "gulp-sourcemaps>@gulp-sourcemaps/identity-map>acorn": {
      "globals": {
        "define": true
      }
    },
    "browserify>syntax-error>acorn-node>acorn": {
      "globals": {
        "define": true
      }
    },
    "gulp-sourcemaps>acorn": {
      "globals": {
        "define": true
      }
    },
    "jsdom>acorn": {
      "globals": {
        "console": true,
        "define": true
      }
    },
    "del>p-map>aggregate-error": {
      "packages": {
        "del>p-map>aggregate-error>clean-stack": true,
        "prettier-eslint>indent-string": true
      }
    },
    "eslint>ajv": {
      "globals": {
        "console": true
      },
      "packages": {
        "eslint>fast-deep-equal": true,
        "@metamask/snaps-utils>fast-json-stable-stringify": true,
        "eslint>ajv>json-schema-traverse": true,
        "uri-js": true
      }
    },
    "gulp-watch>ansi-colors": {
      "packages": {
        "fancy-log>ansi-gray>ansi-wrap": true
      }
    },
    "fancy-log>ansi-gray": {
      "packages": {
        "fancy-log>ansi-gray>ansi-wrap": true
      }
    },
    "chalk>ansi-styles": {
      "packages": {
        "chalk>ansi-styles>color-convert": true
      }
    },
    "gulp-livereload>chalk>ansi-styles": {
      "packages": {
        "gulp-livereload>chalk>ansi-styles>color-convert": true
      }
    },
    "stylelint>table>slice-ansi>ansi-styles": {
      "packages": {
        "stylelint>table>slice-ansi>ansi-styles>color-convert": true
      }
    },
    "chokidar>anymatch": {
      "packages": {
        "chokidar>anymatch>normalize-path": true,
        "micromatch>picomatch": true
      }
    },
    "gulp>glob-watcher>anymatch": {
      "builtin": {
        "path.sep": true
      },
      "packages": {
        "gulp>glob-watcher>anymatch>micromatch": true,
        "gulp-watch>anymatch>normalize-path": true
      }
    },
    "gulp-watch>anymatch": {
      "builtin": {
        "path.sep": true
      },
      "packages": {
        "gulp-watch>anymatch>micromatch": true,
        "gulp-watch>anymatch>normalize-path": true
      }
    },
    "gulp>vinyl-fs>vinyl-sourcemap>append-buffer": {
      "builtin": {
        "os.EOL": true
      },
      "globals": {
        "Buffer": true
      },
      "packages": {
        "gulp>vinyl-fs>vinyl-sourcemap>append-buffer>buffer-equal": true
      }
    },
    "@lavamoat/allow-scripts>@npmcli/run-script>node-gyp>npmlog>are-we-there-yet": {
      "builtin": {
        "events.EventEmitter": true,
        "util.inherits": true
      },
      "packages": {
        "koa>delegates": true,
        "readable-stream": true
      }
    },
    "ts-node>arg": {
      "globals": {
        "process.argv.slice": true
      }
    },
    "gulp-watch>anymatch>micromatch>arr-diff": {
      "packages": {
        "gulp>undertaker>arr-flatten": true
      }
    },
    "gulp>undertaker>bach>arr-filter": {
      "packages": {
        "gulp>undertaker>arr-map>make-iterator": true
      }
    },
    "gulp>undertaker>arr-map": {
      "packages": {
        "gulp>undertaker>arr-map>make-iterator": true
      }
    },
    "eslint-plugin-react>array-includes": {
      "packages": {
        "string.prototype.matchall>call-bind": true,
        "string.prototype.matchall>define-properties": true,
        "string.prototype.matchall>es-abstract": true,
        "string.prototype.matchall>get-intrinsic": true,
        "eslint-plugin-react>array-includes>is-string": true
      }
    },
    "gulp>undertaker>bach>array-initial": {
      "packages": {
        "gulp>undertaker>object.defaults>array-slice": true,
        "gulp>undertaker>bach>array-last>is-number": true
      }
    },
    "gulp>undertaker>bach>array-last": {
      "packages": {
        "gulp>undertaker>bach>array-last>is-number": true
      }
    },
    "eslint-plugin-import>array.prototype.flat": {
      "packages": {
        "string.prototype.matchall>call-bind": true,
        "string.prototype.matchall>define-properties": true,
        "string.prototype.matchall>es-abstract": true,
        "eslint-plugin-react>array.prototype.flatmap>es-shim-unscopables": true
      }
    },
    "eslint-plugin-react>array.prototype.flatmap": {
      "packages": {
        "string.prototype.matchall>call-bind": true,
        "string.prototype.matchall>define-properties": true,
        "string.prototype.matchall>es-abstract": true,
        "eslint-plugin-react>array.prototype.flatmap>es-shim-unscopables": true
      }
    },
    "gulp>glob-watcher>async-done": {
      "globals": {
        "process.nextTick": true
      },
      "packages": {
        "duplexify>end-of-stream": true,
        "@metamask/object-multiplex>once": true,
        "readable-stream-2>process-nextick-args": true,
        "gulp>glob-watcher>async-done>stream-exhaust": true
      }
    },
    "gulp>undertaker>bach>async-settle": {
      "packages": {
        "gulp>glob-watcher>async-done": true
      }
    },
    "gulp-sourcemaps>css>source-map-resolve>atob": {
      "globals": {
        "Buffer.from": true
      }
    },
    "autoprefixer": {
      "globals": {
        "console": true,
        "process.cwd": true,
        "process.env.AUTOPREFIXER_GRID": true
      },
      "packages": {
        "browserslist": true,
        "autoprefixer>caniuse-lite": true,
        "autoprefixer>fraction.js": true,
        "autoprefixer>normalize-range": true,
        "postcss>picocolors": true,
        "postcss": true,
        "stylelint>postcss-value-parser": true
      }
    },
    "stylelint>autoprefixer": {
      "globals": {
        "console": true,
        "process.cwd": true,
        "process.env.AUTOPREFIXER_GRID": true
      },
      "packages": {
        "browserslist": true,
        "autoprefixer>caniuse-lite": true,
        "autoprefixer>normalize-range": true,
        "stylelint>autoprefixer>num2fraction": true,
        "stylelint>postcss>picocolors": true,
        "stylelint>postcss-value-parser": true,
        "stylelint>postcss": true
      }
    },
    "@babel/preset-env>babel-plugin-polyfill-corejs2": {
      "packages": {
        "@babel/preset-env>@babel/compat-data": true,
        "@babel/core": true,
        "@babel/preset-env>babel-plugin-polyfill-corejs2>@babel/helper-define-polyfill-provider": true,
        "@babel/preset-env>babel-plugin-polyfill-corejs2>semver": true
      }
    },
    "@babel/preset-env>babel-plugin-polyfill-corejs3": {
      "packages": {
        "@babel/core": true,
        "@babel/preset-env>babel-plugin-polyfill-corejs2>@babel/helper-define-polyfill-provider": true,
        "@babel/preset-env>core-js-compat": true
      }
    },
    "@babel/preset-env>babel-plugin-polyfill-regenerator": {
      "packages": {
        "@babel/preset-env>babel-plugin-polyfill-corejs2>@babel/helper-define-polyfill-provider": true
      }
    },
    "babelify": {
      "builtin": {
        "path.extname": true,
        "path.resolve": true,
        "stream.PassThrough": true,
        "stream.Transform": true,
        "util": true
      },
      "globals": {
        "Buffer.concat": true
      },
      "packages": {
        "@babel/core": true
      }
    },
    "gulp>undertaker>bach": {
      "builtin": {
        "assert.ok": true
      },
      "packages": {
        "gulp>undertaker>bach>arr-filter": true,
        "gulp>undertaker>arr-flatten": true,
        "gulp>undertaker>arr-map": true,
        "gulp>undertaker>bach>array-each": true,
        "gulp>undertaker>bach>array-initial": true,
        "gulp>undertaker>bach>array-last": true,
        "gulp>glob-watcher>async-done": true,
        "gulp>undertaker>bach>async-settle": true,
        "gulp>vinyl-fs>vinyl-sourcemap>now-and-later": true
      }
    },
    "gulp>gulp-cli>matchdep>micromatch>snapdragon>base": {
      "builtin": {
        "util.inherits": true
      },
      "packages": {
        "gulp>gulp-cli>matchdep>micromatch>snapdragon>base>cache-base": true,
        "gulp>gulp-cli>matchdep>micromatch>snapdragon>base>class-utils": true,
        "gulp>gulp-cli>matchdep>micromatch>snapdragon>base>component-emitter": true,
        "gulp>gulp-cli>matchdep>micromatch>snapdragon>base>define-property": true,
        "gulp>gulp-cli>isobject": true,
        "gulp>gulp-cli>matchdep>micromatch>snapdragon>base>mixin-deep": true,
        "gulp>gulp-cli>matchdep>micromatch>snapdragon>base>pascalcase": true
      }
    },
    "bify-module-groups": {
      "packages": {
        "pify": true,
        "pumpify>pump": true,
        "bify-module-groups>through2": true
      }
    },
    "vinyl-buffer>bl": {
      "builtin": {
        "util.inherits": true
      },
      "packages": {
        "vinyl-buffer>bl>readable-stream": true,
        "koa>content-disposition>safe-buffer": true
      }
    },
    "gulp-livereload>tiny-lr>body": {
      "builtin": {
        "querystring.parse": true
      },
      "packages": {
        "gulp-livereload>tiny-lr>body>continuable-cache": true,
        "gulp-livereload>tiny-lr>body>error": true,
        "gulp-livereload>tiny-lr>body>raw-body": true,
        "gulp-livereload>tiny-lr>body>safe-json-parse": true
      }
    },
    "eslint>minimatch>brace-expansion": {
      "packages": {
        "stylelint>balanced-match": true,
        "eslint>minimatch>brace-expansion>concat-map": true
      }
    },
    "chokidar>braces": {
      "globals": {
        "console.log": true
      },
      "packages": {
        "chokidar>braces>fill-range": true
      }
    },
    "gulp>glob-watcher>anymatch>micromatch>braces": {
      "packages": {
        "gulp>undertaker>arr-flatten": true,
        "gulp>gulp-cli>matchdep>micromatch>array-unique": true,
        "gulp>glob-watcher>anymatch>micromatch>braces>extend-shallow": true,
        "gulp>glob-watcher>anymatch>micromatch>braces>fill-range": true,
        "gulp>gulp-cli>isobject": true,
        "gulp-watch>anymatch>micromatch>braces>repeat-element": true,
        "gulp>gulp-cli>matchdep>micromatch>braces>snapdragon-node": true,
        "gulp>gulp-cli>matchdep>micromatch>snapdragon": true,
        "gulp>gulp-cli>matchdep>micromatch>braces>split-string": true,
        "gulp>gulp-cli>matchdep>micromatch>to-regex": true
      }
    },
    "gulp-watch>anymatch>micromatch>braces": {
      "packages": {
        "gulp-watch>anymatch>micromatch>braces>expand-range": true,
        "gulp-watch>anymatch>micromatch>braces>preserve": true,
        "gulp-watch>anymatch>micromatch>braces>repeat-element": true
      }
    },
    "browserify>browser-pack": {
      "builtin": {
        "fs.readFileSync": true,
        "path.join": true,
        "path.relative": true
      },
      "globals": {
        "__dirname": true,
        "process.cwd": true
      },
      "packages": {
        "browserify>JSONStream": true,
        "@lavamoat/lavapack>combine-source-map": true,
        "watchify>defined": true,
        "koa>content-disposition>safe-buffer": true,
        "browserify>browser-pack>through2": true,
        "@lavamoat/lavapack>umd": true
      }
    },
    "browserify>browser-resolve": {
      "builtin": {
        "fs.readFile": true,
        "fs.readFileSync": true,
        "path": true
      },
      "globals": {
        "__dirname": true,
        "process.platform": true
      },
      "packages": {
        "depcheck>resolve": true
      }
    },
    "browserify": {
      "builtin": {
        "events.EventEmitter": true,
        "fs.realpath": true,
        "path.dirname": true,
        "path.join": true,
        "path.relative": true,
        "path.resolve": true,
        "path.sep": true
      },
      "globals": {
        "__dirname": true,
        "process.cwd": true,
        "process.nextTick": true,
        "process.platform": true
      },
      "packages": {
        "browserify>browser-pack": true,
        "browserify>browser-resolve": true,
        "browserify>cached-path-relative": true,
        "browserify>concat-stream": true,
        "watchify>defined": true,
        "browserify>deps-sort": true,
        "browserify>has": true,
        "lavamoat>htmlescape": true,
        "pumpify>inherits": true,
        "browserify>insert-module-globals": true,
        "labeled-stream-splicer": true,
        "browserify>module-deps": true,
        "browserify>read-only-stream": true,
        "depcheck>resolve": true,
        "browserify>shasum-object": true,
        "browserify>syntax-error": true,
        "browserify>through2": true,
        "watchify>xtend": true
      }
    },
    "browserslist": {
      "builtin": {
        "fs.existsSync": true,
        "fs.readFileSync": true,
        "fs.statSync": true,
        "path.basename": true,
        "path.dirname": true,
        "path.join": true,
        "path.relative": true,
        "path.resolve": true
      },
      "globals": {
        "console.warn": true,
        "process.env": true,
        "process.versions.node": true
      },
      "packages": {
        "autoprefixer>caniuse-lite": true,
        "browserslist>electron-to-chromium": true,
        "browserslist>node-releases": true
      }
    },
    "sass-embedded>buffer-builder": {
      "globals": {
        "Buffer": true
      }
    },
    "gulp-zip>yazl>buffer-crc32": {
      "builtin": {
        "buffer.Buffer": true
      }
    },
    "gulp>vinyl-fs>vinyl-sourcemap>append-buffer>buffer-equal": {
      "builtin": {
        "buffer.Buffer.isBuffer": true
      }
    },
    "terser>source-map-support>buffer-from": {
      "globals": {
        "Buffer": true
      }
    },
    "gulp>gulp-cli>matchdep>micromatch>snapdragon>base>cache-base": {
      "packages": {
        "gulp>gulp-cli>matchdep>micromatch>snapdragon>base>cache-base>collection-visit": true,
        "gulp>gulp-cli>matchdep>micromatch>snapdragon>base>component-emitter": true,
        "gulp>gulp-cli>array-sort>get-value": true,
        "gulp>gulp-cli>matchdep>micromatch>snapdragon>base>cache-base>has-value": true,
        "gulp>gulp-cli>isobject": true,
        "gulp>gulp-cli>matchdep>micromatch>snapdragon>base>cache-base>set-value": true,
        "gulp>gulp-cli>matchdep>micromatch>snapdragon>base>cache-base>to-object-path": true,
        "gulp>gulp-cli>matchdep>micromatch>snapdragon>base>cache-base>union-value": true,
        "gulp>gulp-cli>matchdep>micromatch>snapdragon>base>cache-base>unset-value": true
      }
    },
    "browserify>cached-path-relative": {
      "builtin": {
        "path": true
      },
      "globals": {
        "process.cwd": true
      }
    },
    "string.prototype.matchall>call-bind>call-bind-apply-helpers": {
      "packages": {
        "string.prototype.matchall>es-abstract>es-errors": true,
        "browserify>has>function-bind": true
      }
    },
    "string.prototype.matchall>call-bind": {
      "packages": {
        "string.prototype.matchall>call-bind>call-bind-apply-helpers": true,
        "string.prototype.matchall>call-bind>es-define-property": true,
        "string.prototype.matchall>get-intrinsic": true,
        "string.prototype.matchall>call-bind>set-function-length": true
      }
    },
    "browserify>util>which-typed-array>call-bound": {
      "packages": {
        "string.prototype.matchall>call-bind>call-bind-apply-helpers": true,
        "string.prototype.matchall>get-intrinsic": true
      }
    },
    "chalk": {
      "packages": {
        "chalk>ansi-styles": true,
        "chalk>supports-color": true
      }
    },
    "gulp-livereload>chalk": {
      "globals": {
        "process.env.TERM": true,
        "process.platform": true
      },
      "packages": {
        "gulp-livereload>chalk>ansi-styles": true,
        "gulp-livereload>chalk>escape-string-regexp": true,
        "gulp-livereload>chalk>supports-color": true
      }
    },
    "postcss-discard-font-face>postcss>chalk": {
      "globals": {
        "process.env.TERM": true,
        "process.platform": true
      },
      "packages": {
        "postcss-discard-font-face>postcss>chalk>ansi-styles": true,
        "postcss-discard-font-face>postcss>chalk>escape-string-regexp": true,
        "prettier-eslint>loglevel-colored-level-prefix>chalk>has-ansi": true,
        "postcss-discard-font-face>postcss>chalk>strip-ansi": true,
        "postcss-discard-font-face>postcss>chalk>supports-color": true
      }
    },
    "chokidar": {
      "builtin": {
        "events.EventEmitter": true,
        "fs.close": true,
        "fs.lstat": true,
        "fs.open": true,
        "fs.readdir": true,
        "fs.realpath": true,
        "fs.stat": true,
        "fs.unwatchFile": true,
        "fs.watch": true,
        "fs.watchFile": true,
        "os.type": true,
        "path.basename": true,
        "path.dirname": true,
        "path.extname": true,
        "path.isAbsolute": true,
        "path.join": true,
        "path.normalize": true,
        "path.relative": true,
        "path.resolve": true,
        "path.sep": true,
        "util.promisify": true
      },
      "globals": {
        "clearTimeout": true,
        "console.error": true,
        "process.env.CHOKIDAR_INTERVAL": true,
        "process.env.CHOKIDAR_PRINT_FSEVENTS_REQUIRE_ERROR": true,
        "process.env.CHOKIDAR_USEPOLLING": true,
        "process.nextTick": true,
        "process.platform": true,
        "process.version.match": true,
        "setTimeout": true
      },
      "packages": {
        "chokidar>anymatch": true,
        "chokidar>braces": true,
        "chokidar>fsevents": true,
        "eslint>glob-parent": true,
        "chokidar>is-binary-path": true,
        "del>is-glob": true,
        "chokidar>normalize-path": true,
        "chokidar>readdirp": true
      }
    },
    "gulp>glob-watcher>chokidar": {
      "packages": {
        "gulp>glob-watcher>chokidar>fsevents": true
      }
    },
    "gulp-watch>chokidar": {
      "builtin": {
        "events.EventEmitter": true,
        "fs": true,
        "path.basename": true,
        "path.dirname": true,
        "path.extname": true,
        "path.join": true,
        "path.relative": true,
        "path.resolve": true,
        "path.sep": true
      },
      "globals": {
        "clearTimeout": true,
        "console.error": true,
        "process.env.CHOKIDAR_INTERVAL": true,
        "process.env.CHOKIDAR_PRINT_FSEVENTS_REQUIRE_ERROR": true,
        "process.env.CHOKIDAR_USEPOLLING": true,
        "process.nextTick": true,
        "process.platform": true,
        "setTimeout": true
      },
      "packages": {
        "gulp-watch>chokidar>anymatch": true,
        "gulp-watch>chokidar>async-each": true,
        "gulp-watch>chokidar>braces": true,
        "gulp-watch>chokidar>fsevents": true,
        "gulp-watch>glob-parent": true,
        "pumpify>inherits": true,
        "gulp-watch>chokidar>is-binary-path": true,
        "eslint>is-glob": true,
        "chokidar>normalize-path": true,
        "gulp-watch>path-is-absolute": true,
        "gulp-watch>chokidar>readdirp": true,
        "gulp-watch>chokidar>upath": true
      }
    },
    "gulp>gulp-cli>matchdep>micromatch>snapdragon>base>class-utils": {
      "builtin": {
        "util": true
      },
      "packages": {
        "gulp-zip>plugin-error>arr-union": true,
        "gulp>gulp-cli>matchdep>micromatch>snapdragon>define-property": true,
        "gulp>gulp-cli>isobject": true,
        "gulp>gulp-cli>matchdep>micromatch>snapdragon>base>class-utils>static-extend": true
      }
    },
    "del>p-map>aggregate-error>clean-stack": {
      "builtin": {
        "os.homedir": true
      }
    },
    "yargs>cliui": {
      "globals": {
        "process": true
      },
      "packages": {
        "yargs>string-width": true,
        "eslint>strip-ansi": true,
        "yargs>cliui>wrap-ansi": true
      }
    },
    "vinyl>clone-buffer": {
      "builtin": {
        "buffer.Buffer": true
      }
    },
    "lavamoat>lavamoat-core>merge-deep>clone-deep": {
      "packages": {
        "lavamoat>lavamoat-core>merge-deep>clone-deep>for-own": true,
        "@babel/register>clone-deep>is-plain-object": true,
        "lavamoat>lavamoat-core>merge-deep>kind-of": true,
        "lavamoat>lavamoat-core>merge-deep>clone-deep>lazy-cache": true,
        "lavamoat>lavamoat-core>merge-deep>clone-deep>shallow-clone": true
      }
    },
    "stylelint>execall>clone-regexp": {
      "packages": {
        "stylelint>execall>clone-regexp>is-regexp": true
      }
    },
    "vinyl>clone-stats": {
      "builtin": {
        "fs.Stats": true
      }
    },
    "gulp-watch>vinyl-file>vinyl>clone-stats": {
      "builtin": {
        "fs.Stats": true
      }
    },
    "@metamask/jazzicon>color>clone": {
      "globals": {
        "Buffer": true
      }
    },
    "vinyl>clone": {
      "globals": {
        "Buffer": true
      }
    },
    "vinyl>cloneable-readable": {
      "packages": {
        "pumpify>inherits": true,
        "vinyl>cloneable-readable>process-nextick-args": true,
        "vinyl>cloneable-readable>through2": true
      }
    },
    "gulp>undertaker>collection-map": {
      "packages": {
        "gulp>undertaker>arr-map": true,
        "gulp>undertaker>object.reduce>for-own": true,
        "gulp>undertaker>arr-map>make-iterator": true
      }
    },
    "gulp>gulp-cli>matchdep>micromatch>snapdragon>base>cache-base>collection-visit": {
      "packages": {
        "gulp>gulp-cli>matchdep>micromatch>snapdragon>base>cache-base>collection-visit>map-visit": true,
        "gulp>gulp-cli>matchdep>micromatch>snapdragon>base>cache-base>collection-visit>object-visit": true
      }
    },
    "chalk>ansi-styles>color-convert": {
      "packages": {
        "jest-canvas-mock>moo-color>color-name": true
      }
    },
    "gulp-livereload>chalk>ansi-styles>color-convert": {
      "packages": {
        "gulp-livereload>chalk>ansi-styles>color-convert>color-name": true
      }
    },
    "stylelint>table>slice-ansi>ansi-styles>color-convert": {
      "packages": {
        "stylelint>table>slice-ansi>ansi-styles>color-convert>color-name": true
      }
    },
    "fancy-log>color-support": {
      "globals": {
        "process": true
      }
    },
    "@lavamoat/lavapack>combine-source-map": {
      "builtin": {
        "path.dirname": true,
        "path.join": true
      },
      "globals": {
        "process.platform": true
      },
      "packages": {
        "nyc>convert-source-map": true,
        "@lavamoat/lavapack>combine-source-map>inline-source-map": true,
        "@lavamoat/lavapack>combine-source-map>lodash.memoize": true,
        "@lavamoat/lavapack>combine-source-map>source-map": true
      }
    },
    "browserify>concat-stream": {
      "globals": {
        "Buffer.concat": true,
        "Buffer.isBuffer": true
      },
      "packages": {
        "terser>source-map-support>buffer-from": true,
        "pumpify>inherits": true,
        "browserify>concat-stream>readable-stream": true,
        "browserify>concat-stream>typedarray": true
      }
    },
    "lavamoat-browserify>concat-stream": {
      "globals": {
        "Buffer.concat": true,
        "Buffer.isBuffer": true
      },
      "packages": {
        "terser>source-map-support>buffer-from": true,
        "pumpify>inherits": true,
        "lavamoat-browserify>concat-stream>readable-stream": true,
        "browserify>concat-stream>typedarray": true
      }
    },
    "@babel/core>convert-source-map": {
      "globals": {
        "Buffer": true,
        "atob": true,
        "btoa": true,
        "value": true
      }
    },
    "nyc>convert-source-map": {
      "builtin": {
        "fs.readFileSync": true,
        "path.join": true
      },
      "globals": {
        "Buffer.from": true
      }
    },
    "readable-stream-2>core-util-is": {
      "globals": {
        "Buffer.isBuffer": true
      }
    },
    "stylelint>cosmiconfig": {
      "builtin": {
        "fs": true,
        "os": true,
        "path": true
      },
      "globals": {
        "process.cwd": true
      },
      "packages": {
        "eslint>@eslint/eslintrc>import-fresh": true,
        "depcheck>cosmiconfig>parse-json": true,
        "globby>dir-glob>path-type": true,
        "stylelint>cosmiconfig>yaml": true
      }
    },
    "ts-node>create-require": {
      "builtin": {
        "fs.lstatSync": true,
        "module.Module": true,
        "module.createRequire": true,
        "module.createRequireFromPath": true,
        "path.dirname": true,
        "path.join": true
      },
      "globals": {
        "process.cwd": true
      }
    },
    "gulp-sourcemaps>css": {
      "builtin": {
        "fs.readFileSync": true,
        "path.dirname": true,
        "path.sep": true
      },
      "packages": {
        "pumpify>inherits": true,
        "gulp-sourcemaps>css>source-map-resolve": true,
        "gulp-sourcemaps>css>source-map": true
      }
    },
    "resolve-url-loader>es6-iterator>d": {
      "packages": {
        "resolve-url-loader>es6-iterator>es5-ext": true,
        "resolve-url-loader>es6-iterator>d>type": true
      }
    },
    "gulp-sourcemaps>debug-fabulous": {
      "packages": {
        "gulp-sourcemaps>debug-fabulous>debug": true,
        "gulp-sourcemaps>debug-fabulous>memoizee": true,
        "react>object-assign": true
      }
    },
    "@typescript-eslint/eslint-plugin>@typescript-eslint/type-utils>debug": {
      "globals": {
        "console.debug": true,
        "console.log": true
      },
      "packages": {
        "@typescript-eslint/eslint-plugin>@typescript-eslint/type-utils>debug>ms": true
      }
    },
    "gulp-sourcemaps>debug-fabulous>debug": {
      "builtin": {
        "tty.isatty": true,
        "util": true
      },
      "globals": {
        "console": true,
        "document": true,
        "localStorage": true,
        "navigator": true,
        "process": true
      },
      "packages": {
        "mocha>ms": true,
        "mocha>supports-color": true
      }
    },
    "eslint-import-resolver-node>debug": {
      "builtin": {
        "tty.isatty": true,
        "util": true
      },
      "globals": {
        "console": true,
        "document": true,
        "localStorage": true,
        "navigator": true,
        "process": true
      },
      "packages": {
        "mocha>ms": true,
        "mocha>supports-color": true
      }
    },
    "eslint-plugin-import>eslint-module-utils>debug": {
      "builtin": {
        "tty.isatty": true,
        "util": true
      },
      "globals": {
        "console": true,
        "document": true,
        "localStorage": true,
        "navigator": true,
        "process": true
      },
      "packages": {
        "mocha>ms": true,
        "mocha>supports-color": true
      }
    },
    "eslint-plugin-import>debug": {
      "builtin": {
        "fs.SyncWriteStream": true,
        "net.Socket": true,
        "tty.WriteStream": true,
        "tty.isatty": true,
        "util": true
      },
      "globals": {
        "chrome": true,
        "console": true,
        "document": true,
        "localStorage": true,
        "navigator": true,
        "process": true
      },
      "packages": {
        "eslint-plugin-import>debug>ms": true
      }
    },
    "gulp>glob-watcher>anymatch>micromatch>extglob>expand-brackets>debug": {
      "builtin": {
        "fs.SyncWriteStream": true,
        "net.Socket": true,
        "tty.WriteStream": true,
        "tty.isatty": true,
        "util": true
      },
      "globals": {
        "chrome": true,
        "console": true,
        "document": true,
        "localStorage": true,
        "navigator": true,
        "process": true
      },
      "packages": {
        "gulp>glob-watcher>anymatch>micromatch>extglob>expand-brackets>debug>ms": true
      }
    },
    "gulp-livereload>debug": {
      "builtin": {
        "tty.isatty": true,
        "util": true
      },
      "globals": {
        "console": true,
        "document": true,
        "localStorage": true,
        "navigator": true,
        "process": true
      },
      "packages": {
        "mocha>ms": true,
        "gulp-livereload>chalk>supports-color": true
      }
    },
    "nock>debug": {
      "builtin": {
        "tty.isatty": true,
        "util.deprecate": true,
        "util.formatWithOptions": true,
        "util.inspect": true
      },
      "globals": {
        "console": true,
        "document": true,
        "localStorage": true,
        "navigator": true,
        "process": true
      },
      "packages": {
        "mocha>ms": true,
        "mocha>supports-color": true
      }
    },
    "gulp>gulp-cli>matchdep>micromatch>snapdragon>debug": {
      "builtin": {
        "fs.SyncWriteStream": true,
        "net.Socket": true,
        "tty.WriteStream": true,
        "tty.isatty": true,
        "util": true
      },
      "globals": {
        "chrome": true,
        "console": true,
        "document": true,
        "localStorage": true,
        "navigator": true,
        "process": true
      },
      "packages": {
        "gulp>gulp-cli>matchdep>micromatch>snapdragon>debug>ms": true
      }
    },
    "gulp-livereload>tiny-lr>debug": {
      "builtin": {
        "tty.isatty": true,
        "util": true
      },
      "globals": {
        "console": true,
        "document": true,
        "localStorage": true,
        "navigator": true,
        "process": true
      },
      "packages": {
        "mocha>ms": true,
        "mocha>supports-color": true
      }
    },
    "gulp>undertaker>last-run>default-resolution": {
      "globals": {
        "process.version.match": true
      }
    },
    "string.prototype.matchall>define-properties>define-data-property": {
      "packages": {
        "string.prototype.matchall>call-bind>es-define-property": true,
        "string.prototype.matchall>es-abstract>es-errors": true,
        "string.prototype.matchall>es-abstract>gopd": true
      }
    },
    "string.prototype.matchall>define-properties": {
      "packages": {
        "string.prototype.matchall>define-properties>define-data-property": true,
        "string.prototype.matchall>es-abstract>has-property-descriptors": true,
        "@lavamoat/lavapack>json-stable-stringify>object-keys": true
      }
    },
    "gulp>gulp-cli>matchdep>micromatch>snapdragon>base>define-property": {
      "packages": {
        "gulp>gulp-cli>matchdep>micromatch>define-property>is-descriptor": true
      }
    },
    "gulp>glob-watcher>anymatch>micromatch>extglob>expand-brackets>define-property": {
      "packages": {
        "gulp>glob-watcher>anymatch>micromatch>extglob>expand-brackets>define-property>is-descriptor": true
      }
    },
    "gulp>glob-watcher>anymatch>micromatch>extglob>define-property": {
      "packages": {
        "gulp>gulp-cli>matchdep>micromatch>define-property>is-descriptor": true
      }
    },
    "gulp>glob-watcher>anymatch>micromatch>define-property": {
      "packages": {
        "gulp>gulp-cli>matchdep>micromatch>define-property>is-descriptor": true,
        "gulp>gulp-cli>isobject": true
      }
    },
    "gulp>gulp-cli>matchdep>micromatch>nanomatch>define-property": {
      "packages": {
        "gulp>gulp-cli>matchdep>micromatch>define-property>is-descriptor": true,
        "gulp>gulp-cli>isobject": true
      }
    },
    "gulp>gulp-cli>matchdep>micromatch>braces>snapdragon-node>define-property": {
      "packages": {
        "gulp>gulp-cli>matchdep>micromatch>define-property>is-descriptor": true
      }
    },
    "gulp>gulp-cli>matchdep>micromatch>snapdragon>define-property": {
      "packages": {
        "gulp>gulp-cli>matchdep>micromatch>snapdragon>define-property>is-descriptor": true
      }
    },
    "gulp>gulp-cli>matchdep>micromatch>to-regex>define-property": {
      "packages": {
        "gulp>gulp-cli>matchdep>micromatch>define-property>is-descriptor": true,
        "gulp>gulp-cli>isobject": true
      }
    },
    "del": {
      "builtin": {
        "path.resolve": true,
        "util.promisify": true
      },
      "globals": {
        "process.cwd": true,
        "process.platform": true
      },
      "packages": {
        "globby": true,
        "del>graceful-fs": true,
        "del>is-glob": true,
        "del>is-path-cwd": true,
        "del>is-path-inside": true,
        "del>p-map": true,
        "del>rimraf": true,
        "del>slash": true
      }
    },
    "browserify>deps-sort": {
      "packages": {
        "browserify>shasum-object": true,
        "browserify>deps-sort>through2": true
      }
    },
    "gulp-watch>chokidar>fsevents>node-pre-gyp>detect-libc": {
      "builtin": {
        "child_process.spawnSync": true,
        "fs.readdirSync": true,
        "os.platform": true
      },
      "globals": {
        "process.env": true
      }
    },
    "browserify>module-deps>detective": {
      "packages": {
        "browserify>syntax-error>acorn-node": true,
        "watchify>defined": true
      }
    },
    "ts-node>diff": {
      "globals": {
        "setTimeout": true
      }
    },
    "globby>dir-glob": {
      "builtin": {
        "path.extname": true,
        "path.isAbsolute": true,
        "path.join": true,
        "path.posix.join": true
      },
      "globals": {
        "process.cwd": true
      },
      "packages": {
        "globby>dir-glob>path-type": true
      }
    },
    "eslint>doctrine": {
      "builtin": {
        "assert": true
      },
      "packages": {
        "eslint>esutils": true
      }
    },
    "eslint-plugin-import>doctrine": {
      "builtin": {
        "assert": true
      },
      "packages": {
        "eslint>esutils": true
      }
    },
    "eslint-plugin-react>doctrine": {
      "builtin": {
        "assert": true
      },
      "packages": {
        "eslint>esutils": true
      }
    },
    "stylelint>postcss-html>htmlparser2>domutils>dom-serializer": {
      "packages": {
        "stylelint>postcss-html>htmlparser2>domelementtype": true,
        "stylelint>postcss-html>htmlparser2>entities": true
      }
    },
    "stylelint>postcss-html>htmlparser2>domhandler": {
      "packages": {
        "stylelint>postcss-html>htmlparser2>domelementtype": true
      }
    },
    "stylelint>postcss-html>htmlparser2>domutils": {
      "packages": {
        "stylelint>postcss-html>htmlparser2>domutils>dom-serializer": true,
        "stylelint>postcss-html>htmlparser2>domelementtype": true
      }
    },
    "string.prototype.matchall>get-intrinsic>get-proto>dunder-proto": {
      "packages": {
        "string.prototype.matchall>call-bind>call-bind-apply-helpers": true,
        "string.prototype.matchall>es-abstract>gopd": true
      }
    },
    "unzipper>duplexer2": {
      "packages": {
        "unzipper>duplexer2>readable-stream": true
      }
    },
    "gulp-livereload>event-stream>duplexer": {
      "builtin": {
        "stream": true
      }
    },
    "duplexify": {
      "globals": {
        "Buffer": true,
        "process.nextTick": true
      },
      "packages": {
        "duplexify>end-of-stream": true,
        "pumpify>inherits": true,
        "readable-stream": true,
        "duplexify>stream-shift": true
      }
    },
    "gulp>vinyl-fs>glob-stream>pumpify>duplexify": {
      "globals": {
        "Buffer": true,
        "process.nextTick": true
      },
      "packages": {
        "duplexify>end-of-stream": true,
        "pumpify>inherits": true,
        "gulp>vinyl-fs>glob-stream>readable-stream": true,
        "duplexify>stream-shift": true
      }
    },
    "gulp>vinyl-fs>pumpify>duplexify": {
      "globals": {
        "Buffer": true,
        "process.nextTick": true
      },
      "packages": {
        "duplexify>end-of-stream": true,
        "pumpify>inherits": true,
        "gulp>vinyl-fs>readable-stream": true,
        "duplexify>stream-shift": true
      }
    },
    "duplexify>end-of-stream": {
      "globals": {
        "process.nextTick": true
      },
      "packages": {
        "@metamask/object-multiplex>once": true
      }
    },
    "depcheck>cosmiconfig>parse-json>error-ex": {
      "builtin": {
        "util.inherits": true
      },
      "packages": {
        "depcheck>cosmiconfig>parse-json>error-ex>is-arrayish": true
      }
    },
    "gulp-livereload>tiny-lr>body>error": {
      "builtin": {
        "assert": true
      },
      "packages": {
        "gulp-livereload>tiny-lr>body>error>string-template": true,
        "watchify>xtend": true
      }
    },
    "string.prototype.matchall>es-abstract": {
      "packages": {
        "string.prototype.matchall>call-bind": true,
        "string.prototype.matchall>call-bind>es-define-property": true,
        "string.prototype.matchall>es-abstract>es-errors": true,
        "string.prototype.matchall>es-abstract>es-object-atoms": true,
        "string.prototype.matchall>es-abstract>es-set-tostringtag": true,
        "string.prototype.matchall>es-abstract>es-to-primitive": true,
        "string.prototype.matchall>get-intrinsic": true,
        "string.prototype.matchall>es-abstract>gopd": true,
        "string.prototype.matchall>es-abstract>has-property-descriptors": true,
        "string.prototype.matchall>es-abstract>has-proto": true,
        "string.prototype.matchall>has-symbols": true,
        "depcheck>is-core-module>hasown": true,
        "string.prototype.matchall>internal-slot": true,
        "string.prototype.matchall>es-abstract>is-callable": true,
        "string.prototype.matchall>es-abstract>is-regex": true,
        "eslint-plugin-react>array-includes>is-string": true,
        "string.prototype.matchall>es-abstract>object-inspect": true,
        "string.prototype.matchall>es-abstract>safe-regex-test": true,
        "string.prototype.matchall>es-abstract>string.prototype.trim": true
      }
    },
    "string.prototype.matchall>es-abstract>es-object-atoms": {
      "packages": {
        "string.prototype.matchall>es-abstract>es-errors": true
      }
    },
    "string.prototype.matchall>es-abstract>es-set-tostringtag": {
      "packages": {
        "string.prototype.matchall>get-intrinsic": true,
        "koa>is-generator-function>has-tostringtag": true,
        "depcheck>is-core-module>hasown": true
      }
    },
    "eslint-plugin-react>array.prototype.flatmap>es-shim-unscopables": {
      "packages": {
        "browserify>has": true
      }
    },
    "string.prototype.matchall>es-abstract>es-to-primitive": {
      "packages": {
        "string.prototype.matchall>es-abstract>is-callable": true,
        "@metamask/eth-token-tracker>deep-equal>is-date-object": true,
        "string.prototype.matchall>es-abstract>es-to-primitive>is-symbol": true
      }
    },
    "resolve-url-loader>es6-iterator>es5-ext": {
      "packages": {
        "resolve-url-loader>es6-iterator>es6-symbol": true
      }
    },
    "resolve-url-loader>es6-iterator": {
      "packages": {
        "resolve-url-loader>es6-iterator>d": true,
        "resolve-url-loader>es6-iterator>es5-ext": true,
        "resolve-url-loader>es6-iterator>es6-symbol": true
      }
    },
    "resolve-url-loader>es6-iterator>es6-symbol": {
      "packages": {
        "resolve-url-loader>es6-iterator>d": true,
        "resolve-url-loader>es6-iterator>es6-symbol>ext": true
      }
    },
    "gulp>undertaker>es6-weak-map": {
      "packages": {
        "resolve-url-loader>es6-iterator>d": true,
        "resolve-url-loader>es6-iterator>es5-ext": true,
        "resolve-url-loader>es6-iterator": true,
        "resolve-url-loader>es6-iterator>es6-symbol": true
      }
    },
    "yargs>escalade": {
      "builtin": {
        "fs.readdirSync": true,
        "fs.statSync": true,
        "path.dirname": true,
        "path.resolve": true
      }
    },
    "eslint": {
      "builtin": {
        "assert": true,
        "fs.existsSync": true,
        "fs.lstatSync": true,
        "fs.promises": true,
        "fs.readFileSync": true,
        "fs.readdirSync": true,
        "fs.statSync": true,
        "fs.unlinkSync": true,
        "fs.writeFile": true,
        "fs.writeFileSync": true,
        "path.dirname": true,
        "path.extname": true,
        "path.isAbsolute": true,
        "path.join": true,
        "path.normalize": true,
        "path.posix.join": true,
        "path.relative": true,
        "path.resolve": true,
        "path.sep": true,
        "url.pathToFileURL": true,
        "util.format": true,
        "util.inspect": true,
        "util.promisify": true
      },
      "globals": {
        "__dirname": true,
        "console.log": true,
        "describe": true,
        "it": true,
        "process": true
      },
      "packages": {
        "eslint>@eslint-community/eslint-utils": true,
        "eslint>@eslint-community/regexpp": true,
        "eslint>@eslint/eslintrc": true,
        "eslint>@eslint/js": true,
        "eslint>@humanwhocodes/config-array": true,
        "eslint>@nodelib/fs.walk": true,
        "eslint>@ungap/structured-clone": true,
        "eslint>ajv": true,
        "nock>debug": true,
        "eslint>doctrine": true,
        "mocha>escape-string-regexp": true,
        "eslint>eslint-scope": true,
        "eslint>eslint-visitor-keys": true,
        "eslint>espree": true,
        "eslint>esquery": true,
        "eslint>esutils": true,
        "eslint>fast-deep-equal": true,
        "eslint>file-entry-cache": true,
        "mocha>find-up": true,
        "eslint>glob-parent": true,
        "eslint>globals": true,
        "eslint>graphemer": true,
        "eslint>ignore": true,
        "eslint>imurmurhash": true,
        "del>is-glob": true,
        "del>is-path-inside": true,
        "eslint>json-stable-stringify-without-jsonify": true,
        "eslint>levn": true,
        "eslint>lodash.merge": true,
        "eslint>minimatch": true,
        "eslint>natural-compare": true
      }
    },
    "eslint-config-prettier": {
      "globals": {
        "process.env.ESLINT_CONFIG_PRETTIER_NO_DEPRECATED": true
      }
    },
    "eslint-import-resolver-node": {
      "builtin": {
        "path.dirname": true,
        "path.join": true,
        "path.resolve": true
      },
      "packages": {
        "eslint-import-resolver-node>debug": true,
        "depcheck>resolve": true
      }
    },
    "eslint-import-resolver-typescript": {
      "builtin": {
        "path": true
      },
      "globals": {
        "console.warn": true,
        "process.cwd": true
      },
      "packages": {
        "nock>debug": true,
        "nyc>glob": true,
        "del>is-glob": true,
        "depcheck>resolve": true,
        "eslint-plugin-import>tsconfig-paths": true
      }
    },
    "eslint-plugin-import>eslint-module-utils": {
      "builtin": {
        "crypto.createHash": true,
        "fs.existsSync": true,
        "fs.readFileSync": true,
        "fs.readdirSync": true,
        "module": true,
        "path.dirname": true,
        "path.extname": true,
        "path.join": true,
        "path.parse": true,
        "path.resolve": true
      },
      "globals": {
        "__dirname.toUpperCase": true,
        "console.warn": true,
        "process.cwd": true,
        "process.hrtime": true
      },
      "packages": {
        "@babel/eslint-parser": true,
        "eslint-plugin-import>eslint-module-utils>debug": true,
        "eslint-import-resolver-node": true,
        "eslint-plugin-import>eslint-module-utils>find-up": true
      }
    },
    "eslint-plugin-node>eslint-plugin-es": {
      "packages": {
        "eslint-plugin-node>eslint-utils": true,
        "eslint-plugin-node>eslint-plugin-es>regexpp": true
      }
    },
    "eslint-plugin-import": {
      "builtin": {
        "fs": true,
        "path": true,
        "vm": true
      },
      "globals": {
        "process.cwd": true,
        "process.env": true
      },
      "packages": {
        "eslint-plugin-react>array-includes": true,
        "eslint-plugin-import>array.prototype.flat": true,
        "eslint-plugin-import>debug": true,
        "eslint-plugin-import>doctrine": true,
        "eslint": true,
        "eslint-plugin-import>eslint-module-utils": true,
        "browserify>has": true,
        "depcheck>is-core-module": true,
        "del>is-glob": true,
        "eslint>minimatch": true,
        "eslint-plugin-react>object.values": true,
        "eslint-plugin-import>tsconfig-paths": true,
        "typescript": true
      }
    },
    "eslint-plugin-jest": {
      "builtin": {
        "fs.readdirSync": true,
        "path.join": true,
        "path.parse": true
      },
      "globals": {
        "__dirname": true
      },
      "packages": {
        "@typescript-eslint/eslint-plugin": true,
        "eslint-plugin-jest>@typescript-eslint/utils": true
      }
    },
    "eslint-plugin-jsdoc": {
      "packages": {
        "eslint-plugin-jsdoc>@es-joy/jsdoccomment": true,
        "eslint-plugin-jsdoc>are-docs-informative": true,
        "eslint-plugin-jsdoc>comment-parser": true,
        "nock>debug": true,
        "mocha>escape-string-regexp": true,
        "eslint": true,
        "eslint>esquery": true,
        "semver": true,
        "eslint-plugin-jsdoc>spdx-expression-parse": true
      }
    },
    "eslint-plugin-node": {
      "builtin": {
        "fs.readFileSync": true,
        "fs.readdirSync": true,
        "fs.statSync": true,
        "path.basename": true,
        "path.dirname": true,
        "path.extname": true,
        "path.isAbsolute": true,
        "path.join": true,
        "path.relative": true,
        "path.resolve": true,
        "path.sep": true
      },
      "globals": {
        "process.cwd": true
      },
      "packages": {
        "eslint-plugin-node>eslint-plugin-es": true,
        "eslint-plugin-node>eslint-utils": true,
        "eslint>ignore": true,
        "eslint>minimatch": true,
        "depcheck>resolve": true,
        "eslint-plugin-node>semver": true
      }
    },
    "eslint-plugin-prettier": {
      "packages": {
        "prettier": true,
        "eslint-plugin-prettier>prettier-linter-helpers": true
      }
    },
    "eslint-plugin-react": {
      "builtin": {
        "fs.statSync": true,
        "path.dirname": true,
        "path.extname": true
      },
      "globals": {
        "console.error": true,
        "console.log": true,
        "process.argv.join": true,
        "process.cwd": true
      },
      "packages": {
        "eslint-plugin-react>array-includes": true,
        "eslint-plugin-react>array.prototype.flatmap": true,
        "eslint-plugin-react>doctrine": true,
        "eslint": true,
        "eslint-plugin-react>estraverse": true,
        "eslint-plugin-react>jsx-ast-utils": true,
        "eslint>minimatch": true,
        "eslint-plugin-react>object.entries": true,
        "eslint-plugin-react>object.fromentries": true,
        "eslint-plugin-react>object.hasown": true,
        "eslint-plugin-react>object.values": true,
        "prop-types": true,
        "eslint-plugin-react>resolve": true,
        "eslint-plugin-react>semver": true,
        "string.prototype.matchall": true
      }
    },
    "eslint-plugin-react-hooks": {
      "globals": {
        "process.env.NODE_ENV": true
      }
    },
    "eslint>eslint-scope": {
      "builtin": {
<<<<<<< HEAD
        "fs.lstat": true,
        "fs.lstatSync": true,
        "fs.readdir": true,
        "fs.readdirSync": true,
        "fs.stat": true,
        "fs.statSync": true,
        "os.cpus": true,
        "os.platform": true,
        "path.basename": true,
        "path.resolve": true,
        "stream.PassThrough": true,
        "stream.Readable": true
      },
      "globals": {
        "process.cwd": true
=======
        "assert": true
>>>>>>> aecfea97
      },
      "packages": {
        "eslint>eslint-scope>esrecurse": true,
        "eslint-plugin-react>estraverse": true
      }
    },
    "webpack>eslint-scope": {
      "builtin": {
        "assert": true
      },
      "packages": {
        "eslint>eslint-scope>esrecurse": true,
        "webpack>eslint-scope>estraverse": true
      }
    },
    "eslint-plugin-jest>@typescript-eslint/experimental-utils>eslint-utils": {
      "packages": {
        "eslint-plugin-jest>@typescript-eslint/experimental-utils>eslint-utils>eslint-visitor-keys": true
      }
    },
    "eslint-plugin-jest>@typescript-eslint/utils>eslint-utils": {
      "packages": {
        "eslint>@eslint-community/eslint-utils": true,
        "eslint-plugin-jest>@typescript-eslint/utils>eslint-utils>eslint-visitor-keys": true,
        "semver": true
      }
    },
    "eslint-plugin-mocha>eslint-utils": {
      "packages": {
        "eslint-plugin-mocha>eslint-utils>eslint-visitor-keys": true
      }
    },
    "eslint-plugin-node>eslint-utils": {
      "packages": {
        "eslint-plugin-node>eslint-utils>eslint-visitor-keys": true
      }
    },
    "eslint>espree": {
      "packages": {
        "eslint>espree>acorn-jsx": true,
        "jsdom>acorn": true,
        "eslint>eslint-visitor-keys": true
      }
    },
    "eslint>esquery": {
      "globals": {
        "define": true
      }
    },
    "eslint>eslint-scope>esrecurse": {
      "packages": {
        "eslint-plugin-react>estraverse": true
      }
    },
    "eta": {
      "builtin": {
        "node:fs": true,
        "node:path": true
      },
      "globals": {
        "define": true
      }
    },
    "gulp-sourcemaps>debug-fabulous>memoizee>event-emitter": {
      "packages": {
        "resolve-url-loader>es6-iterator>d": true,
        "resolve-url-loader>es6-iterator>es5-ext": true
      }
    },
    "gulp-livereload>event-stream": {
      "builtin": {
        "buffer.Buffer.isBuffer": true,
        "stream.Stream": true
      },
      "globals": {
        "Buffer.concat": true,
        "Buffer.isBuffer": true,
        "console.error": true,
        "process.nextTick": true,
        "setImmediate": true
      },
      "packages": {
        "gulp-livereload>event-stream>duplexer": true,
        "gulp-livereload>event-stream>from": true,
        "gulp-livereload>event-stream>map-stream": true,
        "gulp-livereload>event-stream>pause-stream": true,
        "gulp-livereload>event-stream>split": true,
        "gulp-livereload>event-stream>stream-combiner": true,
        "browserify>JSONStream>through": true
      }
    },
    "@lavamoat/lavapack>readable-stream>abort-controller>event-target-shim": {
      "globals": {
        "Event": true,
        "EventTarget": true,
        "console": true
      }
    },
    "stylelint>execall": {
      "packages": {
        "stylelint>execall>clone-regexp": true
      }
    },
    "gulp>glob-watcher>anymatch>micromatch>extglob>expand-brackets": {
      "globals": {
        "__filename": true
      },
      "packages": {
        "gulp>glob-watcher>anymatch>micromatch>extglob>expand-brackets>debug": true,
        "gulp>glob-watcher>anymatch>micromatch>extglob>expand-brackets>define-property": true,
        "gulp>glob-watcher>anymatch>micromatch>extglob>expand-brackets>extend-shallow": true,
        "gulp>gulp-cli>matchdep>micromatch>extglob>expand-brackets>posix-character-classes": true,
        "gulp>gulp-cli>matchdep>micromatch>regex-not": true,
        "gulp>gulp-cli>matchdep>micromatch>snapdragon": true,
        "gulp>gulp-cli>matchdep>micromatch>to-regex": true
      }
    },
    "gulp-watch>anymatch>micromatch>expand-brackets": {
      "packages": {
        "gulp-watch>anymatch>micromatch>expand-brackets>is-posix-bracket": true
      }
    },
    "gulp-watch>anymatch>micromatch>braces>expand-range": {
      "packages": {
        "gulp-watch>anymatch>micromatch>braces>expand-range>fill-range": true
      }
    },
    "resolve-url-loader>es6-iterator>es6-symbol>ext": {
      "globals": {
        "__global__": true
      }
    },
    "gulp>glob-watcher>anymatch>micromatch>braces>extend-shallow": {
      "packages": {
        "gulp-watch>anymatch>micromatch>object.omit>is-extendable": true
      }
    },
    "gulp>glob-watcher>anymatch>micromatch>extglob>expand-brackets>extend-shallow": {
      "packages": {
        "gulp-watch>anymatch>micromatch>object.omit>is-extendable": true
      }
    },
    "gulp>glob-watcher>anymatch>micromatch>extglob>extend-shallow": {
      "packages": {
        "gulp-watch>anymatch>micromatch>object.omit>is-extendable": true
      }
    },
    "gulp>glob-watcher>anymatch>micromatch>braces>fill-range>extend-shallow": {
      "packages": {
        "gulp-watch>anymatch>micromatch>object.omit>is-extendable": true
      }
    },
    "gulp-zip>plugin-error>extend-shallow": {
      "packages": {
        "gulp-zip>plugin-error>extend-shallow>assign-symbols": true,
        "gulp-zip>plugin-error>extend-shallow>is-extendable": true
      }
    },
    "gulp>gulp-cli>matchdep>micromatch>snapdragon>base>cache-base>set-value>extend-shallow": {
      "packages": {
        "gulp-watch>anymatch>micromatch>object.omit>is-extendable": true
      }
    },
    "gulp>gulp-cli>matchdep>micromatch>snapdragon>extend-shallow": {
      "packages": {
        "gulp-watch>anymatch>micromatch>object.omit>is-extendable": true
      }
    },
    "gulp>glob-watcher>anymatch>micromatch>extglob": {
      "packages": {
        "gulp>gulp-cli>matchdep>micromatch>array-unique": true,
        "gulp>glob-watcher>anymatch>micromatch>extglob>define-property": true,
        "gulp>glob-watcher>anymatch>micromatch>extglob>expand-brackets": true,
        "gulp>glob-watcher>anymatch>micromatch>extglob>extend-shallow": true,
        "gulp>gulp-cli>matchdep>micromatch>fragment-cache": true,
        "gulp>gulp-cli>matchdep>micromatch>regex-not": true,
        "gulp>gulp-cli>matchdep>micromatch>snapdragon": true,
        "gulp>gulp-cli>matchdep>micromatch>to-regex": true
      }
    },
    "gulp-watch>anymatch>micromatch>extglob": {
      "packages": {
        "gulp-watch>anymatch>micromatch>is-extglob": true
      }
    },
    "fancy-log": {
      "builtin": {
        "console.Console": true
      },
      "globals": {
        "process.argv.indexOf": true,
        "process.platform": true,
        "process.stderr": true,
        "process.stdout": true,
        "process.version": true
      },
      "packages": {
        "fancy-log>ansi-gray": true,
        "fancy-log>color-support": true,
        "fancy-log>parse-node-version": true,
        "fancy-log>time-stamp": true
      }
    },
    "gulp-watch>fancy-log": {
      "globals": {
        "console": true,
        "process.argv.indexOf": true,
        "process.stderr.write": true,
        "process.stdout.write": true
      },
      "packages": {
        "fancy-log>ansi-gray": true,
        "fancy-log>color-support": true,
        "fancy-log>time-stamp": true
      }
    },
    "fast-glob": {
      "builtin": {
        "fs.lstat": true,
        "fs.lstatSync": true,
        "fs.readdir": true,
        "fs.readdirSync": true,
        "fs.stat": true,
        "fs.statSync": true,
        "os.cpus": true,
        "os.platform": true,
        "path.basename": true,
        "path.resolve": true,
        "stream.PassThrough": true,
        "stream.Readable": true
      },
      "globals": {
        "process.cwd": true
      },
      "packages": {
        "fast-glob>@nodelib/fs.stat": true,
        "eslint>@nodelib/fs.walk": true,
        "eslint>glob-parent": true,
        "globby>merge2": true,
        "micromatch": true
      }
    },
    "eslint>@nodelib/fs.walk>fastq": {
      "packages": {
        "eslint>@nodelib/fs.walk>fastq>reusify": true
      }
    },
    "gulp-livereload>tiny-lr>faye-websocket": {
      "builtin": {
        "net.connect": true,
        "stream.Stream": true,
        "tls.connect": true,
        "url.parse": true,
        "util.inherits": true
      },
      "globals": {
        "Buffer": true,
        "clearInterval": true,
        "process.nextTick": true,
        "setInterval": true
      },
      "packages": {
        "webpack-dev-server>sockjs>websocket-driver": true
      }
    },
    "eslint>file-entry-cache": {
      "builtin": {
        "crypto.createHash": true,
        "fs.readFileSync": true,
        "fs.statSync": true,
        "path.basename": true,
        "path.dirname": true
      },
      "packages": {
        "eslint>file-entry-cache>flat-cache": true
      }
    },
    "stylelint>file-entry-cache": {
      "builtin": {
        "crypto.createHash": true,
        "fs.readFileSync": true,
        "fs.statSync": true,
        "path.basename": true,
        "path.dirname": true
      },
      "packages": {
        "stylelint>file-entry-cache>flat-cache": true
      }
    },
    "chokidar>braces>fill-range": {
      "builtin": {
        "util.inspect": true
      },
      "packages": {
        "chokidar>braces>fill-range>to-regex-range": true
      }
    },
    "gulp>glob-watcher>anymatch>micromatch>braces>fill-range": {
      "builtin": {
        "util.inspect": true
      },
      "packages": {
        "gulp>glob-watcher>anymatch>micromatch>braces>fill-range>extend-shallow": true,
        "gulp>glob-watcher>anymatch>micromatch>braces>fill-range>is-number": true,
        "stylelint>@stylelint/postcss-markdown>remark>remark-parse>repeat-string": true,
        "gulp>glob-watcher>anymatch>micromatch>braces>fill-range>to-regex-range": true
      }
    },
    "gulp-watch>anymatch>micromatch>braces>expand-range>fill-range": {
      "packages": {
        "gulp-watch>anymatch>micromatch>braces>expand-range>fill-range>is-number": true,
        "gulp-watch>anymatch>micromatch>braces>expand-range>fill-range>isobject": true,
        "gulp-watch>anymatch>micromatch>braces>expand-range>fill-range>randomatic": true,
        "gulp-watch>anymatch>micromatch>braces>repeat-element": true,
        "stylelint>@stylelint/postcss-markdown>remark>remark-parse>repeat-string": true
      }
    },
    "eslint-plugin-import>eslint-module-utils>find-up": {
      "builtin": {
        "path.dirname": true,
        "path.join": true,
        "path.parse": true,
        "path.resolve": true
      },
      "packages": {
        "eslint-plugin-import>eslint-module-utils>find-up>locate-path": true
      }
    },
    "mocha>find-up": {
      "builtin": {
        "path.dirname": true,
        "path.parse": true,
        "path.resolve": true
      },
      "packages": {
        "mocha>find-up>locate-path": true,
        "mocha>find-up>path-exists": true
      }
    },
    "gulp-watch>vinyl-file>strip-bom-stream>first-chunk-stream": {
      "builtin": {
        "util.inherits": true
      },
      "globals": {
        "Buffer.concat": true,
        "setImmediate": true
      },
      "packages": {
        "gulp-watch>vinyl-file>strip-bom-stream>first-chunk-stream>readable-stream": true
      }
    },
    "eslint>file-entry-cache>flat-cache": {
      "builtin": {
        "fs.existsSync": true,
        "fs.mkdirSync": true,
        "fs.readFileSync": true,
        "fs.writeFileSync": true,
        "path.basename": true,
        "path.dirname": true,
        "path.resolve": true
      },
      "globals": {
        "__dirname": true
      },
      "packages": {
        "eslint>file-entry-cache>flat-cache>flatted": true,
        "del>rimraf": true
      }
    },
    "stylelint>file-entry-cache>flat-cache": {
      "builtin": {
        "fs.existsSync": true,
        "fs.readFileSync": true,
        "path.basename": true,
        "path.dirname": true,
        "path.resolve": true
      },
      "globals": {
        "__dirname": true
      },
      "packages": {
        "stylelint>file-entry-cache>flat-cache>flatted": true,
        "stylelint>file-entry-cache>flat-cache>rimraf": true,
        "stylelint>file-entry-cache>flat-cache>write": true
      }
    },
    "gulp>vinyl-fs>lead>flush-write-stream": {
      "globals": {
        "Buffer": true
      },
      "packages": {
        "pumpify>inherits": true,
        "gulp>vinyl-fs>lead>flush-write-stream>readable-stream": true
      }
    },
    "lavamoat>lavamoat-core>merge-deep>clone-deep>for-own": {
      "packages": {
        "gulp>undertaker>object.reduce>for-own>for-in": true
      }
    },
    "gulp-watch>anymatch>micromatch>object.omit>for-own": {
      "packages": {
        "gulp>undertaker>object.reduce>for-own>for-in": true
      }
    },
    "gulp>undertaker>object.reduce>for-own": {
      "packages": {
        "gulp>undertaker>object.reduce>for-own>for-in": true
      }
    },
    "gulp>gulp-cli>matchdep>micromatch>fragment-cache": {
      "packages": {
        "gulp>gulp-cli>liftoff>fined>parse-filepath>map-cache": true
      }
    },
    "gulp-livereload>event-stream>from": {
      "builtin": {
        "stream": true
      },
      "globals": {
        "process.nextTick": true
      }
    },
    "fs-extra": {
      "builtin": {
        "assert": true,
        "fs": true,
        "os.tmpdir": true,
        "path.dirname": true,
        "path.isAbsolute": true,
        "path.join": true,
        "path.normalize": true,
        "path.parse": true,
        "path.relative": true,
        "path.resolve": true,
        "path.sep": true
      },
      "globals": {
        "Buffer": true,
        "console.warn": true,
        "process.arch": true,
        "process.cwd": true,
        "process.platform": true,
        "process.umask": true,
        "process.versions.node.split": true,
        "setTimeout": true
      },
      "packages": {
        "del>graceful-fs": true,
        "fs-extra>jsonfile": true,
        "fs-extra>universalify": true
      }
    },
    "gulp>vinyl-fs>fs-mkdirp-stream": {
      "builtin": {
        "path.dirname": true,
        "path.resolve": true
      },
      "globals": {
        "process.umask": true
      },
      "packages": {
        "del>graceful-fs": true,
        "gulp>vinyl-fs>fs-mkdirp-stream>through2": true
      }
    },
    "nyc>glob>fs.realpath": {
      "builtin": {
        "fs.lstat": true,
        "fs.lstatSync": true,
        "fs.readlink": true,
        "fs.readlinkSync": true,
        "fs.realpath": true,
        "fs.realpathSync": true,
        "fs.stat": true,
        "fs.statSync": true,
        "path.normalize": true,
        "path.resolve": true
      },
      "globals": {
        "console.error": true,
        "console.trace": true,
        "process.env.NODE_DEBUG": true,
        "process.nextTick": true,
        "process.noDeprecation": true,
        "process.platform": true,
        "process.throwDeprecation": true,
        "process.traceDeprecation": true,
        "process.version": true
      }
    },
    "chokidar>fsevents": {
      "globals": {
        "console.assert": true,
        "process.platform": true
      },
      "native": true
    },
    "gulp>glob-watcher>chokidar>fsevents": {
      "builtin": {
        "events.EventEmitter": true,
        "fs.stat": true,
        "path.join": true,
        "util.inherits": true
      },
      "globals": {
        "__dirname": true,
        "console.assert": true,
        "process.nextTick": true,
        "process.platform": true,
        "setImmediate": true
      },
      "packages": {
        "gulp-watch>chokidar>fsevents>node-pre-gyp": true
      }
    },
    "gulp-watch>chokidar>fsevents": {
      "builtin": {
        "events.EventEmitter": true,
        "fs.stat": true,
        "path.join": true,
        "util.inherits": true
      },
      "globals": {
        "__dirname": true,
        "console.assert": true,
        "process.nextTick": true,
        "process.platform": true,
        "setImmediate": true
      },
      "packages": {
        "gulp-watch>chokidar>fsevents>node-pre-gyp": true
      }
    },
    "@lavamoat/allow-scripts>@npmcli/run-script>node-gyp>npmlog>gauge": {
      "builtin": {
        "util.format": true
      },
      "globals": {
        "clearInterval": true,
        "process": true,
        "setImmediate": true,
        "setInterval": true
      },
      "packages": {
        "@lavamoat/allow-scripts>@npmcli/run-script>node-gyp>npmlog>gauge>aproba": true,
        "@storybook/react>@storybook/node-logger>npmlog>console-control-strings": true,
        "@storybook/react>@storybook/node-logger>npmlog>gauge>has-unicode": true,
        "react>object-assign": true,
        "nyc>signal-exit": true,
        "@lavamoat/allow-scripts>@npmcli/run-script>node-gyp>npmlog>gauge>string-width": true,
        "@lavamoat/allow-scripts>@npmcli/run-script>node-gyp>npmlog>gauge>strip-ansi": true,
        "@storybook/react>@storybook/node-logger>npmlog>gauge>wide-align": true
      }
    },
    "browserify>insert-module-globals>undeclared-identifiers>get-assigned-identifiers": {
      "builtin": {
        "assert.equal": true
      }
    },
    "string.prototype.matchall>get-intrinsic": {
      "globals": {
        "AggregateError": true,
        "FinalizationRegistry": true,
        "Float16Array": true,
        "WeakRef": true
      },
      "packages": {
        "string.prototype.matchall>call-bind>call-bind-apply-helpers": true,
        "string.prototype.matchall>call-bind>es-define-property": true,
        "string.prototype.matchall>es-abstract>es-errors": true,
        "string.prototype.matchall>es-abstract>es-object-atoms": true,
        "browserify>has>function-bind": true,
        "string.prototype.matchall>get-intrinsic>get-proto": true,
        "string.prototype.matchall>es-abstract>gopd": true,
        "string.prototype.matchall>has-symbols": true,
        "depcheck>is-core-module>hasown": true,
        "string.prototype.matchall>get-intrinsic>math-intrinsics": true
      }
    },
    "string.prototype.matchall>get-intrinsic>get-proto": {
      "packages": {
        "string.prototype.matchall>get-intrinsic>get-proto>dunder-proto": true,
        "string.prototype.matchall>es-abstract>es-object-atoms": true
      }
    },
    "gulp-zip>get-stream": {
      "builtin": {
        "buffer.constants.MAX_LENGTH": true,
        "stream.PassThrough": true
      },
      "globals": {
        "Buffer.concat": true
      },
      "packages": {
        "pumpify>pump": true
      }
    },
    "gulp-watch>anymatch>micromatch>parse-glob>glob-base": {
      "builtin": {
        "path.dirname": true
      },
      "packages": {
        "eslint>glob-parent": true,
        "gulp-watch>anymatch>micromatch>parse-glob>glob-base>is-glob": true
      }
    },
    "eslint>glob-parent": {
      "builtin": {
        "os.platform": true,
        "path.posix.dirname": true
      },
      "packages": {
        "del>is-glob": true
      }
    },
    "gulp>vinyl-fs>glob-stream": {
      "builtin": {
        "util.inherits": true
      },
      "globals": {
        "process.cwd": true,
        "process.nextTick": true
      },
      "packages": {
        "react-markdown>unified>extend": true,
        "eslint>glob-parent": true,
        "nyc>glob": true,
        "gulp>glob-watcher>is-negated-glob": true,
        "gulp>vinyl-fs>glob-stream>ordered-read-streams": true,
        "gulp>vinyl-fs>glob-stream>pumpify": true,
        "gulp>vinyl-fs>glob-stream>readable-stream": true,
        "vinyl>remove-trailing-separator": true,
        "gulp>vinyl-fs>glob-stream>to-absolute-glob": true,
        "gulp>vinyl-fs>glob-stream>unique-stream": true
      }
    },
    "gulp>glob-watcher": {
      "packages": {
        "gulp>glob-watcher>anymatch": true,
        "gulp>glob-watcher>async-done": true,
        "chokidar": true,
        "gulp>glob-watcher>is-negated-glob": true,
        "gulp>glob-watcher>just-debounce": true,
        "gulp>undertaker>object.defaults": true
      }
    },
    "nyc>glob": {
      "builtin": {
        "assert": true,
        "events.EventEmitter": true,
        "fs": true,
        "path.join": true,
        "path.resolve": true,
        "util": true
      },
      "globals": {
        "console.error": true,
        "process.cwd": true,
        "process.nextTick": true,
        "process.platform": true
      },
      "packages": {
        "nyc>glob>fs.realpath": true,
        "nyc>glob>inflight": true,
        "pumpify>inherits": true,
        "eslint>minimatch": true,
        "@metamask/object-multiplex>once": true,
        "gulp-watch>path-is-absolute": true
      }
    },
    "stylelint>global-modules": {
      "builtin": {
        "path.resolve": true
      },
      "globals": {
        "process.env.OSTYPE": true,
        "process.platform": true
      },
      "packages": {
        "stylelint>global-modules>global-prefix": true
      }
    },
    "stylelint>global-modules>global-prefix": {
      "builtin": {
        "fs.readFileSync": true,
        "fs.realpathSync": true,
        "os.homedir": true,
        "path.dirname": true,
        "path.join": true,
        "path.resolve": true
      },
      "globals": {
        "process.env.APPDATA": true,
        "process.env.DESTDIR": true,
        "process.env.OSTYPE": true,
        "process.env.PREFIX": true,
        "process.execPath": true,
        "process.platform": true
      },
      "packages": {
        "stylelint>global-modules>global-prefix>ini": true,
        "stylelint>global-modules>global-prefix>which": true
      }
    },
    "globby": {
      "builtin": {
        "fs.Stats": true,
        "fs.readFile": true,
        "fs.readFileSync": true,
        "fs.statSync": true,
        "path.dirname": true,
        "path.isAbsolute": true,
        "path.join": true,
        "path.posix.join": true,
        "path.relative": true,
        "stream.Transform": true,
        "util.promisify": true
      },
      "globals": {
        "process.cwd": true
      },
      "packages": {
        "globby>array-union": true,
        "globby>dir-glob": true,
        "fast-glob": true,
        "eslint>ignore": true,
        "globby>merge2": true,
        "del>slash": true
      }
    },
    "stylelint>globjoin": {
      "builtin": {
        "path.join": true
      }
    },
    "stylelint>postcss-sass>gonzales-pe": {
      "globals": {
        "console.error": true,
        "define": true
      }
    },
    "del>graceful-fs": {
      "builtin": {
        "assert.equal": true,
        "constants.O_SYMLINK": true,
        "constants.O_WRONLY": true,
        "constants.hasOwnProperty": true,
        "fs": true,
        "stream.Stream.call": true,
        "util": true
      },
      "globals": {
        "clearTimeout": true,
        "console.error": true,
        "process": true,
        "setTimeout": true
      }
    },
    "gulp": {
      "builtin": {
        "util.inherits": true
      },
      "packages": {
        "gulp>glob-watcher": true,
        "gulp>undertaker": true,
        "gulp>vinyl-fs": true
      }
    },
    "gulp-livereload": {
      "builtin": {
        "path.relative": true
      },
      "packages": {
        "gulp-livereload>chalk": true,
        "gulp-livereload>debug": true,
        "gulp-livereload>event-stream": true,
        "fancy-log": true,
        "gulp-livereload>lodash.assign": true,
        "gulp-livereload>tiny-lr": true
      }
    },
    "gulp-postcss": {
      "builtin": {
        "path.dirname": true,
        "path.isAbsolute": true,
        "path.join": true,
        "stream.Transform": true
      },
      "globals": {
        "Buffer.from": true,
        "setImmediate": true
      },
      "packages": {
        "fancy-log": true,
        "gulp-zip>plugin-error": true,
        "postcss": true,
        "gulp-postcss>postcss-load-config": true,
        "vinyl-sourcemaps-apply": true
      }
    },
    "gulp-sass": {
      "builtin": {
        "path.basename": true,
        "path.dirname": true,
        "path.extname": true,
        "path.join": true,
        "path.relative": true,
        "stream.Transform": true
      },
      "globals": {
        "process.cwd": true,
        "process.exit": true,
        "process.stderr.write": true
      },
      "packages": {
        "gulp-sass>lodash.clonedeep": true,
        "postcss>picocolors": true,
        "gulp-zip>plugin-error": true,
        "gulp-sass>replace-ext": true,
        "eslint>strip-ansi": true,
        "vinyl-sourcemaps-apply": true
      }
    },
    "gulp-sort": {
      "packages": {
        "gulp-sort>through2": true
      }
    },
    "gulp-sourcemaps": {
      "builtin": {
        "path.dirname": true,
        "path.extname": true,
        "path.join": true,
        "path.relative": true,
        "path.resolve": true,
        "path.sep": true
      },
      "globals": {
        "Buffer.concat": true,
        "Buffer.from": true
      },
      "packages": {
        "gulp-sourcemaps>@gulp-sourcemaps/identity-map": true,
        "gulp-sourcemaps>@gulp-sourcemaps/map-sources": true,
        "gulp-sourcemaps>acorn": true,
        "nyc>convert-source-map": true,
        "gulp-sourcemaps>css": true,
        "gulp-sourcemaps>debug-fabulous": true,
        "gulp-sourcemaps>detect-newline": true,
        "del>graceful-fs": true,
        "gulp-sourcemaps>source-map": true,
        "gulp-sourcemaps>strip-bom-string": true,
        "gulp-sourcemaps>through2": true
      }
    },
    "gulp-stylelint": {
      "builtin": {
        "fs.mkdir": true,
        "fs.writeFile": true,
        "path.dirname": true,
        "path.resolve": true
      },
      "globals": {
        "Buffer.from": true,
        "process.cwd": true,
        "process.nextTick": true
      },
      "packages": {
        "fancy-log": true,
        "gulp-zip>plugin-error": true,
        "source-map": true,
        "eslint>strip-ansi": true,
        "stylelint": true,
        "gulp-stylelint>through2": true
      }
    },
    "gulp-watch": {
      "builtin": {
        "path.dirname": true,
        "path.normalize": true,
        "path.resolve": true
      },
      "globals": {
        "process.arch": true,
        "process.cwd": true,
        "process.platform": true,
        "process.version": true,
        "setTimeout": true
      },
      "packages": {
        "gulp-watch>ansi-colors": true,
        "gulp-watch>anymatch": true,
        "chokidar": true,
        "gulp-watch>fancy-log": true,
        "eslint>glob-parent": true,
        "react>object-assign": true,
        "gulp-watch>path-is-absolute": true,
        "gulp-zip>plugin-error": true,
        "gulp-watch>readable-stream": true,
        "gulp-watch>slash": true,
        "vinyl": true,
        "gulp-watch>vinyl-file": true
      }
    },
    "gulp-zip": {
      "builtin": {
        "buffer.constants.MAX_LENGTH": true,
        "path.join": true
      },
      "packages": {
        "gulp-zip>get-stream": true,
        "gulp-zip>plugin-error": true,
        "gulp-zip>through2": true,
        "vinyl": true,
        "gulp-zip>yazl": true
      }
    },
    "prettier-eslint>loglevel-colored-level-prefix>chalk>has-ansi": {
      "packages": {
        "prettier-eslint>loglevel-colored-level-prefix>chalk>has-ansi>ansi-regex": true
      }
    },
    "chalk>supports-color>has-flag": {
      "globals": {
        "process.argv": true
      }
    },
    "gulp-livereload>chalk>supports-color>has-flag": {
      "globals": {
        "process.argv": true
      }
    },
    "postcss-discard-font-face>postcss>supports-color>has-flag": {
      "globals": {
        "process.argv": true
      }
    },
    "string.prototype.matchall>es-abstract>has-property-descriptors": {
      "packages": {
        "string.prototype.matchall>call-bind>es-define-property": true
      }
    },
    "koa>is-generator-function>has-tostringtag": {
      "packages": {
        "string.prototype.matchall>has-symbols": true
      }
    },
    "@storybook/react>@storybook/node-logger>npmlog>gauge>has-unicode": {
      "builtin": {
        "os.type": true
      },
      "globals": {
        "process.env.LANG": true,
        "process.env.LC_ALL": true,
        "process.env.LC_CTYPE": true
      }
    },
    "gulp>gulp-cli>matchdep>micromatch>snapdragon>base>cache-base>has-value": {
      "packages": {
        "gulp>gulp-cli>array-sort>get-value": true,
        "gulp>gulp-cli>matchdep>micromatch>snapdragon>base>cache-base>has-value>has-values": true,
        "gulp>gulp-cli>isobject": true
      }
    },
    "gulp>gulp-cli>matchdep>micromatch>snapdragon>base>cache-base>unset-value>has-value": {
      "packages": {
        "gulp>gulp-cli>array-sort>get-value": true,
        "gulp>gulp-cli>matchdep>micromatch>snapdragon>base>cache-base>unset-value>has-value>has-values": true,
        "gulp>gulp-cli>matchdep>micromatch>snapdragon>base>cache-base>unset-value>has-value>isobject": true
      }
    },
    "gulp>gulp-cli>matchdep>micromatch>snapdragon>base>cache-base>has-value>has-values": {
      "packages": {
        "gulp>gulp-cli>matchdep>micromatch>snapdragon>base>cache-base>has-value>has-values>is-number": true,
        "gulp>gulp-cli>matchdep>micromatch>snapdragon>base>cache-base>has-value>has-values>kind-of": true
      }
    },
    "browserify>has": {
      "packages": {
        "browserify>has>function-bind": true
      }
    },
    "depcheck>is-core-module>hasown": {
      "packages": {
        "browserify>has>function-bind": true
      }
    },
    "stylelint>postcss-html>htmlparser2": {
      "builtin": {
        "buffer.Buffer": true,
        "events.EventEmitter": true,
        "string_decoder.StringDecoder": true
      },
      "packages": {
        "stylelint>postcss-html>htmlparser2>domelementtype": true,
        "stylelint>postcss-html>htmlparser2>domhandler": true,
        "stylelint>postcss-html>htmlparser2>domutils": true,
        "stylelint>postcss-html>htmlparser2>entities": true,
        "pumpify>inherits": true,
        "readable-stream": true
      }
    },
    "webpack-dev-server>sockjs>websocket-driver>http-parser-js": {
      "builtin": {
        "assert.equal": true,
        "assert.ok": true
      }
    },
    "eslint>ignore": {
      "globals": {
        "process": true
      }
    },
    "sass-embedded>immutable": {
      "globals": {
        "console": true,
        "define": true
      }
    },
    "eslint>@eslint/eslintrc>import-fresh": {
      "builtin": {
        "path.dirname": true
      },
      "globals": {
        "__dirname": true,
        "__filename": true
      },
      "packages": {
        "eslint>@eslint/eslintrc>import-fresh>parent-module": true,
        "eslint>@eslint/eslintrc>import-fresh>resolve-from": true
      }
    },
    "nyc>glob>inflight": {
      "globals": {
        "process.nextTick": true
      },
      "packages": {
        "@metamask/object-multiplex>once": true,
        "@metamask/object-multiplex>once>wrappy": true
      }
    },
    "pumpify>inherits": {
      "builtin": {
        "util.inherits": true
      }
    },
    "ini": {
      "globals": {
        "process": true
      }
    },
    "stylelint>global-modules>global-prefix>ini": {
      "globals": {
        "process": true
      }
    },
    "@lavamoat/lavapack>combine-source-map>inline-source-map": {
      "globals": {
        "Buffer.from": true
      },
      "packages": {
        "@lavamoat/lavapack>combine-source-map>inline-source-map>source-map": true
      }
    },
    "browserify>insert-module-globals": {
      "builtin": {
        "path.dirname": true,
        "path.isAbsolute": true,
        "path.relative": true,
        "path.sep": true
      },
      "globals": {
        "Buffer.concat": true,
        "Buffer.isBuffer": true
      },
      "packages": {
        "browserify>syntax-error>acorn-node": true,
        "@lavamoat/lavapack>combine-source-map": true,
        "gulp-watch>path-is-absolute": true,
        "browserify>insert-module-globals>through2": true,
        "browserify>insert-module-globals>undeclared-identifiers": true,
        "watchify>xtend": true
      }
    },
    "string.prototype.matchall>internal-slot": {
      "packages": {
        "string.prototype.matchall>es-abstract>es-errors": true,
        "depcheck>is-core-module>hasown": true,
        "string.prototype.matchall>side-channel": true
      }
    },
    "gulp>gulp-cli>replace-homedir>is-absolute": {
      "packages": {
        "gulp>gulp-cli>replace-homedir>is-absolute>is-relative": true,
        "nyc>spawn-wrap>is-windows": true
      }
    },
    "gulp>glob-watcher>anymatch>micromatch>extglob>expand-brackets>define-property>is-descriptor>is-accessor-descriptor": {
      "packages": {
        "gulp>glob-watcher>anymatch>micromatch>extglob>expand-brackets>define-property>is-descriptor>is-accessor-descriptor>kind-of": true
      }
    },
    "gulp>gulp-cli>matchdep>micromatch>define-property>is-descriptor>is-accessor-descriptor": {
      "packages": {
        "@babel/register>clone-deep>kind-of": true
      }
    },
    "gulp>gulp-cli>matchdep>micromatch>snapdragon>define-property>is-descriptor>is-accessor-descriptor": {
      "packages": {
        "gulp>gulp-cli>matchdep>micromatch>snapdragon>define-property>is-descriptor>is-data-descriptor>kind-of": true
      }
    },
    "react-syntax-highlighter>refractor>parse-entities>is-alphanumerical": {
      "packages": {
        "stylelint>@stylelint/postcss-markdown>remark>remark-parse>is-alphabetical": true,
        "react-syntax-highlighter>refractor>parse-entities>is-decimal": true
      }
    },
    "chokidar>is-binary-path": {
      "builtin": {
        "path.extname": true
      },
      "packages": {
        "chokidar>is-binary-path>binary-extensions": true
      }
    },
    "string.prototype.matchall>es-abstract>is-callable": {
      "globals": {
        "document": true
      }
    },
    "depcheck>is-core-module": {
      "globals": {
        "process.versions": true
      },
      "packages": {
        "depcheck>is-core-module>hasown": true
      }
    },
    "gulp>glob-watcher>anymatch>micromatch>extglob>expand-brackets>define-property>is-descriptor>is-data-descriptor": {
      "packages": {
        "gulp>glob-watcher>anymatch>micromatch>extglob>expand-brackets>define-property>is-descriptor>is-data-descriptor>kind-of": true
      }
    },
    "gulp>gulp-cli>matchdep>micromatch>define-property>is-descriptor>is-data-descriptor": {
      "packages": {
        "@babel/register>clone-deep>kind-of": true
      }
    },
    "gulp>gulp-cli>matchdep>micromatch>snapdragon>define-property>is-descriptor>is-data-descriptor": {
      "packages": {
        "gulp>gulp-cli>matchdep>micromatch>snapdragon>define-property>is-descriptor>is-data-descriptor>kind-of": true
      }
    },
    "@metamask/eth-token-tracker>deep-equal>is-date-object": {
      "packages": {
        "koa>is-generator-function>has-tostringtag": true
      }
    },
    "gulp>glob-watcher>anymatch>micromatch>extglob>expand-brackets>define-property>is-descriptor": {
      "packages": {
        "gulp>glob-watcher>anymatch>micromatch>extglob>expand-brackets>define-property>is-descriptor>is-accessor-descriptor": true,
        "gulp>glob-watcher>anymatch>micromatch>extglob>expand-brackets>define-property>is-descriptor>is-data-descriptor": true,
        "gulp>glob-watcher>anymatch>micromatch>extglob>expand-brackets>define-property>is-descriptor>kind-of": true
      }
    },
    "gulp>gulp-cli>matchdep>micromatch>define-property>is-descriptor": {
      "packages": {
        "gulp>gulp-cli>matchdep>micromatch>define-property>is-descriptor>is-accessor-descriptor": true,
        "gulp>gulp-cli>matchdep>micromatch>define-property>is-descriptor>is-data-descriptor": true,
        "@babel/register>clone-deep>kind-of": true
      }
    },
    "gulp>gulp-cli>matchdep>micromatch>snapdragon>define-property>is-descriptor": {
      "packages": {
        "gulp>gulp-cli>matchdep>micromatch>snapdragon>define-property>is-descriptor>is-accessor-descriptor": true,
        "gulp>gulp-cli>matchdep>micromatch>snapdragon>define-property>is-descriptor>is-data-descriptor": true,
        "gulp>gulp-cli>matchdep>micromatch>snapdragon>define-property>is-descriptor>kind-of": true
      }
    },
    "gulp-watch>anymatch>micromatch>regex-cache>is-equal-shallow": {
      "packages": {
        "gulp-watch>anymatch>micromatch>regex-cache>is-equal-shallow>is-primitive": true
      }
    },
    "gulp-zip>plugin-error>extend-shallow>is-extendable": {
      "packages": {
        "@babel/register>clone-deep>is-plain-object": true
      }
    },
    "gulp>gulp-cli>matchdep>micromatch>snapdragon>base>mixin-deep>is-extendable": {
      "packages": {
        "@babel/register>clone-deep>is-plain-object": true
      }
    },
    "@lavamoat/allow-scripts>@npmcli/run-script>node-gyp>npmlog>gauge>string-width>is-fullwidth-code-point": {
      "packages": {
        "gulp>gulp-cli>yargs>string-width>is-fullwidth-code-point>number-is-nan": true
      }
    },
    "del>is-glob": {
      "packages": {
        "del>is-glob>is-extglob": true
      }
    },
    "gulp-watch>anymatch>micromatch>parse-glob>glob-base>is-glob": {
      "packages": {
        "gulp-watch>anymatch>micromatch>is-extglob": true
      }
    },
    "gulp-watch>anymatch>micromatch>is-glob": {
      "packages": {
        "gulp-watch>anymatch>micromatch>is-extglob": true
      }
    },
    "gulp-watch>anymatch>micromatch>parse-glob>is-glob": {
      "packages": {
        "gulp-watch>anymatch>micromatch>is-extglob": true
      }
    },
    "gulp>glob-watcher>anymatch>micromatch>braces>fill-range>is-number": {
      "packages": {
        "gulp>glob-watcher>anymatch>micromatch>braces>fill-range>is-number>kind-of": true
      }
    },
    "gulp-watch>anymatch>micromatch>braces>expand-range>fill-range>is-number": {
      "packages": {
        "gulp-watch>anymatch>micromatch>braces>expand-range>fill-range>is-number>kind-of": true
      }
    },
    "gulp>gulp-cli>matchdep>micromatch>snapdragon>base>cache-base>has-value>has-values>is-number": {
      "packages": {
        "gulp>gulp-cli>matchdep>micromatch>snapdragon>base>cache-base>has-value>has-values>is-number>kind-of": true
      }
    },
    "del>is-path-cwd": {
      "builtin": {
        "path.resolve": true
      },
      "globals": {
        "process.cwd": true,
        "process.platform": true
      }
    },
    "del>is-path-inside": {
      "builtin": {
        "path.relative": true,
        "path.resolve": true,
        "path.sep": true
      }
    },
    "@babel/register>clone-deep>is-plain-object": {
      "packages": {
        "gulp>gulp-cli>isobject": true
      }
    },
    "string.prototype.matchall>es-abstract>is-regex": {
      "packages": {
        "string.prototype.matchall>call-bind": true,
        "koa>is-generator-function>has-tostringtag": true
      }
    },
    "gulp>gulp-cli>replace-homedir>is-absolute>is-relative": {
      "packages": {
        "gulp>gulp-cli>replace-homedir>is-absolute>is-relative>is-unc-path": true
      }
    },
    "eslint-plugin-react>array-includes>is-string": {
      "packages": {
        "koa>is-generator-function>has-tostringtag": true
      }
    },
    "string.prototype.matchall>es-abstract>es-to-primitive>is-symbol": {
      "packages": {
        "string.prototype.matchall>has-symbols": true
      }
    },
    "gulp>gulp-cli>replace-homedir>is-absolute>is-relative>is-unc-path": {
      "packages": {
        "gulp>gulp-cli>replace-homedir>is-absolute>is-relative>is-unc-path>unc-path-regex": true
      }
    },
    "madge>ora>is-unicode-supported": {
      "globals": {
        "process.env.CI": true,
        "process.env.TERM": true,
        "process.env.TERM_PROGRAM": true,
        "process.env.WT_SESSION": true,
        "process.platform": true
      }
    },
    "nyc>spawn-wrap>is-windows": {
      "globals": {
        "define": true,
        "isWindows": "write",
        "process": true
      }
    },
    "@sentry/cli>which>isexe": {
      "builtin": {
        "fs": true
      },
      "globals": {
        "TESTING_WINDOWS": true,
        "process.env.PATHEXT": true,
        "process.getgid": true,
        "process.getuid": true,
        "process.platform": true
      }
    },
    "gulp-watch>anymatch>micromatch>braces>expand-range>fill-range>isobject": {
      "packages": {
        "gulp-watch>anymatch>micromatch>braces>expand-range>fill-range>isobject>isarray": true
      }
    },
    "gulp>gulp-cli>matchdep>micromatch>snapdragon>base>cache-base>unset-value>has-value>isobject": {
      "packages": {
        "gulp>gulp-cli>matchdep>micromatch>snapdragon>base>cache-base>unset-value>has-value>isobject>isarray": true
      }
    },
    "postcss-discard-font-face>postcss>js-base64": {
      "globals": {
        "Base64": "write",
        "define": true
      }
    },
    "eslint-plugin-jsdoc>@es-joy/jsdoccomment>jsdoc-type-pratt-parser": {
      "globals": {
        "define": true
      }
    },
    "@babel/core>@babel/generator>jsesc": {
      "globals": {
        "Buffer": true
      }
    },
    "webpack>json-parse-even-better-errors": {
      "globals": {
        "Buffer.isBuffer": true
      }
    },
    "@lavamoat/lavapack>json-stable-stringify": {
      "packages": {
        "string.prototype.matchall>call-bind": true,
        "@lavamoat/lavapack>json-stable-stringify>isarray": true,
        "@lavamoat/lavapack>json-stable-stringify>jsonify": true,
        "@lavamoat/lavapack>json-stable-stringify>object-keys": true
      }
    },
    "gulp>vinyl-fs>glob-stream>unique-stream>json-stable-stringify": {
      "packages": {
        "string.prototype.matchall>call-bind": true,
        "browserify>util>which-typed-array>call-bound": true,
        "@lavamoat/lavapack>json-stable-stringify>isarray": true,
        "@lavamoat/lavapack>json-stable-stringify>jsonify": true,
        "@lavamoat/lavapack>json-stable-stringify>object-keys": true
      }
    },
    "depcheck>json5": {
      "globals": {
        "console.warn": true
      }
    },
    "eslint-plugin-import>tsconfig-paths>json5": {
      "globals": {
        "console.warn": true
      }
    },
    "fs-extra>jsonfile": {
      "builtin": {
        "fs": true
      },
      "globals": {
        "Buffer.isBuffer": true
      },
      "packages": {
        "del>graceful-fs": true
      }
    },
    "browserify>JSONStream>jsonparse": {
      "globals": {
        "Buffer": true
      }
    },
    "eslint-plugin-react>jsx-ast-utils": {
      "globals": {
        "console.error": true
      },
      "packages": {
        "gulp>vinyl-fs>object.assign": true
      }
    },
    "gulp>glob-watcher>just-debounce": {
      "globals": {
        "clearTimeout": true,
        "setTimeout": true
      }
    },
    "gulp>gulp-cli>matchdep>micromatch>snapdragon>base>cache-base>has-value>has-values>kind-of": {
      "packages": {
        "browserify>insert-module-globals>is-buffer": true
      }
    },
    "gulp>glob-watcher>anymatch>micromatch>extglob>expand-brackets>define-property>is-descriptor>is-accessor-descriptor>kind-of": {
      "packages": {
        "browserify>insert-module-globals>is-buffer": true
      }
    },
    "gulp>glob-watcher>anymatch>micromatch>extglob>expand-brackets>define-property>is-descriptor>is-data-descriptor>kind-of": {
      "packages": {
        "browserify>insert-module-globals>is-buffer": true
      }
    },
    "gulp>gulp-cli>matchdep>micromatch>snapdragon>define-property>is-descriptor>is-data-descriptor>kind-of": {
      "packages": {
        "browserify>insert-module-globals>is-buffer": true
      }
    },
    "gulp>glob-watcher>anymatch>micromatch>braces>fill-range>is-number>kind-of": {
      "packages": {
        "browserify>insert-module-globals>is-buffer": true
      }
    },
    "gulp-watch>anymatch>micromatch>braces>expand-range>fill-range>is-number>kind-of": {
      "packages": {
        "browserify>insert-module-globals>is-buffer": true
      }
    },
    "gulp>gulp-cli>matchdep>micromatch>snapdragon>base>cache-base>has-value>has-values>is-number>kind-of": {
      "packages": {
        "browserify>insert-module-globals>is-buffer": true
      }
    },
    "lavamoat>lavamoat-core>merge-deep>kind-of": {
      "packages": {
        "browserify>insert-module-globals>is-buffer": true
      }
    },
    "gulp-watch>anymatch>micromatch>kind-of": {
      "packages": {
        "browserify>insert-module-globals>is-buffer": true
      }
    },
    "gulp>gulp-cli>matchdep>micromatch>snapdragon>base>class-utils>static-extend>object-copy>kind-of": {
      "packages": {
        "browserify>insert-module-globals>is-buffer": true
      }
    },
    "lavamoat>lavamoat-core>merge-deep>clone-deep>shallow-clone>kind-of": {
      "globals": {
        "Buffer": true
      },
      "packages": {
        "browserify>insert-module-globals>is-buffer": true
      }
    },
    "gulp>gulp-cli>matchdep>micromatch>braces>snapdragon-node>snapdragon-util>kind-of": {
      "packages": {
        "browserify>insert-module-globals>is-buffer": true
      }
    },
    "gulp>gulp-cli>matchdep>micromatch>snapdragon>base>cache-base>to-object-path>kind-of": {
      "packages": {
        "browserify>insert-module-globals>is-buffer": true
      }
    },
    "labeled-stream-splicer": {
      "packages": {
        "pumpify>inherits": true,
        "labeled-stream-splicer>stream-splicer": true
      }
    },
    "gulp>undertaker>last-run": {
      "builtin": {
        "assert": true
      },
      "packages": {
        "gulp>undertaker>last-run>default-resolution": true,
        "gulp>undertaker>es6-weak-map": true
      }
    },
    "lavamoat-browserify": {
      "builtin": {
        "node:fs.existsSync": true,
        "node:fs.mkdirSync": true,
        "node:fs.readFileSync": true,
        "node:fs.writeFileSync": true,
        "node:path.dirname": true,
        "node:path.extname": true,
        "node:path.resolve": true,
        "node:util.callbackify": true
      },
      "globals": {
        "console.warn": true,
        "process.cwd": true,
        "setTimeout": true
      },
      "packages": {
        "lavamoat>@lavamoat/aa": true,
        "@lavamoat/lavapack": true,
        "browserify>browser-resolve": true,
        "lavamoat-browserify>concat-stream": true,
        "duplexify": true,
        "lavamoat>lavamoat-core": true,
        "lavamoat-browserify>readable-stream": true,
        "through2": true
      }
    },
    "lavamoat>lavamoat-core": {
      "builtin": {
        "node:events": true,
        "node:fs.readFileSync": true,
        "node:fs/promises": true,
        "node:path.extname": true,
        "node:path.join": true
      },
      "globals": {
        "__dirname": true,
        "console.error": true,
        "console.warn": true,
        "define": true
      },
      "packages": {
        "@lavamoat/lavapack>json-stable-stringify": true,
        "lavamoat>lavamoat-tofu": true,
        "lavamoat>lavamoat-core>merge-deep": true
      }
    },
    "lavamoat>lavamoat-tofu": {
      "globals": {
        "console.log": true
      },
      "packages": {
        "lavamoat>lavamoat-tofu>@babel/parser": true,
        "depcheck>@babel/traverse": true
      }
    },
    "lavamoat>lavamoat-core>merge-deep>clone-deep>lazy-cache": {
      "globals": {
        "process.env.TRAVIS": true,
        "process.env.UNLAZY": true
      }
    },
    "lavamoat>lavamoat-core>merge-deep>clone-deep>shallow-clone>lazy-cache": {
      "globals": {
        "process.env.UNLAZY": true
      }
    },
    "gulp>vinyl-fs>lazystream": {
      "builtin": {
        "util.inherits": true
      },
      "packages": {
        "gulp>vinyl-fs>lazystream>readable-stream": true
      }
    },
    "gulp>vinyl-fs>lead": {
      "globals": {
        "process.nextTick": true
      },
      "packages": {
        "gulp>vinyl-fs>lead>flush-write-stream": true
      }
    },
    "eslint>levn": {
      "packages": {
        "eslint>levn>prelude-ls": true,
        "eslint>levn>type-check": true
      }
    },
    "gulp-postcss>postcss-load-config>lilconfig": {
      "builtin": {
        "fs.accessSync": true,
        "fs.promises.access": true,
        "fs.promises.readFile": true,
        "fs.readFileSync": true,
        "os.homedir": true,
        "path.extname": true,
        "path.join": true,
        "path.parse": true,
        "path.resolve": true,
        "path.sep": true
      },
      "globals": {
        "process.cwd": true
      }
    },
    "eslint-plugin-import>eslint-module-utils>find-up>locate-path": {
      "builtin": {
        "path.resolve": true
      },
      "globals": {
        "process.cwd": true
      },
      "packages": {
        "eslint-plugin-import>eslint-module-utils>find-up>locate-path>p-locate": true,
        "eslint-plugin-import>eslint-module-utils>find-up>locate-path>path-exists": true
      }
    },
    "mocha>find-up>locate-path": {
      "builtin": {
        "fs.lstat": true,
        "fs.lstatSync": true,
        "fs.stat": true,
        "fs.statSync": true,
        "path.resolve": true,
        "util.promisify": true
      },
      "globals": {
        "process.cwd": true
      },
      "packages": {
        "mocha>find-up>locate-path>p-locate": true
      }
    },
    "lodash": {
      "globals": {
        "define": true
      }
    },
    "@babel/preset-env>babel-plugin-polyfill-corejs2>@babel/helper-define-polyfill-provider>lodash.debounce": {
      "globals": {
        "clearTimeout": true,
        "setTimeout": true
      }
    },
    "mocha>log-symbols": {
      "packages": {
        "chalk": true,
        "madge>ora>is-unicode-supported": true
      }
    },
    "loose-envify": {
      "builtin": {
        "stream.PassThrough": true,
        "stream.Transform": true,
        "util.inherits": true
      },
      "globals": {
        "process.env": true
      },
      "packages": {
        "loose-envify>js-tokens": true
      }
    },
    "@babel/core>@babel/helper-compilation-targets>lru-cache": {
      "packages": {
        "@babel/core>@babel/helper-compilation-targets>lru-cache>yallist": true
      }
    },
    "gulp-sourcemaps>debug-fabulous>memoizee>lru-queue": {
      "packages": {
        "resolve-url-loader>es6-iterator>es5-ext": true
      }
    },
    "gulp>undertaker>arr-map>make-iterator": {
      "packages": {
        "@babel/register>clone-deep>kind-of": true
      }
    },
    "gulp-livereload>event-stream>map-stream": {
      "builtin": {
        "stream.Stream": true
      },
      "globals": {
        "process.nextTick": true
      }
    },
    "gulp>gulp-cli>matchdep>micromatch>snapdragon>base>cache-base>collection-visit>map-visit": {
      "builtin": {
        "util.inspect": true
      },
      "packages": {
        "gulp>gulp-cli>matchdep>micromatch>snapdragon>base>cache-base>collection-visit>object-visit": true
      }
    },
    "stylelint>@stylelint/postcss-markdown>remark>remark-stringify>markdown-table": {
      "packages": {
        "stylelint>@stylelint/postcss-markdown>remark>remark-parse>repeat-string": true
      }
    },
    "gulp-watch>anymatch>micromatch>braces>expand-range>fill-range>randomatic>math-random": {
      "builtin": {
        "crypto.randomBytes": true
      }
    },
    "stylelint>@stylelint/postcss-markdown>remark>remark-stringify>mdast-util-compact": {
      "packages": {
        "react-markdown>unist-util-visit": true
      }
    },
    "gulp-sourcemaps>debug-fabulous>memoizee": {
      "globals": {
        "clearTimeout": true,
        "setTimeout": true
      },
      "packages": {
        "resolve-url-loader>es6-iterator>d": true,
        "resolve-url-loader>es6-iterator>es5-ext": true,
        "gulp-sourcemaps>debug-fabulous>memoizee>event-emitter": true,
        "gulp-sourcemaps>debug-fabulous>memoizee>is-promise": true,
        "gulp-sourcemaps>debug-fabulous>memoizee>lru-queue": true,
        "gulp-sourcemaps>debug-fabulous>memoizee>next-tick": true,
        "gulp-sourcemaps>debug-fabulous>memoizee>timers-ext": true
      }
    },
    "lavamoat>lavamoat-core>merge-deep": {
      "packages": {
        "gulp-zip>plugin-error>arr-union": true,
        "lavamoat>lavamoat-core>merge-deep>clone-deep": true,
        "lavamoat>lavamoat-core>merge-deep>kind-of": true
      }
    },
    "globby>merge2": {
      "builtin": {
        "stream.PassThrough": true
      },
      "globals": {
        "process.nextTick": true
      }
    },
    "micromatch": {
      "builtin": {
        "util.inspect": true
      },
      "packages": {
        "chokidar>braces": true,
        "micromatch>picomatch": true
      }
    },
    "gulp>glob-watcher>anymatch>micromatch": {
      "builtin": {
        "path.basename": true,
        "path.sep": true,
        "util.inspect": true
      },
      "globals": {
        "process.platform": true
      },
      "packages": {
        "gulp-zip>plugin-error>arr-diff": true,
        "gulp>gulp-cli>matchdep>micromatch>array-unique": true,
        "gulp>glob-watcher>anymatch>micromatch>braces": true,
        "gulp>glob-watcher>anymatch>micromatch>define-property": true,
        "gulp-zip>plugin-error>extend-shallow": true,
        "gulp>glob-watcher>anymatch>micromatch>extglob": true,
        "gulp>gulp-cli>matchdep>micromatch>fragment-cache": true,
        "@babel/register>clone-deep>kind-of": true,
        "gulp>gulp-cli>matchdep>micromatch>nanomatch": true,
        "gulp>gulp-cli>liftoff>fined>object.pick": true,
        "gulp>gulp-cli>matchdep>micromatch>regex-not": true,
        "gulp>gulp-cli>matchdep>micromatch>snapdragon": true,
        "gulp>gulp-cli>matchdep>micromatch>to-regex": true
      }
    },
    "gulp-watch>anymatch>micromatch": {
      "builtin": {
        "path.sep": true
      },
      "globals": {
        "process": true
      },
      "packages": {
        "gulp-watch>anymatch>micromatch>arr-diff": true,
        "gulp-watch>anymatch>micromatch>array-unique": true,
        "gulp-watch>anymatch>micromatch>braces": true,
        "gulp-watch>anymatch>micromatch>expand-brackets": true,
        "gulp-watch>anymatch>micromatch>extglob": true,
        "gulp-watch>anymatch>micromatch>filename-regex": true,
        "gulp-watch>anymatch>micromatch>is-extglob": true,
        "gulp-watch>anymatch>micromatch>is-glob": true,
        "gulp-watch>anymatch>micromatch>kind-of": true,
        "gulp-watch>anymatch>normalize-path": true,
        "gulp-watch>anymatch>micromatch>object.omit": true,
        "gulp-watch>anymatch>micromatch>parse-glob": true,
        "gulp-watch>anymatch>micromatch>regex-cache": true
      }
    },
    "eslint>minimatch": {
      "builtin": {
        "path": true
      },
      "globals": {
        "console": true
      },
      "packages": {
        "eslint>minimatch>brace-expansion": true
      }
    },
    "gulp>gulp-cli>matchdep>micromatch>snapdragon>base>mixin-deep": {
      "packages": {
        "gulp>undertaker>object.reduce>for-own>for-in": true,
        "gulp>gulp-cli>matchdep>micromatch>snapdragon>base>mixin-deep>is-extendable": true
      }
    },
    "lavamoat>lavamoat-core>merge-deep>clone-deep>shallow-clone>mixin-object": {
      "packages": {
        "lavamoat>lavamoat-core>merge-deep>clone-deep>shallow-clone>mixin-object>for-in": true,
        "gulp-watch>anymatch>micromatch>object.omit>is-extendable": true
      }
    },
    "mockttp>portfinder>mkdirp": {
      "builtin": {
        "fs": true,
        "path.dirname": true,
        "path.resolve": true
      }
    },
    "browserify>module-deps": {
      "builtin": {
        "fs.createReadStream": true,
        "fs.readFile": true,
        "path.delimiter": true,
        "path.dirname": true,
        "path.join": true,
        "path.resolve": true
      },
      "globals": {
        "process.cwd": true,
        "process.env.NODE_PATH": true,
        "process.nextTick": true,
        "process.platform": true,
        "setTimeout": true,
        "tr": true
      },
      "packages": {
        "browserify>browser-resolve": true,
        "browserify>cached-path-relative": true,
        "browserify>concat-stream": true,
        "watchify>defined": true,
        "browserify>module-deps>detective": true,
        "unzipper>duplexer2": true,
        "pumpify>inherits": true,
        "loose-envify": true,
        "browserify>parents": true,
        "browserify>module-deps>readable-stream": true,
        "depcheck>resolve": true,
        "browserify>module-deps>stream-combiner2": true,
        "browserify>module-deps>through2": true,
        "watchify>xtend": true
      }
    },
    "gulp>gulp-cli>matchdep>micromatch>nanomatch": {
      "builtin": {
        "path.basename": true,
        "path.sep": true,
        "util.inspect": true
      },
      "packages": {
        "gulp-zip>plugin-error>arr-diff": true,
        "gulp>gulp-cli>matchdep>micromatch>array-unique": true,
        "gulp>gulp-cli>matchdep>micromatch>nanomatch>define-property": true,
        "gulp-zip>plugin-error>extend-shallow": true,
        "gulp>gulp-cli>matchdep>micromatch>fragment-cache": true,
        "nyc>spawn-wrap>is-windows": true,
        "@babel/register>clone-deep>kind-of": true,
        "gulp>gulp-cli>liftoff>fined>object.pick": true,
        "gulp>gulp-cli>matchdep>micromatch>regex-not": true,
        "gulp>gulp-cli>matchdep>micromatch>snapdragon": true,
        "gulp>gulp-cli>matchdep>micromatch>to-regex": true
      }
    },
    "gulp-sourcemaps>debug-fabulous>memoizee>next-tick": {
      "globals": {
        "MutationObserver": true,
        "WebKitMutationObserver": true,
        "document": true,
        "process": true,
        "queueMicrotask": true,
        "setImmediate": true,
        "setTimeout": true
      }
    },
    "gulp-watch>chokidar>fsevents>node-pre-gyp": {
      "builtin": {
        "events.EventEmitter": true,
        "fs.existsSync": true,
        "fs.readFileSync": true,
        "fs.renameSync": true,
        "path.dirname": true,
        "path.existsSync": true,
        "path.join": true,
        "path.resolve": true,
        "url.parse": true,
        "url.resolve": true,
        "util.inherits": true
      },
      "globals": {
        "__dirname": true,
        "console.log": true,
        "process.arch": true,
        "process.cwd": true,
        "process.env": true,
        "process.platform": true,
        "process.version.substr": true,
        "process.versions": true
      },
      "packages": {
        "gulp-watch>chokidar>fsevents>node-pre-gyp>detect-libc": true,
        "gulp-watch>chokidar>fsevents>node-pre-gyp>nopt": true,
        "@lavamoat/allow-scripts>@npmcli/run-script>node-gyp>npmlog": true,
        "gulp-watch>chokidar>fsevents>node-pre-gyp>rimraf": true,
        "gulp-watch>chokidar>fsevents>node-pre-gyp>semver": true
      }
    },
    "node-sass": {
      "native": true
    },
    "gulp-watch>chokidar>fsevents>node-pre-gyp>nopt": {
      "builtin": {
        "path": true,
        "stream.Stream": true,
        "url": true
      },
      "globals": {
        "console": true,
        "process.argv": true,
        "process.env.DEBUG_NOPT": true,
        "process.env.NOPT_DEBUG": true,
        "process.platform": true
      },
      "packages": {
        "@lavamoat/allow-scripts>@npmcli/run-script>node-gyp>nopt>abbrev": true,
        "gulp-watch>chokidar>fsevents>node-pre-gyp>nopt>osenv": true
      }
    },
    "gulp-watch>anymatch>normalize-path": {
      "packages": {
        "vinyl>remove-trailing-separator": true
      }
    },
    "stylelint>normalize-selector": {
      "globals": {
        "define": true
      }
    },
    "gulp>vinyl-fs>vinyl-sourcemap>now-and-later": {
      "packages": {
        "@metamask/object-multiplex>once": true
      }
    },
    "@lavamoat/allow-scripts>@npmcli/run-script>node-gyp>npmlog": {
      "builtin": {
        "events.EventEmitter": true,
        "util": true
      },
      "globals": {
        "process.nextTick": true,
        "process.stderr": true
      },
      "packages": {
        "@lavamoat/allow-scripts>@npmcli/run-script>node-gyp>npmlog>are-we-there-yet": true,
        "@storybook/react>@storybook/node-logger>npmlog>console-control-strings": true,
        "@lavamoat/allow-scripts>@npmcli/run-script>node-gyp>npmlog>gauge": true,
        "nyc>yargs>set-blocking": true
      }
    },
    "gulp>gulp-cli>matchdep>micromatch>snapdragon>base>class-utils>static-extend>object-copy": {
      "packages": {
        "gulp>gulp-cli>matchdep>micromatch>snapdragon>base>class-utils>static-extend>object-copy>copy-descriptor": true,
        "gulp>gulp-cli>matchdep>micromatch>snapdragon>define-property": true,
        "gulp>gulp-cli>matchdep>micromatch>snapdragon>base>class-utils>static-extend>object-copy>kind-of": true
      }
    },
    "string.prototype.matchall>es-abstract>object-inspect": {
      "builtin": {
        "util.inspect": true
      },
      "globals": {
        "HTMLElement": true,
        "WeakRef": true
      }
    },
    "gulp>gulp-cli>matchdep>micromatch>snapdragon>base>cache-base>collection-visit>object-visit": {
      "packages": {
        "gulp>gulp-cli>isobject": true
      }
    },
    "gulp>vinyl-fs>object.assign": {
      "packages": {
        "string.prototype.matchall>call-bind": true,
        "string.prototype.matchall>define-properties": true,
        "string.prototype.matchall>has-symbols": true,
        "@lavamoat/lavapack>json-stable-stringify>object-keys": true
      }
    },
    "gulp>undertaker>object.defaults": {
      "packages": {
        "gulp>undertaker>bach>array-each": true,
        "gulp>undertaker>object.defaults>array-slice": true,
        "gulp>undertaker>object.reduce>for-own": true,
        "gulp>gulp-cli>isobject": true
      }
    },
    "eslint-plugin-react>object.entries": {
      "packages": {
        "string.prototype.matchall>call-bind": true,
        "string.prototype.matchall>define-properties": true,
        "string.prototype.matchall>es-abstract": true
      }
    },
    "eslint-plugin-react>object.fromentries": {
      "packages": {
        "string.prototype.matchall>call-bind": true,
        "string.prototype.matchall>define-properties": true,
        "string.prototype.matchall>es-abstract": true
      }
    },
    "eslint-plugin-react>object.hasown": {
      "packages": {
        "string.prototype.matchall>es-abstract": true
      }
    },
    "gulp-watch>anymatch>micromatch>object.omit": {
      "packages": {
        "gulp-watch>anymatch>micromatch>object.omit>for-own": true,
        "gulp-watch>anymatch>micromatch>object.omit>is-extendable": true
      }
    },
    "gulp>gulp-cli>liftoff>fined>object.pick": {
      "packages": {
        "gulp>gulp-cli>isobject": true
      }
    },
    "gulp>undertaker>object.reduce": {
      "packages": {
        "gulp>undertaker>object.reduce>for-own": true,
        "gulp>undertaker>arr-map>make-iterator": true
      }
    },
    "@metamask/object-multiplex>once": {
      "packages": {
        "@metamask/object-multiplex>once>wrappy": true
      }
    },
    "gulp>vinyl-fs>glob-stream>ordered-read-streams": {
      "builtin": {
        "util.inherits": true
      },
      "packages": {
        "gulp>vinyl-fs>glob-stream>ordered-read-streams>readable-stream": true
      }
    },
    "@storybook/core>@storybook/core-server>x-default-browser>default-browser-id>untildify>os-homedir": {
      "builtin": {
        "os.homedir": true
      },
      "globals": {
        "process.env": true,
        "process.getuid": true,
        "process.platform": true
      }
    },
    "gulp-watch>chokidar>fsevents>node-pre-gyp>nopt>osenv>os-tmpdir": {
      "globals": {
        "process.env.SystemRoot": true,
        "process.env.TEMP": true,
        "process.env.TMP": true,
        "process.env.TMPDIR": true,
        "process.env.windir": true,
        "process.platform": true
      }
    },
    "gulp-watch>chokidar>fsevents>node-pre-gyp>nopt>osenv": {
      "builtin": {
        "child_process.exec": true,
        "path": true
      },
      "globals": {
        "process.env.COMPUTERNAME": true,
        "process.env.ComSpec": true,
        "process.env.EDITOR": true,
        "process.env.HOSTNAME": true,
        "process.env.PATH": true,
        "process.env.PROMPT": true,
        "process.env.PS1": true,
        "process.env.Path": true,
        "process.env.SHELL": true,
        "process.env.USER": true,
        "process.env.USERDOMAIN": true,
        "process.env.USERNAME": true,
        "process.env.VISUAL": true,
        "process.env.path": true,
        "process.nextTick": true,
        "process.platform": true
      },
      "packages": {
        "@storybook/core>@storybook/core-server>x-default-browser>default-browser-id>untildify>os-homedir": true,
        "gulp-watch>chokidar>fsevents>node-pre-gyp>nopt>osenv>os-tmpdir": true
      }
    },
    "@storybook/test-runner>jest-circus>p-limit": {
      "packages": {
        "@storybook/test-runner>jest-circus>p-limit>yocto-queue": true
      }
    },
    "eslint-plugin-import>eslint-module-utils>find-up>locate-path>p-locate>p-limit": {
      "packages": {
        "eslint-plugin-import>eslint-module-utils>find-up>locate-path>p-locate>p-limit>p-try": true
      }
    },
    "eslint-plugin-import>eslint-module-utils>find-up>locate-path>p-locate": {
      "packages": {
        "eslint-plugin-import>eslint-module-utils>find-up>locate-path>p-locate>p-limit": true
      }
    },
    "mocha>find-up>locate-path>p-locate": {
      "packages": {
        "@storybook/test-runner>jest-circus>p-limit": true
      }
    },
    "del>p-map": {
      "packages": {
        "del>p-map>aggregate-error": true
      }
    },
    "eslint>@eslint/eslintrc>import-fresh>parent-module": {
      "packages": {
        "@metamask/test-bundler>ow>callsites": true
      }
    },
    "browserify>parents": {
      "globals": {
        "process.cwd": true,
        "process.platform": true
      },
      "packages": {
        "browserify>parents>path-platform": true
      }
    },
    "react-syntax-highlighter>refractor>parse-entities": {
      "packages": {
        "react-syntax-highlighter>refractor>parse-entities>character-entities-legacy": true,
        "react-syntax-highlighter>refractor>parse-entities>character-entities": true,
        "react-syntax-highlighter>refractor>parse-entities>character-reference-invalid": true,
        "react-syntax-highlighter>refractor>parse-entities>is-alphanumerical": true,
        "react-syntax-highlighter>refractor>parse-entities>is-decimal": true,
        "react-syntax-highlighter>refractor>parse-entities>is-hexadecimal": true
      }
    },
    "gulp-watch>anymatch>micromatch>parse-glob": {
      "packages": {
        "gulp-watch>anymatch>micromatch>parse-glob>glob-base": true,
        "gulp-watch>anymatch>micromatch>parse-glob>is-dotfile": true,
        "gulp-watch>anymatch>micromatch>is-extglob": true,
        "gulp-watch>anymatch>micromatch>parse-glob>is-glob": true
      }
    },
    "depcheck>cosmiconfig>parse-json": {
      "packages": {
        "@babel/code-frame": true,
        "depcheck>cosmiconfig>parse-json>error-ex": true,
        "webpack>json-parse-even-better-errors": true,
        "depcheck>cosmiconfig>parse-json>lines-and-columns": true
      }
    },
    "mocha>find-up>path-exists": {
      "builtin": {
        "fs.access": true,
        "fs.accessSync": true,
        "util.promisify": true
      }
    },
    "eslint-plugin-import>eslint-module-utils>find-up>locate-path>path-exists": {
      "builtin": {
        "fs.access": true,
        "fs.accessSync": true
      }
    },
    "gulp-watch>path-is-absolute": {
      "globals": {
        "process.platform": true
      }
    },
    "depcheck>resolve>path-parse": {
      "globals": {
        "process.platform": true
      }
    },
    "browserify>parents>path-platform": {
      "builtin": {
        "path": true,
        "util.isObject": true,
        "util.isString": true
      },
      "globals": {
        "process.cwd": true,
        "process.env": true,
        "process.platform": true
      }
    },
    "globby>dir-glob>path-type": {
      "builtin": {
        "fs": true,
        "util.promisify": true
      }
    },
    "gulp-livereload>event-stream>pause-stream": {
      "packages": {
        "browserify>JSONStream>through": true
      }
    },
    "postcss>picocolors": {
      "globals": {
        "process": true
      }
    },
    "gulp-sourcemaps>@gulp-sourcemaps/identity-map>postcss>picocolors": {
      "builtin": {
        "tty.isatty": true
      },
      "globals": {
        "process.argv.includes": true,
        "process.env": true,
        "process.platform": true
      }
    },
    "stylelint>postcss-less>postcss>picocolors": {
      "builtin": {
        "tty.isatty": true
      },
      "globals": {
        "process.argv.includes": true,
        "process.env": true,
        "process.platform": true
      }
    },
    "stylelint>postcss-safe-parser>postcss>picocolors": {
      "builtin": {
        "tty.isatty": true
      },
      "globals": {
        "process.argv.includes": true,
        "process.env": true,
        "process.platform": true
      }
    },
    "stylelint>postcss-sass>postcss>picocolors": {
      "builtin": {
        "tty.isatty": true
      },
      "globals": {
        "process.argv.includes": true,
        "process.env": true,
        "process.platform": true
      }
    },
    "stylelint>postcss-scss>postcss>picocolors": {
      "builtin": {
        "tty.isatty": true
      },
      "globals": {
        "process.argv.includes": true,
        "process.env": true,
        "process.platform": true
      }
    },
    "stylelint>postcss>picocolors": {
      "builtin": {
        "tty.isatty": true
      },
      "globals": {
        "process.argv.includes": true,
        "process.env": true,
        "process.platform": true
      }
    },
    "stylelint>sugarss>postcss>picocolors": {
      "builtin": {
        "tty.isatty": true
      },
      "globals": {
        "process.argv.includes": true,
        "process.env": true,
        "process.platform": true
      }
    },
    "micromatch>picomatch": {
      "builtin": {
        "path.basename": true,
        "path.sep": true
      },
      "globals": {
        "process.platform": true,
        "process.version.slice": true
      }
    },
    "gh-pages>globby>pinkie-promise": {
      "packages": {
        "gh-pages>globby>pinkie-promise>pinkie": true
      }
    },
    "gh-pages>globby>pinkie-promise>pinkie": {
      "globals": {
        "process": true,
        "setImmediate": true,
        "setTimeout": true
      }
    },
    "gulp-zip>plugin-error": {
      "builtin": {
        "util.inherits": true
      },
      "packages": {
        "gulp-watch>ansi-colors": true,
        "gulp-zip>plugin-error>arr-diff": true,
        "gulp-zip>plugin-error>arr-union": true,
        "gulp-zip>plugin-error>extend-shallow": true
      }
    },
    "postcss": {
      "builtin": {
        "fs.existsSync": true,
        "fs.readFileSync": true,
        "path.dirname": true,
        "path.isAbsolute": true,
        "path.join": true,
        "path.relative": true,
        "path.resolve": true,
        "path.sep": true,
        "url.fileURLToPath": true,
        "url.pathToFileURL": true
      },
      "globals": {
        "Buffer": true,
        "URL": true,
        "atob": true,
        "btoa": true,
        "console": true,
        "process.env.LANG": true,
        "process.env.NODE_ENV": true
      },
      "packages": {
        "nanoid": true,
        "postcss>picocolors": true,
        "postcss>source-map-js": true
      }
    },
    "postcss-discard-font-face": {
      "packages": {
        "postcss-discard-font-face>balanced-match": true,
        "postcss-discard-font-face>postcss": true
      }
    },
    "stylelint>postcss-html": {
      "globals": {
        "__dirname": true
      },
      "packages": {
        "stylelint>postcss-html>htmlparser2": true,
        "stylelint>postcss-syntax": true
      }
    },
    "stylelint>postcss-less": {
      "packages": {
        "stylelint>postcss-less>postcss": true
      }
    },
    "gulp-postcss>postcss-load-config": {
      "builtin": {
        "module.createRequire": true,
        "module.createRequireFromPath": true,
        "path.resolve": true
      },
      "globals": {
        "process.cwd": true,
        "process.env.NODE_ENV": true
      },
      "packages": {
        "gulp-postcss>postcss-load-config>lilconfig": true,
        "ts-node": true,
        "gulp-postcss>postcss-load-config>yaml": true
      }
    },
    "stylelint>postcss-reporter": {
      "packages": {
        "lodash": true
      }
    },
    "postcss-rtlcss": {
      "globals": {
        "SuppressedError": true
      },
      "packages": {
        "postcss": true,
        "postcss-rtlcss>rtlcss": true
      }
    },
    "stylelint>postcss-safe-parser": {
      "packages": {
        "stylelint>postcss-safe-parser>postcss": true
      }
    },
    "stylelint>postcss-sass": {
      "packages": {
        "stylelint>postcss-sass>gonzales-pe": true,
        "stylelint>postcss-sass>postcss": true
      }
    },
    "stylelint>postcss-scss": {
      "packages": {
        "stylelint>postcss-scss>postcss": true
      }
    },
    "stylelint>postcss-selector-parser": {
      "packages": {
        "stylelint>postcss-selector-parser>cssesc": true,
        "readable-stream>util-deprecate": true
      }
    },
    "stylelint>postcss-syntax": {
      "builtin": {
        "path.isAbsolute": true,
        "path.resolve": true,
        "path.sep": true
      },
      "packages": {
        "stylelint>postcss": true
      }
    },
    "gulp-sourcemaps>@gulp-sourcemaps/identity-map>postcss": {
      "builtin": {
        "fs": true,
        "path": true
      },
      "globals": {
        "Buffer": true,
        "atob": true,
        "btoa": true,
        "console": true,
        "process.env.NODE_ENV": true
      },
      "packages": {
        "gulp-sourcemaps>@gulp-sourcemaps/identity-map>postcss>picocolors": true,
        "gulp-sourcemaps>@gulp-sourcemaps/identity-map>source-map": true
      }
    },
    "postcss-discard-font-face>postcss": {
      "builtin": {
        "fs": true,
        "path": true
      },
      "globals": {
        "console": true
      },
      "packages": {
        "postcss-discard-font-face>postcss>chalk": true,
        "postcss-discard-font-face>postcss>js-base64": true,
        "postcss-discard-font-face>postcss>source-map": true,
        "postcss-discard-font-face>postcss>supports-color": true
      }
    },
    "stylelint>postcss-less>postcss": {
      "builtin": {
        "fs": true,
        "path": true
      },
      "globals": {
        "Buffer": true,
        "atob": true,
        "btoa": true,
        "console": true,
        "process.env.NODE_ENV": true
      },
      "packages": {
        "stylelint>postcss-less>postcss>picocolors": true,
        "stylelint>postcss-less>postcss>source-map": true
      }
    },
    "stylelint>postcss-safe-parser>postcss": {
      "builtin": {
        "fs": true,
        "path": true
      },
      "globals": {
        "Buffer": true,
        "atob": true,
        "btoa": true,
        "console": true,
        "process.env.NODE_ENV": true
      },
      "packages": {
        "stylelint>postcss-safe-parser>postcss>picocolors": true,
        "stylelint>postcss-safe-parser>postcss>source-map": true
      }
    },
    "stylelint>postcss-sass>postcss": {
      "builtin": {
        "fs": true,
        "path": true
      },
      "globals": {
        "Buffer": true,
        "atob": true,
        "btoa": true,
        "console": true,
        "process.env.NODE_ENV": true
      },
      "packages": {
        "stylelint>postcss-sass>postcss>picocolors": true,
        "stylelint>postcss-sass>postcss>source-map": true
      }
    },
    "stylelint>postcss-scss>postcss": {
      "builtin": {
        "fs": true,
        "path": true
      },
      "globals": {
        "Buffer": true,
        "atob": true,
        "btoa": true,
        "console": true,
        "process.env.NODE_ENV": true
      },
      "packages": {
        "stylelint>postcss-scss>postcss>picocolors": true,
        "stylelint>postcss-scss>postcss>source-map": true
      }
    },
    "stylelint>postcss": {
      "builtin": {
        "fs": true,
        "path": true
      },
      "globals": {
        "Buffer": true,
        "atob": true,
        "btoa": true,
        "console": true,
        "process.env.NODE_ENV": true
      },
      "packages": {
        "stylelint>postcss>picocolors": true,
        "stylelint>postcss>source-map": true
      }
    },
    "stylelint>sugarss>postcss": {
      "builtin": {
        "fs": true,
        "path": true
      },
      "globals": {
        "Buffer": true,
        "atob": true,
        "btoa": true,
        "console": true,
        "process.env.NODE_ENV": true
      },
      "packages": {
        "stylelint>sugarss>postcss>picocolors": true,
        "stylelint>sugarss>postcss>source-map": true
      }
    },
    "prettier": {
      "builtin": {
        "assert": true,
        "events.EventEmitter": true,
        "fs": true,
        "module._nodeModulePaths": true,
        "module._resolveFilename": true,
        "os": true,
        "path": true,
        "stream.PassThrough": true,
        "stream.Readable": true,
        "util.inherits": true,
        "util.inspect": true,
        "util.promisify": true
      },
      "globals": {
        "ANONYMOUS": true,
        "Buffer": true,
        "BuilderFileEmit": true,
        "BuilderProgramKind": true,
        "BuilderState": true,
        "CheckMode": true,
        "ClassificationType": true,
        "ClassificationTypeNames": true,
        "CompletionInfoFlags": true,
        "CompletionTriggerKind": true,
        "ConfigFileProgramReloadLevel": true,
        "CoreServicesShimHostAdapter": true,
        "DocumentHighlights": true,
        "Element": true,
        "EndOfLineState": true,
        "ExportKind": true,
        "FileSystemEntryKind": true,
        "FileWatcherEventKind": true,
        "FlattenLevel": true,
        "ForegroundColorEscapeSequences": true,
        "HTMLElement": true,
        "HighlightSpanKind": true,
        "ImportKind": true,
        "IndentStyle": true,
        "InlayHintKind": true,
        "Intl": true,
        "InvalidatedProjectKind": true,
        "LanguageServiceMode": true,
        "LanguageServiceShimHostAdapter": true,
        "ModuleInstanceState": true,
        "NodeResolutionFeatures": true,
        "OrganizeImportsMode": true,
        "OutliningSpanKind": true,
        "OutputFileType": true,
        "PackageJsonAutoImportPreference": true,
        "PackageJsonDependencyGroup": true,
        "PatternMatchKind": true,
        "PollingInterval": true,
        "PrivateIdentifierKind": true,
        "ProcessLevel": true,
        "QuotePreference": true,
        "SVGElement": true,
        "ScriptElementKind": true,
        "ScriptElementKindModifier": true,
        "ScriptSnapshot": true,
        "SemanticClassificationFormat": true,
        "SemanticMeaning": true,
        "SemicolonPreference": true,
        "SignatureCheckMode": true,
        "SymbolDisplayPartKind": true,
        "TokenClass": true,
        "TypeFacts": true,
        "TypeScriptServicesFactory": true,
        "UpToDateStatusType": true,
        "Version": true,
        "VersionRange": true,
        "WatchLogLevel": true,
        "WatchType": true,
        "WorkerGlobalScope": true,
        "YAML_SILENCE_DEPRECATION_WARNINGS": true,
        "YAML_SILENCE_WARNINGS": true,
        "__dirname": true,
        "__filename": true,
        "accessPrivateIdentifier": true,
        "addEmitFlags": true,
        "addEmitHelper": true,
        "addEmitHelpers": true,
        "addInternalEmitFlags": true,
        "addSyntheticLeadingComment": true,
        "addSyntheticTrailingComment": true,
        "advancedAsyncSuperHelper": true,
        "affectsDeclarationPathOptionDeclarations": true,
        "affectsEmitOptionDeclarations": true,
        "allKeysStartWithDot": true,
        "assertDoc": true,
        "assignHelper": true,
        "asyncDelegator": true,
        "asyncGeneratorHelper": true,
        "asyncSuperHelper": true,
        "asyncValues": true,
        "atob": true,
        "awaitHelper": true,
        "awaiterHelper": true,
        "bindSourceFile": true,
        "breakIntoCharacterSpans": true,
        "breakIntoWordSpans": true,
        "btoa": true,
        "buildLinkParts": true,
        "buildOpts": true,
        "buildOverload": true,
        "bundlerModuleNameResolver": true,
        "canBeConvertedToAsync": true,
        "canJsonReportNoInputFiles": true,
        "canProduceDiagnostics": true,
        "canWatchDirectoryOrFile": true,
        "chainBundle": true,
        "changeCompilerHostLikeToUseCache": true,
        "classPrivateFieldGetHelper": true,
        "classPrivateFieldInHelper": true,
        "classPrivateFieldSetHelper": true,
        "classicNameResolver": true,
        "cleanExtendedConfigCache": true,
        "clearSharedExtendedConfigFileWatcher": true,
        "clearTimeout": true,
        "climbPastPropertyAccess": true,
        "climbPastPropertyOrElementAccess": true,
        "cloneCompilerOptions": true,
        "closeFileWatcherOf": true,
        "collectExternalModuleInfo": true,
        "commonOptionsWithBuild": true,
        "compareEmitHelpers": true,
        "comparePatternKeys": true,
        "compileOnSaveCommandLineOption": true,
        "compilerOptionsDidYouMeanDiagnostics": true,
        "compilerOptionsIndicateEsModules": true,
        "computeCommonSourceDirectoryOfFilenames": true,
        "computeSignature": true,
        "computeSignatureWithDiagnostics": true,
        "computeSuggestionDiagnostics": true,
        "console": true,
        "consumesNodeCoreModules": true,
        "convertCompilerOptionsForTelemetry": true,
        "convertCompilerOptionsFromJson": true,
        "convertJsonOption": true,
        "convertToObject": true,
        "convertToObjectWorker": true,
        "convertToOptionsWithAbsolutePaths": true,
        "convertToTSConfig": true,
        "convertTypeAcquisitionFromJson": true,
        "copyComments": true,
        "copyLeadingComments": true,
        "copyTrailingAsLeadingComments": true,
        "copyTrailingComments": true,
        "createAbstractBuilder": true,
        "createBindingHelper": true,
        "createBuildInfo": true,
        "createBuilderProgram": true,
        "createBuilderProgramUsingProgramBuildInfo": true,
        "createBuilderStatusReporter": true,
        "createCacheWithRedirects": true,
        "createCacheableExportInfoMap": true,
        "createCachedDirectoryStructureHost": true,
        "createClassifier": true,
        "createCompilerDiagnosticForInvalidCustomType": true,
        "createCompilerHost": true,
        "createCompilerHostFromProgramHost": true,
        "createCompilerHostWorker": true,
        "createDiagnosticReporter": true,
        "createDocumentPositionMapper": true,
        "createDocumentRegistry": true,
        "createDocumentRegistryInternal": true,
        "createEmitAndSemanticDiagnosticsBuilderProgram": true,
        "createEmitHelperFactory": true,
        "createGetSourceFile": true,
        "createGetSymbolAccessibilityDiagnosticForNode": true,
        "createGetSymbolAccessibilityDiagnosticForNodeName": true,
        "createGetSymbolWalker": true,
        "createIncrementalCompilerHost": true,
        "createIncrementalProgram": true,
        "createModeAwareCache": true,
        "createModeAwareCacheKey": true,
        "createModuleResolutionCache": true,
        "createModuleResolutionLoader": true,
        "createModuleSpecifierResolutionHost": true,
        "createOptionNameMap": true,
        "createOverload": true,
        "createPackageJsonImportFilter": true,
        "createPackageJsonInfo": true,
        "createParenthesizerRules": true,
        "createPatternMatcher": true,
        "createPrependNodes": true,
        "createPrinter": true,
        "createPrinterWithDefaults": true,
        "createPrinterWithRemoveComments": true,
        "createPrinterWithRemoveCommentsNeverAsciiEscape": true,
        "createPrinterWithRemoveCommentsOmitTrailingSemicolon": true,
        "createProgram": true,
        "createProgramHost": true,
        "createRedirectedBuilderProgram": true,
        "createResolutionCache": true,
        "createRuntimeTypeSerializer": true,
        "createSemanticDiagnosticsBuilderProgram": true,
        "createSolutionBuilder": true,
        "createSolutionBuilderHost": true,
        "createSolutionBuilderWithWatch": true,
        "createSolutionBuilderWithWatchHost": true,
        "createSourceMapGenerator": true,
        "createSuperAccessVariableStatement": true,
        "createSystemWatchFunctions": true,
        "createTextChange": true,
        "createTextChangeFromStartLength": true,
        "createTextRangeFromNode": true,
        "createTextRangeFromSpan": true,
        "createTextSpanFromNode": true,
        "createTextSpanFromRange": true,
        "createTextSpanFromStringLiteralLikeContent": true,
        "createTypeChecker": true,
        "createTypeReferenceDirectiveResolutionCache": true,
        "createTypeReferenceResolutionLoader": true,
        "createWatchCompilerHost2": true,
        "createWatchCompilerHostOfConfigFile": true,
        "createWatchCompilerHostOfFilesAndCompilerOptions": true,
        "createWatchFactory": true,
        "createWatchHost": true,
        "createWatchProgram": true,
        "createWatchStatusReporter": true,
        "createWriteFileMeasuringIO": true,
        "decodeMappings": true,
        "decorateHelper": true,
        "defaultIncludeSpec": true,
        "defaultInitCompilerOptions": true,
        "define": true,
        "diagnosticToString": true,
        "displayPart": true,
        "disposeEmitNodes": true,
        "document": true,
        "documentSpansEqual": true,
        "dumpTracingLegend": true,
        "emitFiles": true,
        "emitFilesAndReportErrors": true,
        "emitFilesAndReportErrorsAndGetExitStatus": true,
        "emitSkippedWithNoDiagnostics": true,
        "emitUsingBuildInfo": true,
        "emptyOptions": true,
        "esDecorateHelper": true,
        "explainFiles": true,
        "explainIfFileIsRedirectAndImpliedFormat": true,
        "exportStarHelper": true,
        "extendsHelper": true,
        "fileIncludeReasonToDiagnostics": true,
        "filterSemanticDiagnostics": true,
        "findChildOfKind": true,
        "findConfigFile": true,
        "findContainingList": true,
        "findDiagnosticForNode": true,
        "findFirstNonJsxWhitespaceToken": true,
        "findListItemInfo": true,
        "findModifier": true,
        "findNextToken": true,
        "findPackageJson": true,
        "findPackageJsons": true,
        "findPrecedingMatchingToken": true,
        "findPrecedingToken": true,
        "findSuperStatementIndex": true,
        "findTokenOnLeftOfPosition": true,
        "firstOrOnly": true,
        "fixupCompilerOptions": true,
        "flattenDestructuringAssignment": true,
        "flattenDestructuringBinding": true,
        "flattenDiagnosticMessageText": true,
        "forEachEmittedFile": true,
        "forEachExternalModuleToImportFrom": true,
        "forEachResolvedProjectReference": true,
        "forEachUnique": true,
        "formatColorAndReset": true,
        "formatDiagnostic": true,
        "formatDiagnostics": true,
        "formatDiagnosticsWithColorAndContext": true,
        "formatLocation": true,
        "generateDjb2Hash": true,
        "generateTSConfig": true,
        "generatorHelper": true,
        "getAdjustedReferenceLocation": true,
        "getAdjustedRenameLocation": true,
        "getAllDecoratorsOfClass": true,
        "getAllDecoratorsOfClassElement": true,
        "getAllProjectOutputs": true,
        "getAllUnscopedEmitHelpers": true,
        "getAutomaticTypeDirectiveNames": true,
        "getBuildInfo": true,
        "getBuildInfoFileVersionMap": true,
        "getBuildInfoText": true,
        "getBuildOrderFromAnyBuildOrder": true,
        "getBuilderCreationParameters": true,
        "getBuilderFileEmit": true,
        "getCommentRange": true,
        "getCommonSourceDirectory": true,
        "getCommonSourceDirectoryOfConfig": true,
        "getCompilerOptionsDiffValue": true,
        "getConditions": true,
        "getConfigFileParsingDiagnostics": true,
        "getConstantValue": true,
        "getContainerNode": true,
        "getContextualTypeFromParent": true,
        "getContextualTypeFromParentOrAncestorTypeNode": true,
        "getCurrentTime": true,
        "getDeclarationDiagnostics": true,
        "getDefaultExportInfoWorker": true,
        "getDefaultFormatCodeSettings": true,
        "getDefaultLikeExportInfo": true,
        "getDiagnosticText": true,
        "getDiagnosticsWithinSpan": true,
        "getDocumentPositionMapper": true,
        "getEditsForFileRename": true,
        "getEffectiveTypeRoots": true,
        "getEmitHelpers": true,
        "getEncodedSemanticClassifications": true,
        "getEncodedSyntacticClassifications": true,
        "getEntrypointsFromPackageJsonInfo": true,
        "getErrorCountForSummary": true,
        "getErrorSummaryText": true,
        "getExportInfoMap": true,
        "getExportNeedsImportStarHelper": true,
        "getFallbackOptions": true,
        "getFileEmitOutput": true,
        "getFileNamesFromConfigSpecs": true,
        "getFileWatcherEventKind": true,
        "getFilesInErrorForSummary": true,
        "getFirstNonSpaceCharacterPosition": true,
        "getFirstProjectOutput": true,
        "getFixableErrorSpanExpression": true,
        "getFormatCodeSettingsForWriting": true,
        "getIdentifierAutoGenerate": true,
        "getIdentifierGeneratedImportReference": true,
        "getIdentifierTypeArguments": true,
        "getImpliedNodeFormatForFile": true,
        "getImpliedNodeFormatForFileWorker": true,
        "getImportNeedsImportDefaultHelper": true,
        "getImportNeedsImportStarHelper": true,
        "getKeyForCompilerOptions": true,
        "getLineInfo": true,
        "getLineStartPositionForPosition": true,
        "getLocaleTimeString": true,
        "getMappedContextSpan": true,
        "getMappedDocumentSpan": true,
        "getMappedLocation": true,
        "getMatchedFileSpec": true,
        "getMatchedIncludeSpec": true,
        "getMeaningFromDeclaration": true,
        "getMeaningFromLocation": true,
        "getModeForFileReference": true,
        "getModeForResolutionAtIndex": true,
        "getModeForUsageLocation": true,
        "getModifiedTime": true,
        "getModuleInstanceState": true,
        "getModuleNameStringLiteralAt": true,
        "getModuleSpecifierResolverHost": true,
        "getNameForExportedSymbol": true,
        "getNameFromPropertyName": true,
        "getNameOfCompilerOptionValue": true,
        "getNamesForExportedSymbol": true,
        "getNavigateToItems": true,
        "getNavigationBarItems": true,
        "getNavigationTree": true,
        "getNewLineKind": true,
        "getNewLineOrDefaultFromHost": true,
        "getNodeId": true,
        "getNodeKind": true,
        "getNodeModifiers": true,
        "getNonAssignmentOperatorForCompoundAssignment": true,
        "getOptionFromName": true,
        "getOptionsNameMap": true,
        "getOrCreateEmitNode": true,
        "getOriginalNodeId": true,
        "getOutputDeclarationFileName": true,
        "getOutputExtension": true,
        "getOutputFileNames": true,
        "getOutputPathsFor": true,
        "getOutputPathsForBundle": true,
        "getPackageJsonInfo": true,
        "getPackageJsonTypesVersionsPaths": true,
        "getPackageJsonsVisibleToFile": true,
        "getPackageNameFromTypesPackageName": true,
        "getPackageScopeForPath": true,
        "getParentNodeInSpan": true,
        "getParsedCommandLineOfConfigFile": true,
        "getPathUpdater": true,
        "getPendingEmitKind": true,
        "getPossibleGenericSignatures": true,
        "getPossibleTypeArgumentsInfo": true,
        "getPreEmitDiagnostics": true,
        "getPrecedingNonSpaceCharacterPosition": true,
        "getPrivateIdentifier": true,
        "getProperties": true,
        "getPropertySymbolFromBindingElement": true,
        "getQuoteFromPreference": true,
        "getQuotePreference": true,
        "getRefactorContextSpan": true,
        "getReferencedFileLocation": true,
        "getRenameLocation": true,
        "getReplacementSpanForContextToken": true,
        "getResolutionDiagnostic": true,
        "getResolutionModeOverrideForClause": true,
        "getScriptKind": true,
        "getScriptTargetFeatures": true,
        "getSemanticClassifications": true,
        "getSnapshotText": true,
        "getSnippetElement": true,
        "getSourceFileVersionAsHashFromText": true,
        "getSourceMapRange": true,
        "getSourceMapper": true,
        "getStartsOnNewLine": true,
        "getStaticPropertiesAndClassStaticBlock": true,
        "getSuperCallFromStatement": true,
        "getSwitchedType": true,
        "getSymbolId": true,
        "getSymbolTarget": true,
        "getSyntacticClassifications": true,
        "getSynthesizedDeepClone": true,
        "getSynthesizedDeepCloneWithReplacements": true,
        "getSynthesizedDeepClones": true,
        "getSynthesizedDeepClonesWithReplacements": true,
        "getSyntheticLeadingComments": true,
        "getSyntheticTrailingComments": true,
        "getTargetLabel": true,
        "getTemporaryModuleResolutionState": true,
        "getTokenAtPosition": true,
        "getTokenSourceMapRange": true,
        "getTouchingPropertyName": true,
        "getTouchingToken": true,
        "getTransformers": true,
        "getTsBuildInfoEmitOutputFilePath": true,
        "getTypeArgumentOrTypeParameterList": true,
        "getTypeKeywordOfTypeOnlyImport": true,
        "getTypeNode": true,
        "getTypeNodeIfAccessible": true,
        "getTypesPackageName": true,
        "getUniqueName": true,
        "getUniqueSymbolId": true,
        "getWatchErrorSummaryDiagnosticMessage": true,
        "getWatchFactory": true,
        "handleNoEmitOptions": true,
        "hasChildOfKind": true,
        "hasDocComment": true,
        "hasIndexSignature": true,
        "hasPropertyAccessExpressionWithName": true,
        "helperString": true,
        "identitySourceMapConsumer": true,
        "ignoreSourceNewlines": true,
        "ignoredPaths": true,
        "importDefaultHelper": true,
        "importStarHelper": true,
        "inferredTypesContainingFile": true,
        "insertImports": true,
        "inverseJsxOptionMap": true,
        "isAccessibilityModifier": true,
        "isApplicableVersionedTypesKey": true,
        "isArgumentExpressionOfElementAccess": true,
        "isArrayLiteralOrObjectLiteralDestructuringPattern": true,
        "isBuildInfoFile": true,
        "isBuilderProgram2": true,
        "isCallExpressionTarget": true,
        "isCallOrNewExpressionTarget": true,
        "isCallToHelper": true,
        "isCircularBuildOrder": true,
        "isComment": true,
        "isCompoundAssignment": true,
        "isDecoratorTarget": true,
        "isDeprecatedDeclaration": true,
        "isDiagnosticWithLocation": true,
        "isEmittedFileOfProgram": true,
        "isEqualityOperatorKind": true,
        "isExcludedFile": true,
        "isExclusivelyTypeOnlyImportOrExport": true,
        "isExportsOrModuleExportsOrAlias": true,
        "isExpressionOfExternalModuleImportEqualsDeclaration": true,
        "isExternalModuleSymbol": true,
        "isFirstDeclarationOfSymbolParameter": true,
        "isFixablePromiseHandler": true,
        "isGlobalDeclaration": true,
        "isIgnoredFileFromWildCardWatching": true,
        "isImportOrExportSpecifierName": true,
        "isImportableFile": true,
        "isInComment": true,
        "isInJSXText": true,
        "isInNonReferenceComment": true,
        "isInReferenceComment": true,
        "isInRightSideOfInternalImportEqualsDeclaration": true,
        "isInString": true,
        "isInTemplateString": true,
        "isInitializedProperty": true,
        "isInsideJsxElement": true,
        "isInsideJsxElementOrAttribute": true,
        "isInsideNodeModules": true,
        "isInsideTemplateLiteral": true,
        "isInstantiatedModule": true,
        "isInternalDeclaration": true,
        "isJsxOpeningLikeElementTagName": true,
        "isJumpStatementTarget": true,
        "isLabelName": true,
        "isLabelOfLabeledStatement": true,
        "isLiteralNameOfPropertyDeclarationOrIndexAccess": true,
        "isModuleSpecifierLike": true,
        "isNameOfFunctionDeclaration": true,
        "isNameOfModuleDeclaration": true,
        "isNewExpressionTarget": true,
        "isNonGlobalDeclaration": true,
        "isNonStaticMethodOrAccessorWithPrivateName": true,
        "isObjectBindingElementWithoutPropertyName": true,
        "isPossiblyTypeArgumentPosition": true,
        "isProgramBundleEmitBuildInfo": true,
        "isProgramUptoDate": true,
        "isPunctuation": true,
        "isRawSourceMap": true,
        "isReferenceFileLocation": true,
        "isReferencedFile": true,
        "isReturnStatementWithFixablePromiseHandler": true,
        "isRightSideOfPropertyAccess": true,
        "isRightSideOfQualifiedName": true,
        "isSimpleCopiableExpression": true,
        "isSimpleInlineableExpression": true,
        "isSourceFileFromLibrary": true,
        "isSourceMapping": true,
        "isStringAndEmptyAnonymousObjectIntersection": true,
        "isStringLiteralOrTemplate": true,
        "isStringOrRegularExpressionOrTemplateLiteral": true,
        "isTagName": true,
        "isTaggedTemplateTag": true,
        "isTextWhiteSpaceLike": true,
        "isThis": true,
        "isTraceEnabled": true,
        "isTypeKeyword": true,
        "isTypeKeywordToken": true,
        "isTypeKeywordTokenOrIdentifier": true,
        "jsxModeNeedsExplicitImport": true,
        "keywordPart": true,
        "libMap": true,
        "libs": true,
        "lineBreakPart": true,
        "linkNamePart": true,
        "linkPart": true,
        "linkTextPart": true,
        "listFiles": true,
        "loadModuleFromGlobalCache": true,
        "loadWithModeAwareCache": true,
        "location": true,
        "makeImport": true,
        "makeImportIfNecessary": true,
        "makeStringLiteral": true,
        "mangleScopedPackageName": true,
        "mapOneOrMany": true,
        "mapToDisplayParts": true,
        "matchesExclude": true,
        "metadataHelper": true,
        "missingFileModifiedTime": true,
        "moduleOptionDeclaration": true,
        "moduleResolutionNameAndModeGetter": true,
        "moduleResolutionOptionDeclarations": true,
        "moduleResolutionUsesNodeModules": true,
        "moveEmitHelpers": true,
        "moveSyntheticComments": true,
        "navigator": true,
        "needsParentheses": true,
        "newCaseClauseTracker": true,
        "newPrivateEnvironment": true,
        "noEmitNotification": true,
        "noEmitSubstitution": true,
        "noTransformers": true,
        "nodeModuleNameResolver": true,
        "nodeModulesPathPart": true,
        "nodeNextJsonConfigResolver": true,
        "nodeOverlapsWithStartEnd": true,
        "nodeSeenTracker": true,
        "nodeToDisplayParts": true,
        "noopFileWatcher": true,
        "notImplementedResolver": true,
        "nullNodeConverters": true,
        "nullTransformationContext": true,
        "onProfilerEvent": true,
        "operatorPart": true,
        "optionDeclarations": true,
        "optionMapToObject": true,
        "optionsAffectingProgramStructure": true,
        "optionsForBuild": true,
        "optionsForWatch": true,
        "paramHelper": true,
        "parameterNamePart": true,
        "parseBuildCommand": true,
        "parseCommandLine": true,
        "parseCommandLineWorker": true,
        "parseConfigFileTextToJson": true,
        "parseConfigFileWithSystem": true,
        "parseConfigHostFromCompilerHostLike": true,
        "parseCustomTypeOption": true,
        "parseJsonConfigFileContent": true,
        "parseJsonSourceFileConfigFileContent": true,
        "parseListTypeOption": true,
        "parseNodeModuleFromPath": true,
        "parsePackageName": true,
        "patchWriteFileEnsuringDirectory": true,
        "pathContainsNodeModules": true,
        "performIncrementalCompilation": true,
        "performance": true,
        "plainJSErrors": true,
        "positionBelongsToNode": true,
        "positionIsASICandidate": true,
        "preProcessFile": true,
        "probablyUsesSemicolons": true,
        "process": true,
        "processTaggedTemplateExpression": true,
        "programContainsEsModules": true,
        "programContainsModules": true,
        "propKeyHelper": true,
        "propertyNamePart": true,
        "punctuationPart": true,
        "queueMicrotask": true,
        "quote": true,
        "quotePreferenceFromString": true,
        "rangeContainsPosition": true,
        "rangeContainsPositionExclusive": true,
        "rangeContainsRange": true,
        "rangeContainsRangeExclusive": true,
        "rangeContainsStartEnd": true,
        "rangeOverlapsWithStartEnd": true,
        "readBuilderProgram": true,
        "readConfigFile": true,
        "readHelper": true,
        "readJsonConfigFile": true,
        "realizeDiagnostics": true,
        "removeAllComments": true,
        "removeEmitHelper": true,
        "removeIgnoredPath": true,
        "removeOptionality": true,
        "repeatString": true,
        "resolveConfigFileProjectName": true,
        "resolveJSModule": true,
        "resolveModuleName": true,
        "resolveModuleNameFromCache": true,
        "resolvePackageNameToPackageJson": true,
        "resolveProjectReferencePath": true,
        "resolveTripleslashReference": true,
        "resolveTypeReferenceDirective": true,
        "restHelper": true,
        "returnNoopFileWatcher": true,
        "returnsPromise": true,
        "runInitializersHelper": true,
        "sameMapping": true,
        "screenStartingMessageCodes": true,
        "semanticDiagnosticsOptionDeclarations": true,
        "serializeCompilerOptions": true,
        "setCommentRange": true,
        "setConfigFileInOptions": true,
        "setConstantValue": true,
        "setEmitFlags": true,
        "setFunctionNameHelper": true,
        "setGetSourceFileAsHashVersioned": true,
        "setIdentifierAutoGenerate": true,
        "setIdentifierGeneratedImportReference": true,
        "setIdentifierTypeArguments": true,
        "setImmediate": true,
        "setInternalEmitFlags": true,
        "setModuleDefaultHelper": true,
        "setPrivateIdentifier": true,
        "setSnippetElement": true,
        "setSourceMapRange": true,
        "setStackTraceLimit": true,
        "setStartsOnNewLine": true,
        "setSyntheticLeadingComments": true,
        "setSyntheticTrailingComments": true,
        "setSys": true,
        "setSysLog": true,
        "setTimeout": true,
        "setTokenSourceMapRange": true,
        "setTypeNode": true,
        "shouldAllowImportingTsExtension": true,
        "shouldUseUriStyleNodeCoreModules": true,
        "signatureHasLiteralTypes": true,
        "signatureHasRestParameter": true,
        "signatureToDisplayParts": true,
        "skipConstraint": true,
        "sourceFileAffectingCompilerOptions": true,
        "sourceMapCommentRegExp": true,
        "sourceMapCommentRegExpDontCareLineStart": true,
        "spacePart": true,
        "spreadArrayHelper": true,
        "startEndContainsRange": true,
        "startEndOverlapsWithStartEnd": true,
        "startTracing": true,
        "startsWithUnderscore": true,
        "stringContainsAt": true,
        "suppressLeadingAndTrailingTrivia": true,
        "suppressLeadingTrivia": true,
        "suppressTrailingTrivia": true,
        "symbolEscapedNameNoDefault": true,
        "symbolNameNoDefault": true,
        "symbolPart": true,
        "symbolToDisplayParts": true,
        "syntaxMayBeASICandidate": true,
        "syntaxRequiresTrailingSemicolonOrASI": true,
        "sysLog": true,
        "targetOptionDeclaration": true,
        "templateObjectHelper": true,
        "testFormatSettings": true,
        "textOrKeywordPart": true,
        "textPart": true,
        "textSpansEqual": true,
        "toBuilderFileEmit": true,
        "toBuilderStateFileInfoForMultiEmit": true,
        "toProgramEmitPending": true,
        "trace": true,
        "tracingEnabled": true,
        "transform": true,
        "transformClassFields": true,
        "transformDeclarations": true,
        "transformECMAScriptModule": true,
        "transformES2015": true,
        "transformES2016": true,
        "transformES2017": true,
        "transformES2018": true,
        "transformES2019": true,
        "transformES2020": true,
        "transformES2021": true,
        "transformES5": true,
        "transformESDecorators": true,
        "transformESNext": true,
        "transformGenerators": true,
        "transformJsx": true,
        "transformLegacyDecorators": true,
        "transformModule": true,
        "transformNodeModule": true,
        "transformNodes": true,
        "transformSystemModule": true,
        "transformTypeScript": true,
        "transpile": true,
        "transpileModule": true,
        "transpileOptionValueCompilerOptions": true,
        "tryAndIgnoreErrors": true,
        "tryDirectoryExists": true,
        "tryFileExists": true,
        "tryGetDirectories": true,
        "tryGetSourceMappingURL": true,
        "tryIOAndConsumeErrors": true,
        "tryParseRawSourceMap": true,
        "tryReadDirectory": true,
        "tryReadFile": true,
        "ts_BreakpointResolver_exports": true,
        "ts_CallHierarchy_exports": true,
        "ts_Completions_exports": true,
        "ts_FindAllReferences_exports": true,
        "ts_GoToDefinition_exports": true,
        "ts_InlayHints_exports": true,
        "ts_JsDoc_exports": true,
        "ts_JsTyping_exports": true,
        "ts_NavigateTo_exports": true,
        "ts_NavigationBar_exports": true,
        "ts_OrganizeImports_exports": true,
        "ts_OutliningElementsCollector_exports": true,
        "ts_Rename_exports": true,
        "ts_SignatureHelp_exports": true,
        "ts_SmartSelectionRange_exports": true,
        "ts_SymbolDisplay_exports": true,
        "ts_classifier_exports": true,
        "ts_codefix_exports": true,
        "ts_formatting_exports": true,
        "ts_moduleSpecifiers_exports": true,
        "ts_performance_exports": true,
        "ts_refactor_exports": true,
        "ts_server_exports": true,
        "ts_textChanges_exports": true,
        "typeAcquisitionDeclarations": true,
        "typeAliasNamePart": true,
        "typeKeywords": true,
        "typeParameterNamePart": true,
        "typeReferenceResolutionNameAndModeGetter": true,
        "typeToDisplayParts": true,
        "unchangedPollThresholds": true,
        "unmangleScopedPackageName": true,
        "updateErrorForNoInputFiles": true,
        "updateMissingFilePathsWatch": true,
        "updatePackageJsonWatch": true,
        "updateResolutionField": true,
        "updateSharedExtendedConfigFileWatcher": true,
        "updateWatchingWildcardDirectories": true,
        "valuesHelper": true,
        "visitArray": true,
        "visitCommaListElements": true,
        "visitEachChild": true,
        "visitFunctionBody": true,
        "visitIterationBody": true,
        "visitLexicalEnvironment": true,
        "visitNode": true,
        "visitNodes2": true,
        "visitParameterList": true,
        "walkUpLexicalEnvironments": true,
        "whitespaceOrMapCommentRegExp": true,
        "zipToModeAwareCache": true
      }
    },
    "eslint-plugin-prettier>prettier-linter-helpers": {
      "packages": {
        "eslint-plugin-prettier>prettier-linter-helpers>fast-diff": true
      }
    },
    "process": {
      "globals": {
        "process": true
      }
    },
    "vinyl>cloneable-readable>process-nextick-args": {
      "globals": {
        "process.nextTick": true,
        "process.version": true
      }
    },
    "readable-stream-2>process-nextick-args": {
      "globals": {
        "process": true
      }
    },
    "vinyl>cloneable-readable>through2>readable-stream>process-nextick-args": {
      "globals": {
        "process": true
      }
    },
    "prop-types": {
      "globals": {
        "console": true,
        "process.env.NODE_ENV": true
      },
      "packages": {
        "react>object-assign": true,
        "prop-types>react-is": true
      }
    },
    "pumpify>pump": {
      "builtin": {
        "fs": true
      },
      "globals": {
        "process.version": true
      },
      "packages": {
        "duplexify>end-of-stream": true,
        "@metamask/object-multiplex>once": true
      }
    },
    "gulp>vinyl-fs>glob-stream>pumpify>pump": {
      "builtin": {
        "fs": true
      },
      "packages": {
        "duplexify>end-of-stream": true,
        "@metamask/object-multiplex>once": true
      }
    },
    "gulp>vinyl-fs>pumpify>pump": {
      "builtin": {
        "fs": true
      },
      "packages": {
        "duplexify>end-of-stream": true,
        "@metamask/object-multiplex>once": true
      }
    },
    "pumpify": {
      "packages": {
        "duplexify": true,
        "pumpify>inherits": true,
        "pumpify>pump": true
      }
    },
    "gulp>vinyl-fs>glob-stream>pumpify": {
      "packages": {
        "gulp>vinyl-fs>glob-stream>pumpify>duplexify": true,
        "pumpify>inherits": true,
        "gulp>vinyl-fs>glob-stream>pumpify>pump": true
      }
    },
    "gulp>vinyl-fs>pumpify": {
      "packages": {
        "gulp>vinyl-fs>pumpify>duplexify": true,
        "pumpify>inherits": true,
        "gulp>vinyl-fs>pumpify>pump": true
      }
    },
    "browserify>url>qs": {
      "packages": {
        "string.prototype.matchall>side-channel": true
      }
    },
    "gulp-watch>anymatch>micromatch>braces>expand-range>fill-range>randomatic": {
      "packages": {
        "gulp>undertaker>bach>array-last>is-number": true,
        "@babel/register>clone-deep>kind-of": true,
        "gulp-watch>anymatch>micromatch>braces>expand-range>fill-range>randomatic>math-random": true
      }
    },
    "randomcolor": {
      "globals": {
        "define": true
      }
    },
    "gulp-livereload>tiny-lr>body>raw-body": {
      "globals": {
        "Buffer.concat": true,
        "process.nextTick": true
      },
      "packages": {
        "gulp-livereload>tiny-lr>body>raw-body>bytes": true,
        "gulp-livereload>tiny-lr>body>raw-body>string_decoder": true
      }
    },
    "prop-types>react-is": {
      "globals": {
        "console": true,
        "process.env.NODE_ENV": true
      }
    },
    "browserify>read-only-stream": {
      "packages": {
        "browserify>read-only-stream>readable-stream": true
      }
    },
    "readable-stream": {
      "builtin": {
        "buffer.Buffer": true,
        "events.EventEmitter": true,
        "stream": true,
        "util": true
      },
      "globals": {
        "process.env.READABLE_STREAM": true,
        "process.nextTick": true,
        "process.stderr": true,
        "process.stdout": true
      },
      "packages": {
        "pumpify>inherits": true,
        "browserify>string_decoder": true,
        "readable-stream>util-deprecate": true
      }
    },
    "@lavamoat/lavapack>readable-stream": {
      "builtin": {
        "buffer.Blob": true,
        "buffer.Buffer": true,
        "events.EventEmitter": true,
        "events.addAbortListener": true,
        "stream": true,
        "string_decoder.StringDecoder": true
      },
      "globals": {
        "AbortController": true,
        "AbortSignal": true,
        "AggregateError": true,
        "Blob": true,
        "ERR_INVALID_ARG_TYPE": true,
        "process.env.READABLE_STREAM": true,
        "queueMicrotask": true
      },
      "packages": {
        "@lavamoat/lavapack>readable-stream>abort-controller": true,
        "process": true
      }
    },
    "vinyl-buffer>bl>readable-stream": {
      "builtin": {
        "events.EventEmitter": true,
        "stream": true,
        "util": true
      },
      "globals": {
        "process.browser": true,
        "process.env.READABLE_STREAM": true,
        "process.stderr": true,
        "process.stdout": true,
        "process.version.slice": true,
        "setImmediate": true
      },
      "packages": {
        "readable-stream-2>core-util-is": true,
        "pumpify>inherits": true,
        "vinyl-buffer>bl>readable-stream>isarray": true,
        "readable-stream-2>process-nextick-args": true,
        "vinyl-buffer>bl>readable-stream>safe-buffer": true,
        "vinyl-buffer>bl>readable-stream>string_decoder": true,
        "readable-stream>util-deprecate": true
      }
    },
    "browserify>readable-stream": {
      "builtin": {
        "events.EventEmitter": true,
        "stream": true,
        "util": true
      },
      "globals": {
        "process.browser": true,
        "process.env.READABLE_STREAM": true,
        "process.stderr": true,
        "process.stdout": true,
        "process.version.slice": true,
        "setImmediate": true
      },
      "packages": {
        "readable-stream-2>core-util-is": true,
        "pumpify>inherits": true,
        "browserify>readable-stream>isarray": true,
        "readable-stream-2>process-nextick-args": true,
        "browserify>readable-stream>safe-buffer": true,
        "browserify>readable-stream>string_decoder": true,
        "readable-stream>util-deprecate": true
      }
    },
    "browserify>concat-stream>readable-stream": {
      "builtin": {
        "events.EventEmitter": true,
        "stream": true,
        "util": true
      },
      "globals": {
        "process.browser": true,
        "process.env.READABLE_STREAM": true,
        "process.stderr": true,
        "process.stdout": true,
        "process.version.slice": true,
        "setImmediate": true
      },
      "packages": {
        "readable-stream-2>core-util-is": true,
        "pumpify>inherits": true,
        "browserify>concat-stream>readable-stream>isarray": true,
        "readable-stream-2>process-nextick-args": true,
        "browserify>concat-stream>readable-stream>safe-buffer": true,
        "browserify>concat-stream>readable-stream>string_decoder": true,
        "readable-stream>util-deprecate": true
      }
    },
    "lavamoat-browserify>concat-stream>readable-stream": {
      "builtin": {
        "buffer.Buffer": true,
        "events.EventEmitter": true,
        "stream": true,
        "util": true
      },
      "globals": {
        "process.env.READABLE_STREAM": true,
        "process.nextTick": true,
        "process.stderr": true,
        "process.stdout": true
      },
      "packages": {
        "pumpify>inherits": true,
        "browserify>string_decoder": true,
        "readable-stream>util-deprecate": true
      }
    },
    "unzipper>duplexer2>readable-stream": {
      "builtin": {
        "events.EventEmitter": true,
        "stream": true,
        "util": true
      },
      "globals": {
        "process.browser": true,
        "process.env.READABLE_STREAM": true,
        "process.stderr": true,
        "process.stdout": true,
        "process.version.slice": true,
        "setImmediate": true
      },
      "packages": {
        "readable-stream-2>core-util-is": true,
        "pumpify>inherits": true,
        "unzipper>duplexer2>readable-stream>isarray": true,
        "readable-stream-2>process-nextick-args": true,
        "unzipper>duplexer2>readable-stream>safe-buffer": true,
        "unzipper>duplexer2>readable-stream>string_decoder": true,
        "readable-stream>util-deprecate": true
      }
    },
    "gulp-watch>vinyl-file>strip-bom-stream>first-chunk-stream>readable-stream": {
      "builtin": {
        "events.EventEmitter": true,
        "stream": true,
        "util": true
      },
      "globals": {
        "process.browser": true,
        "process.env.READABLE_STREAM": true,
        "process.stderr": true,
        "process.stdout": true,
        "process.version.slice": true,
        "setImmediate": true
      },
      "packages": {
        "readable-stream-2>core-util-is": true,
        "pumpify>inherits": true,
        "gulp-watch>vinyl-file>strip-bom-stream>first-chunk-stream>readable-stream>isarray": true,
        "readable-stream-2>process-nextick-args": true,
        "gulp-watch>vinyl-file>strip-bom-stream>first-chunk-stream>readable-stream>safe-buffer": true,
        "gulp-watch>vinyl-file>strip-bom-stream>first-chunk-stream>readable-stream>string_decoder": true,
        "readable-stream>util-deprecate": true
      }
    },
    "gulp>vinyl-fs>lead>flush-write-stream>readable-stream": {
      "builtin": {
        "events.EventEmitter": true,
        "stream": true,
        "util": true
      },
      "globals": {
        "process.browser": true,
        "process.env.READABLE_STREAM": true,
        "process.stderr": true,
        "process.stdout": true,
        "process.version.slice": true,
        "setImmediate": true
      },
      "packages": {
        "readable-stream-2>core-util-is": true,
        "pumpify>inherits": true,
        "gulp>vinyl-fs>lead>flush-write-stream>readable-stream>isarray": true,
        "readable-stream-2>process-nextick-args": true,
        "gulp>vinyl-fs>lead>flush-write-stream>readable-stream>safe-buffer": true,
        "gulp>vinyl-fs>lead>flush-write-stream>readable-stream>string_decoder": true,
        "readable-stream>util-deprecate": true
      }
    },
    "gulp>vinyl-fs>glob-stream>readable-stream": {
      "builtin": {
        "events.EventEmitter": true,
        "stream": true,
        "util": true
      },
      "globals": {
        "process.browser": true,
        "process.env.READABLE_STREAM": true,
        "process.stderr": true,
        "process.stdout": true,
        "process.version.slice": true,
        "setImmediate": true
      },
      "packages": {
        "readable-stream-2>core-util-is": true,
        "pumpify>inherits": true,
        "gulp>vinyl-fs>glob-stream>readable-stream>isarray": true,
        "readable-stream-2>process-nextick-args": true,
        "gulp>vinyl-fs>glob-stream>readable-stream>safe-buffer": true,
        "gulp>vinyl-fs>glob-stream>readable-stream>string_decoder": true,
        "readable-stream>util-deprecate": true
      }
    },
    "gulp-watch>readable-stream": {
      "builtin": {
        "events.EventEmitter": true,
        "stream": true,
        "util": true
      },
      "globals": {
        "process.browser": true,
        "process.env.READABLE_STREAM": true,
        "process.stderr": true,
        "process.stdout": true,
        "process.version.slice": true,
        "setImmediate": true
      },
      "packages": {
        "readable-stream-2>core-util-is": true,
        "pumpify>inherits": true,
        "gulp-watch>readable-stream>isarray": true,
        "readable-stream-2>process-nextick-args": true,
        "gulp-watch>readable-stream>safe-buffer": true,
        "gulp-watch>readable-stream>string_decoder": true,
        "readable-stream>util-deprecate": true
      }
    },
    "lavamoat-browserify>readable-stream": {
      "builtin": {
        "buffer.Blob": true,
        "buffer.Buffer": true,
        "events.EventEmitter": true,
        "events.addAbortListener": true,
        "stream": true,
        "string_decoder.StringDecoder": true
      },
      "globals": {
        "AbortController": true,
        "AbortSignal": true,
        "AggregateError": true,
        "Blob": true,
        "ERR_INVALID_ARG_TYPE": true,
        "process.env.READABLE_STREAM": true,
        "queueMicrotask": true
      },
      "packages": {
        "@lavamoat/lavapack>readable-stream>abort-controller": true,
        "process": true
      }
    },
    "gulp>vinyl-fs>lazystream>readable-stream": {
      "builtin": {
        "events.EventEmitter": true,
        "stream": true,
        "util": true
      },
      "globals": {
        "process.browser": true,
        "process.env.READABLE_STREAM": true,
        "process.stderr": true,
        "process.stdout": true,
        "process.version.slice": true,
        "setImmediate": true
      },
      "packages": {
        "readable-stream-2>core-util-is": true,
        "pumpify>inherits": true,
        "gulp>vinyl-fs>lazystream>readable-stream>isarray": true,
        "readable-stream-2>process-nextick-args": true,
        "gulp>vinyl-fs>lazystream>readable-stream>safe-buffer": true,
        "gulp>vinyl-fs>lazystream>readable-stream>string_decoder": true,
        "readable-stream>util-deprecate": true
      }
    },
    "browserify>module-deps>readable-stream": {
      "builtin": {
        "events.EventEmitter": true,
        "stream": true,
        "util": true
      },
      "globals": {
        "process.browser": true,
        "process.env.READABLE_STREAM": true,
        "process.stderr": true,
        "process.stdout": true,
        "process.version.slice": true,
        "setImmediate": true
      },
      "packages": {
        "readable-stream-2>core-util-is": true,
        "pumpify>inherits": true,
        "browserify>module-deps>readable-stream>isarray": true,
        "readable-stream-2>process-nextick-args": true,
        "browserify>module-deps>readable-stream>safe-buffer": true,
        "browserify>module-deps>readable-stream>string_decoder": true,
        "readable-stream>util-deprecate": true
      }
    },
    "gulp>vinyl-fs>glob-stream>ordered-read-streams>readable-stream": {
      "builtin": {
        "events.EventEmitter": true,
        "stream": true,
        "util": true
      },
      "globals": {
        "process.browser": true,
        "process.env.READABLE_STREAM": true,
        "process.stderr": true,
        "process.stdout": true,
        "process.version.slice": true,
        "setImmediate": true
      },
      "packages": {
        "readable-stream-2>core-util-is": true,
        "pumpify>inherits": true,
        "gulp>vinyl-fs>glob-stream>ordered-read-streams>readable-stream>isarray": true,
        "readable-stream-2>process-nextick-args": true,
        "gulp>vinyl-fs>glob-stream>ordered-read-streams>readable-stream>safe-buffer": true,
        "gulp>vinyl-fs>glob-stream>ordered-read-streams>readable-stream>string_decoder": true,
        "readable-stream>util-deprecate": true
      }
    },
    "browserify>read-only-stream>readable-stream": {
      "builtin": {
        "events.EventEmitter": true,
        "stream": true,
        "util": true
      },
      "globals": {
        "process.browser": true,
        "process.env.READABLE_STREAM": true,
        "process.stderr": true,
        "process.stdout": true,
        "process.version.slice": true,
        "setImmediate": true
      },
      "packages": {
        "readable-stream-2>core-util-is": true,
        "pumpify>inherits": true,
        "browserify>read-only-stream>readable-stream>isarray": true,
        "readable-stream-2>process-nextick-args": true,
        "browserify>read-only-stream>readable-stream>safe-buffer": true,
        "browserify>read-only-stream>readable-stream>string_decoder": true,
        "readable-stream>util-deprecate": true
      }
    },
    "browserify>module-deps>stream-combiner2>readable-stream": {
      "builtin": {
        "events.EventEmitter": true,
        "stream": true,
        "util": true
      },
      "globals": {
        "process.browser": true,
        "process.env.READABLE_STREAM": true,
        "process.stderr": true,
        "process.stdout": true,
        "process.version.slice": true,
        "setImmediate": true
      },
      "packages": {
        "readable-stream-2>core-util-is": true,
        "pumpify>inherits": true,
        "browserify>module-deps>stream-combiner2>readable-stream>isarray": true,
        "readable-stream-2>process-nextick-args": true,
        "browserify>module-deps>stream-combiner2>readable-stream>safe-buffer": true,
        "browserify>module-deps>stream-combiner2>readable-stream>string_decoder": true,
        "readable-stream>util-deprecate": true
      }
    },
    "labeled-stream-splicer>stream-splicer>readable-stream": {
      "builtin": {
        "events.EventEmitter": true,
        "stream": true,
        "util": true
      },
      "globals": {
        "process.browser": true,
        "process.env.READABLE_STREAM": true,
        "process.stderr": true,
        "process.stdout": true,
        "process.version.slice": true,
        "setImmediate": true
      },
      "packages": {
        "readable-stream-2>core-util-is": true,
        "pumpify>inherits": true,
        "labeled-stream-splicer>stream-splicer>readable-stream>isarray": true,
        "readable-stream-2>process-nextick-args": true,
        "labeled-stream-splicer>stream-splicer>readable-stream>safe-buffer": true,
        "labeled-stream-splicer>stream-splicer>readable-stream>string_decoder": true,
        "readable-stream>util-deprecate": true
      }
    },
    "gulp-sourcemaps>@gulp-sourcemaps/map-sources>through2>readable-stream": {
      "builtin": {
        "events.EventEmitter": true,
        "stream": true,
        "util": true
      },
      "globals": {
        "process.browser": true,
        "process.env.READABLE_STREAM": true,
        "process.stderr": true,
        "process.stdout": true,
        "process.version.slice": true,
        "setImmediate": true
      },
      "packages": {
        "readable-stream-2>core-util-is": true,
        "pumpify>inherits": true,
        "gulp-sourcemaps>@gulp-sourcemaps/map-sources>through2>readable-stream>isarray": true,
        "readable-stream-2>process-nextick-args": true,
        "gulp-sourcemaps>@gulp-sourcemaps/map-sources>through2>readable-stream>safe-buffer": true,
        "gulp-sourcemaps>@gulp-sourcemaps/map-sources>through2>readable-stream>string_decoder": true,
        "readable-stream>util-deprecate": true
      }
    },
    "browserify>browser-pack>through2>readable-stream": {
      "builtin": {
        "events.EventEmitter": true,
        "stream": true,
        "util": true
      },
      "globals": {
        "process.browser": true,
        "process.env.READABLE_STREAM": true,
        "process.stderr": true,
        "process.stdout": true,
        "process.version.slice": true,
        "setImmediate": true
      },
      "packages": {
        "readable-stream-2>core-util-is": true,
        "pumpify>inherits": true,
        "browserify>browser-pack>through2>readable-stream>isarray": true,
        "readable-stream-2>process-nextick-args": true,
        "browserify>browser-pack>through2>readable-stream>safe-buffer": true,
        "browserify>browser-pack>through2>readable-stream>string_decoder": true,
        "readable-stream>util-deprecate": true
      }
    },
    "vinyl>cloneable-readable>through2>readable-stream": {
      "builtin": {
        "events.EventEmitter": true,
        "stream": true,
        "util": true
      },
      "globals": {
        "process.browser": true,
        "process.env.READABLE_STREAM": true,
        "process.stderr": true,
        "process.stdout": true,
        "process.version.slice": true,
        "setImmediate": true
      },
      "packages": {
        "readable-stream-2>core-util-is": true,
        "pumpify>inherits": true,
        "vinyl>cloneable-readable>through2>readable-stream>isarray": true,
        "vinyl>cloneable-readable>through2>readable-stream>process-nextick-args": true,
        "vinyl>cloneable-readable>through2>readable-stream>safe-buffer": true,
        "vinyl>cloneable-readable>through2>readable-stream>string_decoder": true,
        "readable-stream>util-deprecate": true
      }
    },
    "browserify>deps-sort>through2>readable-stream": {
      "builtin": {
        "events.EventEmitter": true,
        "stream": true,
        "util": true
      },
      "globals": {
        "process.browser": true,
        "process.env.READABLE_STREAM": true,
        "process.stderr": true,
        "process.stdout": true,
        "process.version.slice": true,
        "setImmediate": true
      },
      "packages": {
        "readable-stream-2>core-util-is": true,
        "pumpify>inherits": true,
        "browserify>deps-sort>through2>readable-stream>isarray": true,
        "readable-stream-2>process-nextick-args": true,
        "browserify>deps-sort>through2>readable-stream>safe-buffer": true,
        "browserify>deps-sort>through2>readable-stream>string_decoder": true,
        "readable-stream>util-deprecate": true
      }
    },
    "gulp>vinyl-fs>fs-mkdirp-stream>through2>readable-stream": {
      "builtin": {
        "events.EventEmitter": true,
        "stream": true,
        "util": true
      },
      "globals": {
        "process.browser": true,
        "process.env.READABLE_STREAM": true,
        "process.stderr": true,
        "process.stdout": true,
        "process.version.slice": true,
        "setImmediate": true
      },
      "packages": {
        "readable-stream-2>core-util-is": true,
        "pumpify>inherits": true,
        "gulp>vinyl-fs>fs-mkdirp-stream>through2>readable-stream>isarray": true,
        "readable-stream-2>process-nextick-args": true,
        "gulp>vinyl-fs>fs-mkdirp-stream>through2>readable-stream>safe-buffer": true,
        "gulp>vinyl-fs>fs-mkdirp-stream>through2>readable-stream>string_decoder": true,
        "readable-stream>util-deprecate": true
      }
    },
    "gulp-sort>through2>readable-stream": {
      "builtin": {
        "events.EventEmitter": true,
        "stream": true,
        "util": true
      },
      "globals": {
        "process.browser": true,
        "process.env.READABLE_STREAM": true,
        "process.stderr": true,
        "process.stdout": true,
        "process.version.slice": true,
        "setImmediate": true
      },
      "packages": {
        "readable-stream-2>core-util-is": true,
        "pumpify>inherits": true,
        "gulp-sort>through2>readable-stream>isarray": true,
        "readable-stream-2>process-nextick-args": true,
        "gulp-sort>through2>readable-stream>safe-buffer": true,
        "gulp-sort>through2>readable-stream>string_decoder": true,
        "readable-stream>util-deprecate": true
      }
    },
    "gulp-sourcemaps>through2>readable-stream": {
      "builtin": {
        "events.EventEmitter": true,
        "stream": true,
        "util": true
      },
      "globals": {
        "process.browser": true,
        "process.env.READABLE_STREAM": true,
        "process.stderr": true,
        "process.stdout": true,
        "process.version.slice": true,
        "setImmediate": true
      },
      "packages": {
        "readable-stream-2>core-util-is": true,
        "pumpify>inherits": true,
        "gulp-sourcemaps>through2>readable-stream>isarray": true,
        "readable-stream-2>process-nextick-args": true,
        "gulp-sourcemaps>through2>readable-stream>safe-buffer": true,
        "gulp-sourcemaps>through2>readable-stream>string_decoder": true,
        "readable-stream>util-deprecate": true
      }
    },
    "browserify>insert-module-globals>through2>readable-stream": {
      "builtin": {
        "events.EventEmitter": true,
        "stream": true,
        "util": true
      },
      "globals": {
        "process.browser": true,
        "process.env.READABLE_STREAM": true,
        "process.stderr": true,
        "process.stdout": true,
        "process.version.slice": true,
        "setImmediate": true
      },
      "packages": {
        "readable-stream-2>core-util-is": true,
        "pumpify>inherits": true,
        "browserify>insert-module-globals>through2>readable-stream>isarray": true,
        "readable-stream-2>process-nextick-args": true,
        "browserify>insert-module-globals>through2>readable-stream>safe-buffer": true,
        "browserify>insert-module-globals>through2>readable-stream>string_decoder": true,
        "readable-stream>util-deprecate": true
      }
    },
    "gulp>vinyl-fs>remove-bom-stream>through2>readable-stream": {
      "builtin": {
        "events.EventEmitter": true,
        "stream": true,
        "util": true
      },
      "globals": {
        "process.browser": true,
        "process.env.READABLE_STREAM": true,
        "process.stderr": true,
        "process.stdout": true,
        "process.version.slice": true,
        "setImmediate": true
      },
      "packages": {
        "readable-stream-2>core-util-is": true,
        "pumpify>inherits": true,
        "gulp>vinyl-fs>remove-bom-stream>through2>readable-stream>isarray": true,
        "readable-stream-2>process-nextick-args": true,
        "gulp>vinyl-fs>remove-bom-stream>through2>readable-stream>safe-buffer": true,
        "gulp>vinyl-fs>remove-bom-stream>through2>readable-stream>string_decoder": true,
        "readable-stream>util-deprecate": true
      }
    },
    "gulp>vinyl-fs>glob-stream>unique-stream>through2-filter>through2>readable-stream": {
      "builtin": {
        "events.EventEmitter": true,
        "stream": true,
        "util": true
      },
      "globals": {
        "process.browser": true,
        "process.env.READABLE_STREAM": true,
        "process.stderr": true,
        "process.stdout": true,
        "process.version.slice": true,
        "setImmediate": true
      },
      "packages": {
        "readable-stream-2>core-util-is": true,
        "pumpify>inherits": true,
        "gulp>vinyl-fs>glob-stream>unique-stream>through2-filter>through2>readable-stream>isarray": true,
        "readable-stream-2>process-nextick-args": true,
        "gulp>vinyl-fs>glob-stream>unique-stream>through2-filter>through2>readable-stream>safe-buffer": true,
        "gulp>vinyl-fs>glob-stream>unique-stream>through2-filter>through2>readable-stream>string_decoder": true,
        "readable-stream>util-deprecate": true
      }
    },
    "gulp>vinyl-fs>to-through>through2>readable-stream": {
      "builtin": {
        "events.EventEmitter": true,
        "stream": true,
        "util": true
      },
      "globals": {
        "process.browser": true,
        "process.env.READABLE_STREAM": true,
        "process.stderr": true,
        "process.stdout": true,
        "process.version.slice": true,
        "setImmediate": true
      },
      "packages": {
        "readable-stream-2>core-util-is": true,
        "pumpify>inherits": true,
        "gulp>vinyl-fs>to-through>through2>readable-stream>isarray": true,
        "readable-stream-2>process-nextick-args": true,
        "gulp>vinyl-fs>to-through>through2>readable-stream>safe-buffer": true,
        "gulp>vinyl-fs>to-through>through2>readable-stream>string_decoder": true,
        "readable-stream>util-deprecate": true
      }
    },
    "vinyl-source-stream>through2>readable-stream": {
      "builtin": {
        "events.EventEmitter": true,
        "stream": true,
        "util": true
      },
      "globals": {
        "process.browser": true,
        "process.env.READABLE_STREAM": true,
        "process.stderr": true,
        "process.stdout": true,
        "process.version.slice": true,
        "setImmediate": true
      },
      "packages": {
        "readable-stream-2>core-util-is": true,
        "pumpify>inherits": true,
        "vinyl-source-stream>through2>readable-stream>isarray": true,
        "readable-stream-2>process-nextick-args": true,
        "vinyl-source-stream>through2>readable-stream>safe-buffer": true,
        "vinyl-source-stream>through2>readable-stream>string_decoder": true,
        "readable-stream>util-deprecate": true
      }
    },
    "gulp>vinyl-fs>readable-stream": {
      "builtin": {
        "events.EventEmitter": true,
        "stream": true,
        "util": true
      },
      "globals": {
        "process.browser": true,
        "process.env.READABLE_STREAM": true,
        "process.stderr": true,
        "process.stdout": true,
        "process.version.slice": true,
        "setImmediate": true
      },
      "packages": {
        "readable-stream-2>core-util-is": true,
        "pumpify>inherits": true,
        "gulp>vinyl-fs>readable-stream>isarray": true,
        "readable-stream-2>process-nextick-args": true,
        "gulp>vinyl-fs>readable-stream>safe-buffer": true,
        "gulp>vinyl-fs>readable-stream>string_decoder": true,
        "readable-stream>util-deprecate": true
      }
    },
    "chokidar>readdirp": {
      "builtin": {
        "fs": true,
        "path.join": true,
        "path.relative": true,
        "path.resolve": true,
        "path.sep": true,
        "stream.Readable": true,
        "util.promisify": true
      },
      "globals": {
        "process.platform": true,
        "process.versions.node.split": true
      },
      "packages": {
        "micromatch>picomatch": true
      }
    },
    "@babel/preset-env>@babel/plugin-transform-dotall-regex>@babel/helper-create-regexp-features-plugin>regexpu-core>regenerate": {
      "globals": {
        "define": true
      }
    },
    "@babel/preset-env>@babel/plugin-transform-regenerator>regenerator-transform": {
      "builtin": {
        "assert": true,
        "util.inherits": true
      },
      "packages": {
        "@babel/runtime": true
      }
    },
    "gulp-watch>anymatch>micromatch>regex-cache": {
      "packages": {
        "gulp-watch>anymatch>micromatch>regex-cache>is-equal-shallow": true
      }
    },
    "gulp>gulp-cli>matchdep>micromatch>regex-not": {
      "packages": {
        "gulp-zip>plugin-error>extend-shallow": true,
        "gulp>gulp-cli>matchdep>micromatch>to-regex>safe-regex": true
      }
    },
    "string.prototype.matchall>regexp.prototype.flags": {
      "packages": {
        "string.prototype.matchall>call-bind": true,
        "string.prototype.matchall>define-properties": true,
        "string.prototype.matchall>es-abstract>es-errors": true,
        "string.prototype.matchall>get-intrinsic>get-proto": true,
        "string.prototype.matchall>es-abstract>gopd": true,
        "string.prototype.matchall>regexp.prototype.flags>set-function-name": true
      }
    },
    "@babel/preset-env>@babel/plugin-transform-dotall-regex>@babel/helper-create-regexp-features-plugin>regexpu-core": {
      "globals": {
        "characterClassItem.kind": true
      },
      "packages": {
        "@babel/preset-env>@babel/plugin-transform-dotall-regex>@babel/helper-create-regexp-features-plugin>regexpu-core>regenerate": true,
        "@babel/preset-env>@babel/plugin-transform-dotall-regex>@babel/helper-create-regexp-features-plugin>regexpu-core>regjsgen": true,
        "@babel/preset-env>@babel/plugin-transform-dotall-regex>@babel/helper-create-regexp-features-plugin>regexpu-core>regjsparser": true,
        "@babel/preset-env>@babel/plugin-transform-dotall-regex>@babel/helper-create-regexp-features-plugin>regexpu-core>unicode-match-property-ecmascript": true,
        "@babel/preset-env>@babel/plugin-transform-dotall-regex>@babel/helper-create-regexp-features-plugin>regexpu-core>unicode-match-property-value-ecmascript": true
      }
    },
    "@babel/preset-env>@babel/plugin-transform-dotall-regex>@babel/helper-create-regexp-features-plugin>regexpu-core>regjsgen": {
      "globals": {
        "define": true
      }
    },
    "@babel/preset-env>@babel/plugin-transform-dotall-regex>@babel/helper-create-regexp-features-plugin>regexpu-core>regjsparser": {
      "globals": {
        "regjsparser": "write"
      }
    },
    "stylelint>@stylelint/postcss-markdown>remark>remark-parse": {
      "packages": {
        "stylelint>@stylelint/postcss-markdown>remark>remark-parse>ccount": true,
        "stylelint>@stylelint/postcss-markdown>remark>remark-parse>collapse-white-space": true,
        "stylelint>@stylelint/postcss-markdown>remark>remark-parse>is-alphabetical": true,
        "react-syntax-highlighter>refractor>parse-entities>is-decimal": true,
        "stylelint>@stylelint/postcss-markdown>remark>remark-parse>is-whitespace-character": true,
        "stylelint>@stylelint/postcss-markdown>remark>remark-parse>is-word-character": true,
        "stylelint>@stylelint/postcss-markdown>remark>remark-parse>markdown-escapes": true,
        "react-syntax-highlighter>refractor>parse-entities": true,
        "stylelint>@stylelint/postcss-markdown>remark>remark-parse>repeat-string": true,
        "stylelint>@stylelint/postcss-markdown>remark>remark-parse>state-toggle": true,
        "stylelint>@stylelint/postcss-markdown>remark>remark-parse>trim-trailing-lines": true,
        "stylelint>@stylelint/postcss-markdown>remark>remark-parse>trim": true,
        "stylelint>@stylelint/postcss-markdown>remark>remark-parse>unherit": true,
        "stylelint>@stylelint/postcss-markdown>remark>remark-parse>unist-util-remove-position": true,
        "stylelint>@stylelint/postcss-markdown>remark>remark-parse>vfile-location": true,
        "watchify>xtend": true
      }
    },
    "stylelint>@stylelint/postcss-markdown>remark>remark-stringify": {
      "packages": {
        "stylelint>@stylelint/postcss-markdown>remark>remark-parse>ccount": true,
        "stylelint>@stylelint/postcss-markdown>remark>remark-stringify>is-alphanumeric": true,
        "react-syntax-highlighter>refractor>parse-entities>is-decimal": true,
        "stylelint>@stylelint/postcss-markdown>remark>remark-parse>is-whitespace-character": true,
        "stylelint>@stylelint/postcss-markdown>remark>remark-stringify>longest-streak": true,
        "stylelint>@stylelint/postcss-markdown>remark>remark-parse>markdown-escapes": true,
        "stylelint>@stylelint/postcss-markdown>remark>remark-stringify>markdown-table": true,
        "stylelint>@stylelint/postcss-markdown>remark>remark-stringify>mdast-util-compact": true,
        "react-syntax-highlighter>refractor>parse-entities": true,
        "stylelint>@stylelint/postcss-markdown>remark>remark-parse>repeat-string": true,
        "stylelint>@stylelint/postcss-markdown>remark>remark-parse>state-toggle": true,
        "stylelint>@stylelint/postcss-markdown>remark>remark-stringify>stringify-entities": true,
        "stylelint>@stylelint/postcss-markdown>remark>remark-parse>unherit": true,
        "watchify>xtend": true
      }
    },
    "stylelint>@stylelint/postcss-markdown>remark": {
      "packages": {
        "stylelint>@stylelint/postcss-markdown>remark>remark-parse": true,
        "stylelint>@stylelint/postcss-markdown>remark>remark-stringify": true,
        "react-markdown>unified": true
      }
    },
    "gulp>vinyl-fs>remove-bom-buffer": {
      "packages": {
        "browserify>insert-module-globals>is-buffer": true,
        "gulp>vinyl-fs>remove-bom-buffer>is-utf8": true
      }
    },
    "gulp>vinyl-fs>remove-bom-stream": {
      "packages": {
        "gulp>vinyl-fs>remove-bom-buffer": true,
        "koa>content-disposition>safe-buffer": true,
        "gulp>vinyl-fs>remove-bom-stream>through2": true
      }
    },
    "vinyl>remove-trailing-separator": {
      "globals": {
        "process.platform": true
      }
    },
    "gulp-sass>replace-ext": {
      "builtin": {
        "path.basename": true,
        "path.dirname": true,
        "path.extname": true,
        "path.join": true,
        "path.sep": true
      }
    },
    "react-markdown>vfile>replace-ext": {
      "builtin": {
        "path.basename": true,
        "path.dirname": true,
        "path.extname": true,
        "path.join": true
      }
    },
    "vinyl>replace-ext": {
      "builtin": {
        "path.basename": true,
        "path.dirname": true,
        "path.extname": true,
        "path.join": true,
        "path.sep": true
      }
    },
    "gulp-watch>vinyl-file>vinyl>replace-ext": {
      "builtin": {
        "path.basename": true,
        "path.dirname": true,
        "path.extname": true,
        "path.join": true
      }
    },
    "yargs>require-directory": {
      "builtin": {
        "fs.readdirSync": true,
        "fs.statSync": true,
        "path.dirname": true,
        "path.join": true,
        "path.resolve": true
      }
    },
    "eslint>@eslint/eslintrc>import-fresh>resolve-from": {
      "builtin": {
        "fs.realpathSync": true,
        "module._nodeModulePaths": true,
        "module._resolveFilename": true,
        "path.join": true,
        "path.resolve": true
      }
    },
    "nyc>resolve-from": {
      "builtin": {
        "fs.realpathSync": true,
        "module._nodeModulePaths": true,
        "module._resolveFilename": true,
        "path.join": true,
        "path.resolve": true
      }
    },
    "gulp>vinyl-fs>resolve-options": {
      "packages": {
        "gulp>vinyl-fs>value-or-function": true
      }
    },
    "lavamoat>@lavamoat/aa>resolve": {
      "builtin": {
        "fs.readFileSync": true,
        "fs.realpathSync": true,
        "fs.statSync": true,
        "os.homedir": true,
        "path.dirname": true,
        "path.join": true,
        "path.parse": true,
        "path.relative": true,
        "path.resolve": true
      },
      "globals": {
        "process.env.HOME": true,
        "process.env.HOMEDRIVE": true,
        "process.env.HOMEPATH": true,
        "process.env.LNAME": true,
        "process.env.LOGNAME": true,
        "process.env.USER": true,
        "process.env.USERNAME": true,
        "process.env.USERPROFILE": true,
        "process.getuid": true,
        "process.platform": true,
        "process.versions.pnp": true
      },
      "packages": {
        "depcheck>is-core-module": true,
        "depcheck>resolve>path-parse": true
      }
    },
    "depcheck>resolve": {
      "builtin": {
        "fs.readFile": true,
        "fs.readFileSync": true,
        "fs.realpath": true,
        "fs.realpathSync": true,
        "fs.stat": true,
        "fs.statSync": true,
        "os.homedir": true,
        "path.dirname": true,
        "path.join": true,
        "path.parse": true,
        "path.relative": true,
        "path.resolve": true
      },
      "globals": {
        "process.env.HOME": true,
        "process.env.HOMEDRIVE": true,
        "process.env.HOMEPATH": true,
        "process.env.LNAME": true,
        "process.env.LOGNAME": true,
        "process.env.USER": true,
        "process.env.USERNAME": true,
        "process.env.USERPROFILE": true,
        "process.getuid": true,
        "process.nextTick": true,
        "process.platform": true,
        "process.versions.pnp": true
      },
      "packages": {
        "depcheck>is-core-module": true,
        "depcheck>resolve>path-parse": true
      }
    },
    "eslint-plugin-react>resolve": {
      "builtin": {
        "fs.readFile": true,
        "fs.readFileSync": true,
        "fs.realpath": true,
        "fs.realpathSync": true,
        "fs.stat": true,
        "fs.statSync": true,
        "os.homedir": true,
        "path.dirname": true,
        "path.join": true,
        "path.parse": true,
        "path.relative": true,
        "path.resolve": true
      },
      "globals": {
        "process.env.HOME": true,
        "process.env.HOMEDRIVE": true,
        "process.env.HOMEPATH": true,
        "process.env.LNAME": true,
        "process.env.LOGNAME": true,
        "process.env.USER": true,
        "process.env.USERNAME": true,
        "process.env.USERPROFILE": true,
        "process.getuid": true,
        "process.nextTick": true,
        "process.platform": true,
        "process.versions.pnp": true
      },
      "packages": {
        "depcheck>is-core-module": true,
        "depcheck>resolve>path-parse": true
      }
    },
    "del>rimraf": {
      "builtin": {
        "assert": true,
        "fs": true,
        "path.join": true
      },
      "globals": {
        "process.platform": true,
        "setTimeout": true
      },
      "packages": {
        "nyc>glob": true
      }
    },
    "stylelint>file-entry-cache>flat-cache>rimraf": {
      "builtin": {
        "assert": true,
        "fs": true,
        "path.join": true
      },
      "globals": {
        "process.platform": true,
        "setTimeout": true
      },
      "packages": {
        "nyc>glob": true
      }
    },
    "gulp-watch>chokidar>fsevents>node-pre-gyp>rimraf": {
      "builtin": {
        "assert": true,
        "fs": true,
        "path.join": true
      },
      "globals": {
        "process.platform": true,
        "setTimeout": true
      },
      "packages": {
        "nyc>glob": true
      }
    },
    "postcss-rtlcss>rtlcss": {
      "packages": {
        "postcss": true
      }
    },
    "eslint>@nodelib/fs.walk>@nodelib/fs.scandir>run-parallel": {
      "globals": {
        "process.nextTick": true
      }
    },
    "wait-on>rxjs": {
      "globals": {
        "cancelAnimationFrame": true,
        "clearInterval": true,
        "clearTimeout": true,
        "performance": true,
        "requestAnimationFrame": true,
        "setInterval.apply": true,
        "setTimeout.apply": true
      }
    },
    "koa>content-disposition>safe-buffer": {
      "builtin": {
        "buffer": true
      }
    },
    "vinyl-buffer>bl>readable-stream>safe-buffer": {
      "builtin": {
        "buffer": true
      }
    },
    "browserify>readable-stream>safe-buffer": {
      "builtin": {
        "buffer": true
      }
    },
    "browserify>concat-stream>readable-stream>safe-buffer": {
      "builtin": {
        "buffer": true
      }
    },
    "unzipper>duplexer2>readable-stream>safe-buffer": {
      "builtin": {
        "buffer": true
      }
    },
    "gulp-watch>vinyl-file>strip-bom-stream>first-chunk-stream>readable-stream>safe-buffer": {
      "builtin": {
        "buffer": true
      }
    },
    "gulp>vinyl-fs>lead>flush-write-stream>readable-stream>safe-buffer": {
      "builtin": {
        "buffer": true
      }
    },
    "gulp>vinyl-fs>glob-stream>readable-stream>safe-buffer": {
      "builtin": {
        "buffer": true
      }
    },
    "gulp-watch>readable-stream>safe-buffer": {
      "builtin": {
        "buffer": true
      }
    },
    "gulp>vinyl-fs>lazystream>readable-stream>safe-buffer": {
      "builtin": {
        "buffer": true
      }
    },
    "browserify>module-deps>readable-stream>safe-buffer": {
      "builtin": {
        "buffer": true
      }
    },
    "gulp>vinyl-fs>glob-stream>ordered-read-streams>readable-stream>safe-buffer": {
      "builtin": {
        "buffer": true
      }
    },
    "browserify>read-only-stream>readable-stream>safe-buffer": {
      "builtin": {
        "buffer": true
      }
    },
    "browserify>module-deps>stream-combiner2>readable-stream>safe-buffer": {
      "builtin": {
        "buffer": true
      }
    },
    "labeled-stream-splicer>stream-splicer>readable-stream>safe-buffer": {
      "builtin": {
        "buffer": true
      }
    },
    "gulp-sourcemaps>@gulp-sourcemaps/map-sources>through2>readable-stream>safe-buffer": {
      "builtin": {
        "buffer": true
      }
    },
    "browserify>browser-pack>through2>readable-stream>safe-buffer": {
      "builtin": {
        "buffer": true
      }
    },
    "vinyl>cloneable-readable>through2>readable-stream>safe-buffer": {
      "builtin": {
        "buffer": true
      }
    },
    "browserify>deps-sort>through2>readable-stream>safe-buffer": {
      "builtin": {
        "buffer": true
      }
    },
    "gulp>vinyl-fs>fs-mkdirp-stream>through2>readable-stream>safe-buffer": {
      "builtin": {
        "buffer": true
      }
    },
    "gulp-sort>through2>readable-stream>safe-buffer": {
      "builtin": {
        "buffer": true
      }
    },
    "gulp-sourcemaps>through2>readable-stream>safe-buffer": {
      "builtin": {
        "buffer": true
      }
    },
    "browserify>insert-module-globals>through2>readable-stream>safe-buffer": {
      "builtin": {
        "buffer": true
      }
    },
    "gulp>vinyl-fs>remove-bom-stream>through2>readable-stream>safe-buffer": {
      "builtin": {
        "buffer": true
      }
    },
    "gulp>vinyl-fs>glob-stream>unique-stream>through2-filter>through2>readable-stream>safe-buffer": {
      "builtin": {
        "buffer": true
      }
    },
    "gulp>vinyl-fs>to-through>through2>readable-stream>safe-buffer": {
      "builtin": {
        "buffer": true
      }
    },
    "vinyl-source-stream>through2>readable-stream>safe-buffer": {
      "builtin": {
        "buffer": true
      }
    },
    "gulp>vinyl-fs>readable-stream>safe-buffer": {
      "builtin": {
        "buffer": true
      }
    },
    "vinyl-buffer>bl>readable-stream>string_decoder>safe-buffer": {
      "builtin": {
        "buffer": true
      }
    },
    "browserify>browser-pack>through2>readable-stream>string_decoder>safe-buffer": {
      "builtin": {
        "buffer": true
      }
    },
    "gulp>vinyl-fs>remove-bom-stream>through2>readable-stream>string_decoder>safe-buffer": {
      "builtin": {
        "buffer": true
      }
    },
    "string.prototype.matchall>es-abstract>safe-regex-test": {
      "packages": {
        "string.prototype.matchall>call-bind": true,
        "string.prototype.matchall>es-abstract>es-errors": true,
        "string.prototype.matchall>es-abstract>is-regex": true
      }
    },
    "gulp>gulp-cli>matchdep>micromatch>to-regex>safe-regex": {
      "packages": {
        "gulp>gulp-cli>matchdep>micromatch>to-regex>safe-regex>ret": true
      }
    },
    "sass": {
      "builtin": {
        "url": true
      },
      "env": "unfrozen",
      "globals": {
        "Buffer": true
      }
    },
    "sass-embedded": {
      "builtin": {
        "assert.strict": true,
        "child_process.spawn": true,
        "events.EventEmitter": true,
        "fs.existsSync": true,
        "fs.readFileSync": true,
        "fs.statSync": true,
        "path.basename": true,
        "path.delimiter": true,
        "path.dirname": true,
        "path.extname": true,
        "path.isAbsolute": true,
        "path.join": true,
        "path.relative": true,
        "path.resolve": true,
        "stream.Writable": true,
        "url.URL": true,
        "url.fileURLToPath": true,
        "url.pathToFileURL": true,
        "util.inspect": true,
        "worker_threads.MessageChannel": true,
        "worker_threads.Worker": true,
        "worker_threads.receiveMessageOnPort": true
      },
      "globals": {
        "Buffer.alloc": true,
        "Buffer.from": true,
        "URL": true,
        "__dirname": true,
        "__filename": true,
        "console.error": true,
        "process.arch": true,
        "process.cwd": true,
        "process.execPath": true,
        "process.platform": true,
        "process.stderr.write": true
      },
      "packages": {
        "sass-embedded>@bufbuild/protobuf": true,
        "sass-embedded>buffer-builder": true,
        "sass-embedded>immutable": true,
        "wait-on>rxjs": true,
        "mocha>supports-color": true,
        "sass-embedded>varint": true
      }
    },
    "semver": {
      "globals": {
        "console.error": true,
        "process": true
      }
    },
    "@babel/core>semver": {
      "globals": {
        "console": true,
        "process": true
      }
    },
    "@babel/eslint-parser>semver": {
      "globals": {
        "console": true,
        "process": true
      }
    },
    "@babel/core>@babel/helper-compilation-targets>semver": {
      "globals": {
        "console": true,
        "process": true
      }
    },
    "@babel/preset-env>@babel/plugin-transform-private-methods>@babel/helper-create-class-features-plugin>semver": {
      "globals": {
        "console": true,
        "process": true
      }
    },
    "@babel/preset-env>@babel/plugin-transform-dotall-regex>@babel/helper-create-regexp-features-plugin>semver": {
      "globals": {
        "console": true,
        "process": true
      }
    },
    "@babel/preset-env>semver": {
      "globals": {
        "console": true,
        "process": true
      }
    },
    "@babel/preset-env>babel-plugin-polyfill-corejs2>semver": {
      "globals": {
        "console": true,
        "process": true
      }
    },
    "eslint-plugin-node>semver": {
      "globals": {
        "console": true,
        "process": true
      }
    },
    "eslint-plugin-react>semver": {
      "globals": {
        "console": true,
        "process": true
      }
    },
    "gulp-watch>chokidar>fsevents>node-pre-gyp>semver": {
      "globals": {
        "console": true,
        "process": true
      }
    },
    "nyc>yargs>set-blocking": {
      "globals": {
        "process.stderr": true,
        "process.stdout": true
      }
    },
    "string.prototype.matchall>call-bind>set-function-length": {
      "packages": {
        "string.prototype.matchall>define-properties>define-data-property": true,
        "string.prototype.matchall>es-abstract>es-errors": true,
        "string.prototype.matchall>get-intrinsic": true,
        "string.prototype.matchall>es-abstract>gopd": true,
        "string.prototype.matchall>es-abstract>has-property-descriptors": true
      }
    },
    "string.prototype.matchall>regexp.prototype.flags>set-function-name": {
      "packages": {
<<<<<<< HEAD
        "react-markdown>unified>bail": true,
        "react-markdown>unified>extend": true,
        "react-markdown>unified>is-buffer": true,
        "react-markdown>unified>is-plain-obj": true,
        "react-markdown>unified>trough": true,
        "react-markdown>vfile": true
=======
        "string.prototype.matchall>define-properties>define-data-property": true,
        "string.prototype.matchall>es-abstract>es-errors": true,
        "string.prototype.matchall>es-abstract>function.prototype.name>functions-have-names": true,
        "string.prototype.matchall>es-abstract>has-property-descriptors": true
>>>>>>> aecfea97
      }
    },
    "gulp>gulp-cli>matchdep>micromatch>snapdragon>base>cache-base>set-value": {
      "packages": {
        "gulp>gulp-cli>matchdep>micromatch>snapdragon>base>cache-base>set-value>extend-shallow": true,
        "gulp-watch>anymatch>micromatch>object.omit>is-extendable": true,
        "@babel/register>clone-deep>is-plain-object": true,
        "gulp>gulp-cli>matchdep>micromatch>braces>split-string": true
      }
    },
    "lavamoat>lavamoat-core>merge-deep>clone-deep>shallow-clone": {
      "packages": {
        "gulp-watch>anymatch>micromatch>object.omit>is-extendable": true,
        "lavamoat>lavamoat-core>merge-deep>clone-deep>shallow-clone>kind-of": true,
        "lavamoat>lavamoat-core>merge-deep>clone-deep>shallow-clone>lazy-cache": true,
        "lavamoat>lavamoat-core>merge-deep>clone-deep>shallow-clone>mixin-object": true
      }
    },
    "browserify>shasum-object": {
      "builtin": {
        "crypto.createHash": true
      },
      "globals": {
        "Buffer.isBuffer": true
      },
      "packages": {
        "@metamask/rpc-errors>fast-safe-stringify": true
      }
    },
    "string.prototype.matchall>side-channel>side-channel-list": {
      "packages": {
        "string.prototype.matchall>es-abstract>es-errors": true,
        "string.prototype.matchall>es-abstract>object-inspect": true
      }
    },
    "string.prototype.matchall>side-channel>side-channel-map": {
      "packages": {
        "browserify>util>which-typed-array>call-bound": true,
        "string.prototype.matchall>es-abstract>es-errors": true,
        "string.prototype.matchall>get-intrinsic": true,
        "string.prototype.matchall>es-abstract>object-inspect": true
      }
    },
    "string.prototype.matchall>side-channel>side-channel-weakmap": {
      "packages": {
        "browserify>util>which-typed-array>call-bound": true,
        "string.prototype.matchall>es-abstract>es-errors": true,
        "string.prototype.matchall>get-intrinsic": true,
        "string.prototype.matchall>es-abstract>object-inspect": true,
        "string.prototype.matchall>side-channel>side-channel-map": true
      }
    },
    "string.prototype.matchall>side-channel": {
      "packages": {
        "string.prototype.matchall>es-abstract>es-errors": true,
        "string.prototype.matchall>es-abstract>object-inspect": true,
        "string.prototype.matchall>side-channel>side-channel-list": true,
        "string.prototype.matchall>side-channel>side-channel-map": true,
        "string.prototype.matchall>side-channel>side-channel-weakmap": true
      }
    },
    "nyc>signal-exit": {
      "builtin": {
        "assert.equal": true,
        "events": true
      },
      "globals": {
        "process": true
      }
    },
    "stylelint>table>slice-ansi": {
      "packages": {
        "stylelint>table>slice-ansi>ansi-styles": true,
        "stylelint>table>slice-ansi>astral-regex": true,
        "stylelint>table>slice-ansi>is-fullwidth-code-point": true
      }
    },
    "gulp>gulp-cli>matchdep>micromatch>braces>snapdragon-node": {
      "packages": {
        "gulp>gulp-cli>matchdep>micromatch>braces>snapdragon-node>define-property": true,
        "gulp>gulp-cli>isobject": true,
        "gulp>gulp-cli>matchdep>micromatch>braces>snapdragon-node>snapdragon-util": true
      }
    },
    "gulp>gulp-cli>matchdep>micromatch>braces>snapdragon-node>snapdragon-util": {
      "packages": {
        "gulp>gulp-cli>matchdep>micromatch>braces>snapdragon-node>snapdragon-util>kind-of": true
      }
    },
    "gulp>gulp-cli>matchdep>micromatch>snapdragon": {
      "builtin": {
        "fs.readFileSync": true,
        "path.dirname": true,
        "util.inspect": true
      },
      "globals": {
        "__filename": true
      },
      "packages": {
        "gulp>gulp-cli>matchdep>micromatch>snapdragon>base": true,
        "gulp>gulp-cli>matchdep>micromatch>snapdragon>debug": true,
        "gulp>gulp-cli>matchdep>micromatch>snapdragon>define-property": true,
        "gulp>gulp-cli>matchdep>micromatch>snapdragon>extend-shallow": true,
        "gulp>gulp-cli>liftoff>fined>parse-filepath>map-cache": true,
        "resolve-url-loader>rework>css>source-map-resolve": true,
        "gulp>gulp-cli>matchdep>micromatch>snapdragon>source-map": true,
        "gulp>gulp-cli>matchdep>micromatch>snapdragon>use": true
      }
    },
    "source-map": {
      "builtin": {
        "fs.readFile": true,
        "path.join": true
      },
      "globals": {
        "WebAssembly.instantiate": true,
        "__dirname": true,
        "console.debug": true,
        "console.time": true,
        "console.timeEnd": true,
        "fetch": true
      }
    },
    "postcss>source-map-js": {
      "globals": {
        "console": true
      }
    },
    "gulp-sourcemaps>css>source-map-resolve": {
      "builtin": {
        "path.sep": true,
        "url.resolve": true
      },
      "globals": {
        "TextDecoder": true,
        "setImmediate": true
      },
      "packages": {
        "gulp-sourcemaps>css>source-map-resolve>atob": true,
        "gulp-sourcemaps>css>source-map-resolve>decode-uri-component": true
      }
    },
    "resolve-url-loader>rework>css>source-map-resolve": {
      "builtin": {
        "url.resolve": true
      },
      "globals": {
        "TextDecoder": true,
        "setImmediate": true
      },
      "packages": {
        "gulp-sourcemaps>css>source-map-resolve>atob": true,
        "gulp-sourcemaps>css>source-map-resolve>decode-uri-component": true,
        "resolve-url-loader>rework>css>source-map-resolve>source-map-url": true,
        "resolve-url-loader>rework>css>urix": true
      }
    },
    "terser>source-map-support": {
      "builtin": {
        "fs": true,
        "path.dirname": true,
        "path.resolve": true
      },
      "globals": {
        "XMLHttpRequest": true,
        "console.error": true,
        "process": true
      },
      "packages": {
        "terser>source-map-support>buffer-from": true,
        "terser>source-map-support>source-map": true
      }
    },
    "resolve-url-loader>rework>css>source-map-resolve>source-map-url": {
      "globals": {
        "define": true
      }
    },
    "eslint-plugin-jsdoc>spdx-expression-parse": {
      "packages": {
        "eslint-plugin-jsdoc>spdx-expression-parse>spdx-exceptions": true,
        "eslint-plugin-jsdoc>spdx-expression-parse>spdx-license-ids": true
      }
    },
    "stylelint>specificity": {
      "globals": {
        "define": true
      }
    },
    "gulp>gulp-cli>matchdep>micromatch>braces>split-string": {
      "packages": {
        "gulp-zip>plugin-error>extend-shallow": true
      }
    },
    "gulp-livereload>event-stream>split": {
      "builtin": {
        "string_decoder.StringDecoder": true
      },
      "packages": {
        "browserify>JSONStream>through": true
      }
    },
    "gulp>gulp-cli>matchdep>micromatch>snapdragon>base>class-utils>static-extend": {
      "builtin": {
        "util.inherits": true
      },
      "packages": {
        "gulp>gulp-cli>matchdep>micromatch>snapdragon>define-property": true,
        "gulp>gulp-cli>matchdep>micromatch>snapdragon>base>class-utils>static-extend>object-copy": true
      }
    },
    "browserify>module-deps>stream-combiner2": {
      "packages": {
        "unzipper>duplexer2": true,
        "browserify>module-deps>stream-combiner2>readable-stream": true
      }
    },
    "gulp-livereload>event-stream>stream-combiner": {
      "packages": {
        "gulp-livereload>event-stream>duplexer": true
      }
    },
    "gulp>glob-watcher>async-done>stream-exhaust": {
      "builtin": {
        "stream.Writable": true,
        "util.inherits": true
      },
      "globals": {
        "setImmediate": true
      }
    },
    "labeled-stream-splicer>stream-splicer": {
      "globals": {
        "process.nextTick": true,
        "setImmediate": true
      },
      "packages": {
        "pumpify>inherits": true,
        "labeled-stream-splicer>stream-splicer>readable-stream": true
      }
    },
    "@lavamoat/allow-scripts>@npmcli/run-script>node-gyp>npmlog>gauge>string-width": {
      "packages": {
        "gulp>gulp-cli>yargs>string-width>code-point-at": true,
        "@lavamoat/allow-scripts>@npmcli/run-script>node-gyp>npmlog>gauge>string-width>is-fullwidth-code-point": true,
        "@lavamoat/allow-scripts>@npmcli/run-script>node-gyp>npmlog>gauge>strip-ansi": true
      }
    },
    "stylelint>table>string-width": {
      "packages": {
        "stylelint>table>string-width>emoji-regex": true,
        "stylelint>table>slice-ansi>is-fullwidth-code-point": true,
        "stylelint>table>string-width>strip-ansi": true
      }
    },
    "yargs>string-width": {
      "packages": {
        "yargs>string-width>emoji-regex": true,
        "yargs>string-width>is-fullwidth-code-point": true,
        "eslint>strip-ansi": true
      }
    },
    "string.prototype.matchall": {
      "packages": {
        "string.prototype.matchall>call-bind": true,
        "string.prototype.matchall>define-properties": true,
        "string.prototype.matchall>es-abstract": true,
        "string.prototype.matchall>has-symbols": true,
        "string.prototype.matchall>regexp.prototype.flags": true
      }
    },
    "string.prototype.matchall>es-abstract>string.prototype.trim": {
      "packages": {
        "string.prototype.matchall>call-bind": true,
        "string.prototype.matchall>define-properties": true,
        "string.prototype.matchall>es-abstract": true,
        "string.prototype.matchall>es-abstract>es-object-atoms": true
      }
    },
    "browserify>string_decoder": {
      "packages": {
        "koa>content-disposition>safe-buffer": true
      }
    },
    "gulp-livereload>tiny-lr>body>raw-body>string_decoder": {
      "builtin": {
        "buffer.Buffer": true
      }
    },
    "vinyl-buffer>bl>readable-stream>string_decoder": {
      "packages": {
        "vinyl-buffer>bl>readable-stream>string_decoder>safe-buffer": true
      }
    },
    "browserify>readable-stream>string_decoder": {
      "packages": {
        "browserify>readable-stream>safe-buffer": true
      }
    },
    "browserify>concat-stream>readable-stream>string_decoder": {
      "packages": {
        "browserify>concat-stream>readable-stream>safe-buffer": true
      }
    },
    "unzipper>duplexer2>readable-stream>string_decoder": {
      "packages": {
        "unzipper>duplexer2>readable-stream>safe-buffer": true
      }
    },
    "gulp-watch>vinyl-file>strip-bom-stream>first-chunk-stream>readable-stream>string_decoder": {
      "packages": {
        "gulp-watch>vinyl-file>strip-bom-stream>first-chunk-stream>readable-stream>safe-buffer": true
      }
    },
    "gulp>vinyl-fs>lead>flush-write-stream>readable-stream>string_decoder": {
      "packages": {
        "gulp>vinyl-fs>lead>flush-write-stream>readable-stream>safe-buffer": true
      }
    },
    "gulp>vinyl-fs>glob-stream>readable-stream>string_decoder": {
      "packages": {
        "gulp>vinyl-fs>glob-stream>readable-stream>safe-buffer": true
      }
    },
    "gulp-watch>readable-stream>string_decoder": {
      "packages": {
        "gulp-watch>readable-stream>safe-buffer": true
      }
    },
    "gulp>vinyl-fs>lazystream>readable-stream>string_decoder": {
      "packages": {
        "gulp>vinyl-fs>lazystream>readable-stream>safe-buffer": true
      }
    },
    "browserify>module-deps>readable-stream>string_decoder": {
      "packages": {
        "browserify>module-deps>readable-stream>safe-buffer": true
      }
    },
    "gulp>vinyl-fs>glob-stream>ordered-read-streams>readable-stream>string_decoder": {
      "packages": {
        "gulp>vinyl-fs>glob-stream>ordered-read-streams>readable-stream>safe-buffer": true
      }
    },
    "browserify>read-only-stream>readable-stream>string_decoder": {
      "packages": {
        "browserify>read-only-stream>readable-stream>safe-buffer": true
      }
    },
    "browserify>module-deps>stream-combiner2>readable-stream>string_decoder": {
      "packages": {
        "browserify>module-deps>stream-combiner2>readable-stream>safe-buffer": true
      }
    },
    "labeled-stream-splicer>stream-splicer>readable-stream>string_decoder": {
      "packages": {
        "labeled-stream-splicer>stream-splicer>readable-stream>safe-buffer": true
      }
    },
    "gulp-sourcemaps>@gulp-sourcemaps/map-sources>through2>readable-stream>string_decoder": {
      "packages": {
        "gulp-sourcemaps>@gulp-sourcemaps/map-sources>through2>readable-stream>safe-buffer": true
      }
    },
    "browserify>browser-pack>through2>readable-stream>string_decoder": {
      "packages": {
        "browserify>browser-pack>through2>readable-stream>string_decoder>safe-buffer": true
      }
    },
    "vinyl>cloneable-readable>through2>readable-stream>string_decoder": {
      "packages": {
        "vinyl>cloneable-readable>through2>readable-stream>safe-buffer": true
      }
    },
    "browserify>deps-sort>through2>readable-stream>string_decoder": {
      "packages": {
        "browserify>deps-sort>through2>readable-stream>safe-buffer": true
      }
    },
    "gulp>vinyl-fs>fs-mkdirp-stream>through2>readable-stream>string_decoder": {
      "packages": {
        "gulp>vinyl-fs>fs-mkdirp-stream>through2>readable-stream>safe-buffer": true
      }
    },
    "gulp-sort>through2>readable-stream>string_decoder": {
      "packages": {
        "gulp-sort>through2>readable-stream>safe-buffer": true
      }
    },
    "gulp-sourcemaps>through2>readable-stream>string_decoder": {
      "packages": {
        "gulp-sourcemaps>through2>readable-stream>safe-buffer": true
      }
    },
    "browserify>insert-module-globals>through2>readable-stream>string_decoder": {
      "packages": {
        "browserify>insert-module-globals>through2>readable-stream>safe-buffer": true
      }
    },
    "gulp>vinyl-fs>remove-bom-stream>through2>readable-stream>string_decoder": {
      "packages": {
        "gulp>vinyl-fs>remove-bom-stream>through2>readable-stream>string_decoder>safe-buffer": true
      }
    },
    "gulp>vinyl-fs>glob-stream>unique-stream>through2-filter>through2>readable-stream>string_decoder": {
      "packages": {
        "gulp>vinyl-fs>glob-stream>unique-stream>through2-filter>through2>readable-stream>safe-buffer": true
      }
    },
    "gulp>vinyl-fs>to-through>through2>readable-stream>string_decoder": {
      "packages": {
        "gulp>vinyl-fs>to-through>through2>readable-stream>safe-buffer": true
      }
    },
    "vinyl-source-stream>through2>readable-stream>string_decoder": {
      "packages": {
        "vinyl-source-stream>through2>readable-stream>safe-buffer": true
      }
    },
    "gulp>vinyl-fs>readable-stream>string_decoder": {
      "packages": {
        "gulp>vinyl-fs>readable-stream>safe-buffer": true
      }
    },
    "stylelint>@stylelint/postcss-markdown>remark>remark-stringify>stringify-entities": {
      "packages": {
        "stylelint>@stylelint/postcss-markdown>remark>remark-stringify>stringify-entities>character-entities-html4": true,
        "react-syntax-highlighter>refractor>parse-entities>character-entities-legacy": true,
        "react-syntax-highlighter>refractor>parse-entities>is-alphanumerical": true,
        "react-syntax-highlighter>refractor>parse-entities>is-decimal": true,
        "react-syntax-highlighter>refractor>parse-entities>is-hexadecimal": true
      }
    },
    "postcss-discard-font-face>postcss>chalk>strip-ansi": {
      "packages": {
        "postcss-discard-font-face>postcss>chalk>strip-ansi>ansi-regex": true
      }
    },
    "eslint>strip-ansi": {
      "packages": {
        "eslint>strip-ansi>ansi-regex": true
      }
    },
    "@lavamoat/allow-scripts>@npmcli/run-script>node-gyp>npmlog>gauge>strip-ansi": {
      "packages": {
        "@lavamoat/allow-scripts>@npmcli/run-script>node-gyp>npmlog>gauge>strip-ansi>ansi-regex": true
      }
    },
    "stylelint>table>string-width>strip-ansi": {
      "packages": {
        "stylelint>table>string-width>strip-ansi>ansi-regex": true
      }
    },
    "gulp-watch>vinyl-file>strip-bom-stream": {
      "packages": {
        "gulp-watch>vinyl-file>strip-bom-stream>first-chunk-stream": true,
        "gulp-watch>vinyl-file>strip-bom": true
      }
    },
    "gulp-watch>vinyl-file>strip-bom": {
      "globals": {
        "Buffer.isBuffer": true
      },
      "packages": {
        "gulp>vinyl-fs>remove-bom-buffer>is-utf8": true
      }
    },
    "stylelint": {
      "builtin": {
        "fs.lstatSync": true,
        "fs.readFile": true,
        "fs.readFileSync": true,
        "fs.stat": true,
        "os.EOL": true,
        "path.dirname": true,
        "path.isAbsolute": true,
        "path.join": true,
        "path.normalize": true,
        "path.relative": true,
        "path.resolve": true,
        "path.sep": true,
        "url.URL": true
      },
      "globals": {
        "__dirname": true,
        "assert": true,
        "console.warn": true,
        "process.cwd": true,
        "process.env.NODE_ENV": true,
        "process.stdout.columns": true,
        "process.stdout.isTTY": true
      },
      "packages": {
        "stylelint>@stylelint/postcss-css-in-js": true,
        "stylelint>@stylelint/postcss-markdown": true,
        "stylelint>autoprefixer": true,
        "stylelint>balanced-match": true,
        "chalk": true,
        "stylelint>cosmiconfig": true,
        "nock>debug": true,
        "stylelint>execall": true,
        "stylelint>file-entry-cache": true,
        "stylelint>global-modules": true,
        "globby": true,
        "stylelint>globjoin": true,
        "stylelint>html-tags": true,
        "eslint>ignore": true,
        "stylelint>import-lazy": true,
        "eslint>imurmurhash": true,
        "stylelint>known-css-properties": true,
        "stylelint>leven": true,
        "lodash": true,
        "mocha>log-symbols": true,
        "stylelint>mathml-tag-names": true,
        "micromatch": true,
        "stylelint>normalize-selector": true,
        "stylelint>postcss-html": true,
        "stylelint>postcss-less": true,
        "stylelint>postcss-media-query-parser": true,
        "stylelint>postcss-reporter": true,
        "stylelint>postcss-resolve-nested-selector": true,
        "stylelint>postcss-safe-parser": true,
        "stylelint>postcss-sass": true,
        "stylelint>postcss-scss": true,
        "stylelint>postcss-selector-parser": true,
        "stylelint>postcss-syntax": true,
        "stylelint>postcss-value-parser": true,
        "stylelint>postcss": true,
        "nyc>resolve-from": true,
        "del>slash": true,
        "stylelint>specificity": true,
        "yargs>string-width": true,
        "stylelint>style-search": true,
        "stylelint>sugarss": true,
        "stylelint>svg-tags": true,
        "stylelint>table": true,
        "stylelint>write-file-atomic": true
      }
    },
    "stylelint>sugarss": {
      "packages": {
        "stylelint>sugarss>postcss": true
      }
    },
    "chalk>supports-color": {
      "builtin": {
        "os.release": true,
        "tty.isatty": true
      },
      "globals": {
        "process.env": true,
        "process.platform": true
      },
      "packages": {
        "chalk>supports-color>has-flag": true
      }
    },
    "gulp-livereload>chalk>supports-color": {
      "builtin": {
        "os.release": true
      },
      "globals": {
        "process.env": true,
        "process.platform": true,
        "process.stderr": true,
        "process.stdout": true,
        "process.versions.node.split": true
      },
      "packages": {
        "gulp-livereload>chalk>supports-color>has-flag": true
      }
    },
    "postcss-discard-font-face>postcss>chalk>supports-color": {
      "globals": {
        "process.argv": true,
        "process.env": true,
        "process.platform": true,
        "process.stdout": true
      }
    },
    "mocha>supports-color": {
      "builtin": {
        "os.release": true,
        "tty.isatty": true
      },
      "globals": {
        "process.env": true,
        "process.platform": true
      },
      "packages": {
        "chalk>supports-color>has-flag": true
      }
    },
    "postcss-discard-font-face>postcss>supports-color": {
      "globals": {
        "process": true
      },
      "packages": {
        "postcss-discard-font-face>postcss>supports-color>has-flag": true
      }
    },
    "browserify>syntax-error": {
      "packages": {
        "browserify>syntax-error>acorn-node": true
      }
    },
    "stylelint>table": {
      "globals": {
        "process.stdout.write": true
      },
      "packages": {
        "eslint>ajv": true,
        "lodash": true,
        "stylelint>table>slice-ansi": true,
        "stylelint>table>string-width": true
      }
    },
    "terser": {
      "globals": {
        "Buffer": true,
        "atob": true,
        "btoa": true,
        "console.log": true,
        "console.warn": true,
        "define": true,
        "process": true
      },
      "packages": {
        "terser>@jridgewell/source-map": true,
        "jsdom>acorn": true
      }
    },
    "through2": {
      "packages": {
        "readable-stream": true
      }
    },
    "gulp>vinyl-fs>glob-stream>unique-stream>through2-filter": {
      "packages": {
        "gulp>vinyl-fs>glob-stream>unique-stream>through2-filter>through2": true,
        "watchify>xtend": true
      }
    },
    "gulp-sourcemaps>@gulp-sourcemaps/identity-map>through2": {
      "builtin": {
        "util.inherits": true
      },
      "globals": {
        "process.nextTick": true
      },
      "packages": {
        "readable-stream": true
      }
    },
    "gulp-sourcemaps>@gulp-sourcemaps/map-sources>through2": {
      "builtin": {
        "util.inherits": true
      },
      "globals": {
        "process.nextTick": true
      },
      "packages": {
        "gulp-sourcemaps>@gulp-sourcemaps/map-sources>through2>readable-stream": true,
        "watchify>xtend": true
      }
    },
    "bify-module-groups>through2": {
      "builtin": {
        "util.inherits": true
      },
      "globals": {
        "process.nextTick": true
      },
      "packages": {
        "readable-stream": true
      }
    },
    "browserify>browser-pack>through2": {
      "builtin": {
        "util.inherits": true
      },
      "globals": {
        "process.nextTick": true
      },
      "packages": {
        "browserify>browser-pack>through2>readable-stream": true,
        "watchify>xtend": true
      }
    },
    "browserify>through2": {
      "builtin": {
        "util.inherits": true
      },
      "globals": {
        "process.nextTick": true
      },
      "packages": {
        "browserify>readable-stream": true,
        "watchify>xtend": true
      }
    },
    "vinyl>cloneable-readable>through2": {
      "builtin": {
        "util.inherits": true
      },
      "globals": {
        "process.nextTick": true
      },
      "packages": {
        "vinyl>cloneable-readable>through2>readable-stream": true,
        "watchify>xtend": true
      }
    },
    "browserify>deps-sort>through2": {
      "builtin": {
        "util.inherits": true
      },
      "globals": {
        "process.nextTick": true
      },
      "packages": {
        "browserify>deps-sort>through2>readable-stream": true,
        "watchify>xtend": true
      }
    },
    "gulp>vinyl-fs>fs-mkdirp-stream>through2": {
      "builtin": {
        "util.inherits": true
      },
      "globals": {
        "process.nextTick": true
      },
      "packages": {
        "gulp>vinyl-fs>fs-mkdirp-stream>through2>readable-stream": true,
        "watchify>xtend": true
      }
    },
    "gulp-sort>through2": {
      "builtin": {
        "util.inherits": true
      },
      "globals": {
        "process.nextTick": true
      },
      "packages": {
        "gulp-sort>through2>readable-stream": true,
        "watchify>xtend": true
      }
    },
    "gulp-sourcemaps>through2": {
      "builtin": {
        "util.inherits": true
      },
      "globals": {
        "process.nextTick": true
      },
      "packages": {
        "gulp-sourcemaps>through2>readable-stream": true,
        "watchify>xtend": true
      }
    },
    "gulp-stylelint>through2": {
      "builtin": {
        "util.inherits": true
      },
      "globals": {
        "process.nextTick": true
      },
      "packages": {
        "readable-stream": true
      }
    },
    "gulp-zip>through2": {
      "builtin": {
        "util.inherits": true
      },
      "globals": {
        "process.nextTick": true
      },
      "packages": {
        "readable-stream": true
      }
    },
    "browserify>insert-module-globals>through2": {
      "builtin": {
        "util.inherits": true
      },
      "globals": {
        "process.nextTick": true
      },
      "packages": {
        "browserify>insert-module-globals>through2>readable-stream": true,
        "watchify>xtend": true
      }
    },
    "browserify>module-deps>through2": {
      "builtin": {
        "util.inherits": true
      },
      "globals": {
        "process.nextTick": true
      },
      "packages": {
        "browserify>module-deps>readable-stream": true,
        "watchify>xtend": true
      }
    },
    "gulp>vinyl-fs>remove-bom-stream>through2": {
      "builtin": {
        "util.inherits": true
      },
      "globals": {
        "process.nextTick": true
      },
      "packages": {
        "gulp>vinyl-fs>remove-bom-stream>through2>readable-stream": true,
        "watchify>xtend": true
      }
    },
    "gulp>vinyl-fs>glob-stream>unique-stream>through2-filter>through2": {
      "builtin": {
        "util.inherits": true
      },
      "globals": {
        "process.nextTick": true
      },
      "packages": {
        "gulp>vinyl-fs>glob-stream>unique-stream>through2-filter>through2>readable-stream": true,
        "watchify>xtend": true
      }
    },
    "gulp>vinyl-fs>to-through>through2": {
      "builtin": {
        "util.inherits": true
      },
      "globals": {
        "process.nextTick": true
      },
      "packages": {
        "gulp>vinyl-fs>to-through>through2>readable-stream": true,
        "watchify>xtend": true
      }
    },
    "vinyl-buffer>through2": {
      "builtin": {
        "util.inherits": true
      },
      "globals": {
        "process.nextTick": true
      },
      "packages": {
        "vinyl-buffer>bl>readable-stream": true,
        "watchify>xtend": true
      }
    },
    "gulp>vinyl-fs>through2": {
      "builtin": {
        "util.inherits": true
      },
      "globals": {
        "process.nextTick": true
      },
      "packages": {
        "gulp>vinyl-fs>readable-stream": true,
        "watchify>xtend": true
      }
    },
    "vinyl-source-stream>through2": {
      "builtin": {
        "util.inherits": true
      },
      "globals": {
        "process.nextTick": true
      },
      "packages": {
        "vinyl-source-stream>through2>readable-stream": true,
        "watchify>xtend": true
      }
    },
    "browserify>JSONStream>through": {
      "builtin": {
        "stream": true
      },
      "globals": {
        "process.nextTick": true
      }
    },
    "gulp-sourcemaps>debug-fabulous>memoizee>timers-ext": {
      "packages": {
        "resolve-url-loader>es6-iterator>es5-ext": true
      }
    },
    "gulp-livereload>tiny-lr": {
      "builtin": {
        "events": true,
        "fs": true,
        "http": true,
        "https": true,
        "url.parse": true
      },
      "globals": {
        "console.error": true
      },
      "packages": {
        "gulp-livereload>tiny-lr>body": true,
        "gulp-livereload>tiny-lr>debug": true,
        "gulp-livereload>tiny-lr>faye-websocket": true,
        "react>object-assign": true,
        "browserify>url>qs": true
      }
    },
    "gulp>vinyl-fs>glob-stream>to-absolute-glob": {
      "builtin": {
        "path.resolve": true
      },
      "globals": {
        "process.cwd": true,
        "process.platform": true
      },
      "packages": {
        "gulp>gulp-cli>replace-homedir>is-absolute": true,
        "gulp>glob-watcher>is-negated-glob": true
      }
    },
    "gulp>gulp-cli>matchdep>micromatch>snapdragon>base>cache-base>to-object-path": {
      "packages": {
        "gulp>gulp-cli>matchdep>micromatch>snapdragon>base>cache-base>to-object-path>kind-of": true
      }
    },
    "chokidar>braces>fill-range>to-regex-range": {
      "packages": {
        "chokidar>braces>fill-range>to-regex-range>is-number": true
      }
    },
    "gulp>glob-watcher>anymatch>micromatch>braces>fill-range>to-regex-range": {
      "packages": {
        "gulp>glob-watcher>anymatch>micromatch>braces>fill-range>is-number": true,
        "stylelint>@stylelint/postcss-markdown>remark>remark-parse>repeat-string": true
      }
    },
    "gulp>gulp-cli>matchdep>micromatch>to-regex": {
      "packages": {
        "gulp>gulp-cli>matchdep>micromatch>to-regex>define-property": true,
        "gulp-zip>plugin-error>extend-shallow": true,
        "gulp>gulp-cli>matchdep>micromatch>regex-not": true,
        "gulp>gulp-cli>matchdep>micromatch>to-regex>safe-regex": true
      }
    },
    "gulp>vinyl-fs>to-through": {
      "packages": {
        "gulp>vinyl-fs>to-through>through2": true
      }
    },
    "ts-node": {
      "builtin": {
        "assert": true,
        "console.Console": true,
        "fs.Stats": true,
        "fs.readFileSync": true,
        "fs.realpathSync": true,
        "fs.statSync": true,
        "module": true,
        "os.homedir": true,
        "path": true,
        "repl.Recoverable": true,
        "repl.start": true,
        "url.URL": true,
        "url.fileURLToPath": true,
        "url.format": true,
        "url.parse": true,
        "url.pathToFileURL": true,
        "util.inspect.custom": true,
        "vm.Script": true
      },
      "globals": {
        "Buffer.from": true,
        "ERR_INVALID_ARG_VALUE": true,
        "__dirname": true,
        "console": true,
        "process": true,
        "value": true
      },
      "packages": {
        "ts-node>@cspotcode/source-map-support": true,
        "ts-node>@tsconfig/node10": true,
        "ts-node>@tsconfig/node12": true,
        "ts-node>@tsconfig/node14": true,
        "ts-node>@tsconfig/node16": true,
        "ts-node>acorn-walk": true,
        "jsdom>acorn": true,
        "ts-node>arg": true,
        "ts-node>create-require": true,
        "ts-node>diff": true,
        "ts-node>make-error": true,
        "ts-node>v8-compile-cache-lib": true,
        "ts-node>yn": true
      }
    },
    "eslint-plugin-import>tsconfig-paths": {
      "builtin": {
        "fs.existsSync": true,
        "fs.lstatSync": true,
        "fs.readFile": true,
        "fs.readFileSync": true,
        "fs.stat": true,
        "fs.statSync": true,
        "module._resolveFilename": true,
        "module.builtinModules": true,
        "path.dirname": true,
        "path.isAbsolute": true,
        "path.join": true,
        "path.resolve": true
      },
      "globals": {
        "console.warn": true,
        "process.argv.slice": true,
        "process.cwd": true,
        "process.env": true
      },
      "packages": {
        "eslint-plugin-import>tsconfig-paths>json5": true,
        "wait-on>minimist": true,
        "eslint-plugin-import>tsconfig-paths>strip-bom": true
      }
    },
    "tsutils": {
      "packages": {
        "tslib": true,
        "typescript": true
      }
    },
    "eslint>levn>type-check": {
      "packages": {
        "eslint>levn>prelude-ls": true
      }
    },
    "stylelint>write-file-atomic>typedarray-to-buffer": {
      "globals": {
        "Buffer.from": true
      },
      "packages": {
        "stylelint>write-file-atomic>is-typedarray": true
      }
    },
    "typescript": {
      "builtin": {
        "buffer.Buffer": true,
        "crypto": true,
        "fs": true,
        "inspector": true,
        "module.findPnpApi": true,
        "os.EOL": true,
        "os.platform": true,
        "path.dirname": true,
        "path.join": true,
        "path.resolve": true,
        "perf_hooks.PerformanceObserver": true,
        "perf_hooks.performance": true
      },
      "globals": {
        "Intl.Collator": true,
        "PerformanceObserver": true,
        "__dirname": true,
        "__filename": true,
        "clearTimeout": true,
        "console": true,
        "gc": true,
        "globalThis": true,
        "onProfilerEvent": true,
        "performance": true,
        "process": true,
        "setTimeout": true
      },
      "packages": {
        "terser>source-map-support": true
      }
    },
    "browserify>insert-module-globals>undeclared-identifiers": {
      "packages": {
        "browserify>syntax-error>acorn-node": true,
        "browserify>insert-module-globals>undeclared-identifiers>get-assigned-identifiers": true,
        "watchify>xtend": true
      }
    },
    "gulp>undertaker": {
      "builtin": {
        "assert": true,
        "events.EventEmitter": true,
        "util.inherits": true
      },
      "globals": {
        "process.env.UNDERTAKER_SETTLE": true,
        "process.env.UNDERTAKER_TIME_RESOLUTION": true,
        "process.hrtime": true
      },
      "packages": {
        "gulp>undertaker>arr-flatten": true,
        "gulp>undertaker>arr-map": true,
        "gulp>undertaker>bach": true,
        "gulp>undertaker>collection-map": true,
        "gulp>undertaker>es6-weak-map": true,
        "gulp>undertaker>last-run": true,
        "gulp>undertaker>object.defaults": true,
        "gulp>undertaker>object.reduce": true,
        "gulp>undertaker>undertaker-registry": true
      }
    },
    "stylelint>@stylelint/postcss-markdown>remark>remark-parse>unherit": {
      "packages": {
        "pumpify>inherits": true,
        "watchify>xtend": true
      }
    },
    "@babel/preset-env>@babel/plugin-transform-dotall-regex>@babel/helper-create-regexp-features-plugin>regexpu-core>unicode-match-property-ecmascript": {
      "packages": {
        "@babel/preset-env>@babel/plugin-transform-dotall-regex>@babel/helper-create-regexp-features-plugin>regexpu-core>unicode-match-property-ecmascript>unicode-canonical-property-names-ecmascript": true,
        "@babel/preset-env>@babel/plugin-transform-dotall-regex>@babel/helper-create-regexp-features-plugin>regexpu-core>unicode-match-property-ecmascript>unicode-property-aliases-ecmascript": true
      }
    },
    "react-markdown>unified": {
      "packages": {
        "react-markdown>unified>bail": true,
        "react-markdown>unified>extend": true,
        "react-markdown>unified>is-buffer": true,
        "mocha>yargs-unparser>is-plain-obj": true,
        "react-markdown>unified>trough": true,
        "react-markdown>vfile": true
      }
    },
    "gulp>gulp-cli>matchdep>micromatch>snapdragon>base>cache-base>union-value": {
      "packages": {
        "gulp-zip>plugin-error>arr-union": true,
        "gulp>gulp-cli>array-sort>get-value": true,
        "gulp-watch>anymatch>micromatch>object.omit>is-extendable": true,
        "gulp>gulp-cli>matchdep>micromatch>snapdragon>base>cache-base>set-value": true
      }
    },
    "gulp>vinyl-fs>glob-stream>unique-stream": {
      "packages": {
        "gulp>vinyl-fs>glob-stream>unique-stream>json-stable-stringify": true,
        "gulp>vinyl-fs>glob-stream>unique-stream>through2-filter": true
      }
    },
    "stylelint>@stylelint/postcss-markdown>unist-util-find-all-after": {
      "packages": {
        "stylelint>@stylelint/postcss-markdown>unist-util-find-all-after>unist-util-is": true
      }
    },
    "stylelint>@stylelint/postcss-markdown>remark>remark-parse>unist-util-remove-position": {
      "packages": {
        "react-markdown>unist-util-visit": true
      }
    },
    "react-markdown>unist-util-visit>unist-util-visit-parents": {
      "packages": {
        "react-markdown>unist-util-visit>unist-util-is": true
      }
    },
    "react-markdown>unist-util-visit": {
      "packages": {
        "react-markdown>unist-util-visit>unist-util-visit-parents": true
      }
    },
    "gulp>gulp-cli>matchdep>micromatch>snapdragon>base>cache-base>unset-value": {
      "packages": {
        "gulp>gulp-cli>matchdep>micromatch>snapdragon>base>cache-base>unset-value>has-value": true,
        "gulp>gulp-cli>isobject": true
      }
    },
    "uri-js": {
      "globals": {
        "define": true
      }
    },
    "resolve-url-loader>rework>css>urix": {
      "builtin": {
        "path.sep": true
      }
    },
    "gulp>gulp-cli>matchdep>micromatch>snapdragon>use": {
      "packages": {
        "@babel/register>clone-deep>kind-of": true
      }
    },
    "readable-stream>util-deprecate": {
      "builtin": {
        "util.deprecate": true
      }
    },
    "ts-node>v8-compile-cache-lib": {
      "builtin": {
        "crypto.createHash": true,
        "fs.mkdirSync": true,
        "fs.readFileSync": true,
        "fs.statSync": true,
        "fs.unlinkSync": true,
        "fs.writeFileSync": true,
        "module._cache": true,
        "module._extensions": true,
        "module._resolveFilename": true,
        "module._resolveLookupPaths": true,
        "module.prototype._compile": true,
        "module.wrap": true,
        "os.tmpdir": true,
        "path.dirname": true,
        "path.join": true,
        "path.resolve": true,
        "vm.Script": true
      },
      "globals": {
        "Buffer": true,
        "process": true
      }
    },
    "react-markdown>vfile>vfile-message": {
      "packages": {
        "react-markdown>vfile>unist-util-stringify-position": true
      }
    },
    "react-markdown>vfile": {
      "builtin": {
        "path.basename": true,
        "path.dirname": true,
        "path.extname": true,
        "path.join": true,
        "path.sep": true
      },
      "globals": {
        "process.cwd": true
      },
      "packages": {
        "react-markdown>vfile>is-buffer": true,
        "react-markdown>vfile>replace-ext": true,
        "react-markdown>vfile>vfile-message": true
      }
    },
    "vinyl": {
      "builtin": {
        "buffer.Buffer.isBuffer": true,
        "path.basename": true,
        "path.dirname": true,
        "path.extname": true,
        "path.join": true,
        "path.normalize": true,
        "path.relative": true,
        "util.inspect.custom": true
      },
      "globals": {
        "process.cwd": true
      },
      "packages": {
        "vinyl>clone-buffer": true,
        "vinyl>clone-stats": true,
        "vinyl>clone": true,
        "vinyl>cloneable-readable": true,
        "vinyl>remove-trailing-separator": true,
        "vinyl>replace-ext": true
      }
    },
    "vinyl-buffer": {
      "packages": {
        "vinyl-buffer>bl": true,
        "vinyl-buffer>through2": true
      }
    },
    "gulp-watch>vinyl-file": {
      "builtin": {
        "path.resolve": true
      },
      "globals": {
        "process.cwd": true
      },
      "packages": {
        "del>graceful-fs": true,
        "gulp-watch>vinyl-file>pify": true,
        "gh-pages>globby>pinkie-promise": true,
        "gulp-watch>vinyl-file>strip-bom-stream": true,
        "gulp-watch>vinyl-file>strip-bom": true,
        "gulp-watch>vinyl-file>vinyl": true
      }
    },
    "gulp>vinyl-fs": {
      "builtin": {
        "os.platform": true,
        "path.relative": true,
        "path.resolve": true,
        "util.inherits": true
      },
      "globals": {
        "Buffer.isBuffer": true,
        "process.cwd": true,
        "process.geteuid": true,
        "process.getuid": true,
        "process.nextTick": true
      },
      "packages": {
        "gulp>vinyl-fs>fs-mkdirp-stream": true,
        "gulp>vinyl-fs>glob-stream": true,
        "del>graceful-fs": true,
        "gulp>vinyl-fs>is-valid-glob": true,
        "gulp>vinyl-fs>lazystream": true,
        "gulp>vinyl-fs>lead": true,
        "gulp>vinyl-fs>object.assign": true,
        "gulp>vinyl-fs>pumpify": true,
        "gulp>vinyl-fs>readable-stream": true,
        "gulp>vinyl-fs>remove-bom-buffer": true,
        "gulp>vinyl-fs>remove-bom-stream": true,
        "gulp>vinyl-fs>resolve-options": true,
        "gulp>vinyl-fs>through2": true,
        "gulp>vinyl-fs>to-through": true,
        "gulp>vinyl-fs>value-or-function": true,
        "vinyl": true,
        "gulp>vinyl-fs>vinyl-sourcemap": true
      }
    },
    "vinyl-source-stream": {
      "builtin": {
        "path.resolve": true
      },
      "globals": {
        "process.cwd": true
      },
      "packages": {
        "vinyl-source-stream>through2": true,
        "vinyl": true
      }
    },
    "gulp>vinyl-fs>vinyl-sourcemap": {
      "builtin": {
        "path.dirname": true,
        "path.join": true,
        "path.relative": true,
        "path.resolve": true
      },
      "globals": {
        "Buffer": true
      },
      "packages": {
        "gulp>vinyl-fs>vinyl-sourcemap>append-buffer": true,
        "nyc>convert-source-map": true,
        "del>graceful-fs": true,
        "gulp-watch>anymatch>normalize-path": true,
        "gulp>vinyl-fs>vinyl-sourcemap>now-and-later": true,
        "gulp>vinyl-fs>remove-bom-buffer": true,
        "vinyl": true
      }
    },
    "vinyl-sourcemaps-apply": {
      "packages": {
        "vinyl-sourcemaps-apply>source-map": true
      }
    },
    "gulp-watch>vinyl-file>vinyl": {
      "builtin": {
        "buffer.Buffer": true,
        "path.basename": true,
        "path.dirname": true,
        "path.extname": true,
        "path.join": true,
        "path.relative": true,
        "stream.PassThrough": true,
        "stream.Stream": true
      },
      "globals": {
        "process.cwd": true
      },
      "packages": {
        "gulp-watch>vinyl-file>vinyl>clone-stats": true,
        "@metamask/jazzicon>color>clone": true,
        "gulp-watch>vinyl-file>vinyl>replace-ext": true
      }
    },
    "watchify": {
      "builtin": {
        "path.join": true
      },
      "globals": {
        "clearTimeout": true,
        "setTimeout": true
      },
      "packages": {
        "chokidar>anymatch": true,
        "chokidar": true,
        "through2": true,
        "watchify>xtend": true
      }
    },
    "webpack-dev-server>sockjs>websocket-driver": {
      "builtin": {
        "crypto.createHash": true,
        "crypto.randomBytes": true,
        "events.EventEmitter": true,
        "stream.Stream": true,
        "url.parse": true,
        "util.inherits": true
      },
      "globals": {
        "process.version": true
      },
      "packages": {
        "webpack-dev-server>sockjs>websocket-driver>http-parser-js": true,
        "koa>content-disposition>safe-buffer": true,
        "webpack-dev-server>sockjs>websocket-driver>websocket-extensions": true
      }
    },
    "stylelint>global-modules>global-prefix>which": {
      "builtin": {
        "path.join": true
      },
      "globals": {
        "process.cwd": true,
        "process.env.OSTYPE": true,
        "process.env.PATH": true,
        "process.env.PATHEXT": true,
        "process.platform": true
      },
      "packages": {
        "@sentry/cli>which>isexe": true
      }
    },
    "@storybook/react>@storybook/node-logger>npmlog>gauge>wide-align": {
      "packages": {
        "yargs>string-width": true
      }
    },
    "yargs>cliui>wrap-ansi": {
      "packages": {
        "chalk>ansi-styles": true,
        "yargs>string-width": true,
        "eslint>strip-ansi": true
      }
    },
    "stylelint>write-file-atomic": {
      "builtin": {
        "fs.chmod": true,
        "fs.chmodSync": true,
        "fs.chown": true,
        "fs.chownSync": true,
        "fs.close": true,
        "fs.closeSync": true,
        "fs.fsync": true,
        "fs.fsyncSync": true,
        "fs.open": true,
        "fs.openSync": true,
        "fs.realpath": true,
        "fs.realpathSync": true,
        "fs.rename": true,
        "fs.renameSync": true,
        "fs.stat": true,
        "fs.statSync": true,
        "fs.unlink": true,
        "fs.unlinkSync": true,
        "fs.write": true,
        "fs.writeSync": true,
        "path.resolve": true,
        "util.promisify": true,
        "worker_threads.threadId": true
      },
      "globals": {
        "Buffer.isBuffer": true,
        "__filename": true,
        "process.getuid": true,
        "process.pid": true
      },
      "packages": {
        "eslint>imurmurhash": true,
        "stylelint>write-file-atomic>is-typedarray": true,
        "nyc>signal-exit": true,
        "stylelint>write-file-atomic>typedarray-to-buffer": true
      }
    },
    "stylelint>file-entry-cache>flat-cache>write": {
      "builtin": {
        "fs.createWriteStream": true,
        "fs.writeFile": true,
        "fs.writeFileSync": true,
        "path.dirname": true
      },
      "packages": {
        "mockttp>portfinder>mkdirp": true
      }
    },
    "yargs>y18n": {
      "builtin": {
        "fs": true,
        "path": true,
        "util": true
      }
    },
    "yaml": {
      "globals": {
        "Buffer": true,
        "atob": true,
        "btoa": true,
        "console.dir": true,
        "console.log": true,
        "console.warn": true,
        "process": true
      }
    },
    "stylelint>cosmiconfig>yaml": {
      "globals": {
        "Buffer": true,
        "YAML_SILENCE_DEPRECATION_WARNINGS": true,
        "YAML_SILENCE_WARNINGS": true,
        "atob": true,
        "btoa": true,
        "console.warn": true,
        "process": true
      }
    },
    "gulp-postcss>postcss-load-config>yaml": {
      "globals": {
        "Buffer": true,
        "YAML_SILENCE_DEPRECATION_WARNINGS": true,
        "YAML_SILENCE_WARNINGS": true,
        "atob": true,
        "btoa": true,
        "console.warn": true,
        "process": true
      }
    },
    "yargs": {
      "builtin": {
        "assert": true,
        "fs": true,
        "path": true,
        "util": true
      },
      "globals": {
        "Error": true,
        "__dirname": true,
        "console": true,
        "process": true
      },
      "packages": {
        "yargs>cliui": true,
        "yargs>escalade": true,
        "yargs>get-caller-file": true,
        "yargs>require-directory": true,
        "yargs>string-width": true,
        "yargs>y18n": true,
        "yargs-parser": true
      }
    },
    "yargs-parser": {
      "builtin": {
        "fs.readFileSync": true,
        "path.normalize": true,
        "path.resolve": true,
        "util.format": true
      },
      "globals": {
        "process": true
      }
    },
    "yargs>yargs-parser": {
      "builtin": {
        "fs": true,
        "path": true,
        "util": true
      },
      "globals": {
        "process": true
      }
    },
    "gulp-zip>yazl": {
      "builtin": {
        "events.EventEmitter": true,
        "fs.createReadStream": true,
        "fs.stat": true,
        "stream.PassThrough": true,
        "stream.Transform": true,
        "util.inherits": true,
        "zlib.DeflateRaw": true,
        "zlib.deflateRaw": true
      },
      "globals": {
        "Buffer": true,
        "setImmediate": true,
        "utf8FileName.length": true
      },
      "packages": {
        "gulp-zip>yazl>buffer-crc32": true
      }
    }
  }
}<|MERGE_RESOLUTION|>--- conflicted
+++ resolved
@@ -2826,25 +2826,7 @@
     },
     "eslint>eslint-scope": {
       "builtin": {
-<<<<<<< HEAD
-        "fs.lstat": true,
-        "fs.lstatSync": true,
-        "fs.readdir": true,
-        "fs.readdirSync": true,
-        "fs.stat": true,
-        "fs.statSync": true,
-        "os.cpus": true,
-        "os.platform": true,
-        "path.basename": true,
-        "path.resolve": true,
-        "stream.PassThrough": true,
-        "stream.Readable": true
-      },
-      "globals": {
-        "process.cwd": true
-=======
         "assert": true
->>>>>>> aecfea97
       },
       "packages": {
         "eslint>eslint-scope>esrecurse": true,
@@ -7722,19 +7704,10 @@
     },
     "string.prototype.matchall>regexp.prototype.flags>set-function-name": {
       "packages": {
-<<<<<<< HEAD
-        "react-markdown>unified>bail": true,
-        "react-markdown>unified>extend": true,
-        "react-markdown>unified>is-buffer": true,
-        "react-markdown>unified>is-plain-obj": true,
-        "react-markdown>unified>trough": true,
-        "react-markdown>vfile": true
-=======
         "string.prototype.matchall>define-properties>define-data-property": true,
         "string.prototype.matchall>es-abstract>es-errors": true,
         "string.prototype.matchall>es-abstract>function.prototype.name>functions-have-names": true,
         "string.prototype.matchall>es-abstract>has-property-descriptors": true
->>>>>>> aecfea97
       }
     },
     "gulp>gulp-cli>matchdep>micromatch>snapdragon>base>cache-base>set-value": {
