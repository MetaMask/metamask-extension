--- conflicted
+++ resolved
@@ -1208,19 +1208,6 @@
         "Buffer": true
       }
     },
-<<<<<<< HEAD
-    "@metamask/jazzicon>color>color-convert": {
-      "packages": {
-        "@metamask/jazzicon>color>color-convert>color-name": true
-      }
-    },
-    "@metamask/network-controller>uri-js": {
-      "globals": {
-        "define": true
-      }
-    },
-=======
->>>>>>> 41e9eaa5
     "@metamask/object-multiplex>once": {
       "packages": {
         "@metamask/object-multiplex>once>wrappy": true
