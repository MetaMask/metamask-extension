--- conflicted
+++ resolved
@@ -4615,7 +4615,6 @@
         "gulp-watch>anymatch>micromatch>regex-cache": true
       }
     },
-<<<<<<< HEAD
     "fast-glob>micromatch": {
       "builtin": {
         "util.inspect": true
@@ -4625,8 +4624,6 @@
         "fast-glob>micromatch>picomatch": true
       }
     },
-=======
->>>>>>> 2e5a2448
     "eslint>minimatch": {
       "builtin": {
         "path": true
@@ -7089,11 +7086,7 @@
         "process.versions.node.split": true
       },
       "packages": {
-<<<<<<< HEAD
         "chokidar>readdirp>picomatch": true
-=======
-        "micromatch>picomatch": true
->>>>>>> 2e5a2448
       }
     },
     "@babel/preset-env>@babel/plugin-transform-dotall-regex>@babel/helper-create-regexp-features-plugin>regexpu-core>regenerate": {
