{
  "resources": {
    "@babel/core>@ampproject/remapping": {
      "globals": {
        "define": true
      },
      "packages": {
<<<<<<< HEAD
=======
        "terser>@jridgewell/source-map>@jridgewell/gen-mapping": true,
        "terser-webpack-plugin>@jridgewell/trace-mapping": true
      }
    },
    "@babel/code-frame": {
      "globals": {
        "console.warn": true,
        "process": true
      },
      "packages": {
>>>>>>> 3222176c
        "@babel/code-frame>@babel/helper-validator-identifier": true,
        "loose-envify>js-tokens": true,
        "postcss>picocolors": true
      }
    },
    "@babel/core": {
      "builtin": {
        "assert": true,
        "fs": true,
        "module": true,
        "path": true,
        "process": true,
        "url": true,
        "util": true,
        "v8": true
      },
      "globals": {
        "URL": true,
        "console.error": true,
        "console.log": true,
        "process.env.BABEL_ENV": true,
        "process.env.BABEL_SHOW_CONFIG_FOR": true,
        "process.env.NODE_ENV": true,
        "process.versions.node": true,
        "process.versions.pnp": true
      },
      "packages": {
        "$root$": true,
        "@babel/core>@ampproject/remapping": true,
        "@babel/code-frame": true,
        "@babel/core>@babel/generator": true,
        "@babel/core>@babel/helper-compilation-targets": true,
        "@babel/core>@babel/helper-module-transforms": true,
        "@babel/core>@babel/helpers": true,
        "@babel/core>@babel/parser": true,
        "@babel/plugin-proposal-class-properties": true,
        "@babel/plugin-proposal-nullish-coalescing-operator": true,
        "@babel/plugin-proposal-object-rest-spread": true,
        "@babel/plugin-proposal-optional-chaining": true,
        "@babel/plugin-transform-logical-assignment-operators": true,
        "@babel/plugin-transform-runtime": true,
        "@babel/preset-env": true,
        "@babel/preset-react": true,
        "@babel/preset-typescript": true,
        "@babel/core>@babel/template": true,
        "depcheck>@babel/traverse": true,
        "@babel/core>@babel/types": true,
        "@babel/core>convert-source-map": true,
        "nock>debug": true,
        "@babel/core>gensync": true,
        "depcheck>json5": true,
        "@babel/core>semver": true
      }
    },
    "@babel/eslint-parser": {
      "builtin": {
        "module": true,
        "path": true,
        "worker_threads": true
      },
      "globals": {
        "__dirname": true,
        "process.cwd": true,
        "process.versions": true
      },
      "packages": {
        "@babel/core": true,
        "@babel/parser": true,
        "@babel/core>@babel/parser": true,
        "depcheck>@babel/parser": true,
        "lavamoat>lavamoat-tofu>@babel/parser": true,
        "@babel/eslint-parser>@nicolo-ribaudo/eslint-scope-5-internals": true,
        "eslint": true,
        "@babel/eslint-parser>eslint-scope": true,
        "@babel/eslint-parser>eslint-visitor-keys": true,
        "@babel/eslint-parser>semver": true
      }
    },
    "@babel/eslint-plugin": {
      "packages": {
        "eslint": true,
        "@babel/eslint-plugin>eslint-rule-composer": true
      }
    },
    "@babel/core>@babel/generator": {
      "globals": {
        "console.error": true,
        "console.warn": true
      },
      "packages": {
        "@babel/core>@babel/types": true,
        "terser>@jridgewell/source-map>@jridgewell/gen-mapping": true,
        "terser-webpack-plugin>@jridgewell/trace-mapping": true,
        "@babel/core>@babel/generator>jsesc": true
      }
    },
    "@babel/preset-env>@babel/plugin-transform-classes>@babel/helper-annotate-as-pure": {
      "packages": {
        "@babel/core>@babel/types": true
      }
    },
    "@babel/preset-env>@babel/plugin-transform-exponentiation-operator>@babel/helper-builder-binary-assignment-operator-visitor": {
      "packages": {
        "@babel/core>@babel/types": true
      }
    },
    "@babel/core>@babel/helper-compilation-targets": {
      "globals": {
        "console.warn": true,
        "process.env.BROWSERSLIST": true,
        "process.env.BROWSERSLIST_CONFIG": true,
        "process.versions.node": true
      },
      "packages": {
        "@babel/preset-env>@babel/compat-data": true,
        "@babel/preset-env>@babel/helper-validator-option": true,
        "browserslist": true,
        "@babel/core>@babel/helper-compilation-targets>lru-cache": true,
        "@babel/core>@babel/helper-compilation-targets>semver": true
      }
    },
    "@babel/preset-env>@babel/plugin-transform-private-methods>@babel/helper-create-class-features-plugin": {
      "globals": {
        "console.warn": true
      },
      "packages": {
        "@babel/core": true,
        "@babel/preset-env>@babel/plugin-transform-classes>@babel/helper-annotate-as-pure": true,
        "@babel/preset-env>@babel/plugin-transform-classes>@babel/helper-replace-supers>@babel/helper-member-expression-to-functions": true,
        "@babel/preset-env>@babel/plugin-transform-classes>@babel/helper-replace-supers>@babel/helper-optimise-call-expression": true,
        "@babel/preset-env>@babel/plugin-transform-classes>@babel/helper-replace-supers": true,
        "@babel/preset-env>@babel/plugin-transform-for-of>@babel/helper-skip-transparent-expression-wrappers": true,
        "depcheck>@babel/traverse": true,
        "@babel/preset-env>@babel/plugin-transform-private-methods>@babel/helper-create-class-features-plugin>semver": true
      }
    },
    "@babel/preset-env>@babel/plugin-transform-dotall-regex>@babel/helper-create-regexp-features-plugin": {
      "packages": {
        "@babel/core": true,
        "@babel/preset-env>@babel/plugin-transform-classes>@babel/helper-annotate-as-pure": true,
        "@babel/preset-env>@babel/plugin-transform-dotall-regex>@babel/helper-create-regexp-features-plugin>regexpu-core": true,
        "@babel/preset-env>@babel/plugin-transform-dotall-regex>@babel/helper-create-regexp-features-plugin>semver": true
      }
    },
    "@babel/preset-env>babel-plugin-polyfill-corejs2>@babel/helper-define-polyfill-provider": {
      "builtin": {
        "module": true,
        "path": true
      },
      "globals": {
        "console.log": true,
        "console.warn": true,
        "process.exitCode": "write",
        "process.versions.node": true
      },
      "packages": {
        "@babel/core": true,
        "@babel/core>@babel/helper-compilation-targets": true,
        "@babel/preset-env>@babel/helper-plugin-utils": true,
        "@babel/preset-env>babel-plugin-polyfill-corejs2>@babel/helper-define-polyfill-provider>lodash.debounce": true,
        "depcheck>resolve": true
      }
    },
    "@babel/preset-env>@babel/plugin-transform-classes>@babel/helper-replace-supers>@babel/helper-member-expression-to-functions": {
      "packages": {
        "@babel/core>@babel/types": true
      }
    },
    "@babel/core>@babel/helper-module-transforms>@babel/helper-module-imports": {
      "builtin": {
        "assert": true
      },
      "packages": {
        "@babel/core>@babel/types": true
      }
    },
    "@babel/core>@babel/helper-module-transforms": {
      "builtin": {
        "assert": true,
        "path.basename": true,
        "path.extname": true
      },
      "packages": {
        "@babel/code-frame>@babel/helper-validator-identifier": true,
        "@babel/core": true,
        "@babel/core>@babel/helper-module-transforms>@babel/helper-module-imports": true,
        "@babel/core>@babel/helper-module-transforms>@babel/helper-simple-access": true,
<<<<<<< HEAD
=======
        "@babel/code-frame>@babel/helper-validator-identifier": true,
>>>>>>> 3222176c
        "depcheck>@babel/traverse": true
      }
    },
    "@babel/preset-env>@babel/plugin-transform-classes>@babel/helper-replace-supers>@babel/helper-optimise-call-expression": {
      "packages": {
        "@babel/core>@babel/types": true
      }
    },
    "@babel/preset-env>@babel/plugin-transform-async-to-generator>@babel/helper-remap-async-to-generator": {
      "packages": {
        "@babel/core": true,
        "@babel/preset-env>@babel/plugin-transform-classes>@babel/helper-annotate-as-pure": true,
        "@babel/preset-env>@babel/plugin-transform-async-to-generator>@babel/helper-remap-async-to-generator>@babel/helper-wrap-function": true,
        "depcheck>@babel/traverse": true
      }
    },
    "@babel/preset-env>@babel/plugin-transform-classes>@babel/helper-replace-supers": {
      "packages": {
        "@babel/core": true,
        "@babel/preset-env>@babel/plugin-transform-classes>@babel/helper-replace-supers>@babel/helper-member-expression-to-functions": true,
        "@babel/preset-env>@babel/plugin-transform-classes>@babel/helper-replace-supers>@babel/helper-optimise-call-expression": true,
        "depcheck>@babel/traverse": true
      }
    },
    "@babel/core>@babel/helper-module-transforms>@babel/helper-simple-access": {
      "packages": {
        "@babel/core>@babel/types": true
      }
    },
    "@babel/preset-env>@babel/plugin-transform-for-of>@babel/helper-skip-transparent-expression-wrappers": {
      "packages": {
        "@babel/core>@babel/types": true
      }
    },
    "@babel/preset-env>@babel/plugin-transform-async-to-generator>@babel/helper-remap-async-to-generator>@babel/helper-wrap-function": {
      "packages": {
        "@babel/core>@babel/template": true,
        "depcheck>@babel/traverse": true,
        "@babel/core>@babel/types": true
      }
    },
    "@babel/core>@babel/helpers": {
      "packages": {
        "@babel/core>@babel/template": true,
        "@babel/core>@babel/types": true
      }
    },
    "@babel/preset-env>@babel/plugin-bugfix-firefox-class-in-computed-class-key": {
      "packages": {
<<<<<<< HEAD
        "@babel/code-frame>@babel/helper-validator-identifier": true,
        "@babel/core>@babel/types>@babel/helper-string-parser": true
=======
        "@babel/preset-env>@babel/helper-plugin-utils": true,
        "depcheck>@babel/traverse": true
>>>>>>> 3222176c
      }
    },
    "@babel/preset-env>@babel/plugin-bugfix-safari-class-field-initializer-scope": {
      "packages": {
        "@babel/core": true,
        "@babel/preset-env>@babel/helper-plugin-utils": true
      }
    },
    "@babel/preset-env>@babel/plugin-bugfix-safari-id-destructuring-collision-in-function-expression": {
      "packages": {
        "@babel/preset-env>@babel/helper-plugin-utils": true
      }
    },
    "@babel/preset-env>@babel/plugin-bugfix-v8-spread-parameters-in-optional-chaining": {
      "packages": {
        "@babel/core": true,
        "@babel/preset-env>@babel/helper-plugin-utils": true,
        "@babel/preset-env>@babel/plugin-transform-for-of>@babel/helper-skip-transparent-expression-wrappers": true,
        "@babel/preset-env>@babel/plugin-transform-optional-chaining": true
      }
    },
    "@babel/preset-env>@babel/plugin-bugfix-v8-static-class-fields-redefine-readonly": {
      "packages": {
        "@babel/core": true,
        "@babel/preset-env>@babel/helper-plugin-utils": true,
        "depcheck>@babel/traverse": true
      }
    },
    "@babel/preset-env>@babel/plugin-syntax-import-assertions": {
      "packages": {
        "@babel/preset-env>@babel/helper-plugin-utils": true
      }
    },
    "@babel/preset-env>@babel/plugin-syntax-import-attributes": {
      "packages": {
        "@babel/preset-env>@babel/helper-plugin-utils": true
      }
    },
    "@babel/preset-typescript>@babel/plugin-syntax-jsx": {
      "packages": {
        "@babel/preset-env>@babel/helper-plugin-utils": true
      }
    },
    "@babel/preset-typescript>@babel/plugin-transform-typescript>@babel/plugin-syntax-typescript": {
      "packages": {
        "@babel/preset-env>@babel/helper-plugin-utils": true
      }
    },
<<<<<<< HEAD
    "@babel/preset-env": {
      "globals": {
        "console.log": true,
        "console.warn": true,
        "process.cwd": true,
        "process.env.BABEL_ENV": true
      },
      "packages": {
        "@babel/core>@babel/helper-compilation-targets": true,
        "@babel/plugin-transform-logical-assignment-operators": true,
        "@babel/preset-env>@babel/compat-data": true,
        "@babel/preset-env>@babel/helper-plugin-utils": true,
        "@babel/preset-env>@babel/helper-validator-option": true,
        "@babel/preset-env>@babel/plugin-bugfix-firefox-class-in-computed-class-key": true,
        "@babel/preset-env>@babel/plugin-bugfix-safari-class-field-initializer-scope": true,
        "@babel/preset-env>@babel/plugin-bugfix-safari-id-destructuring-collision-in-function-expression": true,
        "@babel/preset-env>@babel/plugin-bugfix-v8-spread-parameters-in-optional-chaining": true,
        "@babel/preset-env>@babel/plugin-bugfix-v8-static-class-fields-redefine-readonly": true,
        "@babel/preset-env>@babel/plugin-syntax-import-assertions": true,
        "@babel/preset-env>@babel/plugin-syntax-import-attributes": true,
        "@babel/preset-env>@babel/plugin-syntax-unicode-sets-regex": true,
        "@babel/preset-env>@babel/plugin-transform-arrow-functions": true,
        "@babel/preset-env>@babel/plugin-transform-async-generator-functions": true,
        "@babel/preset-env>@babel/plugin-transform-async-to-generator": true,
        "@babel/preset-env>@babel/plugin-transform-block-scoped-functions": true,
        "@babel/preset-env>@babel/plugin-transform-block-scoping": true,
        "@babel/preset-env>@babel/plugin-transform-class-properties": true,
        "@babel/preset-env>@babel/plugin-transform-class-static-block": true,
        "@babel/preset-env>@babel/plugin-transform-classes": true,
        "@babel/preset-env>@babel/plugin-transform-computed-properties": true,
        "@babel/preset-env>@babel/plugin-transform-destructuring": true,
        "@babel/preset-env>@babel/plugin-transform-dotall-regex": true,
        "@babel/preset-env>@babel/plugin-transform-duplicate-keys": true,
        "@babel/preset-env>@babel/plugin-transform-duplicate-named-capturing-groups-regex": true,
        "@babel/preset-env>@babel/plugin-transform-dynamic-import": true,
        "@babel/preset-env>@babel/plugin-transform-exponentiation-operator": true,
        "@babel/preset-env>@babel/plugin-transform-export-namespace-from": true,
        "@babel/preset-env>@babel/plugin-transform-for-of": true,
        "@babel/preset-env>@babel/plugin-transform-function-name": true,
        "@babel/preset-env>@babel/plugin-transform-json-strings": true,
        "@babel/preset-env>@babel/plugin-transform-literals": true,
        "@babel/preset-env>@babel/plugin-transform-member-expression-literals": true,
        "@babel/preset-env>@babel/plugin-transform-modules-amd": true,
        "@babel/preset-env>@babel/plugin-transform-modules-commonjs": true,
        "@babel/preset-env>@babel/plugin-transform-modules-systemjs": true,
        "@babel/preset-env>@babel/plugin-transform-modules-umd": true,
        "@babel/preset-env>@babel/plugin-transform-named-capturing-groups-regex": true,
        "@babel/preset-env>@babel/plugin-transform-new-target": true,
        "@babel/preset-env>@babel/plugin-transform-nullish-coalescing-operator": true,
        "@babel/preset-env>@babel/plugin-transform-numeric-separator": true,
        "@babel/preset-env>@babel/plugin-transform-object-rest-spread": true,
        "@babel/preset-env>@babel/plugin-transform-object-super": true,
        "@babel/preset-env>@babel/plugin-transform-optional-catch-binding": true,
        "@babel/preset-env>@babel/plugin-transform-optional-chaining": true,
        "@babel/preset-env>@babel/plugin-transform-parameters": true,
        "@babel/preset-env>@babel/plugin-transform-private-methods": true,
        "@babel/preset-env>@babel/plugin-transform-private-property-in-object": true,
        "@babel/preset-env>@babel/plugin-transform-property-literals": true,
        "@babel/preset-env>@babel/plugin-transform-regenerator": true,
        "@babel/preset-env>@babel/plugin-transform-regexp-modifiers": true,
        "@babel/preset-env>@babel/plugin-transform-reserved-words": true,
        "@babel/preset-env>@babel/plugin-transform-shorthand-properties": true,
        "@babel/preset-env>@babel/plugin-transform-spread": true,
        "@babel/preset-env>@babel/plugin-transform-sticky-regex": true,
        "@babel/preset-env>@babel/plugin-transform-template-literals": true,
        "@babel/preset-env>@babel/plugin-transform-typeof-symbol": true,
        "@babel/preset-env>@babel/plugin-transform-unicode-escapes": true,
        "@babel/preset-env>@babel/plugin-transform-unicode-property-regex": true,
        "@babel/preset-env>@babel/plugin-transform-unicode-regex": true,
        "@babel/preset-env>@babel/plugin-transform-unicode-sets-regex": true,
        "@babel/preset-env>@babel/preset-modules": true,
        "@babel/preset-env>babel-plugin-polyfill-corejs2": true,
        "@babel/preset-env>babel-plugin-polyfill-corejs3": true,
        "@babel/preset-env>babel-plugin-polyfill-regenerator": true,
        "@babel/preset-env>core-js-compat": true,
        "@babel/preset-env>semver": true
      }
    },
    "@babel/preset-env>@babel/plugin-bugfix-firefox-class-in-computed-class-key": {
      "packages": {
        "@babel/preset-env>@babel/helper-plugin-utils": true,
        "depcheck>@babel/traverse": true
      }
    },
    "@babel/preset-env>@babel/plugin-bugfix-safari-class-field-initializer-scope": {
      "packages": {
        "@babel/core": true,
        "@babel/preset-env>@babel/helper-plugin-utils": true
      }
    },
    "@babel/preset-env>@babel/plugin-bugfix-safari-id-destructuring-collision-in-function-expression": {
      "packages": {
        "@babel/preset-env>@babel/helper-plugin-utils": true
      }
    },
    "@babel/preset-env>@babel/plugin-bugfix-v8-spread-parameters-in-optional-chaining": {
      "packages": {
        "@babel/core": true,
        "@babel/preset-env>@babel/helper-plugin-utils": true,
        "@babel/preset-env>@babel/plugin-transform-for-of>@babel/helper-skip-transparent-expression-wrappers": true,
        "@babel/preset-env>@babel/plugin-transform-optional-chaining": true
      }
    },
    "@babel/preset-env>@babel/plugin-bugfix-v8-static-class-fields-redefine-readonly": {
      "packages": {
        "@babel/core": true,
        "@babel/preset-env>@babel/helper-plugin-utils": true,
        "depcheck>@babel/traverse": true
      }
    },
    "@babel/preset-env>@babel/plugin-syntax-import-assertions": {
      "packages": {
        "@babel/preset-env>@babel/helper-plugin-utils": true
      }
    },
    "@babel/preset-env>@babel/plugin-syntax-import-attributes": {
=======
    "@babel/preset-env>@babel/plugin-syntax-unicode-sets-regex": {
>>>>>>> 3222176c
      "packages": {
        "@babel/preset-env>@babel/plugin-transform-dotall-regex>@babel/helper-create-regexp-features-plugin": true,
        "@babel/preset-env>@babel/helper-plugin-utils": true
      }
    },
    "@babel/preset-env>@babel/plugin-transform-arrow-functions": {
      "packages": {
        "@babel/preset-env>@babel/helper-plugin-utils": true
      }
    },
    "@babel/preset-env>@babel/plugin-transform-async-generator-functions": {
      "packages": {
        "@babel/core": true,
        "@babel/preset-env>@babel/helper-plugin-utils": true,
        "@babel/preset-env>@babel/plugin-transform-async-to-generator>@babel/helper-remap-async-to-generator": true,
        "depcheck>@babel/traverse": true
      }
    },
    "@babel/preset-env>@babel/plugin-transform-async-to-generator": {
      "packages": {
        "@babel/core": true,
        "@babel/core>@babel/helper-module-transforms>@babel/helper-module-imports": true,
        "@babel/preset-env>@babel/helper-plugin-utils": true,
        "@babel/preset-env>@babel/plugin-transform-async-to-generator>@babel/helper-remap-async-to-generator": true
      }
    },
    "@babel/preset-env>@babel/plugin-transform-block-scoped-functions": {
      "packages": {
        "@babel/core": true,
        "@babel/preset-env>@babel/helper-plugin-utils": true
      }
    },
    "@babel/preset-env>@babel/plugin-transform-block-scoping": {
      "packages": {
        "@babel/core": true,
        "@babel/preset-env>@babel/helper-plugin-utils": true
      }
    },
    "@babel/preset-env>@babel/plugin-transform-class-properties": {
      "packages": {
        "@babel/preset-env>@babel/plugin-transform-private-methods>@babel/helper-create-class-features-plugin": true,
        "@babel/preset-env>@babel/helper-plugin-utils": true
      }
    },
    "@babel/preset-env>@babel/plugin-transform-class-static-block": {
      "packages": {
        "@babel/preset-env>@babel/plugin-transform-private-methods>@babel/helper-create-class-features-plugin": true,
        "@babel/preset-env>@babel/helper-plugin-utils": true
      }
    },
    "@babel/preset-env>@babel/plugin-transform-classes": {
      "packages": {
        "@babel/core": true,
        "@babel/preset-env>@babel/plugin-transform-classes>@babel/helper-annotate-as-pure": true,
        "@babel/core>@babel/helper-compilation-targets": true,
        "@babel/preset-env>@babel/helper-plugin-utils": true,
        "@babel/preset-env>@babel/plugin-transform-classes>@babel/helper-replace-supers": true,
        "depcheck>@babel/traverse": true,
        "@babel/preset-env>@babel/plugin-transform-classes>globals": true
      }
    },
    "@babel/preset-env>@babel/plugin-transform-computed-properties": {
      "packages": {
        "@babel/core": true,
        "@babel/preset-env>@babel/helper-plugin-utils": true,
        "@babel/core>@babel/template": true
      }
    },
    "@babel/preset-env>@babel/plugin-transform-destructuring": {
      "packages": {
        "@babel/core": true,
        "@babel/preset-env>@babel/helper-plugin-utils": true
      }
    },
    "@babel/preset-env>@babel/plugin-transform-dotall-regex": {
      "packages": {
        "@babel/preset-env>@babel/plugin-transform-dotall-regex>@babel/helper-create-regexp-features-plugin": true,
        "@babel/preset-env>@babel/helper-plugin-utils": true
      }
    },
    "@babel/preset-env>@babel/plugin-transform-duplicate-keys": {
      "packages": {
        "@babel/core": true,
        "@babel/preset-env>@babel/helper-plugin-utils": true
      }
    },
    "@babel/preset-env>@babel/plugin-transform-duplicate-named-capturing-groups-regex": {
      "packages": {
        "@babel/preset-env>@babel/plugin-transform-dotall-regex>@babel/helper-create-regexp-features-plugin": true,
        "@babel/preset-env>@babel/helper-plugin-utils": true
      }
    },
    "@babel/preset-env>@babel/plugin-transform-dynamic-import": {
      "packages": {
        "@babel/preset-env>@babel/helper-plugin-utils": true
      }
    },
    "@babel/preset-env>@babel/plugin-transform-exponentiation-operator": {
      "packages": {
        "@babel/core": true,
        "@babel/preset-env>@babel/plugin-transform-exponentiation-operator>@babel/helper-builder-binary-assignment-operator-visitor": true,
        "@babel/preset-env>@babel/helper-plugin-utils": true
      }
    },
    "@babel/preset-env>@babel/plugin-transform-export-namespace-from": {
      "packages": {
        "@babel/core": true,
        "@babel/preset-env>@babel/helper-plugin-utils": true
      }
    },
    "@babel/preset-env>@babel/plugin-transform-for-of": {
      "packages": {
        "@babel/core": true,
        "@babel/preset-env>@babel/helper-plugin-utils": true,
        "@babel/preset-env>@babel/plugin-transform-for-of>@babel/helper-skip-transparent-expression-wrappers": true
      }
    },
    "@babel/preset-env>@babel/plugin-transform-function-name": {
      "packages": {
        "@babel/core>@babel/helper-compilation-targets": true,
        "@babel/preset-env>@babel/helper-plugin-utils": true,
        "depcheck>@babel/traverse": true
      }
    },
    "@babel/preset-env>@babel/plugin-transform-json-strings": {
      "packages": {
        "@babel/preset-env>@babel/helper-plugin-utils": true
      }
    },
    "@babel/preset-env>@babel/plugin-transform-literals": {
      "packages": {
        "@babel/preset-env>@babel/helper-plugin-utils": true
      }
    },
    "@babel/plugin-transform-logical-assignment-operators": {
      "packages": {
        "@babel/core": true,
        "@babel/preset-env>@babel/helper-plugin-utils": true,
        "@babel/preset-env>@babel/plugin-syntax-logical-assignment-operators": true
      }
    },
    "@babel/preset-env>@babel/plugin-transform-member-expression-literals": {
      "packages": {
        "@babel/core": true,
        "@babel/preset-env>@babel/helper-plugin-utils": true
      }
    },
    "@babel/preset-env>@babel/plugin-transform-modules-amd": {
      "packages": {
        "@babel/core": true,
        "@babel/core>@babel/helper-module-transforms": true,
        "@babel/preset-env>@babel/helper-plugin-utils": true
      }
    },
    "@babel/preset-env>@babel/plugin-transform-modules-commonjs": {
      "packages": {
        "@babel/core": true,
        "@babel/core>@babel/helper-module-transforms": true,
        "@babel/preset-env>@babel/helper-plugin-utils": true,
        "@babel/core>@babel/helper-module-transforms>@babel/helper-simple-access": true
      }
    },
    "@babel/preset-env>@babel/plugin-transform-modules-systemjs": {
      "globals": {
        "console.warn": true
      },
      "packages": {
        "@babel/code-frame>@babel/helper-validator-identifier": true,
        "@babel/core": true,
        "@babel/core>@babel/helper-module-transforms": true,
        "@babel/preset-env>@babel/helper-plugin-utils": true,
<<<<<<< HEAD
=======
        "@babel/code-frame>@babel/helper-validator-identifier": true,
>>>>>>> 3222176c
        "depcheck>@babel/traverse": true
      }
    },
    "@babel/preset-env>@babel/plugin-transform-modules-umd": {
      "builtin": {
        "path.basename": true,
        "path.extname": true
      },
      "packages": {
        "@babel/core": true,
        "@babel/core>@babel/helper-module-transforms": true,
        "@babel/preset-env>@babel/helper-plugin-utils": true
      }
    },
    "@babel/preset-env>@babel/plugin-transform-named-capturing-groups-regex": {
      "packages": {
        "@babel/preset-env>@babel/plugin-transform-dotall-regex>@babel/helper-create-regexp-features-plugin": true,
        "@babel/preset-env>@babel/helper-plugin-utils": true
      }
    },
    "@babel/preset-env>@babel/plugin-transform-new-target": {
      "packages": {
        "@babel/core": true,
        "@babel/preset-env>@babel/helper-plugin-utils": true
      }
    },
    "@babel/preset-env>@babel/plugin-transform-nullish-coalescing-operator": {
      "packages": {
        "@babel/core": true,
        "@babel/preset-env>@babel/helper-plugin-utils": true
      }
    },
    "@babel/preset-env>@babel/plugin-transform-numeric-separator": {
      "packages": {
        "@babel/preset-env>@babel/helper-plugin-utils": true
      }
    },
    "@babel/preset-env>@babel/plugin-transform-object-rest-spread": {
      "packages": {
        "@babel/core": true,
        "@babel/core>@babel/helper-compilation-targets": true,
        "@babel/preset-env>@babel/helper-plugin-utils": true,
        "@babel/preset-env>@babel/plugin-transform-parameters": true
      }
    },
    "@babel/preset-env>@babel/plugin-transform-object-super": {
      "packages": {
        "@babel/core": true,
        "@babel/preset-env>@babel/helper-plugin-utils": true,
        "@babel/preset-env>@babel/plugin-transform-classes>@babel/helper-replace-supers": true
      }
    },
    "@babel/preset-env>@babel/plugin-transform-optional-catch-binding": {
      "packages": {
        "@babel/preset-env>@babel/helper-plugin-utils": true
      }
    },
    "@babel/preset-env>@babel/plugin-transform-optional-chaining": {
      "packages": {
        "@babel/core": true,
        "@babel/preset-env>@babel/helper-plugin-utils": true,
        "@babel/preset-env>@babel/plugin-transform-for-of>@babel/helper-skip-transparent-expression-wrappers": true
      }
    },
    "@babel/preset-env>@babel/plugin-transform-parameters": {
      "packages": {
        "@babel/core": true,
        "@babel/preset-env>@babel/helper-plugin-utils": true
      }
    },
    "@babel/preset-env>@babel/plugin-transform-private-methods": {
      "packages": {
        "@babel/preset-env>@babel/plugin-transform-private-methods>@babel/helper-create-class-features-plugin": true,
        "@babel/preset-env>@babel/helper-plugin-utils": true
      }
    },
    "@babel/preset-env>@babel/plugin-transform-private-property-in-object": {
      "packages": {
        "@babel/preset-env>@babel/plugin-transform-classes>@babel/helper-annotate-as-pure": true,
        "@babel/preset-env>@babel/plugin-transform-private-methods>@babel/helper-create-class-features-plugin": true,
        "@babel/preset-env>@babel/helper-plugin-utils": true
      }
    },
    "@babel/preset-env>@babel/plugin-transform-property-literals": {
      "packages": {
        "@babel/core": true,
        "@babel/preset-env>@babel/helper-plugin-utils": true
      }
    },
    "@babel/preset-react>@babel/plugin-transform-react-display-name": {
      "builtin": {
        "path.basename": true,
        "path.dirname": true,
        "path.extname": true
      },
      "packages": {
        "@babel/core": true,
        "@babel/preset-env>@babel/helper-plugin-utils": true
      }
    },
    "@babel/preset-react>@babel/plugin-transform-react-jsx-development": {
      "packages": {
        "@babel/preset-react>@babel/plugin-transform-react-jsx": true
      }
    },
    "@babel/preset-react>@babel/plugin-transform-react-jsx": {
      "packages": {
        "@babel/core": true,
        "@babel/preset-env>@babel/plugin-transform-classes>@babel/helper-annotate-as-pure": true,
        "@babel/core>@babel/helper-module-transforms>@babel/helper-module-imports": true,
        "@babel/preset-env>@babel/helper-plugin-utils": true,
        "@babel/preset-typescript>@babel/plugin-syntax-jsx": true
      }
    },
    "@babel/preset-react>@babel/plugin-transform-react-pure-annotations": {
      "packages": {
        "@babel/core": true,
        "@babel/preset-env>@babel/plugin-transform-classes>@babel/helper-annotate-as-pure": true,
        "@babel/preset-env>@babel/helper-plugin-utils": true
      }
    },
    "@babel/preset-env>@babel/plugin-transform-regenerator": {
      "packages": {
        "@babel/preset-env>@babel/helper-plugin-utils": true,
        "@babel/preset-env>@babel/plugin-transform-regenerator>regenerator-transform": true
      }
    },
<<<<<<< HEAD
    "@babel/preset-env>@babel/plugin-transform-regenerator>regenerator-transform": {
      "builtin": {
        "assert": true,
        "util.inherits": true
      },
      "packages": {
        "@babel/runtime": true
      }
    },
    "@babel/preset-env>@babel/plugin-transform-regexp-modifiers": {
      "packages": {
        "@babel/preset-env>@babel/helper-plugin-utils": true,
        "@babel/preset-env>@babel/plugin-transform-dotall-regex>@babel/helper-create-regexp-features-plugin": true
      }
    },
=======
>>>>>>> 3222176c
    "@babel/preset-env>@babel/plugin-transform-reserved-words": {
      "packages": {
        "@babel/core": true,
        "@babel/preset-env>@babel/helper-plugin-utils": true
      }
    },
    "@babel/preset-env>@babel/plugin-transform-shorthand-properties": {
      "packages": {
        "@babel/core": true,
        "@babel/preset-env>@babel/helper-plugin-utils": true
      }
    },
    "@babel/preset-env>@babel/plugin-transform-spread": {
      "packages": {
        "@babel/core": true,
        "@babel/preset-env>@babel/helper-plugin-utils": true,
        "@babel/preset-env>@babel/plugin-transform-for-of>@babel/helper-skip-transparent-expression-wrappers": true
      }
    },
    "@babel/preset-env>@babel/plugin-transform-sticky-regex": {
      "packages": {
        "@babel/core": true,
        "@babel/preset-env>@babel/helper-plugin-utils": true
      }
    },
    "@babel/preset-env>@babel/plugin-transform-template-literals": {
      "packages": {
        "@babel/core": true,
        "@babel/preset-env>@babel/helper-plugin-utils": true
      }
    },
    "@babel/preset-env>@babel/plugin-transform-typeof-symbol": {
      "packages": {
        "@babel/core": true,
        "@babel/preset-env>@babel/helper-plugin-utils": true
      }
    },
    "@babel/preset-typescript>@babel/plugin-transform-typescript": {
      "builtin": {
        "assert": true
      },
      "globals": {
        "console.warn": true
      },
      "packages": {
        "@babel/core": true,
        "@babel/preset-env>@babel/plugin-transform-classes>@babel/helper-annotate-as-pure": true,
        "@babel/preset-env>@babel/plugin-transform-private-methods>@babel/helper-create-class-features-plugin": true,
        "@babel/preset-env>@babel/helper-plugin-utils": true,
        "@babel/preset-env>@babel/plugin-transform-for-of>@babel/helper-skip-transparent-expression-wrappers": true,
        "@babel/preset-typescript>@babel/plugin-transform-typescript>@babel/plugin-syntax-typescript": true
      }
    },
    "@babel/preset-env>@babel/plugin-transform-unicode-escapes": {
      "packages": {
        "@babel/core": true,
        "@babel/preset-env>@babel/helper-plugin-utils": true
      }
    },
    "@babel/preset-env>@babel/plugin-transform-unicode-property-regex": {
      "packages": {
        "@babel/preset-env>@babel/plugin-transform-dotall-regex>@babel/helper-create-regexp-features-plugin": true,
        "@babel/preset-env>@babel/helper-plugin-utils": true
      }
    },
    "@babel/preset-env>@babel/plugin-transform-unicode-regex": {
      "packages": {
        "@babel/preset-env>@babel/plugin-transform-dotall-regex>@babel/helper-create-regexp-features-plugin": true,
        "@babel/preset-env>@babel/helper-plugin-utils": true
      }
    },
    "@babel/preset-env>@babel/plugin-transform-unicode-sets-regex": {
      "packages": {
        "@babel/preset-env>@babel/plugin-transform-dotall-regex>@babel/helper-create-regexp-features-plugin": true,
        "@babel/preset-env>@babel/helper-plugin-utils": true
      }
    },
    "@babel/preset-env": {
      "globals": {
        "console.log": true,
        "console.warn": true,
        "process.cwd": true,
        "process.env.BABEL_ENV": true
      },
      "packages": {
        "@babel/preset-env>@babel/compat-data": true,
        "@babel/core>@babel/helper-compilation-targets": true,
        "@babel/preset-env>@babel/helper-plugin-utils": true,
        "@babel/preset-env>@babel/helper-validator-option": true,
        "@babel/preset-env>@babel/plugin-bugfix-firefox-class-in-computed-class-key": true,
        "@babel/preset-env>@babel/plugin-bugfix-safari-class-field-initializer-scope": true,
        "@babel/preset-env>@babel/plugin-bugfix-safari-id-destructuring-collision-in-function-expression": true,
        "@babel/preset-env>@babel/plugin-bugfix-v8-spread-parameters-in-optional-chaining": true,
        "@babel/preset-env>@babel/plugin-bugfix-v8-static-class-fields-redefine-readonly": true,
        "@babel/preset-env>@babel/plugin-syntax-import-assertions": true,
        "@babel/preset-env>@babel/plugin-syntax-import-attributes": true,
        "@babel/preset-env>@babel/plugin-syntax-unicode-sets-regex": true,
        "@babel/preset-env>@babel/plugin-transform-arrow-functions": true,
        "@babel/preset-env>@babel/plugin-transform-async-generator-functions": true,
        "@babel/preset-env>@babel/plugin-transform-async-to-generator": true,
        "@babel/preset-env>@babel/plugin-transform-block-scoped-functions": true,
        "@babel/preset-env>@babel/plugin-transform-block-scoping": true,
        "@babel/preset-env>@babel/plugin-transform-class-properties": true,
        "@babel/preset-env>@babel/plugin-transform-class-static-block": true,
        "@babel/preset-env>@babel/plugin-transform-classes": true,
        "@babel/preset-env>@babel/plugin-transform-computed-properties": true,
        "@babel/preset-env>@babel/plugin-transform-destructuring": true,
        "@babel/preset-env>@babel/plugin-transform-dotall-regex": true,
        "@babel/preset-env>@babel/plugin-transform-duplicate-keys": true,
        "@babel/preset-env>@babel/plugin-transform-duplicate-named-capturing-groups-regex": true,
        "@babel/preset-env>@babel/plugin-transform-dynamic-import": true,
        "@babel/preset-env>@babel/plugin-transform-exponentiation-operator": true,
        "@babel/preset-env>@babel/plugin-transform-export-namespace-from": true,
        "@babel/preset-env>@babel/plugin-transform-for-of": true,
        "@babel/preset-env>@babel/plugin-transform-function-name": true,
        "@babel/preset-env>@babel/plugin-transform-json-strings": true,
        "@babel/preset-env>@babel/plugin-transform-literals": true,
        "@babel/plugin-transform-logical-assignment-operators": true,
        "@babel/preset-env>@babel/plugin-transform-member-expression-literals": true,
        "@babel/preset-env>@babel/plugin-transform-modules-amd": true,
        "@babel/preset-env>@babel/plugin-transform-modules-commonjs": true,
        "@babel/preset-env>@babel/plugin-transform-modules-systemjs": true,
        "@babel/preset-env>@babel/plugin-transform-modules-umd": true,
        "@babel/preset-env>@babel/plugin-transform-named-capturing-groups-regex": true,
        "@babel/preset-env>@babel/plugin-transform-new-target": true,
        "@babel/preset-env>@babel/plugin-transform-nullish-coalescing-operator": true,
        "@babel/preset-env>@babel/plugin-transform-numeric-separator": true,
        "@babel/preset-env>@babel/plugin-transform-object-rest-spread": true,
        "@babel/preset-env>@babel/plugin-transform-object-super": true,
        "@babel/preset-env>@babel/plugin-transform-optional-catch-binding": true,
        "@babel/preset-env>@babel/plugin-transform-optional-chaining": true,
        "@babel/preset-env>@babel/plugin-transform-parameters": true,
        "@babel/preset-env>@babel/plugin-transform-private-methods": true,
        "@babel/preset-env>@babel/plugin-transform-private-property-in-object": true,
        "@babel/preset-env>@babel/plugin-transform-property-literals": true,
        "@babel/preset-env>@babel/plugin-transform-regenerator": true,
        "@babel/preset-env>@babel/plugin-transform-reserved-words": true,
        "@babel/preset-env>@babel/plugin-transform-shorthand-properties": true,
        "@babel/preset-env>@babel/plugin-transform-spread": true,
        "@babel/preset-env>@babel/plugin-transform-sticky-regex": true,
        "@babel/preset-env>@babel/plugin-transform-template-literals": true,
        "@babel/preset-env>@babel/plugin-transform-typeof-symbol": true,
        "@babel/preset-env>@babel/plugin-transform-unicode-escapes": true,
        "@babel/preset-env>@babel/plugin-transform-unicode-property-regex": true,
        "@babel/preset-env>@babel/plugin-transform-unicode-regex": true,
        "@babel/preset-env>@babel/plugin-transform-unicode-sets-regex": true,
        "@babel/preset-env>@babel/preset-modules": true,
        "@babel/preset-env>babel-plugin-polyfill-corejs2": true,
        "@babel/preset-env>babel-plugin-polyfill-corejs3": true,
        "@babel/preset-env>babel-plugin-polyfill-regenerator": true,
        "@babel/preset-env>core-js-compat": true,
        "@babel/preset-env>semver": true
      }
    },
    "@babel/preset-react": {
      "packages": {
        "@babel/preset-env>@babel/helper-plugin-utils": true,
        "@babel/preset-env>@babel/helper-validator-option": true,
        "@babel/preset-react>@babel/plugin-transform-react-display-name": true,
        "@babel/preset-react>@babel/plugin-transform-react-jsx-development": true,
        "@babel/preset-react>@babel/plugin-transform-react-jsx": true,
        "@babel/preset-react>@babel/plugin-transform-react-pure-annotations": true
      }
    },
    "@babel/preset-typescript": {
      "packages": {
        "@babel/preset-env>@babel/helper-plugin-utils": true,
        "@babel/preset-env>@babel/helper-validator-option": true,
        "@babel/preset-typescript>@babel/plugin-syntax-jsx": true,
        "@babel/preset-env>@babel/plugin-transform-modules-commonjs": true,
        "@babel/preset-typescript>@babel/plugin-transform-typescript": true
      }
    },
    "@babel/core>@babel/template": {
      "packages": {
        "@babel/code-frame": true,
        "@babel/core>@babel/parser": true,
        "@babel/core>@babel/types": true
      }
    },
    "depcheck>@babel/traverse": {
      "globals": {
        "console.log": true
      },
      "packages": {
        "@babel/code-frame": true,
        "@babel/core>@babel/generator": true,
        "@babel/core>@babel/parser": true,
        "@babel/core>@babel/template": true,
        "@babel/core>@babel/types": true,
        "babel/preset-env>b@babel/types": true,
        "nock>debug": true,
        "depcheck>@babel/traverse>globals": true
      }
    },
    "@babel/core>@babel/types": {
      "globals": {
        "console.warn": true,
        "process.env": true
      },
      "packages": {
        "@babel/core>@babel/types>@babel/helper-string-parser": true,
        "@babel/code-frame>@babel/helper-validator-identifier": true
      }
    },
    "sass-embedded>@bufbuild/protobuf": {
      "globals": {
        "TextDecoder": true,
        "TextEncoder": true,
        "__values": true,
        "process": true
      }
    },
    "ts-node>@cspotcode/source-map-support": {
      "builtin": {
        "fs": true,
        "path.isAbsolute": true,
        "path.join": true,
        "path.normalize": true,
        "path.resolve": true,
        "url.fileURLToPath": true,
        "url.pathToFileURL": true,
        "util.inspect": true
      },
      "globals": {
        "Buffer.from": true,
        "URL": true,
        "XMLHttpRequest": true,
        "console.error": true,
        "process": true
      },
      "packages": {
        "ts-node>@cspotcode/source-map-support>@jridgewell/trace-mapping": true
      }
    },
    "eslint-plugin-jsdoc>@es-joy/jsdoccomment": {
      "packages": {
        "eslint-plugin-jsdoc>comment-parser": true,
        "eslint>esquery": true,
        "eslint-plugin-jsdoc>@es-joy/jsdoccomment>jsdoc-type-pratt-parser": true
      }
    },
    "eslint>@eslint-community/eslint-utils": {
      "packages": {
        "eslint>eslint-visitor-keys": true
      }
    },
    "eslint>@eslint/eslintrc": {
      "builtin": {
        "assert": true,
        "fs": true,
        "module": true,
        "os": true,
        "path": true,
        "url": true,
        "util": true
      },
      "globals": {
        "__filename": true,
        "process.cwd": true,
        "process.emitWarning": true,
        "process.platform": true
      },
      "packages": {
        "$root$": true,
        "@babel/eslint-parser": true,
        "@babel/eslint-plugin": true,
        "@metamask/eslint-config": true,
        "@metamask/eslint-config-nodejs": true,
        "@metamask/eslint-config-typescript": true,
        "@typescript-eslint/eslint-plugin": true,
        "eslint>ajv": true,
        "nock>debug": true,
        "eslint": true,
        "eslint-config-prettier": true,
        "eslint-plugin-import": true,
        "eslint-plugin-jsdoc": true,
        "eslint-plugin-node": true,
        "eslint-plugin-prettier": true,
        "eslint-plugin-react": true,
        "eslint-plugin-react-hooks": true,
        "eslint>globals": true,
        "eslint>ignore": true,
        "eslint>minimatch": true,
        "mocha>strip-json-comments": true
      }
    },
    "gulp-sourcemaps>@gulp-sourcemaps/identity-map": {
      "packages": {
        "gulp-sourcemaps>@gulp-sourcemaps/identity-map>acorn": true,
        "gulp-sourcemaps>@gulp-sourcemaps/identity-map>normalize-path": true,
        "gulp-sourcemaps>@gulp-sourcemaps/identity-map>postcss": true,
        "gulp-sourcemaps>@gulp-sourcemaps/identity-map>source-map": true,
        "gulp-sourcemaps>@gulp-sourcemaps/identity-map>through2": true
      }
    },
    "gulp-sourcemaps>@gulp-sourcemaps/map-sources": {
      "packages": {
        "gulp-watch>anymatch>normalize-path": true,
        "gulp-sourcemaps>@gulp-sourcemaps/map-sources>through2": true
      }
    },
    "eslint>@humanwhocodes/config-array": {
      "builtin": {
        "path.dirname": true,
        "path.join": true,
        "path.relative": true
      },
      "packages": {
        "eslint>@humanwhocodes/config-array>@humanwhocodes/object-schema": true,
        "nock>debug": true,
        "eslint>minimatch": true
      }
    },
    "terser>@jridgewell/source-map>@jridgewell/gen-mapping": {
      "globals": {
        "define": true
      },
      "packages": {
        "terser>@jridgewell/source-map>@jridgewell/gen-mapping>@jridgewell/set-array": true,
        "terser-webpack-plugin>@jridgewell/trace-mapping>@jridgewell/sourcemap-codec": true,
        "terser-webpack-plugin>@jridgewell/trace-mapping": true
      }
    },
    "terser-webpack-plugin>@jridgewell/trace-mapping>@jridgewell/resolve-uri": {
      "globals": {
        "define": true
      }
    },
    "terser>@jridgewell/source-map>@jridgewell/gen-mapping>@jridgewell/set-array": {
      "globals": {
        "define": true
      }
    },
    "terser>@jridgewell/source-map": {
      "packages": {
        "terser>@jridgewell/source-map>@jridgewell/gen-mapping": true,
        "terser-webpack-plugin>@jridgewell/trace-mapping": true
      }
    },
    "terser-webpack-plugin>@jridgewell/trace-mapping>@jridgewell/sourcemap-codec": {
      "globals": {
        "Buffer": true,
        "TextDecoder": true,
        "define": true
      }
    },
    "ts-node>@cspotcode/source-map-support>@jridgewell/trace-mapping": {
      "globals": {
        "define": true
      },
      "packages": {
        "terser-webpack-plugin>@jridgewell/trace-mapping>@jridgewell/resolve-uri": true,
        "terser-webpack-plugin>@jridgewell/trace-mapping>@jridgewell/sourcemap-codec": true
      }
    },
    "terser-webpack-plugin>@jridgewell/trace-mapping": {
      "globals": {
        "define": true
      },
      "packages": {
        "terser-webpack-plugin>@jridgewell/trace-mapping>@jridgewell/resolve-uri": true,
        "terser-webpack-plugin>@jridgewell/trace-mapping>@jridgewell/sourcemap-codec": true
      }
    },
    "lavamoat>@lavamoat/aa": {
      "builtin": {
        "node:fs.lstatSync": true,
        "node:fs.readFileSync": true,
        "node:fs.realpathSync": true,
        "node:path.dirname": true,
        "node:path.join": true,
        "node:path.relative": true
      },
      "packages": {
        "depcheck>resolve": true
      }
    },
    "@lavamoat/lavapack": {
      "builtin": {
        "node:assert": true,
        "node:buffer.Buffer.from": true,
        "node:fs.promises.readFile": true,
        "node:fs.promises.writeFile": true,
        "node:fs.readFileSync": true,
        "node:path.join": true,
        "node:path.relative": true
      },
      "globals": {
        "__dirname": true,
        "__filename.slice": true,
        "console.error": true,
        "console.warn": true,
        "process.cwd": true,
        "setTimeout": true
      },
      "packages": {
        "browserify>JSONStream": true,
        "@lavamoat/lavapack>combine-source-map": true,
        "eslint>espree": true,
        "@lavamoat/lavapack>json-stable-stringify": true,
        "lavamoat>lavamoat-core": true,
        "@lavamoat/lavapack>readable-stream": true,
        "through2": true,
        "@lavamoat/lavapack>umd": true
      }
    },
    "@metamask/build-utils": {
      "packages": {
        "@metamask/build-utils>@metamask/utils": true
      }
    },
    "@metamask/build-utils>@metamask/utils": {
      "globals": {
        "Buffer": true,
        "TextDecoder": true,
        "TextEncoder": true
      },
      "packages": {
        "@metamask/utils>@metamask/superstruct": true,
        "@noble/hashes": true,
        "@metamask/utils>@scure/base": true,
        "nock>debug": true,
        "@metamask/utils>pony-cause": true,
        "semver": true
      }
    },
<<<<<<< HEAD
    "@metamask/eth-token-tracker>deep-equal>is-date-object": {
      "packages": {
        "eslint-plugin-import>string.prototype.trimend>call-bound": true,
        "koa>is-generator-function>has-tostringtag": true
      }
    },
    "@metamask/eth-token-tracker>deep-equal>which-boxed-primitive": {
      "packages": {
        "@metamask/eth-token-tracker>deep-equal>which-boxed-primitive>is-bigint": true,
        "@metamask/eth-token-tracker>deep-equal>which-boxed-primitive>is-boolean-object": true,
        "@metamask/eth-token-tracker>deep-equal>which-boxed-primitive>is-number-object": true,
        "eslint-plugin-react>array-includes>is-string": true,
        "string.prototype.matchall>es-abstract>es-to-primitive>is-symbol": true
      }
    },
    "@metamask/eth-token-tracker>deep-equal>which-boxed-primitive>is-bigint": {
      "packages": {
        "string.prototype.matchall>es-abstract>unbox-primitive>has-bigints": true
      }
    },
    "@metamask/eth-token-tracker>deep-equal>which-boxed-primitive>is-boolean-object": {
      "packages": {
        "eslint-plugin-import>string.prototype.trimend>call-bound": true,
        "koa>is-generator-function>has-tostringtag": true
      }
    },
    "@metamask/eth-token-tracker>deep-equal>which-boxed-primitive>is-number-object": {
      "packages": {
        "eslint-plugin-import>string.prototype.trimend>call-bound": true,
        "koa>is-generator-function>has-tostringtag": true
      }
    },
    "@metamask/eth-token-tracker>deep-equal>which-collection": {
      "packages": {
        "@metamask/eth-token-tracker>deep-equal>es-get-iterator>is-map": true,
        "@metamask/eth-token-tracker>deep-equal>es-get-iterator>is-set": true,
        "@metamask/eth-token-tracker>deep-equal>which-collection>is-weakmap": true,
        "@metamask/eth-token-tracker>deep-equal>which-collection>is-weakset": true
      }
    },
    "@metamask/eth-token-tracker>deep-equal>which-collection>is-weakset": {
      "packages": {
        "string.prototype.matchall>call-bind": true,
        "string.prototype.matchall>get-intrinsic": true
      }
    },
    "@metamask/jazzicon>color>clone": {
      "globals": {
        "Buffer": true
      }
    },
    "@metamask/object-multiplex>once": {
=======
    "@babel/eslint-parser>@nicolo-ribaudo/eslint-scope-5-internals": {
>>>>>>> 3222176c
      "packages": {
        "@babel/eslint-parser>@nicolo-ribaudo/eslint-scope-5-internals>eslint-scope": true
      }
    },
    "@noble/hashes": {
      "globals": {
        "TextEncoder": true,
        "crypto": true
      }
    },
    "eslint>@nodelib/fs.walk>@nodelib/fs.scandir": {
      "builtin": {
        "fs.lstat": true,
        "fs.lstatSync": true,
        "fs.readdir": true,
        "fs.readdirSync": true,
        "fs.stat": true,
        "fs.statSync": true,
        "path.sep": true
      },
      "globals": {
        "process.versions.node": true
      },
      "packages": {
        "fast-glob>@nodelib/fs.stat": true,
        "eslint>@nodelib/fs.walk>@nodelib/fs.scandir>run-parallel": true
      }
    },
    "fast-glob>@nodelib/fs.stat": {
      "builtin": {
        "fs.lstat": true,
        "fs.lstatSync": true,
        "fs.stat": true,
        "fs.statSync": true
      }
    },
    "eslint>@nodelib/fs.walk": {
      "builtin": {
        "events.EventEmitter": true,
        "path.sep": true,
        "stream.Readable": true
      },
      "globals": {
        "setImmediate": true
      },
      "packages": {
        "eslint>@nodelib/fs.walk>@nodelib/fs.scandir": true,
        "eslint>@nodelib/fs.walk>fastq": true
      }
    },
    "@metamask/utils>@scure/base": {
      "globals": {
        "TextDecoder": true,
        "TextEncoder": true
      }
    },
    "stylelint>@stylelint/postcss-css-in-js": {
      "globals": {
        "__dirname": true
      },
      "packages": {
        "@babel/core": true,
        "stylelint>postcss-syntax": true,
        "stylelint>postcss": true
      }
    },
    "stylelint>@stylelint/postcss-markdown": {
      "packages": {
        "stylelint>postcss-html": true,
        "stylelint>postcss-syntax": true,
        "stylelint>@stylelint/postcss-markdown>remark": true,
        "stylelint>@stylelint/postcss-markdown>unist-util-find-all-after": true
      }
    },
    "@typescript-eslint/eslint-plugin": {
      "packages": {
        "@typescript-eslint/parser>@typescript-eslint/scope-manager": true,
        "@typescript-eslint/eslint-plugin>@typescript-eslint/type-utils": true,
        "@typescript-eslint/eslint-plugin>@typescript-eslint/utils": true,
        "eslint-plugin-jest>@typescript-eslint/utils": true,
        "eslint>debug": true,
        "eslint": true,
        "globby>ignore": true,
        "eslint>regexpp": true,
        "semver": true,
        "@typescript-eslint/eslint-plugin>tsutils": true,
        "typescript": true
      }
    },
    "eslint-plugin-jest>@typescript-eslint/experimental-utils": {
      "builtin": {
        "path": true
      },
      "packages": {
        "@typescript-eslint/parser>@typescript-eslint/scope-manager": true,
        "eslint-plugin-jest>@typescript-eslint/experimental-utils>@typescript-eslint/types": true,
        "@typescript-eslint/parser>@typescript-eslint/types": true,
        "eslint": true,
        "eslint>eslint-scope": true,
        "webpack>eslint-scope": true,
        "eslint-plugin-jest>@typescript-eslint/experimental-utils>eslint-utils": true,
        "eslint>eslint-utils": true
      }
    },
    "eslint-plugin-jest>@typescript-eslint/utils>@typescript-eslint/scope-manager": {
      "builtin": {
        "path": true
      },
      "packages": {
        "eslint-plugin-jest>@typescript-eslint/utils>@typescript-eslint/types": true,
        "eslint-plugin-jest>@typescript-eslint/utils>@typescript-eslint/scope-manager>@typescript-eslint/visitor-keys": true
      }
    },
    "@typescript-eslint/eslint-plugin>@typescript-eslint/type-utils": {
      "packages": {
        "@typescript-eslint/eslint-plugin>@typescript-eslint/utils": true,
        "eslint-plugin-jest>@typescript-eslint/utils": true,
        "@typescript-eslint/eslint-plugin>@typescript-eslint/type-utils>debug": true,
        "eslint>debug": true,
        "nock>debug": true,
        "@typescript-eslint/eslint-plugin>tsutils": true,
        "typescript": true
      }
    },
    "@typescript-eslint/eslint-plugin>@typescript-eslint/utils": {
      "builtin": {
        "path": true
      },
      "packages": {
        "@typescript-eslint/parser>@typescript-eslint/scope-manager": true,
        "@typescript-eslint/parser>@typescript-eslint/types": true,
        "@typescript-eslint/utils": true,
        "eslint": true,
        "webpack>eslint-scope": true,
        "eslint>eslint-utils": true,
        "eslint-plugin-mocha>eslint-utils": true
      }
    },
    "eslint-plugin-jest>@typescript-eslint/utils": {
      "builtin": {
        "assert": true,
        "path": true
      },
      "globals": {
        "afterAll": true,
        "process.cwd": true
      },
      "packages": {
        "eslint>@eslint-community/eslint-utils": true,
        "eslint>@eslint-community": true,
        "@typescript-eslint/parser>@typescript-eslint/scope-manager": true,
        "eslint-plugin-jest>@typescript-eslint/utils>@typescript-eslint/scope-manager": true,
        "eslint-plugin-jest>@typescript-eslint/experimental-utils>@typescript-eslint/types": true,
        "@typescript-eslint/parser>@typescript-eslint/types": true,
        "eslint-plugin-jest>@typescript-eslint/utils>@typescript-eslint/types": true,
        "@typescript-eslint/parser>@typescript-eslint": true,
        "eslint": true,
        "eslint-plugin-jest>@typescript-eslint/utils>eslint-scope": true,
        "eslint>eslint-scope": true,
        "webpack>eslint-scope": true,
        "eslint-plugin-jest>@typescript-eslint/utils>webpack>eslint-scope": true,
        "eslint>eslint-utils": true,
        "eslint-plugin-mocha>eslint-utils": true,
        "semver": true
      }
    },
    "eslint-plugin-jest>@typescript-eslint/utils>@typescript-eslint/scope-manager>@typescript-eslint/visitor-keys": {
      "builtin": {
        "path": true
      },
      "packages": {
        "eslint>eslint-visitor-keys": true
      }
    },
    "eslint>@ungap/structured-clone": {
      "globals": {
        "structuredClone": true
      }
    },
    "browserify>JSONStream": {
      "globals": {
        "Buffer": true
      },
      "packages": {
        "browserify>JSONStream>jsonparse": true,
        "debounce-stream>through": true
      }
    },
    "@lavamoat/lavapack>readable-stream>abort-controller": {
      "packages": {
        "@lavamoat/lavapack>readable-stream>abort-controller>event-target-shim": true
      }
    },
    "eslint>espree>acorn-jsx": {
      "packages": {
        "jsdom>acorn": true
      }
    },
    "browserify>syntax-error>acorn-node": {
      "packages": {
        "@storybook/react>acorn-walk": true,
        "browserify>syntax-error>acorn-node>acorn": true,
        "watchify>xtend": true
      }
    },
    "@storybook/react>acorn-walk": {
      "globals": {
        "define": true
      }
    },
    "ts-node>acorn-walk": {
      "globals": {
        "define": true
      }
    },
    "gulp-sourcemaps>@gulp-sourcemaps/identity-map>acorn": {
      "globals": {
        "define": true
      }
    },
    "browserify>syntax-error>acorn-node>acorn": {
      "globals": {
        "define": true
      }
    },
    "gulp-sourcemaps>acorn": {
      "globals": {
        "define": true
      }
    },
    "jsdom>acorn": {
      "globals": {
        "console": true,
        "define": true
      }
    },
    "del>p-map>aggregate-error": {
      "packages": {
        "del>p-map>aggregate-error>clean-stack": true,
        "prettier-eslint>indent-string": true
      }
    },
    "eslint>ajv": {
      "globals": {
        "console": true
      },
      "packages": {
        "eslint>fast-deep-equal": true,
        "@metamask/snaps-utils>fast-json-stable-stringify": true,
        "eslint>ajv>json-schema-traverse": true,
        "uri-js": true
      }
    },
    "gulp-watch>ansi-colors": {
      "packages": {
        "fancy-log>ansi-gray>ansi-wrap": true
      }
    },
    "fancy-log>ansi-gray": {
      "packages": {
        "fancy-log>ansi-gray>ansi-wrap": true
      }
    },
    "chalk>ansi-styles": {
      "packages": {
        "chalk>ansi-styles>color-convert": true
      }
    },
    "gulp-livereload>chalk>ansi-styles": {
      "packages": {
        "gulp-livereload>chalk>ansi-styles>color-convert": true
      }
    },
    "stylelint>table>slice-ansi>ansi-styles": {
      "packages": {
        "stylelint>table>slice-ansi>ansi-styles>color-convert": true
      }
    },
    "chokidar>anymatch": {
      "packages": {
        "chokidar>anymatch>normalize-path": true,
        "chokidar>anymatch>picomatch": true
      }
    },
    "gulp>glob-watcher>anymatch": {
      "builtin": {
        "path.sep": true
      },
      "packages": {
        "gulp>glob-watcher>anymatch>micromatch": true,
        "gulp-watch>anymatch>normalize-path": true
      }
    },
    "gulp-watch>anymatch": {
      "builtin": {
        "path.sep": true
      },
      "packages": {
        "gulp-watch>anymatch>micromatch": true,
        "gulp-watch>anymatch>normalize-path": true
      }
    },
    "gulp>vinyl-fs>vinyl-sourcemap>append-buffer": {
      "builtin": {
        "os.EOL": true
      },
      "globals": {
        "Buffer": true
      },
      "packages": {
        "gulp>vinyl-fs>vinyl-sourcemap>append-buffer>buffer-equal": true
      }
    },
    "@lavamoat/allow-scripts>@npmcli/run-script>node-gyp>npmlog>are-we-there-yet": {
      "builtin": {
        "events.EventEmitter": true,
        "util.inherits": true
      },
      "packages": {
        "koa>delegates": true,
        "readable-stream": true
      }
    },
    "ts-node>arg": {
      "globals": {
        "process.argv.slice": true
      }
    },
    "gulp-watch>anymatch>micromatch>arr-diff": {
      "packages": {
        "gulp>undertaker>arr-flatten": true
      }
    },
    "gulp>undertaker>bach>arr-filter": {
      "packages": {
        "gulp>undertaker>arr-map>make-iterator": true
      }
    },
    "gulp>undertaker>arr-map": {
      "packages": {
        "gulp>undertaker>arr-map>make-iterator": true
      }
    },
    "eslint-plugin-react>array-includes": {
      "packages": {
        "string.prototype.matchall>call-bind": true,
        "string.prototype.matchall>define-properties": true,
        "string.prototype.matchall>es-abstract": true,
        "string.prototype.matchall>get-intrinsic": true,
        "eslint-plugin-react>array-includes>is-string": true
      }
    },
    "gulp>undertaker>bach>array-initial": {
      "packages": {
        "gulp>undertaker>object.defaults>array-slice": true,
        "gulp>undertaker>bach>array-last>is-number": true
      }
    },
    "gulp>undertaker>bach>array-last": {
      "packages": {
        "gulp>undertaker>bach>array-last>is-number": true
      }
    },
    "eslint-plugin-import>array.prototype.flat": {
      "packages": {
        "string.prototype.matchall>call-bind": true,
        "string.prototype.matchall>define-properties": true,
        "string.prototype.matchall>es-abstract": true,
        "eslint-plugin-react>array.prototype.flatmap>es-shim-unscopables": true
      }
    },
    "eslint-plugin-react>array.prototype.flatmap": {
      "packages": {
        "string.prototype.matchall>call-bind": true,
        "string.prototype.matchall>define-properties": true,
        "string.prototype.matchall>es-abstract": true,
        "eslint-plugin-react>array.prototype.flatmap>es-shim-unscopables": true
      }
    },
    "gulp>glob-watcher>async-done": {
      "globals": {
        "process.nextTick": true
      },
      "packages": {
        "duplexify>end-of-stream": true,
        "@metamask/object-multiplex>once": true,
        "readable-stream-2>process-nextick-args": true,
        "gulp>glob-watcher>async-done>stream-exhaust": true
      }
    },
    "gulp>undertaker>bach>async-settle": {
      "packages": {
        "gulp>glob-watcher>async-done": true
      }
    },
    "gulp-sourcemaps>css>source-map-resolve>atob": {
      "globals": {
        "Buffer.from": true
      }
    },
    "autoprefixer": {
      "globals": {
        "console": true,
        "process.cwd": true,
        "process.env.AUTOPREFIXER_GRID": true
      },
      "packages": {
        "browserslist": true,
        "autoprefixer>caniuse-lite": true,
        "autoprefixer>fraction.js": true,
        "autoprefixer>normalize-range": true,
        "postcss>picocolors": true,
        "postcss": true,
        "stylelint>postcss-value-parser": true
      }
    },
    "stylelint>autoprefixer": {
      "globals": {
        "console": true,
        "process.cwd": true,
        "process.env.AUTOPREFIXER_GRID": true
      },
      "packages": {
        "browserslist": true,
        "autoprefixer>caniuse-lite": true,
        "autoprefixer>normalize-range": true,
        "stylelint>autoprefixer>num2fraction": true,
        "stylelint>postcss>picocolors": true,
        "stylelint>postcss-value-parser": true,
        "stylelint>postcss": true
      }
    },
    "@babel/preset-env>babel-plugin-polyfill-corejs2": {
      "packages": {
        "@babel/preset-env>@babel/compat-data": true,
        "@babel/core": true,
        "@babel/preset-env>babel-plugin-polyfill-corejs2>@babel/helper-define-polyfill-provider": true,
        "@babel/preset-env>babel-plugin-polyfill-corejs2>semver": true
      }
    },
    "@babel/preset-env>babel-plugin-polyfill-corejs3": {
      "packages": {
        "@babel/core": true,
        "@babel/preset-env>babel-plugin-polyfill-corejs2>@babel/helper-define-polyfill-provider": true,
        "@babel/preset-env>core-js-compat": true
      }
    },
    "@babel/preset-env>babel-plugin-polyfill-regenerator": {
      "packages": {
        "@babel/preset-env>babel-plugin-polyfill-corejs2>@babel/helper-define-polyfill-provider": true
      }
    },
    "babelify": {
      "builtin": {
        "path.extname": true,
        "path.resolve": true,
        "stream.PassThrough": true,
        "stream.Transform": true,
        "util": true
      },
      "globals": {
        "Buffer.concat": true
      },
      "packages": {
        "@babel/core": true
      }
    },
    "gulp>undertaker>bach": {
      "builtin": {
        "assert.ok": true
      },
      "packages": {
        "gulp>undertaker>bach>arr-filter": true,
        "gulp>undertaker>arr-flatten": true,
        "gulp>undertaker>arr-map": true,
        "gulp>undertaker>bach>array-each": true,
        "gulp>undertaker>bach>array-initial": true,
        "gulp>undertaker>bach>array-last": true,
        "gulp>glob-watcher>async-done": true,
        "gulp>undertaker>bach>async-settle": true,
        "gulp>vinyl-fs>vinyl-sourcemap>now-and-later": true
      }
    },
    "gulp>gulp-cli>matchdep>micromatch>snapdragon>base": {
      "builtin": {
        "util.inherits": true
      },
      "packages": {
        "gulp>gulp-cli>matchdep>micromatch>snapdragon>base>cache-base": true,
        "gulp>gulp-cli>matchdep>micromatch>snapdragon>base>class-utils": true,
        "gulp>gulp-cli>matchdep>micromatch>snapdragon>base>component-emitter": true,
        "gulp>gulp-cli>matchdep>micromatch>snapdragon>base>define-property": true,
        "gulp>gulp-cli>isobject": true,
        "gulp>gulp-cli>matchdep>micromatch>snapdragon>base>mixin-deep": true,
        "gulp>gulp-cli>matchdep>micromatch>snapdragon>base>pascalcase": true
      }
    },
    "bify-module-groups": {
      "packages": {
        "pify": true,
        "pumpify>pump": true,
        "bify-module-groups>through2": true
      }
    },
    "vinyl-buffer>bl": {
      "builtin": {
        "util.inherits": true
      },
      "packages": {
        "vinyl-buffer>bl>readable-stream": true,
        "koa>content-disposition>safe-buffer": true
      }
    },
    "gulp-livereload>tiny-lr>body": {
      "builtin": {
        "querystring.parse": true
      },
      "packages": {
        "gulp-livereload>tiny-lr>body>continuable-cache": true,
        "gulp-livereload>tiny-lr>body>error": true,
        "gulp-livereload>tiny-lr>body>raw-body": true,
        "gulp-livereload>tiny-lr>body>safe-json-parse": true
      }
    },
    "eslint>minimatch>brace-expansion": {
      "packages": {
        "stylelint>balanced-match": true,
        "eslint>minimatch>brace-expansion>concat-map": true
      }
    },
    "chokidar>braces": {
      "packages": {
        "chokidar>braces>fill-range": true
      }
    },
    "gulp>glob-watcher>anymatch>micromatch>braces": {
      "packages": {
        "gulp>undertaker>arr-flatten": true,
        "gulp>gulp-cli>matchdep>micromatch>array-unique": true,
        "gulp>glob-watcher>anymatch>micromatch>braces>extend-shallow": true,
        "gulp>glob-watcher>anymatch>micromatch>braces>fill-range": true,
        "gulp>gulp-cli>isobject": true,
        "gulp-watch>anymatch>micromatch>braces>repeat-element": true,
        "gulp>gulp-cli>matchdep>micromatch>braces>snapdragon-node": true,
        "gulp>gulp-cli>matchdep>micromatch>snapdragon": true,
        "gulp>gulp-cli>matchdep>micromatch>braces>split-string": true,
        "gulp>gulp-cli>matchdep>micromatch>to-regex": true
      }
    },
    "gulp-watch>anymatch>micromatch>braces": {
      "packages": {
        "gulp-watch>anymatch>micromatch>braces>expand-range": true,
        "gulp-watch>anymatch>micromatch>braces>preserve": true,
        "gulp-watch>anymatch>micromatch>braces>repeat-element": true
      }
    },
    "browserify>browser-pack": {
      "builtin": {
        "fs.readFileSync": true,
        "path.join": true,
        "path.relative": true
      },
      "globals": {
        "__dirname": true,
        "process.cwd": true
      },
      "packages": {
        "browserify>JSONStream": true,
        "@lavamoat/lavapack>combine-source-map": true,
        "watchify>defined": true,
        "koa>content-disposition>safe-buffer": true,
        "browserify>browser-pack>through2": true,
        "@lavamoat/lavapack>umd": true
      }
    },
    "browserify>browser-resolve": {
      "builtin": {
        "fs.readFile": true,
        "fs.readFileSync": true,
        "path": true
      },
      "globals": {
        "__dirname": true,
        "process.platform": true
      },
      "packages": {
        "depcheck>resolve": true
      }
    },
    "browserify": {
      "builtin": {
        "events.EventEmitter": true,
        "fs.realpath": true,
        "path.dirname": true,
        "path.join": true,
        "path.relative": true,
        "path.resolve": true,
        "path.sep": true
      },
      "globals": {
        "__dirname": true,
        "process.cwd": true,
        "process.nextTick": true,
        "process.platform": true
      },
      "packages": {
        "browserify>browser-pack": true,
        "browserify>browser-resolve": true,
        "browserify>cached-path-relative": true,
        "browserify>concat-stream": true,
        "watchify>defined": true,
        "browserify>deps-sort": true,
        "browserify>has": true,
        "lavamoat>htmlescape": true,
        "pumpify>inherits": true,
        "browserify>insert-module-globals": true,
        "labeled-stream-splicer": true,
        "browserify>module-deps": true,
        "browserify>read-only-stream": true,
        "depcheck>resolve": true,
        "browserify>shasum-object": true,
        "browserify>syntax-error": true,
        "browserify>through2": true,
        "watchify>xtend": true
      }
    },
    "browserify>util>which-typed-array": {
      "packages": {
        "browserify>util>which-typed-array>for-each": true,
        "koa>is-generator-function>has-tostringtag": true,
        "string.prototype.matchall>call-bind": true,
        "string.prototype.matchall>es-abstract>available-typed-arrays": true,
        "string.prototype.matchall>gopd": true
      }
    },
    "browserify>util>which-typed-array>for-each": {
      "packages": {
        "string.prototype.matchall>es-abstract>is-callable": true
      }
    },
    "browserslist": {
      "builtin": {
        "fs.existsSync": true,
        "fs.readFileSync": true,
        "fs.statSync": true,
        "path.basename": true,
        "path.dirname": true,
        "path.join": true,
        "path.relative": true,
        "path.resolve": true
      },
      "globals": {
        "console.warn": true,
        "process.env": true,
        "process.versions.node": true
      },
      "packages": {
        "autoprefixer>caniuse-lite": true,
        "browserslist>electron-to-chromium": true,
        "browserslist>node-releases": true
      }
    },
    "sass-embedded>buffer-builder": {
      "globals": {
        "Buffer": true
      }
    },
    "gulp-zip>yazl>buffer-crc32": {
      "builtin": {
        "buffer.Buffer": true
      }
    },
    "gulp>vinyl-fs>vinyl-sourcemap>append-buffer>buffer-equal": {
      "builtin": {
        "buffer.Buffer.isBuffer": true
      }
    },
    "terser>source-map-support>buffer-from": {
      "globals": {
        "Buffer": true
      }
    },
    "gulp>gulp-cli>matchdep>micromatch>snapdragon>base>cache-base": {
      "packages": {
        "gulp>gulp-cli>matchdep>micromatch>snapdragon>base>cache-base>collection-visit": true,
        "gulp>gulp-cli>matchdep>micromatch>snapdragon>base>component-emitter": true,
        "gulp>gulp-cli>array-sort>get-value": true,
        "gulp>gulp-cli>matchdep>micromatch>snapdragon>base>cache-base>has-value": true,
        "gulp>gulp-cli>isobject": true,
        "gulp>gulp-cli>matchdep>micromatch>snapdragon>base>cache-base>set-value": true,
        "gulp>gulp-cli>matchdep>micromatch>snapdragon>base>cache-base>to-object-path": true,
        "gulp>gulp-cli>matchdep>micromatch>snapdragon>base>cache-base>union-value": true,
        "gulp>gulp-cli>matchdep>micromatch>snapdragon>base>cache-base>unset-value": true
      }
    },
    "browserify>cached-path-relative": {
      "builtin": {
        "path": true
      },
      "globals": {
        "process.cwd": true
      }
    },
    "string.prototype.matchall>call-bind": {
      "packages": {
        "string.prototype.matchall>call-bind>es-define-property": true,
        "string.prototype.matchall>call-bind>es-errors": true,
        "browserify>has>function-bind": true,
        "string.prototype.matchall>get-intrinsic": true,
        "string.prototype.matchall>call-bind>set-function-length": true
      }
    },
    "chalk": {
      "packages": {
        "chalk>ansi-styles": true,
        "chalk>supports-color": true
      }
    },
    "gulp-livereload>chalk": {
      "globals": {
        "process.env.TERM": true,
        "process.platform": true
      },
      "packages": {
        "gulp-livereload>chalk>ansi-styles": true,
        "gulp-livereload>chalk>escape-string-regexp": true,
        "gulp-livereload>chalk>supports-color": true
      }
    },
    "postcss-discard-font-face>postcss>chalk": {
      "globals": {
        "process.env.TERM": true,
        "process.platform": true
      },
      "packages": {
        "postcss-discard-font-face>postcss>chalk>ansi-styles": true,
        "postcss-discard-font-face>postcss>chalk>escape-string-regexp": true,
        "prettier-eslint>loglevel-colored-level-prefix>chalk>has-ansi": true,
        "postcss-discard-font-face>postcss>chalk>strip-ansi": true,
        "postcss-discard-font-face>postcss>chalk>supports-color": true
      }
    },
    "chokidar": {
      "builtin": {
        "events.EventEmitter": true,
        "fs.close": true,
        "fs.lstat": true,
        "fs.open": true,
        "fs.readdir": true,
        "fs.realpath": true,
        "fs.stat": true,
        "fs.unwatchFile": true,
        "fs.watch": true,
        "fs.watchFile": true,
        "os.type": true,
        "path.basename": true,
        "path.dirname": true,
        "path.extname": true,
        "path.isAbsolute": true,
        "path.join": true,
        "path.normalize": true,
        "path.relative": true,
        "path.resolve": true,
        "path.sep": true,
        "util.promisify": true
      },
      "globals": {
        "clearTimeout": true,
        "console.error": true,
        "process.env.CHOKIDAR_INTERVAL": true,
        "process.env.CHOKIDAR_PRINT_FSEVENTS_REQUIRE_ERROR": true,
        "process.env.CHOKIDAR_USEPOLLING": true,
        "process.nextTick": true,
        "process.platform": true,
        "process.version.match": true,
        "setTimeout": true
      },
      "packages": {
        "chokidar>anymatch": true,
        "chokidar>braces": true,
        "chokidar>fsevents": true,
        "eslint>glob-parent": true,
        "chokidar>is-binary-path": true,
        "del>is-glob": true,
        "chokidar>normalize-path": true,
        "chokidar>readdirp": true
      }
    },
    "gulp>glob-watcher>chokidar": {
      "packages": {
        "gulp>glob-watcher>chokidar>fsevents": true
      }
    },
    "gulp-watch>chokidar": {
      "builtin": {
        "events.EventEmitter": true,
        "fs": true,
        "path.basename": true,
        "path.dirname": true,
        "path.extname": true,
        "path.join": true,
        "path.relative": true,
        "path.resolve": true,
        "path.sep": true
      },
      "globals": {
        "clearTimeout": true,
        "console.error": true,
        "process.env.CHOKIDAR_INTERVAL": true,
        "process.env.CHOKIDAR_PRINT_FSEVENTS_REQUIRE_ERROR": true,
        "process.env.CHOKIDAR_USEPOLLING": true,
        "process.nextTick": true,
        "process.platform": true,
<<<<<<< HEAD
        "process.version.slice": true
      }
    },
    "chokidar>braces": {
      "globals": {
        "console.log": true
=======
        "setTimeout": true
>>>>>>> 3222176c
      },
      "packages": {
        "gulp-watch>chokidar>anymatch": true,
        "gulp-watch>chokidar>async-each": true,
        "gulp-watch>chokidar>braces": true,
        "gulp-watch>chokidar>fsevents": true,
        "gulp-watch>glob-parent": true,
        "pumpify>inherits": true,
        "gulp-watch>chokidar>is-binary-path": true,
        "eslint>is-glob": true,
        "chokidar>normalize-path": true,
        "gulp-watch>path-is-absolute": true,
        "gulp-watch>chokidar>readdirp": true,
        "gulp-watch>chokidar>upath": true
      }
    },
    "gulp>gulp-cli>matchdep>micromatch>snapdragon>base>class-utils": {
      "builtin": {
        "util": true
      },
      "packages": {
        "gulp-zip>plugin-error>arr-union": true,
        "gulp>gulp-cli>matchdep>micromatch>snapdragon>define-property": true,
        "gulp>gulp-cli>isobject": true,
        "gulp>gulp-cli>matchdep>micromatch>snapdragon>base>class-utils>static-extend": true
      }
    },
    "del>p-map>aggregate-error>clean-stack": {
      "builtin": {
        "os.homedir": true
      }
    },
    "yargs>cliui": {
      "globals": {
        "process": true
      },
      "packages": {
        "yargs>string-width": true,
        "eslint>strip-ansi": true,
        "yargs>cliui>wrap-ansi": true
      }
    },
    "vinyl>clone-buffer": {
      "builtin": {
        "buffer.Buffer": true
      }
    },
    "lavamoat>lavamoat-core>merge-deep>clone-deep": {
      "packages": {
        "lavamoat>lavamoat-core>merge-deep>clone-deep>for-own": true,
        "@babel/register>clone-deep>is-plain-object": true,
        "lavamoat>lavamoat-core>merge-deep>kind-of": true,
        "lavamoat>lavamoat-core>merge-deep>clone-deep>lazy-cache": true,
        "lavamoat>lavamoat-core>merge-deep>clone-deep>shallow-clone": true
      }
    },
    "stylelint>execall>clone-regexp": {
      "packages": {
        "stylelint>execall>clone-regexp>is-regexp": true
      }
    },
    "vinyl>clone-stats": {
      "builtin": {
        "fs.Stats": true
      }
    },
    "gulp-watch>vinyl-file>vinyl>clone-stats": {
      "builtin": {
        "fs.Stats": true
      }
    },
    "@metamask/jazzicon>color>clone": {
      "globals": {
        "Buffer": true
      }
    },
    "vinyl>clone": {
      "globals": {
        "Buffer": true
      }
    },
    "vinyl>cloneable-readable": {
      "packages": {
        "pumpify>inherits": true,
        "vinyl>cloneable-readable>process-nextick-args": true,
        "vinyl>cloneable-readable>through2": true
      }
    },
    "gulp>undertaker>collection-map": {
      "packages": {
        "gulp>undertaker>arr-map": true,
        "gulp>undertaker>object.reduce>for-own": true,
        "gulp>undertaker>arr-map>make-iterator": true
      }
    },
    "gulp>gulp-cli>matchdep>micromatch>snapdragon>base>cache-base>collection-visit": {
      "packages": {
        "gulp>gulp-cli>matchdep>micromatch>snapdragon>base>cache-base>collection-visit>map-visit": true,
        "gulp>gulp-cli>matchdep>micromatch>snapdragon>base>cache-base>collection-visit>object-visit": true
      }
    },
    "chalk>ansi-styles>color-convert": {
      "packages": {
        "jest-canvas-mock>moo-color>color-name": true
      }
    },
    "gulp-livereload>chalk>ansi-styles>color-convert": {
      "packages": {
        "gulp-livereload>chalk>ansi-styles>color-convert>color-name": true
      }
    },
    "stylelint>table>slice-ansi>ansi-styles>color-convert": {
      "packages": {
        "stylelint>table>slice-ansi>ansi-styles>color-convert>color-name": true
      }
    },
    "fancy-log>color-support": {
      "globals": {
        "process": true
      }
    },
    "@lavamoat/lavapack>combine-source-map": {
      "builtin": {
        "path.dirname": true,
        "path.join": true
      },
      "globals": {
        "process.platform": true
      },
      "packages": {
        "nyc>convert-source-map": true,
        "@lavamoat/lavapack>combine-source-map>inline-source-map": true,
        "@lavamoat/lavapack>combine-source-map>lodash.memoize": true,
        "@lavamoat/lavapack>combine-source-map>source-map": true
      }
    },
    "browserify>concat-stream": {
      "globals": {
        "Buffer.concat": true,
        "Buffer.isBuffer": true
      },
      "packages": {
        "terser>source-map-support>buffer-from": true,
        "pumpify>inherits": true,
        "browserify>concat-stream>readable-stream": true,
        "browserify>concat-stream>typedarray": true
      }
    },
    "lavamoat-browserify>concat-stream": {
      "globals": {
        "Buffer.concat": true,
        "Buffer.isBuffer": true
      },
      "packages": {
        "terser>source-map-support>buffer-from": true,
        "pumpify>inherits": true,
        "lavamoat-browserify>concat-stream>readable-stream": true,
        "browserify>concat-stream>typedarray": true
      }
    },
    "@babel/core>convert-source-map": {
      "globals": {
        "Buffer": true,
        "atob": true,
        "btoa": true,
        "value": true
      }
    },
    "nyc>convert-source-map": {
      "builtin": {
        "fs.readFileSync": true,
        "path.join": true
      },
      "globals": {
        "Buffer.from": true
      }
    },
    "readable-stream-2>core-util-is": {
      "globals": {
<<<<<<< HEAD
        "process.versions": true
      },
      "packages": {
        "eslint-plugin-react>hasown": true
=======
        "Buffer.isBuffer": true
      }
    },
    "stylelint>cosmiconfig": {
      "builtin": {
        "fs": true,
        "os": true,
        "path": true
      },
      "globals": {
        "process.cwd": true
      },
      "packages": {
        "eslint>@eslint/eslintrc>import-fresh": true,
        "depcheck>cosmiconfig>parse-json": true,
        "globby>dir-glob>path-type": true,
        "stylelint>cosmiconfig>yaml": true
>>>>>>> 3222176c
      }
    },
    "ts-node>create-require": {
      "builtin": {
        "fs.lstatSync": true,
        "module.Module": true,
        "module.createRequire": true,
        "module.createRequireFromPath": true,
        "path.dirname": true,
        "path.join": true
      },
      "globals": {
        "process.cwd": true
      }
    },
    "gulp-sourcemaps>css": {
      "builtin": {
        "fs.readFileSync": true,
        "path.dirname": true,
        "path.sep": true
      },
      "packages": {
        "pumpify>inherits": true,
        "gulp-sourcemaps>css>source-map-resolve": true,
        "gulp-sourcemaps>css>source-map": true
      }
    },
    "resolve-url-loader>es6-iterator>d": {
      "packages": {
        "resolve-url-loader>es6-iterator>es5-ext": true,
        "resolve-url-loader>es6-iterator>d>type": true
      }
    },
    "gulp-sourcemaps>debug-fabulous": {
      "packages": {
        "gulp-sourcemaps>debug-fabulous>debug": true,
        "gulp-sourcemaps>debug-fabulous>memoizee": true,
        "react>object-assign": true
      }
    },
    "@typescript-eslint/eslint-plugin>@typescript-eslint/type-utils>debug": {
      "globals": {
        "console.debug": true,
        "console.log": true
      },
      "packages": {
        "@typescript-eslint/eslint-plugin>@typescript-eslint/type-utils>debug>ms": true
      }
    },
    "gulp-sourcemaps>debug-fabulous>debug": {
      "builtin": {
        "tty.isatty": true,
        "util": true
      },
      "globals": {
        "console": true,
        "document": true,
        "localStorage": true,
        "navigator": true,
        "process": true
      },
      "packages": {
        "mocha>ms": true,
        "mocha>supports-color": true
      }
    },
    "eslint-import-resolver-node>debug": {
      "builtin": {
        "tty.isatty": true,
        "util": true
      },
      "globals": {
        "console": true,
        "document": true,
        "localStorage": true,
        "navigator": true,
        "process": true
      },
      "packages": {
        "mocha>ms": true,
        "mocha>supports-color": true
      }
    },
    "eslint-plugin-import>eslint-module-utils>debug": {
      "builtin": {
        "tty.isatty": true,
        "util": true
      },
      "globals": {
        "console": true,
        "document": true,
        "localStorage": true,
        "navigator": true,
        "process": true
      },
      "packages": {
        "mocha>ms": true,
        "mocha>supports-color": true
      }
    },
    "eslint-plugin-import>debug": {
      "builtin": {
        "fs.SyncWriteStream": true,
        "net.Socket": true,
        "tty.WriteStream": true,
        "tty.isatty": true,
        "util": true
      },
      "globals": {
        "chrome": true,
        "console": true,
        "document": true,
        "localStorage": true,
        "navigator": true,
        "process": true
      },
      "packages": {
<<<<<<< HEAD
        "depcheck>is-core-module": true,
        "depcheck>resolve": true,
        "eslint-import-resolver-node>debug": true
=======
        "eslint-plugin-import>debug>ms": true
>>>>>>> 3222176c
      }
    },
    "gulp>glob-watcher>anymatch>micromatch>extglob>expand-brackets>debug": {
      "builtin": {
        "fs.SyncWriteStream": true,
        "net.Socket": true,
        "tty.WriteStream": true,
        "tty.isatty": true,
        "util": true
      },
      "globals": {
        "chrome": true,
        "console": true,
        "document": true,
        "localStorage": true,
        "navigator": true,
        "process": true
      },
      "packages": {
        "gulp>glob-watcher>anymatch>micromatch>extglob>expand-brackets>debug>ms": true
      }
    },
    "gulp-livereload>debug": {
      "builtin": {
        "tty.isatty": true,
        "util": true
      },
      "globals": {
        "console": true,
        "document": true,
        "localStorage": true,
        "navigator": true,
        "process": true
      },
      "packages": {
        "mocha>ms": true,
        "gulp-livereload>chalk>supports-color": true
      }
    },
    "nock>debug": {
      "builtin": {
        "tty.isatty": true,
        "util.deprecate": true,
        "util.formatWithOptions": true,
        "util.inspect": true
      },
      "globals": {
<<<<<<< HEAD
        "console.error": true,
        "process.cwd": true,
        "process.env": true
      },
      "packages": {
        "del>is-glob": true,
        "depcheck>is-core-module": true,
        "eslint": true,
        "eslint-plugin-import>@rtsao/scc": true,
        "eslint-plugin-import>array.prototype.findlastindex": true,
        "eslint-plugin-import>array.prototype.flat": true,
        "eslint-plugin-import>debug": true,
        "eslint-plugin-import>doctrine": true,
        "eslint-plugin-import>eslint-module-utils": true,
        "eslint-plugin-import>object.groupby": true,
        "eslint-plugin-import>semver": true,
        "eslint-plugin-import>string.prototype.trimend": true,
        "eslint-plugin-import>tsconfig-paths": true,
        "eslint-plugin-react>array-includes": true,
        "eslint-plugin-react>array.prototype.flatmap": true,
        "eslint-plugin-react>hasown": true,
        "eslint-plugin-react>object.fromentries": true,
        "eslint-plugin-react>object.values": true,
        "eslint>minimatch": true,
        "typescript": true
      }
    },
    "eslint-plugin-import>array.prototype.findlastindex": {
      "packages": {
        "eslint-plugin-react>array.prototype.flatmap>es-shim-unscopables": true,
        "string.prototype.matchall>call-bind": true,
        "string.prototype.matchall>define-properties": true,
        "string.prototype.matchall>es-abstract": true,
        "string.prototype.matchall>es-errors": true,
        "string.prototype.matchall>es-object-atoms": true
      }
    },
    "eslint-plugin-import>array.prototype.flat": {
      "packages": {
        "eslint-plugin-react>array.prototype.flatmap>es-shim-unscopables": true,
        "string.prototype.matchall>call-bind": true,
        "string.prototype.matchall>define-properties": true,
        "string.prototype.matchall>es-abstract": true
=======
        "console": true,
        "document": true,
        "localStorage": true,
        "navigator": true,
        "process": true
      },
      "packages": {
        "nock>debug>ms": true,
        "mocha>supports-color": true
>>>>>>> 3222176c
      }
    },
    "gulp>gulp-cli>matchdep>micromatch>snapdragon>debug": {
      "builtin": {
        "tty.isatty": true,
        "util": true
      },
      "globals": {
        "console": true,
        "document": true,
        "localStorage": true,
        "navigator": true,
        "process": true
      },
      "packages": {
<<<<<<< HEAD
        "mocha>ms": true,
        "mocha>supports-color": true
      }
    },
    "eslint-plugin-import>doctrine": {
      "builtin": {
        "assert": true
      },
      "packages": {
        "eslint>esutils": true
      }
    },
    "eslint-plugin-import>eslint-module-utils": {
      "builtin": {
        "crypto.createHash": true,
        "fs.existsSync": true,
        "fs.readFileSync": true,
        "fs.readdirSync": true,
        "module": true,
        "path.dirname": true,
        "path.extname": true,
        "path.join": true,
        "path.parse": true,
        "path.resolve": true
      },
      "globals": {
        "__dirname.toUpperCase": true,
        "console.warn": true,
        "process.cwd": true,
        "process.hrtime": true
      },
      "packages": {
        "@babel/eslint-parser": true,
        "eslint-import-resolver-node": true,
        "eslint-plugin-import>eslint-module-utils>debug": true
=======
        "gulp>gulp-cli>matchdep>micromatch>snapdragon>debug>ms": true
>>>>>>> 3222176c
      }
    },
    "gulp-livereload>tiny-lr>debug": {
      "builtin": {
        "tty.isatty": true,
        "util": true
      },
      "globals": {
        "console": true,
        "document": true,
        "localStorage": true,
        "navigator": true,
        "process": true
      },
      "packages": {
        "mocha>ms": true,
        "mocha>supports-color": true
      }
    },
<<<<<<< HEAD
    "eslint-plugin-import>object.groupby": {
      "packages": {
        "string.prototype.matchall>call-bind": true,
        "string.prototype.matchall>define-properties": true,
        "string.prototype.matchall>es-abstract": true
      }
    },
    "eslint-plugin-import>semver": {
      "globals": {
        "console": true,
        "process": true
      }
    },
    "eslint-plugin-import>string.prototype.trimend": {
      "packages": {
        "eslint-plugin-import>string.prototype.trimend>call-bound": true,
        "string.prototype.matchall>call-bind": true,
        "string.prototype.matchall>define-properties": true,
        "string.prototype.matchall>es-object-atoms": true
      }
    },
    "eslint-plugin-import>string.prototype.trimend>call-bound": {
      "packages": {
        "string.prototype.matchall>call-bind>call-bind-apply-helpers": true,
        "string.prototype.matchall>get-intrinsic": true
=======
    "gulp>undertaker>last-run>default-resolution": {
      "globals": {
        "process.version.match": true
      }
    },
    "string.prototype.matchall>define-properties>define-data-property": {
      "packages": {
        "string.prototype.matchall>call-bind>es-define-property": true,
        "string.prototype.matchall>call-bind>es-errors": true,
        "string.prototype.matchall>es-abstract>gopd": true
      }
    },
    "string.prototype.matchall>define-properties": {
      "packages": {
        "string.prototype.matchall>define-properties>define-data-property": true,
        "string.prototype.matchall>es-abstract>has-property-descriptors": true,
        "@lavamoat/lavapack>json-stable-stringify>object-keys": true
      }
    },
    "gulp>gulp-cli>matchdep>micromatch>snapdragon>base>define-property": {
      "packages": {
        "gulp>gulp-cli>matchdep>micromatch>define-property>is-descriptor": true
      }
    },
    "gulp>glob-watcher>anymatch>micromatch>extglob>expand-brackets>define-property": {
      "packages": {
        "gulp>glob-watcher>anymatch>micromatch>extglob>expand-brackets>define-property>is-descriptor": true
      }
    },
    "gulp>glob-watcher>anymatch>micromatch>extglob>define-property": {
      "packages": {
        "gulp>gulp-cli>matchdep>micromatch>define-property>is-descriptor": true
>>>>>>> 3222176c
      }
    },
    "gulp>glob-watcher>anymatch>micromatch>define-property": {
      "packages": {
        "gulp>gulp-cli>matchdep>micromatch>define-property>is-descriptor": true,
        "gulp>gulp-cli>isobject": true
      }
    },
    "gulp>gulp-cli>matchdep>micromatch>nanomatch>define-property": {
      "packages": {
        "gulp>gulp-cli>matchdep>micromatch>define-property>is-descriptor": true,
        "gulp>gulp-cli>isobject": true
      }
    },
    "gulp>gulp-cli>matchdep>micromatch>braces>snapdragon-node>define-property": {
      "packages": {
        "gulp>gulp-cli>matchdep>micromatch>define-property>is-descriptor": true
      }
    },
    "gulp>gulp-cli>matchdep>micromatch>snapdragon>define-property": {
      "packages": {
        "gulp>gulp-cli>matchdep>micromatch>snapdragon>define-property>is-descriptor": true
      }
    },
    "gulp>gulp-cli>matchdep>micromatch>to-regex>define-property": {
      "packages": {
        "gulp>gulp-cli>matchdep>micromatch>define-property>is-descriptor": true,
        "gulp>gulp-cli>isobject": true
      }
    },
    "del": {
      "builtin": {
        "path.resolve": true,
        "util.promisify": true
      },
      "globals": {
        "process.cwd": true,
        "process.platform": true
      },
      "packages": {
        "globby": true,
        "del>graceful-fs": true,
        "del>is-glob": true,
        "del>is-path-cwd": true,
        "del>is-path-inside": true,
        "del>p-map": true,
        "del>rimraf": true,
        "del>slash": true
      }
    },
    "browserify>deps-sort": {
      "packages": {
        "browserify>shasum-object": true,
        "browserify>deps-sort>through2": true
      }
    },
    "gulp-watch>chokidar>fsevents>node-pre-gyp>detect-libc": {
      "builtin": {
        "child_process.spawnSync": true,
        "fs.readdirSync": true,
        "os.platform": true
      },
      "globals": {
        "process.env": true
      }
    },
    "browserify>module-deps>detective": {
      "packages": {
        "browserify>syntax-error>acorn-node": true,
        "watchify>defined": true
      }
    },
    "ts-node>diff": {
      "globals": {
        "setTimeout": true
      }
    },
    "globby>dir-glob": {
      "builtin": {
        "path.extname": true,
        "path.isAbsolute": true,
        "path.join": true,
        "path.posix.join": true
      },
      "globals": {
        "process.cwd": true
      },
      "packages": {
        "globby>dir-glob>path-type": true
      }
    },
    "eslint>doctrine": {
      "builtin": {
        "assert": true
      },
      "packages": {
        "eslint>esutils": true
      }
    },
    "eslint-plugin-import>doctrine": {
      "builtin": {
        "assert": true
      },
      "packages": {
        "eslint>esutils": true
      }
    },
    "eslint-plugin-react>doctrine": {
      "builtin": {
<<<<<<< HEAD
        "fs.statSync": true,
        "path.dirname": true,
        "path.extname": true
      },
      "globals": {
        "console.error": true,
        "console.log": true,
        "console.warn": true,
        "process.argv.join": true,
        "process.cwd": true
      },
      "packages": {
        "eslint": true,
        "eslint-plugin-react>array-includes": true,
        "eslint-plugin-react>array.prototype.findlast": true,
        "eslint-plugin-react>array.prototype.flatmap": true,
        "eslint-plugin-react>array.prototype.tosorted": true,
        "eslint-plugin-react>doctrine": true,
        "eslint-plugin-react>es-iterator-helpers": true,
        "eslint-plugin-react>estraverse": true,
        "eslint-plugin-react>hasown": true,
        "eslint-plugin-react>jsx-ast-utils": true,
        "eslint-plugin-react>object.entries": true,
        "eslint-plugin-react>object.fromentries": true,
        "eslint-plugin-react>object.values": true,
        "eslint-plugin-react>resolve": true,
        "eslint-plugin-react>semver": true,
        "eslint-plugin-react>string.prototype.repeat": true,
        "eslint>minimatch": true,
        "prop-types": true,
        "string.prototype.matchall": true
      }
    },
    "eslint-plugin-react-hooks": {
      "globals": {
        "process.env.NODE_ENV": true
=======
        "assert": true
      },
      "packages": {
        "eslint>esutils": true
>>>>>>> 3222176c
      }
    },
    "stylelint>postcss-html>htmlparser2>domutils>dom-serializer": {
      "packages": {
<<<<<<< HEAD
        "eslint-plugin-react>array-includes>is-string": true,
        "string.prototype.matchall>call-bind": true,
        "string.prototype.matchall>define-properties": true,
        "string.prototype.matchall>es-abstract": true,
        "string.prototype.matchall>es-object-atoms": true,
        "string.prototype.matchall>get-intrinsic": true
=======
        "stylelint>postcss-html>htmlparser2>domelementtype": true,
        "stylelint>postcss-html>htmlparser2>entities": true
>>>>>>> 3222176c
      }
    },
    "stylelint>postcss-html>htmlparser2>domhandler": {
      "packages": {
<<<<<<< HEAD
        "eslint-plugin-import>string.prototype.trimend>call-bound": true,
        "koa>is-generator-function>has-tostringtag": true
      }
    },
    "eslint-plugin-react>array.prototype.findlast": {
      "packages": {
        "eslint-plugin-react>array.prototype.flatmap>es-shim-unscopables": true,
        "string.prototype.matchall>call-bind": true,
        "string.prototype.matchall>define-properties": true,
        "string.prototype.matchall>es-abstract": true,
        "string.prototype.matchall>es-errors": true,
        "string.prototype.matchall>es-object-atoms": true
      }
    },
    "eslint-plugin-react>array.prototype.flatmap": {
=======
        "stylelint>postcss-html>htmlparser2>domelementtype": true
      }
    },
    "stylelint>postcss-html>htmlparser2>domutils": {
>>>>>>> 3222176c
      "packages": {
        "stylelint>postcss-html>htmlparser2>domutils>dom-serializer": true,
        "stylelint>postcss-html>htmlparser2>domelementtype": true
      }
    },
    "browserify>duplexer2": {
      "packages": {
<<<<<<< HEAD
        "eslint-plugin-react>hasown": true
      }
    },
    "eslint-plugin-react>array.prototype.tosorted": {
      "packages": {
        "eslint-plugin-react>array.prototype.flatmap>es-shim-unscopables": true,
        "string.prototype.matchall>call-bind": true,
        "string.prototype.matchall>define-properties": true,
        "string.prototype.matchall>es-abstract": true,
        "string.prototype.matchall>es-errors": true
=======
        "browserify>duplexer2>readable-stream": true
>>>>>>> 3222176c
      }
    },
    "debounce-stream>duplexer": {
      "builtin": {
        "stream": true
      }
    },
<<<<<<< HEAD
    "eslint-plugin-react>es-iterator-helpers": {
      "globals": {
        "Iterator": true
      },
      "packages": {
        "eslint-plugin-react>es-iterator-helpers>es-set-tostringtag": true,
        "eslint-plugin-react>es-iterator-helpers>globalthis": true,
        "eslint-plugin-react>es-iterator-helpers>has-property-descriptors": true,
        "eslint-plugin-react>es-iterator-helpers>has-proto": true,
        "eslint-plugin-react>es-iterator-helpers>iterator.prototype": true,
        "eslint-plugin-react>es-iterator-helpers>safe-array-concat": true,
        "string.prototype.matchall>call-bind": true,
        "string.prototype.matchall>define-properties": true,
        "string.prototype.matchall>es-abstract": true,
        "string.prototype.matchall>es-errors": true,
        "string.prototype.matchall>get-intrinsic": true,
        "string.prototype.matchall>internal-slot": true
      }
    },
    "eslint-plugin-react>es-iterator-helpers>es-set-tostringtag": {
      "packages": {
        "eslint-plugin-react>hasown": true,
        "koa>is-generator-function>has-tostringtag": true,
        "string.prototype.matchall>get-intrinsic": true
      }
    },
    "eslint-plugin-react>es-iterator-helpers>globalthis": {
      "packages": {
        "string.prototype.matchall>define-properties": true,
        "string.prototype.matchall>gopd": true
      }
    },
    "eslint-plugin-react>es-iterator-helpers>has-property-descriptors": {
      "packages": {
        "string.prototype.matchall>call-bind>es-define-property": true
      }
    },
    "eslint-plugin-react>es-iterator-helpers>iterator.prototype": {
      "packages": {
        "eslint-plugin-react>es-iterator-helpers>iterator.prototype>reflect.getprototypeof": true,
        "string.prototype.matchall>define-properties>define-data-property": true,
        "string.prototype.matchall>es-object-atoms": true,
        "string.prototype.matchall>get-intrinsic": true,
        "string.prototype.matchall>has-symbols": true,
        "string.prototype.matchall>set-function-name": true
      }
    },
    "eslint-plugin-react>es-iterator-helpers>iterator.prototype>reflect.getprototypeof": {
      "packages": {
        "eslint-plugin-react>es-iterator-helpers>iterator.prototype>reflect.getprototypeof>which-builtin-type": true,
        "string.prototype.matchall>call-bind": true,
        "string.prototype.matchall>define-properties": true,
        "string.prototype.matchall>es-abstract": true,
        "string.prototype.matchall>es-errors": true,
        "string.prototype.matchall>get-intrinsic": true,
        "string.prototype.matchall>get-intrinsic>dunder-proto": true
      }
    },
    "eslint-plugin-react>es-iterator-helpers>iterator.prototype>reflect.getprototypeof>which-builtin-type": {
      "packages": {
        "@lavamoat/lavapack>json-stable-stringify>isarray": true,
        "@metamask/eth-token-tracker>deep-equal>is-date-object": true,
        "@metamask/eth-token-tracker>deep-equal>which-boxed-primitive": true,
        "@metamask/eth-token-tracker>deep-equal>which-collection": true,
        "browserify>util>which-typed-array": true,
        "eslint-plugin-import>string.prototype.trimend>call-bound": true,
        "eslint-plugin-react>es-iterator-helpers>iterator.prototype>reflect.getprototypeof>which-builtin-type>is-async-function": true,
        "eslint-plugin-react>es-iterator-helpers>iterator.prototype>reflect.getprototypeof>which-builtin-type>is-finalizationregistry": true,
        "koa>is-generator-function": true,
        "koa>is-generator-function>has-tostringtag": true,
        "string.prototype.matchall>es-abstract>function.prototype.name": true,
        "string.prototype.matchall>es-abstract>is-regex": true,
        "string.prototype.matchall>es-abstract>is-weakref": true
      }
    },
    "eslint-plugin-react>es-iterator-helpers>iterator.prototype>reflect.getprototypeof>which-builtin-type>is-async-function": {
      "packages": {
        "koa>is-generator-function>has-tostringtag": true
      }
    },
    "eslint-plugin-react>es-iterator-helpers>iterator.prototype>reflect.getprototypeof>which-builtin-type>is-finalizationregistry": {
      "packages": {
        "string.prototype.matchall>call-bind": true
      }
    },
    "eslint-plugin-react>es-iterator-helpers>safe-array-concat": {
      "packages": {
        "@lavamoat/lavapack>json-stable-stringify>isarray": true,
        "eslint-plugin-import>string.prototype.trimend>call-bound": true,
        "string.prototype.matchall>call-bind": true,
        "string.prototype.matchall>get-intrinsic": true,
        "string.prototype.matchall>has-symbols": true
      }
    },
    "eslint-plugin-react>hasown": {
      "packages": {
        "browserify>has>function-bind": true
      }
    },
    "eslint-plugin-react>jsx-ast-utils": {
      "globals": {
        "console.error": true,
        "console.log": true
      },
      "packages": {
        "eslint-plugin-import>array.prototype.flat": true,
        "eslint-plugin-react>object.values": true,
        "gulp>vinyl-fs>object.assign": true
=======
    "duplexify": {
      "globals": {
        "Buffer": true,
        "process.nextTick": true
      },
      "packages": {
        "duplexify>end-of-stream": true,
        "pumpify>inherits": true,
        "readable-stream": true,
        "duplexify>stream-shift": true
>>>>>>> 3222176c
      }
    },
    "gulp>vinyl-fs>glob-stream>pumpify>duplexify": {
      "globals": {
        "Buffer": true,
        "process.nextTick": true
      },
      "packages": {
<<<<<<< HEAD
        "string.prototype.matchall>call-bind": true,
        "string.prototype.matchall>define-properties": true,
        "string.prototype.matchall>es-object-atoms": true
      }
    },
    "eslint-plugin-react>object.fromentries": {
      "packages": {
        "string.prototype.matchall>call-bind": true,
        "string.prototype.matchall>define-properties": true,
        "string.prototype.matchall>es-abstract": true,
        "string.prototype.matchall>es-object-atoms": true
      }
    },
    "eslint-plugin-react>object.values": {
      "packages": {
        "string.prototype.matchall>call-bind": true,
        "string.prototype.matchall>define-properties": true,
        "string.prototype.matchall>es-object-atoms": true
      }
    },
    "eslint-plugin-react>resolve": {
      "builtin": {
        "fs.readFile": true,
        "fs.readFileSync": true,
        "fs.realpath": true,
        "fs.realpathSync": true,
        "fs.stat": true,
        "fs.statSync": true,
        "os.homedir": true,
        "path.dirname": true,
        "path.join": true,
        "path.parse": true,
        "path.relative": true,
        "path.resolve": true
      },
=======
        "duplexify>end-of-stream": true,
        "pumpify>inherits": true,
        "gulp>vinyl-fs>glob-stream>readable-stream": true,
        "duplexify>stream-shift": true
      }
    },
    "gulp>vinyl-fs>pumpify>duplexify": {
>>>>>>> 3222176c
      "globals": {
        "Buffer": true,
        "process.nextTick": true
      },
      "packages": {
<<<<<<< HEAD
        "depcheck>is-core-module": true,
        "depcheck>resolve>path-parse": true
      }
    },
    "eslint-plugin-react>semver": {
      "globals": {
        "console": true,
        "process": true
      }
    },
    "eslint-plugin-react>string.prototype.repeat": {
      "packages": {
        "string.prototype.matchall>define-properties": true,
        "string.prototype.matchall>es-abstract": true
      }
    },
    "eslint>@eslint-community/eslint-utils": {
      "packages": {
        "eslint>eslint-visitor-keys": true
=======
        "duplexify>end-of-stream": true,
        "pumpify>inherits": true,
        "gulp>vinyl-fs>readable-stream": true,
        "duplexify>stream-shift": true
>>>>>>> 3222176c
      }
    },
    "duplexify>end-of-stream": {
      "globals": {
        "process.nextTick": true
      },
      "packages": {
        "@metamask/object-multiplex>once": true
      }
    },
    "depcheck>cosmiconfig>parse-json>error-ex": {
      "builtin": {
        "util.inherits": true
      },
      "packages": {
        "depcheck>cosmiconfig>parse-json>error-ex>is-arrayish": true
      }
    },
    "gulp-livereload>tiny-lr>body>error": {
      "builtin": {
        "assert": true
      },
      "packages": {
        "gulp-livereload>tiny-lr>body>error>string-template": true,
        "watchify>xtend": true
      }
    },
    "string.prototype.matchall>es-abstract": {
      "packages": {
        "string.prototype.matchall>call-bind": true,
        "string.prototype.matchall>call-bind>es-define-property": true,
        "string.prototype.matchall>call-bind>es-errors": true,
        "string.prototype.matchall>es-abstract>es-object-atoms": true,
        "string.prototype.matchall>es-abstract>es-set-tostringtag": true,
        "string.prototype.matchall>es-abstract>es-to-primitive": true,
        "string.prototype.matchall>get-intrinsic": true,
        "string.prototype.matchall>es-abstract>gopd": true,
        "string.prototype.matchall>es-abstract>has-property-descriptors": true,
        "string.prototype.matchall>es-abstract>has-proto": true,
        "string.prototype.matchall>has-symbols": true,
        "depcheck>is-core-module>hasown": true,
        "string.prototype.matchall>internal-slot": true,
        "string.prototype.matchall>es-abstract>is-callable": true,
        "string.prototype.matchall>es-abstract>is-regex": true,
        "eslint-plugin-react>array-includes>is-string": true,
        "string.prototype.matchall>es-abstract>object-inspect": true,
        "string.prototype.matchall>es-abstract>safe-regex-test": true,
        "string.prototype.matchall>es-abstract>string.prototype.trim": true
      }
    },
    "string.prototype.matchall>call-bind>es-define-property": {
      "packages": {
        "string.prototype.matchall>get-intrinsic": true
      }
    },
    "string.prototype.matchall>es-abstract>es-object-atoms": {
      "packages": {
        "string.prototype.matchall>call-bind>es-errors": true
      }
    },
    "string.prototype.matchall>es-abstract>es-set-tostringtag": {
      "packages": {
        "string.prototype.matchall>get-intrinsic": true,
        "koa>is-generator-function>has-tostringtag": true,
        "depcheck>is-core-module>hasown": true
      }
    },
    "eslint-plugin-react>array.prototype.flatmap>es-shim-unscopables": {
      "packages": {
        "browserify>has": true
      }
    },
    "string.prototype.matchall>es-abstract>es-to-primitive": {
      "packages": {
        "string.prototype.matchall>es-abstract>is-callable": true,
        "@metamask/eth-token-tracker>deep-equal>is-date-object": true,
        "string.prototype.matchall>es-abstract>es-to-primitive>is-symbol": true
      }
    },
    "resolve-url-loader>es6-iterator>es5-ext": {
      "packages": {
        "resolve-url-loader>es6-iterator>es6-symbol": true
      }
    },
    "resolve-url-loader>es6-iterator": {
      "packages": {
        "resolve-url-loader>es6-iterator>d": true,
        "resolve-url-loader>es6-iterator>es5-ext": true,
        "resolve-url-loader>es6-iterator>es6-symbol": true
      }
    },
    "resolve-url-loader>es6-iterator>es6-symbol": {
      "packages": {
        "resolve-url-loader>es6-iterator>d": true,
        "resolve-url-loader>es6-iterator>es6-symbol>ext": true
      }
    },
    "gulp>undertaker>es6-weak-map": {
      "packages": {
        "resolve-url-loader>es6-iterator>d": true,
        "resolve-url-loader>es6-iterator>es5-ext": true,
        "resolve-url-loader>es6-iterator": true,
        "resolve-url-loader>es6-iterator>es6-symbol": true
      }
    },
    "yargs>escalade": {
      "builtin": {
        "fs.readdirSync": true,
        "fs.statSync": true,
        "path.dirname": true,
        "path.resolve": true
      }
    },
    "eslint": {
      "builtin": {
        "assert": true,
        "fs.existsSync": true,
        "fs.lstatSync": true,
        "fs.promises": true,
        "fs.readFileSync": true,
        "fs.readdirSync": true,
        "fs.statSync": true,
        "fs.unlinkSync": true,
        "fs.writeFile": true,
        "fs.writeFileSync": true,
        "path.dirname": true,
        "path.extname": true,
        "path.isAbsolute": true,
        "path.join": true,
        "path.normalize": true,
        "path.posix.join": true,
        "path.relative": true,
        "path.resolve": true,
        "path.sep": true,
        "url.pathToFileURL": true,
        "util.format": true,
        "util.inspect": true,
        "util.promisify": true
      },
      "globals": {
        "__dirname": true,
        "console.log": true,
        "describe": true,
        "it": true,
        "process": true
      },
      "packages": {
        "eslint>@eslint-community/eslint-utils": true,
        "eslint>@eslint-community/regexpp": true,
        "eslint>@eslint/eslintrc": true,
        "eslint>@eslint/js": true,
        "eslint>@humanwhocodes/config-array": true,
        "eslint>@nodelib/fs.walk": true,
        "eslint>@ungap/structured-clone": true,
        "eslint>ajv": true,
        "nock>debug": true,
        "eslint>doctrine": true,
        "mocha>escape-string-regexp": true,
        "eslint>eslint-scope": true,
        "eslint>eslint-visitor-keys": true,
        "eslint>espree": true,
        "eslint>esquery": true,
        "eslint>esutils": true,
        "eslint>fast-deep-equal": true,
        "eslint>file-entry-cache": true,
        "mocha>find-up": true,
        "eslint>glob-parent": true,
        "eslint>globals": true,
        "eslint>graphemer": true,
        "eslint>ignore": true,
        "eslint>imurmurhash": true,
        "del>is-glob": true,
        "del>is-path-inside": true,
        "eslint>json-stable-stringify-without-jsonify": true,
        "eslint>levn": true,
        "eslint>lodash.merge": true,
        "eslint>minimatch": true,
        "eslint>natural-compare": true
      }
    },
    "eslint-config-prettier": {
      "globals": {
        "process.env.ESLINT_CONFIG_PRETTIER_NO_DEPRECATED": true
      }
    },
    "eslint-import-resolver-node": {
      "builtin": {
        "path.dirname": true,
        "path.join": true,
        "path.resolve": true
      },
      "packages": {
        "eslint-import-resolver-node>debug": true,
        "depcheck>resolve": true
      }
    },
    "eslint-import-resolver-typescript": {
      "builtin": {
        "path": true
      },
      "globals": {
        "console.warn": true,
        "process.cwd": true
      },
      "packages": {
        "nock>debug": true,
        "nyc>glob": true,
        "del>is-glob": true,
        "depcheck>resolve": true,
        "eslint-plugin-import>tsconfig-paths": true
      }
    },
    "eslint-plugin-import>eslint-module-utils": {
      "builtin": {
        "crypto.createHash": true,
        "fs.existsSync": true,
        "fs.readFileSync": true,
        "fs.readdirSync": true,
        "module": true,
        "path.dirname": true,
        "path.extname": true,
        "path.join": true,
        "path.parse": true,
        "path.resolve": true
      },
      "globals": {
        "__dirname.toUpperCase": true,
        "console.warn": true,
        "process.cwd": true,
        "process.hrtime": true
      },
      "packages": {
        "@babel/eslint-parser": true,
        "eslint-plugin-import>eslint-module-utils>debug": true,
        "eslint-import-resolver-node": true,
        "eslint-plugin-import>eslint-module-utils>find-up": true
      }
    },
    "eslint-plugin-node>eslint-plugin-es": {
      "packages": {
        "eslint-plugin-node>eslint-utils": true,
        "eslint-plugin-node>eslint-plugin-es>regexpp": true
      }
    },
    "eslint-plugin-import": {
      "builtin": {
        "fs": true,
        "path": true,
        "vm": true
      },
      "globals": {
        "process.cwd": true,
        "process.env": true
      },
      "packages": {
        "eslint-plugin-react>array-includes": true,
        "eslint-plugin-import>array.prototype.flat": true,
        "eslint-plugin-import>debug": true,
        "eslint-plugin-import>doctrine": true,
        "eslint": true,
        "eslint-plugin-import>eslint-module-utils": true,
        "browserify>has": true,
        "depcheck>is-core-module": true,
        "del>is-glob": true,
        "eslint>minimatch": true,
        "eslint-plugin-react>object.values": true,
        "eslint-plugin-import>tsconfig-paths": true,
        "typescript": true
      }
    },
    "eslint-plugin-jest": {
      "builtin": {
        "fs.readdirSync": true,
        "path.join": true,
        "path.parse": true
      },
      "globals": {
        "__dirname": true
      },
      "packages": {
        "@typescript-eslint/eslint-plugin": true,
        "eslint-plugin-jest>@typescript-eslint/utils": true
      }
    },
    "eslint-plugin-jsdoc": {
      "packages": {
        "eslint-plugin-jsdoc>@es-joy/jsdoccomment": true,
        "eslint-plugin-jsdoc>are-docs-informative": true,
        "eslint-plugin-jsdoc>comment-parser": true,
        "nock>debug": true,
        "mocha>escape-string-regexp": true,
        "eslint": true,
        "eslint>esquery": true,
        "semver": true,
        "eslint-plugin-jsdoc>spdx-expression-parse": true
      }
    },
    "eslint-plugin-node": {
      "builtin": {
        "fs.readFileSync": true,
        "fs.readdirSync": true,
        "fs.statSync": true,
        "path.basename": true,
        "path.dirname": true,
        "path.extname": true,
        "path.isAbsolute": true,
        "path.join": true,
        "path.relative": true,
        "path.resolve": true,
        "path.sep": true
      },
      "globals": {
        "process.cwd": true
      },
      "packages": {
        "eslint-plugin-node>eslint-plugin-es": true,
        "eslint-plugin-node>eslint-utils": true,
        "eslint>ignore": true,
        "eslint>minimatch": true,
        "depcheck>resolve": true,
        "eslint-plugin-node>semver": true
      }
    },
    "eslint-plugin-prettier": {
      "packages": {
        "prettier": true,
        "eslint-plugin-prettier>prettier-linter-helpers": true
      }
    },
    "eslint-plugin-react": {
      "builtin": {
        "fs.statSync": true,
        "path.dirname": true,
        "path.extname": true
      },
      "globals": {
        "console.error": true,
        "console.log": true,
        "process.argv.join": true,
        "process.cwd": true
      },
      "packages": {
        "eslint-plugin-react>array-includes": true,
        "eslint-plugin-react>array.prototype.flatmap": true,
        "eslint-plugin-react>doctrine": true,
        "eslint": true,
        "eslint-plugin-react>estraverse": true,
        "eslint-plugin-react>jsx-ast-utils": true,
        "eslint>minimatch": true,
        "eslint-plugin-react>object.entries": true,
        "eslint-plugin-react>object.fromentries": true,
        "eslint-plugin-react>object.hasown": true,
        "eslint-plugin-react>object.values": true,
        "prop-types": true,
        "eslint-plugin-react>resolve": true,
        "eslint-plugin-react>semver": true,
        "string.prototype.matchall": true
      }
    },
    "eslint-plugin-react-hooks": {
      "globals": {
        "process.env.NODE_ENV": true
      }
    },
    "@babel/eslint-parser>@nicolo-ribaudo/eslint-scope-5-internals>eslint-scope": {
      "builtin": {
        "assert": true
      },
      "packages": {
        "eslint>eslint-scope>esrecurse": true,
        "@babel/eslint-parser>@nicolo-ribaudo/eslint-scope-5-internals>eslint-scope>estraverse": true
      }
    },
    "eslint-plugin-jest>@typescript-eslint/utils>eslint-scope": {
      "builtin": {
        "assert": true
      },
      "packages": {
        "eslint>eslint-scope>esrecurse": true,
        "eslint-plugin-jest>@typescript-eslint/utils>eslint-scope>estraverse": true
      }
    },
    "eslint>eslint-scope": {
      "builtin": {
        "assert": true
      },
      "packages": {
        "eslint>eslint-scope>esrecurse": true,
        "eslint-plugin-react>estraverse": true
      }
    },
    "webpack>eslint-scope": {
      "builtin": {
        "assert": true
      },
      "packages": {
        "eslint>eslint-scope>esrecurse": true,
        "webpack>eslint-scope>estraverse": true
      }
    },
    "eslint-plugin-jest>@typescript-eslint/experimental-utils>eslint-utils": {
      "packages": {
        "eslint-plugin-jest>@typescript-eslint/experimental-utils>eslint-utils>eslint-visitor-keys": true
      }
    },
    "eslint-plugin-jest>@typescript-eslint/utils>eslint-utils": {
      "packages": {
        "eslint>@eslint-community/eslint-utils": true,
        "eslint-plugin-jest>@typescript-eslint/utils>eslint-utils>eslint-visitor-keys": true,
        "semver": true
      }
    },
    "eslint-plugin-mocha>eslint-utils": {
      "packages": {
        "eslint-plugin-mocha>eslint-utils>eslint-visitor-keys": true
      }
    },
    "eslint-plugin-node>eslint-utils": {
      "packages": {
<<<<<<< HEAD
        "gulp-livereload>chalk>ansi-styles>color-convert": true
      }
    },
    "gulp-livereload>chalk>ansi-styles>color-convert": {
      "packages": {
        "gulp-livereload>chalk>ansi-styles>color-convert>color-name": true
=======
        "eslint-plugin-node>eslint-utils>eslint-visitor-keys": true
>>>>>>> 3222176c
      }
    },
    "eslint>espree": {
      "packages": {
        "eslint>espree>acorn-jsx": true,
        "jsdom>acorn": true,
        "eslint>eslint-visitor-keys": true
      }
    },
    "eslint>esquery": {
      "globals": {
        "define": true
      }
    },
    "eslint>eslint-scope>esrecurse": {
      "packages": {
        "eslint-plugin-react>estraverse": true
      }
    },
    "eta": {
      "builtin": {
        "node:fs": true,
        "node:path": true
      },
      "globals": {
        "define": true
      }
    },
    "gulp-sourcemaps>debug-fabulous>memoizee>event-emitter": {
      "packages": {
        "resolve-url-loader>es6-iterator>d": true,
        "resolve-url-loader>es6-iterator>es5-ext": true
      }
    },
    "gulp-livereload>event-stream": {
      "builtin": {
        "buffer.Buffer.isBuffer": true,
        "stream.Stream": true
      },
      "globals": {
        "Buffer.concat": true,
        "Buffer.isBuffer": true,
        "console.error": true,
        "process.nextTick": true,
        "setImmediate": true
      },
      "packages": {
        "debounce-stream>duplexer": true,
        "gulp-livereload>event-stream>from": true,
        "gulp-livereload>event-stream>map-stream": true,
        "gulp-livereload>event-stream>pause-stream": true,
        "gulp-livereload>event-stream>split": true,
        "gulp-livereload>event-stream>stream-combiner": true,
        "debounce-stream>through": true
      }
    },
    "@lavamoat/lavapack>readable-stream>abort-controller>event-target-shim": {
      "globals": {
        "Event": true,
        "EventTarget": true,
        "console": true
      }
    },
    "stylelint>execall": {
      "packages": {
        "stylelint>execall>clone-regexp": true
      }
    },
    "gulp>glob-watcher>anymatch>micromatch>extglob>expand-brackets": {
      "globals": {
        "__filename": true
      },
      "packages": {
        "gulp>glob-watcher>anymatch>micromatch>extglob>expand-brackets>debug": true,
        "gulp>glob-watcher>anymatch>micromatch>extglob>expand-brackets>define-property": true,
        "gulp>glob-watcher>anymatch>micromatch>extglob>expand-brackets>extend-shallow": true,
        "gulp>gulp-cli>matchdep>micromatch>extglob>expand-brackets>posix-character-classes": true,
        "gulp>gulp-cli>matchdep>micromatch>regex-not": true,
        "gulp>gulp-cli>matchdep>micromatch>snapdragon": true,
        "gulp>gulp-cli>matchdep>micromatch>to-regex": true
      }
    },
    "gulp-watch>anymatch>micromatch>expand-brackets": {
      "packages": {
        "gulp-watch>anymatch>micromatch>expand-brackets>is-posix-bracket": true
      }
    },
    "gulp-watch>anymatch>micromatch>braces>expand-range": {
      "packages": {
        "gulp-watch>anymatch>micromatch>braces>expand-range>fill-range": true
      }
    },
    "resolve-url-loader>es6-iterator>es6-symbol>ext": {
      "globals": {
        "__global__": true
      }
    },
    "gulp>glob-watcher>anymatch>micromatch>braces>extend-shallow": {
      "packages": {
        "gulp-watch>anymatch>micromatch>object.omit>is-extendable": true
      }
    },
    "gulp>glob-watcher>anymatch>micromatch>extglob>expand-brackets>extend-shallow": {
      "packages": {
        "gulp-watch>anymatch>micromatch>object.omit>is-extendable": true
      }
    },
    "gulp>glob-watcher>anymatch>micromatch>extglob>extend-shallow": {
      "packages": {
        "gulp-watch>anymatch>micromatch>object.omit>is-extendable": true
      }
    },
    "gulp>glob-watcher>anymatch>micromatch>braces>fill-range>extend-shallow": {
      "packages": {
        "gulp-watch>anymatch>micromatch>object.omit>is-extendable": true
      }
    },
    "gulp-zip>plugin-error>extend-shallow": {
      "packages": {
        "gulp-zip>plugin-error>extend-shallow>assign-symbols": true,
        "gulp-zip>plugin-error>extend-shallow>is-extendable": true
      }
    },
    "gulp>gulp-cli>matchdep>micromatch>snapdragon>base>cache-base>set-value>extend-shallow": {
      "packages": {
        "gulp-watch>anymatch>micromatch>object.omit>is-extendable": true
      }
    },
    "gulp>gulp-cli>matchdep>micromatch>snapdragon>extend-shallow": {
      "packages": {
        "gulp-watch>anymatch>micromatch>object.omit>is-extendable": true
      }
    },
    "gulp>glob-watcher>anymatch>micromatch>extglob": {
      "packages": {
        "gulp>gulp-cli>matchdep>micromatch>array-unique": true,
        "gulp>glob-watcher>anymatch>micromatch>extglob>define-property": true,
        "gulp>glob-watcher>anymatch>micromatch>extglob>expand-brackets": true,
        "gulp>glob-watcher>anymatch>micromatch>extglob>extend-shallow": true,
        "gulp>gulp-cli>matchdep>micromatch>fragment-cache": true,
        "gulp>gulp-cli>matchdep>micromatch>regex-not": true,
        "gulp>gulp-cli>matchdep>micromatch>snapdragon": true,
        "gulp>gulp-cli>matchdep>micromatch>to-regex": true
      }
    },
    "gulp-watch>anymatch>micromatch>extglob": {
      "packages": {
        "gulp-watch>anymatch>micromatch>is-extglob": true
      }
    },
    "fancy-log": {
      "builtin": {
        "console.Console": true
      },
      "globals": {
        "process.argv.indexOf": true,
        "process.platform": true,
        "process.stderr": true,
        "process.stdout": true,
        "process.version": true
      },
      "packages": {
        "fancy-log>ansi-gray": true,
        "fancy-log>color-support": true,
        "fancy-log>parse-node-version": true,
        "fancy-log>time-stamp": true
      }
    },
    "gulp-watch>fancy-log": {
      "globals": {
        "console": true,
        "process.argv.indexOf": true,
        "process.stderr.write": true,
        "process.stdout.write": true
      },
      "packages": {
        "fancy-log>ansi-gray": true,
        "fancy-log>color-support": true,
        "fancy-log>time-stamp": true
      }
    },
    "fast-glob": {
      "builtin": {
        "fs.lstat": true,
        "fs.lstatSync": true,
        "fs.readdir": true,
        "fs.readdirSync": true,
        "fs.stat": true,
        "fs.statSync": true,
        "os.cpus": true,
        "os.platform": true,
        "path.basename": true,
        "path.resolve": true,
        "stream.PassThrough": true,
        "stream.Readable": true
      },
      "globals": {
        "process.cwd": true
      },
      "packages": {
        "fast-glob>@nodelib/fs.stat": true,
        "eslint>@nodelib/fs.walk": true,
        "eslint>glob-parent": true,
        "globby>merge2": true,
        "fast-glob>micromatch": true
      }
    },
    "eslint>@nodelib/fs.walk>fastq": {
      "packages": {
        "eslint>@nodelib/fs.walk>fastq>reusify": true
      }
    },
    "gulp-livereload>tiny-lr>faye-websocket": {
      "builtin": {
        "net.connect": true,
        "stream.Stream": true,
        "tls.connect": true,
        "url.parse": true,
        "util.inherits": true
      },
      "globals": {
        "Buffer": true,
        "clearInterval": true,
        "process.nextTick": true,
        "setInterval": true
      },
      "packages": {
        "webpack-dev-server>sockjs>websocket-driver": true
      }
    },
    "eslint>file-entry-cache": {
      "builtin": {
        "crypto.createHash": true,
        "fs.readFileSync": true,
        "fs.statSync": true,
        "path.basename": true,
        "path.dirname": true
      },
      "packages": {
        "eslint>file-entry-cache>flat-cache": true
      }
    },
    "stylelint>file-entry-cache": {
      "builtin": {
        "crypto.createHash": true,
        "fs.readFileSync": true,
        "fs.statSync": true,
        "path.basename": true,
        "path.dirname": true
      },
      "packages": {
        "stylelint>file-entry-cache>flat-cache": true
      }
    },
    "chokidar>braces>fill-range": {
      "builtin": {
        "util.inspect": true
      },
      "packages": {
        "chokidar>braces>fill-range>to-regex-range": true
      }
    },
    "gulp>glob-watcher>anymatch>micromatch>braces>fill-range": {
      "builtin": {
        "util.inspect": true
      },
      "packages": {
        "gulp>glob-watcher>anymatch>micromatch>braces>fill-range>extend-shallow": true,
        "gulp>glob-watcher>anymatch>micromatch>braces>fill-range>is-number": true,
        "stylelint>@stylelint/postcss-markdown>remark>remark-parse>repeat-string": true,
        "gulp>glob-watcher>anymatch>micromatch>braces>fill-range>to-regex-range": true
      }
    },
    "gulp-watch>anymatch>micromatch>braces>expand-range>fill-range": {
      "packages": {
        "gulp-watch>anymatch>micromatch>braces>expand-range>fill-range>is-number": true,
        "gulp-watch>anymatch>micromatch>braces>expand-range>fill-range>isobject": true,
        "gulp-watch>anymatch>micromatch>braces>expand-range>fill-range>randomatic": true,
        "gulp-watch>anymatch>micromatch>braces>repeat-element": true,
        "stylelint>@stylelint/postcss-markdown>remark>remark-parse>repeat-string": true
      }
    },
    "eslint-plugin-import>eslint-module-utils>find-up": {
      "builtin": {
        "path.dirname": true,
        "path.join": true,
        "path.parse": true,
        "path.resolve": true
      },
      "packages": {
        "eslint-plugin-import>eslint-module-utils>find-up>locate-path": true
      }
    },
    "mocha>find-up": {
      "builtin": {
        "path.dirname": true,
        "path.parse": true,
        "path.resolve": true
      },
      "packages": {
        "mocha>find-up>locate-path": true,
        "nyc>find-up>path-exists": true
      }
    },
    "gulp-watch>vinyl-file>strip-bom-stream>first-chunk-stream": {
      "builtin": {
        "util.inherits": true
      },
      "globals": {
        "Buffer.concat": true,
        "setImmediate": true
      },
      "packages": {
        "gulp-watch>vinyl-file>strip-bom-stream>first-chunk-stream>readable-stream": true
      }
    },
    "eslint>file-entry-cache>flat-cache": {
      "builtin": {
        "fs.existsSync": true,
        "fs.mkdirSync": true,
        "fs.readFileSync": true,
        "fs.writeFileSync": true,
        "path.basename": true,
        "path.dirname": true,
        "path.resolve": true
      },
      "globals": {
        "__dirname": true
      },
      "packages": {
        "eslint>file-entry-cache>flat-cache>flatted": true,
        "del>rimraf": true
      }
    },
    "stylelint>file-entry-cache>flat-cache": {
      "builtin": {
        "fs.existsSync": true,
        "fs.readFileSync": true,
        "path.basename": true,
        "path.dirname": true,
        "path.resolve": true
      },
      "globals": {
        "__dirname": true
      },
      "packages": {
        "stylelint>file-entry-cache>flat-cache>flatted": true,
        "stylelint>file-entry-cache>flat-cache>rimraf": true,
        "stylelint>file-entry-cache>flat-cache>write": true
      }
    },
    "gulp>vinyl-fs>lead>flush-write-stream": {
      "globals": {
        "Buffer": true
      },
      "packages": {
        "pumpify>inherits": true,
        "gulp>vinyl-fs>lead>flush-write-stream>readable-stream": true
      }
    },
    "lavamoat>lavamoat-core>merge-deep>clone-deep>for-own": {
      "packages": {
        "gulp>undertaker>object.reduce>for-own>for-in": true
      }
    },
    "gulp-watch>anymatch>micromatch>object.omit>for-own": {
      "packages": {
        "gulp>undertaker>object.reduce>for-own>for-in": true
      }
    },
    "gulp>undertaker>object.reduce>for-own": {
      "packages": {
        "gulp>undertaker>object.reduce>for-own>for-in": true
      }
    },
    "gulp>gulp-cli>matchdep>micromatch>fragment-cache": {
      "packages": {
        "gulp>gulp-cli>liftoff>fined>parse-filepath>map-cache": true
      }
    },
    "gulp-livereload>event-stream>from": {
      "builtin": {
        "stream": true
      },
      "globals": {
        "process.nextTick": true
      }
    },
    "fs-extra": {
      "builtin": {
        "assert": true,
        "fs": true,
        "os.tmpdir": true,
        "path.dirname": true,
        "path.isAbsolute": true,
        "path.join": true,
        "path.normalize": true,
        "path.parse": true,
        "path.relative": true,
        "path.resolve": true,
        "path.sep": true
      },
      "globals": {
        "Buffer": true,
        "console.warn": true,
        "process.arch": true,
        "process.cwd": true,
        "process.platform": true,
        "process.umask": true,
        "process.versions.node.split": true,
        "setTimeout": true
      },
      "packages": {
        "del>graceful-fs": true,
        "fs-extra>jsonfile": true,
        "fs-extra>universalify": true
      }
    },
    "gulp>vinyl-fs>fs-mkdirp-stream": {
      "builtin": {
        "path.dirname": true,
        "path.resolve": true
      },
      "globals": {
        "process.umask": true
      },
      "packages": {
        "del>graceful-fs": true,
        "gulp>vinyl-fs>fs-mkdirp-stream>through2": true
      }
    },
    "nyc>glob>fs.realpath": {
      "builtin": {
        "fs.lstat": true,
        "fs.lstatSync": true,
        "fs.readlink": true,
        "fs.readlinkSync": true,
        "fs.realpath": true,
        "fs.realpathSync": true,
        "fs.stat": true,
        "fs.statSync": true,
        "path.normalize": true,
        "path.resolve": true
      },
      "globals": {
        "console.error": true,
        "console.trace": true,
        "process.env.NODE_DEBUG": true,
        "process.nextTick": true,
        "process.noDeprecation": true,
        "process.platform": true,
        "process.throwDeprecation": true,
        "process.traceDeprecation": true,
        "process.version": true
      }
    },
    "chokidar>fsevents": {
      "globals": {
        "console.assert": true,
        "process.platform": true
      },
      "native": true
    },
    "gulp>glob-watcher>chokidar>fsevents": {
      "builtin": {
        "events.EventEmitter": true,
        "fs.stat": true,
        "path.join": true,
        "util.inherits": true
      },
      "globals": {
        "__dirname": true,
        "console.assert": true,
        "process.nextTick": true,
        "process.platform": true,
        "setImmediate": true
      },
      "packages": {
        "gulp-watch>chokidar>fsevents>node-pre-gyp": true
      }
    },
    "gulp-watch>chokidar>fsevents": {
      "builtin": {
        "events.EventEmitter": true,
        "fs.stat": true,
        "path.join": true,
        "util.inherits": true
      },
      "globals": {
        "__dirname": true,
        "console.assert": true,
        "process.nextTick": true,
        "process.platform": true,
        "setImmediate": true
      },
      "packages": {
        "gulp-watch>chokidar>fsevents>node-pre-gyp": true
      }
    },
    "@lavamoat/allow-scripts>@npmcli/run-script>node-gyp>npmlog>gauge": {
      "builtin": {
        "util.format": true
      },
      "globals": {
        "clearInterval": true,
        "process": true,
        "setImmediate": true,
        "setInterval": true
      },
      "packages": {
        "@lavamoat/allow-scripts>@npmcli/run-script>node-gyp>npmlog>gauge>aproba": true,
        "@storybook/react>@storybook/node-logger>npmlog>console-control-strings": true,
        "@storybook/react>@storybook/node-logger>npmlog>gauge>has-unicode": true,
        "react>object-assign": true,
        "nyc>signal-exit": true,
        "@lavamoat/allow-scripts>@npmcli/run-script>node-gyp>npmlog>gauge>string-width": true,
        "@lavamoat/allow-scripts>@npmcli/run-script>node-gyp>npmlog>gauge>strip-ansi": true,
        "@storybook/react>@storybook/node-logger>npmlog>gauge>wide-align": true
      }
    },
    "browserify>insert-module-globals>undeclared-identifiers>get-assigned-identifiers": {
      "builtin": {
        "assert.equal": true
      }
    },
    "string.prototype.matchall>get-intrinsic": {
      "globals": {
        "AggregateError": true,
        "FinalizationRegistry": true,
        "WeakRef": true
      },
      "packages": {
        "string.prototype.matchall>call-bind>es-errors": true,
        "browserify>has>function-bind": true,
        "string.prototype.matchall>es-abstract>has-proto": true,
        "string.prototype.matchall>has-symbols": true,
        "depcheck>is-core-module>hasown": true
      }
    },
    "gulp-zip>get-stream": {
      "builtin": {
        "buffer.constants.MAX_LENGTH": true,
        "stream.PassThrough": true
      },
      "globals": {
        "Buffer.concat": true
      },
      "packages": {
        "pumpify>pump": true
      }
    },
    "gulp-watch>anymatch>micromatch>parse-glob>glob-base": {
      "builtin": {
        "path.dirname": true
      },
      "packages": {
        "eslint>glob-parent": true,
        "gulp-watch>anymatch>micromatch>parse-glob>glob-base>is-glob": true
      }
    },
    "eslint>glob-parent": {
      "builtin": {
        "os.platform": true,
        "path.posix.dirname": true
      },
      "packages": {
        "del>is-glob": true
      }
    },
    "gulp>vinyl-fs>glob-stream": {
      "builtin": {
        "util.inherits": true
      },
      "globals": {
        "process.cwd": true,
        "process.nextTick": true
      },
      "packages": {
        "react-markdown>unified>extend": true,
        "eslint>glob-parent": true,
        "nyc>glob": true,
        "gulp>glob-watcher>is-negated-glob": true,
        "gulp>vinyl-fs>glob-stream>ordered-read-streams": true,
        "gulp>vinyl-fs>glob-stream>pumpify": true,
        "gulp>vinyl-fs>glob-stream>readable-stream": true,
        "vinyl>remove-trailing-separator": true,
        "gulp>vinyl-fs>glob-stream>to-absolute-glob": true,
        "gulp>vinyl-fs>glob-stream>unique-stream": true
      }
    },
    "gulp>glob-watcher": {
      "packages": {
        "gulp>glob-watcher>anymatch": true,
        "gulp>glob-watcher>async-done": true,
        "chokidar": true,
        "gulp>glob-watcher>is-negated-glob": true,
        "gulp>glob-watcher>just-debounce": true,
        "gulp>undertaker>object.defaults": true
      }
    },
    "nyc>glob": {
      "builtin": {
        "assert": true,
        "events.EventEmitter": true,
        "fs": true,
        "path.join": true,
        "path.resolve": true,
        "util": true
      },
      "globals": {
        "console.error": true,
        "process.cwd": true,
        "process.nextTick": true,
        "process.platform": true
      },
      "packages": {
        "nyc>glob>fs.realpath": true,
        "nyc>glob>inflight": true,
        "pumpify>inherits": true,
        "eslint>minimatch": true,
        "@metamask/object-multiplex>once": true,
        "gulp-watch>path-is-absolute": true
      }
    },
    "stylelint>global-modules": {
      "builtin": {
        "path.resolve": true
      },
      "globals": {
        "process.env.OSTYPE": true,
        "process.platform": true
      },
      "packages": {
        "stylelint>global-modules>global-prefix": true
      }
    },
    "stylelint>global-modules>global-prefix": {
      "builtin": {
        "fs.readFileSync": true,
        "fs.realpathSync": true,
        "os.homedir": true,
        "path.dirname": true,
        "path.join": true,
        "path.resolve": true
      },
      "globals": {
        "process.env.APPDATA": true,
        "process.env.DESTDIR": true,
        "process.env.OSTYPE": true,
        "process.env.PREFIX": true,
        "process.execPath": true,
        "process.platform": true
      },
      "packages": {
        "stylelint>global-modules>global-prefix>ini": true,
        "stylelint>global-modules>global-prefix>which": true
      }
    },
    "globby": {
      "builtin": {
        "fs.Stats": true,
        "fs.readFile": true,
        "fs.readFileSync": true,
        "fs.statSync": true,
        "path.dirname": true,
        "path.isAbsolute": true,
        "path.join": true,
        "path.posix.join": true,
        "path.relative": true,
        "stream.Transform": true,
        "util.promisify": true
      },
      "globals": {
        "process.cwd": true
      },
      "packages": {
        "globby>array-union": true,
        "globby>dir-glob": true,
        "fast-glob": true,
        "eslint>ignore": true,
        "globby>merge2": true,
        "del>slash": true
      }
    },
    "stylelint>globjoin": {
      "builtin": {
        "path.join": true
      }
    },
    "stylelint>postcss-sass>gonzales-pe": {
      "globals": {
        "console.error": true,
        "define": true
      }
    },
    "string.prototype.matchall>es-abstract>gopd": {
      "packages": {
        "string.prototype.matchall>get-intrinsic": true
      }
    },
    "del>graceful-fs": {
      "builtin": {
        "assert.equal": true,
        "constants.O_SYMLINK": true,
        "constants.O_WRONLY": true,
        "constants.hasOwnProperty": true,
        "fs": true,
        "stream.Stream.call": true,
        "util": true
      },
      "globals": {
        "clearTimeout": true,
        "console.error": true,
        "process": true,
        "setTimeout": true
      }
    },
    "gulp": {
      "builtin": {
        "util.inherits": true
      },
      "packages": {
        "gulp>glob-watcher": true,
        "gulp>undertaker": true,
        "gulp>vinyl-fs": true
      }
    },
    "gulp-livereload": {
      "builtin": {
        "path.relative": true
      },
      "packages": {
        "gulp-livereload>chalk": true,
        "gulp-livereload>debug": true,
        "gulp-livereload>event-stream": true,
        "fancy-log": true,
        "gulp-livereload>lodash.assign": true,
        "gulp-livereload>tiny-lr": true
      }
    },
    "gulp-postcss": {
      "builtin": {
        "path.dirname": true,
        "path.isAbsolute": true,
        "path.join": true,
        "stream.Transform": true
      },
      "globals": {
        "Buffer.from": true,
        "setImmediate": true
      },
      "packages": {
        "fancy-log": true,
        "gulp-zip>plugin-error": true,
        "postcss": true,
        "gulp-postcss>postcss-load-config": true,
        "vinyl-sourcemaps-apply": true
      }
    },
    "gulp-sass": {
      "builtin": {
        "path.basename": true,
        "path.dirname": true,
        "path.extname": true,
        "path.join": true,
        "path.relative": true,
        "stream.Transform": true
      },
      "globals": {
        "process.cwd": true,
        "process.exit": true,
        "process.stderr.write": true
      },
      "packages": {
        "gulp-sass>lodash.clonedeep": true,
        "postcss>picocolors": true,
        "gulp-zip>plugin-error": true,
        "gulp-sass>replace-ext": true,
        "eslint>strip-ansi": true,
        "vinyl-sourcemaps-apply": true
      }
    },
    "gulp-sort": {
      "packages": {
        "gulp-sort>through2": true
      }
    },
    "gulp-sourcemaps": {
      "builtin": {
        "path.dirname": true,
        "path.extname": true,
        "path.join": true,
        "path.relative": true,
        "path.resolve": true,
        "path.sep": true
      },
      "globals": {
        "Buffer.concat": true,
        "Buffer.from": true
      },
      "packages": {
        "gulp-sourcemaps>@gulp-sourcemaps/identity-map": true,
        "gulp-sourcemaps>@gulp-sourcemaps/map-sources": true,
        "gulp-sourcemaps>acorn": true,
        "nyc>convert-source-map": true,
        "gulp-sourcemaps>css": true,
        "gulp-sourcemaps>debug-fabulous": true,
        "gulp-sourcemaps>detect-newline": true,
        "del>graceful-fs": true,
        "gulp-sourcemaps>source-map": true,
        "gulp-sourcemaps>strip-bom-string": true,
        "gulp-sourcemaps>through2": true
      }
    },
    "gulp-stylelint": {
      "builtin": {
        "fs.mkdir": true,
        "fs.writeFile": true,
        "path.dirname": true,
        "path.resolve": true
      },
      "globals": {
        "Buffer.from": true,
        "process.cwd": true,
        "process.nextTick": true
      },
      "packages": {
        "fancy-log": true,
        "gulp-zip>plugin-error": true,
        "source-map": true,
        "eslint>strip-ansi": true,
        "stylelint": true,
        "gulp-stylelint>through2": true
      }
    },
    "gulp-watch": {
      "builtin": {
        "path.dirname": true,
        "path.normalize": true,
        "path.resolve": true
      },
      "globals": {
        "process.arch": true,
        "process.cwd": true,
        "process.platform": true,
        "process.version": true,
        "setTimeout": true
      },
      "packages": {
        "gulp-watch>ansi-colors": true,
        "gulp-watch>anymatch": true,
        "chokidar": true,
        "gulp-watch>fancy-log": true,
        "eslint>glob-parent": true,
        "react>object-assign": true,
        "gulp-watch>path-is-absolute": true,
        "gulp-zip>plugin-error": true,
        "gulp-watch>readable-stream": true,
        "gulp-watch>slash": true,
        "vinyl": true,
        "gulp-watch>vinyl-file": true
      }
    },
    "gulp-zip": {
      "builtin": {
        "buffer.constants.MAX_LENGTH": true,
        "path.join": true
      },
      "packages": {
        "gulp-zip>get-stream": true,
        "gulp-zip>plugin-error": true,
        "gulp-zip>through2": true,
        "vinyl": true,
        "gulp-zip>yazl": true
      }
    },
    "prettier-eslint>loglevel-colored-level-prefix>chalk>has-ansi": {
      "packages": {
        "prettier-eslint>loglevel-colored-level-prefix>chalk>has-ansi>ansi-regex": true
      }
    },
    "chalk>supports-color>has-flag": {
      "globals": {
        "process.argv": true
      }
    },
    "gulp-livereload>chalk>supports-color>has-flag": {
      "globals": {
        "process.argv": true
      }
    },
    "postcss-discard-font-face>postcss>supports-color>has-flag": {
      "globals": {
        "process.argv": true
      }
    },
    "string.prototype.matchall>es-abstract>has-property-descriptors": {
      "packages": {
        "string.prototype.matchall>call-bind>es-define-property": true
      }
    },
    "koa>is-generator-function>has-tostringtag": {
      "packages": {
        "string.prototype.matchall>has-symbols": true
      }
    },
    "@storybook/react>@storybook/node-logger>npmlog>gauge>has-unicode": {
      "builtin": {
        "os.type": true
      },
      "globals": {
        "process.env.LANG": true,
        "process.env.LC_ALL": true,
        "process.env.LC_CTYPE": true
      }
    },
    "gulp>gulp-cli>matchdep>micromatch>snapdragon>base>cache-base>has-value": {
      "packages": {
        "gulp>gulp-cli>array-sort>get-value": true,
        "gulp>gulp-cli>matchdep>micromatch>snapdragon>base>cache-base>has-value>has-values": true,
        "gulp>gulp-cli>isobject": true
      }
    },
    "gulp>gulp-cli>matchdep>micromatch>snapdragon>base>cache-base>unset-value>has-value": {
      "packages": {
        "gulp>gulp-cli>array-sort>get-value": true,
        "gulp>gulp-cli>matchdep>micromatch>snapdragon>base>cache-base>unset-value>has-value>has-values": true,
        "gulp>gulp-cli>matchdep>micromatch>snapdragon>base>cache-base>unset-value>has-value>isobject": true
      }
    },
    "gulp>gulp-cli>matchdep>micromatch>snapdragon>base>cache-base>has-value>has-values": {
      "packages": {
        "gulp>gulp-cli>matchdep>micromatch>snapdragon>base>cache-base>has-value>has-values>is-number": true,
        "gulp>gulp-cli>matchdep>micromatch>snapdragon>base>cache-base>has-value>has-values>kind-of": true
      }
    },
    "browserify>has": {
      "packages": {
        "browserify>has>function-bind": true
      }
    },
    "depcheck>is-core-module>hasown": {
      "packages": {
        "browserify>has>function-bind": true
      }
    },
    "stylelint>postcss-html>htmlparser2": {
      "builtin": {
        "buffer.Buffer": true,
        "events.EventEmitter": true,
        "string_decoder.StringDecoder": true
      },
      "packages": {
        "stylelint>postcss-html>htmlparser2>domelementtype": true,
        "stylelint>postcss-html>htmlparser2>domhandler": true,
        "stylelint>postcss-html>htmlparser2>domutils": true,
        "stylelint>postcss-html>htmlparser2>entities": true,
        "pumpify>inherits": true,
        "readable-stream": true
      }
    },
    "webpack-dev-server>sockjs>websocket-driver>http-parser-js": {
      "builtin": {
        "assert.equal": true,
        "assert.ok": true
      }
    },
    "eslint>ignore": {
      "globals": {
        "process": true
      }
    },
    "sass-embedded>immutable": {
      "globals": {
        "console": true,
        "define": true
      }
    },
    "eslint>@eslint/eslintrc>import-fresh": {
      "builtin": {
        "path.dirname": true
      },
      "globals": {
        "__dirname": true,
        "__filename": true
      },
      "packages": {
        "eslint>@eslint/eslintrc>import-fresh>parent-module": true,
        "eslint>@eslint/eslintrc>import-fresh>resolve-from": true
      }
    },
    "nyc>glob>inflight": {
      "globals": {
        "process.nextTick": true
      },
      "packages": {
        "@metamask/object-multiplex>once": true,
        "@metamask/object-multiplex>once>wrappy": true
      }
    },
    "pumpify>inherits": {
      "builtin": {
        "util.inherits": true
      }
    },
    "ini": {
      "globals": {
        "process": true
      }
    },
    "stylelint>global-modules>global-prefix>ini": {
      "globals": {
        "process": true
      }
    },
    "@lavamoat/lavapack>combine-source-map>inline-source-map": {
      "globals": {
        "Buffer.from": true
      },
      "packages": {
        "@lavamoat/lavapack>combine-source-map>inline-source-map>source-map": true
      }
    },
    "browserify>insert-module-globals": {
      "builtin": {
        "path.dirname": true,
        "path.isAbsolute": true,
        "path.relative": true,
        "path.sep": true
      },
      "globals": {
        "Buffer.concat": true,
        "Buffer.isBuffer": true
      },
      "packages": {
        "browserify>syntax-error>acorn-node": true,
        "@lavamoat/lavapack>combine-source-map": true,
        "gulp-watch>path-is-absolute": true,
        "browserify>insert-module-globals>through2": true,
        "browserify>insert-module-globals>undeclared-identifiers": true,
        "watchify>xtend": true
      }
    },
    "string.prototype.matchall>internal-slot": {
      "packages": {
        "string.prototype.matchall>call-bind>es-errors": true,
        "depcheck>is-core-module>hasown": true,
        "string.prototype.matchall>side-channel": true
      }
    },
    "gulp>gulp-cli>replace-homedir>is-absolute": {
      "packages": {
        "gulp>gulp-cli>replace-homedir>is-absolute>is-relative": true,
        "nyc>spawn-wrap>is-windows": true
      }
    },
    "gulp>glob-watcher>anymatch>micromatch>extglob>expand-brackets>define-property>is-descriptor>is-accessor-descriptor": {
      "packages": {
        "gulp>glob-watcher>anymatch>micromatch>extglob>expand-brackets>define-property>is-descriptor>is-accessor-descriptor>kind-of": true
      }
    },
    "gulp>gulp-cli>matchdep>micromatch>define-property>is-descriptor>is-accessor-descriptor": {
      "packages": {
        "@babel/register>clone-deep>kind-of": true
      }
    },
    "gulp>gulp-cli>matchdep>micromatch>snapdragon>define-property>is-descriptor>is-accessor-descriptor": {
      "packages": {
        "gulp>gulp-cli>matchdep>micromatch>snapdragon>define-property>is-descriptor>is-data-descriptor>kind-of": true
      }
    },
    "react-syntax-highlighter>refractor>parse-entities>is-alphanumerical": {
      "packages": {
        "stylelint>@stylelint/postcss-markdown>remark>remark-parse>is-alphabetical": true,
        "react-syntax-highlighter>refractor>parse-entities>is-decimal": true
      }
    },
    "chokidar>is-binary-path": {
      "builtin": {
        "path.extname": true
      },
      "packages": {
        "chokidar>is-binary-path>binary-extensions": true
      }
    },
    "string.prototype.matchall>es-abstract>is-callable": {
      "globals": {
        "document": true
      }
    },
    "depcheck>is-core-module": {
      "globals": {
        "process.versions": true
      },
      "packages": {
        "depcheck>is-core-module>hasown": true
      }
    },
    "gulp>glob-watcher>anymatch>micromatch>extglob>expand-brackets>define-property>is-descriptor>is-data-descriptor": {
      "packages": {
        "gulp>glob-watcher>anymatch>micromatch>extglob>expand-brackets>define-property>is-descriptor>is-data-descriptor>kind-of": true
      }
    },
    "gulp>gulp-cli>matchdep>micromatch>define-property>is-descriptor>is-data-descriptor": {
      "packages": {
        "@babel/register>clone-deep>kind-of": true
      }
    },
    "gulp>gulp-cli>matchdep>micromatch>snapdragon>define-property>is-descriptor>is-data-descriptor": {
      "packages": {
        "gulp>gulp-cli>matchdep>micromatch>snapdragon>define-property>is-descriptor>is-data-descriptor>kind-of": true
      }
    },
    "@metamask/eth-token-tracker>deep-equal>is-date-object": {
      "packages": {
        "koa>is-generator-function>has-tostringtag": true
      }
    },
    "gulp>glob-watcher>anymatch>micromatch>extglob>expand-brackets>define-property>is-descriptor": {
      "packages": {
        "gulp>glob-watcher>anymatch>micromatch>extglob>expand-brackets>define-property>is-descriptor>is-accessor-descriptor": true,
        "gulp>glob-watcher>anymatch>micromatch>extglob>expand-brackets>define-property>is-descriptor>is-data-descriptor": true,
        "gulp>glob-watcher>anymatch>micromatch>extglob>expand-brackets>define-property>is-descriptor>kind-of": true
      }
    },
    "gulp>gulp-cli>matchdep>micromatch>define-property>is-descriptor": {
      "packages": {
        "gulp>gulp-cli>matchdep>micromatch>define-property>is-descriptor>is-accessor-descriptor": true,
        "gulp>gulp-cli>matchdep>micromatch>define-property>is-descriptor>is-data-descriptor": true,
        "@babel/register>clone-deep>kind-of": true
      }
    },
    "gulp>gulp-cli>matchdep>micromatch>snapdragon>define-property>is-descriptor": {
      "packages": {
        "gulp>gulp-cli>matchdep>micromatch>snapdragon>define-property>is-descriptor>is-accessor-descriptor": true,
        "gulp>gulp-cli>matchdep>micromatch>snapdragon>define-property>is-descriptor>is-data-descriptor": true,
        "gulp>gulp-cli>matchdep>micromatch>snapdragon>define-property>is-descriptor>kind-of": true
      }
    },
    "gulp-watch>anymatch>micromatch>regex-cache>is-equal-shallow": {
      "packages": {
        "gulp-watch>anymatch>micromatch>regex-cache>is-equal-shallow>is-primitive": true
      }
    },
    "gulp-zip>plugin-error>extend-shallow>is-extendable": {
      "packages": {
        "@babel/register>clone-deep>is-plain-object": true
      }
    },
    "gulp>gulp-cli>matchdep>micromatch>snapdragon>base>mixin-deep>is-extendable": {
      "packages": {
        "@babel/register>clone-deep>is-plain-object": true
      }
    },
    "@lavamoat/allow-scripts>@npmcli/run-script>node-gyp>npmlog>gauge>string-width>is-fullwidth-code-point": {
      "packages": {
        "gulp>gulp-cli>yargs>string-width>is-fullwidth-code-point>number-is-nan": true
      }
    },
    "del>is-glob": {
      "packages": {
        "del>is-glob>is-extglob": true
      }
    },
    "gulp-watch>anymatch>micromatch>parse-glob>glob-base>is-glob": {
      "packages": {
        "gulp-watch>anymatch>micromatch>is-extglob": true
      }
    },
    "gulp-watch>anymatch>micromatch>is-glob": {
      "packages": {
        "gulp-watch>anymatch>micromatch>is-extglob": true
      }
    },
    "gulp-watch>anymatch>micromatch>parse-glob>is-glob": {
      "packages": {
        "gulp-watch>anymatch>micromatch>is-extglob": true
      }
    },
    "gulp>glob-watcher>anymatch>micromatch>braces>fill-range>is-number": {
      "packages": {
        "gulp>glob-watcher>anymatch>micromatch>braces>fill-range>is-number>kind-of": true
      }
    },
    "gulp-watch>anymatch>micromatch>braces>expand-range>fill-range>is-number": {
      "packages": {
        "gulp-watch>anymatch>micromatch>braces>expand-range>fill-range>is-number>kind-of": true
      }
    },
    "gulp>gulp-cli>matchdep>micromatch>snapdragon>base>cache-base>has-value>has-values>is-number": {
      "packages": {
        "gulp>gulp-cli>matchdep>micromatch>snapdragon>base>cache-base>has-value>has-values>is-number>kind-of": true
      }
    },
    "del>is-path-cwd": {
      "builtin": {
        "path.resolve": true
      },
      "globals": {
        "process.cwd": true,
        "process.platform": true
      }
    },
    "del>is-path-inside": {
      "builtin": {
        "path.relative": true,
        "path.resolve": true,
        "path.sep": true
      }
    },
    "@babel/register>clone-deep>is-plain-object": {
      "packages": {
        "gulp>gulp-cli>isobject": true
      }
    },
    "string.prototype.matchall>es-abstract>is-regex": {
      "packages": {
        "string.prototype.matchall>call-bind": true,
        "koa>is-generator-function>has-tostringtag": true
      }
    },
    "gulp>gulp-cli>replace-homedir>is-absolute>is-relative": {
      "packages": {
        "gulp>gulp-cli>replace-homedir>is-absolute>is-relative>is-unc-path": true
      }
    },
    "eslint-plugin-react>array-includes>is-string": {
      "packages": {
        "koa>is-generator-function>has-tostringtag": true
      }
    },
    "string.prototype.matchall>es-abstract>es-to-primitive>is-symbol": {
      "packages": {
        "string.prototype.matchall>has-symbols": true
      }
    },
    "gulp>gulp-cli>replace-homedir>is-absolute>is-relative>is-unc-path": {
      "packages": {
        "gulp>gulp-cli>replace-homedir>is-absolute>is-relative>is-unc-path>unc-path-regex": true
      }
    },
    "mocha>log-symbols>is-unicode-supported": {
      "globals": {
        "process.env.CI": true,
        "process.env.TERM": true,
        "process.env.TERM_PROGRAM": true,
        "process.env.WT_SESSION": true,
        "process.platform": true
      }
    },
    "nyc>spawn-wrap>is-windows": {
      "globals": {
        "define": true,
        "isWindows": "write",
        "process": true
      }
    },
    "@sentry/cli>which>isexe": {
      "builtin": {
        "fs": true
      },
      "globals": {
        "TESTING_WINDOWS": true,
        "process.env.PATHEXT": true,
        "process.getgid": true,
        "process.getuid": true,
        "process.platform": true
      }
    },
    "gulp-watch>anymatch>micromatch>braces>expand-range>fill-range>isobject": {
      "packages": {
        "gulp-watch>anymatch>micromatch>braces>expand-range>fill-range>isobject>isarray": true
      }
    },
    "gulp>gulp-cli>matchdep>micromatch>snapdragon>base>cache-base>unset-value>has-value>isobject": {
      "packages": {
        "gulp>gulp-cli>matchdep>micromatch>snapdragon>base>cache-base>unset-value>has-value>isobject>isarray": true
      }
    },
    "postcss-discard-font-face>postcss>js-base64": {
      "globals": {
        "Base64": "write",
        "define": true
      }
    },
    "eslint-plugin-jsdoc>@es-joy/jsdoccomment>jsdoc-type-pratt-parser": {
      "globals": {
        "define": true
      }
    },
    "@babel/core>@babel/generator>jsesc": {
      "globals": {
        "Buffer": true
      }
    },
    "webpack>json-parse-even-better-errors": {
      "globals": {
        "Buffer.isBuffer": true
      }
    },
    "@lavamoat/lavapack>json-stable-stringify": {
      "packages": {
        "string.prototype.matchall>call-bind": true,
        "@lavamoat/lavapack>json-stable-stringify>isarray": true,
        "@lavamoat/lavapack>json-stable-stringify>jsonify": true,
        "@lavamoat/lavapack>json-stable-stringify>object-keys": true
      }
    },
    "depcheck>json5": {
      "globals": {
        "console.warn": true
      }
    },
    "eslint-plugin-import>tsconfig-paths>json5": {
      "globals": {
        "console.warn": true
      }
    },
    "fs-extra>jsonfile": {
      "builtin": {
        "fs": true
      },
      "globals": {
        "Buffer.isBuffer": true
      },
      "packages": {
        "del>graceful-fs": true
      }
    },
    "browserify>JSONStream>jsonparse": {
      "globals": {
        "Buffer": true
      }
    },
    "eslint-plugin-react>jsx-ast-utils": {
      "globals": {
        "console.error": true
      },
      "packages": {
        "gulp>vinyl-fs>object.assign": true
      }
    },
    "gulp>glob-watcher>just-debounce": {
      "globals": {
        "clearTimeout": true,
        "setTimeout": true
      }
    },
    "gulp>gulp-cli>matchdep>micromatch>snapdragon>base>cache-base>has-value>has-values>kind-of": {
      "packages": {
        "browserify>insert-module-globals>is-buffer": true
      }
    },
    "gulp>glob-watcher>anymatch>micromatch>extglob>expand-brackets>define-property>is-descriptor>is-accessor-descriptor>kind-of": {
      "packages": {
        "browserify>insert-module-globals>is-buffer": true
      }
    },
    "gulp>glob-watcher>anymatch>micromatch>extglob>expand-brackets>define-property>is-descriptor>is-data-descriptor>kind-of": {
      "packages": {
        "browserify>insert-module-globals>is-buffer": true
      }
    },
    "gulp>gulp-cli>matchdep>micromatch>snapdragon>define-property>is-descriptor>is-data-descriptor>kind-of": {
      "packages": {
        "browserify>insert-module-globals>is-buffer": true
      }
    },
    "gulp>glob-watcher>anymatch>micromatch>braces>fill-range>is-number>kind-of": {
      "packages": {
        "browserify>insert-module-globals>is-buffer": true
      }
    },
    "gulp-watch>anymatch>micromatch>braces>expand-range>fill-range>is-number>kind-of": {
      "packages": {
        "browserify>insert-module-globals>is-buffer": true
      }
    },
    "gulp>gulp-cli>matchdep>micromatch>snapdragon>base>cache-base>has-value>has-values>is-number>kind-of": {
      "packages": {
        "browserify>insert-module-globals>is-buffer": true
      }
    },
    "lavamoat>lavamoat-core>merge-deep>kind-of": {
      "packages": {
        "browserify>insert-module-globals>is-buffer": true
      }
    },
    "gulp-watch>anymatch>micromatch>kind-of": {
      "packages": {
        "browserify>insert-module-globals>is-buffer": true
      }
    },
    "gulp>gulp-cli>matchdep>micromatch>snapdragon>base>class-utils>static-extend>object-copy>kind-of": {
      "packages": {
        "browserify>insert-module-globals>is-buffer": true
      }
    },
    "lavamoat>lavamoat-core>merge-deep>clone-deep>shallow-clone>kind-of": {
      "globals": {
        "Buffer": true
      },
      "packages": {
        "browserify>insert-module-globals>is-buffer": true
      }
    },
    "gulp>gulp-cli>matchdep>micromatch>braces>snapdragon-node>snapdragon-util>kind-of": {
      "packages": {
        "browserify>insert-module-globals>is-buffer": true
      }
    },
    "gulp>gulp-cli>matchdep>micromatch>snapdragon>base>cache-base>to-object-path>kind-of": {
      "packages": {
        "browserify>insert-module-globals>is-buffer": true
      }
    },
    "labeled-stream-splicer": {
      "packages": {
        "pumpify>inherits": true,
        "labeled-stream-splicer>stream-splicer": true
      }
    },
    "gulp>undertaker>last-run": {
      "builtin": {
        "assert": true
      },
      "packages": {
        "gulp>undertaker>last-run>default-resolution": true,
        "gulp>undertaker>es6-weak-map": true
      }
    },
    "lavamoat-browserify": {
      "builtin": {
        "node:fs.existsSync": true,
        "node:fs.mkdirSync": true,
        "node:fs.readFileSync": true,
        "node:fs.writeFileSync": true,
        "node:path.dirname": true,
        "node:path.extname": true,
        "node:path.resolve": true,
        "node:util.callbackify": true
      },
      "globals": {
        "console.warn": true,
        "process.cwd": true,
        "setTimeout": true
      },
      "packages": {
        "lavamoat>@lavamoat/aa": true,
        "@lavamoat/lavapack": true,
        "browserify>browser-resolve": true,
        "lavamoat-browserify>concat-stream": true,
        "duplexify": true,
        "lavamoat>lavamoat-core": true,
        "lavamoat-browserify>readable-stream": true,
        "through2": true
      }
    },
    "lavamoat>lavamoat-core": {
      "builtin": {
        "node:events": true,
        "node:fs.readFileSync": true,
        "node:fs/promises.writeFile": true,
        "node:path.extname": true,
        "node:path.join": true
      },
      "globals": {
        "__dirname": true,
        "console.error": true,
        "console.warn": true,
        "define": true
      },
      "packages": {
        "@lavamoat/lavapack>json-stable-stringify": true,
        "lavamoat>lavamoat-tofu": true,
        "lavamoat>lavamoat-core>merge-deep": true
      }
    },
    "lavamoat>lavamoat-tofu": {
      "globals": {
        "console.log": true
      },
      "packages": {
        "@babel/core>@babel/parser": true,
        "depcheck>@babel/traverse": true
      }
    },
    "lavamoat>lavamoat-core>merge-deep>clone-deep>lazy-cache": {
      "globals": {
        "process.env.TRAVIS": true,
        "process.env.UNLAZY": true
      }
    },
    "lavamoat>lavamoat-core>merge-deep>clone-deep>shallow-clone>lazy-cache": {
      "globals": {
        "process.env.UNLAZY": true
      }
    },
    "gulp>vinyl-fs>lazystream": {
      "builtin": {
        "util.inherits": true
      },
      "packages": {
        "gulp>vinyl-fs>lazystream>readable-stream": true
      }
    },
    "gulp>vinyl-fs>lead": {
      "globals": {
        "process.nextTick": true
      },
      "packages": {
        "gulp>vinyl-fs>lead>flush-write-stream": true
      }
    },
    "eslint>levn": {
      "packages": {
        "eslint>levn>prelude-ls": true,
        "eslint>levn>type-check": true
      }
    },
    "gulp-postcss>postcss-load-config>lilconfig": {
      "builtin": {
        "fs.accessSync": true,
        "fs.promises.access": true,
        "fs.promises.readFile": true,
        "fs.readFileSync": true,
        "os.homedir": true,
        "path.extname": true,
        "path.join": true,
        "path.parse": true,
        "path.resolve": true,
        "path.sep": true
      },
      "globals": {
        "process.cwd": true
      }
    },
    "eslint-plugin-import>eslint-module-utils>find-up>locate-path": {
      "builtin": {
        "path.resolve": true
      },
      "globals": {
        "process.cwd": true
      },
      "packages": {
        "eslint-plugin-import>eslint-module-utils>find-up>locate-path>p-locate": true,
        "eslint-plugin-import>eslint-module-utils>find-up>locate-path>path-exists": true
      }
    },
    "mocha>find-up>locate-path": {
      "builtin": {
        "fs.lstat": true,
        "fs.lstatSync": true,
        "fs.stat": true,
        "fs.statSync": true,
        "path.resolve": true,
        "util.promisify": true
      },
      "globals": {
        "process.cwd": true
      },
      "packages": {
        "mocha>find-up>locate-path>p-locate": true
      }
    },
    "lodash": {
      "globals": {
        "define": true
      }
    },
    "@babel/preset-env>babel-plugin-polyfill-corejs2>@babel/helper-define-polyfill-provider>lodash.debounce": {
      "globals": {
        "clearTimeout": true,
        "setTimeout": true
      }
    },
    "mocha>log-symbols": {
      "packages": {
        "chalk": true,
        "mocha>log-symbols>is-unicode-supported": true
      }
    },
    "loose-envify": {
      "builtin": {
        "stream.PassThrough": true,
        "stream.Transform": true,
        "util.inherits": true
      },
      "globals": {
        "process.env": true
      },
      "packages": {
        "loose-envify>js-tokens": true
      }
    },
    "@babel/core>@babel/helper-compilation-targets>lru-cache": {
      "packages": {
        "@babel/core>@babel/helper-compilation-targets>lru-cache>yallist": true
      }
    },
    "gulp-sourcemaps>debug-fabulous>memoizee>lru-queue": {
      "packages": {
        "resolve-url-loader>es6-iterator>es5-ext": true
      }
    },
    "gulp>undertaker>arr-map>make-iterator": {
      "packages": {
        "@babel/register>clone-deep>kind-of": true
      }
    },
    "gulp-livereload>event-stream>map-stream": {
      "builtin": {
        "stream.Stream": true
      },
      "globals": {
        "process.nextTick": true
      }
    },
    "gulp>gulp-cli>matchdep>micromatch>snapdragon>base>cache-base>collection-visit>map-visit": {
      "builtin": {
        "util.inspect": true
      },
      "packages": {
        "gulp>gulp-cli>matchdep>micromatch>snapdragon>base>cache-base>collection-visit>object-visit": true
      }
    },
    "stylelint>@stylelint/postcss-markdown>remark>remark-stringify>markdown-table": {
      "packages": {
        "stylelint>@stylelint/postcss-markdown>remark>remark-parse>repeat-string": true
      }
    },
    "gulp-watch>anymatch>micromatch>braces>expand-range>fill-range>randomatic>math-random": {
      "builtin": {
        "crypto.randomBytes": true
      }
    },
    "stylelint>@stylelint/postcss-markdown>remark>remark-stringify>mdast-util-compact": {
      "packages": {
        "react-markdown>unist-util-visit": true
      }
    },
    "gulp-sourcemaps>debug-fabulous>memoizee": {
      "globals": {
        "clearTimeout": true,
        "setTimeout": true
      },
      "packages": {
        "resolve-url-loader>es6-iterator>d": true,
        "resolve-url-loader>es6-iterator>es5-ext": true,
        "gulp-sourcemaps>debug-fabulous>memoizee>event-emitter": true,
        "gulp-sourcemaps>debug-fabulous>memoizee>is-promise": true,
        "gulp-sourcemaps>debug-fabulous>memoizee>lru-queue": true,
        "gulp-sourcemaps>debug-fabulous>memoizee>next-tick": true,
        "gulp-sourcemaps>debug-fabulous>memoizee>timers-ext": true
      }
    },
    "lavamoat>lavamoat-core>merge-deep": {
      "packages": {
        "gulp-zip>plugin-error>arr-union": true,
        "lavamoat>lavamoat-core>merge-deep>clone-deep": true,
        "lavamoat>lavamoat-core>merge-deep>kind-of": true
      }
    },
    "globby>merge2": {
      "builtin": {
        "stream.PassThrough": true
      },
      "globals": {
        "process.nextTick": true
      }
    },
    "gulp>glob-watcher>anymatch>micromatch": {
      "builtin": {
        "path.basename": true,
        "path.sep": true,
        "util.inspect": true
      },
      "globals": {
        "process.platform": true
      },
      "packages": {
        "gulp-zip>plugin-error>arr-diff": true,
        "gulp>gulp-cli>matchdep>micromatch>array-unique": true,
        "gulp>glob-watcher>anymatch>micromatch>braces": true,
        "gulp>glob-watcher>anymatch>micromatch>define-property": true,
        "gulp-zip>plugin-error>extend-shallow": true,
        "gulp>glob-watcher>anymatch>micromatch>extglob": true,
        "gulp>gulp-cli>matchdep>micromatch>fragment-cache": true,
        "@babel/register>clone-deep>kind-of": true,
        "gulp>gulp-cli>matchdep>micromatch>nanomatch": true,
        "gulp>gulp-cli>liftoff>fined>object.pick": true,
        "gulp>gulp-cli>matchdep>micromatch>regex-not": true,
        "gulp>gulp-cli>matchdep>micromatch>snapdragon": true,
        "gulp>gulp-cli>matchdep>micromatch>to-regex": true
      }
    },
    "gulp-watch>anymatch>micromatch": {
      "builtin": {
        "path.sep": true
      },
      "globals": {
        "process": true
      },
      "packages": {
        "gulp-watch>anymatch>micromatch>arr-diff": true,
        "gulp-watch>anymatch>micromatch>array-unique": true,
        "gulp-watch>anymatch>micromatch>braces": true,
        "gulp-watch>anymatch>micromatch>expand-brackets": true,
        "gulp-watch>anymatch>micromatch>extglob": true,
        "gulp-watch>anymatch>micromatch>filename-regex": true,
        "gulp-watch>anymatch>micromatch>is-extglob": true,
        "gulp-watch>anymatch>micromatch>is-glob": true,
        "gulp-watch>anymatch>micromatch>kind-of": true,
        "gulp-watch>anymatch>normalize-path": true,
        "gulp-watch>anymatch>micromatch>object.omit": true,
        "gulp-watch>anymatch>micromatch>parse-glob": true,
        "gulp-watch>anymatch>micromatch>regex-cache": true
      }
    },
    "fast-glob>micromatch": {
      "builtin": {
        "util.inspect": true
      },
      "packages": {
        "chokidar>braces": true,
        "chokidar>anymatch>picomatch": true
      }
    },
    "eslint>minimatch": {
      "builtin": {
        "path": true
      },
      "globals": {
        "console": true
      },
      "packages": {
        "eslint>minimatch>brace-expansion": true
      }
    },
    "gulp>gulp-cli>matchdep>micromatch>snapdragon>base>mixin-deep": {
      "packages": {
        "gulp>undertaker>object.reduce>for-own>for-in": true,
        "gulp>gulp-cli>matchdep>micromatch>snapdragon>base>mixin-deep>is-extendable": true
      }
    },
    "lavamoat>lavamoat-core>merge-deep>clone-deep>shallow-clone>mixin-object": {
      "packages": {
        "lavamoat>lavamoat-core>merge-deep>clone-deep>shallow-clone>mixin-object>for-in": true,
        "gulp-watch>anymatch>micromatch>object.omit>is-extendable": true
      }
    },
    "mockttp>portfinder>mkdirp": {
      "builtin": {
        "fs": true,
        "path.dirname": true,
        "path.resolve": true
      }
    },
    "browserify>module-deps": {
      "builtin": {
        "fs.createReadStream": true,
        "fs.readFile": true,
        "path.delimiter": true,
        "path.dirname": true,
        "path.join": true,
        "path.resolve": true
      },
      "globals": {
        "process.cwd": true,
        "process.env.NODE_PATH": true,
        "process.nextTick": true,
        "process.platform": true,
        "setTimeout": true,
        "tr": true
      },
      "packages": {
        "browserify>browser-resolve": true,
        "browserify>cached-path-relative": true,
        "browserify>concat-stream": true,
        "watchify>defined": true,
        "browserify>module-deps>detective": true,
        "browserify>duplexer2": true,
        "pumpify>inherits": true,
        "loose-envify": true,
        "browserify>parents": true,
        "browserify>module-deps>readable-stream": true,
        "depcheck>resolve": true,
        "browserify>module-deps>stream-combiner2": true,
        "browserify>module-deps>through2": true,
        "watchify>xtend": true
      }
    },
    "gulp>gulp-cli>matchdep>micromatch>nanomatch": {
      "builtin": {
        "path.basename": true,
        "path.sep": true,
        "util.inspect": true
      },
      "packages": {
        "gulp-zip>plugin-error>arr-diff": true,
        "gulp>gulp-cli>matchdep>micromatch>array-unique": true,
        "gulp>gulp-cli>matchdep>micromatch>nanomatch>define-property": true,
        "gulp-zip>plugin-error>extend-shallow": true,
        "gulp>gulp-cli>matchdep>micromatch>fragment-cache": true,
        "nyc>spawn-wrap>is-windows": true,
        "@babel/register>clone-deep>kind-of": true,
        "gulp>gulp-cli>liftoff>fined>object.pick": true,
        "gulp>gulp-cli>matchdep>micromatch>regex-not": true,
        "gulp>gulp-cli>matchdep>micromatch>snapdragon": true,
        "gulp>gulp-cli>matchdep>micromatch>to-regex": true
      }
    },
    "gulp-sourcemaps>debug-fabulous>memoizee>next-tick": {
      "globals": {
        "MutationObserver": true,
        "WebKitMutationObserver": true,
        "document": true,
        "process": true,
        "queueMicrotask": true,
        "setImmediate": true,
        "setTimeout": true
      }
    },
    "gulp-watch>chokidar>fsevents>node-pre-gyp": {
      "builtin": {
        "events.EventEmitter": true,
        "fs.existsSync": true,
        "fs.readFileSync": true,
        "fs.renameSync": true,
        "path.dirname": true,
        "path.existsSync": true,
        "path.join": true,
        "path.resolve": true,
        "url.parse": true,
        "url.resolve": true,
        "util.inherits": true
      },
      "globals": {
        "__dirname": true,
        "console.log": true,
        "process.arch": true,
        "process.cwd": true,
        "process.env": true,
        "process.platform": true,
        "process.version.substr": true,
        "process.versions": true
      },
      "packages": {
        "gulp-watch>chokidar>fsevents>node-pre-gyp>detect-libc": true,
        "gulp-watch>chokidar>fsevents>node-pre-gyp>nopt": true,
        "@lavamoat/allow-scripts>@npmcli/run-script>node-gyp>npmlog": true,
        "gulp-watch>chokidar>fsevents>node-pre-gyp>rimraf": true,
        "gulp-watch>chokidar>fsevents>node-pre-gyp>semver": true
      }
    },
    "node-sass": {
      "native": true
    },
    "gulp-watch>chokidar>fsevents>node-pre-gyp>nopt": {
      "builtin": {
        "path": true,
        "stream.Stream": true,
        "url": true
      },
      "globals": {
        "console": true,
        "process.argv": true,
        "process.env.DEBUG_NOPT": true,
        "process.env.NOPT_DEBUG": true,
        "process.platform": true
      },
      "packages": {
        "@lavamoat/allow-scripts>@npmcli/run-script>node-gyp>nopt>abbrev": true,
        "gulp-watch>chokidar>fsevents>node-pre-gyp>nopt>osenv": true
      }
    },
    "gulp-watch>anymatch>normalize-path": {
      "packages": {
        "vinyl>remove-trailing-separator": true
      }
    },
    "stylelint>normalize-selector": {
      "globals": {
        "define": true
      }
    },
    "gulp>vinyl-fs>vinyl-sourcemap>now-and-later": {
      "packages": {
        "@metamask/object-multiplex>once": true
      }
    },
    "@lavamoat/allow-scripts>@npmcli/run-script>node-gyp>npmlog": {
      "builtin": {
        "events.EventEmitter": true,
        "util": true
      },
      "globals": {
        "process.nextTick": true,
        "process.stderr": true
      },
      "packages": {
        "@lavamoat/allow-scripts>@npmcli/run-script>node-gyp>npmlog>are-we-there-yet": true,
        "@storybook/react>@storybook/node-logger>npmlog>console-control-strings": true,
        "@lavamoat/allow-scripts>@npmcli/run-script>node-gyp>npmlog>gauge": true,
        "nyc>yargs>set-blocking": true
      }
    },
    "gulp>gulp-cli>matchdep>micromatch>snapdragon>base>class-utils>static-extend>object-copy": {
      "packages": {
        "gulp>gulp-cli>matchdep>micromatch>snapdragon>base>class-utils>static-extend>object-copy>copy-descriptor": true,
        "gulp>gulp-cli>matchdep>micromatch>snapdragon>define-property": true,
        "gulp>gulp-cli>matchdep>micromatch>snapdragon>base>class-utils>static-extend>object-copy>kind-of": true
      }
    },
    "string.prototype.matchall>es-abstract>object-inspect": {
      "builtin": {
        "util.inspect": true
      },
      "globals": {
        "HTMLElement": true,
        "WeakRef": true
      }
    },
    "gulp>gulp-cli>matchdep>micromatch>snapdragon>base>cache-base>collection-visit>object-visit": {
      "packages": {
        "gulp>gulp-cli>isobject": true
      }
    },
    "gulp>vinyl-fs>object.assign": {
      "packages": {
        "string.prototype.matchall>call-bind": true,
        "string.prototype.matchall>define-properties": true,
        "string.prototype.matchall>has-symbols": true,
        "@lavamoat/lavapack>json-stable-stringify>object-keys": true
      }
    },
    "gulp>undertaker>object.defaults": {
      "packages": {
        "gulp>undertaker>bach>array-each": true,
        "gulp>undertaker>object.defaults>array-slice": true,
        "gulp>undertaker>object.reduce>for-own": true,
        "gulp>gulp-cli>isobject": true
      }
    },
    "eslint-plugin-react>object.entries": {
      "packages": {
        "string.prototype.matchall>call-bind": true,
        "string.prototype.matchall>define-properties": true,
        "string.prototype.matchall>es-abstract": true
      }
    },
    "eslint-plugin-react>object.fromentries": {
      "packages": {
        "string.prototype.matchall>call-bind": true,
        "string.prototype.matchall>define-properties": true,
        "string.prototype.matchall>es-abstract": true
      }
    },
    "eslint-plugin-react>object.hasown": {
      "packages": {
        "string.prototype.matchall>es-abstract": true
      }
    },
    "gulp-watch>anymatch>micromatch>object.omit": {
      "packages": {
        "gulp-watch>anymatch>micromatch>object.omit>for-own": true,
        "gulp-watch>anymatch>micromatch>object.omit>is-extendable": true
      }
    },
    "gulp>gulp-cli>liftoff>fined>object.pick": {
      "packages": {
        "gulp>gulp-cli>isobject": true
      }
    },
    "gulp>undertaker>object.reduce": {
      "packages": {
        "gulp>undertaker>object.reduce>for-own": true,
        "gulp>undertaker>arr-map>make-iterator": true
      }
    },
    "@metamask/object-multiplex>once": {
      "packages": {
        "@metamask/object-multiplex>once>wrappy": true
      }
    },
    "gulp>vinyl-fs>glob-stream>ordered-read-streams": {
      "builtin": {
        "util.inherits": true
      },
      "packages": {
        "gulp>vinyl-fs>glob-stream>ordered-read-streams>readable-stream": true
      }
    },
    "@storybook/core>@storybook/core-server>x-default-browser>default-browser-id>untildify>os-homedir": {
      "builtin": {
        "os.homedir": true
      },
      "globals": {
        "process.env": true,
        "process.getuid": true,
        "process.platform": true
      }
    },
    "gulp-watch>chokidar>fsevents>node-pre-gyp>nopt>osenv>os-tmpdir": {
      "globals": {
        "process.env.SystemRoot": true,
        "process.env.TEMP": true,
        "process.env.TMP": true,
        "process.env.TMPDIR": true,
        "process.env.windir": true,
        "process.platform": true
      }
    },
    "gulp-watch>chokidar>fsevents>node-pre-gyp>nopt>osenv": {
      "builtin": {
        "child_process.exec": true,
        "path": true
      },
      "globals": {
        "process.env.COMPUTERNAME": true,
        "process.env.ComSpec": true,
        "process.env.EDITOR": true,
        "process.env.HOSTNAME": true,
        "process.env.PATH": true,
        "process.env.PROMPT": true,
        "process.env.PS1": true,
        "process.env.Path": true,
        "process.env.SHELL": true,
        "process.env.USER": true,
        "process.env.USERDOMAIN": true,
        "process.env.USERNAME": true,
        "process.env.VISUAL": true,
        "process.env.path": true,
        "process.nextTick": true,
        "process.platform": true
      },
      "packages": {
        "@storybook/core>@storybook/core-server>x-default-browser>default-browser-id>untildify>os-homedir": true,
        "gulp-watch>chokidar>fsevents>node-pre-gyp>nopt>osenv>os-tmpdir": true
      }
    },
    "@storybook/test-runner>jest-circus>p-limit": {
      "packages": {
        "@storybook/test-runner>jest-circus>p-limit>yocto-queue": true
      }
    },
    "eslint-plugin-import>eslint-module-utils>find-up>locate-path>p-locate>p-limit": {
      "packages": {
        "eslint-plugin-import>eslint-module-utils>find-up>locate-path>p-locate>p-limit>p-try": true
      }
    },
    "eslint-plugin-import>eslint-module-utils>find-up>locate-path>p-locate": {
      "packages": {
        "eslint-plugin-import>eslint-module-utils>find-up>locate-path>p-locate>p-limit": true
      }
    },
    "mocha>find-up>locate-path>p-locate": {
      "packages": {
        "@storybook/test-runner>jest-circus>p-limit": true
      }
    },
    "del>p-map": {
      "packages": {
        "del>p-map>aggregate-error": true
      }
    },
    "eslint>@eslint/eslintrc>import-fresh>parent-module": {
      "packages": {
        "@metamask/test-bundler>ow>callsites": true
      }
    },
    "browserify>parents": {
      "globals": {
        "process.cwd": true,
        "process.platform": true
      },
      "packages": {
        "browserify>parents>path-platform": true
      }
    },
    "react-syntax-highlighter>refractor>parse-entities": {
      "packages": {
        "react-syntax-highlighter>refractor>parse-entities>character-entities-legacy": true,
        "react-syntax-highlighter>refractor>parse-entities>character-entities": true,
        "react-syntax-highlighter>refractor>parse-entities>character-reference-invalid": true,
        "react-syntax-highlighter>refractor>parse-entities>is-alphanumerical": true,
        "react-syntax-highlighter>refractor>parse-entities>is-decimal": true,
        "react-syntax-highlighter>refractor>parse-entities>is-hexadecimal": true
      }
    },
    "gulp-watch>anymatch>micromatch>parse-glob": {
      "packages": {
        "gulp-watch>anymatch>micromatch>parse-glob>glob-base": true,
        "gulp-watch>anymatch>micromatch>parse-glob>is-dotfile": true,
        "gulp-watch>anymatch>micromatch>is-extglob": true,
        "gulp-watch>anymatch>micromatch>parse-glob>is-glob": true
      }
    },
    "depcheck>cosmiconfig>parse-json": {
      "packages": {
        "@babel/code-frame": true,
        "depcheck>cosmiconfig>parse-json>error-ex": true,
        "webpack>json-parse-even-better-errors": true,
        "depcheck>cosmiconfig>parse-json>lines-and-columns": true
      }
    },
    "nyc>find-up>path-exists": {
      "builtin": {
        "fs.access": true,
        "fs.accessSync": true,
        "util.promisify": true
      }
    },
    "eslint-plugin-import>eslint-module-utils>find-up>locate-path>path-exists": {
      "builtin": {
        "fs.access": true,
        "fs.accessSync": true
      }
    },
    "gulp-watch>path-is-absolute": {
      "globals": {
        "process.platform": true
      }
    },
    "depcheck>resolve>path-parse": {
      "globals": {
        "process.platform": true
      }
    },
    "browserify>parents>path-platform": {
      "builtin": {
        "path": true,
        "util.isObject": true,
        "util.isString": true
      },
      "globals": {
        "process.cwd": true,
        "process.env": true,
        "process.platform": true
      }
    },
    "globby>dir-glob>path-type": {
      "builtin": {
        "fs": true,
        "util.promisify": true
      }
    },
    "gulp-livereload>event-stream>pause-stream": {
      "packages": {
        "debounce-stream>through": true
      }
    },
    "postcss>picocolors": {
      "globals": {
        "process": true
      }
    },
    "gulp-sourcemaps>@gulp-sourcemaps/identity-map>postcss>picocolors": {
      "builtin": {
        "tty.isatty": true
      },
      "globals": {
        "process.argv.includes": true,
        "process.env": true,
        "process.platform": true
      }
    },
    "stylelint>postcss-less>postcss>picocolors": {
      "builtin": {
        "tty.isatty": true
      },
      "globals": {
        "process.argv.includes": true,
        "process.env": true,
        "process.platform": true
      }
    },
    "stylelint>postcss-safe-parser>postcss>picocolors": {
      "builtin": {
        "tty.isatty": true
      },
      "globals": {
        "process.argv.includes": true,
        "process.env": true,
        "process.platform": true
      }
    },
    "stylelint>postcss-sass>postcss>picocolors": {
      "builtin": {
        "tty.isatty": true
      },
      "globals": {
        "process.argv.includes": true,
        "process.env": true,
        "process.platform": true
      }
    },
    "stylelint>postcss-scss>postcss>picocolors": {
      "builtin": {
        "tty.isatty": true
      },
      "globals": {
        "process.argv.includes": true,
        "process.env": true,
        "process.platform": true
      }
    },
    "stylelint>postcss>picocolors": {
      "builtin": {
        "tty.isatty": true
      },
      "globals": {
        "process.argv.includes": true,
        "process.env": true,
        "process.platform": true
      }
    },
    "stylelint>sugarss>postcss>picocolors": {
      "builtin": {
        "tty.isatty": true
      },
      "globals": {
        "process.argv.includes": true,
        "process.env": true,
        "process.platform": true
      }
    },
    "chokidar>anymatch>picomatch": {
      "builtin": {
        "path.basename": true,
        "path.sep": true
      },
      "globals": {
        "process.platform": true,
        "process.version.slice": true
      }
    },
    "gh-pages>globby>pinkie-promise": {
      "packages": {
        "gh-pages>globby>pinkie-promise>pinkie": true
      }
    },
    "gh-pages>globby>pinkie-promise>pinkie": {
      "globals": {
        "process": true,
        "setImmediate": true,
        "setTimeout": true
      }
    },
    "gulp-zip>plugin-error": {
      "builtin": {
        "util.inherits": true
      },
      "packages": {
        "gulp-watch>ansi-colors": true,
        "gulp-zip>plugin-error>arr-diff": true,
        "gulp-zip>plugin-error>arr-union": true,
        "gulp-zip>plugin-error>extend-shallow": true
      }
    },
    "postcss": {
      "builtin": {
        "fs.existsSync": true,
        "fs.readFileSync": true,
        "path.dirname": true,
        "path.isAbsolute": true,
        "path.join": true,
        "path.relative": true,
        "path.resolve": true,
        "path.sep": true,
        "url.fileURLToPath": true,
        "url.pathToFileURL": true
      },
      "globals": {
        "Buffer": true,
        "URL": true,
        "atob": true,
        "btoa": true,
        "console": true,
        "process.env.LANG": true,
        "process.env.NODE_ENV": true
      },
      "packages": {
        "nanoid": true,
        "postcss>picocolors": true,
        "postcss>source-map-js": true
      }
    },
    "postcss-discard-font-face": {
      "packages": {
        "postcss-discard-font-face>balanced-match": true,
        "postcss-discard-font-face>postcss": true
      }
    },
    "stylelint>postcss-html": {
      "globals": {
        "__dirname": true
      },
      "packages": {
        "stylelint>postcss-html>htmlparser2": true,
        "stylelint>postcss-syntax": true
      }
    },
    "stylelint>postcss-less": {
      "packages": {
        "stylelint>postcss-less>postcss": true
      }
    },
    "gulp-postcss>postcss-load-config": {
      "builtin": {
        "module.createRequire": true,
        "module.createRequireFromPath": true,
        "path.resolve": true
      },
      "globals": {
        "process.cwd": true,
        "process.env.NODE_ENV": true
      },
      "packages": {
        "gulp-postcss>postcss-load-config>lilconfig": true,
        "ts-node": true,
        "gulp-postcss>postcss-load-config>yaml": true
      }
    },
    "stylelint>postcss-reporter": {
      "packages": {
        "lodash": true
      }
    },
    "postcss-rtlcss": {
      "globals": {
        "SuppressedError": true
      },
      "packages": {
        "postcss": true,
        "postcss-rtlcss>rtlcss": true
      }
    },
    "stylelint>postcss-safe-parser": {
      "packages": {
        "stylelint>postcss-safe-parser>postcss": true
      }
    },
    "stylelint>postcss-sass": {
      "packages": {
        "stylelint>postcss-sass>gonzales-pe": true,
        "stylelint>postcss-sass>postcss": true
      }
    },
    "stylelint>postcss-scss": {
      "packages": {
        "stylelint>postcss-scss>postcss": true
      }
    },
    "stylelint>postcss-selector-parser": {
      "packages": {
        "stylelint>postcss-selector-parser>cssesc": true,
        "readable-stream>util-deprecate": true
      }
    },
    "stylelint>postcss-syntax": {
      "builtin": {
        "path.isAbsolute": true,
        "path.resolve": true,
        "path.sep": true
      },
      "packages": {
        "stylelint>postcss": true
      }
    },
    "gulp-sourcemaps>@gulp-sourcemaps/identity-map>postcss": {
      "builtin": {
        "fs": true,
        "path": true
      },
      "globals": {
        "Buffer": true,
        "atob": true,
        "btoa": true,
        "console": true,
        "process.env.NODE_ENV": true
      },
      "packages": {
        "gulp-sourcemaps>@gulp-sourcemaps/identity-map>postcss>picocolors": true,
        "gulp-sourcemaps>@gulp-sourcemaps/identity-map>source-map": true
      }
    },
    "postcss-discard-font-face>postcss": {
      "builtin": {
        "fs": true,
        "path": true
      },
      "globals": {
        "console": true
      },
      "packages": {
        "postcss-discard-font-face>postcss>chalk": true,
        "postcss-discard-font-face>postcss>js-base64": true,
        "postcss-discard-font-face>postcss>source-map": true,
        "postcss-discard-font-face>postcss>supports-color": true
      }
    },
    "stylelint>postcss-less>postcss": {
      "builtin": {
        "fs": true,
        "path": true
      },
      "globals": {
        "Buffer": true,
        "atob": true,
        "btoa": true,
        "console": true,
        "process.env.NODE_ENV": true
      },
      "packages": {
        "stylelint>postcss-less>postcss>picocolors": true,
        "stylelint>postcss-less>postcss>source-map": true
      }
    },
    "stylelint>postcss-safe-parser>postcss": {
      "builtin": {
        "fs": true,
        "path": true
      },
      "globals": {
        "Buffer": true,
        "atob": true,
        "btoa": true,
        "console": true,
        "process.env.NODE_ENV": true
      },
      "packages": {
        "stylelint>postcss-safe-parser>postcss>picocolors": true,
        "stylelint>postcss-safe-parser>postcss>source-map": true
      }
    },
    "stylelint>postcss-sass>postcss": {
      "builtin": {
        "fs": true,
        "path": true
      },
      "globals": {
        "Buffer": true,
        "atob": true,
        "btoa": true,
        "console": true,
        "process.env.NODE_ENV": true
      },
      "packages": {
        "stylelint>postcss-sass>postcss>picocolors": true,
        "stylelint>postcss-sass>postcss>source-map": true
      }
    },
    "stylelint>postcss-scss>postcss": {
      "builtin": {
        "fs": true,
        "path": true
      },
      "globals": {
        "Buffer": true,
        "atob": true,
        "btoa": true,
        "console": true,
        "process.env.NODE_ENV": true
      },
      "packages": {
        "stylelint>postcss-scss>postcss>picocolors": true,
        "stylelint>postcss-scss>postcss>source-map": true
      }
    },
    "stylelint>postcss": {
      "builtin": {
        "fs": true,
        "path": true
      },
      "globals": {
        "Buffer": true,
        "atob": true,
        "btoa": true,
        "console": true,
<<<<<<< HEAD
        "define": true
      }
    },
    "koa>content-disposition>safe-buffer": {
      "builtin": {
        "buffer": true
      }
    },
    "koa>is-generator-function": {
      "packages": {
        "koa>is-generator-function>has-tostringtag": true
      }
    },
    "koa>is-generator-function>has-tostringtag": {
      "packages": {
        "string.prototype.matchall>has-symbols": true
      }
    },
    "labeled-stream-splicer": {
      "packages": {
        "labeled-stream-splicer>stream-splicer": true,
        "pumpify>inherits": true
      }
    },
    "labeled-stream-splicer>stream-splicer": {
      "globals": {
        "process.nextTick": true,
        "setImmediate": true
=======
        "process.env.NODE_ENV": true
>>>>>>> 3222176c
      },
      "packages": {
        "stylelint>postcss>picocolors": true,
        "stylelint>postcss>source-map": true
      }
    },
    "stylelint>sugarss>postcss": {
      "builtin": {
        "fs": true,
        "path": true
      },
      "globals": {
        "Buffer": true,
        "atob": true,
        "btoa": true,
        "console": true,
        "process.env.NODE_ENV": true
      },
      "packages": {
        "stylelint>sugarss>postcss>picocolors": true,
        "stylelint>sugarss>postcss>source-map": true
      }
    },
    "prettier": {
      "builtin": {
        "assert": true,
        "events.EventEmitter": true,
        "fs": true,
        "module._nodeModulePaths": true,
        "module._resolveFilename": true,
        "os": true,
        "path": true,
        "stream.PassThrough": true,
        "stream.Readable": true,
        "util.inherits": true,
        "util.inspect": true,
        "util.promisify": true
      },
      "globals": {
        "ANONYMOUS": true,
        "Buffer": true,
        "BuilderFileEmit": true,
        "BuilderProgramKind": true,
        "BuilderState": true,
        "CheckMode": true,
        "ClassificationType": true,
        "ClassificationTypeNames": true,
        "CompletionInfoFlags": true,
        "CompletionTriggerKind": true,
        "ConfigFileProgramReloadLevel": true,
        "CoreServicesShimHostAdapter": true,
        "DocumentHighlights": true,
        "Element": true,
        "EndOfLineState": true,
        "ExportKind": true,
        "FileSystemEntryKind": true,
        "FileWatcherEventKind": true,
        "FlattenLevel": true,
        "ForegroundColorEscapeSequences": true,
        "HTMLElement": true,
        "HighlightSpanKind": true,
        "ImportKind": true,
        "IndentStyle": true,
        "InlayHintKind": true,
        "Intl": true,
        "InvalidatedProjectKind": true,
        "LanguageServiceMode": true,
        "LanguageServiceShimHostAdapter": true,
        "ModuleInstanceState": true,
        "NodeResolutionFeatures": true,
        "OrganizeImportsMode": true,
        "OutliningSpanKind": true,
        "OutputFileType": true,
        "PackageJsonAutoImportPreference": true,
        "PackageJsonDependencyGroup": true,
        "PatternMatchKind": true,
        "PollingInterval": true,
        "PrivateIdentifierKind": true,
        "ProcessLevel": true,
        "QuotePreference": true,
        "SVGElement": true,
        "ScriptElementKind": true,
        "ScriptElementKindModifier": true,
        "ScriptSnapshot": true,
        "SemanticClassificationFormat": true,
        "SemanticMeaning": true,
        "SemicolonPreference": true,
        "SignatureCheckMode": true,
        "SymbolDisplayPartKind": true,
        "TokenClass": true,
        "TypeFacts": true,
        "TypeScriptServicesFactory": true,
        "UpToDateStatusType": true,
        "Version": true,
        "VersionRange": true,
        "WatchLogLevel": true,
        "WatchType": true,
        "WorkerGlobalScope": true,
        "YAML_SILENCE_DEPRECATION_WARNINGS": true,
        "YAML_SILENCE_WARNINGS": true,
        "__dirname": true,
<<<<<<< HEAD
        "console.error": true,
        "console.warn": true,
        "define": true
      },
      "packages": {
        "@lavamoat/lavapack>json-stable-stringify": true,
        "lavamoat-viz>lavamoat-core>lavamoat-tofu": true,
        "lavamoat>lavamoat-core>merge-deep": true
      }
    },
    "lavamoat-viz>lavamoat-core>lavamoat-tofu": {
      "globals": {
        "console.log": true
      },
      "packages": {
        "lavamoat-viz>lavamoat-core>lavamoat-tofu>@babel/parser": true,
        "lavamoat-viz>lavamoat-core>lavamoat-tofu>@babel/traverse": true
      }
    },
    "lavamoat-viz>lavamoat-core>lavamoat-tofu>@babel/traverse": {
      "globals": {
        "console.log": true
      },
      "packages": {
        "@babel/code-frame": true,
        "@babel/core>@babel/generator": true,
        "lavamoat-viz>lavamoat-core>lavamoat-tofu>@babel/traverse>@babel/parser": true,
        "lavamoat-viz>lavamoat-core>lavamoat-tofu>@babel/traverse>@babel/types": true,
        "lavamoat-viz>lavamoat-core>lavamoat-tofu>@babel/traverse>globals": true,
        "lavamoat>lavamoat-tofu>@babel/traverse>@babel/helper-environment-visitor": true,
        "lavamoat>lavamoat-tofu>@babel/traverse>@babel/helper-function-name": true,
        "lavamoat>lavamoat-tofu>@babel/traverse>@babel/helper-hoist-variables": true,
        "lavamoat>lavamoat-tofu>@babel/traverse>@babel/helper-split-export-declaration": true,
        "nock>debug": true
      }
    },
    "lavamoat-viz>lavamoat-core>lavamoat-tofu>@babel/traverse>@babel/types": {
      "globals": {
        "console.warn": true,
        "process.env": true
      },
      "packages": {
        "@babel/code-frame>@babel/helper-validator-identifier": true,
        "@babel/core>@babel/types>@babel/helper-string-parser": true
      }
    },
    "lavamoat>@lavamoat/aa": {
      "builtin": {
        "node:fs.lstatSync": true,
        "node:fs.readFileSync": true,
        "node:fs.realpathSync": true,
        "node:path.dirname": true,
        "node:path.join": true,
        "node:path.relative": true
      },
      "packages": {
        "lavamoat>@lavamoat/aa>resolve": true
      }
    },
    "lavamoat>@lavamoat/aa>resolve": {
      "builtin": {
        "fs.readFile": true,
        "fs.readFileSync": true,
        "fs.realpath": true,
        "fs.realpathSync": true,
        "fs.stat": true,
        "fs.statSync": true,
        "os.homedir": true,
        "path.dirname": true,
        "path.join": true,
        "path.parse": true,
        "path.relative": true,
        "path.resolve": true
      },
      "globals": {
        "process.env.HOME": true,
        "process.env.HOMEDRIVE": true,
        "process.env.HOMEPATH": true,
        "process.env.LNAME": true,
        "process.env.LOGNAME": true,
        "process.env.USER": true,
        "process.env.USERNAME": true,
        "process.env.USERPROFILE": true,
        "process.getuid": true,
        "process.nextTick": true,
        "process.platform": true,
        "process.versions.pnp": true
      },
      "packages": {
        "depcheck>is-core-module": true,
        "depcheck>resolve>path-parse": true
      }
    },
    "lavamoat>lavamoat-core>merge-deep": {
      "packages": {
        "gulp-zip>plugin-error>arr-union": true,
        "lavamoat>lavamoat-core>merge-deep>clone-deep": true,
        "lavamoat>lavamoat-core>merge-deep>kind-of": true
      }
    },
    "lavamoat>lavamoat-core>merge-deep>clone-deep": {
      "packages": {
        "@babel/register>clone-deep>is-plain-object": true,
        "lavamoat>lavamoat-core>merge-deep>clone-deep>for-own": true,
        "lavamoat>lavamoat-core>merge-deep>clone-deep>lazy-cache": true,
        "lavamoat>lavamoat-core>merge-deep>clone-deep>shallow-clone": true,
        "lavamoat>lavamoat-core>merge-deep>kind-of": true
      }
    },
    "lavamoat>lavamoat-core>merge-deep>clone-deep>for-own": {
      "packages": {
        "gulp>undertaker>object.reduce>for-own>for-in": true
      }
    },
    "lavamoat>lavamoat-core>merge-deep>clone-deep>lazy-cache": {
      "globals": {
        "process.env.TRAVIS": true,
        "process.env.UNLAZY": true
      }
    },
    "lavamoat>lavamoat-core>merge-deep>clone-deep>shallow-clone": {
      "packages": {
        "gulp-watch>anymatch>micromatch>object.omit>is-extendable": true,
        "lavamoat>lavamoat-core>merge-deep>clone-deep>shallow-clone>kind-of": true,
        "lavamoat>lavamoat-core>merge-deep>clone-deep>shallow-clone>lazy-cache": true,
        "lavamoat>lavamoat-core>merge-deep>clone-deep>shallow-clone>mixin-object": true
      }
    },
    "lavamoat>lavamoat-core>merge-deep>clone-deep>shallow-clone>kind-of": {
      "globals": {
        "Buffer": true
      },
      "packages": {
        "browserify>insert-module-globals>is-buffer": true
      }
    },
    "lavamoat>lavamoat-core>merge-deep>clone-deep>shallow-clone>lazy-cache": {
      "globals": {
        "process.env.UNLAZY": true
      }
    },
    "lavamoat>lavamoat-core>merge-deep>clone-deep>shallow-clone>mixin-object": {
      "packages": {
        "gulp-watch>anymatch>micromatch>object.omit>is-extendable": true,
        "lavamoat>lavamoat-core>merge-deep>clone-deep>shallow-clone>mixin-object>for-in": true
      }
    },
    "lavamoat>lavamoat-core>merge-deep>kind-of": {
      "packages": {
        "browserify>insert-module-globals>is-buffer": true
      }
    },
    "lavamoat>lavamoat-tofu>@babel/traverse>@babel/helper-function-name": {
      "packages": {
        "@babel/core>@babel/template": true,
        "@babel/core>@babel/types": true
      }
    },
    "lavamoat>lavamoat-tofu>@babel/traverse>@babel/helper-hoist-variables": {
      "packages": {
        "@babel/core>@babel/types": true
      }
    },
    "lavamoat>lavamoat-tofu>@babel/traverse>@babel/helper-split-export-declaration": {
      "packages": {
        "@babel/core>@babel/types": true
      }
    },
    "lodash": {
      "globals": {
        "define": true
      }
    },
    "loose-envify": {
      "builtin": {
        "stream.PassThrough": true,
        "stream.Transform": true,
        "util.inherits": true
      },
      "globals": {
        "process.env": true
      },
      "packages": {
        "loose-envify>js-tokens": true
      }
    },
    "mocha>find-up": {
      "builtin": {
        "path.dirname": true,
        "path.parse": true,
        "path.resolve": true
      },
      "packages": {
        "mocha>find-up>locate-path": true,
        "nyc>find-up>path-exists": true
      }
    },
    "mocha>find-up>locate-path": {
      "builtin": {
        "fs.lstat": true,
        "fs.lstatSync": true,
        "fs.stat": true,
        "fs.statSync": true,
        "path.resolve": true,
        "util.promisify": true
      },
      "globals": {
        "process.cwd": true
      },
      "packages": {
        "mocha>find-up>locate-path>p-locate": true
      }
    },
    "mocha>find-up>locate-path>p-locate": {
      "packages": {
        "@storybook/test-runner>jest-circus>p-limit": true
      }
    },
    "mocha>log-symbols": {
      "packages": {
        "chalk": true,
        "mocha>log-symbols>is-unicode-supported": true
      }
    },
    "mocha>log-symbols>is-unicode-supported": {
      "globals": {
        "process.env.CI": true,
        "process.env.TERM": true,
        "process.env.TERM_PROGRAM": true,
        "process.env.WT_SESSION": true,
        "process.platform": true
      }
    },
    "mocha>supports-color": {
      "builtin": {
        "os.release": true,
        "tty.isatty": true
      },
      "globals": {
        "process.env": true,
        "process.platform": true
      },
      "packages": {
        "chalk>supports-color>has-flag": true
      }
    },
    "mockttp>portfinder>mkdirp": {
      "builtin": {
        "fs": true,
        "path.dirname": true,
        "path.resolve": true
      }
    },
    "nock>debug": {
      "builtin": {
        "tty.isatty": true,
        "util.deprecate": true,
        "util.formatWithOptions": true,
        "util.inspect": true
      },
      "globals": {
        "console": true,
        "document": true,
        "localStorage": true,
        "navigator": true,
        "process": true
      },
      "packages": {
        "mocha>supports-color": true,
        "nock>debug>ms": true
      }
    },
    "node-sass": {
      "native": true
    },
    "nyc>convert-source-map": {
      "builtin": {
        "fs.readFileSync": true,
        "path.join": true
      },
      "globals": {
        "Buffer.from": true
      }
    },
    "nyc>find-up>path-exists": {
      "builtin": {
        "fs.access": true,
        "fs.accessSync": true,
        "util.promisify": true
      }
    },
    "nyc>glob": {
      "builtin": {
        "assert": true,
        "events.EventEmitter": true,
        "fs": true,
        "path.join": true,
        "path.resolve": true,
        "util": true
      },
      "globals": {
        "console.error": true,
        "process.cwd": true,
        "process.nextTick": true,
        "process.platform": true
      },
      "packages": {
        "@metamask/object-multiplex>once": true,
        "eslint>minimatch": true,
        "gulp-watch>path-is-absolute": true,
        "nyc>glob>fs.realpath": true,
        "nyc>glob>inflight": true,
        "pumpify>inherits": true
      }
    },
    "nyc>glob>fs.realpath": {
      "builtin": {
        "fs.lstat": true,
        "fs.lstatSync": true,
        "fs.readlink": true,
        "fs.readlinkSync": true,
        "fs.realpath": true,
        "fs.realpathSync": true,
        "fs.stat": true,
        "fs.statSync": true,
        "path.normalize": true,
        "path.resolve": true
      },
      "globals": {
        "console.error": true,
        "console.trace": true,
        "process.env.NODE_DEBUG": true,
        "process.nextTick": true,
        "process.noDeprecation": true,
        "process.platform": true,
        "process.throwDeprecation": true,
        "process.traceDeprecation": true,
        "process.version": true
      }
    },
    "nyc>glob>inflight": {
      "globals": {
        "process.nextTick": true
      },
      "packages": {
        "@metamask/object-multiplex>once": true,
        "@metamask/object-multiplex>once>wrappy": true
      }
    },
    "nyc>resolve-from": {
      "builtin": {
        "fs.realpathSync": true,
        "module._nodeModulePaths": true,
        "module._resolveFilename": true,
        "path.join": true,
        "path.resolve": true
      }
    },
    "nyc>signal-exit": {
      "builtin": {
        "assert.equal": true,
        "events": true
      },
      "globals": {
        "process": true
      }
    },
    "nyc>spawn-wrap>is-windows": {
      "globals": {
        "define": true,
        "isWindows": "write",
        "process": true
      }
    },
    "nyc>yargs>set-blocking": {
      "globals": {
        "process.stderr": true,
        "process.stdout": true
      }
    },
    "postcss": {
      "builtin": {
        "fs.existsSync": true,
        "fs.readFileSync": true,
        "path.dirname": true,
        "path.isAbsolute": true,
        "path.join": true,
        "path.relative": true,
        "path.resolve": true,
        "path.sep": true,
        "url.fileURLToPath": true,
        "url.pathToFileURL": true
      },
      "globals": {
        "Buffer": true,
        "URL": true,
=======
        "__filename": true,
        "accessPrivateIdentifier": true,
        "addEmitFlags": true,
        "addEmitHelper": true,
        "addEmitHelpers": true,
        "addInternalEmitFlags": true,
        "addSyntheticLeadingComment": true,
        "addSyntheticTrailingComment": true,
        "advancedAsyncSuperHelper": true,
        "affectsDeclarationPathOptionDeclarations": true,
        "affectsEmitOptionDeclarations": true,
        "allKeysStartWithDot": true,
        "assertDoc": true,
        "assignHelper": true,
        "asyncDelegator": true,
        "asyncGeneratorHelper": true,
        "asyncSuperHelper": true,
        "asyncValues": true,
>>>>>>> 3222176c
        "atob": true,
        "awaitHelper": true,
        "awaiterHelper": true,
        "bindSourceFile": true,
        "breakIntoCharacterSpans": true,
        "breakIntoWordSpans": true,
        "btoa": true,
        "buildLinkParts": true,
        "buildOpts": true,
        "buildOverload": true,
        "bundlerModuleNameResolver": true,
        "canBeConvertedToAsync": true,
        "canJsonReportNoInputFiles": true,
        "canProduceDiagnostics": true,
        "canWatchDirectoryOrFile": true,
        "chainBundle": true,
        "changeCompilerHostLikeToUseCache": true,
        "classPrivateFieldGetHelper": true,
        "classPrivateFieldInHelper": true,
        "classPrivateFieldSetHelper": true,
        "classicNameResolver": true,
        "cleanExtendedConfigCache": true,
        "clearSharedExtendedConfigFileWatcher": true,
        "clearTimeout": true,
        "climbPastPropertyAccess": true,
        "climbPastPropertyOrElementAccess": true,
        "cloneCompilerOptions": true,
        "closeFileWatcherOf": true,
        "collectExternalModuleInfo": true,
        "commonOptionsWithBuild": true,
        "compareEmitHelpers": true,
        "comparePatternKeys": true,
        "compileOnSaveCommandLineOption": true,
        "compilerOptionsDidYouMeanDiagnostics": true,
        "compilerOptionsIndicateEsModules": true,
        "computeCommonSourceDirectoryOfFilenames": true,
        "computeSignature": true,
        "computeSignatureWithDiagnostics": true,
        "computeSuggestionDiagnostics": true,
        "console": true,
        "consumesNodeCoreModules": true,
        "convertCompilerOptionsForTelemetry": true,
        "convertCompilerOptionsFromJson": true,
        "convertJsonOption": true,
        "convertToObject": true,
        "convertToObjectWorker": true,
        "convertToOptionsWithAbsolutePaths": true,
        "convertToTSConfig": true,
        "convertTypeAcquisitionFromJson": true,
        "copyComments": true,
        "copyLeadingComments": true,
        "copyTrailingAsLeadingComments": true,
        "copyTrailingComments": true,
        "createAbstractBuilder": true,
        "createBindingHelper": true,
        "createBuildInfo": true,
        "createBuilderProgram": true,
        "createBuilderProgramUsingProgramBuildInfo": true,
        "createBuilderStatusReporter": true,
        "createCacheWithRedirects": true,
        "createCacheableExportInfoMap": true,
        "createCachedDirectoryStructureHost": true,
        "createClassifier": true,
        "createCompilerDiagnosticForInvalidCustomType": true,
        "createCompilerHost": true,
        "createCompilerHostFromProgramHost": true,
        "createCompilerHostWorker": true,
        "createDiagnosticReporter": true,
        "createDocumentPositionMapper": true,
        "createDocumentRegistry": true,
        "createDocumentRegistryInternal": true,
        "createEmitAndSemanticDiagnosticsBuilderProgram": true,
        "createEmitHelperFactory": true,
        "createGetSourceFile": true,
        "createGetSymbolAccessibilityDiagnosticForNode": true,
        "createGetSymbolAccessibilityDiagnosticForNodeName": true,
        "createGetSymbolWalker": true,
        "createIncrementalCompilerHost": true,
        "createIncrementalProgram": true,
        "createModeAwareCache": true,
        "createModeAwareCacheKey": true,
        "createModuleResolutionCache": true,
        "createModuleResolutionLoader": true,
        "createModuleSpecifierResolutionHost": true,
        "createOptionNameMap": true,
        "createOverload": true,
        "createPackageJsonImportFilter": true,
        "createPackageJsonInfo": true,
        "createParenthesizerRules": true,
        "createPatternMatcher": true,
        "createPrependNodes": true,
        "createPrinter": true,
        "createPrinterWithDefaults": true,
        "createPrinterWithRemoveComments": true,
        "createPrinterWithRemoveCommentsNeverAsciiEscape": true,
        "createPrinterWithRemoveCommentsOmitTrailingSemicolon": true,
        "createProgram": true,
        "createProgramHost": true,
        "createRedirectedBuilderProgram": true,
        "createResolutionCache": true,
        "createRuntimeTypeSerializer": true,
        "createSemanticDiagnosticsBuilderProgram": true,
        "createSolutionBuilder": true,
        "createSolutionBuilderHost": true,
        "createSolutionBuilderWithWatch": true,
        "createSolutionBuilderWithWatchHost": true,
        "createSourceMapGenerator": true,
        "createSuperAccessVariableStatement": true,
        "createSystemWatchFunctions": true,
        "createTextChange": true,
        "createTextChangeFromStartLength": true,
        "createTextRangeFromNode": true,
        "createTextRangeFromSpan": true,
        "createTextSpanFromNode": true,
        "createTextSpanFromRange": true,
        "createTextSpanFromStringLiteralLikeContent": true,
        "createTypeChecker": true,
        "createTypeReferenceDirectiveResolutionCache": true,
        "createTypeReferenceResolutionLoader": true,
        "createWatchCompilerHost2": true,
        "createWatchCompilerHostOfConfigFile": true,
        "createWatchCompilerHostOfFilesAndCompilerOptions": true,
        "createWatchFactory": true,
        "createWatchHost": true,
        "createWatchProgram": true,
        "createWatchStatusReporter": true,
        "createWriteFileMeasuringIO": true,
        "decodeMappings": true,
        "decorateHelper": true,
        "defaultIncludeSpec": true,
        "defaultInitCompilerOptions": true,
        "define": true,
        "diagnosticToString": true,
        "displayPart": true,
        "disposeEmitNodes": true,
        "document": true,
        "documentSpansEqual": true,
        "dumpTracingLegend": true,
        "emitFiles": true,
        "emitFilesAndReportErrors": true,
        "emitFilesAndReportErrorsAndGetExitStatus": true,
        "emitSkippedWithNoDiagnostics": true,
        "emitUsingBuildInfo": true,
        "emptyOptions": true,
        "esDecorateHelper": true,
        "explainFiles": true,
        "explainIfFileIsRedirectAndImpliedFormat": true,
        "exportStarHelper": true,
        "extendsHelper": true,
        "fileIncludeReasonToDiagnostics": true,
        "filterSemanticDiagnostics": true,
        "findChildOfKind": true,
        "findConfigFile": true,
        "findContainingList": true,
        "findDiagnosticForNode": true,
        "findFirstNonJsxWhitespaceToken": true,
        "findListItemInfo": true,
        "findModifier": true,
        "findNextToken": true,
        "findPackageJson": true,
        "findPackageJsons": true,
        "findPrecedingMatchingToken": true,
        "findPrecedingToken": true,
        "findSuperStatementIndex": true,
        "findTokenOnLeftOfPosition": true,
        "firstOrOnly": true,
        "fixupCompilerOptions": true,
        "flattenDestructuringAssignment": true,
        "flattenDestructuringBinding": true,
        "flattenDiagnosticMessageText": true,
        "forEachEmittedFile": true,
        "forEachExternalModuleToImportFrom": true,
        "forEachResolvedProjectReference": true,
        "forEachUnique": true,
        "formatColorAndReset": true,
        "formatDiagnostic": true,
        "formatDiagnostics": true,
        "formatDiagnosticsWithColorAndContext": true,
        "formatLocation": true,
        "generateDjb2Hash": true,
        "generateTSConfig": true,
        "generatorHelper": true,
        "getAdjustedReferenceLocation": true,
        "getAdjustedRenameLocation": true,
        "getAllDecoratorsOfClass": true,
        "getAllDecoratorsOfClassElement": true,
        "getAllProjectOutputs": true,
        "getAllUnscopedEmitHelpers": true,
        "getAutomaticTypeDirectiveNames": true,
        "getBuildInfo": true,
        "getBuildInfoFileVersionMap": true,
        "getBuildInfoText": true,
        "getBuildOrderFromAnyBuildOrder": true,
        "getBuilderCreationParameters": true,
        "getBuilderFileEmit": true,
        "getCommentRange": true,
        "getCommonSourceDirectory": true,
        "getCommonSourceDirectoryOfConfig": true,
        "getCompilerOptionsDiffValue": true,
        "getConditions": true,
        "getConfigFileParsingDiagnostics": true,
        "getConstantValue": true,
        "getContainerNode": true,
        "getContextualTypeFromParent": true,
        "getContextualTypeFromParentOrAncestorTypeNode": true,
        "getCurrentTime": true,
        "getDeclarationDiagnostics": true,
        "getDefaultExportInfoWorker": true,
        "getDefaultFormatCodeSettings": true,
        "getDefaultLikeExportInfo": true,
        "getDiagnosticText": true,
        "getDiagnosticsWithinSpan": true,
        "getDocumentPositionMapper": true,
        "getEditsForFileRename": true,
        "getEffectiveTypeRoots": true,
        "getEmitHelpers": true,
        "getEncodedSemanticClassifications": true,
        "getEncodedSyntacticClassifications": true,
        "getEntrypointsFromPackageJsonInfo": true,
        "getErrorCountForSummary": true,
        "getErrorSummaryText": true,
        "getExportInfoMap": true,
        "getExportNeedsImportStarHelper": true,
        "getFallbackOptions": true,
        "getFileEmitOutput": true,
        "getFileNamesFromConfigSpecs": true,
        "getFileWatcherEventKind": true,
        "getFilesInErrorForSummary": true,
        "getFirstNonSpaceCharacterPosition": true,
        "getFirstProjectOutput": true,
        "getFixableErrorSpanExpression": true,
        "getFormatCodeSettingsForWriting": true,
        "getIdentifierAutoGenerate": true,
        "getIdentifierGeneratedImportReference": true,
        "getIdentifierTypeArguments": true,
        "getImpliedNodeFormatForFile": true,
        "getImpliedNodeFormatForFileWorker": true,
        "getImportNeedsImportDefaultHelper": true,
        "getImportNeedsImportStarHelper": true,
        "getKeyForCompilerOptions": true,
        "getLineInfo": true,
        "getLineStartPositionForPosition": true,
        "getLocaleTimeString": true,
        "getMappedContextSpan": true,
        "getMappedDocumentSpan": true,
        "getMappedLocation": true,
        "getMatchedFileSpec": true,
        "getMatchedIncludeSpec": true,
        "getMeaningFromDeclaration": true,
        "getMeaningFromLocation": true,
        "getModeForFileReference": true,
        "getModeForResolutionAtIndex": true,
        "getModeForUsageLocation": true,
        "getModifiedTime": true,
        "getModuleInstanceState": true,
        "getModuleNameStringLiteralAt": true,
        "getModuleSpecifierResolverHost": true,
        "getNameForExportedSymbol": true,
        "getNameFromPropertyName": true,
        "getNameOfCompilerOptionValue": true,
        "getNamesForExportedSymbol": true,
        "getNavigateToItems": true,
        "getNavigationBarItems": true,
        "getNavigationTree": true,
        "getNewLineKind": true,
        "getNewLineOrDefaultFromHost": true,
        "getNodeId": true,
        "getNodeKind": true,
        "getNodeModifiers": true,
        "getNonAssignmentOperatorForCompoundAssignment": true,
        "getOptionFromName": true,
        "getOptionsNameMap": true,
        "getOrCreateEmitNode": true,
        "getOriginalNodeId": true,
        "getOutputDeclarationFileName": true,
        "getOutputExtension": true,
        "getOutputFileNames": true,
        "getOutputPathsFor": true,
        "getOutputPathsForBundle": true,
        "getPackageJsonInfo": true,
        "getPackageJsonTypesVersionsPaths": true,
        "getPackageJsonsVisibleToFile": true,
        "getPackageNameFromTypesPackageName": true,
        "getPackageScopeForPath": true,
        "getParentNodeInSpan": true,
        "getParsedCommandLineOfConfigFile": true,
        "getPathUpdater": true,
        "getPendingEmitKind": true,
        "getPossibleGenericSignatures": true,
        "getPossibleTypeArgumentsInfo": true,
        "getPreEmitDiagnostics": true,
        "getPrecedingNonSpaceCharacterPosition": true,
        "getPrivateIdentifier": true,
        "getProperties": true,
        "getPropertySymbolFromBindingElement": true,
        "getQuoteFromPreference": true,
        "getQuotePreference": true,
        "getRefactorContextSpan": true,
        "getReferencedFileLocation": true,
        "getRenameLocation": true,
        "getReplacementSpanForContextToken": true,
        "getResolutionDiagnostic": true,
        "getResolutionModeOverrideForClause": true,
        "getScriptKind": true,
        "getScriptTargetFeatures": true,
        "getSemanticClassifications": true,
        "getSnapshotText": true,
        "getSnippetElement": true,
        "getSourceFileVersionAsHashFromText": true,
        "getSourceMapRange": true,
        "getSourceMapper": true,
        "getStartsOnNewLine": true,
        "getStaticPropertiesAndClassStaticBlock": true,
        "getSuperCallFromStatement": true,
        "getSwitchedType": true,
        "getSymbolId": true,
        "getSymbolTarget": true,
        "getSyntacticClassifications": true,
        "getSynthesizedDeepClone": true,
        "getSynthesizedDeepCloneWithReplacements": true,
        "getSynthesizedDeepClones": true,
        "getSynthesizedDeepClonesWithReplacements": true,
        "getSyntheticLeadingComments": true,
        "getSyntheticTrailingComments": true,
        "getTargetLabel": true,
        "getTemporaryModuleResolutionState": true,
        "getTokenAtPosition": true,
        "getTokenSourceMapRange": true,
        "getTouchingPropertyName": true,
        "getTouchingToken": true,
        "getTransformers": true,
        "getTsBuildInfoEmitOutputFilePath": true,
        "getTypeArgumentOrTypeParameterList": true,
        "getTypeKeywordOfTypeOnlyImport": true,
        "getTypeNode": true,
        "getTypeNodeIfAccessible": true,
        "getTypesPackageName": true,
        "getUniqueName": true,
        "getUniqueSymbolId": true,
        "getWatchErrorSummaryDiagnosticMessage": true,
        "getWatchFactory": true,
        "handleNoEmitOptions": true,
        "hasChildOfKind": true,
        "hasDocComment": true,
        "hasIndexSignature": true,
        "hasPropertyAccessExpressionWithName": true,
        "helperString": true,
        "identitySourceMapConsumer": true,
        "ignoreSourceNewlines": true,
        "ignoredPaths": true,
        "importDefaultHelper": true,
        "importStarHelper": true,
        "inferredTypesContainingFile": true,
        "insertImports": true,
        "inverseJsxOptionMap": true,
        "isAccessibilityModifier": true,
        "isApplicableVersionedTypesKey": true,
        "isArgumentExpressionOfElementAccess": true,
        "isArrayLiteralOrObjectLiteralDestructuringPattern": true,
        "isBuildInfoFile": true,
        "isBuilderProgram2": true,
        "isCallExpressionTarget": true,
        "isCallOrNewExpressionTarget": true,
        "isCallToHelper": true,
        "isCircularBuildOrder": true,
        "isComment": true,
        "isCompoundAssignment": true,
        "isDecoratorTarget": true,
        "isDeprecatedDeclaration": true,
        "isDiagnosticWithLocation": true,
        "isEmittedFileOfProgram": true,
        "isEqualityOperatorKind": true,
        "isExcludedFile": true,
        "isExclusivelyTypeOnlyImportOrExport": true,
        "isExportsOrModuleExportsOrAlias": true,
        "isExpressionOfExternalModuleImportEqualsDeclaration": true,
        "isExternalModuleSymbol": true,
        "isFirstDeclarationOfSymbolParameter": true,
        "isFixablePromiseHandler": true,
        "isGlobalDeclaration": true,
        "isIgnoredFileFromWildCardWatching": true,
        "isImportOrExportSpecifierName": true,
        "isImportableFile": true,
        "isInComment": true,
        "isInJSXText": true,
        "isInNonReferenceComment": true,
        "isInReferenceComment": true,
        "isInRightSideOfInternalImportEqualsDeclaration": true,
        "isInString": true,
        "isInTemplateString": true,
        "isInitializedProperty": true,
        "isInsideJsxElement": true,
        "isInsideJsxElementOrAttribute": true,
        "isInsideNodeModules": true,
        "isInsideTemplateLiteral": true,
        "isInstantiatedModule": true,
        "isInternalDeclaration": true,
        "isJsxOpeningLikeElementTagName": true,
        "isJumpStatementTarget": true,
        "isLabelName": true,
        "isLabelOfLabeledStatement": true,
        "isLiteralNameOfPropertyDeclarationOrIndexAccess": true,
        "isModuleSpecifierLike": true,
        "isNameOfFunctionDeclaration": true,
        "isNameOfModuleDeclaration": true,
        "isNewExpressionTarget": true,
        "isNonGlobalDeclaration": true,
        "isNonStaticMethodOrAccessorWithPrivateName": true,
        "isObjectBindingElementWithoutPropertyName": true,
        "isPossiblyTypeArgumentPosition": true,
        "isProgramBundleEmitBuildInfo": true,
        "isProgramUptoDate": true,
        "isPunctuation": true,
        "isRawSourceMap": true,
        "isReferenceFileLocation": true,
        "isReferencedFile": true,
        "isReturnStatementWithFixablePromiseHandler": true,
        "isRightSideOfPropertyAccess": true,
        "isRightSideOfQualifiedName": true,
        "isSimpleCopiableExpression": true,
        "isSimpleInlineableExpression": true,
        "isSourceFileFromLibrary": true,
        "isSourceMapping": true,
        "isStringAndEmptyAnonymousObjectIntersection": true,
        "isStringLiteralOrTemplate": true,
        "isStringOrRegularExpressionOrTemplateLiteral": true,
        "isTagName": true,
        "isTaggedTemplateTag": true,
        "isTextWhiteSpaceLike": true,
        "isThis": true,
        "isTraceEnabled": true,
        "isTypeKeyword": true,
        "isTypeKeywordToken": true,
        "isTypeKeywordTokenOrIdentifier": true,
        "jsxModeNeedsExplicitImport": true,
        "keywordPart": true,
        "libMap": true,
        "libs": true,
        "lineBreakPart": true,
        "linkNamePart": true,
        "linkPart": true,
        "linkTextPart": true,
        "listFiles": true,
        "loadModuleFromGlobalCache": true,
        "loadWithModeAwareCache": true,
        "location": true,
        "makeImport": true,
        "makeImportIfNecessary": true,
        "makeStringLiteral": true,
        "mangleScopedPackageName": true,
        "mapOneOrMany": true,
        "mapToDisplayParts": true,
        "matchesExclude": true,
        "metadataHelper": true,
        "missingFileModifiedTime": true,
        "moduleOptionDeclaration": true,
        "moduleResolutionNameAndModeGetter": true,
        "moduleResolutionOptionDeclarations": true,
        "moduleResolutionUsesNodeModules": true,
        "moveEmitHelpers": true,
        "moveSyntheticComments": true,
        "navigator": true,
        "needsParentheses": true,
        "newCaseClauseTracker": true,
        "newPrivateEnvironment": true,
        "noEmitNotification": true,
        "noEmitSubstitution": true,
        "noTransformers": true,
        "nodeModuleNameResolver": true,
        "nodeModulesPathPart": true,
        "nodeNextJsonConfigResolver": true,
        "nodeOverlapsWithStartEnd": true,
        "nodeSeenTracker": true,
        "nodeToDisplayParts": true,
        "noopFileWatcher": true,
        "notImplementedResolver": true,
        "nullNodeConverters": true,
        "nullTransformationContext": true,
        "onProfilerEvent": true,
        "operatorPart": true,
        "optionDeclarations": true,
        "optionMapToObject": true,
        "optionsAffectingProgramStructure": true,
        "optionsForBuild": true,
        "optionsForWatch": true,
        "paramHelper": true,
        "parameterNamePart": true,
        "parseBuildCommand": true,
        "parseCommandLine": true,
        "parseCommandLineWorker": true,
        "parseConfigFileTextToJson": true,
        "parseConfigFileWithSystem": true,
        "parseConfigHostFromCompilerHostLike": true,
        "parseCustomTypeOption": true,
        "parseJsonConfigFileContent": true,
        "parseJsonSourceFileConfigFileContent": true,
        "parseListTypeOption": true,
        "parseNodeModuleFromPath": true,
        "parsePackageName": true,
        "patchWriteFileEnsuringDirectory": true,
        "pathContainsNodeModules": true,
        "performIncrementalCompilation": true,
        "performance": true,
        "plainJSErrors": true,
        "positionBelongsToNode": true,
        "positionIsASICandidate": true,
        "preProcessFile": true,
        "probablyUsesSemicolons": true,
        "process": true,
        "processTaggedTemplateExpression": true,
        "programContainsEsModules": true,
        "programContainsModules": true,
        "propKeyHelper": true,
        "propertyNamePart": true,
        "punctuationPart": true,
        "queueMicrotask": true,
        "quote": true,
        "quotePreferenceFromString": true,
        "rangeContainsPosition": true,
        "rangeContainsPositionExclusive": true,
        "rangeContainsRange": true,
        "rangeContainsRangeExclusive": true,
        "rangeContainsStartEnd": true,
        "rangeOverlapsWithStartEnd": true,
        "readBuilderProgram": true,
        "readConfigFile": true,
        "readHelper": true,
        "readJsonConfigFile": true,
        "realizeDiagnostics": true,
        "removeAllComments": true,
        "removeEmitHelper": true,
        "removeIgnoredPath": true,
        "removeOptionality": true,
        "repeatString": true,
        "resolveConfigFileProjectName": true,
        "resolveJSModule": true,
        "resolveModuleName": true,
        "resolveModuleNameFromCache": true,
        "resolvePackageNameToPackageJson": true,
        "resolveProjectReferencePath": true,
        "resolveTripleslashReference": true,
        "resolveTypeReferenceDirective": true,
        "restHelper": true,
        "returnNoopFileWatcher": true,
        "returnsPromise": true,
        "runInitializersHelper": true,
        "sameMapping": true,
        "screenStartingMessageCodes": true,
        "semanticDiagnosticsOptionDeclarations": true,
        "serializeCompilerOptions": true,
        "setCommentRange": true,
        "setConfigFileInOptions": true,
        "setConstantValue": true,
        "setEmitFlags": true,
        "setFunctionNameHelper": true,
        "setGetSourceFileAsHashVersioned": true,
        "setIdentifierAutoGenerate": true,
        "setIdentifierGeneratedImportReference": true,
        "setIdentifierTypeArguments": true,
        "setImmediate": true,
        "setInternalEmitFlags": true,
        "setModuleDefaultHelper": true,
        "setPrivateIdentifier": true,
        "setSnippetElement": true,
        "setSourceMapRange": true,
        "setStackTraceLimit": true,
        "setStartsOnNewLine": true,
        "setSyntheticLeadingComments": true,
        "setSyntheticTrailingComments": true,
        "setSys": true,
        "setSysLog": true,
        "setTimeout": true,
        "setTokenSourceMapRange": true,
        "setTypeNode": true,
        "shouldAllowImportingTsExtension": true,
        "shouldUseUriStyleNodeCoreModules": true,
        "signatureHasLiteralTypes": true,
        "signatureHasRestParameter": true,
        "signatureToDisplayParts": true,
        "skipConstraint": true,
        "sourceFileAffectingCompilerOptions": true,
        "sourceMapCommentRegExp": true,
        "sourceMapCommentRegExpDontCareLineStart": true,
        "spacePart": true,
        "spreadArrayHelper": true,
        "startEndContainsRange": true,
        "startEndOverlapsWithStartEnd": true,
        "startTracing": true,
        "startsWithUnderscore": true,
        "stringContainsAt": true,
        "suppressLeadingAndTrailingTrivia": true,
        "suppressLeadingTrivia": true,
        "suppressTrailingTrivia": true,
        "symbolEscapedNameNoDefault": true,
        "symbolNameNoDefault": true,
        "symbolPart": true,
        "symbolToDisplayParts": true,
        "syntaxMayBeASICandidate": true,
        "syntaxRequiresTrailingSemicolonOrASI": true,
        "sysLog": true,
        "targetOptionDeclaration": true,
        "templateObjectHelper": true,
        "testFormatSettings": true,
        "textOrKeywordPart": true,
        "textPart": true,
        "textSpansEqual": true,
        "toBuilderFileEmit": true,
        "toBuilderStateFileInfoForMultiEmit": true,
        "toProgramEmitPending": true,
        "trace": true,
        "tracingEnabled": true,
        "transform": true,
        "transformClassFields": true,
        "transformDeclarations": true,
        "transformECMAScriptModule": true,
        "transformES2015": true,
        "transformES2016": true,
        "transformES2017": true,
        "transformES2018": true,
        "transformES2019": true,
        "transformES2020": true,
        "transformES2021": true,
        "transformES5": true,
        "transformESDecorators": true,
        "transformESNext": true,
        "transformGenerators": true,
        "transformJsx": true,
        "transformLegacyDecorators": true,
        "transformModule": true,
        "transformNodeModule": true,
        "transformNodes": true,
        "transformSystemModule": true,
        "transformTypeScript": true,
        "transpile": true,
        "transpileModule": true,
        "transpileOptionValueCompilerOptions": true,
        "tryAndIgnoreErrors": true,
        "tryDirectoryExists": true,
        "tryFileExists": true,
        "tryGetDirectories": true,
        "tryGetSourceMappingURL": true,
        "tryIOAndConsumeErrors": true,
        "tryParseRawSourceMap": true,
        "tryReadDirectory": true,
        "tryReadFile": true,
        "ts_BreakpointResolver_exports": true,
        "ts_CallHierarchy_exports": true,
        "ts_Completions_exports": true,
        "ts_FindAllReferences_exports": true,
        "ts_GoToDefinition_exports": true,
        "ts_InlayHints_exports": true,
        "ts_JsDoc_exports": true,
        "ts_JsTyping_exports": true,
        "ts_NavigateTo_exports": true,
        "ts_NavigationBar_exports": true,
        "ts_OrganizeImports_exports": true,
        "ts_OutliningElementsCollector_exports": true,
        "ts_Rename_exports": true,
        "ts_SignatureHelp_exports": true,
        "ts_SmartSelectionRange_exports": true,
        "ts_SymbolDisplay_exports": true,
        "ts_classifier_exports": true,
        "ts_codefix_exports": true,
        "ts_formatting_exports": true,
        "ts_moduleSpecifiers_exports": true,
        "ts_performance_exports": true,
        "ts_refactor_exports": true,
        "ts_server_exports": true,
        "ts_textChanges_exports": true,
        "typeAcquisitionDeclarations": true,
        "typeAliasNamePart": true,
        "typeKeywords": true,
        "typeParameterNamePart": true,
        "typeReferenceResolutionNameAndModeGetter": true,
        "typeToDisplayParts": true,
        "unchangedPollThresholds": true,
        "unmangleScopedPackageName": true,
        "updateErrorForNoInputFiles": true,
        "updateMissingFilePathsWatch": true,
        "updatePackageJsonWatch": true,
        "updateResolutionField": true,
        "updateSharedExtendedConfigFileWatcher": true,
        "updateWatchingWildcardDirectories": true,
        "valuesHelper": true,
        "visitArray": true,
        "visitCommaListElements": true,
        "visitEachChild": true,
        "visitFunctionBody": true,
        "visitIterationBody": true,
        "visitLexicalEnvironment": true,
        "visitNode": true,
        "visitNodes2": true,
        "visitParameterList": true,
        "walkUpLexicalEnvironments": true,
        "whitespaceOrMapCommentRegExp": true,
        "zipToModeAwareCache": true
      }
    },
    "eslint-plugin-prettier>prettier-linter-helpers": {
      "packages": {
        "eslint-plugin-prettier>prettier-linter-helpers>fast-diff": true
      }
    },
    "process": {
      "globals": {
        "process": true
      }
    },
    "vinyl>cloneable-readable>process-nextick-args": {
      "globals": {
        "process.nextTick": true,
        "process.version": true
      }
    },
    "readable-stream-2>process-nextick-args": {
      "globals": {
        "process": true
      }
    },
    "vinyl>cloneable-readable>through2>readable-stream>process-nextick-args": {
      "globals": {
        "process": true
      }
    },
    "prop-types": {
      "globals": {
        "console": true,
        "process.env.NODE_ENV": true
      },
      "packages": {
        "react>object-assign": true,
        "prop-types>react-is": true
      }
    },
    "pumpify>pump": {
      "builtin": {
        "fs": true
      },
      "globals": {
        "process.version": true
      },
      "packages": {
        "duplexify>end-of-stream": true,
        "@metamask/object-multiplex>once": true
      }
    },
    "gulp>vinyl-fs>glob-stream>pumpify>pump": {
      "builtin": {
        "fs": true
      },
      "packages": {
        "duplexify>end-of-stream": true,
        "@metamask/object-multiplex>once": true
      }
    },
    "gulp>vinyl-fs>pumpify>pump": {
      "builtin": {
        "fs": true
      },
      "packages": {
        "duplexify>end-of-stream": true,
        "@metamask/object-multiplex>once": true
      }
    },
    "pumpify": {
      "packages": {
        "duplexify": true,
        "pumpify>inherits": true,
        "pumpify>pump": true
      }
    },
    "gulp>vinyl-fs>glob-stream>pumpify": {
      "packages": {
        "gulp>vinyl-fs>glob-stream>pumpify>duplexify": true,
        "pumpify>inherits": true,
        "gulp>vinyl-fs>glob-stream>pumpify>pump": true
      }
    },
    "gulp>vinyl-fs>pumpify": {
      "packages": {
        "gulp>vinyl-fs>pumpify>duplexify": true,
        "pumpify>inherits": true,
        "gulp>vinyl-fs>pumpify>pump": true
      }
    },
    "@storybook/addon-knobs>qs": {
      "packages": {
        "string.prototype.matchall>side-channel": true
      }
    },
    "gulp-watch>anymatch>micromatch>braces>expand-range>fill-range>randomatic": {
      "packages": {
        "gulp>undertaker>bach>array-last>is-number": true,
        "@babel/register>clone-deep>kind-of": true,
        "gulp-watch>anymatch>micromatch>braces>expand-range>fill-range>randomatic>math-random": true
      }
    },
    "randomcolor": {
      "globals": {
        "define": true
      }
    },
    "gulp-livereload>tiny-lr>body>raw-body": {
      "globals": {
        "Buffer.concat": true,
        "process.nextTick": true
      },
      "packages": {
        "gulp-livereload>tiny-lr>body>raw-body>bytes": true,
        "gulp-livereload>tiny-lr>body>raw-body>string_decoder": true
      }
    },
    "prop-types>react-is": {
      "globals": {
        "console": true,
        "process.env.NODE_ENV": true
      }
    },
    "browserify>read-only-stream": {
      "packages": {
        "browserify>read-only-stream>readable-stream": true
      }
    },
    "readable-stream": {
      "builtin": {
        "buffer.Buffer": true,
        "events.EventEmitter": true,
        "stream": true,
        "util": true
      },
      "globals": {
        "process.env.READABLE_STREAM": true,
        "process.nextTick": true,
        "process.stderr": true,
        "process.stdout": true
      },
      "packages": {
        "pumpify>inherits": true,
        "browserify>string_decoder": true,
        "readable-stream>util-deprecate": true
      }
    },
    "@lavamoat/lavapack>readable-stream": {
      "builtin": {
        "buffer.Blob": true,
        "buffer.Buffer": true,
        "events.EventEmitter": true,
        "events.addAbortListener": true,
        "stream": true,
        "string_decoder.StringDecoder": true
      },
      "globals": {
        "AbortController": true,
        "AbortSignal": true,
        "AggregateError": true,
        "Blob": true,
        "ERR_INVALID_ARG_TYPE": true,
        "process.env.READABLE_STREAM": true,
        "queueMicrotask": true
      },
      "packages": {
        "@lavamoat/lavapack>readable-stream>abort-controller": true,
        "process": true
      }
    },
    "vinyl-buffer>bl>readable-stream": {
      "builtin": {
        "events.EventEmitter": true,
        "stream": true,
        "util": true
      },
      "globals": {
        "process.browser": true,
        "process.env.READABLE_STREAM": true,
        "process.stderr": true,
        "process.stdout": true,
        "process.version.slice": true,
        "setImmediate": true
      },
      "packages": {
        "readable-stream-2>core-util-is": true,
        "pumpify>inherits": true,
        "vinyl-buffer>bl>readable-stream>isarray": true,
        "readable-stream-2>process-nextick-args": true,
        "vinyl-buffer>bl>readable-stream>safe-buffer": true,
        "vinyl-buffer>bl>readable-stream>string_decoder": true,
        "readable-stream>util-deprecate": true
      }
    },
    "browserify>readable-stream": {
      "builtin": {
        "events.EventEmitter": true,
        "stream": true,
        "util": true
      },
      "globals": {
        "process.browser": true,
        "process.env.READABLE_STREAM": true,
        "process.stderr": true,
        "process.stdout": true,
        "process.version.slice": true,
        "setImmediate": true
      },
      "packages": {
        "readable-stream-2>core-util-is": true,
        "pumpify>inherits": true,
        "browserify>readable-stream>isarray": true,
        "readable-stream-2>process-nextick-args": true,
        "browserify>readable-stream>safe-buffer": true,
        "browserify>readable-stream>string_decoder": true,
        "readable-stream>util-deprecate": true
      }
    },
    "browserify>concat-stream>readable-stream": {
      "builtin": {
        "events.EventEmitter": true,
        "stream": true,
        "util": true
      },
      "globals": {
        "process.browser": true,
        "process.env.READABLE_STREAM": true,
        "process.stderr": true,
        "process.stdout": true,
        "process.version.slice": true,
        "setImmediate": true
      },
      "packages": {
        "readable-stream-2>core-util-is": true,
        "pumpify>inherits": true,
        "browserify>concat-stream>readable-stream>isarray": true,
        "readable-stream-2>process-nextick-args": true,
        "browserify>concat-stream>readable-stream>safe-buffer": true,
        "browserify>concat-stream>readable-stream>string_decoder": true,
        "readable-stream>util-deprecate": true
      }
    },
    "lavamoat-browserify>concat-stream>readable-stream": {
      "builtin": {
        "buffer.Buffer": true,
        "events.EventEmitter": true,
        "stream": true,
        "util": true
      },
      "globals": {
        "process.env.READABLE_STREAM": true,
        "process.nextTick": true,
        "process.stderr": true,
        "process.stdout": true
      },
      "packages": {
        "pumpify>inherits": true,
        "browserify>string_decoder": true,
        "readable-stream>util-deprecate": true
      }
    },
    "browserify>duplexer2>readable-stream": {
      "builtin": {
        "events.EventEmitter": true,
        "stream": true,
        "util": true
      },
      "globals": {
        "process.browser": true,
        "process.env.READABLE_STREAM": true,
        "process.stderr": true,
        "process.stdout": true,
        "process.version.slice": true,
        "setImmediate": true
      },
      "packages": {
        "readable-stream-2>core-util-is": true,
        "pumpify>inherits": true,
        "browserify>duplexer2>readable-stream>isarray": true,
        "readable-stream-2>process-nextick-args": true,
        "browserify>duplexer2>readable-stream>safe-buffer": true,
        "browserify>duplexer2>readable-stream>string_decoder": true,
        "readable-stream>util-deprecate": true
      }
    },
    "gulp-watch>vinyl-file>strip-bom-stream>first-chunk-stream>readable-stream": {
      "builtin": {
        "events.EventEmitter": true,
        "stream": true,
        "util": true
      },
      "globals": {
        "process.browser": true,
        "process.env.READABLE_STREAM": true,
        "process.stderr": true,
        "process.stdout": true,
        "process.version.slice": true,
        "setImmediate": true
      },
      "packages": {
        "readable-stream-2>core-util-is": true,
        "pumpify>inherits": true,
        "gulp-watch>vinyl-file>strip-bom-stream>first-chunk-stream>readable-stream>isarray": true,
        "readable-stream-2>process-nextick-args": true,
        "gulp-watch>vinyl-file>strip-bom-stream>first-chunk-stream>readable-stream>safe-buffer": true,
        "gulp-watch>vinyl-file>strip-bom-stream>first-chunk-stream>readable-stream>string_decoder": true,
        "readable-stream>util-deprecate": true
      }
    },
    "gulp>vinyl-fs>lead>flush-write-stream>readable-stream": {
      "builtin": {
        "events.EventEmitter": true,
        "stream": true,
        "util": true
      },
      "globals": {
        "process.browser": true,
        "process.env.READABLE_STREAM": true,
        "process.stderr": true,
        "process.stdout": true,
        "process.version.slice": true,
        "setImmediate": true
      },
      "packages": {
        "readable-stream-2>core-util-is": true,
        "pumpify>inherits": true,
        "gulp>vinyl-fs>lead>flush-write-stream>readable-stream>isarray": true,
        "readable-stream-2>process-nextick-args": true,
        "gulp>vinyl-fs>lead>flush-write-stream>readable-stream>safe-buffer": true,
        "gulp>vinyl-fs>lead>flush-write-stream>readable-stream>string_decoder": true,
        "readable-stream>util-deprecate": true
      }
    },
    "gulp>vinyl-fs>glob-stream>readable-stream": {
      "builtin": {
        "events.EventEmitter": true,
        "stream": true,
        "util": true
      },
      "globals": {
        "process.browser": true,
        "process.env.READABLE_STREAM": true,
        "process.stderr": true,
        "process.stdout": true,
        "process.version.slice": true,
        "setImmediate": true
      },
      "packages": {
        "readable-stream-2>core-util-is": true,
        "pumpify>inherits": true,
        "gulp>vinyl-fs>glob-stream>readable-stream>isarray": true,
        "readable-stream-2>process-nextick-args": true,
        "gulp>vinyl-fs>glob-stream>readable-stream>safe-buffer": true,
        "gulp>vinyl-fs>glob-stream>readable-stream>string_decoder": true,
        "readable-stream>util-deprecate": true
      }
    },
    "gulp-watch>readable-stream": {
      "builtin": {
        "events.EventEmitter": true,
        "stream": true,
        "util": true
      },
      "globals": {
        "process.browser": true,
        "process.env.READABLE_STREAM": true,
        "process.stderr": true,
        "process.stdout": true,
        "process.version.slice": true,
        "setImmediate": true
      },
      "packages": {
        "readable-stream-2>core-util-is": true,
        "pumpify>inherits": true,
        "gulp-watch>readable-stream>isarray": true,
        "readable-stream-2>process-nextick-args": true,
        "gulp-watch>readable-stream>safe-buffer": true,
        "gulp-watch>readable-stream>string_decoder": true,
        "readable-stream>util-deprecate": true
      }
    },
    "lavamoat-browserify>readable-stream": {
      "builtin": {
        "buffer.Blob": true,
        "buffer.Buffer": true,
        "events.EventEmitter": true,
        "events.addAbortListener": true,
        "stream": true,
        "string_decoder.StringDecoder": true
      },
      "globals": {
        "AbortController": true,
        "AbortSignal": true,
        "AggregateError": true,
        "Blob": true,
        "ERR_INVALID_ARG_TYPE": true,
        "process.env.READABLE_STREAM": true,
        "queueMicrotask": true
      },
      "packages": {
        "@lavamoat/lavapack>readable-stream>abort-controller": true,
        "process": true
      }
    },
    "gulp>vinyl-fs>lazystream>readable-stream": {
      "builtin": {
        "events.EventEmitter": true,
        "stream": true,
        "util": true
      },
      "globals": {
        "process.browser": true,
        "process.env.READABLE_STREAM": true,
        "process.stderr": true,
        "process.stdout": true,
        "process.version.slice": true,
        "setImmediate": true
      },
      "packages": {
        "readable-stream-2>core-util-is": true,
        "pumpify>inherits": true,
        "gulp>vinyl-fs>lazystream>readable-stream>isarray": true,
        "readable-stream-2>process-nextick-args": true,
        "gulp>vinyl-fs>lazystream>readable-stream>safe-buffer": true,
        "gulp>vinyl-fs>lazystream>readable-stream>string_decoder": true,
        "readable-stream>util-deprecate": true
      }
    },
    "browserify>module-deps>readable-stream": {
      "builtin": {
        "events.EventEmitter": true,
        "stream": true,
        "util": true
      },
      "globals": {
        "process.browser": true,
        "process.env.READABLE_STREAM": true,
        "process.stderr": true,
        "process.stdout": true,
        "process.version.slice": true,
        "setImmediate": true
      },
      "packages": {
        "readable-stream-2>core-util-is": true,
        "pumpify>inherits": true,
        "browserify>module-deps>readable-stream>isarray": true,
        "readable-stream-2>process-nextick-args": true,
        "browserify>module-deps>readable-stream>safe-buffer": true,
        "browserify>module-deps>readable-stream>string_decoder": true,
        "readable-stream>util-deprecate": true
      }
    },
    "gulp>vinyl-fs>glob-stream>ordered-read-streams>readable-stream": {
      "builtin": {
        "events.EventEmitter": true,
        "stream": true,
        "util": true
      },
      "globals": {
        "process.browser": true,
        "process.env.READABLE_STREAM": true,
        "process.stderr": true,
        "process.stdout": true,
        "process.version.slice": true,
        "setImmediate": true
      },
      "packages": {
        "readable-stream-2>core-util-is": true,
        "pumpify>inherits": true,
        "gulp>vinyl-fs>glob-stream>ordered-read-streams>readable-stream>isarray": true,
        "readable-stream-2>process-nextick-args": true,
        "gulp>vinyl-fs>glob-stream>ordered-read-streams>readable-stream>safe-buffer": true,
        "gulp>vinyl-fs>glob-stream>ordered-read-streams>readable-stream>string_decoder": true,
        "readable-stream>util-deprecate": true
      }
    },
    "browserify>read-only-stream>readable-stream": {
      "builtin": {
        "events.EventEmitter": true,
        "stream": true,
        "util": true
      },
      "globals": {
        "process.browser": true,
        "process.env.READABLE_STREAM": true,
        "process.stderr": true,
        "process.stdout": true,
        "process.version.slice": true,
        "setImmediate": true
      },
      "packages": {
        "readable-stream-2>core-util-is": true,
        "pumpify>inherits": true,
        "browserify>read-only-stream>readable-stream>isarray": true,
        "readable-stream-2>process-nextick-args": true,
        "browserify>read-only-stream>readable-stream>safe-buffer": true,
        "browserify>read-only-stream>readable-stream>string_decoder": true,
        "readable-stream>util-deprecate": true
      }
    },
    "browserify>module-deps>stream-combiner2>readable-stream": {
      "builtin": {
        "events.EventEmitter": true,
        "stream": true,
        "util": true
      },
      "globals": {
        "process.browser": true,
        "process.env.READABLE_STREAM": true,
        "process.stderr": true,
        "process.stdout": true,
        "process.version.slice": true,
        "setImmediate": true
      },
      "packages": {
        "readable-stream-2>core-util-is": true,
        "pumpify>inherits": true,
        "browserify>module-deps>stream-combiner2>readable-stream>isarray": true,
        "readable-stream-2>process-nextick-args": true,
        "browserify>module-deps>stream-combiner2>readable-stream>safe-buffer": true,
        "browserify>module-deps>stream-combiner2>readable-stream>string_decoder": true,
        "readable-stream>util-deprecate": true
      }
    },
    "labeled-stream-splicer>stream-splicer>readable-stream": {
      "builtin": {
        "events.EventEmitter": true,
        "stream": true,
        "util": true
      },
      "globals": {
        "process.browser": true,
        "process.env.READABLE_STREAM": true,
        "process.stderr": true,
        "process.stdout": true,
        "process.version.slice": true,
        "setImmediate": true
      },
      "packages": {
        "readable-stream-2>core-util-is": true,
        "pumpify>inherits": true,
        "labeled-stream-splicer>stream-splicer>readable-stream>isarray": true,
        "readable-stream-2>process-nextick-args": true,
        "labeled-stream-splicer>stream-splicer>readable-stream>safe-buffer": true,
        "labeled-stream-splicer>stream-splicer>readable-stream>string_decoder": true,
        "readable-stream>util-deprecate": true
      }
    },
    "gulp-sourcemaps>@gulp-sourcemaps/map-sources>through2>readable-stream": {
      "builtin": {
        "events.EventEmitter": true,
        "stream": true,
        "util": true
      },
      "globals": {
        "process.browser": true,
        "process.env.READABLE_STREAM": true,
        "process.stderr": true,
        "process.stdout": true,
        "process.version.slice": true,
        "setImmediate": true
      },
      "packages": {
        "readable-stream-2>core-util-is": true,
        "pumpify>inherits": true,
        "gulp-sourcemaps>@gulp-sourcemaps/map-sources>through2>readable-stream>isarray": true,
        "readable-stream-2>process-nextick-args": true,
        "gulp-sourcemaps>@gulp-sourcemaps/map-sources>through2>readable-stream>safe-buffer": true,
        "gulp-sourcemaps>@gulp-sourcemaps/map-sources>through2>readable-stream>string_decoder": true,
        "readable-stream>util-deprecate": true
      }
    },
    "browserify>browser-pack>through2>readable-stream": {
      "builtin": {
        "events.EventEmitter": true,
        "stream": true,
        "util": true
      },
      "globals": {
        "process.browser": true,
        "process.env.READABLE_STREAM": true,
        "process.stderr": true,
        "process.stdout": true,
        "process.version.slice": true,
        "setImmediate": true
      },
      "packages": {
        "readable-stream-2>core-util-is": true,
        "pumpify>inherits": true,
        "browserify>browser-pack>through2>readable-stream>isarray": true,
        "readable-stream-2>process-nextick-args": true,
        "browserify>browser-pack>through2>readable-stream>safe-buffer": true,
        "browserify>browser-pack>through2>readable-stream>string_decoder": true,
        "readable-stream>util-deprecate": true
      }
    },
    "vinyl>cloneable-readable>through2>readable-stream": {
      "builtin": {
        "events.EventEmitter": true,
        "stream": true,
        "util": true
      },
      "globals": {
        "process.browser": true,
        "process.env.READABLE_STREAM": true,
        "process.stderr": true,
        "process.stdout": true,
        "process.version.slice": true,
        "setImmediate": true
      },
      "packages": {
        "readable-stream-2>core-util-is": true,
        "pumpify>inherits": true,
        "vinyl>cloneable-readable>through2>readable-stream>isarray": true,
        "vinyl>cloneable-readable>through2>readable-stream>process-nextick-args": true,
        "vinyl>cloneable-readable>through2>readable-stream>safe-buffer": true,
        "vinyl>cloneable-readable>through2>readable-stream>string_decoder": true,
        "readable-stream>util-deprecate": true
      }
    },
    "browserify>deps-sort>through2>readable-stream": {
      "builtin": {
        "events.EventEmitter": true,
        "stream": true,
        "util": true
      },
      "globals": {
        "process.browser": true,
        "process.env.READABLE_STREAM": true,
        "process.stderr": true,
        "process.stdout": true,
        "process.version.slice": true,
        "setImmediate": true
      },
      "packages": {
        "readable-stream-2>core-util-is": true,
        "pumpify>inherits": true,
        "browserify>deps-sort>through2>readable-stream>isarray": true,
        "readable-stream-2>process-nextick-args": true,
        "browserify>deps-sort>through2>readable-stream>safe-buffer": true,
        "browserify>deps-sort>through2>readable-stream>string_decoder": true,
        "readable-stream>util-deprecate": true
      }
    },
    "gulp>vinyl-fs>fs-mkdirp-stream>through2>readable-stream": {
      "builtin": {
        "events.EventEmitter": true,
        "stream": true,
        "util": true
      },
      "globals": {
        "process.browser": true,
        "process.env.READABLE_STREAM": true,
        "process.stderr": true,
        "process.stdout": true,
        "process.version.slice": true,
        "setImmediate": true
      },
      "packages": {
        "readable-stream-2>core-util-is": true,
        "pumpify>inherits": true,
        "gulp>vinyl-fs>fs-mkdirp-stream>through2>readable-stream>isarray": true,
        "readable-stream-2>process-nextick-args": true,
        "gulp>vinyl-fs>fs-mkdirp-stream>through2>readable-stream>safe-buffer": true,
        "gulp>vinyl-fs>fs-mkdirp-stream>through2>readable-stream>string_decoder": true,
        "readable-stream>util-deprecate": true
      }
    },
    "gulp-sort>through2>readable-stream": {
      "builtin": {
        "events.EventEmitter": true,
        "stream": true,
        "util": true
      },
      "globals": {
        "process.browser": true,
        "process.env.READABLE_STREAM": true,
        "process.stderr": true,
        "process.stdout": true,
        "process.version.slice": true,
        "setImmediate": true
      },
      "packages": {
        "readable-stream-2>core-util-is": true,
        "pumpify>inherits": true,
        "gulp-sort>through2>readable-stream>isarray": true,
        "readable-stream-2>process-nextick-args": true,
        "gulp-sort>through2>readable-stream>safe-buffer": true,
        "gulp-sort>through2>readable-stream>string_decoder": true,
        "readable-stream>util-deprecate": true
      }
    },
    "gulp-sourcemaps>through2>readable-stream": {
      "builtin": {
        "events.EventEmitter": true,
        "stream": true,
        "util": true
      },
      "globals": {
        "process.browser": true,
        "process.env.READABLE_STREAM": true,
        "process.stderr": true,
        "process.stdout": true,
        "process.version.slice": true,
        "setImmediate": true
      },
      "packages": {
        "readable-stream-2>core-util-is": true,
        "pumpify>inherits": true,
        "gulp-sourcemaps>through2>readable-stream>isarray": true,
        "readable-stream-2>process-nextick-args": true,
        "gulp-sourcemaps>through2>readable-stream>safe-buffer": true,
        "gulp-sourcemaps>through2>readable-stream>string_decoder": true,
        "readable-stream>util-deprecate": true
      }
    },
    "browserify>insert-module-globals>through2>readable-stream": {
      "builtin": {
        "events.EventEmitter": true,
        "stream": true,
        "util": true
      },
      "globals": {
        "process.browser": true,
        "process.env.READABLE_STREAM": true,
        "process.stderr": true,
        "process.stdout": true,
        "process.version.slice": true,
        "setImmediate": true
      },
      "packages": {
        "readable-stream-2>core-util-is": true,
        "pumpify>inherits": true,
        "browserify>insert-module-globals>through2>readable-stream>isarray": true,
        "readable-stream-2>process-nextick-args": true,
        "browserify>insert-module-globals>through2>readable-stream>safe-buffer": true,
        "browserify>insert-module-globals>through2>readable-stream>string_decoder": true,
        "readable-stream>util-deprecate": true
      }
    },
    "gulp>vinyl-fs>remove-bom-stream>through2>readable-stream": {
      "builtin": {
        "events.EventEmitter": true,
        "stream": true,
        "util": true
      },
      "globals": {
        "process.browser": true,
        "process.env.READABLE_STREAM": true,
        "process.stderr": true,
        "process.stdout": true,
        "process.version.slice": true,
        "setImmediate": true
      },
      "packages": {
        "readable-stream-2>core-util-is": true,
        "pumpify>inherits": true,
        "gulp>vinyl-fs>remove-bom-stream>through2>readable-stream>isarray": true,
        "readable-stream-2>process-nextick-args": true,
        "gulp>vinyl-fs>remove-bom-stream>through2>readable-stream>safe-buffer": true,
        "gulp>vinyl-fs>remove-bom-stream>through2>readable-stream>string_decoder": true,
        "readable-stream>util-deprecate": true
      }
    },
    "gulp>vinyl-fs>glob-stream>unique-stream>through2-filter>through2>readable-stream": {
      "builtin": {
        "events.EventEmitter": true,
        "stream": true,
        "util": true
      },
      "globals": {
        "process.browser": true,
        "process.env.READABLE_STREAM": true,
        "process.stderr": true,
        "process.stdout": true,
        "process.version.slice": true,
        "setImmediate": true
      },
      "packages": {
        "readable-stream-2>core-util-is": true,
        "pumpify>inherits": true,
        "gulp>vinyl-fs>glob-stream>unique-stream>through2-filter>through2>readable-stream>isarray": true,
        "readable-stream-2>process-nextick-args": true,
        "gulp>vinyl-fs>glob-stream>unique-stream>through2-filter>through2>readable-stream>safe-buffer": true,
        "gulp>vinyl-fs>glob-stream>unique-stream>through2-filter>through2>readable-stream>string_decoder": true,
        "readable-stream>util-deprecate": true
      }
    },
    "gulp>vinyl-fs>to-through>through2>readable-stream": {
      "builtin": {
        "events.EventEmitter": true,
        "stream": true,
        "util": true
      },
      "globals": {
        "process.browser": true,
        "process.env.READABLE_STREAM": true,
        "process.stderr": true,
        "process.stdout": true,
        "process.version.slice": true,
        "setImmediate": true
      },
      "packages": {
        "readable-stream-2>core-util-is": true,
        "pumpify>inherits": true,
        "gulp>vinyl-fs>to-through>through2>readable-stream>isarray": true,
        "readable-stream-2>process-nextick-args": true,
        "gulp>vinyl-fs>to-through>through2>readable-stream>safe-buffer": true,
        "gulp>vinyl-fs>to-through>through2>readable-stream>string_decoder": true,
        "readable-stream>util-deprecate": true
      }
    },
    "vinyl-source-stream>through2>readable-stream": {
      "builtin": {
        "events.EventEmitter": true,
        "stream": true,
        "util": true
      },
      "globals": {
        "process.browser": true,
        "process.env.READABLE_STREAM": true,
        "process.stderr": true,
        "process.stdout": true,
        "process.version.slice": true,
        "setImmediate": true
      },
      "packages": {
        "readable-stream-2>core-util-is": true,
        "pumpify>inherits": true,
        "vinyl-source-stream>through2>readable-stream>isarray": true,
        "readable-stream-2>process-nextick-args": true,
        "vinyl-source-stream>through2>readable-stream>safe-buffer": true,
        "vinyl-source-stream>through2>readable-stream>string_decoder": true,
        "readable-stream>util-deprecate": true
      }
    },
    "gulp>vinyl-fs>readable-stream": {
      "builtin": {
        "events.EventEmitter": true,
        "stream": true,
        "util": true
      },
      "globals": {
        "process.browser": true,
        "process.env.READABLE_STREAM": true,
        "process.stderr": true,
        "process.stdout": true,
        "process.version.slice": true,
        "setImmediate": true
      },
      "packages": {
        "readable-stream-2>core-util-is": true,
        "pumpify>inherits": true,
        "gulp>vinyl-fs>readable-stream>isarray": true,
        "readable-stream-2>process-nextick-args": true,
        "gulp>vinyl-fs>readable-stream>safe-buffer": true,
        "gulp>vinyl-fs>readable-stream>string_decoder": true,
        "readable-stream>util-deprecate": true
      }
    },
    "chokidar>readdirp": {
      "builtin": {
        "fs": true,
        "path.join": true,
        "path.relative": true,
        "path.resolve": true,
        "path.sep": true,
        "stream.Readable": true,
        "util.promisify": true
      },
      "globals": {
        "process.platform": true,
        "process.versions.node.split": true
      },
      "packages": {
        "chokidar>anymatch>picomatch": true
      }
    },
    "@babel/preset-env>@babel/plugin-transform-dotall-regex>@babel/helper-create-regexp-features-plugin>regexpu-core>regenerate": {
      "globals": {
        "define": true
      }
    },
    "@babel/preset-env>@babel/plugin-transform-regenerator>regenerator-transform": {
      "builtin": {
        "assert": true,
        "util.inherits": true
      },
      "packages": {
        "@babel/runtime": true
      }
    },
    "gulp-watch>anymatch>micromatch>regex-cache": {
      "packages": {
        "gulp-watch>anymatch>micromatch>regex-cache>is-equal-shallow": true
      }
    },
    "gulp>gulp-cli>matchdep>micromatch>regex-not": {
      "packages": {
        "gulp-zip>plugin-error>extend-shallow": true,
        "gulp>gulp-cli>matchdep>micromatch>to-regex>safe-regex": true
      }
    },
    "string.prototype.matchall>regexp.prototype.flags": {
      "packages": {
        "string.prototype.matchall>call-bind": true,
        "string.prototype.matchall>define-properties": true,
        "string.prototype.matchall>call-bind>es-errors": true,
        "string.prototype.matchall>regexp.prototype.flags>set-function-name": true
      }
    },
    "@babel/preset-env>@babel/plugin-transform-dotall-regex>@babel/helper-create-regexp-features-plugin>regexpu-core": {
      "globals": {
        "characterClassItem.kind": true
      },
      "packages": {
        "@babel/preset-env>@babel/plugin-transform-dotall-regex>@babel/helper-create-regexp-features-plugin>regexpu-core>regenerate": true,
        "@babel/preset-env>@babel/plugin-transform-dotall-regex>@babel/helper-create-regexp-features-plugin>regexpu-core>regjsgen": true,
        "@babel/preset-env>@babel/plugin-transform-dotall-regex>@babel/helper-create-regexp-features-plugin>regexpu-core>regjsparser": true,
        "@babel/preset-env>@babel/plugin-transform-dotall-regex>@babel/helper-create-regexp-features-plugin>regexpu-core>unicode-match-property-ecmascript": true,
        "@babel/preset-env>@babel/plugin-transform-dotall-regex>@babel/helper-create-regexp-features-plugin>regexpu-core>unicode-match-property-value-ecmascript": true
      }
    },
    "@babel/preset-env>@babel/plugin-transform-dotall-regex>@babel/helper-create-regexp-features-plugin>regexpu-core>regjsgen": {
      "globals": {
        "define": true
      }
    },
    "@babel/preset-env>@babel/plugin-transform-dotall-regex>@babel/helper-create-regexp-features-plugin>regexpu-core>regjsparser": {
      "globals": {
        "regjsparser": "write"
      }
    },
    "stylelint>@stylelint/postcss-markdown>remark>remark-parse": {
      "packages": {
        "stylelint>@stylelint/postcss-markdown>remark>remark-parse>ccount": true,
        "stylelint>@stylelint/postcss-markdown>remark>remark-parse>collapse-white-space": true,
        "stylelint>@stylelint/postcss-markdown>remark>remark-parse>is-alphabetical": true,
        "react-syntax-highlighter>refractor>parse-entities>is-decimal": true,
        "stylelint>@stylelint/postcss-markdown>remark>remark-parse>is-whitespace-character": true,
        "stylelint>@stylelint/postcss-markdown>remark>remark-parse>is-word-character": true,
        "stylelint>@stylelint/postcss-markdown>remark>remark-parse>markdown-escapes": true,
        "react-syntax-highlighter>refractor>parse-entities": true,
        "stylelint>@stylelint/postcss-markdown>remark>remark-parse>repeat-string": true,
        "stylelint>@stylelint/postcss-markdown>remark>remark-parse>state-toggle": true,
        "stylelint>@stylelint/postcss-markdown>remark>remark-parse>trim-trailing-lines": true,
        "stylelint>@stylelint/postcss-markdown>remark>remark-parse>trim": true,
        "stylelint>@stylelint/postcss-markdown>remark>remark-parse>unherit": true,
        "stylelint>@stylelint/postcss-markdown>remark>remark-parse>unist-util-remove-position": true,
        "stylelint>@stylelint/postcss-markdown>remark>remark-parse>vfile-location": true,
        "watchify>xtend": true
      }
    },
    "stylelint>@stylelint/postcss-markdown>remark>remark-stringify": {
      "packages": {
        "stylelint>@stylelint/postcss-markdown>remark>remark-parse>ccount": true,
        "stylelint>@stylelint/postcss-markdown>remark>remark-stringify>is-alphanumeric": true,
        "react-syntax-highlighter>refractor>parse-entities>is-decimal": true,
        "stylelint>@stylelint/postcss-markdown>remark>remark-parse>is-whitespace-character": true,
        "stylelint>@stylelint/postcss-markdown>remark>remark-stringify>longest-streak": true,
        "stylelint>@stylelint/postcss-markdown>remark>remark-parse>markdown-escapes": true,
        "stylelint>@stylelint/postcss-markdown>remark>remark-stringify>markdown-table": true,
        "stylelint>@stylelint/postcss-markdown>remark>remark-stringify>mdast-util-compact": true,
        "react-syntax-highlighter>refractor>parse-entities": true,
        "stylelint>@stylelint/postcss-markdown>remark>remark-parse>repeat-string": true,
        "stylelint>@stylelint/postcss-markdown>remark>remark-parse>state-toggle": true,
        "stylelint>@stylelint/postcss-markdown>remark>remark-stringify>stringify-entities": true,
        "stylelint>@stylelint/postcss-markdown>remark>remark-parse>unherit": true,
        "watchify>xtend": true
      }
    },
    "stylelint>@stylelint/postcss-markdown>remark": {
      "packages": {
        "stylelint>@stylelint/postcss-markdown>remark>remark-parse": true,
        "stylelint>@stylelint/postcss-markdown>remark>remark-stringify": true,
        "react-markdown>unified": true
      }
    },
    "gulp>vinyl-fs>remove-bom-buffer": {
      "packages": {
        "browserify>insert-module-globals>is-buffer": true,
        "gulp>vinyl-fs>remove-bom-buffer>is-utf8": true
      }
    },
    "gulp>vinyl-fs>remove-bom-stream": {
      "packages": {
        "gulp>vinyl-fs>remove-bom-buffer": true,
        "koa>content-disposition>safe-buffer": true,
        "gulp>vinyl-fs>remove-bom-stream>through2": true
      }
    },
    "vinyl>remove-trailing-separator": {
      "globals": {
        "process.platform": true
      }
    },
    "gulp-sass>replace-ext": {
      "builtin": {
        "path.basename": true,
        "path.dirname": true,
        "path.extname": true,
        "path.join": true,
        "path.sep": true
      }
    },
    "react-markdown>vfile>replace-ext": {
      "builtin": {
        "path.basename": true,
        "path.dirname": true,
        "path.extname": true,
        "path.join": true
      }
    },
    "vinyl>replace-ext": {
      "builtin": {
        "path.basename": true,
        "path.dirname": true,
        "path.extname": true,
        "path.join": true,
        "path.sep": true
      }
    },
    "gulp-watch>vinyl-file>vinyl>replace-ext": {
      "builtin": {
        "path.basename": true,
        "path.dirname": true,
        "path.extname": true,
        "path.join": true
      }
    },
    "yargs>require-directory": {
      "builtin": {
        "fs.readdirSync": true,
        "fs.statSync": true,
        "path.dirname": true,
        "path.join": true,
        "path.resolve": true
      }
    },
    "eslint>@eslint/eslintrc>import-fresh>resolve-from": {
      "builtin": {
        "fs.realpathSync": true,
        "module._nodeModulePaths": true,
        "module._resolveFilename": true,
        "path.join": true,
        "path.resolve": true
      }
    },
    "nyc>resolve-from": {
      "builtin": {
        "fs.realpathSync": true,
        "module._nodeModulePaths": true,
        "module._resolveFilename": true,
        "path.join": true,
        "path.resolve": true
      }
    },
    "gulp>vinyl-fs>resolve-options": {
      "packages": {
        "gulp>vinyl-fs>value-or-function": true
      }
    },
    "depcheck>resolve": {
      "builtin": {
        "fs.readFile": true,
        "fs.readFileSync": true,
        "fs.realpath": true,
        "fs.realpathSync": true,
        "fs.stat": true,
        "fs.statSync": true,
        "os.homedir": true,
        "path.dirname": true,
        "path.join": true,
        "path.parse": true,
        "path.relative": true,
        "path.resolve": true
      },
      "globals": {
        "process.env.HOME": true,
        "process.env.HOMEDRIVE": true,
        "process.env.HOMEPATH": true,
        "process.env.LNAME": true,
        "process.env.LOGNAME": true,
        "process.env.USER": true,
        "process.env.USERNAME": true,
        "process.env.USERPROFILE": true,
        "process.getuid": true,
        "process.nextTick": true,
        "process.platform": true,
        "process.versions.pnp": true
      },
      "packages": {
        "depcheck>is-core-module": true,
        "depcheck>resolve>path-parse": true
      }
    },
    "eslint-plugin-react>resolve": {
      "builtin": {
        "fs.readFile": true,
        "fs.readFileSync": true,
        "fs.realpath": true,
        "fs.realpathSync": true,
        "fs.stat": true,
        "fs.statSync": true,
        "os.homedir": true,
        "path.dirname": true,
        "path.join": true,
        "path.parse": true,
        "path.relative": true,
        "path.resolve": true
      },
      "globals": {
        "process.env.HOME": true,
        "process.env.HOMEDRIVE": true,
        "process.env.HOMEPATH": true,
        "process.env.LNAME": true,
        "process.env.LOGNAME": true,
        "process.env.USER": true,
        "process.env.USERNAME": true,
        "process.env.USERPROFILE": true,
        "process.getuid": true,
        "process.nextTick": true,
        "process.platform": true,
        "process.versions.pnp": true
      },
      "packages": {
        "depcheck>is-core-module": true,
        "depcheck>resolve>path-parse": true
      }
    },
    "del>rimraf": {
      "builtin": {
        "assert": true,
        "fs": true,
        "path.join": true
      },
      "globals": {
        "process.platform": true,
        "setTimeout": true
      },
      "packages": {
        "nyc>glob": true
      }
    },
    "stylelint>file-entry-cache>flat-cache>rimraf": {
      "builtin": {
        "assert": true,
        "fs": true,
        "path.join": true
      },
      "globals": {
        "process.platform": true,
        "setTimeout": true
      },
      "packages": {
        "nyc>glob": true
      }
    },
    "gulp-watch>chokidar>fsevents>node-pre-gyp>rimraf": {
      "builtin": {
        "assert": true,
        "fs": true,
        "path.join": true
      },
      "globals": {
        "process.platform": true,
        "setTimeout": true
      },
      "packages": {
        "nyc>glob": true
      }
    },
    "postcss-rtlcss>rtlcss": {
      "packages": {
        "postcss": true
      }
    },
    "eslint>@nodelib/fs.walk>@nodelib/fs.scandir>run-parallel": {
      "globals": {
        "process.nextTick": true
      }
    },
    "wait-on>rxjs": {
      "globals": {
        "cancelAnimationFrame": true,
        "clearInterval": true,
        "clearTimeout": true,
        "performance": true,
        "requestAnimationFrame": true,
        "setInterval.apply": true,
        "setTimeout.apply": true
      }
    },
    "koa>content-disposition>safe-buffer": {
      "builtin": {
        "buffer": true
      }
    },
    "vinyl-buffer>bl>readable-stream>safe-buffer": {
      "builtin": {
        "buffer": true
      }
    },
    "browserify>readable-stream>safe-buffer": {
      "builtin": {
        "buffer": true
      }
    },
    "browserify>concat-stream>readable-stream>safe-buffer": {
      "builtin": {
        "buffer": true
      }
    },
    "browserify>duplexer2>readable-stream>safe-buffer": {
      "builtin": {
        "buffer": true
      }
    },
    "gulp-watch>vinyl-file>strip-bom-stream>first-chunk-stream>readable-stream>safe-buffer": {
      "builtin": {
        "buffer": true
      }
    },
    "gulp>vinyl-fs>lead>flush-write-stream>readable-stream>safe-buffer": {
      "builtin": {
        "buffer": true
      }
    },
    "gulp>vinyl-fs>glob-stream>readable-stream>safe-buffer": {
      "builtin": {
        "buffer": true
      }
    },
    "gulp-watch>readable-stream>safe-buffer": {
      "builtin": {
        "buffer": true
      }
    },
    "gulp>vinyl-fs>lazystream>readable-stream>safe-buffer": {
      "builtin": {
        "buffer": true
      }
    },
    "browserify>module-deps>readable-stream>safe-buffer": {
      "builtin": {
        "buffer": true
      }
    },
    "gulp>vinyl-fs>glob-stream>ordered-read-streams>readable-stream>safe-buffer": {
      "builtin": {
        "buffer": true
      }
    },
    "browserify>read-only-stream>readable-stream>safe-buffer": {
      "builtin": {
        "buffer": true
      }
    },
    "browserify>module-deps>stream-combiner2>readable-stream>safe-buffer": {
      "builtin": {
        "buffer": true
      }
    },
    "labeled-stream-splicer>stream-splicer>readable-stream>safe-buffer": {
      "builtin": {
        "buffer": true
      }
    },
    "gulp-sourcemaps>@gulp-sourcemaps/map-sources>through2>readable-stream>safe-buffer": {
      "builtin": {
        "buffer": true
      }
    },
    "browserify>browser-pack>through2>readable-stream>safe-buffer": {
      "builtin": {
        "buffer": true
      }
    },
    "vinyl>cloneable-readable>through2>readable-stream>safe-buffer": {
      "builtin": {
        "buffer": true
      }
    },
    "browserify>deps-sort>through2>readable-stream>safe-buffer": {
      "builtin": {
        "buffer": true
      }
    },
    "gulp>vinyl-fs>fs-mkdirp-stream>through2>readable-stream>safe-buffer": {
      "builtin": {
        "buffer": true
      }
    },
    "gulp-sort>through2>readable-stream>safe-buffer": {
      "builtin": {
        "buffer": true
      }
    },
    "gulp-sourcemaps>through2>readable-stream>safe-buffer": {
      "builtin": {
        "buffer": true
      }
    },
    "browserify>insert-module-globals>through2>readable-stream>safe-buffer": {
      "builtin": {
        "buffer": true
      }
    },
    "gulp>vinyl-fs>remove-bom-stream>through2>readable-stream>safe-buffer": {
      "builtin": {
        "buffer": true
      }
    },
    "gulp>vinyl-fs>glob-stream>unique-stream>through2-filter>through2>readable-stream>safe-buffer": {
      "builtin": {
        "buffer": true
      }
    },
    "gulp>vinyl-fs>to-through>through2>readable-stream>safe-buffer": {
      "builtin": {
        "buffer": true
      }
    },
    "vinyl-source-stream>through2>readable-stream>safe-buffer": {
      "builtin": {
        "buffer": true
      }
    },
    "gulp>vinyl-fs>readable-stream>safe-buffer": {
      "builtin": {
        "buffer": true
      }
    },
    "vinyl-buffer>bl>readable-stream>string_decoder>safe-buffer": {
      "builtin": {
        "buffer": true
      }
    },
    "browserify>browser-pack>through2>readable-stream>string_decoder>safe-buffer": {
      "builtin": {
        "buffer": true
      }
    },
    "gulp>vinyl-fs>remove-bom-stream>through2>readable-stream>string_decoder>safe-buffer": {
      "builtin": {
        "buffer": true
      }
    },
    "string.prototype.matchall>es-abstract>safe-regex-test": {
      "packages": {
        "string.prototype.matchall>call-bind": true,
        "string.prototype.matchall>call-bind>es-errors": true,
        "string.prototype.matchall>es-abstract>is-regex": true
      }
    },
    "gulp>gulp-cli>matchdep>micromatch>to-regex>safe-regex": {
      "packages": {
        "gulp>gulp-cli>matchdep>micromatch>to-regex>safe-regex>ret": true
      }
    },
    "sass": {
      "builtin": {
        "url": true
      },
      "env": "unfrozen",
      "globals": {
        "Buffer": true
      }
    },
    "sass-embedded": {
      "builtin": {
        "assert.strict": true,
        "child_process.spawn": true,
        "events.EventEmitter": true,
        "fs.existsSync": true,
        "fs.readFileSync": true,
        "fs.statSync": true,
        "path.basename": true,
        "path.delimiter": true,
        "path.dirname": true,
        "path.extname": true,
        "path.isAbsolute": true,
        "path.join": true,
        "path.relative": true,
        "path.resolve": true,
        "stream.Writable": true,
        "url.URL": true,
        "url.fileURLToPath": true,
        "url.pathToFileURL": true,
        "util.inspect": true,
        "worker_threads.MessageChannel": true,
        "worker_threads.Worker": true,
        "worker_threads.receiveMessageOnPort": true
      },
      "globals": {
        "Buffer.alloc": true,
        "Buffer.from": true,
        "URL": true,
        "__dirname": true,
        "__filename": true,
        "console.error": true,
        "process.arch": true,
        "process.cwd": true,
        "process.execPath": true,
        "process.platform": true,
        "process.stderr.write": true
      },
      "packages": {
        "sass-embedded>@bufbuild/protobuf": true,
        "sass-embedded>buffer-builder": true,
        "sass-embedded>immutable": true,
        "wait-on>rxjs": true,
        "mocha>supports-color": true,
        "sass-embedded>varint": true
      }
    },
    "semver": {
      "globals": {
        "console.error": true,
        "process": true
      }
    },
    "@babel/core>semver": {
      "globals": {
        "console": true,
        "process": true
      }
    },
    "@babel/eslint-parser>semver": {
      "globals": {
        "console": true,
        "process": true
      }
    },
    "@babel/core>@babel/helper-compilation-targets>semver": {
      "globals": {
        "console": true,
        "process": true
      }
    },
    "@babel/preset-env>@babel/plugin-transform-private-methods>@babel/helper-create-class-features-plugin>semver": {
      "globals": {
        "console": true,
        "process": true
      }
    },
    "@babel/preset-env>@babel/plugin-transform-dotall-regex>@babel/helper-create-regexp-features-plugin>semver": {
      "globals": {
        "console": true,
        "process": true
      }
    },
    "@babel/preset-env>semver": {
      "globals": {
        "console": true,
        "process": true
      }
    },
    "@babel/preset-env>babel-plugin-polyfill-corejs2>semver": {
      "globals": {
        "console": true,
        "process": true
      }
    },
    "eslint-plugin-node>semver": {
      "globals": {
        "console": true,
        "process": true
      }
    },
    "eslint-plugin-react>semver": {
      "globals": {
        "console": true,
        "process": true
      }
    },
    "gulp-watch>chokidar>fsevents>node-pre-gyp>semver": {
      "globals": {
        "console": true,
        "process": true
      }
    },
    "nyc>yargs>set-blocking": {
      "globals": {
        "process.stderr": true,
        "process.stdout": true
      }
    },
    "string.prototype.matchall>call-bind>set-function-length": {
      "packages": {
        "string.prototype.matchall>define-properties>define-data-property": true,
        "string.prototype.matchall>call-bind>es-errors": true,
        "string.prototype.matchall>get-intrinsic": true,
        "string.prototype.matchall>es-abstract>gopd": true,
        "string.prototype.matchall>es-abstract>has-property-descriptors": true
      }
    },
    "string.prototype.matchall>regexp.prototype.flags>set-function-name": {
      "packages": {
        "string.prototype.matchall>define-properties>define-data-property": true,
        "string.prototype.matchall>call-bind>es-errors": true,
        "string.prototype.matchall>es-abstract>function.prototype.name>functions-have-names": true,
        "string.prototype.matchall>es-abstract>has-property-descriptors": true
      }
    },
    "gulp>gulp-cli>matchdep>micromatch>snapdragon>base>cache-base>set-value": {
      "packages": {
        "gulp>gulp-cli>matchdep>micromatch>snapdragon>base>cache-base>set-value>extend-shallow": true,
        "gulp-watch>anymatch>micromatch>object.omit>is-extendable": true,
        "@babel/register>clone-deep>is-plain-object": true,
        "gulp>gulp-cli>matchdep>micromatch>braces>split-string": true
      }
    },
    "lavamoat>lavamoat-core>merge-deep>clone-deep>shallow-clone": {
      "packages": {
        "gulp-watch>anymatch>micromatch>object.omit>is-extendable": true,
        "lavamoat>lavamoat-core>merge-deep>clone-deep>shallow-clone>kind-of": true,
        "lavamoat>lavamoat-core>merge-deep>clone-deep>shallow-clone>lazy-cache": true,
        "lavamoat>lavamoat-core>merge-deep>clone-deep>shallow-clone>mixin-object": true
      }
    },
    "browserify>shasum-object": {
      "builtin": {
        "crypto.createHash": true
      },
      "globals": {
        "Buffer.isBuffer": true
      },
      "packages": {
        "@metamask/rpc-errors>fast-safe-stringify": true
      }
    },
    "string.prototype.matchall>side-channel": {
      "packages": {
        "string.prototype.matchall>call-bind": true,
        "string.prototype.matchall>get-intrinsic": true,
        "string.prototype.matchall>es-abstract>object-inspect": true
      }
    },
    "nyc>signal-exit": {
      "builtin": {
        "assert.equal": true,
        "events": true
      },
      "globals": {
        "process": true
      }
    },
    "stylelint>table>slice-ansi": {
      "packages": {
        "stylelint>table>slice-ansi>ansi-styles": true,
        "stylelint>table>slice-ansi>astral-regex": true,
        "stylelint>table>slice-ansi>is-fullwidth-code-point": true
      }
    },
    "gulp>gulp-cli>matchdep>micromatch>braces>snapdragon-node": {
      "packages": {
        "gulp>gulp-cli>matchdep>micromatch>braces>snapdragon-node>define-property": true,
        "gulp>gulp-cli>isobject": true,
        "gulp>gulp-cli>matchdep>micromatch>braces>snapdragon-node>snapdragon-util": true
      }
    },
    "gulp>gulp-cli>matchdep>micromatch>braces>snapdragon-node>snapdragon-util": {
      "packages": {
        "gulp>gulp-cli>matchdep>micromatch>braces>snapdragon-node>snapdragon-util>kind-of": true
      }
    },
    "gulp>gulp-cli>matchdep>micromatch>snapdragon": {
      "builtin": {
        "fs.readFileSync": true,
        "path.dirname": true,
        "util.inspect": true
      },
      "globals": {
        "__filename": true
      },
      "packages": {
        "gulp>gulp-cli>matchdep>micromatch>snapdragon>base": true,
        "gulp>gulp-cli>matchdep>micromatch>snapdragon>debug": true,
        "gulp>gulp-cli>matchdep>micromatch>snapdragon>define-property": true,
        "gulp>gulp-cli>matchdep>micromatch>snapdragon>extend-shallow": true,
        "gulp>gulp-cli>liftoff>fined>parse-filepath>map-cache": true,
        "resolve-url-loader>rework>css>source-map-resolve": true,
        "gulp>gulp-cli>matchdep>micromatch>snapdragon>source-map": true,
        "gulp>gulp-cli>matchdep>micromatch>snapdragon>use": true
      }
    },
    "source-map": {
      "builtin": {
        "fs.readFile": true,
        "path.join": true
      },
      "globals": {
        "WebAssembly.instantiate": true,
        "__dirname": true,
        "console.debug": true,
        "console.time": true,
        "console.timeEnd": true,
        "fetch": true
      }
    },
<<<<<<< HEAD
    "string.prototype.matchall": {
      "packages": {
        "string.prototype.matchall>call-bind": true,
        "string.prototype.matchall>define-properties": true,
        "string.prototype.matchall>es-abstract": true,
        "string.prototype.matchall>es-errors": true,
        "string.prototype.matchall>es-object-atoms": true,
        "string.prototype.matchall>get-intrinsic": true,
        "string.prototype.matchall>gopd": true,
        "string.prototype.matchall>has-symbols": true,
        "string.prototype.matchall>regexp.prototype.flags": true,
        "string.prototype.matchall>set-function-name": true
=======
    "postcss>source-map-js": {
      "globals": {
        "console": true
>>>>>>> 3222176c
      }
    },
    "gulp-sourcemaps>css>source-map-resolve": {
      "builtin": {
        "path.sep": true,
        "url.resolve": true
      },
      "globals": {
        "TextDecoder": true,
        "setImmediate": true
      },
      "packages": {
<<<<<<< HEAD
        "string.prototype.matchall>call-bind>call-bind-apply-helpers": true,
        "string.prototype.matchall>call-bind>es-define-property": true,
        "string.prototype.matchall>call-bind>set-function-length": true,
        "string.prototype.matchall>get-intrinsic": true
      }
    },
    "string.prototype.matchall>call-bind>call-bind-apply-helpers": {
      "packages": {
        "browserify>has>function-bind": true,
        "string.prototype.matchall>es-errors": true
=======
        "gulp-sourcemaps>css>source-map-resolve>atob": true,
        "gulp-sourcemaps>css>source-map-resolve>decode-uri-component": true
      }
    },
    "resolve-url-loader>rework>css>source-map-resolve": {
      "builtin": {
        "url.resolve": true
      },
      "globals": {
        "TextDecoder": true,
        "setImmediate": true
      },
      "packages": {
        "gulp-sourcemaps>css>source-map-resolve>atob": true,
        "gulp-sourcemaps>css>source-map-resolve>decode-uri-component": true,
        "resolve-url-loader>rework>css>source-map-resolve>source-map-url": true,
        "resolve-url-loader>rework>css>urix": true
>>>>>>> 3222176c
      }
    },
    "terser>source-map-support": {
      "builtin": {
        "fs": true,
        "path.dirname": true,
        "path.resolve": true
      },
      "globals": {
        "XMLHttpRequest": true,
        "console.error": true,
        "process": true
      },
      "packages": {
<<<<<<< HEAD
        "eslint-plugin-react>es-iterator-helpers>has-property-descriptors": true,
        "string.prototype.matchall>define-properties>define-data-property": true,
        "string.prototype.matchall>es-errors": true,
        "string.prototype.matchall>get-intrinsic": true,
        "string.prototype.matchall>gopd": true
      }
    },
    "string.prototype.matchall>define-properties": {
      "packages": {
        "@lavamoat/lavapack>json-stable-stringify>object-keys": true,
        "eslint-plugin-react>es-iterator-helpers>has-property-descriptors": true,
        "string.prototype.matchall>define-properties>define-data-property": true
=======
        "terser>source-map-support>buffer-from": true,
        "terser>source-map-support>source-map": true
      }
    },
    "resolve-url-loader>rework>css>source-map-resolve>source-map-url": {
      "globals": {
        "define": true
>>>>>>> 3222176c
      }
    },
    "eslint-plugin-jsdoc>spdx-expression-parse": {
      "packages": {
<<<<<<< HEAD
        "string.prototype.matchall>call-bind>es-define-property": true,
        "string.prototype.matchall>es-errors": true,
        "string.prototype.matchall>gopd": true
      }
    },
    "string.prototype.matchall>es-abstract": {
      "packages": {
        "eslint-plugin-import>string.prototype.trimend>call-bound": true,
        "eslint-plugin-react>array-includes>is-string": true,
        "eslint-plugin-react>es-iterator-helpers>es-set-tostringtag": true,
        "eslint-plugin-react>es-iterator-helpers>has-property-descriptors": true,
        "eslint-plugin-react>es-iterator-helpers>has-proto": true,
        "eslint-plugin-react>hasown": true,
        "string.prototype.matchall>call-bind": true,
        "string.prototype.matchall>call-bind>es-define-property": true,
        "string.prototype.matchall>es-abstract>es-to-primitive": true,
        "string.prototype.matchall>es-abstract>function.prototype.name": true,
        "string.prototype.matchall>es-abstract>is-callable": true,
        "string.prototype.matchall>es-abstract>is-regex": true,
        "string.prototype.matchall>es-abstract>math-intrinsics": true,
        "string.prototype.matchall>es-abstract>object-inspect": true,
        "string.prototype.matchall>es-abstract>safe-regex-test": true,
        "string.prototype.matchall>es-abstract>string.prototype.trim": true,
        "string.prototype.matchall>es-errors": true,
        "string.prototype.matchall>es-object-atoms": true,
        "string.prototype.matchall>get-intrinsic": true,
        "string.prototype.matchall>gopd": true,
        "string.prototype.matchall>has-symbols": true,
        "string.prototype.matchall>internal-slot": true
      }
    },
    "string.prototype.matchall>es-abstract>available-typed-arrays": {
      "packages": {
        "string.prototype.matchall>es-abstract>typed-array-length>possible-typed-array-names": true
=======
        "eslint-plugin-jsdoc>spdx-expression-parse>spdx-exceptions": true,
        "eslint-plugin-jsdoc>spdx-expression-parse>spdx-license-ids": true
      }
    },
    "stylelint>specificity": {
      "globals": {
        "define": true
      }
    },
    "gulp>gulp-cli>matchdep>micromatch>braces>split-string": {
      "packages": {
        "gulp-zip>plugin-error>extend-shallow": true
      }
    },
    "gulp-livereload>event-stream>split": {
      "builtin": {
        "string_decoder.StringDecoder": true
      },
      "packages": {
        "debounce-stream>through": true
>>>>>>> 3222176c
      }
    },
    "gulp>gulp-cli>matchdep>micromatch>snapdragon>base>class-utils>static-extend": {
      "builtin": {
        "util.inherits": true
      },
      "packages": {
        "gulp>gulp-cli>matchdep>micromatch>snapdragon>define-property": true,
        "gulp>gulp-cli>matchdep>micromatch>snapdragon>base>class-utils>static-extend>object-copy": true
      }
    },
    "browserify>module-deps>stream-combiner2": {
      "packages": {
<<<<<<< HEAD
        "eslint-plugin-import>string.prototype.trimend>call-bound": true,
        "string.prototype.matchall>es-abstract>safe-regex-test": true,
        "string.prototype.matchall>has-symbols": true
      }
    },
    "string.prototype.matchall>es-abstract>function.prototype.name": {
      "globals": {
        "document": true
      },
      "packages": {
        "eslint-plugin-react>hasown": true,
        "string.prototype.matchall>call-bind": true,
        "string.prototype.matchall>define-properties": true,
        "string.prototype.matchall>es-abstract>is-callable": true,
        "string.prototype.matchall>set-function-name>functions-have-names": true
=======
        "browserify>duplexer2": true,
        "browserify>module-deps>stream-combiner2>readable-stream": true
      }
    },
    "gulp-livereload>event-stream>stream-combiner": {
      "packages": {
        "debounce-stream>duplexer": true
      }
    },
    "gulp>glob-watcher>async-done>stream-exhaust": {
      "builtin": {
        "stream.Writable": true,
        "util.inherits": true
      },
      "globals": {
        "setImmediate": true
>>>>>>> 3222176c
      }
    },
    "labeled-stream-splicer>stream-splicer": {
      "globals": {
        "process.nextTick": true,
        "setImmediate": true
      },
      "packages": {
        "pumpify>inherits": true,
        "labeled-stream-splicer>stream-splicer>readable-stream": true
      }
    },
    "@lavamoat/allow-scripts>@npmcli/run-script>node-gyp>npmlog>gauge>string-width": {
      "packages": {
<<<<<<< HEAD
        "eslint-plugin-import>string.prototype.trimend>call-bound": true,
        "eslint-plugin-react>hasown": true,
        "koa>is-generator-function>has-tostringtag": true,
        "string.prototype.matchall>gopd": true
      }
    },
    "string.prototype.matchall>es-abstract>is-weakref": {
      "globals": {
        "WeakRef": true
      },
      "packages": {
        "eslint-plugin-import>string.prototype.trimend>call-bound": true
=======
        "gulp>gulp-cli>yargs>string-width>code-point-at": true,
        "@lavamoat/allow-scripts>@npmcli/run-script>node-gyp>npmlog>gauge>string-width>is-fullwidth-code-point": true,
        "@lavamoat/allow-scripts>@npmcli/run-script>node-gyp>npmlog>gauge>strip-ansi": true
>>>>>>> 3222176c
      }
    },
    "stylelint>table>string-width": {
      "packages": {
        "stylelint>table>string-width>emoji-regex": true,
        "stylelint>table>slice-ansi>is-fullwidth-code-point": true,
        "stylelint>table>string-width>strip-ansi": true
      }
    },
    "yargs>string-width": {
      "packages": {
        "yargs>string-width>emoji-regex": true,
        "yargs>string-width>is-fullwidth-code-point": true,
        "eslint>strip-ansi": true
      }
    },
    "string.prototype.matchall": {
      "packages": {
<<<<<<< HEAD
        "eslint-plugin-import>string.prototype.trimend>call-bound": true,
        "string.prototype.matchall>es-abstract>is-regex": true,
        "string.prototype.matchall>es-errors": true
=======
        "string.prototype.matchall>call-bind": true,
        "string.prototype.matchall>define-properties": true,
        "string.prototype.matchall>es-abstract": true,
        "string.prototype.matchall>has-symbols": true,
        "string.prototype.matchall>regexp.prototype.flags": true
>>>>>>> 3222176c
      }
    },
    "string.prototype.matchall>es-abstract>string.prototype.trim": {
      "packages": {
        "eslint-plugin-import>string.prototype.trimend>call-bound": true,
        "eslint-plugin-react>es-iterator-helpers>has-property-descriptors": true,
        "string.prototype.matchall>call-bind": true,
        "string.prototype.matchall>define-properties": true,
        "string.prototype.matchall>define-properties>define-data-property": true,
        "string.prototype.matchall>es-abstract": true,
        "string.prototype.matchall>es-object-atoms": true
      }
    },
    "string.prototype.matchall>es-object-atoms": {
      "packages": {
        "string.prototype.matchall>es-errors": true
      }
    },
    "browserify>string_decoder": {
      "packages": {
<<<<<<< HEAD
        "browserify>has>function-bind": true,
        "eslint-plugin-react>hasown": true,
        "string.prototype.matchall>call-bind>call-bind-apply-helpers": true,
        "string.prototype.matchall>call-bind>es-define-property": true,
        "string.prototype.matchall>es-abstract>math-intrinsics": true,
        "string.prototype.matchall>es-errors": true,
        "string.prototype.matchall>es-object-atoms": true,
        "string.prototype.matchall>get-intrinsic>dunder-proto": true,
        "string.prototype.matchall>gopd": true,
        "string.prototype.matchall>has-symbols": true
      }
    },
    "string.prototype.matchall>get-intrinsic>dunder-proto": {
      "packages": {
        "string.prototype.matchall>call-bind>call-bind-apply-helpers": true,
        "string.prototype.matchall>gopd": true
      }
    },
    "string.prototype.matchall>internal-slot": {
      "packages": {
        "eslint-plugin-react>hasown": true,
        "string.prototype.matchall>es-errors": true,
        "string.prototype.matchall>side-channel": true
=======
        "koa>content-disposition>safe-buffer": true
      }
    },
    "gulp-livereload>tiny-lr>body>raw-body>string_decoder": {
      "builtin": {
        "buffer.Buffer": true
      }
    },
    "vinyl-buffer>bl>readable-stream>string_decoder": {
      "packages": {
        "vinyl-buffer>bl>readable-stream>string_decoder>safe-buffer": true
>>>>>>> 3222176c
      }
    },
    "browserify>readable-stream>string_decoder": {
      "packages": {
<<<<<<< HEAD
        "string.prototype.matchall>call-bind": true,
        "string.prototype.matchall>define-properties": true,
        "string.prototype.matchall>es-errors": true,
        "string.prototype.matchall>set-function-name": true
      }
    },
    "string.prototype.matchall>set-function-name": {
      "packages": {
        "eslint-plugin-react>es-iterator-helpers>has-property-descriptors": true,
        "string.prototype.matchall>define-properties>define-data-property": true,
        "string.prototype.matchall>es-errors": true,
        "string.prototype.matchall>set-function-name>functions-have-names": true
=======
        "browserify>readable-stream>safe-buffer": true
      }
    },
    "browserify>concat-stream>readable-stream>string_decoder": {
      "packages": {
        "browserify>concat-stream>readable-stream>safe-buffer": true
>>>>>>> 3222176c
      }
    },
    "browserify>duplexer2>readable-stream>string_decoder": {
      "packages": {
<<<<<<< HEAD
        "string.prototype.matchall>es-abstract>object-inspect": true,
        "string.prototype.matchall>es-errors": true,
        "string.prototype.matchall>side-channel>side-channel-list": true,
        "string.prototype.matchall>side-channel>side-channel-map": true,
        "string.prototype.matchall>side-channel>side-channel-weakmap": true
      }
    },
    "string.prototype.matchall>side-channel>side-channel-list": {
      "packages": {
        "string.prototype.matchall>es-abstract>object-inspect": true,
        "string.prototype.matchall>es-errors": true
      }
    },
    "string.prototype.matchall>side-channel>side-channel-map": {
      "packages": {
        "eslint-plugin-import>string.prototype.trimend>call-bound": true,
        "string.prototype.matchall>es-abstract>object-inspect": true,
        "string.prototype.matchall>es-errors": true,
        "string.prototype.matchall>get-intrinsic": true
      }
    },
    "string.prototype.matchall>side-channel>side-channel-weakmap": {
      "packages": {
        "eslint-plugin-import>string.prototype.trimend>call-bound": true,
        "string.prototype.matchall>es-abstract>object-inspect": true,
        "string.prototype.matchall>es-errors": true,
        "string.prototype.matchall>get-intrinsic": true,
        "string.prototype.matchall>side-channel>side-channel-map": true
      }
    },
    "stylelint": {
      "builtin": {
        "fs.lstatSync": true,
        "fs.readFile": true,
        "fs.readFileSync": true,
        "fs.stat": true,
        "os.EOL": true,
        "path.dirname": true,
        "path.isAbsolute": true,
        "path.join": true,
        "path.normalize": true,
        "path.relative": true,
        "path.resolve": true,
        "path.sep": true,
        "url.URL": true
      },
      "globals": {
        "__dirname": true,
        "assert": true,
        "console.warn": true,
        "process.cwd": true,
        "process.env.NODE_ENV": true,
        "process.stdout.columns": true,
        "process.stdout.isTTY": true
      },
=======
        "browserify>duplexer2>readable-stream>safe-buffer": true
      }
    },
    "gulp-watch>vinyl-file>strip-bom-stream>first-chunk-stream>readable-stream>string_decoder": {
      "packages": {
        "gulp-watch>vinyl-file>strip-bom-stream>first-chunk-stream>readable-stream>safe-buffer": true
      }
    },
    "gulp>vinyl-fs>lead>flush-write-stream>readable-stream>string_decoder": {
>>>>>>> 3222176c
      "packages": {
        "gulp>vinyl-fs>lead>flush-write-stream>readable-stream>safe-buffer": true
      }
    },
    "gulp>vinyl-fs>glob-stream>readable-stream>string_decoder": {
      "packages": {
        "gulp>vinyl-fs>glob-stream>readable-stream>safe-buffer": true
      }
    },
    "gulp-watch>readable-stream>string_decoder": {
      "packages": {
        "gulp-watch>readable-stream>safe-buffer": true
      }
    },
    "gulp>vinyl-fs>lazystream>readable-stream>string_decoder": {
      "packages": {
        "gulp>vinyl-fs>lazystream>readable-stream>safe-buffer": true
      }
    },
    "browserify>module-deps>readable-stream>string_decoder": {
      "packages": {
        "browserify>module-deps>readable-stream>safe-buffer": true
      }
    },
    "gulp>vinyl-fs>glob-stream>ordered-read-streams>readable-stream>string_decoder": {
      "packages": {
        "gulp>vinyl-fs>glob-stream>ordered-read-streams>readable-stream>safe-buffer": true
      }
    },
    "browserify>read-only-stream>readable-stream>string_decoder": {
      "packages": {
        "browserify>read-only-stream>readable-stream>safe-buffer": true
      }
    },
    "browserify>module-deps>stream-combiner2>readable-stream>string_decoder": {
      "packages": {
        "browserify>module-deps>stream-combiner2>readable-stream>safe-buffer": true
      }
    },
    "labeled-stream-splicer>stream-splicer>readable-stream>string_decoder": {
      "packages": {
        "labeled-stream-splicer>stream-splicer>readable-stream>safe-buffer": true
      }
    },
    "gulp-sourcemaps>@gulp-sourcemaps/map-sources>through2>readable-stream>string_decoder": {
      "packages": {
        "gulp-sourcemaps>@gulp-sourcemaps/map-sources>through2>readable-stream>safe-buffer": true
      }
    },
    "browserify>browser-pack>through2>readable-stream>string_decoder": {
      "packages": {
        "browserify>browser-pack>through2>readable-stream>string_decoder>safe-buffer": true
      }
    },
    "vinyl>cloneable-readable>through2>readable-stream>string_decoder": {
      "packages": {
        "vinyl>cloneable-readable>through2>readable-stream>safe-buffer": true
      }
    },
    "browserify>deps-sort>through2>readable-stream>string_decoder": {
      "packages": {
        "browserify>deps-sort>through2>readable-stream>safe-buffer": true
      }
    },
    "gulp>vinyl-fs>fs-mkdirp-stream>through2>readable-stream>string_decoder": {
      "packages": {
        "gulp>vinyl-fs>fs-mkdirp-stream>through2>readable-stream>safe-buffer": true
      }
    },
    "gulp-sort>through2>readable-stream>string_decoder": {
      "packages": {
        "gulp-sort>through2>readable-stream>safe-buffer": true
      }
    },
    "gulp-sourcemaps>through2>readable-stream>string_decoder": {
      "packages": {
        "gulp-sourcemaps>through2>readable-stream>safe-buffer": true
      }
    },
    "browserify>insert-module-globals>through2>readable-stream>string_decoder": {
      "packages": {
        "browserify>insert-module-globals>through2>readable-stream>safe-buffer": true
      }
    },
    "gulp>vinyl-fs>remove-bom-stream>through2>readable-stream>string_decoder": {
      "packages": {
        "gulp>vinyl-fs>remove-bom-stream>through2>readable-stream>string_decoder>safe-buffer": true
      }
    },
    "gulp>vinyl-fs>glob-stream>unique-stream>through2-filter>through2>readable-stream>string_decoder": {
      "packages": {
        "gulp>vinyl-fs>glob-stream>unique-stream>through2-filter>through2>readable-stream>safe-buffer": true
      }
    },
    "gulp>vinyl-fs>to-through>through2>readable-stream>string_decoder": {
      "packages": {
        "gulp>vinyl-fs>to-through>through2>readable-stream>safe-buffer": true
      }
    },
    "vinyl-source-stream>through2>readable-stream>string_decoder": {
      "packages": {
        "vinyl-source-stream>through2>readable-stream>safe-buffer": true
      }
    },
    "gulp>vinyl-fs>readable-stream>string_decoder": {
      "packages": {
        "gulp>vinyl-fs>readable-stream>safe-buffer": true
      }
    },
    "stylelint>@stylelint/postcss-markdown>remark>remark-stringify>stringify-entities": {
      "packages": {
        "stylelint>@stylelint/postcss-markdown>remark>remark-stringify>stringify-entities>character-entities-html4": true,
        "react-syntax-highlighter>refractor>parse-entities>character-entities-legacy": true,
        "react-syntax-highlighter>refractor>parse-entities>is-alphanumerical": true,
        "react-syntax-highlighter>refractor>parse-entities>is-decimal": true,
        "react-syntax-highlighter>refractor>parse-entities>is-hexadecimal": true
      }
    },
    "postcss-discard-font-face>postcss>chalk>strip-ansi": {
      "packages": {
        "postcss-discard-font-face>postcss>chalk>strip-ansi>ansi-regex": true
      }
    },
    "eslint>strip-ansi": {
      "packages": {
        "eslint>strip-ansi>ansi-regex": true
      }
    },
    "@lavamoat/allow-scripts>@npmcli/run-script>node-gyp>npmlog>gauge>strip-ansi": {
      "packages": {
        "@lavamoat/allow-scripts>@npmcli/run-script>node-gyp>npmlog>gauge>strip-ansi>ansi-regex": true
      }
    },
    "stylelint>table>string-width>strip-ansi": {
      "packages": {
        "stylelint>table>string-width>strip-ansi>ansi-regex": true
      }
    },
    "gulp-watch>vinyl-file>strip-bom-stream": {
      "packages": {
        "gulp-watch>vinyl-file>strip-bom-stream>first-chunk-stream": true,
        "gulp-watch>vinyl-file>strip-bom": true
      }
    },
    "gulp-watch>vinyl-file>strip-bom": {
      "globals": {
        "Buffer.isBuffer": true
      },
      "packages": {
        "gulp>vinyl-fs>remove-bom-buffer>is-utf8": true
      }
    },
    "stylelint": {
      "builtin": {
        "fs.lstatSync": true,
        "fs.readFile": true,
        "fs.readFileSync": true,
        "fs.stat": true,
        "os.EOL": true,
        "path.dirname": true,
        "path.isAbsolute": true,
        "path.join": true,
        "path.normalize": true,
        "path.relative": true,
        "path.resolve": true,
        "path.sep": true,
        "url.URL": true
      },
      "globals": {
        "__dirname": true,
        "assert": true,
        "console.warn": true,
        "process.cwd": true,
        "process.env.NODE_ENV": true,
        "process.stdout.columns": true,
        "process.stdout.isTTY": true
      },
      "packages": {
        "stylelint>@stylelint/postcss-css-in-js": true,
        "stylelint>@stylelint/postcss-markdown": true,
        "stylelint>autoprefixer": true,
        "stylelint>balanced-match": true,
        "chalk": true,
        "stylelint>cosmiconfig": true,
        "nock>debug": true,
        "stylelint>execall": true,
        "stylelint>file-entry-cache": true,
        "stylelint>global-modules": true,
        "globby": true,
        "stylelint>globjoin": true,
        "stylelint>html-tags": true,
        "eslint>ignore": true,
        "stylelint>import-lazy": true,
        "eslint>imurmurhash": true,
        "stylelint>known-css-properties": true,
        "stylelint>leven": true,
        "lodash": true,
        "mocha>log-symbols": true,
        "stylelint>mathml-tag-names": true,
        "fast-glob>micromatch": true,
        "stylelint>normalize-selector": true,
        "stylelint>postcss-html": true,
        "stylelint>postcss-less": true,
        "stylelint>postcss-media-query-parser": true,
        "stylelint>postcss-reporter": true,
        "stylelint>postcss-resolve-nested-selector": true,
        "stylelint>postcss-safe-parser": true,
        "stylelint>postcss-sass": true,
        "stylelint>postcss-scss": true,
        "stylelint>postcss-selector-parser": true,
        "stylelint>postcss-syntax": true,
        "stylelint>postcss-value-parser": true,
        "stylelint>postcss": true,
        "nyc>resolve-from": true,
        "del>slash": true,
        "stylelint>specificity": true,
        "yargs>string-width": true,
        "stylelint>style-search": true,
        "stylelint>sugarss": true,
        "stylelint>svg-tags": true,
        "stylelint>table": true,
        "stylelint>write-file-atomic": true
      }
    },
    "stylelint>sugarss": {
      "packages": {
        "stylelint>sugarss>postcss": true
      }
    },
    "superstruct": {
      "globals": {
        "console.warn": true,
        "define": true
      }
    },
    "chalk>supports-color": {
      "builtin": {
        "os.release": true,
        "tty.isatty": true
      },
      "globals": {
        "process.env": true,
        "process.platform": true
      },
      "packages": {
        "chalk>supports-color>has-flag": true
      }
    },
    "gulp-livereload>chalk>supports-color": {
      "builtin": {
        "os.release": true
      },
      "globals": {
        "process.env": true,
        "process.platform": true,
        "process.stderr": true,
        "process.stdout": true,
        "process.versions.node.split": true
      },
      "packages": {
        "gulp-livereload>chalk>supports-color>has-flag": true
      }
    },
    "postcss-discard-font-face>postcss>chalk>supports-color": {
      "globals": {
        "process.argv": true,
        "process.env": true,
        "process.platform": true,
        "process.stdout": true
      }
    },
    "mocha>supports-color": {
      "builtin": {
        "os.release": true,
        "tty.isatty": true
      },
      "globals": {
        "process.env": true,
        "process.platform": true
      },
      "packages": {
        "chalk>supports-color>has-flag": true
      }
    },
    "postcss-discard-font-face>postcss>supports-color": {
      "globals": {
        "process": true
      },
      "packages": {
        "postcss-discard-font-face>postcss>supports-color>has-flag": true
      }
    },
    "browserify>syntax-error": {
      "packages": {
        "browserify>syntax-error>acorn-node": true
      }
    },
    "stylelint>table": {
      "globals": {
        "process.stdout.write": true
      },
      "packages": {
        "eslint>ajv": true,
        "lodash": true,
        "stylelint>table>slice-ansi": true,
        "stylelint>table>string-width": true
      }
    },
    "terser": {
      "globals": {
        "Buffer": true,
        "atob": true,
        "btoa": true,
        "console.log": true,
        "console.warn": true,
        "define": true,
        "process": true
      },
      "packages": {
        "terser>@jridgewell/source-map": true,
        "jsdom>acorn": true
      }
    },
    "through2": {
      "packages": {
        "readable-stream": true
      }
    },
    "gulp>vinyl-fs>glob-stream>unique-stream>through2-filter": {
      "packages": {
        "gulp>vinyl-fs>glob-stream>unique-stream>through2-filter>through2": true,
        "watchify>xtend": true
      }
    },
    "gulp-sourcemaps>@gulp-sourcemaps/identity-map>through2": {
      "builtin": {
        "util.inherits": true
      },
      "globals": {
        "process.nextTick": true
      },
      "packages": {
        "readable-stream": true
      }
    },
    "gulp-sourcemaps>@gulp-sourcemaps/map-sources>through2": {
      "builtin": {
        "util.inherits": true
      },
      "globals": {
        "process.nextTick": true
      },
      "packages": {
        "gulp-sourcemaps>@gulp-sourcemaps/map-sources>through2>readable-stream": true,
        "watchify>xtend": true
      }
    },
    "bify-module-groups>through2": {
      "builtin": {
        "util.inherits": true
      },
      "globals": {
        "process.nextTick": true
      },
      "packages": {
        "readable-stream": true
      }
    },
    "browserify>browser-pack>through2": {
      "builtin": {
        "util.inherits": true
      },
      "globals": {
        "process.nextTick": true
      },
      "packages": {
        "browserify>browser-pack>through2>readable-stream": true,
        "watchify>xtend": true
      }
    },
    "browserify>through2": {
      "builtin": {
        "util.inherits": true
      },
      "globals": {
        "process.nextTick": true
      },
      "packages": {
        "browserify>readable-stream": true,
        "watchify>xtend": true
      }
    },
    "vinyl>cloneable-readable>through2": {
      "builtin": {
        "util.inherits": true
      },
      "globals": {
        "process.nextTick": true
      },
      "packages": {
        "vinyl>cloneable-readable>through2>readable-stream": true,
        "watchify>xtend": true
      }
    },
    "browserify>deps-sort>through2": {
      "builtin": {
        "util.inherits": true
      },
      "globals": {
        "process.nextTick": true
      },
      "packages": {
        "browserify>deps-sort>through2>readable-stream": true,
        "watchify>xtend": true
      }
    },
    "gulp>vinyl-fs>fs-mkdirp-stream>through2": {
      "builtin": {
        "util.inherits": true
      },
      "globals": {
        "process.nextTick": true
      },
      "packages": {
        "gulp>vinyl-fs>fs-mkdirp-stream>through2>readable-stream": true,
        "watchify>xtend": true
      }
    },
    "gulp-sort>through2": {
      "builtin": {
        "util.inherits": true
      },
      "globals": {
        "process.nextTick": true
      },
      "packages": {
        "gulp-sort>through2>readable-stream": true,
        "watchify>xtend": true
      }
    },
    "gulp-sourcemaps>through2": {
      "builtin": {
        "util.inherits": true
      },
      "globals": {
        "process.nextTick": true
      },
      "packages": {
        "gulp-sourcemaps>through2>readable-stream": true,
        "watchify>xtend": true
      }
    },
    "gulp-stylelint>through2": {
      "builtin": {
        "util.inherits": true
      },
      "globals": {
        "process.nextTick": true
      },
      "packages": {
        "readable-stream": true
      }
    },
    "gulp-zip>through2": {
      "builtin": {
        "util.inherits": true
      },
      "globals": {
        "process.nextTick": true
      },
      "packages": {
<<<<<<< HEAD
        "stylelint>table>slice-ansi>ansi-styles>color-convert": true
      }
    },
    "stylelint>table>slice-ansi>ansi-styles>color-convert": {
      "packages": {
        "stylelint>table>slice-ansi>ansi-styles>color-convert>color-name": true
=======
        "readable-stream": true
>>>>>>> 3222176c
      }
    },
    "browserify>insert-module-globals>through2": {
      "builtin": {
        "util.inherits": true
      },
      "globals": {
        "process.nextTick": true
      },
      "packages": {
        "browserify>insert-module-globals>through2>readable-stream": true,
        "watchify>xtend": true
      }
    },
    "browserify>module-deps>through2": {
      "builtin": {
        "util.inherits": true
      },
      "globals": {
        "process.nextTick": true
      },
      "packages": {
        "browserify>module-deps>readable-stream": true,
        "watchify>xtend": true
      }
    },
    "gulp>vinyl-fs>remove-bom-stream>through2": {
      "builtin": {
        "util.inherits": true
      },
      "globals": {
        "process.nextTick": true
      },
      "packages": {
        "gulp>vinyl-fs>remove-bom-stream>through2>readable-stream": true,
        "watchify>xtend": true
      }
    },
    "gulp>vinyl-fs>glob-stream>unique-stream>through2-filter>through2": {
      "builtin": {
        "util.inherits": true
      },
      "globals": {
        "process.nextTick": true
      },
      "packages": {
        "gulp>vinyl-fs>glob-stream>unique-stream>through2-filter>through2>readable-stream": true,
        "watchify>xtend": true
      }
    },
    "gulp>vinyl-fs>to-through>through2": {
      "builtin": {
        "util.inherits": true
      },
      "globals": {
        "process.nextTick": true
      },
      "packages": {
        "gulp>vinyl-fs>to-through>through2>readable-stream": true,
        "watchify>xtend": true
      }
    },
    "vinyl-buffer>through2": {
      "builtin": {
        "util.inherits": true
      },
      "globals": {
        "process.nextTick": true
      },
      "packages": {
        "vinyl-buffer>bl>readable-stream": true,
        "watchify>xtend": true
      }
    },
    "gulp>vinyl-fs>through2": {
      "builtin": {
        "util.inherits": true
      },
      "globals": {
        "process.nextTick": true
      },
      "packages": {
        "gulp>vinyl-fs>readable-stream": true,
        "watchify>xtend": true
      }
    },
    "vinyl-source-stream>through2": {
      "builtin": {
        "util.inherits": true
      },
      "globals": {
        "process.nextTick": true
      },
      "packages": {
        "vinyl-source-stream>through2>readable-stream": true,
        "watchify>xtend": true
      }
    },
    "debounce-stream>through": {
      "builtin": {
        "stream": true
      },
      "globals": {
        "process.nextTick": true
      }
    },
    "gulp-sourcemaps>debug-fabulous>memoizee>timers-ext": {
      "packages": {
        "resolve-url-loader>es6-iterator>es5-ext": true
      }
    },
    "gulp-livereload>tiny-lr": {
      "builtin": {
        "events": true,
        "fs": true,
        "http": true,
        "https": true,
        "url.parse": true
      },
      "globals": {
        "console.error": true
      },
      "packages": {
        "gulp-livereload>tiny-lr>body": true,
        "gulp-livereload>tiny-lr>debug": true,
        "gulp-livereload>tiny-lr>faye-websocket": true,
        "react>object-assign": true,
        "@storybook/addon-knobs>qs": true
      }
    },
    "gulp>vinyl-fs>glob-stream>to-absolute-glob": {
      "builtin": {
        "path.resolve": true
      },
      "globals": {
        "process.cwd": true,
        "process.platform": true
      },
      "packages": {
        "gulp>gulp-cli>replace-homedir>is-absolute": true,
        "gulp>glob-watcher>is-negated-glob": true
      }
    },
    "gulp>gulp-cli>matchdep>micromatch>snapdragon>base>cache-base>to-object-path": {
      "packages": {
        "gulp>gulp-cli>matchdep>micromatch>snapdragon>base>cache-base>to-object-path>kind-of": true
      }
    },
    "chokidar>braces>fill-range>to-regex-range": {
      "packages": {
        "chokidar>braces>fill-range>to-regex-range>is-number": true
      }
    },
    "gulp>glob-watcher>anymatch>micromatch>braces>fill-range>to-regex-range": {
      "packages": {
        "gulp>glob-watcher>anymatch>micromatch>braces>fill-range>is-number": true,
        "stylelint>@stylelint/postcss-markdown>remark>remark-parse>repeat-string": true
      }
    },
    "gulp>gulp-cli>matchdep>micromatch>to-regex": {
      "packages": {
        "gulp>gulp-cli>matchdep>micromatch>to-regex>define-property": true,
        "gulp-zip>plugin-error>extend-shallow": true,
        "gulp>gulp-cli>matchdep>micromatch>regex-not": true,
        "gulp>gulp-cli>matchdep>micromatch>to-regex>safe-regex": true
      }
    },
    "gulp>vinyl-fs>to-through": {
      "packages": {
        "gulp>vinyl-fs>to-through>through2": true
      }
    },
    "ts-node": {
      "builtin": {
        "assert": true,
        "console.Console": true,
        "fs.Stats": true,
        "fs.readFileSync": true,
        "fs.realpathSync": true,
        "fs.statSync": true,
        "module": true,
        "os.homedir": true,
        "path": true,
        "repl.Recoverable": true,
        "repl.start": true,
        "url.URL": true,
        "url.fileURLToPath": true,
        "url.format": true,
        "url.parse": true,
        "url.pathToFileURL": true,
        "util.inspect.custom": true,
        "vm.Script": true
      },
      "globals": {
        "Buffer.from": true,
        "ERR_INVALID_ARG_VALUE": true,
        "__dirname": true,
        "console": true,
        "process": true,
        "value": true
      },
      "packages": {
        "ts-node>@cspotcode/source-map-support": true,
        "ts-node>@tsconfig/node10": true,
        "ts-node>@tsconfig/node12": true,
        "ts-node>@tsconfig/node14": true,
        "ts-node>@tsconfig/node16": true,
        "ts-node>acorn-walk": true,
        "jsdom>acorn": true,
        "ts-node>arg": true,
        "ts-node>create-require": true,
        "ts-node>diff": true,
        "ts-node>make-error": true,
        "ts-node>v8-compile-cache-lib": true,
        "ts-node>yn": true
      }
    },
    "eslint-plugin-import>tsconfig-paths": {
      "builtin": {
        "fs.existsSync": true,
        "fs.lstatSync": true,
        "fs.readFile": true,
        "fs.readFileSync": true,
        "fs.stat": true,
        "fs.statSync": true,
        "module._resolveFilename": true,
        "module.builtinModules": true,
        "path.dirname": true,
        "path.isAbsolute": true,
        "path.join": true,
        "path.resolve": true
      },
      "globals": {
        "console.warn": true,
        "process.argv.slice": true,
        "process.cwd": true,
        "process.env": true
      },
      "packages": {
        "eslint-plugin-import>tsconfig-paths>json5": true,
        "wait-on>minimist": true,
        "eslint-plugin-import>tsconfig-paths>strip-bom": true
      }
    },
    "tsutils": {
      "packages": {
        "tslib": true,
        "typescript": true
      }
    },
    "eslint>levn>type-check": {
      "packages": {
        "eslint>levn>prelude-ls": true
      }
    },
    "stylelint>write-file-atomic>typedarray-to-buffer": {
      "globals": {
        "Buffer.from": true
      },
      "packages": {
        "stylelint>write-file-atomic>is-typedarray": true
      }
    },
    "typescript": {
      "builtin": {
        "buffer.Buffer": true,
        "crypto": true,
        "fs": true,
        "inspector": true,
        "module.findPnpApi": true,
        "os.EOL": true,
        "os.platform": true,
        "path.dirname": true,
        "path.join": true,
        "path.resolve": true,
        "perf_hooks.PerformanceObserver": true,
        "perf_hooks.performance": true
      },
      "globals": {
        "Intl.Collator": true,
        "PerformanceObserver": true,
        "__dirname": true,
        "__filename": true,
        "clearTimeout": true,
        "console": true,
        "gc": true,
        "globalThis": true,
        "onProfilerEvent": true,
        "performance": true,
        "process": true,
        "setTimeout": true
      },
      "packages": {
        "terser>source-map-support": true
      }
    },
    "browserify>insert-module-globals>undeclared-identifiers": {
      "packages": {
        "browserify>syntax-error>acorn-node": true,
        "browserify>insert-module-globals>undeclared-identifiers>get-assigned-identifiers": true,
        "watchify>xtend": true
      }
    },
    "gulp>undertaker": {
      "builtin": {
        "assert": true,
        "events.EventEmitter": true,
        "util.inherits": true
      },
      "globals": {
        "process.env.UNDERTAKER_SETTLE": true,
        "process.env.UNDERTAKER_TIME_RESOLUTION": true,
        "process.hrtime": true
      },
      "packages": {
        "gulp>undertaker>arr-flatten": true,
        "gulp>undertaker>arr-map": true,
        "gulp>undertaker>bach": true,
        "gulp>undertaker>collection-map": true,
        "gulp>undertaker>es6-weak-map": true,
        "gulp>undertaker>last-run": true,
        "gulp>undertaker>object.defaults": true,
        "gulp>undertaker>object.reduce": true,
        "gulp>undertaker>undertaker-registry": true
      }
    },
    "stylelint>@stylelint/postcss-markdown>remark>remark-parse>unherit": {
      "packages": {
        "pumpify>inherits": true,
        "watchify>xtend": true
      }
    },
    "@babel/preset-env>@babel/plugin-transform-dotall-regex>@babel/helper-create-regexp-features-plugin>regexpu-core>unicode-match-property-ecmascript": {
      "packages": {
        "@babel/preset-env>@babel/plugin-transform-dotall-regex>@babel/helper-create-regexp-features-plugin>regexpu-core>unicode-match-property-ecmascript>unicode-canonical-property-names-ecmascript": true,
        "@babel/preset-env>@babel/plugin-transform-dotall-regex>@babel/helper-create-regexp-features-plugin>regexpu-core>unicode-match-property-ecmascript>unicode-property-aliases-ecmascript": true
      }
    },
    "react-markdown>unified": {
      "packages": {
        "react-markdown>unified>bail": true,
        "react-markdown>unified>extend": true,
        "react-markdown>unified>is-buffer": true,
        "mocha>yargs-unparser>is-plain-obj": true,
        "react-markdown>unified>trough": true,
        "react-markdown>vfile": true
      }
    },
    "gulp>gulp-cli>matchdep>micromatch>snapdragon>base>cache-base>union-value": {
      "packages": {
        "gulp-zip>plugin-error>arr-union": true,
        "gulp>gulp-cli>array-sort>get-value": true,
        "gulp-watch>anymatch>micromatch>object.omit>is-extendable": true,
        "gulp>gulp-cli>matchdep>micromatch>snapdragon>base>cache-base>set-value": true
      }
    },
    "gulp>vinyl-fs>glob-stream>unique-stream": {
      "packages": {
        "@lavamoat/lavapack>json-stable-stringify": true,
        "gulp>vinyl-fs>glob-stream>unique-stream>through2-filter": true
      }
    },
    "stylelint>@stylelint/postcss-markdown>unist-util-find-all-after": {
      "packages": {
        "stylelint>@stylelint/postcss-markdown>unist-util-find-all-after>unist-util-is": true
      }
    },
    "stylelint>@stylelint/postcss-markdown>remark>remark-parse>unist-util-remove-position": {
      "packages": {
        "react-markdown>unist-util-visit": true
      }
    },
    "react-markdown>unist-util-visit>unist-util-visit-parents": {
      "packages": {
        "react-markdown>unist-util-visit>unist-util-is": true
      }
    },
    "react-markdown>unist-util-visit": {
      "packages": {
        "react-markdown>unist-util-visit>unist-util-visit-parents": true
      }
    },
    "gulp>gulp-cli>matchdep>micromatch>snapdragon>base>cache-base>unset-value": {
      "packages": {
        "gulp>gulp-cli>matchdep>micromatch>snapdragon>base>cache-base>unset-value>has-value": true,
        "gulp>gulp-cli>isobject": true
      }
    },
    "uri-js": {
      "globals": {
        "define": true
      }
    },
    "resolve-url-loader>rework>css>urix": {
      "builtin": {
        "path.sep": true
      }
    },
    "gulp>gulp-cli>matchdep>micromatch>snapdragon>use": {
      "packages": {
        "@babel/register>clone-deep>kind-of": true
      }
    },
    "readable-stream>util-deprecate": {
      "builtin": {
        "util.deprecate": true
      }
    },
    "ts-node>v8-compile-cache-lib": {
      "builtin": {
        "crypto.createHash": true,
        "fs.mkdirSync": true,
        "fs.readFileSync": true,
        "fs.statSync": true,
        "fs.unlinkSync": true,
        "fs.writeFileSync": true,
        "module._cache": true,
        "module._extensions": true,
        "module._resolveFilename": true,
        "module._resolveLookupPaths": true,
        "module.prototype._compile": true,
        "module.wrap": true,
        "os.tmpdir": true,
        "path.dirname": true,
        "path.join": true,
        "path.resolve": true,
        "vm.Script": true
      },
      "globals": {
        "Buffer": true,
        "process": true
      }
    },
    "react-markdown>vfile>vfile-message": {
      "packages": {
        "react-markdown>vfile>unist-util-stringify-position": true
      }
    },
    "react-markdown>vfile": {
      "builtin": {
        "path.basename": true,
        "path.dirname": true,
        "path.extname": true,
        "path.join": true,
        "path.sep": true
      },
      "globals": {
        "process.cwd": true
      },
      "packages": {
        "react-markdown>vfile>is-buffer": true,
        "react-markdown>vfile>replace-ext": true,
        "react-markdown>vfile>vfile-message": true
      }
    },
    "vinyl": {
      "builtin": {
        "buffer.Buffer.isBuffer": true,
        "path.basename": true,
        "path.dirname": true,
        "path.extname": true,
        "path.join": true,
        "path.normalize": true,
        "path.relative": true,
        "util.inspect.custom": true
      },
      "globals": {
        "process.cwd": true
      },
      "packages": {
        "vinyl>clone-buffer": true,
        "vinyl>clone-stats": true,
        "vinyl>clone": true,
        "vinyl>cloneable-readable": true,
        "vinyl>remove-trailing-separator": true,
        "vinyl>replace-ext": true
      }
    },
    "vinyl-buffer": {
      "packages": {
        "vinyl-buffer>bl": true,
        "vinyl-buffer>through2": true
      }
    },
    "gulp-watch>vinyl-file": {
      "builtin": {
        "path.resolve": true
      },
      "globals": {
        "process.cwd": true
      },
      "packages": {
        "del>graceful-fs": true,
        "gulp-watch>vinyl-file>pify": true,
        "gh-pages>globby>pinkie-promise": true,
        "gulp-watch>vinyl-file>strip-bom-stream": true,
        "gulp-watch>vinyl-file>strip-bom": true,
        "gulp-watch>vinyl-file>vinyl": true
      }
    },
    "gulp>vinyl-fs": {
      "builtin": {
        "os.platform": true,
        "path.relative": true,
        "path.resolve": true,
        "util.inherits": true
      },
      "globals": {
        "Buffer.isBuffer": true,
        "process.cwd": true,
        "process.geteuid": true,
        "process.getuid": true,
        "process.nextTick": true
      },
      "packages": {
        "gulp>vinyl-fs>fs-mkdirp-stream": true,
        "gulp>vinyl-fs>glob-stream": true,
        "del>graceful-fs": true,
        "gulp>vinyl-fs>is-valid-glob": true,
        "gulp>vinyl-fs>lazystream": true,
        "gulp>vinyl-fs>lead": true,
        "gulp>vinyl-fs>object.assign": true,
        "gulp>vinyl-fs>pumpify": true,
        "gulp>vinyl-fs>readable-stream": true,
        "gulp>vinyl-fs>remove-bom-buffer": true,
        "gulp>vinyl-fs>remove-bom-stream": true,
        "gulp>vinyl-fs>resolve-options": true,
        "gulp>vinyl-fs>through2": true,
        "gulp>vinyl-fs>to-through": true,
        "gulp>vinyl-fs>value-or-function": true,
        "vinyl": true,
        "gulp>vinyl-fs>vinyl-sourcemap": true
      }
    },
    "vinyl-source-stream": {
      "builtin": {
        "path.resolve": true
      },
      "globals": {
        "process.cwd": true
      },
      "packages": {
        "vinyl-source-stream>through2": true,
        "vinyl": true
      }
    },
    "gulp>vinyl-fs>vinyl-sourcemap": {
      "builtin": {
        "path.dirname": true,
        "path.join": true,
        "path.relative": true,
        "path.resolve": true
      },
      "globals": {
        "Buffer": true
      },
      "packages": {
        "gulp>vinyl-fs>vinyl-sourcemap>append-buffer": true,
        "nyc>convert-source-map": true,
        "del>graceful-fs": true,
        "gulp-watch>anymatch>normalize-path": true,
        "gulp>vinyl-fs>vinyl-sourcemap>now-and-later": true,
        "gulp>vinyl-fs>remove-bom-buffer": true,
        "vinyl": true
      }
    },
    "vinyl-sourcemaps-apply": {
      "packages": {
        "vinyl-sourcemaps-apply>source-map": true
      }
    },
    "gulp-watch>vinyl-file>vinyl": {
      "builtin": {
        "buffer.Buffer": true,
        "path.basename": true,
        "path.dirname": true,
        "path.extname": true,
        "path.join": true,
        "path.relative": true,
        "stream.PassThrough": true,
        "stream.Stream": true
      },
      "globals": {
        "process.cwd": true
      },
      "packages": {
        "gulp-watch>vinyl-file>vinyl>clone-stats": true,
        "@metamask/jazzicon>color>clone": true,
        "gulp-watch>vinyl-file>vinyl>replace-ext": true
      }
    },
    "watchify": {
      "builtin": {
        "path.join": true
      },
      "globals": {
        "clearTimeout": true,
        "setTimeout": true
      },
      "packages": {
        "chokidar>anymatch": true,
        "chokidar": true,
        "through2": true,
        "watchify>xtend": true
      }
    },
    "webpack-dev-server>sockjs>websocket-driver": {
      "builtin": {
        "crypto.createHash": true,
        "crypto.randomBytes": true,
        "events.EventEmitter": true,
        "stream.Stream": true,
        "url.parse": true,
        "util.inherits": true
      },
      "globals": {
        "process.version": true
      },
      "packages": {
        "webpack-dev-server>sockjs>websocket-driver>http-parser-js": true,
        "koa>content-disposition>safe-buffer": true,
        "webpack-dev-server>sockjs>websocket-driver>websocket-extensions": true
      }
    },
    "stylelint>global-modules>global-prefix>which": {
      "builtin": {
        "path.join": true
      },
      "globals": {
        "process.cwd": true,
        "process.env.OSTYPE": true,
        "process.env.PATH": true,
        "process.env.PATHEXT": true,
        "process.platform": true
      },
      "packages": {
        "@sentry/cli>which>isexe": true
      }
    },
    "@storybook/react>@storybook/node-logger>npmlog>gauge>wide-align": {
      "packages": {
        "yargs>string-width": true
      }
    },
    "yargs>cliui>wrap-ansi": {
      "packages": {
        "chalk>ansi-styles": true,
        "yargs>string-width": true,
        "eslint>strip-ansi": true
      }
    },
    "stylelint>write-file-atomic": {
      "builtin": {
        "fs.chmod": true,
        "fs.chmodSync": true,
        "fs.chown": true,
        "fs.chownSync": true,
        "fs.close": true,
        "fs.closeSync": true,
        "fs.fsync": true,
        "fs.fsyncSync": true,
        "fs.open": true,
        "fs.openSync": true,
        "fs.realpath": true,
        "fs.realpathSync": true,
        "fs.rename": true,
        "fs.renameSync": true,
        "fs.stat": true,
        "fs.statSync": true,
        "fs.unlink": true,
        "fs.unlinkSync": true,
        "fs.write": true,
        "fs.writeSync": true,
        "path.resolve": true,
        "util.promisify": true,
        "worker_threads.threadId": true
      },
      "globals": {
        "Buffer.isBuffer": true,
        "__filename": true,
        "process.getuid": true,
        "process.pid": true
      },
      "packages": {
        "eslint>imurmurhash": true,
        "stylelint>write-file-atomic>is-typedarray": true,
        "nyc>signal-exit": true,
        "stylelint>write-file-atomic>typedarray-to-buffer": true
      }
    },
    "stylelint>file-entry-cache>flat-cache>write": {
      "builtin": {
        "fs.createWriteStream": true,
        "fs.writeFile": true,
        "fs.writeFileSync": true,
        "path.dirname": true
      },
      "packages": {
        "mockttp>portfinder>mkdirp": true
      }
    },
    "yargs>y18n": {
      "builtin": {
        "fs": true,
        "path": true,
        "util": true
      }
    },
    "yaml": {
      "globals": {
        "Buffer": true,
        "atob": true,
        "btoa": true,
        "console.dir": true,
        "console.log": true,
        "console.warn": true,
        "process": true
      }
    },
    "stylelint>cosmiconfig>yaml": {
      "globals": {
        "Buffer": true,
        "YAML_SILENCE_DEPRECATION_WARNINGS": true,
        "YAML_SILENCE_WARNINGS": true,
        "atob": true,
        "btoa": true,
        "console.warn": true,
        "process": true
      }
    },
    "gulp-postcss>postcss-load-config>yaml": {
      "globals": {
        "Buffer": true,
        "YAML_SILENCE_DEPRECATION_WARNINGS": true,
        "YAML_SILENCE_WARNINGS": true,
        "atob": true,
        "btoa": true,
        "console.warn": true,
        "process": true
      }
    },
    "yargs": {
      "builtin": {
        "assert": true,
        "fs": true,
        "path": true,
        "util": true
      },
      "globals": {
        "Error": true,
        "__dirname": true,
        "console": true,
        "process": true
      },
      "packages": {
        "yargs>cliui": true,
        "yargs>escalade": true,
        "yargs>get-caller-file": true,
        "yargs>require-directory": true,
        "yargs>string-width": true,
        "yargs>y18n": true,
        "yargs-parser": true
      }
    },
    "yargs-parser": {
      "builtin": {
        "fs.readFileSync": true,
        "path.normalize": true,
        "path.resolve": true,
        "util.format": true
      },
      "globals": {
        "process": true
      }
    },
    "yargs>yargs-parser": {
      "builtin": {
        "fs": true,
        "path": true,
        "util": true
      },
      "globals": {
        "process": true
      }
    },
    "gulp-zip>yazl": {
      "builtin": {
        "events.EventEmitter": true,
        "fs.createReadStream": true,
        "fs.stat": true,
        "stream.PassThrough": true,
        "stream.Transform": true,
        "util.inherits": true,
        "zlib.DeflateRaw": true,
        "zlib.deflateRaw": true
      },
      "globals": {
        "Buffer": true,
        "setImmediate": true,
        "utf8FileName.length": true
      },
      "packages": {
        "gulp-zip>yazl>buffer-crc32": true
      }
    }
  }
}<|MERGE_RESOLUTION|>--- conflicted
+++ resolved
@@ -5,8 +5,6 @@
         "define": true
       },
       "packages": {
-<<<<<<< HEAD
-=======
         "terser>@jridgewell/source-map>@jridgewell/gen-mapping": true,
         "terser-webpack-plugin>@jridgewell/trace-mapping": true
       }
@@ -17,7 +15,6 @@
         "process": true
       },
       "packages": {
->>>>>>> 3222176c
         "@babel/code-frame>@babel/helper-validator-identifier": true,
         "loose-envify>js-tokens": true,
         "postcss>picocolors": true
@@ -201,14 +198,10 @@
         "path.extname": true
       },
       "packages": {
-        "@babel/code-frame>@babel/helper-validator-identifier": true,
         "@babel/core": true,
         "@babel/core>@babel/helper-module-transforms>@babel/helper-module-imports": true,
         "@babel/core>@babel/helper-module-transforms>@babel/helper-simple-access": true,
-<<<<<<< HEAD
-=======
         "@babel/code-frame>@babel/helper-validator-identifier": true,
->>>>>>> 3222176c
         "depcheck>@babel/traverse": true
       }
     },
@@ -258,13 +251,8 @@
     },
     "@babel/preset-env>@babel/plugin-bugfix-firefox-class-in-computed-class-key": {
       "packages": {
-<<<<<<< HEAD
-        "@babel/code-frame>@babel/helper-validator-identifier": true,
-        "@babel/core>@babel/types>@babel/helper-string-parser": true
-=======
         "@babel/preset-env>@babel/helper-plugin-utils": true,
         "depcheck>@babel/traverse": true
->>>>>>> 3222176c
       }
     },
     "@babel/preset-env>@babel/plugin-bugfix-safari-class-field-initializer-scope": {
@@ -313,126 +301,7 @@
         "@babel/preset-env>@babel/helper-plugin-utils": true
       }
     },
-<<<<<<< HEAD
-    "@babel/preset-env": {
-      "globals": {
-        "console.log": true,
-        "console.warn": true,
-        "process.cwd": true,
-        "process.env.BABEL_ENV": true
-      },
-      "packages": {
-        "@babel/core>@babel/helper-compilation-targets": true,
-        "@babel/plugin-transform-logical-assignment-operators": true,
-        "@babel/preset-env>@babel/compat-data": true,
-        "@babel/preset-env>@babel/helper-plugin-utils": true,
-        "@babel/preset-env>@babel/helper-validator-option": true,
-        "@babel/preset-env>@babel/plugin-bugfix-firefox-class-in-computed-class-key": true,
-        "@babel/preset-env>@babel/plugin-bugfix-safari-class-field-initializer-scope": true,
-        "@babel/preset-env>@babel/plugin-bugfix-safari-id-destructuring-collision-in-function-expression": true,
-        "@babel/preset-env>@babel/plugin-bugfix-v8-spread-parameters-in-optional-chaining": true,
-        "@babel/preset-env>@babel/plugin-bugfix-v8-static-class-fields-redefine-readonly": true,
-        "@babel/preset-env>@babel/plugin-syntax-import-assertions": true,
-        "@babel/preset-env>@babel/plugin-syntax-import-attributes": true,
-        "@babel/preset-env>@babel/plugin-syntax-unicode-sets-regex": true,
-        "@babel/preset-env>@babel/plugin-transform-arrow-functions": true,
-        "@babel/preset-env>@babel/plugin-transform-async-generator-functions": true,
-        "@babel/preset-env>@babel/plugin-transform-async-to-generator": true,
-        "@babel/preset-env>@babel/plugin-transform-block-scoped-functions": true,
-        "@babel/preset-env>@babel/plugin-transform-block-scoping": true,
-        "@babel/preset-env>@babel/plugin-transform-class-properties": true,
-        "@babel/preset-env>@babel/plugin-transform-class-static-block": true,
-        "@babel/preset-env>@babel/plugin-transform-classes": true,
-        "@babel/preset-env>@babel/plugin-transform-computed-properties": true,
-        "@babel/preset-env>@babel/plugin-transform-destructuring": true,
-        "@babel/preset-env>@babel/plugin-transform-dotall-regex": true,
-        "@babel/preset-env>@babel/plugin-transform-duplicate-keys": true,
-        "@babel/preset-env>@babel/plugin-transform-duplicate-named-capturing-groups-regex": true,
-        "@babel/preset-env>@babel/plugin-transform-dynamic-import": true,
-        "@babel/preset-env>@babel/plugin-transform-exponentiation-operator": true,
-        "@babel/preset-env>@babel/plugin-transform-export-namespace-from": true,
-        "@babel/preset-env>@babel/plugin-transform-for-of": true,
-        "@babel/preset-env>@babel/plugin-transform-function-name": true,
-        "@babel/preset-env>@babel/plugin-transform-json-strings": true,
-        "@babel/preset-env>@babel/plugin-transform-literals": true,
-        "@babel/preset-env>@babel/plugin-transform-member-expression-literals": true,
-        "@babel/preset-env>@babel/plugin-transform-modules-amd": true,
-        "@babel/preset-env>@babel/plugin-transform-modules-commonjs": true,
-        "@babel/preset-env>@babel/plugin-transform-modules-systemjs": true,
-        "@babel/preset-env>@babel/plugin-transform-modules-umd": true,
-        "@babel/preset-env>@babel/plugin-transform-named-capturing-groups-regex": true,
-        "@babel/preset-env>@babel/plugin-transform-new-target": true,
-        "@babel/preset-env>@babel/plugin-transform-nullish-coalescing-operator": true,
-        "@babel/preset-env>@babel/plugin-transform-numeric-separator": true,
-        "@babel/preset-env>@babel/plugin-transform-object-rest-spread": true,
-        "@babel/preset-env>@babel/plugin-transform-object-super": true,
-        "@babel/preset-env>@babel/plugin-transform-optional-catch-binding": true,
-        "@babel/preset-env>@babel/plugin-transform-optional-chaining": true,
-        "@babel/preset-env>@babel/plugin-transform-parameters": true,
-        "@babel/preset-env>@babel/plugin-transform-private-methods": true,
-        "@babel/preset-env>@babel/plugin-transform-private-property-in-object": true,
-        "@babel/preset-env>@babel/plugin-transform-property-literals": true,
-        "@babel/preset-env>@babel/plugin-transform-regenerator": true,
-        "@babel/preset-env>@babel/plugin-transform-regexp-modifiers": true,
-        "@babel/preset-env>@babel/plugin-transform-reserved-words": true,
-        "@babel/preset-env>@babel/plugin-transform-shorthand-properties": true,
-        "@babel/preset-env>@babel/plugin-transform-spread": true,
-        "@babel/preset-env>@babel/plugin-transform-sticky-regex": true,
-        "@babel/preset-env>@babel/plugin-transform-template-literals": true,
-        "@babel/preset-env>@babel/plugin-transform-typeof-symbol": true,
-        "@babel/preset-env>@babel/plugin-transform-unicode-escapes": true,
-        "@babel/preset-env>@babel/plugin-transform-unicode-property-regex": true,
-        "@babel/preset-env>@babel/plugin-transform-unicode-regex": true,
-        "@babel/preset-env>@babel/plugin-transform-unicode-sets-regex": true,
-        "@babel/preset-env>@babel/preset-modules": true,
-        "@babel/preset-env>babel-plugin-polyfill-corejs2": true,
-        "@babel/preset-env>babel-plugin-polyfill-corejs3": true,
-        "@babel/preset-env>babel-plugin-polyfill-regenerator": true,
-        "@babel/preset-env>core-js-compat": true,
-        "@babel/preset-env>semver": true
-      }
-    },
-    "@babel/preset-env>@babel/plugin-bugfix-firefox-class-in-computed-class-key": {
-      "packages": {
-        "@babel/preset-env>@babel/helper-plugin-utils": true,
-        "depcheck>@babel/traverse": true
-      }
-    },
-    "@babel/preset-env>@babel/plugin-bugfix-safari-class-field-initializer-scope": {
-      "packages": {
-        "@babel/core": true,
-        "@babel/preset-env>@babel/helper-plugin-utils": true
-      }
-    },
-    "@babel/preset-env>@babel/plugin-bugfix-safari-id-destructuring-collision-in-function-expression": {
-      "packages": {
-        "@babel/preset-env>@babel/helper-plugin-utils": true
-      }
-    },
-    "@babel/preset-env>@babel/plugin-bugfix-v8-spread-parameters-in-optional-chaining": {
-      "packages": {
-        "@babel/core": true,
-        "@babel/preset-env>@babel/helper-plugin-utils": true,
-        "@babel/preset-env>@babel/plugin-transform-for-of>@babel/helper-skip-transparent-expression-wrappers": true,
-        "@babel/preset-env>@babel/plugin-transform-optional-chaining": true
-      }
-    },
-    "@babel/preset-env>@babel/plugin-bugfix-v8-static-class-fields-redefine-readonly": {
-      "packages": {
-        "@babel/core": true,
-        "@babel/preset-env>@babel/helper-plugin-utils": true,
-        "depcheck>@babel/traverse": true
-      }
-    },
-    "@babel/preset-env>@babel/plugin-syntax-import-assertions": {
-      "packages": {
-        "@babel/preset-env>@babel/helper-plugin-utils": true
-      }
-    },
-    "@babel/preset-env>@babel/plugin-syntax-import-attributes": {
-=======
     "@babel/preset-env>@babel/plugin-syntax-unicode-sets-regex": {
->>>>>>> 3222176c
       "packages": {
         "@babel/preset-env>@babel/plugin-transform-dotall-regex>@babel/helper-create-regexp-features-plugin": true,
         "@babel/preset-env>@babel/helper-plugin-utils": true
@@ -604,10 +473,7 @@
         "@babel/core": true,
         "@babel/core>@babel/helper-module-transforms": true,
         "@babel/preset-env>@babel/helper-plugin-utils": true,
-<<<<<<< HEAD
-=======
         "@babel/code-frame>@babel/helper-validator-identifier": true,
->>>>>>> 3222176c
         "depcheck>@babel/traverse": true
       }
     },
@@ -735,24 +601,6 @@
         "@babel/preset-env>@babel/plugin-transform-regenerator>regenerator-transform": true
       }
     },
-<<<<<<< HEAD
-    "@babel/preset-env>@babel/plugin-transform-regenerator>regenerator-transform": {
-      "builtin": {
-        "assert": true,
-        "util.inherits": true
-      },
-      "packages": {
-        "@babel/runtime": true
-      }
-    },
-    "@babel/preset-env>@babel/plugin-transform-regexp-modifiers": {
-      "packages": {
-        "@babel/preset-env>@babel/helper-plugin-utils": true,
-        "@babel/preset-env>@babel/plugin-transform-dotall-regex>@babel/helper-create-regexp-features-plugin": true
-      }
-    },
-=======
->>>>>>> 3222176c
     "@babel/preset-env>@babel/plugin-transform-reserved-words": {
       "packages": {
         "@babel/core": true,
@@ -1180,62 +1028,7 @@
         "semver": true
       }
     },
-<<<<<<< HEAD
-    "@metamask/eth-token-tracker>deep-equal>is-date-object": {
-      "packages": {
-        "eslint-plugin-import>string.prototype.trimend>call-bound": true,
-        "koa>is-generator-function>has-tostringtag": true
-      }
-    },
-    "@metamask/eth-token-tracker>deep-equal>which-boxed-primitive": {
-      "packages": {
-        "@metamask/eth-token-tracker>deep-equal>which-boxed-primitive>is-bigint": true,
-        "@metamask/eth-token-tracker>deep-equal>which-boxed-primitive>is-boolean-object": true,
-        "@metamask/eth-token-tracker>deep-equal>which-boxed-primitive>is-number-object": true,
-        "eslint-plugin-react>array-includes>is-string": true,
-        "string.prototype.matchall>es-abstract>es-to-primitive>is-symbol": true
-      }
-    },
-    "@metamask/eth-token-tracker>deep-equal>which-boxed-primitive>is-bigint": {
-      "packages": {
-        "string.prototype.matchall>es-abstract>unbox-primitive>has-bigints": true
-      }
-    },
-    "@metamask/eth-token-tracker>deep-equal>which-boxed-primitive>is-boolean-object": {
-      "packages": {
-        "eslint-plugin-import>string.prototype.trimend>call-bound": true,
-        "koa>is-generator-function>has-tostringtag": true
-      }
-    },
-    "@metamask/eth-token-tracker>deep-equal>which-boxed-primitive>is-number-object": {
-      "packages": {
-        "eslint-plugin-import>string.prototype.trimend>call-bound": true,
-        "koa>is-generator-function>has-tostringtag": true
-      }
-    },
-    "@metamask/eth-token-tracker>deep-equal>which-collection": {
-      "packages": {
-        "@metamask/eth-token-tracker>deep-equal>es-get-iterator>is-map": true,
-        "@metamask/eth-token-tracker>deep-equal>es-get-iterator>is-set": true,
-        "@metamask/eth-token-tracker>deep-equal>which-collection>is-weakmap": true,
-        "@metamask/eth-token-tracker>deep-equal>which-collection>is-weakset": true
-      }
-    },
-    "@metamask/eth-token-tracker>deep-equal>which-collection>is-weakset": {
-      "packages": {
-        "string.prototype.matchall>call-bind": true,
-        "string.prototype.matchall>get-intrinsic": true
-      }
-    },
-    "@metamask/jazzicon>color>clone": {
-      "globals": {
-        "Buffer": true
-      }
-    },
-    "@metamask/object-multiplex>once": {
-=======
     "@babel/eslint-parser>@nicolo-ribaudo/eslint-scope-5-internals": {
->>>>>>> 3222176c
       "packages": {
         "@babel/eslint-parser>@nicolo-ribaudo/eslint-scope-5-internals>eslint-scope": true
       }
@@ -2049,16 +1842,7 @@
         "process.env.CHOKIDAR_USEPOLLING": true,
         "process.nextTick": true,
         "process.platform": true,
-<<<<<<< HEAD
-        "process.version.slice": true
-      }
-    },
-    "chokidar>braces": {
-      "globals": {
-        "console.log": true
-=======
         "setTimeout": true
->>>>>>> 3222176c
       },
       "packages": {
         "gulp-watch>chokidar>anymatch": true,
@@ -2238,12 +2022,6 @@
     },
     "readable-stream-2>core-util-is": {
       "globals": {
-<<<<<<< HEAD
-        "process.versions": true
-      },
-      "packages": {
-        "eslint-plugin-react>hasown": true
-=======
         "Buffer.isBuffer": true
       }
     },
@@ -2261,7 +2039,6 @@
         "depcheck>cosmiconfig>parse-json": true,
         "globby>dir-glob>path-type": true,
         "stylelint>cosmiconfig>yaml": true
->>>>>>> 3222176c
       }
     },
     "ts-node>create-require": {
@@ -2379,13 +2156,7 @@
         "process": true
       },
       "packages": {
-<<<<<<< HEAD
-        "depcheck>is-core-module": true,
-        "depcheck>resolve": true,
-        "eslint-import-resolver-node>debug": true
-=======
         "eslint-plugin-import>debug>ms": true
->>>>>>> 3222176c
       }
     },
     "gulp>glob-watcher>anymatch>micromatch>extglob>expand-brackets>debug": {
@@ -2433,51 +2204,6 @@
         "util.inspect": true
       },
       "globals": {
-<<<<<<< HEAD
-        "console.error": true,
-        "process.cwd": true,
-        "process.env": true
-      },
-      "packages": {
-        "del>is-glob": true,
-        "depcheck>is-core-module": true,
-        "eslint": true,
-        "eslint-plugin-import>@rtsao/scc": true,
-        "eslint-plugin-import>array.prototype.findlastindex": true,
-        "eslint-plugin-import>array.prototype.flat": true,
-        "eslint-plugin-import>debug": true,
-        "eslint-plugin-import>doctrine": true,
-        "eslint-plugin-import>eslint-module-utils": true,
-        "eslint-plugin-import>object.groupby": true,
-        "eslint-plugin-import>semver": true,
-        "eslint-plugin-import>string.prototype.trimend": true,
-        "eslint-plugin-import>tsconfig-paths": true,
-        "eslint-plugin-react>array-includes": true,
-        "eslint-plugin-react>array.prototype.flatmap": true,
-        "eslint-plugin-react>hasown": true,
-        "eslint-plugin-react>object.fromentries": true,
-        "eslint-plugin-react>object.values": true,
-        "eslint>minimatch": true,
-        "typescript": true
-      }
-    },
-    "eslint-plugin-import>array.prototype.findlastindex": {
-      "packages": {
-        "eslint-plugin-react>array.prototype.flatmap>es-shim-unscopables": true,
-        "string.prototype.matchall>call-bind": true,
-        "string.prototype.matchall>define-properties": true,
-        "string.prototype.matchall>es-abstract": true,
-        "string.prototype.matchall>es-errors": true,
-        "string.prototype.matchall>es-object-atoms": true
-      }
-    },
-    "eslint-plugin-import>array.prototype.flat": {
-      "packages": {
-        "eslint-plugin-react>array.prototype.flatmap>es-shim-unscopables": true,
-        "string.prototype.matchall>call-bind": true,
-        "string.prototype.matchall>define-properties": true,
-        "string.prototype.matchall>es-abstract": true
-=======
         "console": true,
         "document": true,
         "localStorage": true,
@@ -2487,15 +2213,18 @@
       "packages": {
         "nock>debug>ms": true,
         "mocha>supports-color": true
->>>>>>> 3222176c
       }
     },
     "gulp>gulp-cli>matchdep>micromatch>snapdragon>debug": {
       "builtin": {
+        "fs.SyncWriteStream": true,
+        "net.Socket": true,
+        "tty.WriteStream": true,
         "tty.isatty": true,
         "util": true
       },
       "globals": {
+        "chrome": true,
         "console": true,
         "document": true,
         "localStorage": true,
@@ -2503,45 +2232,7 @@
         "process": true
       },
       "packages": {
-<<<<<<< HEAD
-        "mocha>ms": true,
-        "mocha>supports-color": true
-      }
-    },
-    "eslint-plugin-import>doctrine": {
-      "builtin": {
-        "assert": true
-      },
-      "packages": {
-        "eslint>esutils": true
-      }
-    },
-    "eslint-plugin-import>eslint-module-utils": {
-      "builtin": {
-        "crypto.createHash": true,
-        "fs.existsSync": true,
-        "fs.readFileSync": true,
-        "fs.readdirSync": true,
-        "module": true,
-        "path.dirname": true,
-        "path.extname": true,
-        "path.join": true,
-        "path.parse": true,
-        "path.resolve": true
-      },
-      "globals": {
-        "__dirname.toUpperCase": true,
-        "console.warn": true,
-        "process.cwd": true,
-        "process.hrtime": true
-      },
-      "packages": {
-        "@babel/eslint-parser": true,
-        "eslint-import-resolver-node": true,
-        "eslint-plugin-import>eslint-module-utils>debug": true
-=======
         "gulp>gulp-cli>matchdep>micromatch>snapdragon>debug>ms": true
->>>>>>> 3222176c
       }
     },
     "gulp-livereload>tiny-lr>debug": {
@@ -2561,33 +2252,6 @@
         "mocha>supports-color": true
       }
     },
-<<<<<<< HEAD
-    "eslint-plugin-import>object.groupby": {
-      "packages": {
-        "string.prototype.matchall>call-bind": true,
-        "string.prototype.matchall>define-properties": true,
-        "string.prototype.matchall>es-abstract": true
-      }
-    },
-    "eslint-plugin-import>semver": {
-      "globals": {
-        "console": true,
-        "process": true
-      }
-    },
-    "eslint-plugin-import>string.prototype.trimend": {
-      "packages": {
-        "eslint-plugin-import>string.prototype.trimend>call-bound": true,
-        "string.prototype.matchall>call-bind": true,
-        "string.prototype.matchall>define-properties": true,
-        "string.prototype.matchall>es-object-atoms": true
-      }
-    },
-    "eslint-plugin-import>string.prototype.trimend>call-bound": {
-      "packages": {
-        "string.prototype.matchall>call-bind>call-bind-apply-helpers": true,
-        "string.prototype.matchall>get-intrinsic": true
-=======
     "gulp>undertaker>last-run>default-resolution": {
       "globals": {
         "process.version.match": true
@@ -2620,7 +2284,6 @@
     "gulp>glob-watcher>anymatch>micromatch>extglob>define-property": {
       "packages": {
         "gulp>gulp-cli>matchdep>micromatch>define-property>is-descriptor": true
->>>>>>> 3222176c
       }
     },
     "gulp>glob-watcher>anymatch>micromatch>define-property": {
@@ -2730,90 +2393,24 @@
     },
     "eslint-plugin-react>doctrine": {
       "builtin": {
-<<<<<<< HEAD
-        "fs.statSync": true,
-        "path.dirname": true,
-        "path.extname": true
-      },
-      "globals": {
-        "console.error": true,
-        "console.log": true,
-        "console.warn": true,
-        "process.argv.join": true,
-        "process.cwd": true
-      },
-      "packages": {
-        "eslint": true,
-        "eslint-plugin-react>array-includes": true,
-        "eslint-plugin-react>array.prototype.findlast": true,
-        "eslint-plugin-react>array.prototype.flatmap": true,
-        "eslint-plugin-react>array.prototype.tosorted": true,
-        "eslint-plugin-react>doctrine": true,
-        "eslint-plugin-react>es-iterator-helpers": true,
-        "eslint-plugin-react>estraverse": true,
-        "eslint-plugin-react>hasown": true,
-        "eslint-plugin-react>jsx-ast-utils": true,
-        "eslint-plugin-react>object.entries": true,
-        "eslint-plugin-react>object.fromentries": true,
-        "eslint-plugin-react>object.values": true,
-        "eslint-plugin-react>resolve": true,
-        "eslint-plugin-react>semver": true,
-        "eslint-plugin-react>string.prototype.repeat": true,
-        "eslint>minimatch": true,
-        "prop-types": true,
-        "string.prototype.matchall": true
-      }
-    },
-    "eslint-plugin-react-hooks": {
-      "globals": {
-        "process.env.NODE_ENV": true
-=======
         "assert": true
       },
       "packages": {
         "eslint>esutils": true
->>>>>>> 3222176c
       }
     },
     "stylelint>postcss-html>htmlparser2>domutils>dom-serializer": {
       "packages": {
-<<<<<<< HEAD
-        "eslint-plugin-react>array-includes>is-string": true,
-        "string.prototype.matchall>call-bind": true,
-        "string.prototype.matchall>define-properties": true,
-        "string.prototype.matchall>es-abstract": true,
-        "string.prototype.matchall>es-object-atoms": true,
-        "string.prototype.matchall>get-intrinsic": true
-=======
         "stylelint>postcss-html>htmlparser2>domelementtype": true,
         "stylelint>postcss-html>htmlparser2>entities": true
->>>>>>> 3222176c
       }
     },
     "stylelint>postcss-html>htmlparser2>domhandler": {
       "packages": {
-<<<<<<< HEAD
-        "eslint-plugin-import>string.prototype.trimend>call-bound": true,
-        "koa>is-generator-function>has-tostringtag": true
-      }
-    },
-    "eslint-plugin-react>array.prototype.findlast": {
-      "packages": {
-        "eslint-plugin-react>array.prototype.flatmap>es-shim-unscopables": true,
-        "string.prototype.matchall>call-bind": true,
-        "string.prototype.matchall>define-properties": true,
-        "string.prototype.matchall>es-abstract": true,
-        "string.prototype.matchall>es-errors": true,
-        "string.prototype.matchall>es-object-atoms": true
-      }
-    },
-    "eslint-plugin-react>array.prototype.flatmap": {
-=======
         "stylelint>postcss-html>htmlparser2>domelementtype": true
       }
     },
     "stylelint>postcss-html>htmlparser2>domutils": {
->>>>>>> 3222176c
       "packages": {
         "stylelint>postcss-html>htmlparser2>domutils>dom-serializer": true,
         "stylelint>postcss-html>htmlparser2>domelementtype": true
@@ -2821,20 +2418,7 @@
     },
     "browserify>duplexer2": {
       "packages": {
-<<<<<<< HEAD
-        "eslint-plugin-react>hasown": true
-      }
-    },
-    "eslint-plugin-react>array.prototype.tosorted": {
-      "packages": {
-        "eslint-plugin-react>array.prototype.flatmap>es-shim-unscopables": true,
-        "string.prototype.matchall>call-bind": true,
-        "string.prototype.matchall>define-properties": true,
-        "string.prototype.matchall>es-abstract": true,
-        "string.prototype.matchall>es-errors": true
-=======
         "browserify>duplexer2>readable-stream": true
->>>>>>> 3222176c
       }
     },
     "debounce-stream>duplexer": {
@@ -2842,116 +2426,6 @@
         "stream": true
       }
     },
-<<<<<<< HEAD
-    "eslint-plugin-react>es-iterator-helpers": {
-      "globals": {
-        "Iterator": true
-      },
-      "packages": {
-        "eslint-plugin-react>es-iterator-helpers>es-set-tostringtag": true,
-        "eslint-plugin-react>es-iterator-helpers>globalthis": true,
-        "eslint-plugin-react>es-iterator-helpers>has-property-descriptors": true,
-        "eslint-plugin-react>es-iterator-helpers>has-proto": true,
-        "eslint-plugin-react>es-iterator-helpers>iterator.prototype": true,
-        "eslint-plugin-react>es-iterator-helpers>safe-array-concat": true,
-        "string.prototype.matchall>call-bind": true,
-        "string.prototype.matchall>define-properties": true,
-        "string.prototype.matchall>es-abstract": true,
-        "string.prototype.matchall>es-errors": true,
-        "string.prototype.matchall>get-intrinsic": true,
-        "string.prototype.matchall>internal-slot": true
-      }
-    },
-    "eslint-plugin-react>es-iterator-helpers>es-set-tostringtag": {
-      "packages": {
-        "eslint-plugin-react>hasown": true,
-        "koa>is-generator-function>has-tostringtag": true,
-        "string.prototype.matchall>get-intrinsic": true
-      }
-    },
-    "eslint-plugin-react>es-iterator-helpers>globalthis": {
-      "packages": {
-        "string.prototype.matchall>define-properties": true,
-        "string.prototype.matchall>gopd": true
-      }
-    },
-    "eslint-plugin-react>es-iterator-helpers>has-property-descriptors": {
-      "packages": {
-        "string.prototype.matchall>call-bind>es-define-property": true
-      }
-    },
-    "eslint-plugin-react>es-iterator-helpers>iterator.prototype": {
-      "packages": {
-        "eslint-plugin-react>es-iterator-helpers>iterator.prototype>reflect.getprototypeof": true,
-        "string.prototype.matchall>define-properties>define-data-property": true,
-        "string.prototype.matchall>es-object-atoms": true,
-        "string.prototype.matchall>get-intrinsic": true,
-        "string.prototype.matchall>has-symbols": true,
-        "string.prototype.matchall>set-function-name": true
-      }
-    },
-    "eslint-plugin-react>es-iterator-helpers>iterator.prototype>reflect.getprototypeof": {
-      "packages": {
-        "eslint-plugin-react>es-iterator-helpers>iterator.prototype>reflect.getprototypeof>which-builtin-type": true,
-        "string.prototype.matchall>call-bind": true,
-        "string.prototype.matchall>define-properties": true,
-        "string.prototype.matchall>es-abstract": true,
-        "string.prototype.matchall>es-errors": true,
-        "string.prototype.matchall>get-intrinsic": true,
-        "string.prototype.matchall>get-intrinsic>dunder-proto": true
-      }
-    },
-    "eslint-plugin-react>es-iterator-helpers>iterator.prototype>reflect.getprototypeof>which-builtin-type": {
-      "packages": {
-        "@lavamoat/lavapack>json-stable-stringify>isarray": true,
-        "@metamask/eth-token-tracker>deep-equal>is-date-object": true,
-        "@metamask/eth-token-tracker>deep-equal>which-boxed-primitive": true,
-        "@metamask/eth-token-tracker>deep-equal>which-collection": true,
-        "browserify>util>which-typed-array": true,
-        "eslint-plugin-import>string.prototype.trimend>call-bound": true,
-        "eslint-plugin-react>es-iterator-helpers>iterator.prototype>reflect.getprototypeof>which-builtin-type>is-async-function": true,
-        "eslint-plugin-react>es-iterator-helpers>iterator.prototype>reflect.getprototypeof>which-builtin-type>is-finalizationregistry": true,
-        "koa>is-generator-function": true,
-        "koa>is-generator-function>has-tostringtag": true,
-        "string.prototype.matchall>es-abstract>function.prototype.name": true,
-        "string.prototype.matchall>es-abstract>is-regex": true,
-        "string.prototype.matchall>es-abstract>is-weakref": true
-      }
-    },
-    "eslint-plugin-react>es-iterator-helpers>iterator.prototype>reflect.getprototypeof>which-builtin-type>is-async-function": {
-      "packages": {
-        "koa>is-generator-function>has-tostringtag": true
-      }
-    },
-    "eslint-plugin-react>es-iterator-helpers>iterator.prototype>reflect.getprototypeof>which-builtin-type>is-finalizationregistry": {
-      "packages": {
-        "string.prototype.matchall>call-bind": true
-      }
-    },
-    "eslint-plugin-react>es-iterator-helpers>safe-array-concat": {
-      "packages": {
-        "@lavamoat/lavapack>json-stable-stringify>isarray": true,
-        "eslint-plugin-import>string.prototype.trimend>call-bound": true,
-        "string.prototype.matchall>call-bind": true,
-        "string.prototype.matchall>get-intrinsic": true,
-        "string.prototype.matchall>has-symbols": true
-      }
-    },
-    "eslint-plugin-react>hasown": {
-      "packages": {
-        "browserify>has>function-bind": true
-      }
-    },
-    "eslint-plugin-react>jsx-ast-utils": {
-      "globals": {
-        "console.error": true,
-        "console.log": true
-      },
-      "packages": {
-        "eslint-plugin-import>array.prototype.flat": true,
-        "eslint-plugin-react>object.values": true,
-        "gulp>vinyl-fs>object.assign": true
-=======
     "duplexify": {
       "globals": {
         "Buffer": true,
@@ -2962,7 +2436,6 @@
         "pumpify>inherits": true,
         "readable-stream": true,
         "duplexify>stream-shift": true
->>>>>>> 3222176c
       }
     },
     "gulp>vinyl-fs>glob-stream>pumpify>duplexify": {
@@ -2971,43 +2444,6 @@
         "process.nextTick": true
       },
       "packages": {
-<<<<<<< HEAD
-        "string.prototype.matchall>call-bind": true,
-        "string.prototype.matchall>define-properties": true,
-        "string.prototype.matchall>es-object-atoms": true
-      }
-    },
-    "eslint-plugin-react>object.fromentries": {
-      "packages": {
-        "string.prototype.matchall>call-bind": true,
-        "string.prototype.matchall>define-properties": true,
-        "string.prototype.matchall>es-abstract": true,
-        "string.prototype.matchall>es-object-atoms": true
-      }
-    },
-    "eslint-plugin-react>object.values": {
-      "packages": {
-        "string.prototype.matchall>call-bind": true,
-        "string.prototype.matchall>define-properties": true,
-        "string.prototype.matchall>es-object-atoms": true
-      }
-    },
-    "eslint-plugin-react>resolve": {
-      "builtin": {
-        "fs.readFile": true,
-        "fs.readFileSync": true,
-        "fs.realpath": true,
-        "fs.realpathSync": true,
-        "fs.stat": true,
-        "fs.statSync": true,
-        "os.homedir": true,
-        "path.dirname": true,
-        "path.join": true,
-        "path.parse": true,
-        "path.relative": true,
-        "path.resolve": true
-      },
-=======
         "duplexify>end-of-stream": true,
         "pumpify>inherits": true,
         "gulp>vinyl-fs>glob-stream>readable-stream": true,
@@ -3015,38 +2451,15 @@
       }
     },
     "gulp>vinyl-fs>pumpify>duplexify": {
->>>>>>> 3222176c
       "globals": {
         "Buffer": true,
         "process.nextTick": true
       },
       "packages": {
-<<<<<<< HEAD
-        "depcheck>is-core-module": true,
-        "depcheck>resolve>path-parse": true
-      }
-    },
-    "eslint-plugin-react>semver": {
-      "globals": {
-        "console": true,
-        "process": true
-      }
-    },
-    "eslint-plugin-react>string.prototype.repeat": {
-      "packages": {
-        "string.prototype.matchall>define-properties": true,
-        "string.prototype.matchall>es-abstract": true
-      }
-    },
-    "eslint>@eslint-community/eslint-utils": {
-      "packages": {
-        "eslint>eslint-visitor-keys": true
-=======
         "duplexify>end-of-stream": true,
         "pumpify>inherits": true,
         "gulp>vinyl-fs>readable-stream": true,
         "duplexify>stream-shift": true
->>>>>>> 3222176c
       }
     },
     "duplexify>end-of-stream": {
@@ -3385,20 +2798,23 @@
       "globals": {
         "console.error": true,
         "console.log": true,
+        "console.warn": true,
         "process.argv.join": true,
         "process.cwd": true
       },
       "packages": {
         "eslint-plugin-react>array-includes": true,
+        "eslint-plugin-react>array.prototype.findlast": true,
         "eslint-plugin-react>array.prototype.flatmap": true,
+        "eslint-plugin-react>array.prototype.tosorted": true,
         "eslint-plugin-react>doctrine": true,
         "eslint": true,
         "eslint-plugin-react>estraverse": true,
+        "eslint-plugin-react>hasown": true,
         "eslint-plugin-react>jsx-ast-utils": true,
         "eslint>minimatch": true,
         "eslint-plugin-react>object.entries": true,
         "eslint-plugin-react>object.fromentries": true,
-        "eslint-plugin-react>object.hasown": true,
         "eslint-plugin-react>object.values": true,
         "prop-types": true,
         "eslint-plugin-react>resolve": true,
@@ -3466,16 +2882,7 @@
     },
     "eslint-plugin-node>eslint-utils": {
       "packages": {
-<<<<<<< HEAD
-        "gulp-livereload>chalk>ansi-styles>color-convert": true
-      }
-    },
-    "gulp-livereload>chalk>ansi-styles>color-convert": {
-      "packages": {
-        "gulp-livereload>chalk>ansi-styles>color-convert>color-name": true
-=======
         "eslint-plugin-node>eslint-utils>eslint-visitor-keys": true
->>>>>>> 3222176c
       }
     },
     "eslint>espree": {
@@ -5956,38 +5363,7 @@
         "atob": true,
         "btoa": true,
         "console": true,
-<<<<<<< HEAD
-        "define": true
-      }
-    },
-    "koa>content-disposition>safe-buffer": {
-      "builtin": {
-        "buffer": true
-      }
-    },
-    "koa>is-generator-function": {
-      "packages": {
-        "koa>is-generator-function>has-tostringtag": true
-      }
-    },
-    "koa>is-generator-function>has-tostringtag": {
-      "packages": {
-        "string.prototype.matchall>has-symbols": true
-      }
-    },
-    "labeled-stream-splicer": {
-      "packages": {
-        "labeled-stream-splicer>stream-splicer": true,
-        "pumpify>inherits": true
-      }
-    },
-    "labeled-stream-splicer>stream-splicer": {
-      "globals": {
-        "process.nextTick": true,
-        "setImmediate": true
-=======
         "process.env.NODE_ENV": true
->>>>>>> 3222176c
       },
       "packages": {
         "stylelint>postcss>picocolors": true,
@@ -6089,404 +5465,6 @@
         "YAML_SILENCE_DEPRECATION_WARNINGS": true,
         "YAML_SILENCE_WARNINGS": true,
         "__dirname": true,
-<<<<<<< HEAD
-        "console.error": true,
-        "console.warn": true,
-        "define": true
-      },
-      "packages": {
-        "@lavamoat/lavapack>json-stable-stringify": true,
-        "lavamoat-viz>lavamoat-core>lavamoat-tofu": true,
-        "lavamoat>lavamoat-core>merge-deep": true
-      }
-    },
-    "lavamoat-viz>lavamoat-core>lavamoat-tofu": {
-      "globals": {
-        "console.log": true
-      },
-      "packages": {
-        "lavamoat-viz>lavamoat-core>lavamoat-tofu>@babel/parser": true,
-        "lavamoat-viz>lavamoat-core>lavamoat-tofu>@babel/traverse": true
-      }
-    },
-    "lavamoat-viz>lavamoat-core>lavamoat-tofu>@babel/traverse": {
-      "globals": {
-        "console.log": true
-      },
-      "packages": {
-        "@babel/code-frame": true,
-        "@babel/core>@babel/generator": true,
-        "lavamoat-viz>lavamoat-core>lavamoat-tofu>@babel/traverse>@babel/parser": true,
-        "lavamoat-viz>lavamoat-core>lavamoat-tofu>@babel/traverse>@babel/types": true,
-        "lavamoat-viz>lavamoat-core>lavamoat-tofu>@babel/traverse>globals": true,
-        "lavamoat>lavamoat-tofu>@babel/traverse>@babel/helper-environment-visitor": true,
-        "lavamoat>lavamoat-tofu>@babel/traverse>@babel/helper-function-name": true,
-        "lavamoat>lavamoat-tofu>@babel/traverse>@babel/helper-hoist-variables": true,
-        "lavamoat>lavamoat-tofu>@babel/traverse>@babel/helper-split-export-declaration": true,
-        "nock>debug": true
-      }
-    },
-    "lavamoat-viz>lavamoat-core>lavamoat-tofu>@babel/traverse>@babel/types": {
-      "globals": {
-        "console.warn": true,
-        "process.env": true
-      },
-      "packages": {
-        "@babel/code-frame>@babel/helper-validator-identifier": true,
-        "@babel/core>@babel/types>@babel/helper-string-parser": true
-      }
-    },
-    "lavamoat>@lavamoat/aa": {
-      "builtin": {
-        "node:fs.lstatSync": true,
-        "node:fs.readFileSync": true,
-        "node:fs.realpathSync": true,
-        "node:path.dirname": true,
-        "node:path.join": true,
-        "node:path.relative": true
-      },
-      "packages": {
-        "lavamoat>@lavamoat/aa>resolve": true
-      }
-    },
-    "lavamoat>@lavamoat/aa>resolve": {
-      "builtin": {
-        "fs.readFile": true,
-        "fs.readFileSync": true,
-        "fs.realpath": true,
-        "fs.realpathSync": true,
-        "fs.stat": true,
-        "fs.statSync": true,
-        "os.homedir": true,
-        "path.dirname": true,
-        "path.join": true,
-        "path.parse": true,
-        "path.relative": true,
-        "path.resolve": true
-      },
-      "globals": {
-        "process.env.HOME": true,
-        "process.env.HOMEDRIVE": true,
-        "process.env.HOMEPATH": true,
-        "process.env.LNAME": true,
-        "process.env.LOGNAME": true,
-        "process.env.USER": true,
-        "process.env.USERNAME": true,
-        "process.env.USERPROFILE": true,
-        "process.getuid": true,
-        "process.nextTick": true,
-        "process.platform": true,
-        "process.versions.pnp": true
-      },
-      "packages": {
-        "depcheck>is-core-module": true,
-        "depcheck>resolve>path-parse": true
-      }
-    },
-    "lavamoat>lavamoat-core>merge-deep": {
-      "packages": {
-        "gulp-zip>plugin-error>arr-union": true,
-        "lavamoat>lavamoat-core>merge-deep>clone-deep": true,
-        "lavamoat>lavamoat-core>merge-deep>kind-of": true
-      }
-    },
-    "lavamoat>lavamoat-core>merge-deep>clone-deep": {
-      "packages": {
-        "@babel/register>clone-deep>is-plain-object": true,
-        "lavamoat>lavamoat-core>merge-deep>clone-deep>for-own": true,
-        "lavamoat>lavamoat-core>merge-deep>clone-deep>lazy-cache": true,
-        "lavamoat>lavamoat-core>merge-deep>clone-deep>shallow-clone": true,
-        "lavamoat>lavamoat-core>merge-deep>kind-of": true
-      }
-    },
-    "lavamoat>lavamoat-core>merge-deep>clone-deep>for-own": {
-      "packages": {
-        "gulp>undertaker>object.reduce>for-own>for-in": true
-      }
-    },
-    "lavamoat>lavamoat-core>merge-deep>clone-deep>lazy-cache": {
-      "globals": {
-        "process.env.TRAVIS": true,
-        "process.env.UNLAZY": true
-      }
-    },
-    "lavamoat>lavamoat-core>merge-deep>clone-deep>shallow-clone": {
-      "packages": {
-        "gulp-watch>anymatch>micromatch>object.omit>is-extendable": true,
-        "lavamoat>lavamoat-core>merge-deep>clone-deep>shallow-clone>kind-of": true,
-        "lavamoat>lavamoat-core>merge-deep>clone-deep>shallow-clone>lazy-cache": true,
-        "lavamoat>lavamoat-core>merge-deep>clone-deep>shallow-clone>mixin-object": true
-      }
-    },
-    "lavamoat>lavamoat-core>merge-deep>clone-deep>shallow-clone>kind-of": {
-      "globals": {
-        "Buffer": true
-      },
-      "packages": {
-        "browserify>insert-module-globals>is-buffer": true
-      }
-    },
-    "lavamoat>lavamoat-core>merge-deep>clone-deep>shallow-clone>lazy-cache": {
-      "globals": {
-        "process.env.UNLAZY": true
-      }
-    },
-    "lavamoat>lavamoat-core>merge-deep>clone-deep>shallow-clone>mixin-object": {
-      "packages": {
-        "gulp-watch>anymatch>micromatch>object.omit>is-extendable": true,
-        "lavamoat>lavamoat-core>merge-deep>clone-deep>shallow-clone>mixin-object>for-in": true
-      }
-    },
-    "lavamoat>lavamoat-core>merge-deep>kind-of": {
-      "packages": {
-        "browserify>insert-module-globals>is-buffer": true
-      }
-    },
-    "lavamoat>lavamoat-tofu>@babel/traverse>@babel/helper-function-name": {
-      "packages": {
-        "@babel/core>@babel/template": true,
-        "@babel/core>@babel/types": true
-      }
-    },
-    "lavamoat>lavamoat-tofu>@babel/traverse>@babel/helper-hoist-variables": {
-      "packages": {
-        "@babel/core>@babel/types": true
-      }
-    },
-    "lavamoat>lavamoat-tofu>@babel/traverse>@babel/helper-split-export-declaration": {
-      "packages": {
-        "@babel/core>@babel/types": true
-      }
-    },
-    "lodash": {
-      "globals": {
-        "define": true
-      }
-    },
-    "loose-envify": {
-      "builtin": {
-        "stream.PassThrough": true,
-        "stream.Transform": true,
-        "util.inherits": true
-      },
-      "globals": {
-        "process.env": true
-      },
-      "packages": {
-        "loose-envify>js-tokens": true
-      }
-    },
-    "mocha>find-up": {
-      "builtin": {
-        "path.dirname": true,
-        "path.parse": true,
-        "path.resolve": true
-      },
-      "packages": {
-        "mocha>find-up>locate-path": true,
-        "nyc>find-up>path-exists": true
-      }
-    },
-    "mocha>find-up>locate-path": {
-      "builtin": {
-        "fs.lstat": true,
-        "fs.lstatSync": true,
-        "fs.stat": true,
-        "fs.statSync": true,
-        "path.resolve": true,
-        "util.promisify": true
-      },
-      "globals": {
-        "process.cwd": true
-      },
-      "packages": {
-        "mocha>find-up>locate-path>p-locate": true
-      }
-    },
-    "mocha>find-up>locate-path>p-locate": {
-      "packages": {
-        "@storybook/test-runner>jest-circus>p-limit": true
-      }
-    },
-    "mocha>log-symbols": {
-      "packages": {
-        "chalk": true,
-        "mocha>log-symbols>is-unicode-supported": true
-      }
-    },
-    "mocha>log-symbols>is-unicode-supported": {
-      "globals": {
-        "process.env.CI": true,
-        "process.env.TERM": true,
-        "process.env.TERM_PROGRAM": true,
-        "process.env.WT_SESSION": true,
-        "process.platform": true
-      }
-    },
-    "mocha>supports-color": {
-      "builtin": {
-        "os.release": true,
-        "tty.isatty": true
-      },
-      "globals": {
-        "process.env": true,
-        "process.platform": true
-      },
-      "packages": {
-        "chalk>supports-color>has-flag": true
-      }
-    },
-    "mockttp>portfinder>mkdirp": {
-      "builtin": {
-        "fs": true,
-        "path.dirname": true,
-        "path.resolve": true
-      }
-    },
-    "nock>debug": {
-      "builtin": {
-        "tty.isatty": true,
-        "util.deprecate": true,
-        "util.formatWithOptions": true,
-        "util.inspect": true
-      },
-      "globals": {
-        "console": true,
-        "document": true,
-        "localStorage": true,
-        "navigator": true,
-        "process": true
-      },
-      "packages": {
-        "mocha>supports-color": true,
-        "nock>debug>ms": true
-      }
-    },
-    "node-sass": {
-      "native": true
-    },
-    "nyc>convert-source-map": {
-      "builtin": {
-        "fs.readFileSync": true,
-        "path.join": true
-      },
-      "globals": {
-        "Buffer.from": true
-      }
-    },
-    "nyc>find-up>path-exists": {
-      "builtin": {
-        "fs.access": true,
-        "fs.accessSync": true,
-        "util.promisify": true
-      }
-    },
-    "nyc>glob": {
-      "builtin": {
-        "assert": true,
-        "events.EventEmitter": true,
-        "fs": true,
-        "path.join": true,
-        "path.resolve": true,
-        "util": true
-      },
-      "globals": {
-        "console.error": true,
-        "process.cwd": true,
-        "process.nextTick": true,
-        "process.platform": true
-      },
-      "packages": {
-        "@metamask/object-multiplex>once": true,
-        "eslint>minimatch": true,
-        "gulp-watch>path-is-absolute": true,
-        "nyc>glob>fs.realpath": true,
-        "nyc>glob>inflight": true,
-        "pumpify>inherits": true
-      }
-    },
-    "nyc>glob>fs.realpath": {
-      "builtin": {
-        "fs.lstat": true,
-        "fs.lstatSync": true,
-        "fs.readlink": true,
-        "fs.readlinkSync": true,
-        "fs.realpath": true,
-        "fs.realpathSync": true,
-        "fs.stat": true,
-        "fs.statSync": true,
-        "path.normalize": true,
-        "path.resolve": true
-      },
-      "globals": {
-        "console.error": true,
-        "console.trace": true,
-        "process.env.NODE_DEBUG": true,
-        "process.nextTick": true,
-        "process.noDeprecation": true,
-        "process.platform": true,
-        "process.throwDeprecation": true,
-        "process.traceDeprecation": true,
-        "process.version": true
-      }
-    },
-    "nyc>glob>inflight": {
-      "globals": {
-        "process.nextTick": true
-      },
-      "packages": {
-        "@metamask/object-multiplex>once": true,
-        "@metamask/object-multiplex>once>wrappy": true
-      }
-    },
-    "nyc>resolve-from": {
-      "builtin": {
-        "fs.realpathSync": true,
-        "module._nodeModulePaths": true,
-        "module._resolveFilename": true,
-        "path.join": true,
-        "path.resolve": true
-      }
-    },
-    "nyc>signal-exit": {
-      "builtin": {
-        "assert.equal": true,
-        "events": true
-      },
-      "globals": {
-        "process": true
-      }
-    },
-    "nyc>spawn-wrap>is-windows": {
-      "globals": {
-        "define": true,
-        "isWindows": "write",
-        "process": true
-      }
-    },
-    "nyc>yargs>set-blocking": {
-      "globals": {
-        "process.stderr": true,
-        "process.stdout": true
-      }
-    },
-    "postcss": {
-      "builtin": {
-        "fs.existsSync": true,
-        "fs.readFileSync": true,
-        "path.dirname": true,
-        "path.isAbsolute": true,
-        "path.join": true,
-        "path.relative": true,
-        "path.resolve": true,
-        "path.sep": true,
-        "url.fileURLToPath": true,
-        "url.pathToFileURL": true
-      },
-      "globals": {
-        "Buffer": true,
-        "URL": true,
-=======
         "__filename": true,
         "accessPrivateIdentifier": true,
         "addEmitFlags": true,
@@ -6505,7 +5483,6 @@
         "asyncGeneratorHelper": true,
         "asyncSuperHelper": true,
         "asyncValues": true,
->>>>>>> 3222176c
         "atob": true,
         "awaitHelper": true,
         "awaiterHelper": true,
@@ -8802,7 +7779,145 @@
         "fetch": true
       }
     },
-<<<<<<< HEAD
+    "postcss>source-map-js": {
+      "globals": {
+        "console": true
+      }
+    },
+    "gulp-sourcemaps>css>source-map-resolve": {
+      "builtin": {
+        "path.sep": true,
+        "url.resolve": true
+      },
+      "globals": {
+        "TextDecoder": true,
+        "setImmediate": true
+      },
+      "packages": {
+        "gulp-sourcemaps>css>source-map-resolve>atob": true,
+        "gulp-sourcemaps>css>source-map-resolve>decode-uri-component": true
+      }
+    },
+    "resolve-url-loader>rework>css>source-map-resolve": {
+      "builtin": {
+        "url.resolve": true
+      },
+      "globals": {
+        "TextDecoder": true,
+        "setImmediate": true
+      },
+      "packages": {
+        "gulp-sourcemaps>css>source-map-resolve>atob": true,
+        "gulp-sourcemaps>css>source-map-resolve>decode-uri-component": true,
+        "resolve-url-loader>rework>css>source-map-resolve>source-map-url": true,
+        "resolve-url-loader>rework>css>urix": true
+      }
+    },
+    "terser>source-map-support": {
+      "builtin": {
+        "fs": true,
+        "path.dirname": true,
+        "path.resolve": true
+      },
+      "globals": {
+        "XMLHttpRequest": true,
+        "console.error": true,
+        "process": true
+      },
+      "packages": {
+        "terser>source-map-support>buffer-from": true,
+        "terser>source-map-support>source-map": true
+      }
+    },
+    "resolve-url-loader>rework>css>source-map-resolve>source-map-url": {
+      "globals": {
+        "define": true
+      }
+    },
+    "eslint-plugin-jsdoc>spdx-expression-parse": {
+      "packages": {
+        "eslint-plugin-jsdoc>spdx-expression-parse>spdx-exceptions": true,
+        "eslint-plugin-jsdoc>spdx-expression-parse>spdx-license-ids": true
+      }
+    },
+    "stylelint>specificity": {
+      "globals": {
+        "define": true
+      }
+    },
+    "gulp>gulp-cli>matchdep>micromatch>braces>split-string": {
+      "packages": {
+        "gulp-zip>plugin-error>extend-shallow": true
+      }
+    },
+    "gulp-livereload>event-stream>split": {
+      "builtin": {
+        "string_decoder.StringDecoder": true
+      },
+      "packages": {
+        "debounce-stream>through": true
+      }
+    },
+    "gulp>gulp-cli>matchdep>micromatch>snapdragon>base>class-utils>static-extend": {
+      "builtin": {
+        "util.inherits": true
+      },
+      "packages": {
+        "gulp>gulp-cli>matchdep>micromatch>snapdragon>define-property": true,
+        "gulp>gulp-cli>matchdep>micromatch>snapdragon>base>class-utils>static-extend>object-copy": true
+      }
+    },
+    "browserify>module-deps>stream-combiner2": {
+      "packages": {
+        "browserify>duplexer2": true,
+        "browserify>module-deps>stream-combiner2>readable-stream": true
+      }
+    },
+    "gulp-livereload>event-stream>stream-combiner": {
+      "packages": {
+        "debounce-stream>duplexer": true
+      }
+    },
+    "gulp>glob-watcher>async-done>stream-exhaust": {
+      "builtin": {
+        "stream.Writable": true,
+        "util.inherits": true
+      },
+      "globals": {
+        "setImmediate": true
+      }
+    },
+    "labeled-stream-splicer>stream-splicer": {
+      "globals": {
+        "process.nextTick": true,
+        "setImmediate": true
+      },
+      "packages": {
+        "pumpify>inherits": true,
+        "labeled-stream-splicer>stream-splicer>readable-stream": true
+      }
+    },
+    "@lavamoat/allow-scripts>@npmcli/run-script>node-gyp>npmlog>gauge>string-width": {
+      "packages": {
+        "gulp>gulp-cli>yargs>string-width>code-point-at": true,
+        "@lavamoat/allow-scripts>@npmcli/run-script>node-gyp>npmlog>gauge>string-width>is-fullwidth-code-point": true,
+        "@lavamoat/allow-scripts>@npmcli/run-script>node-gyp>npmlog>gauge>strip-ansi": true
+      }
+    },
+    "stylelint>table>string-width": {
+      "packages": {
+        "stylelint>table>string-width>emoji-regex": true,
+        "stylelint>table>slice-ansi>is-fullwidth-code-point": true,
+        "stylelint>table>string-width>strip-ansi": true
+      }
+    },
+    "yargs>string-width": {
+      "packages": {
+        "yargs>string-width>emoji-regex": true,
+        "yargs>string-width>is-fullwidth-code-point": true,
+        "eslint>strip-ansi": true
+      }
+    },
     "string.prototype.matchall": {
       "packages": {
         "string.prototype.matchall>call-bind": true,
@@ -8815,258 +7930,6 @@
         "string.prototype.matchall>has-symbols": true,
         "string.prototype.matchall>regexp.prototype.flags": true,
         "string.prototype.matchall>set-function-name": true
-=======
-    "postcss>source-map-js": {
-      "globals": {
-        "console": true
->>>>>>> 3222176c
-      }
-    },
-    "gulp-sourcemaps>css>source-map-resolve": {
-      "builtin": {
-        "path.sep": true,
-        "url.resolve": true
-      },
-      "globals": {
-        "TextDecoder": true,
-        "setImmediate": true
-      },
-      "packages": {
-<<<<<<< HEAD
-        "string.prototype.matchall>call-bind>call-bind-apply-helpers": true,
-        "string.prototype.matchall>call-bind>es-define-property": true,
-        "string.prototype.matchall>call-bind>set-function-length": true,
-        "string.prototype.matchall>get-intrinsic": true
-      }
-    },
-    "string.prototype.matchall>call-bind>call-bind-apply-helpers": {
-      "packages": {
-        "browserify>has>function-bind": true,
-        "string.prototype.matchall>es-errors": true
-=======
-        "gulp-sourcemaps>css>source-map-resolve>atob": true,
-        "gulp-sourcemaps>css>source-map-resolve>decode-uri-component": true
-      }
-    },
-    "resolve-url-loader>rework>css>source-map-resolve": {
-      "builtin": {
-        "url.resolve": true
-      },
-      "globals": {
-        "TextDecoder": true,
-        "setImmediate": true
-      },
-      "packages": {
-        "gulp-sourcemaps>css>source-map-resolve>atob": true,
-        "gulp-sourcemaps>css>source-map-resolve>decode-uri-component": true,
-        "resolve-url-loader>rework>css>source-map-resolve>source-map-url": true,
-        "resolve-url-loader>rework>css>urix": true
->>>>>>> 3222176c
-      }
-    },
-    "terser>source-map-support": {
-      "builtin": {
-        "fs": true,
-        "path.dirname": true,
-        "path.resolve": true
-      },
-      "globals": {
-        "XMLHttpRequest": true,
-        "console.error": true,
-        "process": true
-      },
-      "packages": {
-<<<<<<< HEAD
-        "eslint-plugin-react>es-iterator-helpers>has-property-descriptors": true,
-        "string.prototype.matchall>define-properties>define-data-property": true,
-        "string.prototype.matchall>es-errors": true,
-        "string.prototype.matchall>get-intrinsic": true,
-        "string.prototype.matchall>gopd": true
-      }
-    },
-    "string.prototype.matchall>define-properties": {
-      "packages": {
-        "@lavamoat/lavapack>json-stable-stringify>object-keys": true,
-        "eslint-plugin-react>es-iterator-helpers>has-property-descriptors": true,
-        "string.prototype.matchall>define-properties>define-data-property": true
-=======
-        "terser>source-map-support>buffer-from": true,
-        "terser>source-map-support>source-map": true
-      }
-    },
-    "resolve-url-loader>rework>css>source-map-resolve>source-map-url": {
-      "globals": {
-        "define": true
->>>>>>> 3222176c
-      }
-    },
-    "eslint-plugin-jsdoc>spdx-expression-parse": {
-      "packages": {
-<<<<<<< HEAD
-        "string.prototype.matchall>call-bind>es-define-property": true,
-        "string.prototype.matchall>es-errors": true,
-        "string.prototype.matchall>gopd": true
-      }
-    },
-    "string.prototype.matchall>es-abstract": {
-      "packages": {
-        "eslint-plugin-import>string.prototype.trimend>call-bound": true,
-        "eslint-plugin-react>array-includes>is-string": true,
-        "eslint-plugin-react>es-iterator-helpers>es-set-tostringtag": true,
-        "eslint-plugin-react>es-iterator-helpers>has-property-descriptors": true,
-        "eslint-plugin-react>es-iterator-helpers>has-proto": true,
-        "eslint-plugin-react>hasown": true,
-        "string.prototype.matchall>call-bind": true,
-        "string.prototype.matchall>call-bind>es-define-property": true,
-        "string.prototype.matchall>es-abstract>es-to-primitive": true,
-        "string.prototype.matchall>es-abstract>function.prototype.name": true,
-        "string.prototype.matchall>es-abstract>is-callable": true,
-        "string.prototype.matchall>es-abstract>is-regex": true,
-        "string.prototype.matchall>es-abstract>math-intrinsics": true,
-        "string.prototype.matchall>es-abstract>object-inspect": true,
-        "string.prototype.matchall>es-abstract>safe-regex-test": true,
-        "string.prototype.matchall>es-abstract>string.prototype.trim": true,
-        "string.prototype.matchall>es-errors": true,
-        "string.prototype.matchall>es-object-atoms": true,
-        "string.prototype.matchall>get-intrinsic": true,
-        "string.prototype.matchall>gopd": true,
-        "string.prototype.matchall>has-symbols": true,
-        "string.prototype.matchall>internal-slot": true
-      }
-    },
-    "string.prototype.matchall>es-abstract>available-typed-arrays": {
-      "packages": {
-        "string.prototype.matchall>es-abstract>typed-array-length>possible-typed-array-names": true
-=======
-        "eslint-plugin-jsdoc>spdx-expression-parse>spdx-exceptions": true,
-        "eslint-plugin-jsdoc>spdx-expression-parse>spdx-license-ids": true
-      }
-    },
-    "stylelint>specificity": {
-      "globals": {
-        "define": true
-      }
-    },
-    "gulp>gulp-cli>matchdep>micromatch>braces>split-string": {
-      "packages": {
-        "gulp-zip>plugin-error>extend-shallow": true
-      }
-    },
-    "gulp-livereload>event-stream>split": {
-      "builtin": {
-        "string_decoder.StringDecoder": true
-      },
-      "packages": {
-        "debounce-stream>through": true
->>>>>>> 3222176c
-      }
-    },
-    "gulp>gulp-cli>matchdep>micromatch>snapdragon>base>class-utils>static-extend": {
-      "builtin": {
-        "util.inherits": true
-      },
-      "packages": {
-        "gulp>gulp-cli>matchdep>micromatch>snapdragon>define-property": true,
-        "gulp>gulp-cli>matchdep>micromatch>snapdragon>base>class-utils>static-extend>object-copy": true
-      }
-    },
-    "browserify>module-deps>stream-combiner2": {
-      "packages": {
-<<<<<<< HEAD
-        "eslint-plugin-import>string.prototype.trimend>call-bound": true,
-        "string.prototype.matchall>es-abstract>safe-regex-test": true,
-        "string.prototype.matchall>has-symbols": true
-      }
-    },
-    "string.prototype.matchall>es-abstract>function.prototype.name": {
-      "globals": {
-        "document": true
-      },
-      "packages": {
-        "eslint-plugin-react>hasown": true,
-        "string.prototype.matchall>call-bind": true,
-        "string.prototype.matchall>define-properties": true,
-        "string.prototype.matchall>es-abstract>is-callable": true,
-        "string.prototype.matchall>set-function-name>functions-have-names": true
-=======
-        "browserify>duplexer2": true,
-        "browserify>module-deps>stream-combiner2>readable-stream": true
-      }
-    },
-    "gulp-livereload>event-stream>stream-combiner": {
-      "packages": {
-        "debounce-stream>duplexer": true
-      }
-    },
-    "gulp>glob-watcher>async-done>stream-exhaust": {
-      "builtin": {
-        "stream.Writable": true,
-        "util.inherits": true
-      },
-      "globals": {
-        "setImmediate": true
->>>>>>> 3222176c
-      }
-    },
-    "labeled-stream-splicer>stream-splicer": {
-      "globals": {
-        "process.nextTick": true,
-        "setImmediate": true
-      },
-      "packages": {
-        "pumpify>inherits": true,
-        "labeled-stream-splicer>stream-splicer>readable-stream": true
-      }
-    },
-    "@lavamoat/allow-scripts>@npmcli/run-script>node-gyp>npmlog>gauge>string-width": {
-      "packages": {
-<<<<<<< HEAD
-        "eslint-plugin-import>string.prototype.trimend>call-bound": true,
-        "eslint-plugin-react>hasown": true,
-        "koa>is-generator-function>has-tostringtag": true,
-        "string.prototype.matchall>gopd": true
-      }
-    },
-    "string.prototype.matchall>es-abstract>is-weakref": {
-      "globals": {
-        "WeakRef": true
-      },
-      "packages": {
-        "eslint-plugin-import>string.prototype.trimend>call-bound": true
-=======
-        "gulp>gulp-cli>yargs>string-width>code-point-at": true,
-        "@lavamoat/allow-scripts>@npmcli/run-script>node-gyp>npmlog>gauge>string-width>is-fullwidth-code-point": true,
-        "@lavamoat/allow-scripts>@npmcli/run-script>node-gyp>npmlog>gauge>strip-ansi": true
->>>>>>> 3222176c
-      }
-    },
-    "stylelint>table>string-width": {
-      "packages": {
-        "stylelint>table>string-width>emoji-regex": true,
-        "stylelint>table>slice-ansi>is-fullwidth-code-point": true,
-        "stylelint>table>string-width>strip-ansi": true
-      }
-    },
-    "yargs>string-width": {
-      "packages": {
-        "yargs>string-width>emoji-regex": true,
-        "yargs>string-width>is-fullwidth-code-point": true,
-        "eslint>strip-ansi": true
-      }
-    },
-    "string.prototype.matchall": {
-      "packages": {
-<<<<<<< HEAD
-        "eslint-plugin-import>string.prototype.trimend>call-bound": true,
-        "string.prototype.matchall>es-abstract>is-regex": true,
-        "string.prototype.matchall>es-errors": true
-=======
-        "string.prototype.matchall>call-bind": true,
-        "string.prototype.matchall>define-properties": true,
-        "string.prototype.matchall>es-abstract": true,
-        "string.prototype.matchall>has-symbols": true,
-        "string.prototype.matchall>regexp.prototype.flags": true
->>>>>>> 3222176c
       }
     },
     "string.prototype.matchall>es-abstract>string.prototype.trim": {
@@ -9087,31 +7950,6 @@
     },
     "browserify>string_decoder": {
       "packages": {
-<<<<<<< HEAD
-        "browserify>has>function-bind": true,
-        "eslint-plugin-react>hasown": true,
-        "string.prototype.matchall>call-bind>call-bind-apply-helpers": true,
-        "string.prototype.matchall>call-bind>es-define-property": true,
-        "string.prototype.matchall>es-abstract>math-intrinsics": true,
-        "string.prototype.matchall>es-errors": true,
-        "string.prototype.matchall>es-object-atoms": true,
-        "string.prototype.matchall>get-intrinsic>dunder-proto": true,
-        "string.prototype.matchall>gopd": true,
-        "string.prototype.matchall>has-symbols": true
-      }
-    },
-    "string.prototype.matchall>get-intrinsic>dunder-proto": {
-      "packages": {
-        "string.prototype.matchall>call-bind>call-bind-apply-helpers": true,
-        "string.prototype.matchall>gopd": true
-      }
-    },
-    "string.prototype.matchall>internal-slot": {
-      "packages": {
-        "eslint-plugin-react>hasown": true,
-        "string.prototype.matchall>es-errors": true,
-        "string.prototype.matchall>side-channel": true
-=======
         "koa>content-disposition>safe-buffer": true
       }
     },
@@ -9123,56 +7961,179 @@
     "vinyl-buffer>bl>readable-stream>string_decoder": {
       "packages": {
         "vinyl-buffer>bl>readable-stream>string_decoder>safe-buffer": true
->>>>>>> 3222176c
       }
     },
     "browserify>readable-stream>string_decoder": {
       "packages": {
-<<<<<<< HEAD
-        "string.prototype.matchall>call-bind": true,
-        "string.prototype.matchall>define-properties": true,
-        "string.prototype.matchall>es-errors": true,
-        "string.prototype.matchall>set-function-name": true
-      }
-    },
-    "string.prototype.matchall>set-function-name": {
-      "packages": {
-        "eslint-plugin-react>es-iterator-helpers>has-property-descriptors": true,
-        "string.prototype.matchall>define-properties>define-data-property": true,
-        "string.prototype.matchall>es-errors": true,
-        "string.prototype.matchall>set-function-name>functions-have-names": true
-=======
         "browserify>readable-stream>safe-buffer": true
       }
     },
     "browserify>concat-stream>readable-stream>string_decoder": {
       "packages": {
         "browserify>concat-stream>readable-stream>safe-buffer": true
->>>>>>> 3222176c
       }
     },
     "browserify>duplexer2>readable-stream>string_decoder": {
       "packages": {
-<<<<<<< HEAD
-        "string.prototype.matchall>es-abstract>object-inspect": true,
-        "string.prototype.matchall>es-errors": true,
-        "string.prototype.matchall>side-channel>side-channel-list": true,
-        "string.prototype.matchall>side-channel>side-channel-map": true,
-        "string.prototype.matchall>side-channel>side-channel-weakmap": true
-      }
-    },
-    "string.prototype.matchall>side-channel>side-channel-list": {
-      "packages": {
-        "string.prototype.matchall>es-abstract>object-inspect": true,
-        "string.prototype.matchall>es-errors": true
-      }
-    },
-    "string.prototype.matchall>side-channel>side-channel-map": {
-      "packages": {
-        "eslint-plugin-import>string.prototype.trimend>call-bound": true,
-        "string.prototype.matchall>es-abstract>object-inspect": true,
-        "string.prototype.matchall>es-errors": true,
-        "string.prototype.matchall>get-intrinsic": true
+        "browserify>duplexer2>readable-stream>safe-buffer": true
+      }
+    },
+    "gulp-watch>vinyl-file>strip-bom-stream>first-chunk-stream>readable-stream>string_decoder": {
+      "packages": {
+        "gulp-watch>vinyl-file>strip-bom-stream>first-chunk-stream>readable-stream>safe-buffer": true
+      }
+    },
+    "gulp>vinyl-fs>lead>flush-write-stream>readable-stream>string_decoder": {
+      "packages": {
+        "gulp>vinyl-fs>lead>flush-write-stream>readable-stream>safe-buffer": true
+      }
+    },
+    "gulp>vinyl-fs>glob-stream>readable-stream>string_decoder": {
+      "packages": {
+        "gulp>vinyl-fs>glob-stream>readable-stream>safe-buffer": true
+      }
+    },
+    "gulp-watch>readable-stream>string_decoder": {
+      "packages": {
+        "gulp-watch>readable-stream>safe-buffer": true
+      }
+    },
+    "gulp>vinyl-fs>lazystream>readable-stream>string_decoder": {
+      "packages": {
+        "gulp>vinyl-fs>lazystream>readable-stream>safe-buffer": true
+      }
+    },
+    "browserify>module-deps>readable-stream>string_decoder": {
+      "packages": {
+        "browserify>module-deps>readable-stream>safe-buffer": true
+      }
+    },
+    "gulp>vinyl-fs>glob-stream>ordered-read-streams>readable-stream>string_decoder": {
+      "packages": {
+        "gulp>vinyl-fs>glob-stream>ordered-read-streams>readable-stream>safe-buffer": true
+      }
+    },
+    "browserify>read-only-stream>readable-stream>string_decoder": {
+      "packages": {
+        "browserify>read-only-stream>readable-stream>safe-buffer": true
+      }
+    },
+    "browserify>module-deps>stream-combiner2>readable-stream>string_decoder": {
+      "packages": {
+        "browserify>module-deps>stream-combiner2>readable-stream>safe-buffer": true
+      }
+    },
+    "labeled-stream-splicer>stream-splicer>readable-stream>string_decoder": {
+      "packages": {
+        "labeled-stream-splicer>stream-splicer>readable-stream>safe-buffer": true
+      }
+    },
+    "gulp-sourcemaps>@gulp-sourcemaps/map-sources>through2>readable-stream>string_decoder": {
+      "packages": {
+        "gulp-sourcemaps>@gulp-sourcemaps/map-sources>through2>readable-stream>safe-buffer": true
+      }
+    },
+    "browserify>browser-pack>through2>readable-stream>string_decoder": {
+      "packages": {
+        "browserify>browser-pack>through2>readable-stream>string_decoder>safe-buffer": true
+      }
+    },
+    "vinyl>cloneable-readable>through2>readable-stream>string_decoder": {
+      "packages": {
+        "vinyl>cloneable-readable>through2>readable-stream>safe-buffer": true
+      }
+    },
+    "browserify>deps-sort>through2>readable-stream>string_decoder": {
+      "packages": {
+        "browserify>deps-sort>through2>readable-stream>safe-buffer": true
+      }
+    },
+    "gulp>vinyl-fs>fs-mkdirp-stream>through2>readable-stream>string_decoder": {
+      "packages": {
+        "gulp>vinyl-fs>fs-mkdirp-stream>through2>readable-stream>safe-buffer": true
+      }
+    },
+    "gulp-sort>through2>readable-stream>string_decoder": {
+      "packages": {
+        "gulp-sort>through2>readable-stream>safe-buffer": true
+      }
+    },
+    "gulp-sourcemaps>through2>readable-stream>string_decoder": {
+      "packages": {
+        "gulp-sourcemaps>through2>readable-stream>safe-buffer": true
+      }
+    },
+    "browserify>insert-module-globals>through2>readable-stream>string_decoder": {
+      "packages": {
+        "browserify>insert-module-globals>through2>readable-stream>safe-buffer": true
+      }
+    },
+    "gulp>vinyl-fs>remove-bom-stream>through2>readable-stream>string_decoder": {
+      "packages": {
+        "gulp>vinyl-fs>remove-bom-stream>through2>readable-stream>string_decoder>safe-buffer": true
+      }
+    },
+    "gulp>vinyl-fs>glob-stream>unique-stream>through2-filter>through2>readable-stream>string_decoder": {
+      "packages": {
+        "gulp>vinyl-fs>glob-stream>unique-stream>through2-filter>through2>readable-stream>safe-buffer": true
+      }
+    },
+    "gulp>vinyl-fs>to-through>through2>readable-stream>string_decoder": {
+      "packages": {
+        "gulp>vinyl-fs>to-through>through2>readable-stream>safe-buffer": true
+      }
+    },
+    "vinyl-source-stream>through2>readable-stream>string_decoder": {
+      "packages": {
+        "vinyl-source-stream>through2>readable-stream>safe-buffer": true
+      }
+    },
+    "gulp>vinyl-fs>readable-stream>string_decoder": {
+      "packages": {
+        "gulp>vinyl-fs>readable-stream>safe-buffer": true
+      }
+    },
+    "stylelint>@stylelint/postcss-markdown>remark>remark-stringify>stringify-entities": {
+      "packages": {
+        "stylelint>@stylelint/postcss-markdown>remark>remark-stringify>stringify-entities>character-entities-html4": true,
+        "react-syntax-highlighter>refractor>parse-entities>character-entities-legacy": true,
+        "react-syntax-highlighter>refractor>parse-entities>is-alphanumerical": true,
+        "react-syntax-highlighter>refractor>parse-entities>is-decimal": true,
+        "react-syntax-highlighter>refractor>parse-entities>is-hexadecimal": true
+      }
+    },
+    "postcss-discard-font-face>postcss>chalk>strip-ansi": {
+      "packages": {
+        "postcss-discard-font-face>postcss>chalk>strip-ansi>ansi-regex": true
+      }
+    },
+    "eslint>strip-ansi": {
+      "packages": {
+        "eslint>strip-ansi>ansi-regex": true
+      }
+    },
+    "@lavamoat/allow-scripts>@npmcli/run-script>node-gyp>npmlog>gauge>strip-ansi": {
+      "packages": {
+        "@lavamoat/allow-scripts>@npmcli/run-script>node-gyp>npmlog>gauge>strip-ansi>ansi-regex": true
+      }
+    },
+    "stylelint>table>string-width>strip-ansi": {
+      "packages": {
+        "stylelint>table>string-width>strip-ansi>ansi-regex": true
+      }
+    },
+    "gulp-watch>vinyl-file>strip-bom-stream": {
+      "packages": {
+        "gulp-watch>vinyl-file>strip-bom-stream>first-chunk-stream": true,
+        "gulp-watch>vinyl-file>strip-bom": true
+      }
+    },
+    "gulp-watch>vinyl-file>strip-bom": {
+      "globals": {
+        "Buffer.isBuffer": true
+      },
+      "packages": {
+        "gulp>vinyl-fs>remove-bom-buffer>is-utf8": true
       }
     },
     "string.prototype.matchall>side-channel>side-channel-weakmap": {
@@ -9182,194 +8143,6 @@
         "string.prototype.matchall>es-errors": true,
         "string.prototype.matchall>get-intrinsic": true,
         "string.prototype.matchall>side-channel>side-channel-map": true
-      }
-    },
-    "stylelint": {
-      "builtin": {
-        "fs.lstatSync": true,
-        "fs.readFile": true,
-        "fs.readFileSync": true,
-        "fs.stat": true,
-        "os.EOL": true,
-        "path.dirname": true,
-        "path.isAbsolute": true,
-        "path.join": true,
-        "path.normalize": true,
-        "path.relative": true,
-        "path.resolve": true,
-        "path.sep": true,
-        "url.URL": true
-      },
-      "globals": {
-        "__dirname": true,
-        "assert": true,
-        "console.warn": true,
-        "process.cwd": true,
-        "process.env.NODE_ENV": true,
-        "process.stdout.columns": true,
-        "process.stdout.isTTY": true
-      },
-=======
-        "browserify>duplexer2>readable-stream>safe-buffer": true
-      }
-    },
-    "gulp-watch>vinyl-file>strip-bom-stream>first-chunk-stream>readable-stream>string_decoder": {
-      "packages": {
-        "gulp-watch>vinyl-file>strip-bom-stream>first-chunk-stream>readable-stream>safe-buffer": true
-      }
-    },
-    "gulp>vinyl-fs>lead>flush-write-stream>readable-stream>string_decoder": {
->>>>>>> 3222176c
-      "packages": {
-        "gulp>vinyl-fs>lead>flush-write-stream>readable-stream>safe-buffer": true
-      }
-    },
-    "gulp>vinyl-fs>glob-stream>readable-stream>string_decoder": {
-      "packages": {
-        "gulp>vinyl-fs>glob-stream>readable-stream>safe-buffer": true
-      }
-    },
-    "gulp-watch>readable-stream>string_decoder": {
-      "packages": {
-        "gulp-watch>readable-stream>safe-buffer": true
-      }
-    },
-    "gulp>vinyl-fs>lazystream>readable-stream>string_decoder": {
-      "packages": {
-        "gulp>vinyl-fs>lazystream>readable-stream>safe-buffer": true
-      }
-    },
-    "browserify>module-deps>readable-stream>string_decoder": {
-      "packages": {
-        "browserify>module-deps>readable-stream>safe-buffer": true
-      }
-    },
-    "gulp>vinyl-fs>glob-stream>ordered-read-streams>readable-stream>string_decoder": {
-      "packages": {
-        "gulp>vinyl-fs>glob-stream>ordered-read-streams>readable-stream>safe-buffer": true
-      }
-    },
-    "browserify>read-only-stream>readable-stream>string_decoder": {
-      "packages": {
-        "browserify>read-only-stream>readable-stream>safe-buffer": true
-      }
-    },
-    "browserify>module-deps>stream-combiner2>readable-stream>string_decoder": {
-      "packages": {
-        "browserify>module-deps>stream-combiner2>readable-stream>safe-buffer": true
-      }
-    },
-    "labeled-stream-splicer>stream-splicer>readable-stream>string_decoder": {
-      "packages": {
-        "labeled-stream-splicer>stream-splicer>readable-stream>safe-buffer": true
-      }
-    },
-    "gulp-sourcemaps>@gulp-sourcemaps/map-sources>through2>readable-stream>string_decoder": {
-      "packages": {
-        "gulp-sourcemaps>@gulp-sourcemaps/map-sources>through2>readable-stream>safe-buffer": true
-      }
-    },
-    "browserify>browser-pack>through2>readable-stream>string_decoder": {
-      "packages": {
-        "browserify>browser-pack>through2>readable-stream>string_decoder>safe-buffer": true
-      }
-    },
-    "vinyl>cloneable-readable>through2>readable-stream>string_decoder": {
-      "packages": {
-        "vinyl>cloneable-readable>through2>readable-stream>safe-buffer": true
-      }
-    },
-    "browserify>deps-sort>through2>readable-stream>string_decoder": {
-      "packages": {
-        "browserify>deps-sort>through2>readable-stream>safe-buffer": true
-      }
-    },
-    "gulp>vinyl-fs>fs-mkdirp-stream>through2>readable-stream>string_decoder": {
-      "packages": {
-        "gulp>vinyl-fs>fs-mkdirp-stream>through2>readable-stream>safe-buffer": true
-      }
-    },
-    "gulp-sort>through2>readable-stream>string_decoder": {
-      "packages": {
-        "gulp-sort>through2>readable-stream>safe-buffer": true
-      }
-    },
-    "gulp-sourcemaps>through2>readable-stream>string_decoder": {
-      "packages": {
-        "gulp-sourcemaps>through2>readable-stream>safe-buffer": true
-      }
-    },
-    "browserify>insert-module-globals>through2>readable-stream>string_decoder": {
-      "packages": {
-        "browserify>insert-module-globals>through2>readable-stream>safe-buffer": true
-      }
-    },
-    "gulp>vinyl-fs>remove-bom-stream>through2>readable-stream>string_decoder": {
-      "packages": {
-        "gulp>vinyl-fs>remove-bom-stream>through2>readable-stream>string_decoder>safe-buffer": true
-      }
-    },
-    "gulp>vinyl-fs>glob-stream>unique-stream>through2-filter>through2>readable-stream>string_decoder": {
-      "packages": {
-        "gulp>vinyl-fs>glob-stream>unique-stream>through2-filter>through2>readable-stream>safe-buffer": true
-      }
-    },
-    "gulp>vinyl-fs>to-through>through2>readable-stream>string_decoder": {
-      "packages": {
-        "gulp>vinyl-fs>to-through>through2>readable-stream>safe-buffer": true
-      }
-    },
-    "vinyl-source-stream>through2>readable-stream>string_decoder": {
-      "packages": {
-        "vinyl-source-stream>through2>readable-stream>safe-buffer": true
-      }
-    },
-    "gulp>vinyl-fs>readable-stream>string_decoder": {
-      "packages": {
-        "gulp>vinyl-fs>readable-stream>safe-buffer": true
-      }
-    },
-    "stylelint>@stylelint/postcss-markdown>remark>remark-stringify>stringify-entities": {
-      "packages": {
-        "stylelint>@stylelint/postcss-markdown>remark>remark-stringify>stringify-entities>character-entities-html4": true,
-        "react-syntax-highlighter>refractor>parse-entities>character-entities-legacy": true,
-        "react-syntax-highlighter>refractor>parse-entities>is-alphanumerical": true,
-        "react-syntax-highlighter>refractor>parse-entities>is-decimal": true,
-        "react-syntax-highlighter>refractor>parse-entities>is-hexadecimal": true
-      }
-    },
-    "postcss-discard-font-face>postcss>chalk>strip-ansi": {
-      "packages": {
-        "postcss-discard-font-face>postcss>chalk>strip-ansi>ansi-regex": true
-      }
-    },
-    "eslint>strip-ansi": {
-      "packages": {
-        "eslint>strip-ansi>ansi-regex": true
-      }
-    },
-    "@lavamoat/allow-scripts>@npmcli/run-script>node-gyp>npmlog>gauge>strip-ansi": {
-      "packages": {
-        "@lavamoat/allow-scripts>@npmcli/run-script>node-gyp>npmlog>gauge>strip-ansi>ansi-regex": true
-      }
-    },
-    "stylelint>table>string-width>strip-ansi": {
-      "packages": {
-        "stylelint>table>string-width>strip-ansi>ansi-regex": true
-      }
-    },
-    "gulp-watch>vinyl-file>strip-bom-stream": {
-      "packages": {
-        "gulp-watch>vinyl-file>strip-bom-stream>first-chunk-stream": true,
-        "gulp-watch>vinyl-file>strip-bom": true
-      }
-    },
-    "gulp-watch>vinyl-file>strip-bom": {
-      "globals": {
-        "Buffer.isBuffer": true
-      },
-      "packages": {
-        "gulp>vinyl-fs>remove-bom-buffer>is-utf8": true
       }
     },
     "stylelint": {
@@ -9691,16 +8464,7 @@
         "process.nextTick": true
       },
       "packages": {
-<<<<<<< HEAD
-        "stylelint>table>slice-ansi>ansi-styles>color-convert": true
-      }
-    },
-    "stylelint>table>slice-ansi>ansi-styles>color-convert": {
-      "packages": {
-        "stylelint>table>slice-ansi>ansi-styles>color-convert>color-name": true
-=======
         "readable-stream": true
->>>>>>> 3222176c
       }
     },
     "browserify>insert-module-globals>through2": {
