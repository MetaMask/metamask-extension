{
  "resources": {
    "@babel/core>@ampproject/remapping": {
      "globals": {
        "define": true
      },
      "packages": {
        "terser>@jridgewell/source-map>@jridgewell/gen-mapping": true,
        "terser-webpack-plugin>@jridgewell/trace-mapping": true
      }
    },
    "@babel/code-frame": {
      "globals": {
        "console.warn": true,
        "process": true
      },
      "packages": {
        "@babel/code-frame>@babel/helper-validator-identifier": true,
        "loose-envify>js-tokens": true,
        "postcss>picocolors": true
      }
    },
    "@babel/core": {
      "builtin": {
        "assert": true,
        "fs": true,
        "module": true,
        "path": true,
        "process": true,
        "url": true,
        "util": true,
        "v8": true
      },
      "globals": {
        "URL": true,
        "console.error": true,
        "console.log": true,
        "process.env.BABEL_ENV": true,
        "process.env.BABEL_SHOW_CONFIG_FOR": true,
        "process.env.NODE_ENV": true,
        "process.versions.node": true,
        "process.versions.pnp": true
      },
      "packages": {
        "$root$": true,
        "@babel/core>@ampproject/remapping": true,
        "@babel/code-frame": true,
        "@babel/core>@babel/generator": true,
        "@babel/core>@babel/helper-compilation-targets": true,
        "@babel/core>@babel/helper-module-transforms": true,
        "@babel/core>@babel/helpers": true,
        "@babel/core>@babel/parser": true,
        "@babel/plugin-proposal-class-properties": true,
        "@babel/plugin-proposal-nullish-coalescing-operator": true,
        "@babel/plugin-proposal-object-rest-spread": true,
        "@babel/plugin-proposal-optional-chaining": true,
        "@babel/plugin-transform-logical-assignment-operators": true,
        "@babel/plugin-transform-runtime": true,
        "@babel/preset-env": true,
        "@babel/preset-react": true,
        "@babel/preset-typescript": true,
        "@babel/core>@babel/template": true,
        "depcheck>@babel/traverse": true,
        "@babel/core>@babel/types": true,
        "@babel/core>convert-source-map": true,
        "nock>debug": true,
        "@babel/core>gensync": true,
        "depcheck>json5": true,
        "@babel/core>semver": true
      }
    },
    "@babel/eslint-parser": {
      "builtin": {
        "module": true,
        "path": true,
        "worker_threads": true
      },
      "globals": {
        "__dirname": true,
        "process.cwd": true,
        "process.versions": true
      },
      "packages": {
        "@babel/core": true,
        "@babel/parser": true,
        "@babel/core>@babel/parser": true,
        "depcheck>@babel/parser": true,
        "lavamoat>lavamoat-tofu>@babel/parser": true,
        "@babel/eslint-parser>@nicolo-ribaudo/eslint-scope-5-internals": true,
        "eslint": true,
        "@babel/eslint-parser>eslint-scope": true,
        "@babel/eslint-parser>eslint-visitor-keys": true,
        "@babel/eslint-parser>semver": true
      }
    },
    "@babel/eslint-plugin": {
      "packages": {
        "eslint": true,
        "@babel/eslint-plugin>eslint-rule-composer": true
      }
    },
    "@babel/core>@babel/generator": {
      "globals": {
        "console.error": true,
        "console.warn": true
      },
      "packages": {
        "@babel/core>@babel/types": true,
        "terser>@jridgewell/source-map>@jridgewell/gen-mapping": true,
        "terser-webpack-plugin>@jridgewell/trace-mapping": true,
        "@babel/core>@babel/generator>jsesc": true
      }
    },
    "@babel/preset-env>@babel/plugin-transform-classes>@babel/helper-annotate-as-pure": {
      "packages": {
        "@babel/core>@babel/types": true
      }
    },
    "@babel/preset-env>@babel/plugin-transform-exponentiation-operator>@babel/helper-builder-binary-assignment-operator-visitor": {
      "packages": {
        "@babel/core>@babel/types": true
      }
    },
    "@babel/core>@babel/helper-compilation-targets": {
      "globals": {
        "console.warn": true,
        "process.env.BROWSERSLIST": true,
        "process.env.BROWSERSLIST_CONFIG": true,
        "process.versions.node": true
      },
      "packages": {
        "@babel/preset-env>@babel/compat-data": true,
        "@babel/preset-env>@babel/helper-validator-option": true,
        "browserslist": true,
        "@babel/core>@babel/helper-compilation-targets>lru-cache": true,
        "@babel/core>@babel/helper-compilation-targets>semver": true
      }
    },
    "@babel/preset-env>@babel/plugin-transform-private-methods>@babel/helper-create-class-features-plugin": {
      "globals": {
        "console.warn": true
      },
      "packages": {
        "@babel/core": true,
        "@babel/preset-env>@babel/plugin-transform-classes>@babel/helper-annotate-as-pure": true,
        "@babel/preset-env>@babel/plugin-transform-classes>@babel/helper-replace-supers>@babel/helper-member-expression-to-functions": true,
        "@babel/preset-env>@babel/plugin-transform-classes>@babel/helper-replace-supers>@babel/helper-optimise-call-expression": true,
        "@babel/preset-env>@babel/plugin-transform-classes>@babel/helper-replace-supers": true,
        "@babel/preset-env>@babel/plugin-transform-for-of>@babel/helper-skip-transparent-expression-wrappers": true,
        "depcheck>@babel/traverse": true,
        "@babel/preset-env>@babel/plugin-transform-private-methods>@babel/helper-create-class-features-plugin>semver": true
      }
    },
    "@babel/preset-env>@babel/plugin-transform-dotall-regex>@babel/helper-create-regexp-features-plugin": {
      "packages": {
        "@babel/core": true,
        "@babel/preset-env>@babel/plugin-transform-classes>@babel/helper-annotate-as-pure": true,
        "@babel/preset-env>@babel/plugin-transform-dotall-regex>@babel/helper-create-regexp-features-plugin>regexpu-core": true,
        "@babel/preset-env>@babel/plugin-transform-dotall-regex>@babel/helper-create-regexp-features-plugin>semver": true
      }
    },
    "@babel/preset-env>babel-plugin-polyfill-corejs2>@babel/helper-define-polyfill-provider": {
      "builtin": {
        "module": true,
        "path": true
      },
      "globals": {
        "console.log": true,
        "console.warn": true,
        "process.exitCode": "write",
        "process.versions.node": true
      },
      "packages": {
        "@babel/core": true,
        "@babel/core>@babel/helper-compilation-targets": true,
        "@babel/preset-env>@babel/helper-plugin-utils": true,
        "@babel/preset-env>babel-plugin-polyfill-corejs2>@babel/helper-define-polyfill-provider>lodash.debounce": true,
        "depcheck>resolve": true
      }
    },
    "@babel/preset-env>@babel/plugin-transform-classes>@babel/helper-replace-supers>@babel/helper-member-expression-to-functions": {
      "packages": {
        "@babel/core>@babel/types": true
      }
    },
    "@babel/core>@babel/helper-module-transforms>@babel/helper-module-imports": {
      "builtin": {
        "assert": true
      },
      "packages": {
        "@babel/core>@babel/types": true
      }
    },
    "@babel/core>@babel/helper-module-transforms": {
      "builtin": {
        "assert": true,
        "path.basename": true,
        "path.extname": true
      },
      "packages": {
        "@babel/core": true,
        "@babel/core>@babel/helper-module-transforms>@babel/helper-module-imports": true,
        "@babel/core>@babel/helper-module-transforms>@babel/helper-simple-access": true,
        "@babel/code-frame>@babel/helper-validator-identifier": true,
        "depcheck>@babel/traverse": true
      }
    },
    "@babel/preset-env>@babel/plugin-transform-classes>@babel/helper-replace-supers>@babel/helper-optimise-call-expression": {
      "packages": {
        "@babel/core>@babel/types": true
      }
    },
    "@babel/preset-env>@babel/plugin-transform-async-to-generator>@babel/helper-remap-async-to-generator": {
      "packages": {
        "@babel/core": true,
        "@babel/preset-env>@babel/plugin-transform-classes>@babel/helper-annotate-as-pure": true,
        "@babel/preset-env>@babel/plugin-transform-async-to-generator>@babel/helper-remap-async-to-generator>@babel/helper-wrap-function": true,
        "depcheck>@babel/traverse": true
      }
    },
    "@babel/preset-env>@babel/plugin-transform-classes>@babel/helper-replace-supers": {
      "packages": {
        "@babel/core": true,
        "@babel/preset-env>@babel/plugin-transform-classes>@babel/helper-replace-supers>@babel/helper-member-expression-to-functions": true,
        "@babel/preset-env>@babel/plugin-transform-classes>@babel/helper-replace-supers>@babel/helper-optimise-call-expression": true,
        "depcheck>@babel/traverse": true
      }
    },
    "@babel/core>@babel/helper-module-transforms>@babel/helper-simple-access": {
      "packages": {
        "@babel/core>@babel/types": true
      }
    },
    "@babel/preset-env>@babel/plugin-transform-for-of>@babel/helper-skip-transparent-expression-wrappers": {
      "packages": {
        "@babel/core>@babel/types": true
      }
    },
    "@babel/preset-env>@babel/plugin-transform-async-to-generator>@babel/helper-remap-async-to-generator>@babel/helper-wrap-function": {
      "packages": {
        "@babel/core>@babel/template": true,
        "depcheck>@babel/traverse": true,
        "@babel/core>@babel/types": true
      }
    },
    "@babel/core>@babel/helpers": {
      "packages": {
        "@babel/core>@babel/template": true,
        "@babel/core>@babel/types": true
      }
    },
    "@babel/preset-env>@babel/plugin-bugfix-firefox-class-in-computed-class-key": {
      "packages": {
        "@babel/preset-env>@babel/helper-plugin-utils": true,
        "depcheck>@babel/traverse": true
      }
    },
    "@babel/preset-env>@babel/plugin-bugfix-safari-class-field-initializer-scope": {
      "packages": {
        "@babel/core": true,
        "@babel/preset-env>@babel/helper-plugin-utils": true
      }
    },
    "@babel/preset-env>@babel/plugin-bugfix-safari-id-destructuring-collision-in-function-expression": {
      "packages": {
        "@babel/preset-env>@babel/helper-plugin-utils": true
      }
    },
    "@babel/preset-env>@babel/plugin-bugfix-v8-spread-parameters-in-optional-chaining": {
      "packages": {
        "@babel/core": true,
        "@babel/preset-env>@babel/helper-plugin-utils": true,
        "@babel/preset-env>@babel/plugin-transform-for-of>@babel/helper-skip-transparent-expression-wrappers": true,
        "@babel/preset-env>@babel/plugin-transform-optional-chaining": true
      }
    },
    "@babel/preset-env>@babel/plugin-bugfix-v8-static-class-fields-redefine-readonly": {
      "packages": {
        "@babel/core": true,
        "@babel/preset-env>@babel/helper-plugin-utils": true,
        "depcheck>@babel/traverse": true
      }
    },
    "@babel/preset-env>@babel/plugin-syntax-import-assertions": {
      "packages": {
        "@babel/preset-env>@babel/helper-plugin-utils": true
      }
    },
    "@babel/preset-env>@babel/plugin-syntax-import-attributes": {
      "packages": {
        "@babel/preset-env>@babel/helper-plugin-utils": true
      }
    },
    "@babel/preset-typescript>@babel/plugin-syntax-jsx": {
      "packages": {
        "@babel/preset-env>@babel/helper-plugin-utils": true
      }
    },
    "@babel/preset-typescript>@babel/plugin-transform-typescript>@babel/plugin-syntax-typescript": {
      "packages": {
        "@babel/preset-env>@babel/helper-plugin-utils": true
      }
    },
    "@babel/preset-env>@babel/plugin-syntax-unicode-sets-regex": {
      "packages": {
        "@babel/preset-env>@babel/plugin-transform-dotall-regex>@babel/helper-create-regexp-features-plugin": true,
        "@babel/preset-env>@babel/helper-plugin-utils": true
      }
    },
    "@babel/preset-env>@babel/plugin-transform-arrow-functions": {
      "packages": {
        "@babel/preset-env>@babel/helper-plugin-utils": true
      }
    },
    "@babel/preset-env>@babel/plugin-transform-async-generator-functions": {
      "packages": {
        "@babel/core": true,
        "@babel/preset-env>@babel/helper-plugin-utils": true,
        "@babel/preset-env>@babel/plugin-transform-async-to-generator>@babel/helper-remap-async-to-generator": true,
        "depcheck>@babel/traverse": true
      }
    },
    "@babel/preset-env>@babel/plugin-transform-async-to-generator": {
      "packages": {
        "@babel/core": true,
        "@babel/core>@babel/helper-module-transforms>@babel/helper-module-imports": true,
        "@babel/preset-env>@babel/helper-plugin-utils": true,
        "@babel/preset-env>@babel/plugin-transform-async-to-generator>@babel/helper-remap-async-to-generator": true
      }
    },
    "@babel/preset-env>@babel/plugin-transform-block-scoped-functions": {
      "packages": {
        "@babel/core": true,
        "@babel/preset-env>@babel/helper-plugin-utils": true
      }
    },
    "@babel/preset-env>@babel/plugin-transform-block-scoping": {
      "packages": {
        "@babel/core": true,
        "@babel/preset-env>@babel/helper-plugin-utils": true
      }
    },
    "@babel/preset-env>@babel/plugin-transform-class-properties": {
      "packages": {
        "@babel/preset-env>@babel/plugin-transform-private-methods>@babel/helper-create-class-features-plugin": true,
        "@babel/preset-env>@babel/helper-plugin-utils": true
      }
    },
    "@babel/preset-env>@babel/plugin-transform-class-static-block": {
      "packages": {
        "@babel/preset-env>@babel/plugin-transform-private-methods>@babel/helper-create-class-features-plugin": true,
        "@babel/preset-env>@babel/helper-plugin-utils": true
      }
    },
    "@babel/preset-env>@babel/plugin-transform-classes": {
      "packages": {
        "@babel/core": true,
        "@babel/preset-env>@babel/plugin-transform-classes>@babel/helper-annotate-as-pure": true,
        "@babel/core>@babel/helper-compilation-targets": true,
        "@babel/preset-env>@babel/helper-plugin-utils": true,
        "@babel/preset-env>@babel/plugin-transform-classes>@babel/helper-replace-supers": true,
        "depcheck>@babel/traverse": true,
        "@babel/preset-env>@babel/plugin-transform-classes>globals": true
      }
    },
    "@babel/preset-env>@babel/plugin-transform-computed-properties": {
      "packages": {
        "@babel/core": true,
        "@babel/preset-env>@babel/helper-plugin-utils": true,
        "@babel/core>@babel/template": true
      }
    },
    "@babel/preset-env>@babel/plugin-transform-destructuring": {
      "packages": {
        "@babel/core": true,
        "@babel/preset-env>@babel/helper-plugin-utils": true
      }
    },
    "@babel/preset-env>@babel/plugin-transform-dotall-regex": {
      "packages": {
        "@babel/preset-env>@babel/plugin-transform-dotall-regex>@babel/helper-create-regexp-features-plugin": true,
        "@babel/preset-env>@babel/helper-plugin-utils": true
      }
    },
    "@babel/preset-env>@babel/plugin-transform-duplicate-keys": {
      "packages": {
        "@babel/core": true,
        "@babel/preset-env>@babel/helper-plugin-utils": true
      }
    },
    "@babel/preset-env>@babel/plugin-transform-duplicate-named-capturing-groups-regex": {
      "packages": {
        "@babel/preset-env>@babel/plugin-transform-dotall-regex>@babel/helper-create-regexp-features-plugin": true,
        "@babel/preset-env>@babel/helper-plugin-utils": true
      }
    },
    "@babel/preset-env>@babel/plugin-transform-dynamic-import": {
      "packages": {
        "@babel/preset-env>@babel/helper-plugin-utils": true
      }
    },
    "@babel/preset-env>@babel/plugin-transform-exponentiation-operator": {
      "packages": {
        "@babel/core": true,
        "@babel/preset-env>@babel/plugin-transform-exponentiation-operator>@babel/helper-builder-binary-assignment-operator-visitor": true,
        "@babel/preset-env>@babel/helper-plugin-utils": true
      }
    },
    "@babel/preset-env>@babel/plugin-transform-export-namespace-from": {
      "packages": {
        "@babel/core": true,
        "@babel/preset-env>@babel/helper-plugin-utils": true
      }
    },
    "@babel/preset-env>@babel/plugin-transform-for-of": {
      "packages": {
        "@babel/core": true,
        "@babel/preset-env>@babel/helper-plugin-utils": true,
        "@babel/preset-env>@babel/plugin-transform-for-of>@babel/helper-skip-transparent-expression-wrappers": true
      }
    },
    "@babel/preset-env>@babel/plugin-transform-function-name": {
      "packages": {
        "@babel/core>@babel/helper-compilation-targets": true,
        "@babel/preset-env>@babel/helper-plugin-utils": true,
        "depcheck>@babel/traverse": true
      }
    },
    "@babel/preset-env>@babel/plugin-transform-json-strings": {
      "packages": {
        "@babel/preset-env>@babel/helper-plugin-utils": true
      }
    },
    "@babel/preset-env>@babel/plugin-transform-literals": {
      "packages": {
        "@babel/preset-env>@babel/helper-plugin-utils": true
      }
    },
    "@babel/plugin-transform-logical-assignment-operators": {
      "packages": {
        "@babel/core": true,
        "@babel/preset-env>@babel/helper-plugin-utils": true,
        "@babel/preset-env>@babel/plugin-syntax-logical-assignment-operators": true
      }
    },
    "@babel/preset-env>@babel/plugin-transform-member-expression-literals": {
      "packages": {
        "@babel/core": true,
        "@babel/preset-env>@babel/helper-plugin-utils": true
      }
    },
    "@babel/preset-env>@babel/plugin-transform-modules-amd": {
      "packages": {
        "@babel/core": true,
        "@babel/core>@babel/helper-module-transforms": true,
        "@babel/preset-env>@babel/helper-plugin-utils": true
      }
    },
    "@babel/preset-env>@babel/plugin-transform-modules-commonjs": {
      "packages": {
        "@babel/core": true,
        "@babel/core>@babel/helper-module-transforms": true,
        "@babel/preset-env>@babel/helper-plugin-utils": true,
        "@babel/core>@babel/helper-module-transforms>@babel/helper-simple-access": true
      }
    },
    "@babel/preset-env>@babel/plugin-transform-modules-systemjs": {
      "globals": {
        "console.warn": true
      },
      "packages": {
        "@babel/core": true,
        "@babel/core>@babel/helper-module-transforms": true,
        "@babel/preset-env>@babel/helper-plugin-utils": true,
        "@babel/code-frame>@babel/helper-validator-identifier": true,
        "depcheck>@babel/traverse": true
      }
    },
    "@babel/preset-env>@babel/plugin-transform-modules-umd": {
      "builtin": {
        "path.basename": true,
        "path.extname": true
      },
      "packages": {
        "@babel/core": true,
        "@babel/core>@babel/helper-module-transforms": true,
        "@babel/preset-env>@babel/helper-plugin-utils": true
      }
    },
    "@babel/preset-env>@babel/plugin-transform-named-capturing-groups-regex": {
      "packages": {
        "@babel/preset-env>@babel/plugin-transform-dotall-regex>@babel/helper-create-regexp-features-plugin": true,
        "@babel/preset-env>@babel/helper-plugin-utils": true
      }
    },
    "@babel/preset-env>@babel/plugin-transform-new-target": {
      "packages": {
        "@babel/core": true,
        "@babel/preset-env>@babel/helper-plugin-utils": true
      }
    },
    "@babel/preset-env>@babel/plugin-transform-nullish-coalescing-operator": {
      "packages": {
        "@babel/core": true,
        "@babel/preset-env>@babel/helper-plugin-utils": true
      }
    },
    "@babel/preset-env>@babel/plugin-transform-numeric-separator": {
      "packages": {
        "@babel/preset-env>@babel/helper-plugin-utils": true
      }
    },
    "@babel/preset-env>@babel/plugin-transform-object-rest-spread": {
      "packages": {
        "@babel/core": true,
        "@babel/core>@babel/helper-compilation-targets": true,
        "@babel/preset-env>@babel/helper-plugin-utils": true,
        "@babel/preset-env>@babel/plugin-transform-parameters": true
      }
    },
    "@babel/preset-env>@babel/plugin-transform-object-super": {
      "packages": {
        "@babel/core": true,
        "@babel/preset-env>@babel/helper-plugin-utils": true,
        "@babel/preset-env>@babel/plugin-transform-classes>@babel/helper-replace-supers": true
      }
    },
    "@babel/preset-env>@babel/plugin-transform-optional-catch-binding": {
      "packages": {
        "@babel/preset-env>@babel/helper-plugin-utils": true
      }
    },
    "@babel/preset-env>@babel/plugin-transform-optional-chaining": {
      "packages": {
        "@babel/core": true,
        "@babel/preset-env>@babel/helper-plugin-utils": true,
        "@babel/preset-env>@babel/plugin-transform-for-of>@babel/helper-skip-transparent-expression-wrappers": true
      }
    },
    "@babel/preset-env>@babel/plugin-transform-parameters": {
      "packages": {
        "@babel/core": true,
        "@babel/preset-env>@babel/helper-plugin-utils": true
      }
    },
    "@babel/preset-env>@babel/plugin-transform-private-methods": {
      "packages": {
        "@babel/preset-env>@babel/plugin-transform-private-methods>@babel/helper-create-class-features-plugin": true,
        "@babel/preset-env>@babel/helper-plugin-utils": true
      }
    },
    "@babel/preset-env>@babel/plugin-transform-private-property-in-object": {
      "packages": {
        "@babel/preset-env>@babel/plugin-transform-classes>@babel/helper-annotate-as-pure": true,
        "@babel/preset-env>@babel/plugin-transform-private-methods>@babel/helper-create-class-features-plugin": true,
        "@babel/preset-env>@babel/helper-plugin-utils": true
      }
    },
    "@babel/preset-env>@babel/plugin-transform-property-literals": {
      "packages": {
        "@babel/core": true,
        "@babel/preset-env>@babel/helper-plugin-utils": true
      }
    },
    "@babel/preset-react>@babel/plugin-transform-react-display-name": {
      "builtin": {
        "path.basename": true,
        "path.dirname": true,
        "path.extname": true
      },
      "packages": {
        "@babel/core": true,
        "@babel/preset-env>@babel/helper-plugin-utils": true
      }
    },
    "@babel/preset-react>@babel/plugin-transform-react-jsx-development": {
      "packages": {
        "@babel/preset-react>@babel/plugin-transform-react-jsx": true
      }
    },
    "@babel/preset-react>@babel/plugin-transform-react-jsx": {
      "packages": {
        "@babel/core": true,
        "@babel/preset-env>@babel/plugin-transform-classes>@babel/helper-annotate-as-pure": true,
        "@babel/core>@babel/helper-module-transforms>@babel/helper-module-imports": true,
        "@babel/preset-env>@babel/helper-plugin-utils": true,
        "@babel/preset-typescript>@babel/plugin-syntax-jsx": true
      }
    },
    "@babel/preset-react>@babel/plugin-transform-react-pure-annotations": {
      "packages": {
        "@babel/core": true,
        "@babel/preset-env>@babel/plugin-transform-classes>@babel/helper-annotate-as-pure": true,
        "@babel/preset-env>@babel/helper-plugin-utils": true
      }
    },
    "@babel/preset-env>@babel/plugin-transform-regenerator": {
      "packages": {
        "@babel/preset-env>@babel/helper-plugin-utils": true,
        "@babel/preset-env>@babel/plugin-transform-regenerator>regenerator-transform": true
      }
    },
    "@babel/preset-env>@babel/plugin-transform-reserved-words": {
      "packages": {
        "@babel/core": true,
        "@babel/preset-env>@babel/helper-plugin-utils": true
      }
    },
    "@babel/preset-env>@babel/plugin-transform-shorthand-properties": {
      "packages": {
        "@babel/core": true,
        "@babel/preset-env>@babel/helper-plugin-utils": true
      }
    },
    "@babel/preset-env>@babel/plugin-transform-spread": {
      "packages": {
        "@babel/core": true,
        "@babel/preset-env>@babel/helper-plugin-utils": true,
        "@babel/preset-env>@babel/plugin-transform-for-of>@babel/helper-skip-transparent-expression-wrappers": true
      }
    },
    "@babel/preset-env>@babel/plugin-transform-sticky-regex": {
      "packages": {
        "@babel/core": true,
        "@babel/preset-env>@babel/helper-plugin-utils": true
      }
    },
    "@babel/preset-env>@babel/plugin-transform-template-literals": {
      "packages": {
        "@babel/core": true,
        "@babel/preset-env>@babel/helper-plugin-utils": true
      }
    },
    "@babel/preset-env>@babel/plugin-transform-typeof-symbol": {
      "packages": {
        "@babel/core": true,
        "@babel/preset-env>@babel/helper-plugin-utils": true
      }
    },
    "@babel/preset-typescript>@babel/plugin-transform-typescript": {
      "builtin": {
        "assert": true
      },
      "globals": {
        "console.warn": true
      },
      "packages": {
        "@babel/core": true,
        "@babel/preset-env>@babel/plugin-transform-classes>@babel/helper-annotate-as-pure": true,
        "@babel/preset-env>@babel/plugin-transform-private-methods>@babel/helper-create-class-features-plugin": true,
        "@babel/preset-env>@babel/helper-plugin-utils": true,
        "@babel/preset-env>@babel/plugin-transform-for-of>@babel/helper-skip-transparent-expression-wrappers": true,
        "@babel/preset-typescript>@babel/plugin-transform-typescript>@babel/plugin-syntax-typescript": true
      }
    },
    "@babel/preset-env>@babel/plugin-transform-unicode-escapes": {
      "packages": {
        "@babel/core": true,
        "@babel/preset-env>@babel/helper-plugin-utils": true
      }
    },
    "@babel/preset-env>@babel/plugin-transform-unicode-property-regex": {
      "packages": {
        "@babel/preset-env>@babel/plugin-transform-dotall-regex>@babel/helper-create-regexp-features-plugin": true,
        "@babel/preset-env>@babel/helper-plugin-utils": true
      }
    },
    "@babel/preset-env>@babel/plugin-transform-unicode-regex": {
      "packages": {
        "@babel/preset-env>@babel/plugin-transform-dotall-regex>@babel/helper-create-regexp-features-plugin": true,
        "@babel/preset-env>@babel/helper-plugin-utils": true
      }
    },
    "@babel/preset-env>@babel/plugin-transform-unicode-sets-regex": {
      "packages": {
        "@babel/preset-env>@babel/plugin-transform-dotall-regex>@babel/helper-create-regexp-features-plugin": true,
        "@babel/preset-env>@babel/helper-plugin-utils": true
      }
    },
    "@babel/preset-env": {
      "globals": {
        "console.log": true,
        "console.warn": true,
        "process.cwd": true,
        "process.env.BABEL_ENV": true
      },
      "packages": {
        "@babel/preset-env>@babel/compat-data": true,
        "@babel/core>@babel/helper-compilation-targets": true,
        "@babel/preset-env>@babel/helper-plugin-utils": true,
        "@babel/preset-env>@babel/helper-validator-option": true,
        "@babel/preset-env>@babel/plugin-bugfix-firefox-class-in-computed-class-key": true,
        "@babel/preset-env>@babel/plugin-bugfix-safari-class-field-initializer-scope": true,
        "@babel/preset-env>@babel/plugin-bugfix-safari-id-destructuring-collision-in-function-expression": true,
        "@babel/preset-env>@babel/plugin-bugfix-v8-spread-parameters-in-optional-chaining": true,
        "@babel/preset-env>@babel/plugin-bugfix-v8-static-class-fields-redefine-readonly": true,
        "@babel/preset-env>@babel/plugin-syntax-import-assertions": true,
        "@babel/preset-env>@babel/plugin-syntax-import-attributes": true,
        "@babel/preset-env>@babel/plugin-syntax-unicode-sets-regex": true,
        "@babel/preset-env>@babel/plugin-transform-arrow-functions": true,
        "@babel/preset-env>@babel/plugin-transform-async-generator-functions": true,
        "@babel/preset-env>@babel/plugin-transform-async-to-generator": true,
        "@babel/preset-env>@babel/plugin-transform-block-scoped-functions": true,
        "@babel/preset-env>@babel/plugin-transform-block-scoping": true,
        "@babel/preset-env>@babel/plugin-transform-class-properties": true,
        "@babel/preset-env>@babel/plugin-transform-class-static-block": true,
        "@babel/preset-env>@babel/plugin-transform-classes": true,
        "@babel/preset-env>@babel/plugin-transform-computed-properties": true,
        "@babel/preset-env>@babel/plugin-transform-destructuring": true,
        "@babel/preset-env>@babel/plugin-transform-dotall-regex": true,
        "@babel/preset-env>@babel/plugin-transform-duplicate-keys": true,
        "@babel/preset-env>@babel/plugin-transform-duplicate-named-capturing-groups-regex": true,
        "@babel/preset-env>@babel/plugin-transform-dynamic-import": true,
        "@babel/preset-env>@babel/plugin-transform-exponentiation-operator": true,
        "@babel/preset-env>@babel/plugin-transform-export-namespace-from": true,
        "@babel/preset-env>@babel/plugin-transform-for-of": true,
        "@babel/preset-env>@babel/plugin-transform-function-name": true,
        "@babel/preset-env>@babel/plugin-transform-json-strings": true,
        "@babel/preset-env>@babel/plugin-transform-literals": true,
        "@babel/plugin-transform-logical-assignment-operators": true,
        "@babel/preset-env>@babel/plugin-transform-member-expression-literals": true,
        "@babel/preset-env>@babel/plugin-transform-modules-amd": true,
        "@babel/preset-env>@babel/plugin-transform-modules-commonjs": true,
        "@babel/preset-env>@babel/plugin-transform-modules-systemjs": true,
        "@babel/preset-env>@babel/plugin-transform-modules-umd": true,
        "@babel/preset-env>@babel/plugin-transform-named-capturing-groups-regex": true,
        "@babel/preset-env>@babel/plugin-transform-new-target": true,
        "@babel/preset-env>@babel/plugin-transform-nullish-coalescing-operator": true,
        "@babel/preset-env>@babel/plugin-transform-numeric-separator": true,
        "@babel/preset-env>@babel/plugin-transform-object-rest-spread": true,
        "@babel/preset-env>@babel/plugin-transform-object-super": true,
        "@babel/preset-env>@babel/plugin-transform-optional-catch-binding": true,
        "@babel/preset-env>@babel/plugin-transform-optional-chaining": true,
        "@babel/preset-env>@babel/plugin-transform-parameters": true,
        "@babel/preset-env>@babel/plugin-transform-private-methods": true,
        "@babel/preset-env>@babel/plugin-transform-private-property-in-object": true,
        "@babel/preset-env>@babel/plugin-transform-property-literals": true,
        "@babel/preset-env>@babel/plugin-transform-regenerator": true,
        "@babel/preset-env>@babel/plugin-transform-reserved-words": true,
        "@babel/preset-env>@babel/plugin-transform-shorthand-properties": true,
        "@babel/preset-env>@babel/plugin-transform-spread": true,
        "@babel/preset-env>@babel/plugin-transform-sticky-regex": true,
        "@babel/preset-env>@babel/plugin-transform-template-literals": true,
        "@babel/preset-env>@babel/plugin-transform-typeof-symbol": true,
        "@babel/preset-env>@babel/plugin-transform-unicode-escapes": true,
        "@babel/preset-env>@babel/plugin-transform-unicode-property-regex": true,
        "@babel/preset-env>@babel/plugin-transform-unicode-regex": true,
        "@babel/preset-env>@babel/plugin-transform-unicode-sets-regex": true,
        "@babel/preset-env>@babel/preset-modules": true,
        "@babel/preset-env>babel-plugin-polyfill-corejs2": true,
        "@babel/preset-env>babel-plugin-polyfill-corejs3": true,
        "@babel/preset-env>babel-plugin-polyfill-regenerator": true,
        "@babel/preset-env>core-js-compat": true,
        "@babel/preset-env>semver": true
      }
    },
    "@babel/preset-react": {
      "packages": {
        "@babel/preset-env>@babel/helper-plugin-utils": true,
        "@babel/preset-env>@babel/helper-validator-option": true,
        "@babel/preset-react>@babel/plugin-transform-react-display-name": true,
        "@babel/preset-react>@babel/plugin-transform-react-jsx-development": true,
        "@babel/preset-react>@babel/plugin-transform-react-jsx": true,
        "@babel/preset-react>@babel/plugin-transform-react-pure-annotations": true
      }
    },
    "@babel/preset-typescript": {
      "packages": {
        "@babel/preset-env>@babel/helper-plugin-utils": true,
        "@babel/preset-env>@babel/helper-validator-option": true,
        "@babel/preset-typescript>@babel/plugin-syntax-jsx": true,
        "@babel/preset-env>@babel/plugin-transform-modules-commonjs": true,
        "@babel/preset-typescript>@babel/plugin-transform-typescript": true
      }
    },
    "@babel/core>@babel/template": {
      "packages": {
        "@babel/code-frame": true,
        "@babel/core>@babel/parser": true,
        "@babel/core>@babel/types": true
      }
    },
    "depcheck>@babel/traverse": {
      "globals": {
        "console.log": true
      },
      "packages": {
        "@babel/code-frame": true,
        "@babel/core>@babel/generator": true,
        "@babel/core>@babel/parser": true,
        "@babel/core>@babel/template": true,
        "@babel/core>@babel/types": true,
        "babel/preset-env>b@babel/types": true,
        "nock>debug": true,
        "depcheck>@babel/traverse>globals": true
      }
    },
    "@babel/core>@babel/types": {
      "globals": {
        "console.warn": true,
        "process.env": true
      },
      "packages": {
        "@babel/core>@babel/types>@babel/helper-string-parser": true,
        "@babel/code-frame>@babel/helper-validator-identifier": true
      }
    },
    "sass-embedded>@bufbuild/protobuf": {
      "globals": {
        "TextDecoder": true,
        "TextEncoder": true,
        "__values": true,
        "process": true
      }
    },
    "ts-node>@cspotcode/source-map-support": {
      "builtin": {
        "fs": true,
        "path.isAbsolute": true,
        "path.join": true,
        "path.normalize": true,
        "path.resolve": true,
        "url.fileURLToPath": true,
        "url.pathToFileURL": true,
        "util.inspect": true
      },
      "globals": {
        "Buffer.from": true,
        "URL": true,
        "XMLHttpRequest": true,
        "console.error": true,
        "process": true
      },
      "packages": {
        "ts-node>@cspotcode/source-map-support>@jridgewell/trace-mapping": true
      }
    },
    "eslint-plugin-jsdoc>@es-joy/jsdoccomment": {
      "packages": {
        "eslint-plugin-jsdoc>comment-parser": true,
        "eslint>esquery": true,
        "eslint-plugin-jsdoc>@es-joy/jsdoccomment>jsdoc-type-pratt-parser": true
      }
    },
    "eslint>@eslint-community/eslint-utils": {
      "packages": {
        "eslint>eslint-visitor-keys": true
      }
    },
    "eslint>@eslint/eslintrc": {
      "builtin": {
        "assert": true,
        "fs": true,
        "module": true,
        "os": true,
        "path": true,
        "url": true,
        "util": true
      },
      "globals": {
        "__filename": true,
        "process.cwd": true,
        "process.emitWarning": true,
        "process.platform": true
      },
      "packages": {
        "$root$": true,
        "@babel/eslint-parser": true,
        "@babel/eslint-plugin": true,
        "@metamask/eslint-config": true,
        "@metamask/eslint-config-nodejs": true,
        "@metamask/eslint-config-typescript": true,
        "@typescript-eslint/eslint-plugin": true,
        "eslint>ajv": true,
        "nock>debug": true,
        "eslint": true,
        "eslint-config-prettier": true,
        "eslint-plugin-import": true,
        "eslint-plugin-jsdoc": true,
        "eslint-plugin-node": true,
        "eslint-plugin-prettier": true,
        "eslint-plugin-react": true,
        "eslint-plugin-react-hooks": true,
        "eslint>globals": true,
        "eslint>ignore": true,
        "eslint>minimatch": true,
        "mocha>strip-json-comments": true
      }
    },
    "gulp-sourcemaps>@gulp-sourcemaps/identity-map": {
      "packages": {
        "gulp-sourcemaps>@gulp-sourcemaps/identity-map>acorn": true,
        "gulp-sourcemaps>@gulp-sourcemaps/identity-map>normalize-path": true,
        "gulp-sourcemaps>@gulp-sourcemaps/identity-map>postcss": true,
        "gulp-sourcemaps>@gulp-sourcemaps/identity-map>source-map": true,
        "gulp-sourcemaps>@gulp-sourcemaps/identity-map>through2": true
      }
    },
    "gulp-sourcemaps>@gulp-sourcemaps/map-sources": {
      "packages": {
        "gulp-watch>anymatch>normalize-path": true,
        "gulp-sourcemaps>@gulp-sourcemaps/map-sources>through2": true
      }
    },
    "eslint>@humanwhocodes/config-array": {
      "builtin": {
        "path.dirname": true,
        "path.join": true,
        "path.relative": true
      },
      "packages": {
        "eslint>@humanwhocodes/config-array>@humanwhocodes/object-schema": true,
        "nock>debug": true,
        "eslint>minimatch": true
      }
    },
    "terser>@jridgewell/source-map>@jridgewell/gen-mapping": {
      "globals": {
        "define": true
      },
      "packages": {
        "terser>@jridgewell/source-map>@jridgewell/gen-mapping>@jridgewell/set-array": true,
        "terser-webpack-plugin>@jridgewell/trace-mapping>@jridgewell/sourcemap-codec": true,
        "terser-webpack-plugin>@jridgewell/trace-mapping": true
      }
    },
    "terser-webpack-plugin>@jridgewell/trace-mapping>@jridgewell/resolve-uri": {
      "globals": {
        "define": true
      }
    },
    "terser>@jridgewell/source-map>@jridgewell/gen-mapping>@jridgewell/set-array": {
      "globals": {
        "define": true
      }
    },
    "terser>@jridgewell/source-map": {
      "packages": {
        "terser>@jridgewell/source-map>@jridgewell/gen-mapping": true,
        "terser-webpack-plugin>@jridgewell/trace-mapping": true
      }
    },
    "terser-webpack-plugin>@jridgewell/trace-mapping>@jridgewell/sourcemap-codec": {
      "globals": {
        "Buffer": true,
        "TextDecoder": true,
        "define": true
      }
    },
    "ts-node>@cspotcode/source-map-support>@jridgewell/trace-mapping": {
      "globals": {
        "define": true
      },
      "packages": {
        "terser-webpack-plugin>@jridgewell/trace-mapping>@jridgewell/resolve-uri": true,
        "terser-webpack-plugin>@jridgewell/trace-mapping>@jridgewell/sourcemap-codec": true
      }
    },
    "terser-webpack-plugin>@jridgewell/trace-mapping": {
      "globals": {
        "define": true
      },
      "packages": {
        "terser-webpack-plugin>@jridgewell/trace-mapping>@jridgewell/resolve-uri": true,
        "terser-webpack-plugin>@jridgewell/trace-mapping>@jridgewell/sourcemap-codec": true
      }
    },
    "lavamoat>@lavamoat/aa": {
      "builtin": {
        "node:fs.lstatSync": true,
        "node:fs.readFileSync": true,
        "node:fs.realpathSync": true,
        "node:path.dirname": true,
        "node:path.join": true,
        "node:path.relative": true
      },
      "packages": {
        "depcheck>resolve": true
      }
    },
    "@lavamoat/lavapack": {
      "builtin": {
        "node:assert": true,
        "node:buffer.Buffer.from": true,
        "node:fs.promises.readFile": true,
        "node:fs.promises.writeFile": true,
        "node:fs.readFileSync": true,
        "node:path.join": true,
        "node:path.relative": true
      },
      "globals": {
        "__dirname": true,
        "__filename.slice": true,
        "console.error": true,
        "console.warn": true,
        "process.cwd": true,
        "setTimeout": true
      },
      "packages": {
        "browserify>JSONStream": true,
        "@lavamoat/lavapack>combine-source-map": true,
        "eslint>espree": true,
        "@lavamoat/lavapack>json-stable-stringify": true,
        "lavamoat>lavamoat-core": true,
        "@lavamoat/lavapack>readable-stream": true,
        "through2": true,
        "@lavamoat/lavapack>umd": true
      }
    },
    "@metamask/build-utils": {
      "packages": {
        "@metamask/build-utils>@metamask/utils": true
      }
    },
    "@metamask/build-utils>@metamask/utils": {
      "globals": {
        "Buffer": true,
        "TextDecoder": true,
        "TextEncoder": true
      },
      "packages": {
        "@metamask/utils>@metamask/superstruct": true,
        "@noble/hashes": true,
        "@metamask/utils>@scure/base": true,
        "nock>debug": true,
        "@metamask/utils>pony-cause": true,
        "semver": true
      }
    },
    "@babel/eslint-parser>@nicolo-ribaudo/eslint-scope-5-internals": {
      "packages": {
        "@babel/eslint-parser>@nicolo-ribaudo/eslint-scope-5-internals>eslint-scope": true
      }
    },
    "@noble/hashes": {
      "globals": {
        "TextEncoder": true,
        "crypto": true
      }
    },
    "eslint>@nodelib/fs.walk>@nodelib/fs.scandir": {
      "builtin": {
        "fs.lstat": true,
        "fs.lstatSync": true,
        "fs.readdir": true,
        "fs.readdirSync": true,
        "fs.stat": true,
        "fs.statSync": true,
        "path.sep": true
      },
      "globals": {
        "process.versions.node": true
      },
      "packages": {
        "fast-glob>@nodelib/fs.stat": true,
        "eslint>@nodelib/fs.walk>@nodelib/fs.scandir>run-parallel": true
      }
    },
    "fast-glob>@nodelib/fs.stat": {
      "builtin": {
        "fs.lstat": true,
        "fs.lstatSync": true,
        "fs.stat": true,
        "fs.statSync": true
      }
    },
    "eslint>@nodelib/fs.walk": {
      "builtin": {
        "events.EventEmitter": true,
        "path.sep": true,
        "stream.Readable": true
      },
      "globals": {
        "setImmediate": true
      },
      "packages": {
        "eslint>@nodelib/fs.walk>@nodelib/fs.scandir": true,
        "eslint>@nodelib/fs.walk>fastq": true
      }
    },
    "@metamask/utils>@scure/base": {
      "globals": {
        "TextDecoder": true,
        "TextEncoder": true
      }
    },
    "stylelint>@stylelint/postcss-css-in-js": {
      "globals": {
        "__dirname": true
      },
      "packages": {
        "@babel/core": true,
        "stylelint>postcss-syntax": true,
        "stylelint>postcss": true
      }
    },
    "stylelint>@stylelint/postcss-markdown": {
      "packages": {
        "stylelint>postcss-html": true,
        "stylelint>postcss-syntax": true,
        "stylelint>@stylelint/postcss-markdown>remark": true,
        "stylelint>@stylelint/postcss-markdown>unist-util-find-all-after": true
      }
    },
    "@typescript-eslint/eslint-plugin": {
      "packages": {
        "@typescript-eslint/parser>@typescript-eslint/scope-manager": true,
        "@typescript-eslint/eslint-plugin>@typescript-eslint/type-utils": true,
        "@typescript-eslint/eslint-plugin>@typescript-eslint/utils": true,
        "eslint-plugin-jest>@typescript-eslint/utils": true,
        "eslint>debug": true,
        "eslint": true,
        "globby>ignore": true,
        "eslint>regexpp": true,
        "semver": true,
        "@typescript-eslint/eslint-plugin>tsutils": true,
        "typescript": true
      }
    },
    "eslint-plugin-jest>@typescript-eslint/experimental-utils": {
      "builtin": {
        "path": true
      },
      "packages": {
        "@typescript-eslint/parser>@typescript-eslint/scope-manager": true,
        "eslint-plugin-jest>@typescript-eslint/experimental-utils>@typescript-eslint/types": true,
        "@typescript-eslint/parser>@typescript-eslint/types": true,
        "eslint": true,
        "eslint>eslint-scope": true,
        "webpack>eslint-scope": true,
        "eslint-plugin-jest>@typescript-eslint/experimental-utils>eslint-utils": true,
        "eslint>eslint-utils": true
      }
    },
    "eslint-plugin-jest>@typescript-eslint/utils>@typescript-eslint/scope-manager": {
      "builtin": {
        "path": true
      },
      "packages": {
        "eslint-plugin-jest>@typescript-eslint/utils>@typescript-eslint/types": true,
        "eslint-plugin-jest>@typescript-eslint/utils>@typescript-eslint/scope-manager>@typescript-eslint/visitor-keys": true
      }
    },
    "@typescript-eslint/eslint-plugin>@typescript-eslint/type-utils": {
      "packages": {
        "@typescript-eslint/eslint-plugin>@typescript-eslint/utils": true,
        "eslint-plugin-jest>@typescript-eslint/utils": true,
        "@typescript-eslint/eslint-plugin>@typescript-eslint/type-utils>debug": true,
        "eslint>debug": true,
        "nock>debug": true,
        "@typescript-eslint/eslint-plugin>tsutils": true,
        "typescript": true
      }
    },
    "@typescript-eslint/eslint-plugin>@typescript-eslint/utils": {
      "builtin": {
        "path": true
      },
      "packages": {
        "@typescript-eslint/parser>@typescript-eslint/scope-manager": true,
        "@typescript-eslint/parser>@typescript-eslint/types": true,
        "@typescript-eslint/utils": true,
        "eslint": true,
        "webpack>eslint-scope": true,
        "eslint>eslint-utils": true,
        "eslint-plugin-mocha>eslint-utils": true
      }
    },
    "eslint-plugin-jest>@typescript-eslint/utils": {
      "builtin": {
        "assert": true,
        "path": true
      },
      "globals": {
        "afterAll": true,
        "process.cwd": true
      },
      "packages": {
        "eslint>@eslint-community/eslint-utils": true,
        "eslint>@eslint-community": true,
        "@typescript-eslint/parser>@typescript-eslint/scope-manager": true,
        "eslint-plugin-jest>@typescript-eslint/utils>@typescript-eslint/scope-manager": true,
        "eslint-plugin-jest>@typescript-eslint/experimental-utils>@typescript-eslint/types": true,
        "@typescript-eslint/parser>@typescript-eslint/types": true,
        "eslint-plugin-jest>@typescript-eslint/utils>@typescript-eslint/types": true,
        "@typescript-eslint/parser>@typescript-eslint": true,
        "eslint": true,
        "eslint-plugin-jest>@typescript-eslint/utils>eslint-scope": true,
        "eslint>eslint-scope": true,
        "webpack>eslint-scope": true,
        "eslint-plugin-jest>@typescript-eslint/utils>webpack>eslint-scope": true,
        "eslint>eslint-utils": true,
        "eslint-plugin-mocha>eslint-utils": true,
        "semver": true
      }
    },
    "eslint-plugin-jest>@typescript-eslint/utils>@typescript-eslint/scope-manager>@typescript-eslint/visitor-keys": {
      "builtin": {
        "path": true
      },
      "packages": {
        "eslint>eslint-visitor-keys": true
      }
    },
    "eslint>@ungap/structured-clone": {
      "globals": {
        "structuredClone": true
      }
    },
    "browserify>JSONStream": {
      "globals": {
        "Buffer": true
      },
      "packages": {
        "browserify>JSONStream>jsonparse": true,
        "debounce-stream>through": true
      }
    },
    "@lavamoat/lavapack>readable-stream>abort-controller": {
      "packages": {
        "@lavamoat/lavapack>readable-stream>abort-controller>event-target-shim": true
      }
    },
    "eslint>espree>acorn-jsx": {
      "packages": {
        "jsdom>acorn": true
      }
    },
    "browserify>syntax-error>acorn-node": {
      "packages": {
        "@storybook/react>acorn-walk": true,
        "browserify>syntax-error>acorn-node>acorn": true,
        "watchify>xtend": true
      }
    },
    "@storybook/react>acorn-walk": {
      "globals": {
        "define": true
      }
    },
    "ts-node>acorn-walk": {
      "globals": {
        "define": true
      }
    },
    "gulp-sourcemaps>@gulp-sourcemaps/identity-map>acorn": {
      "globals": {
        "define": true
      }
    },
    "browserify>syntax-error>acorn-node>acorn": {
      "globals": {
        "define": true
      }
    },
    "gulp-sourcemaps>acorn": {
      "globals": {
        "define": true
      }
    },
    "jsdom>acorn": {
      "globals": {
        "console": true,
        "define": true
      }
    },
    "del>p-map>aggregate-error": {
      "packages": {
        "del>p-map>aggregate-error>clean-stack": true,
        "prettier-eslint>indent-string": true
      }
    },
    "eslint>ajv": {
      "globals": {
        "console": true
      },
      "packages": {
        "eslint>fast-deep-equal": true,
        "@metamask/snaps-utils>fast-json-stable-stringify": true,
        "eslint>ajv>json-schema-traverse": true,
        "uri-js": true
      }
    },
    "gulp-watch>ansi-colors": {
      "packages": {
        "fancy-log>ansi-gray>ansi-wrap": true
      }
    },
    "fancy-log>ansi-gray": {
      "packages": {
        "fancy-log>ansi-gray>ansi-wrap": true
      }
    },
    "chalk>ansi-styles": {
      "packages": {
        "chalk>ansi-styles>color-convert": true
      }
    },
    "gulp-livereload>chalk>ansi-styles": {
      "packages": {
        "gulp-livereload>chalk>ansi-styles>color-convert": true
      }
    },
    "stylelint>table>slice-ansi>ansi-styles": {
      "packages": {
        "stylelint>table>slice-ansi>ansi-styles>color-convert": true
      }
    },
    "chokidar>anymatch": {
      "packages": {
        "chokidar>anymatch>normalize-path": true,
        "chokidar>anymatch>picomatch": true
      }
    },
    "gulp>glob-watcher>anymatch": {
      "builtin": {
        "path.sep": true
      },
      "packages": {
        "gulp>glob-watcher>anymatch>micromatch": true,
        "gulp-watch>anymatch>normalize-path": true
      }
    },
    "gulp-watch>anymatch": {
      "builtin": {
        "path.sep": true
      },
      "packages": {
        "gulp-watch>anymatch>micromatch": true,
        "gulp-watch>anymatch>normalize-path": true
      }
    },
    "gulp>vinyl-fs>vinyl-sourcemap>append-buffer": {
      "builtin": {
        "os.EOL": true
      },
      "globals": {
        "Buffer": true
      },
      "packages": {
        "gulp>vinyl-fs>vinyl-sourcemap>append-buffer>buffer-equal": true
      }
    },
    "@lavamoat/allow-scripts>@npmcli/run-script>node-gyp>npmlog>are-we-there-yet": {
      "builtin": {
        "events.EventEmitter": true,
        "util.inherits": true
      },
      "packages": {
        "koa>delegates": true,
        "readable-stream": true
      }
    },
    "ts-node>arg": {
      "globals": {
        "process.argv.slice": true
      }
    },
    "gulp-watch>anymatch>micromatch>arr-diff": {
      "packages": {
        "gulp>undertaker>arr-flatten": true
      }
    },
<<<<<<< HEAD
    "browserify>has": {
=======
    "gulp>undertaker>bach>arr-filter": {
      "packages": {
        "gulp>undertaker>arr-map>make-iterator": true
      }
    },
    "gulp>undertaker>arr-map": {
      "packages": {
        "gulp>undertaker>arr-map>make-iterator": true
      }
    },
    "eslint-plugin-react>array-includes": {
      "packages": {
        "string.prototype.matchall>call-bind": true,
        "string.prototype.matchall>define-properties": true,
        "string.prototype.matchall>es-abstract": true,
        "string.prototype.matchall>get-intrinsic": true,
        "eslint-plugin-react>array-includes>is-string": true
      }
    },
    "gulp>undertaker>bach>array-initial": {
      "packages": {
        "gulp>undertaker>object.defaults>array-slice": true,
        "gulp>undertaker>bach>array-last>is-number": true
      }
    },
    "gulp>undertaker>bach>array-last": {
>>>>>>> 57d3e2be
      "packages": {
        "gulp>undertaker>bach>array-last>is-number": true
      }
    },
    "eslint-plugin-import>array.prototype.flat": {
      "packages": {
        "string.prototype.matchall>call-bind": true,
        "string.prototype.matchall>define-properties": true,
        "string.prototype.matchall>es-abstract": true,
        "eslint-plugin-react>array.prototype.flatmap>es-shim-unscopables": true
      }
    },
    "eslint-plugin-react>array.prototype.flatmap": {
      "packages": {
        "string.prototype.matchall>call-bind": true,
        "string.prototype.matchall>define-properties": true,
        "string.prototype.matchall>es-abstract": true,
        "eslint-plugin-react>array.prototype.flatmap>es-shim-unscopables": true
      }
    },
    "gulp>glob-watcher>async-done": {
      "globals": {
        "process.nextTick": true
      },
      "packages": {
        "duplexify>end-of-stream": true,
        "@metamask/object-multiplex>once": true,
        "readable-stream-2>process-nextick-args": true,
        "gulp>glob-watcher>async-done>stream-exhaust": true
      }
    },
    "gulp>undertaker>bach>async-settle": {
      "packages": {
        "gulp>glob-watcher>async-done": true
      }
    },
    "gulp-sourcemaps>css>source-map-resolve>atob": {
      "globals": {
        "Buffer.from": true
      }
    },
    "autoprefixer": {
      "globals": {
        "console": true,
        "process.cwd": true,
        "process.env.AUTOPREFIXER_GRID": true
      },
      "packages": {
<<<<<<< HEAD
        "browserify>browser-resolve": true,
        "browserify>cached-path-relative": true,
        "browserify>concat-stream": true,
        "browserify>module-deps>detective": true,
        "browserify>module-deps>readable-stream": true,
        "browserify>module-deps>stream-combiner2": true,
        "browserify>module-deps>through2": true,
        "browserify>parents": true,
        "depcheck>resolve": true,
        "loose-envify": true,
        "pumpify>inherits": true,
        "unzipper>duplexer2": true,
        "watchify>defined": true,
        "watchify>xtend": true
      }
    },
    "browserify>module-deps>detective": {
      "packages": {
        "browserify>syntax-error>acorn-node": true,
        "watchify>defined": true
=======
        "browserslist": true,
        "autoprefixer>caniuse-lite": true,
        "autoprefixer>fraction.js": true,
        "autoprefixer>normalize-range": true,
        "postcss>picocolors": true,
        "postcss": true,
        "stylelint>postcss-value-parser": true
>>>>>>> 57d3e2be
      }
    },
    "stylelint>autoprefixer": {
      "globals": {
        "console": true,
        "process.cwd": true,
        "process.env.AUTOPREFIXER_GRID": true
      },
      "packages": {
        "browserslist": true,
        "autoprefixer>caniuse-lite": true,
        "autoprefixer>normalize-range": true,
        "stylelint>autoprefixer>num2fraction": true,
        "stylelint>postcss>picocolors": true,
        "stylelint>postcss-value-parser": true,
        "stylelint>postcss": true
      }
    },
    "@babel/preset-env>babel-plugin-polyfill-corejs2": {
      "packages": {
        "@babel/preset-env>@babel/compat-data": true,
        "@babel/core": true,
        "@babel/preset-env>babel-plugin-polyfill-corejs2>@babel/helper-define-polyfill-provider": true,
        "@babel/preset-env>babel-plugin-polyfill-corejs2>semver": true
      }
    },
    "@babel/preset-env>babel-plugin-polyfill-corejs3": {
      "packages": {
        "@babel/core": true,
        "@babel/preset-env>babel-plugin-polyfill-corejs2>@babel/helper-define-polyfill-provider": true,
        "@babel/preset-env>core-js-compat": true
      }
    },
    "@babel/preset-env>babel-plugin-polyfill-regenerator": {
      "packages": {
<<<<<<< HEAD
        "browserify>module-deps>stream-combiner2>readable-stream": true,
        "unzipper>duplexer2": true
=======
        "@babel/preset-env>babel-plugin-polyfill-corejs2>@babel/helper-define-polyfill-provider": true
>>>>>>> 57d3e2be
      }
    },
    "babelify": {
      "builtin": {
        "path.extname": true,
        "path.resolve": true,
        "stream.PassThrough": true,
        "stream.Transform": true,
        "util": true
      },
      "globals": {
        "Buffer.concat": true
      },
      "packages": {
        "@babel/core": true
      }
    },
    "gulp>undertaker>bach": {
      "builtin": {
        "assert.ok": true
      },
      "packages": {
        "gulp>undertaker>bach>arr-filter": true,
        "gulp>undertaker>arr-flatten": true,
        "gulp>undertaker>arr-map": true,
        "gulp>undertaker>bach>array-each": true,
        "gulp>undertaker>bach>array-initial": true,
        "gulp>undertaker>bach>array-last": true,
        "gulp>glob-watcher>async-done": true,
        "gulp>undertaker>bach>async-settle": true,
        "gulp>vinyl-fs>vinyl-sourcemap>now-and-later": true
      }
    },
    "gulp>gulp-cli>matchdep>micromatch>snapdragon>base": {
      "builtin": {
        "util.inherits": true
      },
      "packages": {
        "gulp>gulp-cli>matchdep>micromatch>snapdragon>base>cache-base": true,
        "gulp>gulp-cli>matchdep>micromatch>snapdragon>base>class-utils": true,
        "gulp>gulp-cli>matchdep>micromatch>snapdragon>base>component-emitter": true,
        "gulp>gulp-cli>matchdep>micromatch>snapdragon>base>define-property": true,
        "gulp>gulp-cli>isobject": true,
        "gulp>gulp-cli>matchdep>micromatch>snapdragon>base>mixin-deep": true,
        "gulp>gulp-cli>matchdep>micromatch>snapdragon>base>pascalcase": true
      }
    },
    "bify-module-groups": {
      "packages": {
        "pify": true,
        "pumpify>pump": true,
        "bify-module-groups>through2": true
      }
    },
    "vinyl-buffer>bl": {
      "builtin": {
        "util.inherits": true
      },
      "packages": {
        "vinyl-buffer>bl>readable-stream": true,
        "koa>content-disposition>safe-buffer": true
      }
    },
    "gulp-livereload>tiny-lr>body": {
      "builtin": {
        "querystring.parse": true
      },
      "packages": {
        "gulp-livereload>tiny-lr>body>continuable-cache": true,
        "gulp-livereload>tiny-lr>body>error": true,
        "gulp-livereload>tiny-lr>body>raw-body": true,
        "gulp-livereload>tiny-lr>body>safe-json-parse": true
      }
    },
    "eslint>minimatch>brace-expansion": {
      "packages": {
        "stylelint>balanced-match": true,
        "eslint>minimatch>brace-expansion>concat-map": true
      }
    },
    "chokidar>braces": {
      "packages": {
        "chokidar>braces>fill-range": true
      }
    },
    "gulp>glob-watcher>anymatch>micromatch>braces": {
      "packages": {
        "gulp>undertaker>arr-flatten": true,
        "gulp>gulp-cli>matchdep>micromatch>array-unique": true,
        "gulp>glob-watcher>anymatch>micromatch>braces>extend-shallow": true,
        "gulp>glob-watcher>anymatch>micromatch>braces>fill-range": true,
        "gulp>gulp-cli>isobject": true,
        "gulp-watch>anymatch>micromatch>braces>repeat-element": true,
        "gulp>gulp-cli>matchdep>micromatch>braces>snapdragon-node": true,
        "gulp>gulp-cli>matchdep>micromatch>snapdragon": true,
        "gulp>gulp-cli>matchdep>micromatch>braces>split-string": true,
        "gulp>gulp-cli>matchdep>micromatch>to-regex": true
      }
    },
    "gulp-watch>anymatch>micromatch>braces": {
      "packages": {
        "gulp-watch>anymatch>micromatch>braces>expand-range": true,
        "gulp-watch>anymatch>micromatch>braces>preserve": true,
        "gulp-watch>anymatch>micromatch>braces>repeat-element": true
      }
    },
    "browserify>browser-pack": {
      "builtin": {
        "fs.readFileSync": true,
        "path.join": true,
        "path.relative": true
      },
      "globals": {
        "__dirname": true,
        "process.cwd": true
      },
      "packages": {
        "browserify>JSONStream": true,
        "@lavamoat/lavapack>combine-source-map": true,
        "watchify>defined": true,
        "koa>content-disposition>safe-buffer": true,
        "browserify>browser-pack>through2": true,
        "@lavamoat/lavapack>umd": true
      }
    },
    "browserify>browser-resolve": {
      "builtin": {
        "fs.readFile": true,
        "fs.readFileSync": true,
        "path": true
      },
      "globals": {
        "__dirname": true,
        "process.platform": true
      },
      "packages": {
        "depcheck>resolve": true
      }
    },
    "browserify": {
      "builtin": {
        "events.EventEmitter": true,
        "fs.realpath": true,
        "path.dirname": true,
        "path.join": true,
        "path.relative": true,
        "path.resolve": true,
        "path.sep": true
      },
      "globals": {
        "__dirname": true,
        "process.cwd": true,
        "process.nextTick": true,
        "process.platform": true
      },
      "packages": {
        "browserify>browser-pack": true,
        "browserify>browser-resolve": true,
        "browserify>cached-path-relative": true,
        "browserify>concat-stream": true,
        "watchify>defined": true,
        "browserify>deps-sort": true,
        "browserify>has": true,
        "lavamoat>htmlescape": true,
        "pumpify>inherits": true,
        "browserify>insert-module-globals": true,
        "labeled-stream-splicer": true,
        "browserify>module-deps": true,
        "browserify>read-only-stream": true,
        "depcheck>resolve": true,
        "browserify>shasum-object": true,
        "browserify>syntax-error": true,
        "browserify>through2": true,
        "watchify>xtend": true
      }
    },
    "browserslist": {
      "builtin": {
        "fs.existsSync": true,
        "fs.readFileSync": true,
        "fs.statSync": true,
        "path.basename": true,
        "path.dirname": true,
        "path.join": true,
        "path.relative": true,
        "path.resolve": true
      },
      "globals": {
        "console.warn": true,
        "process.env": true,
        "process.versions.node": true
      },
      "packages": {
        "autoprefixer>caniuse-lite": true,
        "browserslist>electron-to-chromium": true,
        "browserslist>node-releases": true
      }
    },
    "sass-embedded>buffer-builder": {
      "globals": {
        "Buffer": true
      }
    },
    "gulp-zip>yazl>buffer-crc32": {
      "builtin": {
        "buffer.Buffer": true
      }
    },
    "gulp>vinyl-fs>vinyl-sourcemap>append-buffer>buffer-equal": {
      "builtin": {
        "buffer.Buffer.isBuffer": true
      }
    },
    "terser>source-map-support>buffer-from": {
      "globals": {
        "Buffer": true
      }
    },
    "gulp>gulp-cli>matchdep>micromatch>snapdragon>base>cache-base": {
      "packages": {
        "gulp>gulp-cli>matchdep>micromatch>snapdragon>base>cache-base>collection-visit": true,
        "gulp>gulp-cli>matchdep>micromatch>snapdragon>base>component-emitter": true,
        "gulp>gulp-cli>array-sort>get-value": true,
        "gulp>gulp-cli>matchdep>micromatch>snapdragon>base>cache-base>has-value": true,
        "gulp>gulp-cli>isobject": true,
        "gulp>gulp-cli>matchdep>micromatch>snapdragon>base>cache-base>set-value": true,
        "gulp>gulp-cli>matchdep>micromatch>snapdragon>base>cache-base>to-object-path": true,
        "gulp>gulp-cli>matchdep>micromatch>snapdragon>base>cache-base>union-value": true,
        "gulp>gulp-cli>matchdep>micromatch>snapdragon>base>cache-base>unset-value": true
      }
    },
    "browserify>cached-path-relative": {
      "builtin": {
        "path": true
      },
      "globals": {
        "process.cwd": true
      }
    },
    "string.prototype.matchall>call-bind": {
      "packages": {
        "string.prototype.matchall>call-bind>es-define-property": true,
        "string.prototype.matchall>call-bind>es-errors": true,
        "browserify>has>function-bind": true,
        "string.prototype.matchall>get-intrinsic": true,
        "string.prototype.matchall>call-bind>set-function-length": true
      }
    },
    "chalk": {
      "packages": {
        "chalk>ansi-styles": true,
        "chalk>supports-color": true
      }
    },
    "gulp-livereload>chalk": {
      "globals": {
        "process.env.TERM": true,
        "process.platform": true
      },
      "packages": {
        "gulp-livereload>chalk>ansi-styles": true,
        "gulp-livereload>chalk>escape-string-regexp": true,
        "gulp-livereload>chalk>supports-color": true
      }
    },
    "postcss-discard-font-face>postcss>chalk": {
      "globals": {
        "process.env.TERM": true,
        "process.platform": true
      },
      "packages": {
        "postcss-discard-font-face>postcss>chalk>ansi-styles": true,
        "postcss-discard-font-face>postcss>chalk>escape-string-regexp": true,
        "prettier-eslint>loglevel-colored-level-prefix>chalk>has-ansi": true,
        "postcss-discard-font-face>postcss>chalk>strip-ansi": true,
        "postcss-discard-font-face>postcss>chalk>supports-color": true
      }
    },
    "chokidar": {
      "builtin": {
        "events.EventEmitter": true,
        "fs.close": true,
        "fs.lstat": true,
        "fs.open": true,
        "fs.readdir": true,
        "fs.realpath": true,
        "fs.stat": true,
        "fs.unwatchFile": true,
        "fs.watch": true,
        "fs.watchFile": true,
        "os.type": true,
        "path.basename": true,
        "path.dirname": true,
        "path.extname": true,
        "path.isAbsolute": true,
        "path.join": true,
        "path.normalize": true,
        "path.relative": true,
        "path.resolve": true,
        "path.sep": true,
        "util.promisify": true
      },
      "globals": {
        "clearTimeout": true,
        "console.error": true,
        "process.env.CHOKIDAR_INTERVAL": true,
        "process.env.CHOKIDAR_PRINT_FSEVENTS_REQUIRE_ERROR": true,
        "process.env.CHOKIDAR_USEPOLLING": true,
        "process.nextTick": true,
        "process.platform": true,
        "process.version.match": true,
        "setTimeout": true
      },
      "packages": {
        "chokidar>anymatch": true,
        "chokidar>braces": true,
        "chokidar>fsevents": true,
        "eslint>glob-parent": true,
        "chokidar>is-binary-path": true,
        "del>is-glob": true,
        "chokidar>normalize-path": true,
        "chokidar>readdirp": true
      }
    },
    "gulp>glob-watcher>chokidar": {
      "packages": {
        "gulp>glob-watcher>chokidar>fsevents": true
      }
    },
    "gulp-watch>chokidar": {
      "builtin": {
        "events.EventEmitter": true,
        "fs": true,
        "path.basename": true,
        "path.dirname": true,
        "path.extname": true,
        "path.join": true,
        "path.relative": true,
        "path.resolve": true,
        "path.sep": true
      },
      "globals": {
        "clearTimeout": true,
        "console.error": true,
        "process.env.CHOKIDAR_INTERVAL": true,
        "process.env.CHOKIDAR_PRINT_FSEVENTS_REQUIRE_ERROR": true,
        "process.env.CHOKIDAR_USEPOLLING": true,
        "process.nextTick": true,
        "process.platform": true,
        "setTimeout": true
      },
      "packages": {
        "gulp-watch>chokidar>anymatch": true,
        "gulp-watch>chokidar>async-each": true,
        "gulp-watch>chokidar>braces": true,
        "gulp-watch>chokidar>fsevents": true,
        "gulp-watch>glob-parent": true,
        "pumpify>inherits": true,
        "gulp-watch>chokidar>is-binary-path": true,
        "eslint>is-glob": true,
        "chokidar>normalize-path": true,
        "gulp-watch>path-is-absolute": true,
        "gulp-watch>chokidar>readdirp": true,
        "gulp-watch>chokidar>upath": true
      }
    },
    "gulp>gulp-cli>matchdep>micromatch>snapdragon>base>class-utils": {
      "builtin": {
        "util": true
      },
      "packages": {
        "gulp-zip>plugin-error>arr-union": true,
        "gulp>gulp-cli>matchdep>micromatch>snapdragon>define-property": true,
        "gulp>gulp-cli>isobject": true,
        "gulp>gulp-cli>matchdep>micromatch>snapdragon>base>class-utils>static-extend": true
      }
    },
    "del>p-map>aggregate-error>clean-stack": {
      "builtin": {
        "os.homedir": true
      }
    },
    "yargs>cliui": {
      "globals": {
        "process": true
      },
      "packages": {
        "yargs>string-width": true,
        "eslint>strip-ansi": true,
        "yargs>cliui>wrap-ansi": true
      }
    },
    "vinyl>clone-buffer": {
      "builtin": {
        "buffer.Buffer": true
      }
    },
    "lavamoat>lavamoat-core>merge-deep>clone-deep": {
      "packages": {
        "lavamoat>lavamoat-core>merge-deep>clone-deep>for-own": true,
        "@babel/register>clone-deep>is-plain-object": true,
        "lavamoat>lavamoat-core>merge-deep>kind-of": true,
        "lavamoat>lavamoat-core>merge-deep>clone-deep>lazy-cache": true,
        "lavamoat>lavamoat-core>merge-deep>clone-deep>shallow-clone": true
      }
    },
    "stylelint>execall>clone-regexp": {
      "packages": {
        "stylelint>execall>clone-regexp>is-regexp": true
      }
    },
    "vinyl>clone-stats": {
      "builtin": {
        "fs.Stats": true
      }
    },
    "gulp-watch>vinyl-file>vinyl>clone-stats": {
      "builtin": {
        "fs.Stats": true
      }
    },
    "@metamask/jazzicon>color>clone": {
      "globals": {
        "Buffer": true
      }
    },
    "vinyl>clone": {
      "globals": {
        "Buffer": true
      }
    },
    "vinyl>cloneable-readable": {
      "packages": {
        "pumpify>inherits": true,
        "vinyl>cloneable-readable>process-nextick-args": true,
        "vinyl>cloneable-readable>through2": true
      }
    },
    "gulp>undertaker>collection-map": {
      "packages": {
        "gulp>undertaker>arr-map": true,
        "gulp>undertaker>object.reduce>for-own": true,
        "gulp>undertaker>arr-map>make-iterator": true
      }
    },
    "gulp>gulp-cli>matchdep>micromatch>snapdragon>base>cache-base>collection-visit": {
      "packages": {
        "gulp>gulp-cli>matchdep>micromatch>snapdragon>base>cache-base>collection-visit>map-visit": true,
        "gulp>gulp-cli>matchdep>micromatch>snapdragon>base>cache-base>collection-visit>object-visit": true
      }
    },
    "chalk>ansi-styles>color-convert": {
      "packages": {
        "jest-canvas-mock>moo-color>color-name": true
      }
    },
    "gulp-livereload>chalk>ansi-styles>color-convert": {
      "packages": {
        "gulp-livereload>chalk>ansi-styles>color-convert>color-name": true
      }
    },
    "stylelint>table>slice-ansi>ansi-styles>color-convert": {
      "packages": {
        "stylelint>table>slice-ansi>ansi-styles>color-convert>color-name": true
      }
    },
    "fancy-log>color-support": {
      "globals": {
        "process": true
      }
    },
    "@lavamoat/lavapack>combine-source-map": {
      "builtin": {
        "path.dirname": true,
        "path.join": true
      },
      "globals": {
        "process.platform": true
      },
      "packages": {
        "nyc>convert-source-map": true,
        "@lavamoat/lavapack>combine-source-map>inline-source-map": true,
        "@lavamoat/lavapack>combine-source-map>lodash.memoize": true,
        "@lavamoat/lavapack>combine-source-map>source-map": true
      }
    },
    "browserify>concat-stream": {
      "globals": {
        "Buffer.concat": true,
        "Buffer.isBuffer": true
      },
      "packages": {
        "terser>source-map-support>buffer-from": true,
        "pumpify>inherits": true,
        "browserify>concat-stream>readable-stream": true,
        "browserify>concat-stream>typedarray": true
      }
    },
    "lavamoat-browserify>concat-stream": {
      "globals": {
        "Buffer.concat": true,
        "Buffer.isBuffer": true
      },
      "packages": {
        "terser>source-map-support>buffer-from": true,
        "pumpify>inherits": true,
        "lavamoat-browserify>concat-stream>readable-stream": true,
        "browserify>concat-stream>typedarray": true
      }
    },
    "@babel/core>convert-source-map": {
      "globals": {
        "Buffer": true,
        "atob": true,
        "btoa": true,
        "value": true
      }
    },
    "nyc>convert-source-map": {
      "builtin": {
        "fs.readFileSync": true,
        "path.join": true
      },
      "globals": {
        "Buffer.from": true
      }
    },
    "readable-stream-2>core-util-is": {
      "globals": {
        "Buffer.isBuffer": true
      }
    },
    "stylelint>cosmiconfig": {
      "builtin": {
        "fs": true,
        "os": true,
        "path": true
      },
      "globals": {
        "process.cwd": true
      },
      "packages": {
        "eslint>@eslint/eslintrc>import-fresh": true,
        "depcheck>cosmiconfig>parse-json": true,
        "globby>dir-glob>path-type": true,
        "stylelint>cosmiconfig>yaml": true
      }
    },
    "ts-node>create-require": {
      "builtin": {
        "fs.lstatSync": true,
        "module.Module": true,
        "module.createRequire": true,
        "module.createRequireFromPath": true,
        "path.dirname": true,
        "path.join": true
      },
      "globals": {
        "process.cwd": true
      }
    },
    "gulp-sourcemaps>css": {
      "builtin": {
        "fs.readFileSync": true,
        "path.dirname": true,
        "path.sep": true
      },
      "packages": {
        "pumpify>inherits": true,
        "gulp-sourcemaps>css>source-map-resolve": true,
        "gulp-sourcemaps>css>source-map": true
      }
    },
    "resolve-url-loader>es6-iterator>d": {
      "packages": {
        "resolve-url-loader>es6-iterator>es5-ext": true,
        "resolve-url-loader>es6-iterator>d>type": true
      }
    },
    "gulp-sourcemaps>debug-fabulous": {
      "packages": {
        "gulp-sourcemaps>debug-fabulous>debug": true,
        "gulp-sourcemaps>debug-fabulous>memoizee": true,
        "react>object-assign": true
      }
    },
    "@typescript-eslint/eslint-plugin>@typescript-eslint/type-utils>debug": {
      "globals": {
        "console.debug": true,
        "console.log": true
      },
      "packages": {
        "@typescript-eslint/eslint-plugin>@typescript-eslint/type-utils>debug>ms": true
      }
    },
    "gulp-sourcemaps>debug-fabulous>debug": {
      "builtin": {
        "tty.isatty": true,
        "util": true
      },
      "globals": {
        "console": true,
        "document": true,
        "localStorage": true,
        "navigator": true,
        "process": true
      },
      "packages": {
        "mocha>ms": true,
        "mocha>supports-color": true
      }
    },
    "eslint-import-resolver-node>debug": {
      "builtin": {
        "tty.isatty": true,
        "util": true
      },
      "globals": {
        "console": true,
        "document": true,
        "localStorage": true,
        "navigator": true,
        "process": true
      },
      "packages": {
        "mocha>ms": true,
        "mocha>supports-color": true
      }
    },
    "eslint-plugin-import>eslint-module-utils>debug": {
      "builtin": {
        "tty.isatty": true,
        "util": true
      },
      "globals": {
        "console": true,
        "document": true,
        "localStorage": true,
        "navigator": true,
        "process": true
      },
      "packages": {
        "mocha>ms": true,
        "mocha>supports-color": true
      }
    },
    "eslint-plugin-import>debug": {
      "builtin": {
        "fs.SyncWriteStream": true,
        "net.Socket": true,
        "tty.WriteStream": true,
        "tty.isatty": true,
        "util": true
      },
      "globals": {
        "chrome": true,
        "console": true,
        "document": true,
        "localStorage": true,
        "navigator": true,
        "process": true
      },
      "packages": {
        "eslint-plugin-import>debug>ms": true
      }
    },
    "gulp>glob-watcher>anymatch>micromatch>extglob>expand-brackets>debug": {
      "builtin": {
        "fs.SyncWriteStream": true,
        "net.Socket": true,
        "tty.WriteStream": true,
        "tty.isatty": true,
        "util": true
      },
      "globals": {
        "chrome": true,
        "console": true,
        "document": true,
        "localStorage": true,
        "navigator": true,
        "process": true
      },
      "packages": {
        "gulp>glob-watcher>anymatch>micromatch>extglob>expand-brackets>debug>ms": true
      }
    },
    "gulp-livereload>debug": {
      "builtin": {
        "tty.isatty": true,
        "util": true
      },
      "globals": {
        "console": true,
        "document": true,
        "localStorage": true,
        "navigator": true,
        "process": true
      },
      "packages": {
        "mocha>ms": true,
        "gulp-livereload>chalk>supports-color": true
      }
    },
    "nock>debug": {
      "builtin": {
        "tty.isatty": true,
        "util.deprecate": true,
        "util.formatWithOptions": true,
        "util.inspect": true
      },
      "globals": {
        "console": true,
        "document": true,
        "localStorage": true,
        "navigator": true,
        "process": true
      },
      "packages": {
        "nock>debug>ms": true,
        "mocha>supports-color": true
      }
    },
    "gulp>gulp-cli>matchdep>micromatch>snapdragon>debug": {
      "builtin": {
        "fs.SyncWriteStream": true,
        "net.Socket": true,
        "tty.WriteStream": true,
        "tty.isatty": true,
        "util": true
      },
      "globals": {
        "chrome": true,
        "console": true,
        "document": true,
        "localStorage": true,
        "navigator": true,
        "process": true
      },
      "packages": {
        "gulp>gulp-cli>matchdep>micromatch>snapdragon>debug>ms": true
      }
    },
    "gulp-livereload>tiny-lr>debug": {
      "builtin": {
        "tty.isatty": true,
        "util": true
      },
      "globals": {
        "console": true,
        "document": true,
        "localStorage": true,
        "navigator": true,
        "process": true
      },
      "packages": {
        "mocha>ms": true,
        "mocha>supports-color": true
      }
    },
    "gulp>undertaker>last-run>default-resolution": {
      "globals": {
        "process.version.match": true
      }
    },
    "string.prototype.matchall>define-properties>define-data-property": {
      "packages": {
        "string.prototype.matchall>call-bind>es-define-property": true,
        "string.prototype.matchall>call-bind>es-errors": true,
        "string.prototype.matchall>es-abstract>gopd": true
      }
    },
    "string.prototype.matchall>define-properties": {
      "packages": {
        "string.prototype.matchall>define-properties>define-data-property": true,
        "string.prototype.matchall>es-abstract>has-property-descriptors": true,
        "@lavamoat/lavapack>json-stable-stringify>object-keys": true
      }
    },
    "gulp>gulp-cli>matchdep>micromatch>snapdragon>base>define-property": {
      "packages": {
        "gulp>gulp-cli>matchdep>micromatch>define-property>is-descriptor": true
      }
    },
    "gulp>glob-watcher>anymatch>micromatch>extglob>expand-brackets>define-property": {
      "packages": {
        "gulp>glob-watcher>anymatch>micromatch>extglob>expand-brackets>define-property>is-descriptor": true
      }
    },
    "gulp>glob-watcher>anymatch>micromatch>extglob>define-property": {
      "packages": {
        "gulp>gulp-cli>matchdep>micromatch>define-property>is-descriptor": true
      }
    },
    "gulp>glob-watcher>anymatch>micromatch>define-property": {
      "packages": {
        "gulp>gulp-cli>matchdep>micromatch>define-property>is-descriptor": true,
        "gulp>gulp-cli>isobject": true
      }
    },
    "gulp>gulp-cli>matchdep>micromatch>nanomatch>define-property": {
      "packages": {
        "gulp>gulp-cli>matchdep>micromatch>define-property>is-descriptor": true,
        "gulp>gulp-cli>isobject": true
      }
    },
    "gulp>gulp-cli>matchdep>micromatch>braces>snapdragon-node>define-property": {
      "packages": {
        "gulp>gulp-cli>matchdep>micromatch>define-property>is-descriptor": true
      }
    },
    "gulp>gulp-cli>matchdep>micromatch>snapdragon>define-property": {
      "packages": {
        "gulp>gulp-cli>matchdep>micromatch>snapdragon>define-property>is-descriptor": true
      }
    },
    "gulp>gulp-cli>matchdep>micromatch>to-regex>define-property": {
      "packages": {
        "gulp>gulp-cli>matchdep>micromatch>define-property>is-descriptor": true,
        "gulp>gulp-cli>isobject": true
      }
    },
    "del": {
      "builtin": {
        "path.resolve": true,
        "util.promisify": true
      },
      "globals": {
        "process.cwd": true,
        "process.platform": true
      },
      "packages": {
        "globby": true,
        "del>graceful-fs": true,
        "del>is-glob": true,
        "del>is-path-cwd": true,
        "del>is-path-inside": true,
        "del>p-map": true,
        "del>rimraf": true,
        "del>slash": true
      }
    },
    "browserify>deps-sort": {
      "packages": {
        "browserify>shasum-object": true,
        "browserify>deps-sort>through2": true
      }
    },
    "gulp-watch>chokidar>fsevents>node-pre-gyp>detect-libc": {
      "builtin": {
        "child_process.spawnSync": true,
        "fs.readdirSync": true,
        "os.platform": true
      },
      "globals": {
        "process.env": true
      }
    },
    "browserify>module-deps>detective": {
      "packages": {
        "browserify>syntax-error>acorn-node": true,
        "watchify>defined": true
      }
    },
    "ts-node>diff": {
      "globals": {
        "setTimeout": true
      }
    },
    "globby>dir-glob": {
      "builtin": {
        "path.extname": true,
        "path.isAbsolute": true,
        "path.join": true,
        "path.posix.join": true
      },
      "globals": {
        "process.cwd": true
      },
      "packages": {
        "globby>dir-glob>path-type": true
      }
    },
    "eslint>doctrine": {
      "builtin": {
        "assert": true
      },
      "packages": {
        "eslint>esutils": true
      }
    },
    "eslint-plugin-import>doctrine": {
      "builtin": {
        "assert": true
      },
      "packages": {
        "eslint>esutils": true
      }
    },
    "eslint-plugin-react>doctrine": {
      "builtin": {
        "assert": true
      },
      "packages": {
        "eslint>esutils": true
      }
    },
    "stylelint>postcss-html>htmlparser2>domutils>dom-serializer": {
      "packages": {
        "stylelint>postcss-html>htmlparser2>domelementtype": true,
        "stylelint>postcss-html>htmlparser2>entities": true
      }
    },
    "stylelint>postcss-html>htmlparser2>domhandler": {
      "packages": {
        "stylelint>postcss-html>htmlparser2>domelementtype": true
      }
    },
    "stylelint>postcss-html>htmlparser2>domutils": {
      "packages": {
        "stylelint>postcss-html>htmlparser2>domutils>dom-serializer": true,
        "stylelint>postcss-html>htmlparser2>domelementtype": true
      }
    },
    "unzipper>duplexer2": {
      "packages": {
        "unzipper>duplexer2>readable-stream": true
      }
    },
    "debounce-stream>duplexer": {
      "builtin": {
        "stream": true
      }
    },
    "duplexify": {
      "globals": {
        "Buffer": true,
        "process.nextTick": true
      },
      "packages": {
        "duplexify>end-of-stream": true,
        "pumpify>inherits": true,
        "readable-stream": true,
        "duplexify>stream-shift": true
      }
    },
    "gulp>vinyl-fs>glob-stream>pumpify>duplexify": {
      "globals": {
        "Buffer": true,
        "process.nextTick": true
      },
      "packages": {
        "duplexify>end-of-stream": true,
        "pumpify>inherits": true,
        "gulp>vinyl-fs>glob-stream>readable-stream": true,
        "duplexify>stream-shift": true
      }
    },
    "gulp>vinyl-fs>pumpify>duplexify": {
      "globals": {
        "Buffer": true,
        "process.nextTick": true
      },
      "packages": {
        "duplexify>end-of-stream": true,
        "pumpify>inherits": true,
        "gulp>vinyl-fs>readable-stream": true,
        "duplexify>stream-shift": true
      }
    },
    "duplexify>end-of-stream": {
      "globals": {
        "process.nextTick": true
      },
      "packages": {
        "@metamask/object-multiplex>once": true
      }
    },
    "depcheck>cosmiconfig>parse-json>error-ex": {
      "builtin": {
        "util.inherits": true
      },
      "packages": {
        "depcheck>cosmiconfig>parse-json>error-ex>is-arrayish": true
      }
    },
    "gulp-livereload>tiny-lr>body>error": {
      "builtin": {
        "assert": true
      },
      "packages": {
        "gulp-livereload>tiny-lr>body>error>string-template": true,
        "watchify>xtend": true
      }
    },
    "string.prototype.matchall>es-abstract": {
      "packages": {
        "string.prototype.matchall>call-bind": true,
        "string.prototype.matchall>call-bind>es-define-property": true,
        "string.prototype.matchall>call-bind>es-errors": true,
        "string.prototype.matchall>es-abstract>es-object-atoms": true,
        "string.prototype.matchall>es-abstract>es-set-tostringtag": true,
        "string.prototype.matchall>es-abstract>es-to-primitive": true,
        "string.prototype.matchall>get-intrinsic": true,
        "string.prototype.matchall>es-abstract>gopd": true,
        "string.prototype.matchall>es-abstract>has-property-descriptors": true,
        "string.prototype.matchall>es-abstract>has-proto": true,
        "string.prototype.matchall>has-symbols": true,
        "depcheck>is-core-module>hasown": true,
        "string.prototype.matchall>internal-slot": true,
        "string.prototype.matchall>es-abstract>is-callable": true,
        "string.prototype.matchall>es-abstract>is-regex": true,
        "eslint-plugin-react>array-includes>is-string": true,
        "string.prototype.matchall>es-abstract>object-inspect": true,
        "string.prototype.matchall>es-abstract>safe-regex-test": true,
        "string.prototype.matchall>es-abstract>string.prototype.trim": true
      }
    },
    "string.prototype.matchall>call-bind>es-define-property": {
      "packages": {
        "string.prototype.matchall>get-intrinsic": true
      }
    },
    "string.prototype.matchall>es-abstract>es-object-atoms": {
      "packages": {
        "string.prototype.matchall>call-bind>es-errors": true
      }
    },
    "string.prototype.matchall>es-abstract>es-set-tostringtag": {
      "packages": {
        "string.prototype.matchall>get-intrinsic": true,
        "koa>is-generator-function>has-tostringtag": true,
        "depcheck>is-core-module>hasown": true
      }
    },
    "eslint-plugin-react>array.prototype.flatmap>es-shim-unscopables": {
      "packages": {
        "browserify>has": true
      }
    },
    "string.prototype.matchall>es-abstract>es-to-primitive": {
      "packages": {
        "string.prototype.matchall>es-abstract>is-callable": true,
        "@metamask/eth-token-tracker>deep-equal>is-date-object": true,
        "string.prototype.matchall>es-abstract>es-to-primitive>is-symbol": true
      }
    },
    "resolve-url-loader>es6-iterator>es5-ext": {
      "packages": {
        "resolve-url-loader>es6-iterator>es6-symbol": true
      }
    },
    "resolve-url-loader>es6-iterator": {
      "packages": {
        "resolve-url-loader>es6-iterator>d": true,
        "resolve-url-loader>es6-iterator>es5-ext": true,
        "resolve-url-loader>es6-iterator>es6-symbol": true
      }
    },
    "resolve-url-loader>es6-iterator>es6-symbol": {
      "packages": {
        "resolve-url-loader>es6-iterator>d": true,
        "resolve-url-loader>es6-iterator>es6-symbol>ext": true
      }
    },
    "gulp>undertaker>es6-weak-map": {
      "packages": {
        "resolve-url-loader>es6-iterator>d": true,
        "resolve-url-loader>es6-iterator>es5-ext": true,
        "resolve-url-loader>es6-iterator": true,
        "resolve-url-loader>es6-iterator>es6-symbol": true
      }
    },
    "yargs>escalade": {
      "builtin": {
        "fs.readdirSync": true,
        "fs.statSync": true,
        "path.dirname": true,
        "path.resolve": true
      }
    },
    "eslint": {
      "builtin": {
        "assert": true,
        "fs.existsSync": true,
        "fs.lstatSync": true,
        "fs.promises": true,
        "fs.readFileSync": true,
        "fs.readdirSync": true,
        "fs.statSync": true,
        "fs.unlinkSync": true,
        "fs.writeFile": true,
        "fs.writeFileSync": true,
        "path.dirname": true,
        "path.extname": true,
        "path.isAbsolute": true,
        "path.join": true,
        "path.normalize": true,
        "path.posix.join": true,
        "path.relative": true,
        "path.resolve": true,
        "path.sep": true,
        "url.pathToFileURL": true,
        "util.format": true,
        "util.inspect": true,
        "util.promisify": true
      },
      "globals": {
        "__dirname": true,
        "console.log": true,
        "describe": true,
        "it": true,
        "process": true
      },
      "packages": {
        "eslint>@eslint-community/eslint-utils": true,
        "eslint>@eslint-community/regexpp": true,
        "eslint>@eslint/eslintrc": true,
        "eslint>@eslint/js": true,
        "eslint>@humanwhocodes/config-array": true,
        "eslint>@nodelib/fs.walk": true,
        "eslint>@ungap/structured-clone": true,
        "eslint>ajv": true,
        "nock>debug": true,
        "eslint>doctrine": true,
        "mocha>escape-string-regexp": true,
        "eslint>eslint-scope": true,
        "eslint>eslint-visitor-keys": true,
        "eslint>espree": true,
        "eslint>esquery": true,
        "eslint>esutils": true,
        "eslint>fast-deep-equal": true,
        "eslint>file-entry-cache": true,
        "mocha>find-up": true,
        "eslint>glob-parent": true,
        "eslint>globals": true,
        "eslint>graphemer": true,
        "eslint>ignore": true,
        "eslint>imurmurhash": true,
        "del>is-glob": true,
        "del>is-path-inside": true,
        "eslint>json-stable-stringify-without-jsonify": true,
        "eslint>levn": true,
        "eslint>lodash.merge": true,
        "eslint>minimatch": true,
        "eslint>natural-compare": true
      }
    },
    "eslint-config-prettier": {
      "globals": {
        "process.env.ESLINT_CONFIG_PRETTIER_NO_DEPRECATED": true
      }
    },
    "eslint-import-resolver-node": {
      "builtin": {
        "path.dirname": true,
        "path.join": true,
        "path.resolve": true
      },
      "packages": {
        "eslint-import-resolver-node>debug": true,
        "depcheck>resolve": true
      }
    },
    "eslint-import-resolver-typescript": {
      "builtin": {
        "path": true
      },
      "globals": {
        "console.warn": true,
        "process.cwd": true
      },
      "packages": {
        "nock>debug": true,
        "nyc>glob": true,
        "del>is-glob": true,
        "depcheck>resolve": true,
        "eslint-plugin-import>tsconfig-paths": true
      }
    },
    "eslint-plugin-import>eslint-module-utils": {
      "builtin": {
        "crypto.createHash": true,
        "fs.existsSync": true,
        "fs.readFileSync": true,
        "fs.readdirSync": true,
        "module": true,
        "path.dirname": true,
        "path.extname": true,
        "path.join": true,
        "path.parse": true,
        "path.resolve": true
      },
      "globals": {
        "__dirname.toUpperCase": true,
        "console.warn": true,
        "process.cwd": true,
        "process.hrtime": true
      },
      "packages": {
        "@babel/eslint-parser": true,
        "eslint-plugin-import>eslint-module-utils>debug": true,
        "eslint-import-resolver-node": true,
        "eslint-plugin-import>eslint-module-utils>find-up": true
      }
    },
    "eslint-plugin-node>eslint-plugin-es": {
      "packages": {
        "eslint-plugin-node>eslint-utils": true,
        "eslint-plugin-node>eslint-plugin-es>regexpp": true
      }
    },
    "eslint-plugin-import": {
      "builtin": {
        "fs": true,
        "path": true,
        "vm": true
      },
      "globals": {
        "process.cwd": true,
        "process.env": true
      },
      "packages": {
        "eslint-plugin-react>array-includes": true,
        "eslint-plugin-import>array.prototype.flat": true,
        "eslint-plugin-import>debug": true,
        "eslint-plugin-import>doctrine": true,
        "eslint": true,
        "eslint-plugin-import>eslint-module-utils": true,
        "browserify>has": true,
        "depcheck>is-core-module": true,
        "del>is-glob": true,
        "eslint>minimatch": true,
        "eslint-plugin-react>object.values": true,
        "eslint-plugin-import>tsconfig-paths": true,
        "typescript": true
      }
    },
    "eslint-plugin-jest": {
      "builtin": {
        "fs.readdirSync": true,
        "path.join": true,
        "path.parse": true
      },
      "globals": {
        "__dirname": true
      },
      "packages": {
        "@typescript-eslint/eslint-plugin": true,
        "eslint-plugin-jest>@typescript-eslint/utils": true
      }
    },
    "eslint-plugin-jsdoc": {
      "packages": {
        "eslint-plugin-jsdoc>@es-joy/jsdoccomment": true,
        "eslint-plugin-jsdoc>are-docs-informative": true,
        "eslint-plugin-jsdoc>comment-parser": true,
        "nock>debug": true,
        "mocha>escape-string-regexp": true,
        "eslint": true,
        "eslint>esquery": true,
        "semver": true,
        "eslint-plugin-jsdoc>spdx-expression-parse": true
      }
    },
    "eslint-plugin-node": {
      "builtin": {
        "fs.readFileSync": true,
        "fs.readdirSync": true,
        "fs.statSync": true,
        "path.basename": true,
        "path.dirname": true,
        "path.extname": true,
        "path.isAbsolute": true,
        "path.join": true,
        "path.relative": true,
        "path.resolve": true,
        "path.sep": true
      },
      "globals": {
        "process.cwd": true
      },
      "packages": {
        "eslint-plugin-node>eslint-plugin-es": true,
        "eslint-plugin-node>eslint-utils": true,
        "eslint>ignore": true,
        "eslint>minimatch": true,
        "depcheck>resolve": true,
        "eslint-plugin-node>semver": true
      }
    },
    "eslint-plugin-prettier": {
      "packages": {
        "prettier": true,
        "eslint-plugin-prettier>prettier-linter-helpers": true
      }
    },
    "eslint-plugin-react": {
      "builtin": {
        "fs.statSync": true,
        "path.dirname": true,
        "path.extname": true
      },
      "globals": {
        "console.error": true,
        "console.log": true,
        "process.argv.join": true,
        "process.cwd": true
      },
      "packages": {
        "eslint-plugin-react>array-includes": true,
        "eslint-plugin-react>array.prototype.flatmap": true,
        "eslint-plugin-react>doctrine": true,
        "eslint": true,
        "eslint-plugin-react>estraverse": true,
        "eslint-plugin-react>jsx-ast-utils": true,
        "eslint>minimatch": true,
        "eslint-plugin-react>object.entries": true,
        "eslint-plugin-react>object.fromentries": true,
        "eslint-plugin-react>object.hasown": true,
        "eslint-plugin-react>object.values": true,
        "prop-types": true,
        "eslint-plugin-react>resolve": true,
        "eslint-plugin-react>semver": true,
        "string.prototype.matchall": true
      }
    },
    "eslint-plugin-react-hooks": {
      "globals": {
        "process.env.NODE_ENV": true
      }
    },
    "@babel/eslint-parser>@nicolo-ribaudo/eslint-scope-5-internals>eslint-scope": {
      "builtin": {
        "assert": true
      },
      "packages": {
        "eslint>eslint-scope>esrecurse": true,
        "@babel/eslint-parser>@nicolo-ribaudo/eslint-scope-5-internals>eslint-scope>estraverse": true
      }
    },
    "eslint-plugin-jest>@typescript-eslint/utils>eslint-scope": {
      "builtin": {
        "assert": true
      },
      "packages": {
        "eslint>eslint-scope>esrecurse": true,
        "eslint-plugin-jest>@typescript-eslint/utils>eslint-scope>estraverse": true
      }
    },
    "eslint>eslint-scope": {
      "builtin": {
        "assert": true
      },
      "packages": {
        "eslint>eslint-scope>esrecurse": true,
        "eslint-plugin-react>estraverse": true
      }
    },
    "webpack>eslint-scope": {
      "builtin": {
        "assert": true
      },
      "packages": {
        "eslint>eslint-scope>esrecurse": true,
        "webpack>eslint-scope>estraverse": true
      }
    },
    "eslint-plugin-jest>@typescript-eslint/experimental-utils>eslint-utils": {
      "packages": {
        "eslint-plugin-jest>@typescript-eslint/experimental-utils>eslint-utils>eslint-visitor-keys": true
      }
    },
    "eslint-plugin-jest>@typescript-eslint/utils>eslint-utils": {
      "packages": {
        "eslint>@eslint-community/eslint-utils": true,
        "eslint-plugin-jest>@typescript-eslint/utils>eslint-utils>eslint-visitor-keys": true,
        "semver": true
      }
    },
    "eslint-plugin-mocha>eslint-utils": {
      "packages": {
        "eslint-plugin-mocha>eslint-utils>eslint-visitor-keys": true
      }
    },
    "eslint-plugin-node>eslint-utils": {
      "packages": {
        "eslint-plugin-node>eslint-utils>eslint-visitor-keys": true
      }
    },
    "eslint>espree": {
      "packages": {
        "eslint>espree>acorn-jsx": true,
        "jsdom>acorn": true,
        "eslint>eslint-visitor-keys": true
      }
    },
    "eslint>esquery": {
      "globals": {
        "define": true
      }
    },
    "eslint>eslint-scope>esrecurse": {
      "packages": {
        "eslint-plugin-react>estraverse": true
      }
    },
    "eta": {
      "builtin": {
        "node:fs": true,
        "node:path": true
      },
      "globals": {
        "define": true
      }
    },
    "gulp-sourcemaps>debug-fabulous>memoizee>event-emitter": {
      "packages": {
        "resolve-url-loader>es6-iterator>d": true,
        "resolve-url-loader>es6-iterator>es5-ext": true
      }
    },
    "gulp-livereload>event-stream": {
      "builtin": {
        "buffer.Buffer.isBuffer": true,
        "stream.Stream": true
      },
      "globals": {
        "Buffer.concat": true,
        "Buffer.isBuffer": true,
        "console.error": true,
        "process.nextTick": true,
        "setImmediate": true
      },
      "packages": {
        "debounce-stream>duplexer": true,
        "gulp-livereload>event-stream>from": true,
        "gulp-livereload>event-stream>map-stream": true,
        "gulp-livereload>event-stream>pause-stream": true,
        "gulp-livereload>event-stream>split": true,
        "gulp-livereload>event-stream>stream-combiner": true,
        "debounce-stream>through": true
      }
    },
    "@lavamoat/lavapack>readable-stream>abort-controller>event-target-shim": {
      "globals": {
        "Event": true,
        "EventTarget": true,
        "console": true
      }
    },
    "stylelint>execall": {
      "packages": {
        "stylelint>execall>clone-regexp": true
      }
    },
    "gulp>glob-watcher>anymatch>micromatch>extglob>expand-brackets": {
      "globals": {
        "__filename": true
      },
      "packages": {
        "gulp>glob-watcher>anymatch>micromatch>extglob>expand-brackets>debug": true,
        "gulp>glob-watcher>anymatch>micromatch>extglob>expand-brackets>define-property": true,
        "gulp>glob-watcher>anymatch>micromatch>extglob>expand-brackets>extend-shallow": true,
        "gulp>gulp-cli>matchdep>micromatch>extglob>expand-brackets>posix-character-classes": true,
        "gulp>gulp-cli>matchdep>micromatch>regex-not": true,
        "gulp>gulp-cli>matchdep>micromatch>snapdragon": true,
        "gulp>gulp-cli>matchdep>micromatch>to-regex": true
      }
    },
    "gulp-watch>anymatch>micromatch>expand-brackets": {
      "packages": {
        "gulp-watch>anymatch>micromatch>expand-brackets>is-posix-bracket": true
      }
    },
    "gulp-watch>anymatch>micromatch>braces>expand-range": {
      "packages": {
        "gulp-watch>anymatch>micromatch>braces>expand-range>fill-range": true
      }
    },
    "resolve-url-loader>es6-iterator>es6-symbol>ext": {
      "globals": {
        "__global__": true
      }
    },
    "gulp>glob-watcher>anymatch>micromatch>braces>extend-shallow": {
      "packages": {
        "gulp-watch>anymatch>micromatch>object.omit>is-extendable": true
      }
    },
    "gulp>glob-watcher>anymatch>micromatch>extglob>expand-brackets>extend-shallow": {
      "packages": {
        "gulp-watch>anymatch>micromatch>object.omit>is-extendable": true
      }
    },
    "gulp>glob-watcher>anymatch>micromatch>extglob>extend-shallow": {
      "packages": {
        "gulp-watch>anymatch>micromatch>object.omit>is-extendable": true
      }
    },
    "gulp>glob-watcher>anymatch>micromatch>braces>fill-range>extend-shallow": {
      "packages": {
        "gulp-watch>anymatch>micromatch>object.omit>is-extendable": true
      }
    },
    "gulp-zip>plugin-error>extend-shallow": {
      "packages": {
        "gulp-zip>plugin-error>extend-shallow>assign-symbols": true,
        "gulp-zip>plugin-error>extend-shallow>is-extendable": true
      }
    },
    "gulp>gulp-cli>matchdep>micromatch>snapdragon>base>cache-base>set-value>extend-shallow": {
      "packages": {
        "gulp-watch>anymatch>micromatch>object.omit>is-extendable": true
      }
    },
    "gulp>gulp-cli>matchdep>micromatch>snapdragon>extend-shallow": {
      "packages": {
        "gulp-watch>anymatch>micromatch>object.omit>is-extendable": true
      }
    },
    "gulp>glob-watcher>anymatch>micromatch>extglob": {
      "packages": {
        "gulp>gulp-cli>matchdep>micromatch>array-unique": true,
        "gulp>glob-watcher>anymatch>micromatch>extglob>define-property": true,
        "gulp>glob-watcher>anymatch>micromatch>extglob>expand-brackets": true,
        "gulp>glob-watcher>anymatch>micromatch>extglob>extend-shallow": true,
        "gulp>gulp-cli>matchdep>micromatch>fragment-cache": true,
        "gulp>gulp-cli>matchdep>micromatch>regex-not": true,
        "gulp>gulp-cli>matchdep>micromatch>snapdragon": true,
        "gulp>gulp-cli>matchdep>micromatch>to-regex": true
      }
    },
    "gulp-watch>anymatch>micromatch>extglob": {
      "packages": {
        "gulp-watch>anymatch>micromatch>is-extglob": true
      }
    },
    "fancy-log": {
      "builtin": {
        "console.Console": true
      },
      "globals": {
        "process.argv.indexOf": true,
        "process.platform": true,
        "process.stderr": true,
        "process.stdout": true,
        "process.version": true
      },
      "packages": {
        "fancy-log>ansi-gray": true,
        "fancy-log>color-support": true,
        "fancy-log>parse-node-version": true,
        "fancy-log>time-stamp": true
      }
    },
    "gulp-watch>fancy-log": {
      "globals": {
        "console": true,
        "process.argv.indexOf": true,
        "process.stderr.write": true,
        "process.stdout.write": true
      },
      "packages": {
        "fancy-log>ansi-gray": true,
        "fancy-log>color-support": true,
        "fancy-log>time-stamp": true
      }
    },
    "fast-glob": {
      "builtin": {
        "fs.lstat": true,
        "fs.lstatSync": true,
        "fs.readdir": true,
        "fs.readdirSync": true,
        "fs.stat": true,
        "fs.statSync": true,
        "os.cpus": true,
        "os.platform": true,
        "path.basename": true,
        "path.resolve": true,
        "stream.PassThrough": true,
        "stream.Readable": true
      },
      "globals": {
        "process.cwd": true
      },
      "packages": {
        "fast-glob>@nodelib/fs.stat": true,
        "eslint>@nodelib/fs.walk": true,
        "eslint>glob-parent": true,
        "globby>merge2": true,
        "fast-glob>micromatch": true
      }
    },
    "eslint>@nodelib/fs.walk>fastq": {
      "packages": {
        "eslint>@nodelib/fs.walk>fastq>reusify": true
      }
    },
    "gulp-livereload>tiny-lr>faye-websocket": {
      "builtin": {
        "net.connect": true,
        "stream.Stream": true,
        "tls.connect": true,
        "url.parse": true,
        "util.inherits": true
      },
      "globals": {
        "Buffer": true,
        "clearInterval": true,
        "process.nextTick": true,
        "setInterval": true
      },
      "packages": {
        "webpack-dev-server>sockjs>websocket-driver": true
      }
    },
    "eslint>file-entry-cache": {
      "builtin": {
        "crypto.createHash": true,
        "fs.readFileSync": true,
        "fs.statSync": true,
        "path.basename": true,
        "path.dirname": true
      },
      "packages": {
        "eslint>file-entry-cache>flat-cache": true
      }
    },
    "stylelint>file-entry-cache": {
      "builtin": {
        "crypto.createHash": true,
        "fs.readFileSync": true,
        "fs.statSync": true,
        "path.basename": true,
        "path.dirname": true
      },
      "packages": {
        "stylelint>file-entry-cache>flat-cache": true
      }
    },
    "chokidar>braces>fill-range": {
      "builtin": {
        "util.inspect": true
      },
      "packages": {
        "chokidar>braces>fill-range>to-regex-range": true
      }
    },
    "gulp>glob-watcher>anymatch>micromatch>braces>fill-range": {
      "builtin": {
        "util.inspect": true
      },
      "packages": {
        "gulp>glob-watcher>anymatch>micromatch>braces>fill-range>extend-shallow": true,
        "gulp>glob-watcher>anymatch>micromatch>braces>fill-range>is-number": true,
        "stylelint>@stylelint/postcss-markdown>remark>remark-parse>repeat-string": true,
        "gulp>glob-watcher>anymatch>micromatch>braces>fill-range>to-regex-range": true
      }
    },
    "gulp-watch>anymatch>micromatch>braces>expand-range>fill-range": {
      "packages": {
        "gulp-watch>anymatch>micromatch>braces>expand-range>fill-range>is-number": true,
        "gulp-watch>anymatch>micromatch>braces>expand-range>fill-range>isobject": true,
        "gulp-watch>anymatch>micromatch>braces>expand-range>fill-range>randomatic": true,
        "gulp-watch>anymatch>micromatch>braces>repeat-element": true,
        "stylelint>@stylelint/postcss-markdown>remark>remark-parse>repeat-string": true
      }
    },
    "eslint-plugin-import>eslint-module-utils>find-up": {
      "builtin": {
        "path.dirname": true,
        "path.join": true,
        "path.parse": true,
        "path.resolve": true
      },
      "packages": {
        "eslint-plugin-import>eslint-module-utils>find-up>locate-path": true
      }
    },
    "mocha>find-up": {
      "builtin": {
        "path.dirname": true,
        "path.parse": true,
        "path.resolve": true
      },
      "packages": {
        "mocha>find-up>locate-path": true,
        "nyc>find-up>path-exists": true
      }
    },
    "gulp-watch>vinyl-file>strip-bom-stream>first-chunk-stream": {
      "builtin": {
        "util.inherits": true
      },
      "globals": {
        "Buffer.concat": true,
        "setImmediate": true
      },
      "packages": {
        "gulp-watch>vinyl-file>strip-bom-stream>first-chunk-stream>readable-stream": true
      }
    },
    "eslint>file-entry-cache>flat-cache": {
      "builtin": {
        "fs.existsSync": true,
        "fs.mkdirSync": true,
        "fs.readFileSync": true,
        "fs.writeFileSync": true,
        "path.basename": true,
        "path.dirname": true,
        "path.resolve": true
      },
      "globals": {
        "__dirname": true
      },
      "packages": {
        "eslint>file-entry-cache>flat-cache>flatted": true,
        "del>rimraf": true
      }
    },
    "stylelint>file-entry-cache>flat-cache": {
      "builtin": {
        "fs.existsSync": true,
        "fs.readFileSync": true,
        "path.basename": true,
        "path.dirname": true,
        "path.resolve": true
      },
      "globals": {
        "__dirname": true
      },
      "packages": {
        "stylelint>file-entry-cache>flat-cache>flatted": true,
        "stylelint>file-entry-cache>flat-cache>rimraf": true,
        "stylelint>file-entry-cache>flat-cache>write": true
      }
    },
    "gulp>vinyl-fs>lead>flush-write-stream": {
      "globals": {
        "Buffer": true
      },
      "packages": {
        "pumpify>inherits": true,
        "gulp>vinyl-fs>lead>flush-write-stream>readable-stream": true
      }
    },
    "lavamoat>lavamoat-core>merge-deep>clone-deep>for-own": {
      "packages": {
        "gulp>undertaker>object.reduce>for-own>for-in": true
      }
    },
    "gulp-watch>anymatch>micromatch>object.omit>for-own": {
      "packages": {
        "gulp>undertaker>object.reduce>for-own>for-in": true
      }
    },
    "gulp>undertaker>object.reduce>for-own": {
      "packages": {
        "gulp>undertaker>object.reduce>for-own>for-in": true
      }
    },
    "gulp>gulp-cli>matchdep>micromatch>fragment-cache": {
      "packages": {
        "gulp>gulp-cli>liftoff>fined>parse-filepath>map-cache": true
      }
    },
    "gulp-livereload>event-stream>from": {
      "builtin": {
        "stream": true
      },
      "globals": {
        "process.nextTick": true
      }
    },
    "fs-extra": {
      "builtin": {
        "assert": true,
        "fs": true,
        "os.tmpdir": true,
        "path.dirname": true,
        "path.isAbsolute": true,
        "path.join": true,
        "path.normalize": true,
        "path.parse": true,
        "path.relative": true,
        "path.resolve": true,
        "path.sep": true
      },
      "globals": {
        "Buffer": true,
        "console.warn": true,
        "process.arch": true,
        "process.cwd": true,
        "process.platform": true,
        "process.umask": true,
        "process.versions.node.split": true,
        "setTimeout": true
      },
      "packages": {
        "del>graceful-fs": true,
        "fs-extra>jsonfile": true,
        "fs-extra>universalify": true
      }
    },
    "gulp>vinyl-fs>fs-mkdirp-stream": {
      "builtin": {
        "path.dirname": true,
        "path.resolve": true
      },
      "globals": {
        "process.umask": true
      },
      "packages": {
        "del>graceful-fs": true,
        "gulp>vinyl-fs>fs-mkdirp-stream>through2": true
      }
    },
    "nyc>glob>fs.realpath": {
      "builtin": {
        "fs.lstat": true,
        "fs.lstatSync": true,
        "fs.readlink": true,
        "fs.readlinkSync": true,
        "fs.realpath": true,
        "fs.realpathSync": true,
        "fs.stat": true,
        "fs.statSync": true,
        "path.normalize": true,
        "path.resolve": true
      },
      "globals": {
        "console.error": true,
        "console.trace": true,
        "process.env.NODE_DEBUG": true,
        "process.nextTick": true,
        "process.noDeprecation": true,
        "process.platform": true,
        "process.throwDeprecation": true,
        "process.traceDeprecation": true,
        "process.version": true
      }
    },
    "chokidar>fsevents": {
      "globals": {
        "console.assert": true,
        "process.platform": true
      },
      "native": true
    },
    "gulp>glob-watcher>chokidar>fsevents": {
      "builtin": {
        "events.EventEmitter": true,
        "fs.stat": true,
        "path.join": true,
        "util.inherits": true
      },
      "globals": {
        "__dirname": true,
        "console.assert": true,
        "process.nextTick": true,
        "process.platform": true,
        "setImmediate": true
      },
      "packages": {
        "gulp-watch>chokidar>fsevents>node-pre-gyp": true
      }
    },
    "gulp-watch>chokidar>fsevents": {
      "builtin": {
        "events.EventEmitter": true,
        "fs.stat": true,
        "path.join": true,
        "util.inherits": true
      },
      "globals": {
        "__dirname": true,
        "console.assert": true,
        "process.nextTick": true,
        "process.platform": true,
        "setImmediate": true
      },
      "packages": {
        "gulp-watch>chokidar>fsevents>node-pre-gyp": true
      }
    },
    "@lavamoat/allow-scripts>@npmcli/run-script>node-gyp>npmlog>gauge": {
      "builtin": {
        "util.format": true
      },
      "globals": {
        "clearInterval": true,
        "process": true,
        "setImmediate": true,
        "setInterval": true
      },
      "packages": {
        "@lavamoat/allow-scripts>@npmcli/run-script>node-gyp>npmlog>gauge>aproba": true,
        "@storybook/react>@storybook/node-logger>npmlog>console-control-strings": true,
        "@storybook/react>@storybook/node-logger>npmlog>gauge>has-unicode": true,
        "react>object-assign": true,
        "nyc>signal-exit": true,
        "@lavamoat/allow-scripts>@npmcli/run-script>node-gyp>npmlog>gauge>string-width": true,
        "@lavamoat/allow-scripts>@npmcli/run-script>node-gyp>npmlog>gauge>strip-ansi": true,
        "@storybook/react>@storybook/node-logger>npmlog>gauge>wide-align": true
      }
    },
    "browserify>insert-module-globals>undeclared-identifiers>get-assigned-identifiers": {
      "builtin": {
        "assert.equal": true
      }
    },
    "string.prototype.matchall>get-intrinsic": {
      "globals": {
        "AggregateError": true,
        "FinalizationRegistry": true,
        "WeakRef": true
      },
      "packages": {
        "string.prototype.matchall>call-bind>es-errors": true,
        "browserify>has>function-bind": true,
        "string.prototype.matchall>es-abstract>has-proto": true,
        "string.prototype.matchall>has-symbols": true,
        "depcheck>is-core-module>hasown": true
      }
    },
    "gulp-zip>get-stream": {
      "builtin": {
        "buffer.constants.MAX_LENGTH": true,
        "stream.PassThrough": true
      },
      "globals": {
        "Buffer.concat": true
      },
      "packages": {
        "pumpify>pump": true
      }
    },
    "gulp-watch>anymatch>micromatch>parse-glob>glob-base": {
      "builtin": {
        "path.dirname": true
      },
      "packages": {
        "eslint>glob-parent": true,
        "gulp-watch>anymatch>micromatch>parse-glob>glob-base>is-glob": true
      }
    },
    "eslint>glob-parent": {
      "builtin": {
        "os.platform": true,
        "path.posix.dirname": true
      },
      "packages": {
        "del>is-glob": true
      }
    },
    "gulp>vinyl-fs>glob-stream": {
      "builtin": {
        "util.inherits": true
      },
      "globals": {
        "process.cwd": true,
        "process.nextTick": true
      },
      "packages": {
        "react-markdown>unified>extend": true,
        "eslint>glob-parent": true,
        "nyc>glob": true,
        "gulp>glob-watcher>is-negated-glob": true,
        "gulp>vinyl-fs>glob-stream>ordered-read-streams": true,
        "gulp>vinyl-fs>glob-stream>pumpify": true,
        "gulp>vinyl-fs>glob-stream>readable-stream": true,
        "vinyl>remove-trailing-separator": true,
        "gulp>vinyl-fs>glob-stream>to-absolute-glob": true,
        "gulp>vinyl-fs>glob-stream>unique-stream": true
      }
    },
    "gulp>glob-watcher": {
      "packages": {
        "gulp>glob-watcher>anymatch": true,
        "gulp>glob-watcher>async-done": true,
        "chokidar": true,
        "gulp>glob-watcher>is-negated-glob": true,
        "gulp>glob-watcher>just-debounce": true,
        "gulp>undertaker>object.defaults": true
      }
    },
    "nyc>glob": {
      "builtin": {
        "assert": true,
        "events.EventEmitter": true,
        "fs": true,
        "path.join": true,
        "path.resolve": true,
        "util": true
      },
      "globals": {
        "console.error": true,
        "process.cwd": true,
        "process.nextTick": true,
        "process.platform": true
      },
      "packages": {
        "nyc>glob>fs.realpath": true,
        "nyc>glob>inflight": true,
        "pumpify>inherits": true,
        "eslint>minimatch": true,
        "@metamask/object-multiplex>once": true,
        "gulp-watch>path-is-absolute": true
      }
    },
    "stylelint>global-modules": {
      "builtin": {
        "path.resolve": true
      },
      "globals": {
        "process.env.OSTYPE": true,
        "process.platform": true
      },
      "packages": {
        "stylelint>global-modules>global-prefix": true
      }
    },
    "stylelint>global-modules>global-prefix": {
      "builtin": {
        "fs.readFileSync": true,
        "fs.realpathSync": true,
        "os.homedir": true,
        "path.dirname": true,
        "path.join": true,
        "path.resolve": true
      },
      "globals": {
        "process.env.APPDATA": true,
        "process.env.DESTDIR": true,
        "process.env.OSTYPE": true,
        "process.env.PREFIX": true,
        "process.execPath": true,
        "process.platform": true
      },
      "packages": {
        "stylelint>global-modules>global-prefix>ini": true,
        "stylelint>global-modules>global-prefix>which": true
      }
    },
    "globby": {
      "builtin": {
        "fs.Stats": true,
        "fs.readFile": true,
        "fs.readFileSync": true,
        "fs.statSync": true,
        "path.dirname": true,
        "path.isAbsolute": true,
        "path.join": true,
        "path.posix.join": true,
        "path.relative": true,
        "stream.Transform": true,
        "util.promisify": true
      },
      "globals": {
        "process.cwd": true
      },
      "packages": {
        "globby>array-union": true,
        "globby>dir-glob": true,
        "fast-glob": true,
        "eslint>ignore": true,
        "globby>merge2": true,
        "del>slash": true
      }
    },
    "stylelint>globjoin": {
      "builtin": {
        "path.join": true
      }
    },
    "stylelint>postcss-sass>gonzales-pe": {
      "globals": {
        "console.error": true,
        "define": true
      }
    },
    "string.prototype.matchall>es-abstract>gopd": {
      "packages": {
        "string.prototype.matchall>get-intrinsic": true
      }
    },
    "del>graceful-fs": {
      "builtin": {
        "assert.equal": true,
        "constants.O_SYMLINK": true,
        "constants.O_WRONLY": true,
        "constants.hasOwnProperty": true,
        "fs": true,
        "stream.Stream.call": true,
        "util": true
      },
      "globals": {
        "clearTimeout": true,
        "console.error": true,
        "process": true,
        "setTimeout": true
      }
    },
    "gulp": {
      "builtin": {
        "util.inherits": true
      },
      "packages": {
        "gulp>glob-watcher": true,
        "gulp>undertaker": true,
        "gulp>vinyl-fs": true
      }
    },
    "gulp-livereload": {
      "builtin": {
        "path.relative": true
      },
      "packages": {
        "gulp-livereload>chalk": true,
        "gulp-livereload>debug": true,
        "gulp-livereload>event-stream": true,
        "fancy-log": true,
        "gulp-livereload>lodash.assign": true,
        "gulp-livereload>tiny-lr": true
      }
    },
    "gulp-postcss": {
      "builtin": {
        "path.dirname": true,
        "path.isAbsolute": true,
        "path.join": true,
        "stream.Transform": true
      },
      "globals": {
        "Buffer.from": true,
        "setImmediate": true
      },
      "packages": {
        "fancy-log": true,
        "gulp-zip>plugin-error": true,
        "postcss": true,
        "gulp-postcss>postcss-load-config": true,
        "vinyl-sourcemaps-apply": true
      }
    },
    "gulp-sass": {
      "builtin": {
        "path.basename": true,
        "path.dirname": true,
        "path.extname": true,
        "path.join": true,
        "path.relative": true,
        "stream.Transform": true
      },
      "globals": {
        "process.cwd": true,
        "process.exit": true,
        "process.stderr.write": true
      },
      "packages": {
        "gulp-sass>lodash.clonedeep": true,
        "postcss>picocolors": true,
        "gulp-zip>plugin-error": true,
        "gulp-sass>replace-ext": true,
        "eslint>strip-ansi": true,
        "vinyl-sourcemaps-apply": true
      }
    },
    "gulp-sort": {
      "packages": {
        "gulp-sort>through2": true
      }
    },
    "gulp-sourcemaps": {
      "builtin": {
        "path.dirname": true,
        "path.extname": true,
        "path.join": true,
        "path.relative": true,
        "path.resolve": true,
        "path.sep": true
      },
      "globals": {
        "Buffer.concat": true,
        "Buffer.from": true
      },
      "packages": {
        "gulp-sourcemaps>@gulp-sourcemaps/identity-map": true,
        "gulp-sourcemaps>@gulp-sourcemaps/map-sources": true,
        "gulp-sourcemaps>acorn": true,
        "nyc>convert-source-map": true,
        "gulp-sourcemaps>css": true,
        "gulp-sourcemaps>debug-fabulous": true,
        "gulp-sourcemaps>detect-newline": true,
        "del>graceful-fs": true,
        "gulp-sourcemaps>source-map": true,
        "gulp-sourcemaps>strip-bom-string": true,
        "gulp-sourcemaps>through2": true
      }
    },
    "gulp-stylelint": {
      "builtin": {
        "fs.mkdir": true,
        "fs.writeFile": true,
        "path.dirname": true,
        "path.resolve": true
      },
      "globals": {
        "Buffer.from": true,
        "process.cwd": true,
        "process.nextTick": true
      },
      "packages": {
        "fancy-log": true,
        "gulp-zip>plugin-error": true,
        "source-map": true,
        "eslint>strip-ansi": true,
        "stylelint": true,
        "gulp-stylelint>through2": true
      }
    },
    "gulp-watch": {
      "builtin": {
        "path.dirname": true,
        "path.normalize": true,
        "path.resolve": true
      },
      "globals": {
        "process.arch": true,
        "process.cwd": true,
        "process.platform": true,
        "process.version": true,
        "setTimeout": true
      },
      "packages": {
        "gulp-watch>ansi-colors": true,
        "gulp-watch>anymatch": true,
        "chokidar": true,
        "gulp-watch>fancy-log": true,
        "eslint>glob-parent": true,
        "react>object-assign": true,
        "gulp-watch>path-is-absolute": true,
        "gulp-zip>plugin-error": true,
        "gulp-watch>readable-stream": true,
        "gulp-watch>slash": true,
        "vinyl": true,
        "gulp-watch>vinyl-file": true
      }
    },
    "gulp-zip": {
      "builtin": {
        "buffer.constants.MAX_LENGTH": true,
        "path.join": true
      },
      "packages": {
        "gulp-zip>get-stream": true,
        "gulp-zip>plugin-error": true,
        "gulp-zip>through2": true,
        "vinyl": true,
        "gulp-zip>yazl": true
      }
    },
    "prettier-eslint>loglevel-colored-level-prefix>chalk>has-ansi": {
      "packages": {
        "prettier-eslint>loglevel-colored-level-prefix>chalk>has-ansi>ansi-regex": true
      }
    },
    "chalk>supports-color>has-flag": {
      "globals": {
        "process.argv": true
      }
    },
    "gulp-livereload>chalk>supports-color>has-flag": {
      "globals": {
        "process.argv": true
      }
    },
    "postcss-discard-font-face>postcss>supports-color>has-flag": {
      "globals": {
        "process.argv": true
      }
    },
    "string.prototype.matchall>es-abstract>has-property-descriptors": {
      "packages": {
        "string.prototype.matchall>call-bind>es-define-property": true
      }
    },
    "koa>is-generator-function>has-tostringtag": {
      "packages": {
        "string.prototype.matchall>has-symbols": true
      }
    },
    "@storybook/react>@storybook/node-logger>npmlog>gauge>has-unicode": {
      "builtin": {
        "os.type": true
      },
      "globals": {
        "process.env.LANG": true,
        "process.env.LC_ALL": true,
        "process.env.LC_CTYPE": true
      }
    },
    "gulp>gulp-cli>matchdep>micromatch>snapdragon>base>cache-base>has-value": {
      "packages": {
        "gulp>gulp-cli>array-sort>get-value": true,
        "gulp>gulp-cli>matchdep>micromatch>snapdragon>base>cache-base>has-value>has-values": true,
        "gulp>gulp-cli>isobject": true
      }
    },
    "gulp>gulp-cli>matchdep>micromatch>snapdragon>base>cache-base>unset-value>has-value": {
      "packages": {
        "gulp>gulp-cli>array-sort>get-value": true,
        "gulp>gulp-cli>matchdep>micromatch>snapdragon>base>cache-base>unset-value>has-value>has-values": true,
        "gulp>gulp-cli>matchdep>micromatch>snapdragon>base>cache-base>unset-value>has-value>isobject": true
      }
    },
    "gulp>gulp-cli>matchdep>micromatch>snapdragon>base>cache-base>has-value>has-values": {
      "packages": {
        "gulp>gulp-cli>matchdep>micromatch>snapdragon>base>cache-base>has-value>has-values>is-number": true,
        "gulp>gulp-cli>matchdep>micromatch>snapdragon>base>cache-base>has-value>has-values>kind-of": true
      }
    },
    "browserify>has": {
      "packages": {
        "browserify>has>function-bind": true
      }
    },
    "depcheck>is-core-module>hasown": {
      "packages": {
        "browserify>has>function-bind": true
      }
    },
    "stylelint>postcss-html>htmlparser2": {
      "builtin": {
        "buffer.Buffer": true,
        "events.EventEmitter": true,
        "string_decoder.StringDecoder": true
      },
      "packages": {
        "stylelint>postcss-html>htmlparser2>domelementtype": true,
        "stylelint>postcss-html>htmlparser2>domhandler": true,
        "stylelint>postcss-html>htmlparser2>domutils": true,
        "stylelint>postcss-html>htmlparser2>entities": true,
        "pumpify>inherits": true,
        "readable-stream": true
      }
    },
    "webpack-dev-server>sockjs>websocket-driver>http-parser-js": {
      "builtin": {
        "assert.equal": true,
        "assert.ok": true
      }
    },
    "eslint>ignore": {
      "globals": {
        "process": true
      }
    },
    "sass-embedded>immutable": {
      "globals": {
        "console": true,
        "define": true
      }
    },
    "eslint>@eslint/eslintrc>import-fresh": {
      "builtin": {
        "path.dirname": true
      },
      "globals": {
        "__dirname": true,
        "__filename": true
      },
      "packages": {
        "eslint>@eslint/eslintrc>import-fresh>parent-module": true,
        "eslint>@eslint/eslintrc>import-fresh>resolve-from": true
      }
    },
    "nyc>glob>inflight": {
      "globals": {
        "process.nextTick": true
      },
      "packages": {
        "@metamask/object-multiplex>once": true,
        "@metamask/object-multiplex>once>wrappy": true
      }
    },
    "pumpify>inherits": {
      "builtin": {
        "util.inherits": true
      }
    },
    "ini": {
      "globals": {
        "process": true
      }
    },
    "stylelint>global-modules>global-prefix>ini": {
      "globals": {
        "process": true
      }
    },
    "@lavamoat/lavapack>combine-source-map>inline-source-map": {
      "globals": {
        "Buffer.from": true
      },
      "packages": {
        "@lavamoat/lavapack>combine-source-map>inline-source-map>source-map": true
      }
    },
    "browserify>insert-module-globals": {
      "builtin": {
        "path.dirname": true,
        "path.isAbsolute": true,
        "path.relative": true,
        "path.sep": true
      },
      "globals": {
        "Buffer.concat": true,
        "Buffer.isBuffer": true
      },
      "packages": {
        "browserify>syntax-error>acorn-node": true,
        "@lavamoat/lavapack>combine-source-map": true,
        "gulp-watch>path-is-absolute": true,
        "browserify>insert-module-globals>through2": true,
        "browserify>insert-module-globals>undeclared-identifiers": true,
        "watchify>xtend": true
      }
    },
    "string.prototype.matchall>internal-slot": {
      "packages": {
        "string.prototype.matchall>call-bind>es-errors": true,
        "depcheck>is-core-module>hasown": true,
        "string.prototype.matchall>side-channel": true
      }
    },
    "gulp>gulp-cli>replace-homedir>is-absolute": {
      "packages": {
        "gulp>gulp-cli>replace-homedir>is-absolute>is-relative": true,
        "nyc>spawn-wrap>is-windows": true
      }
    },
    "gulp>glob-watcher>anymatch>micromatch>extglob>expand-brackets>define-property>is-descriptor>is-accessor-descriptor": {
      "packages": {
        "gulp>glob-watcher>anymatch>micromatch>extglob>expand-brackets>define-property>is-descriptor>is-accessor-descriptor>kind-of": true
      }
    },
    "gulp>gulp-cli>matchdep>micromatch>define-property>is-descriptor>is-accessor-descriptor": {
      "packages": {
        "@babel/register>clone-deep>kind-of": true
      }
    },
    "gulp>gulp-cli>matchdep>micromatch>snapdragon>define-property>is-descriptor>is-accessor-descriptor": {
      "packages": {
        "gulp>gulp-cli>matchdep>micromatch>snapdragon>define-property>is-descriptor>is-data-descriptor>kind-of": true
      }
    },
    "react-syntax-highlighter>refractor>parse-entities>is-alphanumerical": {
      "packages": {
        "stylelint>@stylelint/postcss-markdown>remark>remark-parse>is-alphabetical": true,
        "react-syntax-highlighter>refractor>parse-entities>is-decimal": true
      }
    },
    "chokidar>is-binary-path": {
      "builtin": {
        "path.extname": true
      },
      "packages": {
        "chokidar>is-binary-path>binary-extensions": true
      }
    },
    "string.prototype.matchall>es-abstract>is-callable": {
      "globals": {
        "document": true
      }
    },
    "depcheck>is-core-module": {
      "globals": {
        "process.versions": true
      },
      "packages": {
        "depcheck>is-core-module>hasown": true
      }
    },
    "gulp>glob-watcher>anymatch>micromatch>extglob>expand-brackets>define-property>is-descriptor>is-data-descriptor": {
      "packages": {
        "gulp>glob-watcher>anymatch>micromatch>extglob>expand-brackets>define-property>is-descriptor>is-data-descriptor>kind-of": true
      }
    },
    "gulp>gulp-cli>matchdep>micromatch>define-property>is-descriptor>is-data-descriptor": {
      "packages": {
        "@babel/register>clone-deep>kind-of": true
      }
    },
    "gulp>gulp-cli>matchdep>micromatch>snapdragon>define-property>is-descriptor>is-data-descriptor": {
      "packages": {
        "gulp>gulp-cli>matchdep>micromatch>snapdragon>define-property>is-descriptor>is-data-descriptor>kind-of": true
      }
    },
    "@metamask/eth-token-tracker>deep-equal>is-date-object": {
      "packages": {
        "koa>is-generator-function>has-tostringtag": true
      }
    },
    "gulp>glob-watcher>anymatch>micromatch>extglob>expand-brackets>define-property>is-descriptor": {
      "packages": {
        "gulp>glob-watcher>anymatch>micromatch>extglob>expand-brackets>define-property>is-descriptor>is-accessor-descriptor": true,
        "gulp>glob-watcher>anymatch>micromatch>extglob>expand-brackets>define-property>is-descriptor>is-data-descriptor": true,
        "gulp>glob-watcher>anymatch>micromatch>extglob>expand-brackets>define-property>is-descriptor>kind-of": true
      }
    },
    "gulp>gulp-cli>matchdep>micromatch>define-property>is-descriptor": {
      "packages": {
        "gulp>gulp-cli>matchdep>micromatch>define-property>is-descriptor>is-accessor-descriptor": true,
        "gulp>gulp-cli>matchdep>micromatch>define-property>is-descriptor>is-data-descriptor": true,
        "@babel/register>clone-deep>kind-of": true
      }
    },
    "gulp>gulp-cli>matchdep>micromatch>snapdragon>define-property>is-descriptor": {
      "packages": {
        "gulp>gulp-cli>matchdep>micromatch>snapdragon>define-property>is-descriptor>is-accessor-descriptor": true,
        "gulp>gulp-cli>matchdep>micromatch>snapdragon>define-property>is-descriptor>is-data-descriptor": true,
        "gulp>gulp-cli>matchdep>micromatch>snapdragon>define-property>is-descriptor>kind-of": true
      }
    },
    "gulp-watch>anymatch>micromatch>regex-cache>is-equal-shallow": {
      "packages": {
        "gulp-watch>anymatch>micromatch>regex-cache>is-equal-shallow>is-primitive": true
      }
    },
    "gulp-zip>plugin-error>extend-shallow>is-extendable": {
      "packages": {
        "@babel/register>clone-deep>is-plain-object": true
      }
    },
    "gulp>gulp-cli>matchdep>micromatch>snapdragon>base>mixin-deep>is-extendable": {
      "packages": {
        "@babel/register>clone-deep>is-plain-object": true
      }
    },
    "@lavamoat/allow-scripts>@npmcli/run-script>node-gyp>npmlog>gauge>string-width>is-fullwidth-code-point": {
      "packages": {
        "gulp>gulp-cli>yargs>string-width>is-fullwidth-code-point>number-is-nan": true
      }
    },
    "del>is-glob": {
      "packages": {
        "del>is-glob>is-extglob": true
      }
    },
    "gulp-watch>anymatch>micromatch>parse-glob>glob-base>is-glob": {
      "packages": {
        "gulp-watch>anymatch>micromatch>is-extglob": true
      }
    },
    "gulp-watch>anymatch>micromatch>is-glob": {
      "packages": {
        "gulp-watch>anymatch>micromatch>is-extglob": true
      }
    },
    "gulp-watch>anymatch>micromatch>parse-glob>is-glob": {
      "packages": {
        "gulp-watch>anymatch>micromatch>is-extglob": true
      }
    },
    "gulp>glob-watcher>anymatch>micromatch>braces>fill-range>is-number": {
      "packages": {
        "gulp>glob-watcher>anymatch>micromatch>braces>fill-range>is-number>kind-of": true
      }
    },
    "gulp-watch>anymatch>micromatch>braces>expand-range>fill-range>is-number": {
      "packages": {
        "gulp-watch>anymatch>micromatch>braces>expand-range>fill-range>is-number>kind-of": true
      }
    },
    "gulp>gulp-cli>matchdep>micromatch>snapdragon>base>cache-base>has-value>has-values>is-number": {
      "packages": {
        "gulp>gulp-cli>matchdep>micromatch>snapdragon>base>cache-base>has-value>has-values>is-number>kind-of": true
      }
    },
    "del>is-path-cwd": {
      "builtin": {
        "path.resolve": true
      },
      "globals": {
        "process.cwd": true,
        "process.platform": true
      }
    },
    "del>is-path-inside": {
      "builtin": {
        "path.relative": true,
        "path.resolve": true,
        "path.sep": true
      }
    },
    "@babel/register>clone-deep>is-plain-object": {
      "packages": {
        "gulp>gulp-cli>isobject": true
      }
    },
    "string.prototype.matchall>es-abstract>is-regex": {
      "packages": {
        "string.prototype.matchall>call-bind": true,
        "koa>is-generator-function>has-tostringtag": true
      }
    },
    "gulp>gulp-cli>replace-homedir>is-absolute>is-relative": {
      "packages": {
        "gulp>gulp-cli>replace-homedir>is-absolute>is-relative>is-unc-path": true
      }
    },
    "eslint-plugin-react>array-includes>is-string": {
      "packages": {
        "koa>is-generator-function>has-tostringtag": true
      }
    },
    "string.prototype.matchall>es-abstract>es-to-primitive>is-symbol": {
      "packages": {
        "string.prototype.matchall>has-symbols": true
      }
    },
    "gulp>gulp-cli>replace-homedir>is-absolute>is-relative>is-unc-path": {
      "packages": {
        "gulp>gulp-cli>replace-homedir>is-absolute>is-relative>is-unc-path>unc-path-regex": true
      }
    },
    "mocha>log-symbols>is-unicode-supported": {
      "globals": {
        "process.env.CI": true,
        "process.env.TERM": true,
        "process.env.TERM_PROGRAM": true,
        "process.env.WT_SESSION": true,
        "process.platform": true
      }
    },
    "nyc>spawn-wrap>is-windows": {
      "globals": {
        "define": true,
        "isWindows": "write",
        "process": true
      }
    },
    "@sentry/cli>which>isexe": {
      "builtin": {
        "fs": true
      },
      "globals": {
        "TESTING_WINDOWS": true,
        "process.env.PATHEXT": true,
        "process.getgid": true,
        "process.getuid": true,
        "process.platform": true
      }
    },
    "gulp-watch>anymatch>micromatch>braces>expand-range>fill-range>isobject": {
      "packages": {
        "gulp-watch>anymatch>micromatch>braces>expand-range>fill-range>isobject>isarray": true
      }
    },
    "gulp>gulp-cli>matchdep>micromatch>snapdragon>base>cache-base>unset-value>has-value>isobject": {
      "packages": {
        "gulp>gulp-cli>matchdep>micromatch>snapdragon>base>cache-base>unset-value>has-value>isobject>isarray": true
      }
    },
    "postcss-discard-font-face>postcss>js-base64": {
      "globals": {
        "Base64": "write",
        "define": true
      }
    },
    "eslint-plugin-jsdoc>@es-joy/jsdoccomment>jsdoc-type-pratt-parser": {
      "globals": {
        "define": true
      }
    },
    "@babel/core>@babel/generator>jsesc": {
      "globals": {
        "Buffer": true
      }
    },
    "webpack>json-parse-even-better-errors": {
      "globals": {
        "Buffer.isBuffer": true
      }
    },
    "@lavamoat/lavapack>json-stable-stringify": {
      "packages": {
        "string.prototype.matchall>call-bind": true,
        "@lavamoat/lavapack>json-stable-stringify>isarray": true,
        "@lavamoat/lavapack>json-stable-stringify>jsonify": true,
        "@lavamoat/lavapack>json-stable-stringify>object-keys": true
      }
    },
    "depcheck>json5": {
      "globals": {
        "console.warn": true
      }
    },
    "eslint-plugin-import>tsconfig-paths>json5": {
      "globals": {
        "console.warn": true
      }
    },
    "fs-extra>jsonfile": {
      "builtin": {
        "fs": true
      },
      "globals": {
        "Buffer.isBuffer": true
      },
      "packages": {
        "del>graceful-fs": true
      }
    },
    "browserify>JSONStream>jsonparse": {
      "globals": {
        "Buffer": true
      }
    },
    "eslint-plugin-react>jsx-ast-utils": {
      "globals": {
        "console.error": true
      },
      "packages": {
        "gulp>vinyl-fs>object.assign": true
      }
    },
    "gulp>glob-watcher>just-debounce": {
      "globals": {
        "clearTimeout": true,
        "setTimeout": true
      }
    },
    "gulp>gulp-cli>matchdep>micromatch>snapdragon>base>cache-base>has-value>has-values>kind-of": {
      "packages": {
        "browserify>insert-module-globals>is-buffer": true
      }
    },
    "gulp>glob-watcher>anymatch>micromatch>extglob>expand-brackets>define-property>is-descriptor>is-accessor-descriptor>kind-of": {
      "packages": {
        "browserify>insert-module-globals>is-buffer": true
      }
    },
    "gulp>glob-watcher>anymatch>micromatch>extglob>expand-brackets>define-property>is-descriptor>is-data-descriptor>kind-of": {
      "packages": {
        "browserify>insert-module-globals>is-buffer": true
      }
    },
    "gulp>gulp-cli>matchdep>micromatch>snapdragon>define-property>is-descriptor>is-data-descriptor>kind-of": {
      "packages": {
        "browserify>insert-module-globals>is-buffer": true
      }
    },
    "gulp>glob-watcher>anymatch>micromatch>braces>fill-range>is-number>kind-of": {
      "packages": {
        "browserify>insert-module-globals>is-buffer": true
      }
    },
    "gulp-watch>anymatch>micromatch>braces>expand-range>fill-range>is-number>kind-of": {
      "packages": {
        "browserify>insert-module-globals>is-buffer": true
      }
    },
    "gulp>gulp-cli>matchdep>micromatch>snapdragon>base>cache-base>has-value>has-values>is-number>kind-of": {
      "packages": {
        "browserify>insert-module-globals>is-buffer": true
      }
    },
    "lavamoat>lavamoat-core>merge-deep>kind-of": {
      "packages": {
        "browserify>insert-module-globals>is-buffer": true
      }
    },
    "gulp-watch>anymatch>micromatch>kind-of": {
      "packages": {
        "browserify>insert-module-globals>is-buffer": true
      }
    },
    "gulp>gulp-cli>matchdep>micromatch>snapdragon>base>class-utils>static-extend>object-copy>kind-of": {
      "packages": {
        "browserify>insert-module-globals>is-buffer": true
      }
    },
    "lavamoat>lavamoat-core>merge-deep>clone-deep>shallow-clone>kind-of": {
      "globals": {
        "Buffer": true
      },
      "packages": {
        "browserify>insert-module-globals>is-buffer": true
      }
    },
    "gulp>gulp-cli>matchdep>micromatch>braces>snapdragon-node>snapdragon-util>kind-of": {
      "packages": {
        "browserify>insert-module-globals>is-buffer": true
      }
    },
    "gulp>gulp-cli>matchdep>micromatch>snapdragon>base>cache-base>to-object-path>kind-of": {
      "packages": {
        "browserify>insert-module-globals>is-buffer": true
      }
    },
    "labeled-stream-splicer": {
      "packages": {
        "pumpify>inherits": true,
        "labeled-stream-splicer>stream-splicer": true
      }
    },
    "gulp>undertaker>last-run": {
      "builtin": {
        "assert": true
      },
      "packages": {
        "gulp>undertaker>last-run>default-resolution": true,
        "gulp>undertaker>es6-weak-map": true
      }
    },
    "lavamoat-browserify": {
      "builtin": {
        "node:fs.existsSync": true,
        "node:fs.mkdirSync": true,
        "node:fs.readFileSync": true,
        "node:fs.writeFileSync": true,
        "node:path.dirname": true,
        "node:path.extname": true,
        "node:path.resolve": true,
        "node:util.callbackify": true
      },
      "globals": {
        "console.warn": true,
        "process.cwd": true,
        "setTimeout": true
      },
      "packages": {
        "lavamoat>@lavamoat/aa": true,
        "@lavamoat/lavapack": true,
        "browserify>browser-resolve": true,
        "lavamoat-browserify>concat-stream": true,
        "duplexify": true,
        "lavamoat>lavamoat-core": true,
        "lavamoat-browserify>readable-stream": true,
        "through2": true
      }
    },
    "lavamoat>lavamoat-core": {
      "builtin": {
        "node:events": true,
        "node:fs.readFileSync": true,
        "node:fs/promises": true,
        "node:path.extname": true,
        "node:path.join": true
      },
      "globals": {
        "__dirname": true,
        "console.error": true,
        "console.warn": true,
        "define": true
      },
      "packages": {
        "@lavamoat/lavapack>json-stable-stringify": true,
        "lavamoat>lavamoat-tofu": true,
        "lavamoat>lavamoat-core>merge-deep": true
      }
    },
    "lavamoat>lavamoat-tofu": {
      "globals": {
        "console.log": true
      },
      "packages": {
        "@babel/core>@babel/parser": true,
        "depcheck>@babel/traverse": true
      }
    },
    "lavamoat>lavamoat-core>merge-deep>clone-deep>lazy-cache": {
      "globals": {
        "process.env.TRAVIS": true,
        "process.env.UNLAZY": true
      }
    },
    "lavamoat>lavamoat-core>merge-deep>clone-deep>shallow-clone>lazy-cache": {
      "globals": {
        "process.env.UNLAZY": true
      }
    },
    "gulp>vinyl-fs>lazystream": {
      "builtin": {
        "util.inherits": true
      },
      "packages": {
        "gulp>vinyl-fs>lazystream>readable-stream": true
      }
    },
    "gulp>vinyl-fs>lead": {
      "globals": {
        "process.nextTick": true
      },
      "packages": {
        "gulp>vinyl-fs>lead>flush-write-stream": true
      }
    },
    "eslint>levn": {
      "packages": {
        "eslint>levn>prelude-ls": true,
        "eslint>levn>type-check": true
      }
    },
    "gulp-postcss>postcss-load-config>lilconfig": {
      "builtin": {
        "fs.accessSync": true,
        "fs.promises.access": true,
        "fs.promises.readFile": true,
        "fs.readFileSync": true,
        "os.homedir": true,
        "path.extname": true,
        "path.join": true,
        "path.parse": true,
        "path.resolve": true,
        "path.sep": true
      },
      "globals": {
        "process.cwd": true
      }
    },
    "eslint-plugin-import>eslint-module-utils>find-up>locate-path": {
      "builtin": {
        "path.resolve": true
      },
      "globals": {
        "process.cwd": true
      },
      "packages": {
        "eslint-plugin-import>eslint-module-utils>find-up>locate-path>p-locate": true,
        "eslint-plugin-import>eslint-module-utils>find-up>locate-path>path-exists": true
      }
    },
    "mocha>find-up>locate-path": {
      "builtin": {
        "fs.lstat": true,
        "fs.lstatSync": true,
        "fs.stat": true,
        "fs.statSync": true,
        "path.resolve": true,
        "util.promisify": true
      },
      "globals": {
        "process.cwd": true
      },
      "packages": {
        "mocha>find-up>locate-path>p-locate": true
      }
    },
    "lodash": {
      "globals": {
        "define": true
      }
    },
    "@babel/preset-env>babel-plugin-polyfill-corejs2>@babel/helper-define-polyfill-provider>lodash.debounce": {
      "globals": {
        "clearTimeout": true,
        "setTimeout": true
      }
    },
    "mocha>log-symbols": {
      "packages": {
        "chalk": true,
        "mocha>log-symbols>is-unicode-supported": true
      }
    },
    "loose-envify": {
      "builtin": {
        "stream.PassThrough": true,
        "stream.Transform": true,
        "util.inherits": true
      },
      "globals": {
        "process.env": true
      },
      "packages": {
        "loose-envify>js-tokens": true
      }
    },
    "@babel/core>@babel/helper-compilation-targets>lru-cache": {
      "packages": {
        "@babel/core>@babel/helper-compilation-targets>lru-cache>yallist": true
      }
    },
    "gulp-sourcemaps>debug-fabulous>memoizee>lru-queue": {
      "packages": {
        "resolve-url-loader>es6-iterator>es5-ext": true
      }
    },
    "gulp>undertaker>arr-map>make-iterator": {
      "packages": {
        "@babel/register>clone-deep>kind-of": true
      }
    },
    "gulp-livereload>event-stream>map-stream": {
      "builtin": {
        "stream.Stream": true
      },
      "globals": {
        "process.nextTick": true
      }
    },
    "gulp>gulp-cli>matchdep>micromatch>snapdragon>base>cache-base>collection-visit>map-visit": {
      "builtin": {
        "util.inspect": true
      },
      "packages": {
        "gulp>gulp-cli>matchdep>micromatch>snapdragon>base>cache-base>collection-visit>object-visit": true
      }
    },
    "stylelint>@stylelint/postcss-markdown>remark>remark-stringify>markdown-table": {
      "packages": {
        "stylelint>@stylelint/postcss-markdown>remark>remark-parse>repeat-string": true
      }
    },
    "gulp-watch>anymatch>micromatch>braces>expand-range>fill-range>randomatic>math-random": {
      "builtin": {
        "crypto.randomBytes": true
      }
    },
    "stylelint>@stylelint/postcss-markdown>remark>remark-stringify>mdast-util-compact": {
      "packages": {
        "react-markdown>unist-util-visit": true
      }
    },
    "gulp-sourcemaps>debug-fabulous>memoizee": {
      "globals": {
        "clearTimeout": true,
        "setTimeout": true
      },
      "packages": {
        "resolve-url-loader>es6-iterator>d": true,
        "resolve-url-loader>es6-iterator>es5-ext": true,
        "gulp-sourcemaps>debug-fabulous>memoizee>event-emitter": true,
        "gulp-sourcemaps>debug-fabulous>memoizee>is-promise": true,
        "gulp-sourcemaps>debug-fabulous>memoizee>lru-queue": true,
        "gulp-sourcemaps>debug-fabulous>memoizee>next-tick": true,
        "gulp-sourcemaps>debug-fabulous>memoizee>timers-ext": true
      }
    },
    "lavamoat>lavamoat-core>merge-deep": {
      "packages": {
        "gulp-zip>plugin-error>arr-union": true,
        "lavamoat>lavamoat-core>merge-deep>clone-deep": true,
        "lavamoat>lavamoat-core>merge-deep>kind-of": true
      }
    },
    "globby>merge2": {
      "builtin": {
        "stream.PassThrough": true
      },
      "globals": {
        "process.nextTick": true
      }
    },
    "gulp>glob-watcher>anymatch>micromatch": {
      "builtin": {
        "path.basename": true,
        "path.sep": true,
        "util.inspect": true
      },
      "globals": {
        "process.platform": true
      },
      "packages": {
        "gulp-zip>plugin-error>arr-diff": true,
        "gulp>gulp-cli>matchdep>micromatch>array-unique": true,
        "gulp>glob-watcher>anymatch>micromatch>braces": true,
        "gulp>glob-watcher>anymatch>micromatch>define-property": true,
        "gulp-zip>plugin-error>extend-shallow": true,
        "gulp>glob-watcher>anymatch>micromatch>extglob": true,
        "gulp>gulp-cli>matchdep>micromatch>fragment-cache": true,
        "@babel/register>clone-deep>kind-of": true,
        "gulp>gulp-cli>matchdep>micromatch>nanomatch": true,
        "gulp>gulp-cli>liftoff>fined>object.pick": true,
        "gulp>gulp-cli>matchdep>micromatch>regex-not": true,
        "gulp>gulp-cli>matchdep>micromatch>snapdragon": true,
        "gulp>gulp-cli>matchdep>micromatch>to-regex": true
      }
    },
    "gulp-watch>anymatch>micromatch": {
      "builtin": {
        "path.sep": true
      },
      "globals": {
        "process": true
      },
      "packages": {
        "gulp-watch>anymatch>micromatch>arr-diff": true,
        "gulp-watch>anymatch>micromatch>array-unique": true,
        "gulp-watch>anymatch>micromatch>braces": true,
        "gulp-watch>anymatch>micromatch>expand-brackets": true,
        "gulp-watch>anymatch>micromatch>extglob": true,
        "gulp-watch>anymatch>micromatch>filename-regex": true,
        "gulp-watch>anymatch>micromatch>is-extglob": true,
        "gulp-watch>anymatch>micromatch>is-glob": true,
        "gulp-watch>anymatch>micromatch>kind-of": true,
        "gulp-watch>anymatch>normalize-path": true,
        "gulp-watch>anymatch>micromatch>object.omit": true,
        "gulp-watch>anymatch>micromatch>parse-glob": true,
        "gulp-watch>anymatch>micromatch>regex-cache": true
      }
    },
    "fast-glob>micromatch": {
      "builtin": {
        "util.inspect": true
      },
      "packages": {
        "chokidar>braces": true,
        "chokidar>anymatch>picomatch": true
      }
    },
    "eslint>minimatch": {
      "builtin": {
        "path": true
      },
      "globals": {
        "console": true
      },
      "packages": {
        "eslint>minimatch>brace-expansion": true
      }
    },
    "gulp>gulp-cli>matchdep>micromatch>snapdragon>base>mixin-deep": {
      "packages": {
        "gulp>undertaker>object.reduce>for-own>for-in": true,
        "gulp>gulp-cli>matchdep>micromatch>snapdragon>base>mixin-deep>is-extendable": true
      }
    },
    "lavamoat>lavamoat-core>merge-deep>clone-deep>shallow-clone>mixin-object": {
      "packages": {
        "lavamoat>lavamoat-core>merge-deep>clone-deep>shallow-clone>mixin-object>for-in": true,
        "gulp-watch>anymatch>micromatch>object.omit>is-extendable": true
      }
    },
    "mockttp>portfinder>mkdirp": {
      "builtin": {
        "fs": true,
        "path.dirname": true,
        "path.resolve": true
      }
    },
    "browserify>module-deps": {
      "builtin": {
        "fs.createReadStream": true,
        "fs.readFile": true,
        "path.delimiter": true,
        "path.dirname": true,
        "path.join": true,
        "path.resolve": true
      },
      "globals": {
        "process.cwd": true,
        "process.env.NODE_PATH": true,
        "process.nextTick": true,
        "process.platform": true,
        "setTimeout": true,
        "tr": true
      },
      "packages": {
        "browserify>browser-resolve": true,
        "browserify>cached-path-relative": true,
        "browserify>concat-stream": true,
        "watchify>defined": true,
        "browserify>module-deps>detective": true,
        "unzipper>duplexer2": true,
        "pumpify>inherits": true,
        "loose-envify": true,
        "browserify>parents": true,
        "browserify>module-deps>readable-stream": true,
        "depcheck>resolve": true,
        "browserify>module-deps>stream-combiner2": true,
        "browserify>module-deps>through2": true,
        "watchify>xtend": true
      }
    },
    "gulp>gulp-cli>matchdep>micromatch>nanomatch": {
      "builtin": {
        "path.basename": true,
        "path.sep": true,
        "util.inspect": true
      },
      "packages": {
        "gulp-zip>plugin-error>arr-diff": true,
        "gulp>gulp-cli>matchdep>micromatch>array-unique": true,
        "gulp>gulp-cli>matchdep>micromatch>nanomatch>define-property": true,
        "gulp-zip>plugin-error>extend-shallow": true,
        "gulp>gulp-cli>matchdep>micromatch>fragment-cache": true,
        "nyc>spawn-wrap>is-windows": true,
        "@babel/register>clone-deep>kind-of": true,
        "gulp>gulp-cli>liftoff>fined>object.pick": true,
        "gulp>gulp-cli>matchdep>micromatch>regex-not": true,
        "gulp>gulp-cli>matchdep>micromatch>snapdragon": true,
        "gulp>gulp-cli>matchdep>micromatch>to-regex": true
      }
    },
    "gulp-sourcemaps>debug-fabulous>memoizee>next-tick": {
      "globals": {
        "MutationObserver": true,
        "WebKitMutationObserver": true,
        "document": true,
        "process": true,
        "queueMicrotask": true,
        "setImmediate": true,
        "setTimeout": true
      }
    },
    "gulp-watch>chokidar>fsevents>node-pre-gyp": {
      "builtin": {
        "events.EventEmitter": true,
        "fs.existsSync": true,
        "fs.readFileSync": true,
        "fs.renameSync": true,
        "path.dirname": true,
        "path.existsSync": true,
        "path.join": true,
        "path.resolve": true,
        "url.parse": true,
        "url.resolve": true,
        "util.inherits": true
      },
      "globals": {
        "__dirname": true,
        "console.log": true,
        "process.arch": true,
        "process.cwd": true,
        "process.env": true,
        "process.platform": true,
        "process.version.substr": true,
        "process.versions": true
      },
      "packages": {
        "gulp-watch>chokidar>fsevents>node-pre-gyp>detect-libc": true,
        "gulp-watch>chokidar>fsevents>node-pre-gyp>nopt": true,
        "@lavamoat/allow-scripts>@npmcli/run-script>node-gyp>npmlog": true,
        "gulp-watch>chokidar>fsevents>node-pre-gyp>rimraf": true,
        "gulp-watch>chokidar>fsevents>node-pre-gyp>semver": true
      }
    },
    "node-sass": {
      "native": true
    },
    "gulp-watch>chokidar>fsevents>node-pre-gyp>nopt": {
      "builtin": {
        "path": true,
        "stream.Stream": true,
        "url": true
      },
      "globals": {
        "console": true,
        "process.argv": true,
        "process.env.DEBUG_NOPT": true,
        "process.env.NOPT_DEBUG": true,
        "process.platform": true
      },
      "packages": {
        "@lavamoat/allow-scripts>@npmcli/run-script>node-gyp>nopt>abbrev": true,
        "gulp-watch>chokidar>fsevents>node-pre-gyp>nopt>osenv": true
      }
    },
    "gulp-watch>anymatch>normalize-path": {
      "packages": {
        "vinyl>remove-trailing-separator": true
      }
    },
    "stylelint>normalize-selector": {
      "globals": {
        "define": true
      }
    },
    "gulp>vinyl-fs>vinyl-sourcemap>now-and-later": {
      "packages": {
        "@metamask/object-multiplex>once": true
      }
    },
    "@lavamoat/allow-scripts>@npmcli/run-script>node-gyp>npmlog": {
      "builtin": {
        "events.EventEmitter": true,
        "util": true
      },
      "globals": {
        "process.nextTick": true,
        "process.stderr": true
      },
      "packages": {
        "@lavamoat/allow-scripts>@npmcli/run-script>node-gyp>npmlog>are-we-there-yet": true,
        "@storybook/react>@storybook/node-logger>npmlog>console-control-strings": true,
        "@lavamoat/allow-scripts>@npmcli/run-script>node-gyp>npmlog>gauge": true,
        "nyc>yargs>set-blocking": true
      }
    },
    "gulp>gulp-cli>matchdep>micromatch>snapdragon>base>class-utils>static-extend>object-copy": {
      "packages": {
        "gulp>gulp-cli>matchdep>micromatch>snapdragon>base>class-utils>static-extend>object-copy>copy-descriptor": true,
        "gulp>gulp-cli>matchdep>micromatch>snapdragon>define-property": true,
        "gulp>gulp-cli>matchdep>micromatch>snapdragon>base>class-utils>static-extend>object-copy>kind-of": true
      }
    },
    "string.prototype.matchall>es-abstract>object-inspect": {
      "builtin": {
        "util.inspect": true
      },
      "globals": {
        "HTMLElement": true,
        "WeakRef": true
      }
    },
    "gulp>gulp-cli>matchdep>micromatch>snapdragon>base>cache-base>collection-visit>object-visit": {
      "packages": {
        "gulp>gulp-cli>isobject": true
      }
    },
    "gulp>vinyl-fs>object.assign": {
      "packages": {
        "string.prototype.matchall>call-bind": true,
        "string.prototype.matchall>define-properties": true,
        "string.prototype.matchall>has-symbols": true,
        "@lavamoat/lavapack>json-stable-stringify>object-keys": true
      }
    },
    "gulp>undertaker>object.defaults": {
      "packages": {
        "gulp>undertaker>bach>array-each": true,
        "gulp>undertaker>object.defaults>array-slice": true,
        "gulp>undertaker>object.reduce>for-own": true,
        "gulp>gulp-cli>isobject": true
      }
    },
    "eslint-plugin-react>object.entries": {
      "packages": {
        "string.prototype.matchall>call-bind": true,
        "string.prototype.matchall>define-properties": true,
        "string.prototype.matchall>es-abstract": true
      }
    },
    "eslint-plugin-react>object.fromentries": {
      "packages": {
        "string.prototype.matchall>call-bind": true,
        "string.prototype.matchall>define-properties": true,
        "string.prototype.matchall>es-abstract": true
      }
    },
    "eslint-plugin-react>object.hasown": {
      "packages": {
        "string.prototype.matchall>es-abstract": true
      }
    },
    "gulp-watch>anymatch>micromatch>object.omit": {
      "packages": {
        "gulp-watch>anymatch>micromatch>object.omit>for-own": true,
        "gulp-watch>anymatch>micromatch>object.omit>is-extendable": true
      }
    },
    "gulp>gulp-cli>liftoff>fined>object.pick": {
      "packages": {
        "gulp>gulp-cli>isobject": true
      }
    },
    "gulp>undertaker>object.reduce": {
      "packages": {
        "gulp>undertaker>object.reduce>for-own": true,
        "gulp>undertaker>arr-map>make-iterator": true
      }
    },
    "@metamask/object-multiplex>once": {
      "packages": {
        "@metamask/object-multiplex>once>wrappy": true
      }
    },
    "gulp>vinyl-fs>glob-stream>ordered-read-streams": {
      "builtin": {
        "util.inherits": true
      },
      "packages": {
        "gulp>vinyl-fs>glob-stream>ordered-read-streams>readable-stream": true
      }
    },
    "@storybook/core>@storybook/core-server>x-default-browser>default-browser-id>untildify>os-homedir": {
      "builtin": {
        "os.homedir": true
      },
      "globals": {
        "process.env": true,
        "process.getuid": true,
        "process.platform": true
      }
    },
    "gulp-watch>chokidar>fsevents>node-pre-gyp>nopt>osenv>os-tmpdir": {
      "globals": {
        "process.env.SystemRoot": true,
        "process.env.TEMP": true,
        "process.env.TMP": true,
        "process.env.TMPDIR": true,
        "process.env.windir": true,
        "process.platform": true
      }
    },
    "gulp-watch>chokidar>fsevents>node-pre-gyp>nopt>osenv": {
      "builtin": {
        "child_process.exec": true,
        "path": true
      },
      "globals": {
        "process.env.COMPUTERNAME": true,
        "process.env.ComSpec": true,
        "process.env.EDITOR": true,
        "process.env.HOSTNAME": true,
        "process.env.PATH": true,
        "process.env.PROMPT": true,
        "process.env.PS1": true,
        "process.env.Path": true,
        "process.env.SHELL": true,
        "process.env.USER": true,
        "process.env.USERDOMAIN": true,
        "process.env.USERNAME": true,
        "process.env.VISUAL": true,
        "process.env.path": true,
        "process.nextTick": true,
        "process.platform": true
      },
      "packages": {
        "@storybook/core>@storybook/core-server>x-default-browser>default-browser-id>untildify>os-homedir": true,
        "gulp-watch>chokidar>fsevents>node-pre-gyp>nopt>osenv>os-tmpdir": true
      }
    },
    "@storybook/test-runner>jest-circus>p-limit": {
      "packages": {
        "@storybook/test-runner>jest-circus>p-limit>yocto-queue": true
      }
    },
    "eslint-plugin-import>eslint-module-utils>find-up>locate-path>p-locate>p-limit": {
      "packages": {
        "eslint-plugin-import>eslint-module-utils>find-up>locate-path>p-locate>p-limit>p-try": true
      }
    },
    "eslint-plugin-import>eslint-module-utils>find-up>locate-path>p-locate": {
      "packages": {
        "eslint-plugin-import>eslint-module-utils>find-up>locate-path>p-locate>p-limit": true
      }
    },
    "mocha>find-up>locate-path>p-locate": {
      "packages": {
        "@storybook/test-runner>jest-circus>p-limit": true
      }
    },
    "del>p-map": {
      "packages": {
        "del>p-map>aggregate-error": true
      }
    },
    "eslint>@eslint/eslintrc>import-fresh>parent-module": {
      "packages": {
        "@metamask/test-bundler>ow>callsites": true
      }
    },
    "browserify>parents": {
      "globals": {
        "process.cwd": true,
        "process.platform": true
      },
      "packages": {
        "browserify>parents>path-platform": true
      }
    },
    "react-syntax-highlighter>refractor>parse-entities": {
      "packages": {
        "react-syntax-highlighter>refractor>parse-entities>character-entities-legacy": true,
        "react-syntax-highlighter>refractor>parse-entities>character-entities": true,
        "react-syntax-highlighter>refractor>parse-entities>character-reference-invalid": true,
        "react-syntax-highlighter>refractor>parse-entities>is-alphanumerical": true,
        "react-syntax-highlighter>refractor>parse-entities>is-decimal": true,
        "react-syntax-highlighter>refractor>parse-entities>is-hexadecimal": true
      }
    },
    "gulp-watch>anymatch>micromatch>parse-glob": {
      "packages": {
        "gulp-watch>anymatch>micromatch>parse-glob>glob-base": true,
        "gulp-watch>anymatch>micromatch>parse-glob>is-dotfile": true,
        "gulp-watch>anymatch>micromatch>is-extglob": true,
        "gulp-watch>anymatch>micromatch>parse-glob>is-glob": true
      }
    },
    "depcheck>cosmiconfig>parse-json": {
      "packages": {
        "@babel/code-frame": true,
        "depcheck>cosmiconfig>parse-json>error-ex": true,
        "webpack>json-parse-even-better-errors": true,
        "depcheck>cosmiconfig>parse-json>lines-and-columns": true
      }
    },
    "nyc>find-up>path-exists": {
      "builtin": {
        "fs.access": true,
        "fs.accessSync": true,
        "util.promisify": true
      }
    },
    "eslint-plugin-import>eslint-module-utils>find-up>locate-path>path-exists": {
      "builtin": {
        "fs.access": true,
        "fs.accessSync": true
      }
    },
    "gulp-watch>path-is-absolute": {
      "globals": {
        "process.platform": true
      }
    },
    "depcheck>resolve>path-parse": {
      "globals": {
        "process.platform": true
      }
    },
    "browserify>parents>path-platform": {
      "builtin": {
        "path": true,
        "util.isObject": true,
        "util.isString": true
      },
      "globals": {
        "process.cwd": true,
        "process.env": true,
        "process.platform": true
      }
    },
    "globby>dir-glob>path-type": {
      "builtin": {
        "fs": true,
        "util.promisify": true
      }
    },
    "gulp-livereload>event-stream>pause-stream": {
      "packages": {
        "debounce-stream>through": true
      }
    },
    "postcss>picocolors": {
      "globals": {
        "process": true
      }
    },
    "gulp-sourcemaps>@gulp-sourcemaps/identity-map>postcss>picocolors": {
      "builtin": {
        "tty.isatty": true
      },
      "globals": {
        "process.argv.includes": true,
        "process.env": true,
        "process.platform": true
      }
    },
    "stylelint>postcss-less>postcss>picocolors": {
      "builtin": {
        "tty.isatty": true
      },
      "globals": {
        "process.argv.includes": true,
        "process.env": true,
        "process.platform": true
      }
    },
    "stylelint>postcss-safe-parser>postcss>picocolors": {
      "builtin": {
        "tty.isatty": true
      },
      "globals": {
        "process.argv.includes": true,
        "process.env": true,
        "process.platform": true
      }
    },
    "stylelint>postcss-sass>postcss>picocolors": {
      "builtin": {
        "tty.isatty": true
      },
      "globals": {
        "process.argv.includes": true,
        "process.env": true,
        "process.platform": true
      }
    },
    "stylelint>postcss-scss>postcss>picocolors": {
      "builtin": {
        "tty.isatty": true
      },
      "globals": {
        "process.argv.includes": true,
        "process.env": true,
        "process.platform": true
      }
    },
    "stylelint>postcss>picocolors": {
      "builtin": {
        "tty.isatty": true
      },
      "globals": {
        "process.argv.includes": true,
        "process.env": true,
        "process.platform": true
      }
    },
    "stylelint>sugarss>postcss>picocolors": {
      "builtin": {
        "tty.isatty": true
      },
      "globals": {
        "process.argv.includes": true,
        "process.env": true,
        "process.platform": true
      }
    },
    "chokidar>anymatch>picomatch": {
      "builtin": {
        "path.basename": true,
        "path.sep": true
      },
      "globals": {
        "process.platform": true,
        "process.version.slice": true
      }
    },
    "gh-pages>globby>pinkie-promise": {
      "packages": {
        "gh-pages>globby>pinkie-promise>pinkie": true
      }
    },
    "gh-pages>globby>pinkie-promise>pinkie": {
      "globals": {
        "process": true,
        "setImmediate": true,
        "setTimeout": true
      }
    },
    "gulp-zip>plugin-error": {
      "builtin": {
        "util.inherits": true
      },
      "packages": {
        "gulp-watch>ansi-colors": true,
        "gulp-zip>plugin-error>arr-diff": true,
        "gulp-zip>plugin-error>arr-union": true,
        "gulp-zip>plugin-error>extend-shallow": true
      }
    },
    "postcss": {
      "builtin": {
        "fs.existsSync": true,
        "fs.readFileSync": true,
        "path.dirname": true,
        "path.isAbsolute": true,
        "path.join": true,
        "path.relative": true,
        "path.resolve": true,
        "path.sep": true,
        "url.fileURLToPath": true,
        "url.pathToFileURL": true
      },
      "globals": {
        "Buffer": true,
        "URL": true,
        "atob": true,
        "btoa": true,
        "console": true,
        "process.env.LANG": true,
        "process.env.NODE_ENV": true
      },
      "packages": {
        "nanoid": true,
        "postcss>picocolors": true,
        "postcss>source-map-js": true
      }
    },
    "postcss-discard-font-face": {
      "packages": {
        "postcss-discard-font-face>balanced-match": true,
        "postcss-discard-font-face>postcss": true
      }
    },
    "stylelint>postcss-html": {
      "globals": {
        "__dirname": true
      },
      "packages": {
        "stylelint>postcss-html>htmlparser2": true,
        "stylelint>postcss-syntax": true
      }
    },
    "stylelint>postcss-less": {
      "packages": {
        "stylelint>postcss-less>postcss": true
      }
    },
    "gulp-postcss>postcss-load-config": {
      "builtin": {
        "module.createRequire": true,
        "module.createRequireFromPath": true,
        "path.resolve": true
      },
      "globals": {
        "process.cwd": true,
        "process.env.NODE_ENV": true
      },
      "packages": {
        "gulp-postcss>postcss-load-config>lilconfig": true,
        "ts-node": true,
        "gulp-postcss>postcss-load-config>yaml": true
      }
    },
    "stylelint>postcss-reporter": {
      "packages": {
        "lodash": true
      }
    },
    "postcss-rtlcss": {
      "globals": {
        "SuppressedError": true
      },
      "packages": {
        "postcss": true,
        "postcss-rtlcss>rtlcss": true
      }
    },
    "stylelint>postcss-safe-parser": {
      "packages": {
        "stylelint>postcss-safe-parser>postcss": true
      }
    },
    "stylelint>postcss-sass": {
      "packages": {
        "stylelint>postcss-sass>gonzales-pe": true,
        "stylelint>postcss-sass>postcss": true
      }
    },
    "stylelint>postcss-scss": {
      "packages": {
        "stylelint>postcss-scss>postcss": true
      }
    },
    "stylelint>postcss-selector-parser": {
      "packages": {
        "stylelint>postcss-selector-parser>cssesc": true,
        "readable-stream>util-deprecate": true
      }
    },
    "stylelint>postcss-syntax": {
      "builtin": {
        "path.isAbsolute": true,
        "path.resolve": true,
        "path.sep": true
      },
      "packages": {
        "stylelint>postcss": true
      }
    },
    "gulp-sourcemaps>@gulp-sourcemaps/identity-map>postcss": {
      "builtin": {
        "fs": true,
        "path": true
      },
      "globals": {
        "Buffer": true,
        "atob": true,
        "btoa": true,
        "console": true,
        "process.env.NODE_ENV": true
      },
      "packages": {
        "gulp-sourcemaps>@gulp-sourcemaps/identity-map>postcss>picocolors": true,
        "gulp-sourcemaps>@gulp-sourcemaps/identity-map>source-map": true
      }
    },
    "postcss-discard-font-face>postcss": {
      "builtin": {
        "fs": true,
        "path": true
      },
      "globals": {
        "console": true
      },
      "packages": {
        "postcss-discard-font-face>postcss>chalk": true,
        "postcss-discard-font-face>postcss>js-base64": true,
        "postcss-discard-font-face>postcss>source-map": true,
        "postcss-discard-font-face>postcss>supports-color": true
      }
    },
    "stylelint>postcss-less>postcss": {
      "builtin": {
        "fs": true,
        "path": true
      },
      "globals": {
        "Buffer": true,
        "atob": true,
        "btoa": true,
        "console": true,
        "process.env.NODE_ENV": true
      },
      "packages": {
        "stylelint>postcss-less>postcss>picocolors": true,
        "stylelint>postcss-less>postcss>source-map": true
      }
    },
    "stylelint>postcss-safe-parser>postcss": {
      "builtin": {
        "fs": true,
        "path": true
      },
      "globals": {
        "Buffer": true,
        "atob": true,
        "btoa": true,
        "console": true,
        "process.env.NODE_ENV": true
      },
      "packages": {
        "stylelint>postcss-safe-parser>postcss>picocolors": true,
        "stylelint>postcss-safe-parser>postcss>source-map": true
      }
    },
    "stylelint>postcss-sass>postcss": {
      "builtin": {
        "fs": true,
        "path": true
      },
      "globals": {
        "Buffer": true,
        "atob": true,
        "btoa": true,
        "console": true,
        "process.env.NODE_ENV": true
      },
      "packages": {
        "stylelint>postcss-sass>postcss>picocolors": true,
        "stylelint>postcss-sass>postcss>source-map": true
      }
    },
    "stylelint>postcss-scss>postcss": {
      "builtin": {
        "fs": true,
        "path": true
      },
      "globals": {
        "Buffer": true,
        "atob": true,
        "btoa": true,
        "console": true,
        "process.env.NODE_ENV": true
      },
      "packages": {
        "stylelint>postcss-scss>postcss>picocolors": true,
        "stylelint>postcss-scss>postcss>source-map": true
      }
    },
    "stylelint>postcss": {
      "builtin": {
        "fs": true,
        "path": true
      },
      "globals": {
        "Buffer": true,
        "atob": true,
        "btoa": true,
        "console": true,
        "process.env.NODE_ENV": true
      },
      "packages": {
        "stylelint>postcss>picocolors": true,
        "stylelint>postcss>source-map": true
      }
    },
    "stylelint>sugarss>postcss": {
      "builtin": {
        "fs": true,
        "path": true
      },
      "globals": {
        "Buffer": true,
        "atob": true,
        "btoa": true,
        "console": true,
        "process.env.NODE_ENV": true
      },
      "packages": {
        "stylelint>sugarss>postcss>picocolors": true,
        "stylelint>sugarss>postcss>source-map": true
      }
    },
    "prettier": {
      "builtin": {
        "assert": true,
        "events.EventEmitter": true,
        "fs": true,
        "module._nodeModulePaths": true,
        "module._resolveFilename": true,
        "os": true,
        "path": true,
        "stream.PassThrough": true,
        "stream.Readable": true,
        "util.inherits": true,
        "util.inspect": true,
        "util.promisify": true
      },
      "globals": {
        "ANONYMOUS": true,
        "Buffer": true,
        "BuilderFileEmit": true,
        "BuilderProgramKind": true,
        "BuilderState": true,
        "CheckMode": true,
        "ClassificationType": true,
        "ClassificationTypeNames": true,
        "CompletionInfoFlags": true,
        "CompletionTriggerKind": true,
        "ConfigFileProgramReloadLevel": true,
        "CoreServicesShimHostAdapter": true,
        "DocumentHighlights": true,
        "Element": true,
        "EndOfLineState": true,
        "ExportKind": true,
        "FileSystemEntryKind": true,
        "FileWatcherEventKind": true,
        "FlattenLevel": true,
        "ForegroundColorEscapeSequences": true,
        "HTMLElement": true,
        "HighlightSpanKind": true,
        "ImportKind": true,
        "IndentStyle": true,
        "InlayHintKind": true,
        "Intl": true,
        "InvalidatedProjectKind": true,
        "LanguageServiceMode": true,
        "LanguageServiceShimHostAdapter": true,
        "ModuleInstanceState": true,
        "NodeResolutionFeatures": true,
        "OrganizeImportsMode": true,
        "OutliningSpanKind": true,
        "OutputFileType": true,
        "PackageJsonAutoImportPreference": true,
        "PackageJsonDependencyGroup": true,
        "PatternMatchKind": true,
        "PollingInterval": true,
        "PrivateIdentifierKind": true,
        "ProcessLevel": true,
        "QuotePreference": true,
        "SVGElement": true,
        "ScriptElementKind": true,
        "ScriptElementKindModifier": true,
        "ScriptSnapshot": true,
        "SemanticClassificationFormat": true,
        "SemanticMeaning": true,
        "SemicolonPreference": true,
        "SignatureCheckMode": true,
        "SymbolDisplayPartKind": true,
        "TokenClass": true,
        "TypeFacts": true,
        "TypeScriptServicesFactory": true,
        "UpToDateStatusType": true,
        "Version": true,
        "VersionRange": true,
        "WatchLogLevel": true,
        "WatchType": true,
        "WorkerGlobalScope": true,
        "YAML_SILENCE_DEPRECATION_WARNINGS": true,
        "YAML_SILENCE_WARNINGS": true,
        "__dirname": true,
        "__filename": true,
        "accessPrivateIdentifier": true,
        "addEmitFlags": true,
        "addEmitHelper": true,
        "addEmitHelpers": true,
        "addInternalEmitFlags": true,
        "addSyntheticLeadingComment": true,
        "addSyntheticTrailingComment": true,
        "advancedAsyncSuperHelper": true,
        "affectsDeclarationPathOptionDeclarations": true,
        "affectsEmitOptionDeclarations": true,
        "allKeysStartWithDot": true,
        "assertDoc": true,
        "assignHelper": true,
        "asyncDelegator": true,
        "asyncGeneratorHelper": true,
        "asyncSuperHelper": true,
        "asyncValues": true,
        "atob": true,
        "awaitHelper": true,
        "awaiterHelper": true,
        "bindSourceFile": true,
        "breakIntoCharacterSpans": true,
        "breakIntoWordSpans": true,
        "btoa": true,
        "buildLinkParts": true,
        "buildOpts": true,
        "buildOverload": true,
        "bundlerModuleNameResolver": true,
        "canBeConvertedToAsync": true,
        "canJsonReportNoInputFiles": true,
        "canProduceDiagnostics": true,
        "canWatchDirectoryOrFile": true,
        "chainBundle": true,
        "changeCompilerHostLikeToUseCache": true,
        "classPrivateFieldGetHelper": true,
        "classPrivateFieldInHelper": true,
        "classPrivateFieldSetHelper": true,
        "classicNameResolver": true,
        "cleanExtendedConfigCache": true,
        "clearSharedExtendedConfigFileWatcher": true,
        "clearTimeout": true,
        "climbPastPropertyAccess": true,
        "climbPastPropertyOrElementAccess": true,
        "cloneCompilerOptions": true,
        "closeFileWatcherOf": true,
        "collectExternalModuleInfo": true,
        "commonOptionsWithBuild": true,
        "compareEmitHelpers": true,
        "comparePatternKeys": true,
        "compileOnSaveCommandLineOption": true,
        "compilerOptionsDidYouMeanDiagnostics": true,
        "compilerOptionsIndicateEsModules": true,
        "computeCommonSourceDirectoryOfFilenames": true,
        "computeSignature": true,
        "computeSignatureWithDiagnostics": true,
        "computeSuggestionDiagnostics": true,
        "console": true,
        "consumesNodeCoreModules": true,
        "convertCompilerOptionsForTelemetry": true,
        "convertCompilerOptionsFromJson": true,
        "convertJsonOption": true,
        "convertToObject": true,
        "convertToObjectWorker": true,
        "convertToOptionsWithAbsolutePaths": true,
        "convertToTSConfig": true,
        "convertTypeAcquisitionFromJson": true,
        "copyComments": true,
        "copyLeadingComments": true,
        "copyTrailingAsLeadingComments": true,
        "copyTrailingComments": true,
        "createAbstractBuilder": true,
        "createBindingHelper": true,
        "createBuildInfo": true,
        "createBuilderProgram": true,
        "createBuilderProgramUsingProgramBuildInfo": true,
        "createBuilderStatusReporter": true,
        "createCacheWithRedirects": true,
        "createCacheableExportInfoMap": true,
        "createCachedDirectoryStructureHost": true,
        "createClassifier": true,
        "createCompilerDiagnosticForInvalidCustomType": true,
        "createCompilerHost": true,
        "createCompilerHostFromProgramHost": true,
        "createCompilerHostWorker": true,
        "createDiagnosticReporter": true,
        "createDocumentPositionMapper": true,
        "createDocumentRegistry": true,
        "createDocumentRegistryInternal": true,
        "createEmitAndSemanticDiagnosticsBuilderProgram": true,
        "createEmitHelperFactory": true,
        "createGetSourceFile": true,
        "createGetSymbolAccessibilityDiagnosticForNode": true,
        "createGetSymbolAccessibilityDiagnosticForNodeName": true,
        "createGetSymbolWalker": true,
        "createIncrementalCompilerHost": true,
        "createIncrementalProgram": true,
        "createModeAwareCache": true,
        "createModeAwareCacheKey": true,
        "createModuleResolutionCache": true,
        "createModuleResolutionLoader": true,
        "createModuleSpecifierResolutionHost": true,
        "createOptionNameMap": true,
        "createOverload": true,
        "createPackageJsonImportFilter": true,
        "createPackageJsonInfo": true,
        "createParenthesizerRules": true,
        "createPatternMatcher": true,
        "createPrependNodes": true,
        "createPrinter": true,
        "createPrinterWithDefaults": true,
        "createPrinterWithRemoveComments": true,
        "createPrinterWithRemoveCommentsNeverAsciiEscape": true,
        "createPrinterWithRemoveCommentsOmitTrailingSemicolon": true,
        "createProgram": true,
        "createProgramHost": true,
        "createRedirectedBuilderProgram": true,
        "createResolutionCache": true,
        "createRuntimeTypeSerializer": true,
        "createSemanticDiagnosticsBuilderProgram": true,
        "createSolutionBuilder": true,
        "createSolutionBuilderHost": true,
        "createSolutionBuilderWithWatch": true,
        "createSolutionBuilderWithWatchHost": true,
        "createSourceMapGenerator": true,
        "createSuperAccessVariableStatement": true,
        "createSystemWatchFunctions": true,
        "createTextChange": true,
        "createTextChangeFromStartLength": true,
        "createTextRangeFromNode": true,
        "createTextRangeFromSpan": true,
        "createTextSpanFromNode": true,
        "createTextSpanFromRange": true,
        "createTextSpanFromStringLiteralLikeContent": true,
        "createTypeChecker": true,
        "createTypeReferenceDirectiveResolutionCache": true,
        "createTypeReferenceResolutionLoader": true,
        "createWatchCompilerHost2": true,
        "createWatchCompilerHostOfConfigFile": true,
        "createWatchCompilerHostOfFilesAndCompilerOptions": true,
        "createWatchFactory": true,
        "createWatchHost": true,
        "createWatchProgram": true,
        "createWatchStatusReporter": true,
        "createWriteFileMeasuringIO": true,
        "decodeMappings": true,
        "decorateHelper": true,
        "defaultIncludeSpec": true,
        "defaultInitCompilerOptions": true,
        "define": true,
        "diagnosticToString": true,
        "displayPart": true,
        "disposeEmitNodes": true,
        "document": true,
        "documentSpansEqual": true,
        "dumpTracingLegend": true,
        "emitFiles": true,
        "emitFilesAndReportErrors": true,
        "emitFilesAndReportErrorsAndGetExitStatus": true,
        "emitSkippedWithNoDiagnostics": true,
        "emitUsingBuildInfo": true,
        "emptyOptions": true,
        "esDecorateHelper": true,
        "explainFiles": true,
        "explainIfFileIsRedirectAndImpliedFormat": true,
        "exportStarHelper": true,
        "extendsHelper": true,
        "fileIncludeReasonToDiagnostics": true,
        "filterSemanticDiagnostics": true,
        "findChildOfKind": true,
        "findConfigFile": true,
        "findContainingList": true,
        "findDiagnosticForNode": true,
        "findFirstNonJsxWhitespaceToken": true,
        "findListItemInfo": true,
        "findModifier": true,
        "findNextToken": true,
        "findPackageJson": true,
        "findPackageJsons": true,
        "findPrecedingMatchingToken": true,
        "findPrecedingToken": true,
        "findSuperStatementIndex": true,
        "findTokenOnLeftOfPosition": true,
        "firstOrOnly": true,
        "fixupCompilerOptions": true,
        "flattenDestructuringAssignment": true,
        "flattenDestructuringBinding": true,
        "flattenDiagnosticMessageText": true,
        "forEachEmittedFile": true,
        "forEachExternalModuleToImportFrom": true,
        "forEachResolvedProjectReference": true,
        "forEachUnique": true,
        "formatColorAndReset": true,
        "formatDiagnostic": true,
        "formatDiagnostics": true,
        "formatDiagnosticsWithColorAndContext": true,
        "formatLocation": true,
        "generateDjb2Hash": true,
        "generateTSConfig": true,
        "generatorHelper": true,
        "getAdjustedReferenceLocation": true,
        "getAdjustedRenameLocation": true,
        "getAllDecoratorsOfClass": true,
        "getAllDecoratorsOfClassElement": true,
        "getAllProjectOutputs": true,
        "getAllUnscopedEmitHelpers": true,
        "getAutomaticTypeDirectiveNames": true,
        "getBuildInfo": true,
        "getBuildInfoFileVersionMap": true,
        "getBuildInfoText": true,
        "getBuildOrderFromAnyBuildOrder": true,
        "getBuilderCreationParameters": true,
        "getBuilderFileEmit": true,
        "getCommentRange": true,
        "getCommonSourceDirectory": true,
        "getCommonSourceDirectoryOfConfig": true,
        "getCompilerOptionsDiffValue": true,
        "getConditions": true,
        "getConfigFileParsingDiagnostics": true,
        "getConstantValue": true,
        "getContainerNode": true,
        "getContextualTypeFromParent": true,
        "getContextualTypeFromParentOrAncestorTypeNode": true,
        "getCurrentTime": true,
        "getDeclarationDiagnostics": true,
        "getDefaultExportInfoWorker": true,
        "getDefaultFormatCodeSettings": true,
        "getDefaultLikeExportInfo": true,
        "getDiagnosticText": true,
        "getDiagnosticsWithinSpan": true,
        "getDocumentPositionMapper": true,
        "getEditsForFileRename": true,
        "getEffectiveTypeRoots": true,
        "getEmitHelpers": true,
        "getEncodedSemanticClassifications": true,
        "getEncodedSyntacticClassifications": true,
        "getEntrypointsFromPackageJsonInfo": true,
        "getErrorCountForSummary": true,
        "getErrorSummaryText": true,
        "getExportInfoMap": true,
        "getExportNeedsImportStarHelper": true,
        "getFallbackOptions": true,
        "getFileEmitOutput": true,
        "getFileNamesFromConfigSpecs": true,
        "getFileWatcherEventKind": true,
        "getFilesInErrorForSummary": true,
        "getFirstNonSpaceCharacterPosition": true,
        "getFirstProjectOutput": true,
        "getFixableErrorSpanExpression": true,
        "getFormatCodeSettingsForWriting": true,
        "getIdentifierAutoGenerate": true,
        "getIdentifierGeneratedImportReference": true,
        "getIdentifierTypeArguments": true,
        "getImpliedNodeFormatForFile": true,
        "getImpliedNodeFormatForFileWorker": true,
        "getImportNeedsImportDefaultHelper": true,
        "getImportNeedsImportStarHelper": true,
        "getKeyForCompilerOptions": true,
        "getLineInfo": true,
        "getLineStartPositionForPosition": true,
        "getLocaleTimeString": true,
        "getMappedContextSpan": true,
        "getMappedDocumentSpan": true,
        "getMappedLocation": true,
        "getMatchedFileSpec": true,
        "getMatchedIncludeSpec": true,
        "getMeaningFromDeclaration": true,
        "getMeaningFromLocation": true,
        "getModeForFileReference": true,
        "getModeForResolutionAtIndex": true,
        "getModeForUsageLocation": true,
        "getModifiedTime": true,
        "getModuleInstanceState": true,
        "getModuleNameStringLiteralAt": true,
        "getModuleSpecifierResolverHost": true,
        "getNameForExportedSymbol": true,
        "getNameFromPropertyName": true,
        "getNameOfCompilerOptionValue": true,
        "getNamesForExportedSymbol": true,
        "getNavigateToItems": true,
        "getNavigationBarItems": true,
        "getNavigationTree": true,
        "getNewLineKind": true,
        "getNewLineOrDefaultFromHost": true,
        "getNodeId": true,
        "getNodeKind": true,
        "getNodeModifiers": true,
        "getNonAssignmentOperatorForCompoundAssignment": true,
        "getOptionFromName": true,
        "getOptionsNameMap": true,
        "getOrCreateEmitNode": true,
        "getOriginalNodeId": true,
        "getOutputDeclarationFileName": true,
        "getOutputExtension": true,
        "getOutputFileNames": true,
        "getOutputPathsFor": true,
        "getOutputPathsForBundle": true,
        "getPackageJsonInfo": true,
        "getPackageJsonTypesVersionsPaths": true,
        "getPackageJsonsVisibleToFile": true,
        "getPackageNameFromTypesPackageName": true,
        "getPackageScopeForPath": true,
        "getParentNodeInSpan": true,
        "getParsedCommandLineOfConfigFile": true,
        "getPathUpdater": true,
        "getPendingEmitKind": true,
        "getPossibleGenericSignatures": true,
        "getPossibleTypeArgumentsInfo": true,
        "getPreEmitDiagnostics": true,
        "getPrecedingNonSpaceCharacterPosition": true,
        "getPrivateIdentifier": true,
        "getProperties": true,
        "getPropertySymbolFromBindingElement": true,
        "getQuoteFromPreference": true,
        "getQuotePreference": true,
        "getRefactorContextSpan": true,
        "getReferencedFileLocation": true,
        "getRenameLocation": true,
        "getReplacementSpanForContextToken": true,
        "getResolutionDiagnostic": true,
        "getResolutionModeOverrideForClause": true,
        "getScriptKind": true,
        "getScriptTargetFeatures": true,
        "getSemanticClassifications": true,
        "getSnapshotText": true,
        "getSnippetElement": true,
        "getSourceFileVersionAsHashFromText": true,
        "getSourceMapRange": true,
        "getSourceMapper": true,
        "getStartsOnNewLine": true,
        "getStaticPropertiesAndClassStaticBlock": true,
        "getSuperCallFromStatement": true,
        "getSwitchedType": true,
        "getSymbolId": true,
        "getSymbolTarget": true,
        "getSyntacticClassifications": true,
        "getSynthesizedDeepClone": true,
        "getSynthesizedDeepCloneWithReplacements": true,
        "getSynthesizedDeepClones": true,
        "getSynthesizedDeepClonesWithReplacements": true,
        "getSyntheticLeadingComments": true,
        "getSyntheticTrailingComments": true,
        "getTargetLabel": true,
        "getTemporaryModuleResolutionState": true,
        "getTokenAtPosition": true,
        "getTokenSourceMapRange": true,
        "getTouchingPropertyName": true,
        "getTouchingToken": true,
        "getTransformers": true,
        "getTsBuildInfoEmitOutputFilePath": true,
        "getTypeArgumentOrTypeParameterList": true,
        "getTypeKeywordOfTypeOnlyImport": true,
        "getTypeNode": true,
        "getTypeNodeIfAccessible": true,
        "getTypesPackageName": true,
        "getUniqueName": true,
        "getUniqueSymbolId": true,
        "getWatchErrorSummaryDiagnosticMessage": true,
        "getWatchFactory": true,
        "handleNoEmitOptions": true,
        "hasChildOfKind": true,
        "hasDocComment": true,
        "hasIndexSignature": true,
        "hasPropertyAccessExpressionWithName": true,
        "helperString": true,
        "identitySourceMapConsumer": true,
        "ignoreSourceNewlines": true,
        "ignoredPaths": true,
        "importDefaultHelper": true,
        "importStarHelper": true,
        "inferredTypesContainingFile": true,
        "insertImports": true,
        "inverseJsxOptionMap": true,
        "isAccessibilityModifier": true,
        "isApplicableVersionedTypesKey": true,
        "isArgumentExpressionOfElementAccess": true,
        "isArrayLiteralOrObjectLiteralDestructuringPattern": true,
        "isBuildInfoFile": true,
        "isBuilderProgram2": true,
        "isCallExpressionTarget": true,
        "isCallOrNewExpressionTarget": true,
        "isCallToHelper": true,
        "isCircularBuildOrder": true,
        "isComment": true,
        "isCompoundAssignment": true,
        "isDecoratorTarget": true,
        "isDeprecatedDeclaration": true,
        "isDiagnosticWithLocation": true,
        "isEmittedFileOfProgram": true,
        "isEqualityOperatorKind": true,
        "isExcludedFile": true,
        "isExclusivelyTypeOnlyImportOrExport": true,
        "isExportsOrModuleExportsOrAlias": true,
        "isExpressionOfExternalModuleImportEqualsDeclaration": true,
        "isExternalModuleSymbol": true,
        "isFirstDeclarationOfSymbolParameter": true,
        "isFixablePromiseHandler": true,
        "isGlobalDeclaration": true,
        "isIgnoredFileFromWildCardWatching": true,
        "isImportOrExportSpecifierName": true,
        "isImportableFile": true,
        "isInComment": true,
        "isInJSXText": true,
        "isInNonReferenceComment": true,
        "isInReferenceComment": true,
        "isInRightSideOfInternalImportEqualsDeclaration": true,
        "isInString": true,
        "isInTemplateString": true,
        "isInitializedProperty": true,
        "isInsideJsxElement": true,
        "isInsideJsxElementOrAttribute": true,
        "isInsideNodeModules": true,
        "isInsideTemplateLiteral": true,
        "isInstantiatedModule": true,
        "isInternalDeclaration": true,
        "isJsxOpeningLikeElementTagName": true,
        "isJumpStatementTarget": true,
        "isLabelName": true,
        "isLabelOfLabeledStatement": true,
        "isLiteralNameOfPropertyDeclarationOrIndexAccess": true,
        "isModuleSpecifierLike": true,
        "isNameOfFunctionDeclaration": true,
        "isNameOfModuleDeclaration": true,
        "isNewExpressionTarget": true,
        "isNonGlobalDeclaration": true,
        "isNonStaticMethodOrAccessorWithPrivateName": true,
        "isObjectBindingElementWithoutPropertyName": true,
        "isPossiblyTypeArgumentPosition": true,
        "isProgramBundleEmitBuildInfo": true,
        "isProgramUptoDate": true,
        "isPunctuation": true,
        "isRawSourceMap": true,
        "isReferenceFileLocation": true,
        "isReferencedFile": true,
        "isReturnStatementWithFixablePromiseHandler": true,
        "isRightSideOfPropertyAccess": true,
        "isRightSideOfQualifiedName": true,
        "isSimpleCopiableExpression": true,
        "isSimpleInlineableExpression": true,
        "isSourceFileFromLibrary": true,
        "isSourceMapping": true,
        "isStringAndEmptyAnonymousObjectIntersection": true,
        "isStringLiteralOrTemplate": true,
        "isStringOrRegularExpressionOrTemplateLiteral": true,
        "isTagName": true,
        "isTaggedTemplateTag": true,
        "isTextWhiteSpaceLike": true,
        "isThis": true,
        "isTraceEnabled": true,
        "isTypeKeyword": true,
        "isTypeKeywordToken": true,
        "isTypeKeywordTokenOrIdentifier": true,
        "jsxModeNeedsExplicitImport": true,
        "keywordPart": true,
        "libMap": true,
        "libs": true,
        "lineBreakPart": true,
        "linkNamePart": true,
        "linkPart": true,
        "linkTextPart": true,
        "listFiles": true,
        "loadModuleFromGlobalCache": true,
        "loadWithModeAwareCache": true,
        "location": true,
        "makeImport": true,
        "makeImportIfNecessary": true,
        "makeStringLiteral": true,
        "mangleScopedPackageName": true,
        "mapOneOrMany": true,
        "mapToDisplayParts": true,
        "matchesExclude": true,
        "metadataHelper": true,
        "missingFileModifiedTime": true,
        "moduleOptionDeclaration": true,
        "moduleResolutionNameAndModeGetter": true,
        "moduleResolutionOptionDeclarations": true,
        "moduleResolutionUsesNodeModules": true,
        "moveEmitHelpers": true,
        "moveSyntheticComments": true,
        "navigator": true,
        "needsParentheses": true,
        "newCaseClauseTracker": true,
        "newPrivateEnvironment": true,
        "noEmitNotification": true,
        "noEmitSubstitution": true,
        "noTransformers": true,
        "nodeModuleNameResolver": true,
        "nodeModulesPathPart": true,
        "nodeNextJsonConfigResolver": true,
        "nodeOverlapsWithStartEnd": true,
        "nodeSeenTracker": true,
        "nodeToDisplayParts": true,
        "noopFileWatcher": true,
        "notImplementedResolver": true,
        "nullNodeConverters": true,
        "nullTransformationContext": true,
        "onProfilerEvent": true,
        "operatorPart": true,
        "optionDeclarations": true,
        "optionMapToObject": true,
        "optionsAffectingProgramStructure": true,
        "optionsForBuild": true,
        "optionsForWatch": true,
        "paramHelper": true,
        "parameterNamePart": true,
        "parseBuildCommand": true,
        "parseCommandLine": true,
        "parseCommandLineWorker": true,
        "parseConfigFileTextToJson": true,
        "parseConfigFileWithSystem": true,
        "parseConfigHostFromCompilerHostLike": true,
        "parseCustomTypeOption": true,
        "parseJsonConfigFileContent": true,
        "parseJsonSourceFileConfigFileContent": true,
        "parseListTypeOption": true,
        "parseNodeModuleFromPath": true,
        "parsePackageName": true,
        "patchWriteFileEnsuringDirectory": true,
        "pathContainsNodeModules": true,
        "performIncrementalCompilation": true,
        "performance": true,
        "plainJSErrors": true,
        "positionBelongsToNode": true,
        "positionIsASICandidate": true,
        "preProcessFile": true,
        "probablyUsesSemicolons": true,
        "process": true,
        "processTaggedTemplateExpression": true,
        "programContainsEsModules": true,
        "programContainsModules": true,
        "propKeyHelper": true,
        "propertyNamePart": true,
        "punctuationPart": true,
        "queueMicrotask": true,
        "quote": true,
        "quotePreferenceFromString": true,
        "rangeContainsPosition": true,
        "rangeContainsPositionExclusive": true,
        "rangeContainsRange": true,
        "rangeContainsRangeExclusive": true,
        "rangeContainsStartEnd": true,
        "rangeOverlapsWithStartEnd": true,
        "readBuilderProgram": true,
        "readConfigFile": true,
        "readHelper": true,
        "readJsonConfigFile": true,
        "realizeDiagnostics": true,
        "removeAllComments": true,
        "removeEmitHelper": true,
        "removeIgnoredPath": true,
        "removeOptionality": true,
        "repeatString": true,
        "resolveConfigFileProjectName": true,
        "resolveJSModule": true,
        "resolveModuleName": true,
        "resolveModuleNameFromCache": true,
        "resolvePackageNameToPackageJson": true,
        "resolveProjectReferencePath": true,
        "resolveTripleslashReference": true,
        "resolveTypeReferenceDirective": true,
        "restHelper": true,
        "returnNoopFileWatcher": true,
        "returnsPromise": true,
        "runInitializersHelper": true,
        "sameMapping": true,
        "screenStartingMessageCodes": true,
        "semanticDiagnosticsOptionDeclarations": true,
        "serializeCompilerOptions": true,
        "setCommentRange": true,
        "setConfigFileInOptions": true,
        "setConstantValue": true,
        "setEmitFlags": true,
        "setFunctionNameHelper": true,
        "setGetSourceFileAsHashVersioned": true,
        "setIdentifierAutoGenerate": true,
        "setIdentifierGeneratedImportReference": true,
        "setIdentifierTypeArguments": true,
        "setImmediate": true,
        "setInternalEmitFlags": true,
        "setModuleDefaultHelper": true,
        "setPrivateIdentifier": true,
        "setSnippetElement": true,
        "setSourceMapRange": true,
        "setStackTraceLimit": true,
        "setStartsOnNewLine": true,
        "setSyntheticLeadingComments": true,
        "setSyntheticTrailingComments": true,
        "setSys": true,
        "setSysLog": true,
        "setTimeout": true,
        "setTokenSourceMapRange": true,
        "setTypeNode": true,
        "shouldAllowImportingTsExtension": true,
        "shouldUseUriStyleNodeCoreModules": true,
        "signatureHasLiteralTypes": true,
        "signatureHasRestParameter": true,
        "signatureToDisplayParts": true,
        "skipConstraint": true,
        "sourceFileAffectingCompilerOptions": true,
        "sourceMapCommentRegExp": true,
        "sourceMapCommentRegExpDontCareLineStart": true,
        "spacePart": true,
        "spreadArrayHelper": true,
        "startEndContainsRange": true,
        "startEndOverlapsWithStartEnd": true,
        "startTracing": true,
        "startsWithUnderscore": true,
        "stringContainsAt": true,
        "suppressLeadingAndTrailingTrivia": true,
        "suppressLeadingTrivia": true,
        "suppressTrailingTrivia": true,
        "symbolEscapedNameNoDefault": true,
        "symbolNameNoDefault": true,
        "symbolPart": true,
        "symbolToDisplayParts": true,
        "syntaxMayBeASICandidate": true,
        "syntaxRequiresTrailingSemicolonOrASI": true,
        "sysLog": true,
        "targetOptionDeclaration": true,
        "templateObjectHelper": true,
        "testFormatSettings": true,
        "textOrKeywordPart": true,
        "textPart": true,
        "textSpansEqual": true,
        "toBuilderFileEmit": true,
        "toBuilderStateFileInfoForMultiEmit": true,
        "toProgramEmitPending": true,
        "trace": true,
        "tracingEnabled": true,
        "transform": true,
        "transformClassFields": true,
        "transformDeclarations": true,
        "transformECMAScriptModule": true,
        "transformES2015": true,
        "transformES2016": true,
        "transformES2017": true,
        "transformES2018": true,
        "transformES2019": true,
        "transformES2020": true,
        "transformES2021": true,
        "transformES5": true,
        "transformESDecorators": true,
        "transformESNext": true,
        "transformGenerators": true,
        "transformJsx": true,
        "transformLegacyDecorators": true,
        "transformModule": true,
        "transformNodeModule": true,
        "transformNodes": true,
        "transformSystemModule": true,
        "transformTypeScript": true,
        "transpile": true,
        "transpileModule": true,
        "transpileOptionValueCompilerOptions": true,
        "tryAndIgnoreErrors": true,
        "tryDirectoryExists": true,
        "tryFileExists": true,
        "tryGetDirectories": true,
        "tryGetSourceMappingURL": true,
        "tryIOAndConsumeErrors": true,
        "tryParseRawSourceMap": true,
        "tryReadDirectory": true,
        "tryReadFile": true,
        "ts_BreakpointResolver_exports": true,
        "ts_CallHierarchy_exports": true,
        "ts_Completions_exports": true,
        "ts_FindAllReferences_exports": true,
        "ts_GoToDefinition_exports": true,
        "ts_InlayHints_exports": true,
        "ts_JsDoc_exports": true,
        "ts_JsTyping_exports": true,
        "ts_NavigateTo_exports": true,
        "ts_NavigationBar_exports": true,
        "ts_OrganizeImports_exports": true,
        "ts_OutliningElementsCollector_exports": true,
        "ts_Rename_exports": true,
        "ts_SignatureHelp_exports": true,
        "ts_SmartSelectionRange_exports": true,
        "ts_SymbolDisplay_exports": true,
        "ts_classifier_exports": true,
        "ts_codefix_exports": true,
        "ts_formatting_exports": true,
        "ts_moduleSpecifiers_exports": true,
        "ts_performance_exports": true,
        "ts_refactor_exports": true,
        "ts_server_exports": true,
        "ts_textChanges_exports": true,
        "typeAcquisitionDeclarations": true,
        "typeAliasNamePart": true,
        "typeKeywords": true,
        "typeParameterNamePart": true,
        "typeReferenceResolutionNameAndModeGetter": true,
        "typeToDisplayParts": true,
        "unchangedPollThresholds": true,
        "unmangleScopedPackageName": true,
        "updateErrorForNoInputFiles": true,
        "updateMissingFilePathsWatch": true,
        "updatePackageJsonWatch": true,
        "updateResolutionField": true,
        "updateSharedExtendedConfigFileWatcher": true,
        "updateWatchingWildcardDirectories": true,
        "valuesHelper": true,
        "visitArray": true,
        "visitCommaListElements": true,
        "visitEachChild": true,
        "visitFunctionBody": true,
        "visitIterationBody": true,
        "visitLexicalEnvironment": true,
        "visitNode": true,
        "visitNodes2": true,
        "visitParameterList": true,
        "walkUpLexicalEnvironments": true,
        "whitespaceOrMapCommentRegExp": true,
        "zipToModeAwareCache": true
      }
    },
    "eslint-plugin-prettier>prettier-linter-helpers": {
      "packages": {
        "eslint-plugin-prettier>prettier-linter-helpers>fast-diff": true
      }
    },
    "process": {
      "globals": {
        "process": true
      }
    },
    "vinyl>cloneable-readable>process-nextick-args": {
      "globals": {
        "process.nextTick": true,
        "process.version": true
      }
    },
    "readable-stream-2>process-nextick-args": {
      "globals": {
        "process": true
      }
    },
    "vinyl>cloneable-readable>through2>readable-stream>process-nextick-args": {
      "globals": {
        "process": true
      }
    },
    "prop-types": {
      "globals": {
        "console": true,
        "process.env.NODE_ENV": true
      },
      "packages": {
        "react>object-assign": true,
        "prop-types>react-is": true
      }
    },
    "pumpify>pump": {
      "builtin": {
        "fs": true
      },
      "globals": {
        "process.version": true
      },
      "packages": {
        "duplexify>end-of-stream": true,
        "@metamask/object-multiplex>once": true
      }
    },
    "gulp>vinyl-fs>glob-stream>pumpify>pump": {
      "builtin": {
        "fs": true
      },
      "packages": {
        "duplexify>end-of-stream": true,
        "@metamask/object-multiplex>once": true
      }
    },
    "gulp>vinyl-fs>pumpify>pump": {
      "builtin": {
        "fs": true
      },
      "packages": {
        "duplexify>end-of-stream": true,
        "@metamask/object-multiplex>once": true
      }
    },
    "pumpify": {
      "packages": {
        "duplexify": true,
        "pumpify>inherits": true,
        "pumpify>pump": true
      }
    },
    "gulp>vinyl-fs>glob-stream>pumpify": {
      "packages": {
        "gulp>vinyl-fs>glob-stream>pumpify>duplexify": true,
        "pumpify>inherits": true,
        "gulp>vinyl-fs>glob-stream>pumpify>pump": true
      }
    },
    "gulp>vinyl-fs>pumpify": {
      "packages": {
        "gulp>vinyl-fs>pumpify>duplexify": true,
        "pumpify>inherits": true,
        "gulp>vinyl-fs>pumpify>pump": true
      }
    },
    "@storybook/addon-knobs>qs": {
      "packages": {
        "string.prototype.matchall>side-channel": true
      }
    },
    "gulp-watch>anymatch>micromatch>braces>expand-range>fill-range>randomatic": {
      "packages": {
        "gulp>undertaker>bach>array-last>is-number": true,
        "@babel/register>clone-deep>kind-of": true,
        "gulp-watch>anymatch>micromatch>braces>expand-range>fill-range>randomatic>math-random": true
      }
    },
    "randomcolor": {
      "globals": {
        "define": true
      }
    },
    "gulp-livereload>tiny-lr>body>raw-body": {
      "globals": {
        "Buffer.concat": true,
        "process.nextTick": true
      },
      "packages": {
        "gulp-livereload>tiny-lr>body>raw-body>bytes": true,
        "gulp-livereload>tiny-lr>body>raw-body>string_decoder": true
      }
    },
    "prop-types>react-is": {
      "globals": {
        "console": true,
        "process.env.NODE_ENV": true
      }
    },
    "browserify>read-only-stream": {
      "packages": {
        "browserify>read-only-stream>readable-stream": true
      }
    },
    "readable-stream": {
      "builtin": {
        "buffer.Buffer": true,
        "events.EventEmitter": true,
        "stream": true,
        "util": true
      },
      "globals": {
        "process.env.READABLE_STREAM": true,
        "process.nextTick": true,
        "process.stderr": true,
        "process.stdout": true
      },
      "packages": {
        "pumpify>inherits": true,
        "browserify>string_decoder": true,
        "readable-stream>util-deprecate": true
      }
    },
    "@lavamoat/lavapack>readable-stream": {
      "builtin": {
        "buffer.Blob": true,
        "buffer.Buffer": true,
        "events.EventEmitter": true,
        "events.addAbortListener": true,
        "stream": true,
        "string_decoder.StringDecoder": true
      },
      "globals": {
        "AbortController": true,
        "AbortSignal": true,
        "AggregateError": true,
        "Blob": true,
        "ERR_INVALID_ARG_TYPE": true,
        "process.env.READABLE_STREAM": true,
        "queueMicrotask": true
      },
      "packages": {
        "@lavamoat/lavapack>readable-stream>abort-controller": true,
        "process": true
      }
    },
    "vinyl-buffer>bl>readable-stream": {
      "builtin": {
        "events.EventEmitter": true,
        "stream": true,
        "util": true
      },
      "globals": {
        "process.browser": true,
        "process.env.READABLE_STREAM": true,
        "process.stderr": true,
        "process.stdout": true,
        "process.version.slice": true,
        "setImmediate": true
      },
      "packages": {
        "readable-stream-2>core-util-is": true,
        "pumpify>inherits": true,
        "vinyl-buffer>bl>readable-stream>isarray": true,
        "readable-stream-2>process-nextick-args": true,
        "vinyl-buffer>bl>readable-stream>safe-buffer": true,
        "vinyl-buffer>bl>readable-stream>string_decoder": true,
        "readable-stream>util-deprecate": true
      }
    },
    "browserify>readable-stream": {
      "builtin": {
        "events.EventEmitter": true,
        "stream": true,
        "util": true
      },
      "globals": {
        "process.browser": true,
        "process.env.READABLE_STREAM": true,
        "process.stderr": true,
        "process.stdout": true,
        "process.version.slice": true,
        "setImmediate": true
      },
      "packages": {
        "readable-stream-2>core-util-is": true,
        "pumpify>inherits": true,
        "browserify>readable-stream>isarray": true,
        "readable-stream-2>process-nextick-args": true,
        "browserify>readable-stream>safe-buffer": true,
        "browserify>readable-stream>string_decoder": true,
        "readable-stream>util-deprecate": true
      }
    },
    "browserify>concat-stream>readable-stream": {
      "builtin": {
        "events.EventEmitter": true,
        "stream": true,
        "util": true
      },
      "globals": {
        "process.browser": true,
        "process.env.READABLE_STREAM": true,
        "process.stderr": true,
        "process.stdout": true,
        "process.version.slice": true,
        "setImmediate": true
      },
      "packages": {
        "readable-stream-2>core-util-is": true,
        "pumpify>inherits": true,
        "browserify>concat-stream>readable-stream>isarray": true,
        "readable-stream-2>process-nextick-args": true,
        "browserify>concat-stream>readable-stream>safe-buffer": true,
        "browserify>concat-stream>readable-stream>string_decoder": true,
        "readable-stream>util-deprecate": true
      }
    },
    "lavamoat-browserify>concat-stream>readable-stream": {
      "builtin": {
        "buffer.Buffer": true,
        "events.EventEmitter": true,
        "stream": true,
        "util": true
      },
      "globals": {
        "process.env.READABLE_STREAM": true,
        "process.nextTick": true,
        "process.stderr": true,
        "process.stdout": true
      },
      "packages": {
        "pumpify>inherits": true,
        "browserify>string_decoder": true,
        "readable-stream>util-deprecate": true
      }
    },
    "unzipper>duplexer2>readable-stream": {
      "builtin": {
        "events.EventEmitter": true,
        "stream": true,
        "util": true
      },
      "globals": {
        "process.browser": true,
        "process.env.READABLE_STREAM": true,
        "process.stderr": true,
        "process.stdout": true,
        "process.version.slice": true,
        "setImmediate": true
      },
      "packages": {
        "readable-stream-2>core-util-is": true,
        "pumpify>inherits": true,
        "unzipper>duplexer2>readable-stream>isarray": true,
        "readable-stream-2>process-nextick-args": true,
        "unzipper>duplexer2>readable-stream>safe-buffer": true,
        "unzipper>duplexer2>readable-stream>string_decoder": true,
        "readable-stream>util-deprecate": true
      }
    },
    "gulp-watch>vinyl-file>strip-bom-stream>first-chunk-stream>readable-stream": {
      "builtin": {
        "events.EventEmitter": true,
        "stream": true,
        "util": true
      },
      "globals": {
        "process.browser": true,
        "process.env.READABLE_STREAM": true,
        "process.stderr": true,
        "process.stdout": true,
        "process.version.slice": true,
        "setImmediate": true
      },
      "packages": {
        "readable-stream-2>core-util-is": true,
        "pumpify>inherits": true,
        "gulp-watch>vinyl-file>strip-bom-stream>first-chunk-stream>readable-stream>isarray": true,
        "readable-stream-2>process-nextick-args": true,
        "gulp-watch>vinyl-file>strip-bom-stream>first-chunk-stream>readable-stream>safe-buffer": true,
        "gulp-watch>vinyl-file>strip-bom-stream>first-chunk-stream>readable-stream>string_decoder": true,
        "readable-stream>util-deprecate": true
      }
    },
    "gulp>vinyl-fs>lead>flush-write-stream>readable-stream": {
      "builtin": {
        "events.EventEmitter": true,
        "stream": true,
        "util": true
      },
      "globals": {
        "process.browser": true,
        "process.env.READABLE_STREAM": true,
        "process.stderr": true,
        "process.stdout": true,
        "process.version.slice": true,
        "setImmediate": true
      },
      "packages": {
        "readable-stream-2>core-util-is": true,
        "pumpify>inherits": true,
        "gulp>vinyl-fs>lead>flush-write-stream>readable-stream>isarray": true,
        "readable-stream-2>process-nextick-args": true,
        "gulp>vinyl-fs>lead>flush-write-stream>readable-stream>safe-buffer": true,
        "gulp>vinyl-fs>lead>flush-write-stream>readable-stream>string_decoder": true,
        "readable-stream>util-deprecate": true
      }
    },
    "gulp>vinyl-fs>glob-stream>readable-stream": {
      "builtin": {
        "events.EventEmitter": true,
        "stream": true,
        "util": true
      },
      "globals": {
        "process.browser": true,
        "process.env.READABLE_STREAM": true,
        "process.stderr": true,
        "process.stdout": true,
        "process.version.slice": true,
        "setImmediate": true
      },
      "packages": {
        "readable-stream-2>core-util-is": true,
        "pumpify>inherits": true,
        "gulp>vinyl-fs>glob-stream>readable-stream>isarray": true,
        "readable-stream-2>process-nextick-args": true,
        "gulp>vinyl-fs>glob-stream>readable-stream>safe-buffer": true,
        "gulp>vinyl-fs>glob-stream>readable-stream>string_decoder": true,
        "readable-stream>util-deprecate": true
      }
    },
    "gulp-watch>readable-stream": {
      "builtin": {
        "events.EventEmitter": true,
        "stream": true,
        "util": true
      },
      "globals": {
        "process.browser": true,
        "process.env.READABLE_STREAM": true,
        "process.stderr": true,
        "process.stdout": true,
        "process.version.slice": true,
        "setImmediate": true
      },
      "packages": {
        "readable-stream-2>core-util-is": true,
        "pumpify>inherits": true,
        "gulp-watch>readable-stream>isarray": true,
        "readable-stream-2>process-nextick-args": true,
        "gulp-watch>readable-stream>safe-buffer": true,
        "gulp-watch>readable-stream>string_decoder": true,
        "readable-stream>util-deprecate": true
      }
    },
    "lavamoat-browserify>readable-stream": {
      "builtin": {
        "buffer.Blob": true,
        "buffer.Buffer": true,
        "events.EventEmitter": true,
        "events.addAbortListener": true,
        "stream": true,
        "string_decoder.StringDecoder": true
      },
      "globals": {
        "AbortController": true,
        "AbortSignal": true,
        "AggregateError": true,
        "Blob": true,
        "ERR_INVALID_ARG_TYPE": true,
        "process.env.READABLE_STREAM": true,
        "queueMicrotask": true
      },
      "packages": {
        "@lavamoat/lavapack>readable-stream>abort-controller": true,
        "process": true
      }
    },
    "gulp>vinyl-fs>lazystream>readable-stream": {
      "builtin": {
        "events.EventEmitter": true,
        "stream": true,
        "util": true
      },
      "globals": {
        "process.browser": true,
        "process.env.READABLE_STREAM": true,
        "process.stderr": true,
        "process.stdout": true,
        "process.version.slice": true,
        "setImmediate": true
      },
      "packages": {
        "readable-stream-2>core-util-is": true,
        "pumpify>inherits": true,
        "gulp>vinyl-fs>lazystream>readable-stream>isarray": true,
        "readable-stream-2>process-nextick-args": true,
        "gulp>vinyl-fs>lazystream>readable-stream>safe-buffer": true,
        "gulp>vinyl-fs>lazystream>readable-stream>string_decoder": true,
        "readable-stream>util-deprecate": true
      }
    },
    "browserify>module-deps>readable-stream": {
      "builtin": {
        "events.EventEmitter": true,
        "stream": true,
        "util": true
      },
      "globals": {
        "process.browser": true,
        "process.env.READABLE_STREAM": true,
        "process.stderr": true,
        "process.stdout": true,
        "process.version.slice": true,
        "setImmediate": true
      },
      "packages": {
        "readable-stream-2>core-util-is": true,
        "pumpify>inherits": true,
        "browserify>module-deps>readable-stream>isarray": true,
        "readable-stream-2>process-nextick-args": true,
        "browserify>module-deps>readable-stream>safe-buffer": true,
        "browserify>module-deps>readable-stream>string_decoder": true,
        "readable-stream>util-deprecate": true
      }
    },
    "gulp>vinyl-fs>glob-stream>ordered-read-streams>readable-stream": {
      "builtin": {
        "events.EventEmitter": true,
        "stream": true,
        "util": true
      },
      "globals": {
        "process.browser": true,
        "process.env.READABLE_STREAM": true,
        "process.stderr": true,
        "process.stdout": true,
        "process.version.slice": true,
        "setImmediate": true
      },
      "packages": {
        "readable-stream-2>core-util-is": true,
        "pumpify>inherits": true,
        "gulp>vinyl-fs>glob-stream>ordered-read-streams>readable-stream>isarray": true,
        "readable-stream-2>process-nextick-args": true,
        "gulp>vinyl-fs>glob-stream>ordered-read-streams>readable-stream>safe-buffer": true,
        "gulp>vinyl-fs>glob-stream>ordered-read-streams>readable-stream>string_decoder": true,
        "readable-stream>util-deprecate": true
      }
    },
    "browserify>read-only-stream>readable-stream": {
      "builtin": {
        "events.EventEmitter": true,
        "stream": true,
        "util": true
      },
      "globals": {
        "process.browser": true,
        "process.env.READABLE_STREAM": true,
        "process.stderr": true,
        "process.stdout": true,
        "process.version.slice": true,
        "setImmediate": true
      },
      "packages": {
        "readable-stream-2>core-util-is": true,
        "pumpify>inherits": true,
        "browserify>read-only-stream>readable-stream>isarray": true,
        "readable-stream-2>process-nextick-args": true,
        "browserify>read-only-stream>readable-stream>safe-buffer": true,
        "browserify>read-only-stream>readable-stream>string_decoder": true,
        "readable-stream>util-deprecate": true
      }
    },
    "browserify>module-deps>stream-combiner2>readable-stream": {
      "builtin": {
        "events.EventEmitter": true,
        "stream": true,
        "util": true
      },
      "globals": {
        "process.browser": true,
        "process.env.READABLE_STREAM": true,
        "process.stderr": true,
        "process.stdout": true,
        "process.version.slice": true,
        "setImmediate": true
      },
      "packages": {
        "readable-stream-2>core-util-is": true,
        "pumpify>inherits": true,
        "browserify>module-deps>stream-combiner2>readable-stream>isarray": true,
        "readable-stream-2>process-nextick-args": true,
        "browserify>module-deps>stream-combiner2>readable-stream>safe-buffer": true,
        "browserify>module-deps>stream-combiner2>readable-stream>string_decoder": true,
        "readable-stream>util-deprecate": true
      }
    },
    "labeled-stream-splicer>stream-splicer>readable-stream": {
      "builtin": {
        "events.EventEmitter": true,
        "stream": true,
        "util": true
      },
      "globals": {
        "process.browser": true,
        "process.env.READABLE_STREAM": true,
        "process.stderr": true,
        "process.stdout": true,
        "process.version.slice": true,
        "setImmediate": true
      },
      "packages": {
        "readable-stream-2>core-util-is": true,
        "pumpify>inherits": true,
        "labeled-stream-splicer>stream-splicer>readable-stream>isarray": true,
        "readable-stream-2>process-nextick-args": true,
        "labeled-stream-splicer>stream-splicer>readable-stream>safe-buffer": true,
        "labeled-stream-splicer>stream-splicer>readable-stream>string_decoder": true,
        "readable-stream>util-deprecate": true
      }
    },
    "gulp-sourcemaps>@gulp-sourcemaps/map-sources>through2>readable-stream": {
      "builtin": {
        "events.EventEmitter": true,
        "stream": true,
        "util": true
      },
      "globals": {
        "process.browser": true,
        "process.env.READABLE_STREAM": true,
        "process.stderr": true,
        "process.stdout": true,
        "process.version.slice": true,
        "setImmediate": true
      },
      "packages": {
        "readable-stream-2>core-util-is": true,
        "pumpify>inherits": true,
        "gulp-sourcemaps>@gulp-sourcemaps/map-sources>through2>readable-stream>isarray": true,
        "readable-stream-2>process-nextick-args": true,
        "gulp-sourcemaps>@gulp-sourcemaps/map-sources>through2>readable-stream>safe-buffer": true,
        "gulp-sourcemaps>@gulp-sourcemaps/map-sources>through2>readable-stream>string_decoder": true,
        "readable-stream>util-deprecate": true
      }
    },
    "browserify>browser-pack>through2>readable-stream": {
      "builtin": {
        "events.EventEmitter": true,
        "stream": true,
        "util": true
      },
      "globals": {
        "process.browser": true,
        "process.env.READABLE_STREAM": true,
        "process.stderr": true,
        "process.stdout": true,
        "process.version.slice": true,
        "setImmediate": true
      },
      "packages": {
        "readable-stream-2>core-util-is": true,
        "pumpify>inherits": true,
        "browserify>browser-pack>through2>readable-stream>isarray": true,
        "readable-stream-2>process-nextick-args": true,
        "browserify>browser-pack>through2>readable-stream>safe-buffer": true,
        "browserify>browser-pack>through2>readable-stream>string_decoder": true,
        "readable-stream>util-deprecate": true
      }
    },
    "vinyl>cloneable-readable>through2>readable-stream": {
      "builtin": {
        "events.EventEmitter": true,
        "stream": true,
        "util": true
      },
      "globals": {
        "process.browser": true,
        "process.env.READABLE_STREAM": true,
        "process.stderr": true,
        "process.stdout": true,
        "process.version.slice": true,
        "setImmediate": true
      },
      "packages": {
        "readable-stream-2>core-util-is": true,
        "pumpify>inherits": true,
        "vinyl>cloneable-readable>through2>readable-stream>isarray": true,
        "vinyl>cloneable-readable>through2>readable-stream>process-nextick-args": true,
        "vinyl>cloneable-readable>through2>readable-stream>safe-buffer": true,
        "vinyl>cloneable-readable>through2>readable-stream>string_decoder": true,
        "readable-stream>util-deprecate": true
      }
    },
    "browserify>deps-sort>through2>readable-stream": {
      "builtin": {
        "events.EventEmitter": true,
        "stream": true,
        "util": true
      },
      "globals": {
        "process.browser": true,
        "process.env.READABLE_STREAM": true,
        "process.stderr": true,
        "process.stdout": true,
        "process.version.slice": true,
        "setImmediate": true
      },
      "packages": {
        "readable-stream-2>core-util-is": true,
        "pumpify>inherits": true,
        "browserify>deps-sort>through2>readable-stream>isarray": true,
        "readable-stream-2>process-nextick-args": true,
        "browserify>deps-sort>through2>readable-stream>safe-buffer": true,
        "browserify>deps-sort>through2>readable-stream>string_decoder": true,
        "readable-stream>util-deprecate": true
      }
    },
    "gulp>vinyl-fs>fs-mkdirp-stream>through2>readable-stream": {
      "builtin": {
        "events.EventEmitter": true,
        "stream": true,
        "util": true
      },
      "globals": {
        "process.browser": true,
        "process.env.READABLE_STREAM": true,
        "process.stderr": true,
        "process.stdout": true,
        "process.version.slice": true,
        "setImmediate": true
      },
      "packages": {
        "readable-stream-2>core-util-is": true,
        "pumpify>inherits": true,
        "gulp>vinyl-fs>fs-mkdirp-stream>through2>readable-stream>isarray": true,
        "readable-stream-2>process-nextick-args": true,
        "gulp>vinyl-fs>fs-mkdirp-stream>through2>readable-stream>safe-buffer": true,
        "gulp>vinyl-fs>fs-mkdirp-stream>through2>readable-stream>string_decoder": true,
        "readable-stream>util-deprecate": true
      }
    },
    "gulp-sort>through2>readable-stream": {
      "builtin": {
        "events.EventEmitter": true,
        "stream": true,
        "util": true
      },
      "globals": {
        "process.browser": true,
        "process.env.READABLE_STREAM": true,
        "process.stderr": true,
        "process.stdout": true,
        "process.version.slice": true,
        "setImmediate": true
      },
      "packages": {
        "readable-stream-2>core-util-is": true,
        "pumpify>inherits": true,
        "gulp-sort>through2>readable-stream>isarray": true,
        "readable-stream-2>process-nextick-args": true,
        "gulp-sort>through2>readable-stream>safe-buffer": true,
        "gulp-sort>through2>readable-stream>string_decoder": true,
        "readable-stream>util-deprecate": true
      }
    },
    "gulp-sourcemaps>through2>readable-stream": {
      "builtin": {
        "events.EventEmitter": true,
        "stream": true,
        "util": true
      },
      "globals": {
        "process.browser": true,
        "process.env.READABLE_STREAM": true,
        "process.stderr": true,
        "process.stdout": true,
        "process.version.slice": true,
        "setImmediate": true
      },
      "packages": {
        "readable-stream-2>core-util-is": true,
        "pumpify>inherits": true,
        "gulp-sourcemaps>through2>readable-stream>isarray": true,
        "readable-stream-2>process-nextick-args": true,
        "gulp-sourcemaps>through2>readable-stream>safe-buffer": true,
        "gulp-sourcemaps>through2>readable-stream>string_decoder": true,
        "readable-stream>util-deprecate": true
      }
    },
    "browserify>insert-module-globals>through2>readable-stream": {
      "builtin": {
        "events.EventEmitter": true,
        "stream": true,
        "util": true
      },
      "globals": {
        "process.browser": true,
        "process.env.READABLE_STREAM": true,
        "process.stderr": true,
        "process.stdout": true,
        "process.version.slice": true,
        "setImmediate": true
      },
      "packages": {
        "readable-stream-2>core-util-is": true,
        "pumpify>inherits": true,
        "browserify>insert-module-globals>through2>readable-stream>isarray": true,
        "readable-stream-2>process-nextick-args": true,
        "browserify>insert-module-globals>through2>readable-stream>safe-buffer": true,
        "browserify>insert-module-globals>through2>readable-stream>string_decoder": true,
        "readable-stream>util-deprecate": true
      }
    },
    "gulp>vinyl-fs>remove-bom-stream>through2>readable-stream": {
      "builtin": {
        "events.EventEmitter": true,
        "stream": true,
        "util": true
      },
      "globals": {
        "process.browser": true,
        "process.env.READABLE_STREAM": true,
        "process.stderr": true,
        "process.stdout": true,
        "process.version.slice": true,
        "setImmediate": true
      },
      "packages": {
        "readable-stream-2>core-util-is": true,
        "pumpify>inherits": true,
        "gulp>vinyl-fs>remove-bom-stream>through2>readable-stream>isarray": true,
        "readable-stream-2>process-nextick-args": true,
        "gulp>vinyl-fs>remove-bom-stream>through2>readable-stream>safe-buffer": true,
        "gulp>vinyl-fs>remove-bom-stream>through2>readable-stream>string_decoder": true,
        "readable-stream>util-deprecate": true
      }
    },
    "gulp>vinyl-fs>glob-stream>unique-stream>through2-filter>through2>readable-stream": {
      "builtin": {
        "events.EventEmitter": true,
        "stream": true,
        "util": true
      },
      "globals": {
        "process.browser": true,
        "process.env.READABLE_STREAM": true,
        "process.stderr": true,
        "process.stdout": true,
        "process.version.slice": true,
        "setImmediate": true
      },
      "packages": {
        "readable-stream-2>core-util-is": true,
        "pumpify>inherits": true,
        "gulp>vinyl-fs>glob-stream>unique-stream>through2-filter>through2>readable-stream>isarray": true,
        "readable-stream-2>process-nextick-args": true,
        "gulp>vinyl-fs>glob-stream>unique-stream>through2-filter>through2>readable-stream>safe-buffer": true,
        "gulp>vinyl-fs>glob-stream>unique-stream>through2-filter>through2>readable-stream>string_decoder": true,
        "readable-stream>util-deprecate": true
      }
    },
    "gulp>vinyl-fs>to-through>through2>readable-stream": {
      "builtin": {
        "events.EventEmitter": true,
        "stream": true,
        "util": true
      },
      "globals": {
        "process.browser": true,
        "process.env.READABLE_STREAM": true,
        "process.stderr": true,
        "process.stdout": true,
        "process.version.slice": true,
        "setImmediate": true
      },
      "packages": {
        "readable-stream-2>core-util-is": true,
        "pumpify>inherits": true,
        "gulp>vinyl-fs>to-through>through2>readable-stream>isarray": true,
        "readable-stream-2>process-nextick-args": true,
        "gulp>vinyl-fs>to-through>through2>readable-stream>safe-buffer": true,
        "gulp>vinyl-fs>to-through>through2>readable-stream>string_decoder": true,
        "readable-stream>util-deprecate": true
      }
    },
    "vinyl-source-stream>through2>readable-stream": {
      "builtin": {
        "events.EventEmitter": true,
        "stream": true,
        "util": true
      },
      "globals": {
        "process.browser": true,
        "process.env.READABLE_STREAM": true,
        "process.stderr": true,
        "process.stdout": true,
        "process.version.slice": true,
        "setImmediate": true
      },
      "packages": {
        "readable-stream-2>core-util-is": true,
        "pumpify>inherits": true,
        "vinyl-source-stream>through2>readable-stream>isarray": true,
        "readable-stream-2>process-nextick-args": true,
        "vinyl-source-stream>through2>readable-stream>safe-buffer": true,
        "vinyl-source-stream>through2>readable-stream>string_decoder": true,
        "readable-stream>util-deprecate": true
      }
    },
    "gulp>vinyl-fs>readable-stream": {
      "builtin": {
        "events.EventEmitter": true,
        "stream": true,
        "util": true
      },
      "globals": {
        "process.browser": true,
        "process.env.READABLE_STREAM": true,
        "process.stderr": true,
        "process.stdout": true,
        "process.version.slice": true,
        "setImmediate": true
      },
      "packages": {
        "readable-stream-2>core-util-is": true,
        "pumpify>inherits": true,
        "gulp>vinyl-fs>readable-stream>isarray": true,
        "readable-stream-2>process-nextick-args": true,
        "gulp>vinyl-fs>readable-stream>safe-buffer": true,
        "gulp>vinyl-fs>readable-stream>string_decoder": true,
        "readable-stream>util-deprecate": true
      }
    },
    "chokidar>readdirp": {
      "builtin": {
        "fs": true,
        "path.join": true,
        "path.relative": true,
        "path.resolve": true,
        "path.sep": true,
        "stream.Readable": true,
        "util.promisify": true
      },
      "globals": {
        "process.platform": true,
        "process.versions.node.split": true
      },
      "packages": {
        "chokidar>anymatch>picomatch": true
      }
    },
    "@babel/preset-env>@babel/plugin-transform-dotall-regex>@babel/helper-create-regexp-features-plugin>regexpu-core>regenerate": {
      "globals": {
        "define": true
      }
    },
    "@babel/preset-env>@babel/plugin-transform-regenerator>regenerator-transform": {
      "builtin": {
        "assert": true,
        "util.inherits": true
      },
      "packages": {
        "@babel/runtime": true
      }
    },
    "gulp-watch>anymatch>micromatch>regex-cache": {
      "packages": {
        "gulp-watch>anymatch>micromatch>regex-cache>is-equal-shallow": true
      }
    },
    "gulp>gulp-cli>matchdep>micromatch>regex-not": {
      "packages": {
        "gulp-zip>plugin-error>extend-shallow": true,
        "gulp>gulp-cli>matchdep>micromatch>to-regex>safe-regex": true
      }
    },
    "string.prototype.matchall>regexp.prototype.flags": {
      "packages": {
        "string.prototype.matchall>call-bind": true,
        "string.prototype.matchall>define-properties": true,
        "string.prototype.matchall>call-bind>es-errors": true,
        "string.prototype.matchall>regexp.prototype.flags>set-function-name": true
      }
    },
    "@babel/preset-env>@babel/plugin-transform-dotall-regex>@babel/helper-create-regexp-features-plugin>regexpu-core": {
      "globals": {
        "characterClassItem.kind": true
      },
      "packages": {
        "@babel/preset-env>@babel/plugin-transform-dotall-regex>@babel/helper-create-regexp-features-plugin>regexpu-core>regenerate": true,
        "@babel/preset-env>@babel/plugin-transform-dotall-regex>@babel/helper-create-regexp-features-plugin>regexpu-core>regjsgen": true,
        "@babel/preset-env>@babel/plugin-transform-dotall-regex>@babel/helper-create-regexp-features-plugin>regexpu-core>regjsparser": true,
        "@babel/preset-env>@babel/plugin-transform-dotall-regex>@babel/helper-create-regexp-features-plugin>regexpu-core>unicode-match-property-ecmascript": true,
        "@babel/preset-env>@babel/plugin-transform-dotall-regex>@babel/helper-create-regexp-features-plugin>regexpu-core>unicode-match-property-value-ecmascript": true
      }
    },
    "@babel/preset-env>@babel/plugin-transform-dotall-regex>@babel/helper-create-regexp-features-plugin>regexpu-core>regjsgen": {
      "globals": {
        "define": true
      }
    },
    "@babel/preset-env>@babel/plugin-transform-dotall-regex>@babel/helper-create-regexp-features-plugin>regexpu-core>regjsparser": {
      "globals": {
        "regjsparser": "write"
      }
    },
    "stylelint>@stylelint/postcss-markdown>remark>remark-parse": {
      "packages": {
        "stylelint>@stylelint/postcss-markdown>remark>remark-parse>ccount": true,
        "stylelint>@stylelint/postcss-markdown>remark>remark-parse>collapse-white-space": true,
        "stylelint>@stylelint/postcss-markdown>remark>remark-parse>is-alphabetical": true,
        "react-syntax-highlighter>refractor>parse-entities>is-decimal": true,
        "stylelint>@stylelint/postcss-markdown>remark>remark-parse>is-whitespace-character": true,
        "stylelint>@stylelint/postcss-markdown>remark>remark-parse>is-word-character": true,
        "stylelint>@stylelint/postcss-markdown>remark>remark-parse>markdown-escapes": true,
        "react-syntax-highlighter>refractor>parse-entities": true,
        "stylelint>@stylelint/postcss-markdown>remark>remark-parse>repeat-string": true,
        "stylelint>@stylelint/postcss-markdown>remark>remark-parse>state-toggle": true,
        "stylelint>@stylelint/postcss-markdown>remark>remark-parse>trim-trailing-lines": true,
        "stylelint>@stylelint/postcss-markdown>remark>remark-parse>trim": true,
        "stylelint>@stylelint/postcss-markdown>remark>remark-parse>unherit": true,
        "stylelint>@stylelint/postcss-markdown>remark>remark-parse>unist-util-remove-position": true,
        "stylelint>@stylelint/postcss-markdown>remark>remark-parse>vfile-location": true,
        "watchify>xtend": true
      }
    },
    "stylelint>@stylelint/postcss-markdown>remark>remark-stringify": {
      "packages": {
        "stylelint>@stylelint/postcss-markdown>remark>remark-parse>ccount": true,
        "stylelint>@stylelint/postcss-markdown>remark>remark-stringify>is-alphanumeric": true,
        "react-syntax-highlighter>refractor>parse-entities>is-decimal": true,
        "stylelint>@stylelint/postcss-markdown>remark>remark-parse>is-whitespace-character": true,
        "stylelint>@stylelint/postcss-markdown>remark>remark-stringify>longest-streak": true,
        "stylelint>@stylelint/postcss-markdown>remark>remark-parse>markdown-escapes": true,
        "stylelint>@stylelint/postcss-markdown>remark>remark-stringify>markdown-table": true,
        "stylelint>@stylelint/postcss-markdown>remark>remark-stringify>mdast-util-compact": true,
        "react-syntax-highlighter>refractor>parse-entities": true,
        "stylelint>@stylelint/postcss-markdown>remark>remark-parse>repeat-string": true,
        "stylelint>@stylelint/postcss-markdown>remark>remark-parse>state-toggle": true,
        "stylelint>@stylelint/postcss-markdown>remark>remark-stringify>stringify-entities": true,
        "stylelint>@stylelint/postcss-markdown>remark>remark-parse>unherit": true,
        "watchify>xtend": true
      }
    },
    "stylelint>@stylelint/postcss-markdown>remark": {
      "packages": {
        "stylelint>@stylelint/postcss-markdown>remark>remark-parse": true,
        "stylelint>@stylelint/postcss-markdown>remark>remark-stringify": true,
        "react-markdown>unified": true
      }
    },
    "gulp>vinyl-fs>remove-bom-buffer": {
      "packages": {
        "browserify>insert-module-globals>is-buffer": true,
        "gulp>vinyl-fs>remove-bom-buffer>is-utf8": true
      }
    },
    "gulp>vinyl-fs>remove-bom-stream": {
      "packages": {
        "gulp>vinyl-fs>remove-bom-buffer": true,
        "koa>content-disposition>safe-buffer": true,
        "gulp>vinyl-fs>remove-bom-stream>through2": true
      }
    },
    "vinyl>remove-trailing-separator": {
      "globals": {
        "process.platform": true
      }
    },
    "gulp-sass>replace-ext": {
      "builtin": {
        "path.basename": true,
        "path.dirname": true,
        "path.extname": true,
        "path.join": true,
        "path.sep": true
      }
    },
    "react-markdown>vfile>replace-ext": {
      "builtin": {
        "path.basename": true,
        "path.dirname": true,
        "path.extname": true,
        "path.join": true
      }
    },
    "vinyl>replace-ext": {
      "builtin": {
        "path.basename": true,
        "path.dirname": true,
        "path.extname": true,
        "path.join": true,
        "path.sep": true
      }
    },
    "gulp-watch>vinyl-file>vinyl>replace-ext": {
      "builtin": {
        "path.basename": true,
        "path.dirname": true,
        "path.extname": true,
        "path.join": true
      }
    },
    "yargs>require-directory": {
      "builtin": {
        "fs.readdirSync": true,
        "fs.statSync": true,
        "path.dirname": true,
        "path.join": true,
        "path.resolve": true
      }
    },
    "eslint>@eslint/eslintrc>import-fresh>resolve-from": {
      "builtin": {
        "fs.realpathSync": true,
        "module._nodeModulePaths": true,
        "module._resolveFilename": true,
        "path.join": true,
        "path.resolve": true
      }
    },
    "nyc>resolve-from": {
      "builtin": {
        "fs.realpathSync": true,
        "module._nodeModulePaths": true,
        "module._resolveFilename": true,
        "path.join": true,
        "path.resolve": true
      }
    },
    "gulp>vinyl-fs>resolve-options": {
      "packages": {
        "gulp>vinyl-fs>value-or-function": true
      }
    },
    "depcheck>resolve": {
      "builtin": {
        "fs.readFile": true,
        "fs.readFileSync": true,
        "fs.realpath": true,
        "fs.realpathSync": true,
        "fs.stat": true,
        "fs.statSync": true,
        "os.homedir": true,
        "path.dirname": true,
        "path.join": true,
        "path.parse": true,
        "path.relative": true,
        "path.resolve": true
      },
      "globals": {
        "process.env.HOME": true,
        "process.env.HOMEDRIVE": true,
        "process.env.HOMEPATH": true,
        "process.env.LNAME": true,
        "process.env.LOGNAME": true,
        "process.env.USER": true,
        "process.env.USERNAME": true,
        "process.env.USERPROFILE": true,
        "process.getuid": true,
        "process.nextTick": true,
        "process.platform": true,
        "process.versions.pnp": true
      },
      "packages": {
        "depcheck>is-core-module": true,
        "depcheck>resolve>path-parse": true
      }
    },
    "eslint-plugin-react>resolve": {
      "builtin": {
        "fs.readFile": true,
        "fs.readFileSync": true,
        "fs.realpath": true,
        "fs.realpathSync": true,
        "fs.stat": true,
        "fs.statSync": true,
        "os.homedir": true,
        "path.dirname": true,
        "path.join": true,
        "path.parse": true,
        "path.relative": true,
        "path.resolve": true
      },
      "globals": {
        "process.env.HOME": true,
        "process.env.HOMEDRIVE": true,
        "process.env.HOMEPATH": true,
        "process.env.LNAME": true,
        "process.env.LOGNAME": true,
        "process.env.USER": true,
        "process.env.USERNAME": true,
        "process.env.USERPROFILE": true,
        "process.getuid": true,
        "process.nextTick": true,
        "process.platform": true,
        "process.versions.pnp": true
      },
      "packages": {
        "depcheck>is-core-module": true,
        "depcheck>resolve>path-parse": true
      }
    },
    "del>rimraf": {
      "builtin": {
        "assert": true,
        "fs": true,
        "path.join": true
      },
      "globals": {
        "process.platform": true,
        "setTimeout": true
      },
      "packages": {
        "nyc>glob": true
      }
    },
    "stylelint>file-entry-cache>flat-cache>rimraf": {
      "builtin": {
        "assert": true,
        "fs": true,
        "path.join": true
      },
      "globals": {
        "process.platform": true,
        "setTimeout": true
      },
      "packages": {
        "nyc>glob": true
      }
    },
    "gulp-watch>chokidar>fsevents>node-pre-gyp>rimraf": {
      "builtin": {
        "assert": true,
        "fs": true,
        "path.join": true
      },
      "globals": {
        "process.platform": true,
        "setTimeout": true
      },
      "packages": {
        "nyc>glob": true
      }
    },
    "postcss-rtlcss>rtlcss": {
      "packages": {
        "postcss": true
      }
    },
    "eslint>@nodelib/fs.walk>@nodelib/fs.scandir>run-parallel": {
      "globals": {
        "process.nextTick": true
      }
    },
    "wait-on>rxjs": {
      "globals": {
        "cancelAnimationFrame": true,
        "clearInterval": true,
        "clearTimeout": true,
        "performance": true,
        "requestAnimationFrame": true,
        "setInterval.apply": true,
        "setTimeout.apply": true
      }
    },
    "koa>content-disposition>safe-buffer": {
      "builtin": {
        "buffer": true
      }
    },
    "vinyl-buffer>bl>readable-stream>safe-buffer": {
      "builtin": {
        "buffer": true
      }
    },
    "browserify>readable-stream>safe-buffer": {
      "builtin": {
        "buffer": true
      }
    },
    "browserify>concat-stream>readable-stream>safe-buffer": {
      "builtin": {
        "buffer": true
      }
    },
    "unzipper>duplexer2>readable-stream>safe-buffer": {
      "builtin": {
        "buffer": true
      }
    },
    "gulp-watch>vinyl-file>strip-bom-stream>first-chunk-stream>readable-stream>safe-buffer": {
      "builtin": {
        "buffer": true
      }
    },
    "gulp>vinyl-fs>lead>flush-write-stream>readable-stream>safe-buffer": {
      "builtin": {
        "buffer": true
      }
    },
    "gulp>vinyl-fs>glob-stream>readable-stream>safe-buffer": {
      "builtin": {
        "buffer": true
      }
    },
    "gulp-watch>readable-stream>safe-buffer": {
      "builtin": {
        "buffer": true
      }
    },
    "gulp>vinyl-fs>lazystream>readable-stream>safe-buffer": {
      "builtin": {
        "buffer": true
      }
    },
    "browserify>module-deps>readable-stream>safe-buffer": {
      "builtin": {
        "buffer": true
      }
    },
    "gulp>vinyl-fs>glob-stream>ordered-read-streams>readable-stream>safe-buffer": {
      "builtin": {
        "buffer": true
      }
    },
    "browserify>read-only-stream>readable-stream>safe-buffer": {
      "builtin": {
        "buffer": true
      }
    },
    "browserify>module-deps>stream-combiner2>readable-stream>safe-buffer": {
      "builtin": {
        "buffer": true
      }
    },
    "labeled-stream-splicer>stream-splicer>readable-stream>safe-buffer": {
      "builtin": {
        "buffer": true
      }
    },
    "gulp-sourcemaps>@gulp-sourcemaps/map-sources>through2>readable-stream>safe-buffer": {
      "builtin": {
        "buffer": true
      }
    },
    "browserify>browser-pack>through2>readable-stream>safe-buffer": {
      "builtin": {
        "buffer": true
      }
    },
    "vinyl>cloneable-readable>through2>readable-stream>safe-buffer": {
      "builtin": {
        "buffer": true
      }
    },
    "browserify>deps-sort>through2>readable-stream>safe-buffer": {
      "builtin": {
        "buffer": true
      }
    },
    "gulp>vinyl-fs>fs-mkdirp-stream>through2>readable-stream>safe-buffer": {
      "builtin": {
        "buffer": true
      }
    },
    "gulp-sort>through2>readable-stream>safe-buffer": {
      "builtin": {
        "buffer": true
      }
    },
    "gulp-sourcemaps>through2>readable-stream>safe-buffer": {
      "builtin": {
        "buffer": true
      }
    },
    "browserify>insert-module-globals>through2>readable-stream>safe-buffer": {
      "builtin": {
        "buffer": true
      }
    },
    "gulp>vinyl-fs>remove-bom-stream>through2>readable-stream>safe-buffer": {
      "builtin": {
        "buffer": true
      }
    },
    "gulp>vinyl-fs>glob-stream>unique-stream>through2-filter>through2>readable-stream>safe-buffer": {
      "builtin": {
        "buffer": true
      }
    },
    "gulp>vinyl-fs>to-through>through2>readable-stream>safe-buffer": {
      "builtin": {
        "buffer": true
      }
    },
    "vinyl-source-stream>through2>readable-stream>safe-buffer": {
      "builtin": {
        "buffer": true
      }
    },
    "gulp>vinyl-fs>readable-stream>safe-buffer": {
      "builtin": {
        "buffer": true
      }
    },
    "vinyl-buffer>bl>readable-stream>string_decoder>safe-buffer": {
      "builtin": {
        "buffer": true
      }
    },
    "browserify>browser-pack>through2>readable-stream>string_decoder>safe-buffer": {
      "builtin": {
        "buffer": true
      }
    },
    "gulp>vinyl-fs>remove-bom-stream>through2>readable-stream>string_decoder>safe-buffer": {
      "builtin": {
        "buffer": true
      }
    },
    "string.prototype.matchall>es-abstract>safe-regex-test": {
      "packages": {
        "string.prototype.matchall>call-bind": true,
        "string.prototype.matchall>call-bind>es-errors": true,
        "string.prototype.matchall>es-abstract>is-regex": true
      }
    },
    "gulp>gulp-cli>matchdep>micromatch>to-regex>safe-regex": {
      "packages": {
        "gulp>gulp-cli>matchdep>micromatch>to-regex>safe-regex>ret": true
      }
    },
    "sass": {
      "builtin": {
        "url": true
      },
      "env": "unfrozen",
      "globals": {
        "Buffer": true
      }
    },
    "sass-embedded": {
      "builtin": {
        "assert.strict": true,
        "child_process.spawn": true,
        "events.EventEmitter": true,
        "fs.existsSync": true,
        "fs.readFileSync": true,
        "fs.statSync": true,
        "path.basename": true,
        "path.delimiter": true,
        "path.dirname": true,
        "path.extname": true,
        "path.isAbsolute": true,
        "path.join": true,
        "path.relative": true,
        "path.resolve": true,
        "stream.Writable": true,
        "url.URL": true,
        "url.fileURLToPath": true,
        "url.pathToFileURL": true,
        "util.inspect": true,
        "worker_threads.MessageChannel": true,
        "worker_threads.Worker": true,
        "worker_threads.receiveMessageOnPort": true
      },
      "globals": {
        "Buffer.alloc": true,
        "Buffer.from": true,
        "URL": true,
        "__dirname": true,
        "__filename": true,
        "console.error": true,
        "process.arch": true,
        "process.cwd": true,
        "process.execPath": true,
        "process.platform": true,
        "process.stderr.write": true
      },
      "packages": {
        "sass-embedded>@bufbuild/protobuf": true,
        "sass-embedded>buffer-builder": true,
        "sass-embedded>immutable": true,
        "wait-on>rxjs": true,
        "mocha>supports-color": true,
        "sass-embedded>varint": true
      }
    },
    "semver": {
      "globals": {
        "console.error": true,
        "process": true
      }
    },
    "@babel/core>semver": {
      "globals": {
        "console": true,
        "process": true
      }
    },
    "@babel/eslint-parser>semver": {
      "globals": {
        "console": true,
        "process": true
      }
    },
    "@babel/core>@babel/helper-compilation-targets>semver": {
      "globals": {
        "console": true,
        "process": true
      }
    },
    "@babel/preset-env>@babel/plugin-transform-private-methods>@babel/helper-create-class-features-plugin>semver": {
      "globals": {
        "console": true,
        "process": true
      }
    },
    "@babel/preset-env>@babel/plugin-transform-dotall-regex>@babel/helper-create-regexp-features-plugin>semver": {
      "globals": {
        "console": true,
        "process": true
      }
    },
    "@babel/preset-env>semver": {
      "globals": {
        "console": true,
        "process": true
      }
    },
    "@babel/preset-env>babel-plugin-polyfill-corejs2>semver": {
      "globals": {
        "console": true,
        "process": true
      }
    },
    "eslint-plugin-node>semver": {
      "globals": {
        "console": true,
        "process": true
      }
    },
    "eslint-plugin-react>semver": {
      "globals": {
        "console": true,
        "process": true
      }
    },
    "gulp-watch>chokidar>fsevents>node-pre-gyp>semver": {
      "globals": {
        "console": true,
        "process": true
      }
    },
    "nyc>yargs>set-blocking": {
      "globals": {
        "process.stderr": true,
        "process.stdout": true
      }
    },
    "string.prototype.matchall>call-bind>set-function-length": {
      "packages": {
        "string.prototype.matchall>define-properties>define-data-property": true,
        "string.prototype.matchall>call-bind>es-errors": true,
        "string.prototype.matchall>get-intrinsic": true,
        "string.prototype.matchall>es-abstract>gopd": true,
        "string.prototype.matchall>es-abstract>has-property-descriptors": true
      }
    },
    "string.prototype.matchall>regexp.prototype.flags>set-function-name": {
      "packages": {
        "string.prototype.matchall>define-properties>define-data-property": true,
        "string.prototype.matchall>call-bind>es-errors": true,
        "string.prototype.matchall>es-abstract>function.prototype.name>functions-have-names": true,
        "string.prototype.matchall>es-abstract>has-property-descriptors": true
      }
    },
    "gulp>gulp-cli>matchdep>micromatch>snapdragon>base>cache-base>set-value": {
      "packages": {
        "gulp>gulp-cli>matchdep>micromatch>snapdragon>base>cache-base>set-value>extend-shallow": true,
        "gulp-watch>anymatch>micromatch>object.omit>is-extendable": true,
        "@babel/register>clone-deep>is-plain-object": true,
        "gulp>gulp-cli>matchdep>micromatch>braces>split-string": true
      }
    },
    "lavamoat>lavamoat-core>merge-deep>clone-deep>shallow-clone": {
      "packages": {
        "gulp-watch>anymatch>micromatch>object.omit>is-extendable": true,
        "lavamoat>lavamoat-core>merge-deep>clone-deep>shallow-clone>kind-of": true,
        "lavamoat>lavamoat-core>merge-deep>clone-deep>shallow-clone>lazy-cache": true,
        "lavamoat>lavamoat-core>merge-deep>clone-deep>shallow-clone>mixin-object": true
      }
    },
    "browserify>shasum-object": {
      "builtin": {
        "crypto.createHash": true
      },
      "globals": {
        "Buffer.isBuffer": true
      },
      "packages": {
        "@metamask/rpc-errors>fast-safe-stringify": true
      }
    },
    "string.prototype.matchall>side-channel": {
      "packages": {
        "string.prototype.matchall>call-bind": true,
        "string.prototype.matchall>get-intrinsic": true,
        "string.prototype.matchall>es-abstract>object-inspect": true
      }
    },
    "nyc>signal-exit": {
      "builtin": {
        "assert.equal": true,
        "events": true
      },
      "globals": {
        "process": true
      }
    },
    "stylelint>table>slice-ansi": {
      "packages": {
        "stylelint>table>slice-ansi>ansi-styles": true,
        "stylelint>table>slice-ansi>astral-regex": true,
        "stylelint>table>slice-ansi>is-fullwidth-code-point": true
      }
    },
    "gulp>gulp-cli>matchdep>micromatch>braces>snapdragon-node": {
      "packages": {
        "gulp>gulp-cli>matchdep>micromatch>braces>snapdragon-node>define-property": true,
        "gulp>gulp-cli>isobject": true,
        "gulp>gulp-cli>matchdep>micromatch>braces>snapdragon-node>snapdragon-util": true
      }
    },
    "gulp>gulp-cli>matchdep>micromatch>braces>snapdragon-node>snapdragon-util": {
      "packages": {
        "gulp>gulp-cli>matchdep>micromatch>braces>snapdragon-node>snapdragon-util>kind-of": true
      }
    },
    "gulp>gulp-cli>matchdep>micromatch>snapdragon": {
      "builtin": {
        "fs.readFileSync": true,
        "path.dirname": true,
        "util.inspect": true
      },
      "globals": {
        "__filename": true
      },
      "packages": {
        "gulp>gulp-cli>matchdep>micromatch>snapdragon>base": true,
        "gulp>gulp-cli>matchdep>micromatch>snapdragon>debug": true,
        "gulp>gulp-cli>matchdep>micromatch>snapdragon>define-property": true,
        "gulp>gulp-cli>matchdep>micromatch>snapdragon>extend-shallow": true,
        "gulp>gulp-cli>liftoff>fined>parse-filepath>map-cache": true,
        "resolve-url-loader>rework>css>source-map-resolve": true,
        "gulp>gulp-cli>matchdep>micromatch>snapdragon>source-map": true,
        "gulp>gulp-cli>matchdep>micromatch>snapdragon>use": true
      }
    },
    "source-map": {
      "builtin": {
        "fs.readFile": true,
        "path.join": true
      },
      "globals": {
        "WebAssembly.instantiate": true,
        "__dirname": true,
        "console.debug": true,
        "console.time": true,
        "console.timeEnd": true,
        "fetch": true
      }
    },
    "postcss>source-map-js": {
      "globals": {
        "console": true
      }
    },
    "gulp-sourcemaps>css>source-map-resolve": {
      "builtin": {
        "path.sep": true,
        "url.resolve": true
      },
      "globals": {
        "TextDecoder": true,
        "setImmediate": true
      },
      "packages": {
        "gulp-sourcemaps>css>source-map-resolve>atob": true,
        "gulp-sourcemaps>css>source-map-resolve>decode-uri-component": true
      }
    },
    "resolve-url-loader>rework>css>source-map-resolve": {
      "builtin": {
        "url.resolve": true
      },
      "globals": {
        "TextDecoder": true,
        "setImmediate": true
      },
      "packages": {
        "gulp-sourcemaps>css>source-map-resolve>atob": true,
        "gulp-sourcemaps>css>source-map-resolve>decode-uri-component": true,
        "resolve-url-loader>rework>css>source-map-resolve>source-map-url": true,
        "resolve-url-loader>rework>css>urix": true
      }
    },
    "terser>source-map-support": {
      "builtin": {
        "fs": true,
        "path.dirname": true,
        "path.resolve": true
      },
      "globals": {
        "XMLHttpRequest": true,
        "console.error": true,
        "process": true
      },
      "packages": {
        "terser>source-map-support>buffer-from": true,
        "terser>source-map-support>source-map": true
      }
    },
    "resolve-url-loader>rework>css>source-map-resolve>source-map-url": {
      "globals": {
        "define": true
      }
    },
    "eslint-plugin-jsdoc>spdx-expression-parse": {
      "packages": {
        "eslint-plugin-jsdoc>spdx-expression-parse>spdx-exceptions": true,
        "eslint-plugin-jsdoc>spdx-expression-parse>spdx-license-ids": true
      }
    },
    "stylelint>specificity": {
      "globals": {
        "define": true
      }
    },
    "gulp>gulp-cli>matchdep>micromatch>braces>split-string": {
      "packages": {
        "gulp-zip>plugin-error>extend-shallow": true
      }
    },
    "gulp-livereload>event-stream>split": {
      "builtin": {
        "string_decoder.StringDecoder": true
      },
      "packages": {
        "debounce-stream>through": true
      }
    },
    "gulp>gulp-cli>matchdep>micromatch>snapdragon>base>class-utils>static-extend": {
      "builtin": {
        "util.inherits": true
      },
      "packages": {
        "gulp>gulp-cli>matchdep>micromatch>snapdragon>define-property": true,
        "gulp>gulp-cli>matchdep>micromatch>snapdragon>base>class-utils>static-extend>object-copy": true
      }
    },
    "browserify>module-deps>stream-combiner2": {
      "packages": {
        "unzipper>duplexer2": true,
        "browserify>module-deps>stream-combiner2>readable-stream": true
      }
    },
    "gulp-livereload>event-stream>stream-combiner": {
      "packages": {
        "debounce-stream>duplexer": true
      }
    },
    "gulp>glob-watcher>async-done>stream-exhaust": {
      "builtin": {
        "stream.Writable": true,
        "util.inherits": true
      },
      "globals": {
        "setImmediate": true
      }
    },
    "labeled-stream-splicer>stream-splicer": {
      "globals": {
        "process.nextTick": true,
        "setImmediate": true
      },
      "packages": {
        "pumpify>inherits": true,
        "labeled-stream-splicer>stream-splicer>readable-stream": true
      }
    },
    "@lavamoat/allow-scripts>@npmcli/run-script>node-gyp>npmlog>gauge>string-width": {
      "packages": {
        "gulp>gulp-cli>yargs>string-width>code-point-at": true,
        "@lavamoat/allow-scripts>@npmcli/run-script>node-gyp>npmlog>gauge>string-width>is-fullwidth-code-point": true,
        "@lavamoat/allow-scripts>@npmcli/run-script>node-gyp>npmlog>gauge>strip-ansi": true
      }
    },
    "stylelint>table>string-width": {
      "packages": {
        "stylelint>table>string-width>emoji-regex": true,
        "stylelint>table>slice-ansi>is-fullwidth-code-point": true,
        "stylelint>table>string-width>strip-ansi": true
      }
    },
    "yargs>string-width": {
      "packages": {
        "yargs>string-width>emoji-regex": true,
        "yargs>string-width>is-fullwidth-code-point": true,
        "eslint>strip-ansi": true
      }
    },
    "string.prototype.matchall": {
      "packages": {
        "string.prototype.matchall>call-bind": true,
        "string.prototype.matchall>define-properties": true,
        "string.prototype.matchall>es-abstract": true,
        "string.prototype.matchall>has-symbols": true,
        "string.prototype.matchall>regexp.prototype.flags": true
      }
    },
    "string.prototype.matchall>es-abstract>string.prototype.trim": {
      "packages": {
        "string.prototype.matchall>call-bind": true,
        "string.prototype.matchall>define-properties": true,
        "string.prototype.matchall>es-abstract": true,
        "string.prototype.matchall>es-abstract>es-object-atoms": true
      }
    },
    "browserify>string_decoder": {
      "packages": {
        "koa>content-disposition>safe-buffer": true
      }
    },
    "gulp-livereload>tiny-lr>body>raw-body>string_decoder": {
      "builtin": {
        "buffer.Buffer": true
      }
    },
    "vinyl-buffer>bl>readable-stream>string_decoder": {
      "packages": {
        "vinyl-buffer>bl>readable-stream>string_decoder>safe-buffer": true
      }
    },
    "browserify>readable-stream>string_decoder": {
      "packages": {
        "browserify>readable-stream>safe-buffer": true
      }
    },
    "browserify>concat-stream>readable-stream>string_decoder": {
      "packages": {
        "browserify>concat-stream>readable-stream>safe-buffer": true
      }
    },
    "unzipper>duplexer2>readable-stream>string_decoder": {
      "packages": {
        "unzipper>duplexer2>readable-stream>safe-buffer": true
      }
    },
    "gulp-watch>vinyl-file>strip-bom-stream>first-chunk-stream>readable-stream>string_decoder": {
      "packages": {
        "gulp-watch>vinyl-file>strip-bom-stream>first-chunk-stream>readable-stream>safe-buffer": true
      }
    },
    "gulp>vinyl-fs>lead>flush-write-stream>readable-stream>string_decoder": {
      "packages": {
        "gulp>vinyl-fs>lead>flush-write-stream>readable-stream>safe-buffer": true
      }
    },
    "gulp>vinyl-fs>glob-stream>readable-stream>string_decoder": {
      "packages": {
        "gulp>vinyl-fs>glob-stream>readable-stream>safe-buffer": true
      }
    },
    "gulp-watch>readable-stream>string_decoder": {
      "packages": {
        "gulp-watch>readable-stream>safe-buffer": true
      }
    },
    "gulp>vinyl-fs>lazystream>readable-stream>string_decoder": {
      "packages": {
        "gulp>vinyl-fs>lazystream>readable-stream>safe-buffer": true
      }
    },
    "browserify>module-deps>readable-stream>string_decoder": {
      "packages": {
        "browserify>module-deps>readable-stream>safe-buffer": true
      }
    },
    "gulp>vinyl-fs>glob-stream>ordered-read-streams>readable-stream>string_decoder": {
      "packages": {
        "gulp>vinyl-fs>glob-stream>ordered-read-streams>readable-stream>safe-buffer": true
      }
    },
    "browserify>read-only-stream>readable-stream>string_decoder": {
      "packages": {
        "browserify>read-only-stream>readable-stream>safe-buffer": true
      }
    },
    "browserify>module-deps>stream-combiner2>readable-stream>string_decoder": {
      "packages": {
        "browserify>module-deps>stream-combiner2>readable-stream>safe-buffer": true
      }
    },
    "labeled-stream-splicer>stream-splicer>readable-stream>string_decoder": {
      "packages": {
        "labeled-stream-splicer>stream-splicer>readable-stream>safe-buffer": true
      }
    },
    "gulp-sourcemaps>@gulp-sourcemaps/map-sources>through2>readable-stream>string_decoder": {
      "packages": {
        "gulp-sourcemaps>@gulp-sourcemaps/map-sources>through2>readable-stream>safe-buffer": true
      }
    },
    "browserify>browser-pack>through2>readable-stream>string_decoder": {
      "packages": {
        "browserify>browser-pack>through2>readable-stream>string_decoder>safe-buffer": true
      }
    },
    "vinyl>cloneable-readable>through2>readable-stream>string_decoder": {
      "packages": {
        "vinyl>cloneable-readable>through2>readable-stream>safe-buffer": true
      }
    },
    "browserify>deps-sort>through2>readable-stream>string_decoder": {
      "packages": {
        "browserify>deps-sort>through2>readable-stream>safe-buffer": true
      }
    },
    "gulp>vinyl-fs>fs-mkdirp-stream>through2>readable-stream>string_decoder": {
      "packages": {
        "gulp>vinyl-fs>fs-mkdirp-stream>through2>readable-stream>safe-buffer": true
      }
    },
    "gulp-sort>through2>readable-stream>string_decoder": {
      "packages": {
        "gulp-sort>through2>readable-stream>safe-buffer": true
      }
    },
    "gulp-sourcemaps>through2>readable-stream>string_decoder": {
      "packages": {
        "gulp-sourcemaps>through2>readable-stream>safe-buffer": true
      }
    },
    "browserify>insert-module-globals>through2>readable-stream>string_decoder": {
      "packages": {
        "browserify>insert-module-globals>through2>readable-stream>safe-buffer": true
      }
    },
    "gulp>vinyl-fs>remove-bom-stream>through2>readable-stream>string_decoder": {
      "packages": {
        "gulp>vinyl-fs>remove-bom-stream>through2>readable-stream>string_decoder>safe-buffer": true
      }
    },
    "gulp>vinyl-fs>glob-stream>unique-stream>through2-filter>through2>readable-stream>string_decoder": {
      "packages": {
        "gulp>vinyl-fs>glob-stream>unique-stream>through2-filter>through2>readable-stream>safe-buffer": true
      }
    },
    "gulp>vinyl-fs>to-through>through2>readable-stream>string_decoder": {
      "packages": {
        "gulp>vinyl-fs>to-through>through2>readable-stream>safe-buffer": true
      }
    },
    "vinyl-source-stream>through2>readable-stream>string_decoder": {
      "packages": {
        "vinyl-source-stream>through2>readable-stream>safe-buffer": true
      }
    },
    "gulp>vinyl-fs>readable-stream>string_decoder": {
      "packages": {
        "gulp>vinyl-fs>readable-stream>safe-buffer": true
      }
    },
    "stylelint>@stylelint/postcss-markdown>remark>remark-stringify>stringify-entities": {
      "packages": {
        "stylelint>@stylelint/postcss-markdown>remark>remark-stringify>stringify-entities>character-entities-html4": true,
        "react-syntax-highlighter>refractor>parse-entities>character-entities-legacy": true,
        "react-syntax-highlighter>refractor>parse-entities>is-alphanumerical": true,
        "react-syntax-highlighter>refractor>parse-entities>is-decimal": true,
        "react-syntax-highlighter>refractor>parse-entities>is-hexadecimal": true
      }
    },
    "postcss-discard-font-face>postcss>chalk>strip-ansi": {
      "packages": {
        "postcss-discard-font-face>postcss>chalk>strip-ansi>ansi-regex": true
      }
    },
    "eslint>strip-ansi": {
      "packages": {
        "eslint>strip-ansi>ansi-regex": true
      }
    },
    "@lavamoat/allow-scripts>@npmcli/run-script>node-gyp>npmlog>gauge>strip-ansi": {
      "packages": {
        "@lavamoat/allow-scripts>@npmcli/run-script>node-gyp>npmlog>gauge>strip-ansi>ansi-regex": true
      }
    },
    "stylelint>table>string-width>strip-ansi": {
      "packages": {
        "stylelint>table>string-width>strip-ansi>ansi-regex": true
      }
    },
    "gulp-watch>vinyl-file>strip-bom-stream": {
      "packages": {
        "gulp-watch>vinyl-file>strip-bom-stream>first-chunk-stream": true,
        "gulp-watch>vinyl-file>strip-bom": true
      }
    },
    "gulp-watch>vinyl-file>strip-bom": {
      "globals": {
        "Buffer.isBuffer": true
      },
      "packages": {
        "gulp>vinyl-fs>remove-bom-buffer>is-utf8": true
      }
    },
    "stylelint": {
      "builtin": {
        "fs.lstatSync": true,
        "fs.readFile": true,
        "fs.readFileSync": true,
        "fs.stat": true,
        "os.EOL": true,
        "path.dirname": true,
        "path.isAbsolute": true,
        "path.join": true,
        "path.normalize": true,
        "path.relative": true,
        "path.resolve": true,
        "path.sep": true,
        "url.URL": true
      },
      "globals": {
        "__dirname": true,
        "assert": true,
        "console.warn": true,
        "process.cwd": true,
        "process.env.NODE_ENV": true,
        "process.stdout.columns": true,
        "process.stdout.isTTY": true
      },
      "packages": {
        "stylelint>@stylelint/postcss-css-in-js": true,
        "stylelint>@stylelint/postcss-markdown": true,
        "stylelint>autoprefixer": true,
        "stylelint>balanced-match": true,
        "chalk": true,
        "stylelint>cosmiconfig": true,
        "nock>debug": true,
        "stylelint>execall": true,
        "stylelint>file-entry-cache": true,
        "stylelint>global-modules": true,
        "globby": true,
        "stylelint>globjoin": true,
        "stylelint>html-tags": true,
        "eslint>ignore": true,
        "stylelint>import-lazy": true,
        "eslint>imurmurhash": true,
        "stylelint>known-css-properties": true,
        "stylelint>leven": true,
        "lodash": true,
        "mocha>log-symbols": true,
        "stylelint>mathml-tag-names": true,
        "fast-glob>micromatch": true,
        "stylelint>normalize-selector": true,
        "stylelint>postcss-html": true,
        "stylelint>postcss-less": true,
        "stylelint>postcss-media-query-parser": true,
        "stylelint>postcss-reporter": true,
        "stylelint>postcss-resolve-nested-selector": true,
        "stylelint>postcss-safe-parser": true,
        "stylelint>postcss-sass": true,
        "stylelint>postcss-scss": true,
        "stylelint>postcss-selector-parser": true,
        "stylelint>postcss-syntax": true,
        "stylelint>postcss-value-parser": true,
        "stylelint>postcss": true,
        "nyc>resolve-from": true,
        "del>slash": true,
        "stylelint>specificity": true,
        "yargs>string-width": true,
        "stylelint>style-search": true,
        "stylelint>sugarss": true,
        "stylelint>svg-tags": true,
        "stylelint>table": true,
        "stylelint>write-file-atomic": true
      }
    },
    "stylelint>sugarss": {
      "packages": {
        "stylelint>sugarss>postcss": true
      }
    },
    "superstruct": {
      "globals": {
        "console.warn": true,
        "define": true
      }
    },
    "chalk>supports-color": {
      "builtin": {
        "os.release": true,
        "tty.isatty": true
      },
      "globals": {
        "process.env": true,
        "process.platform": true
      },
      "packages": {
        "chalk>supports-color>has-flag": true
      }
    },
    "gulp-livereload>chalk>supports-color": {
      "builtin": {
        "os.release": true
      },
      "globals": {
        "process.env": true,
        "process.platform": true,
        "process.stderr": true,
        "process.stdout": true,
        "process.versions.node.split": true
      },
      "packages": {
        "gulp-livereload>chalk>supports-color>has-flag": true
      }
    },
    "postcss-discard-font-face>postcss>chalk>supports-color": {
      "globals": {
        "process.argv": true,
        "process.env": true,
        "process.platform": true,
        "process.stdout": true
      }
    },
    "mocha>supports-color": {
      "builtin": {
        "os.release": true,
        "tty.isatty": true
      },
      "globals": {
        "process.env": true,
        "process.platform": true
      },
      "packages": {
        "chalk>supports-color>has-flag": true
      }
    },
    "postcss-discard-font-face>postcss>supports-color": {
      "globals": {
        "process": true
      },
      "packages": {
        "postcss-discard-font-face>postcss>supports-color>has-flag": true
      }
    },
    "browserify>syntax-error": {
      "packages": {
        "browserify>syntax-error>acorn-node": true
      }
    },
    "stylelint>table": {
      "globals": {
        "process.stdout.write": true
      },
      "packages": {
        "eslint>ajv": true,
        "lodash": true,
        "stylelint>table>slice-ansi": true,
        "stylelint>table>string-width": true
      }
    },
    "terser": {
      "globals": {
        "Buffer": true,
        "atob": true,
        "btoa": true,
        "console.log": true,
        "console.warn": true,
        "define": true,
        "process": true
      },
      "packages": {
        "terser>@jridgewell/source-map": true,
        "jsdom>acorn": true
      }
    },
    "through2": {
      "packages": {
        "readable-stream": true
      }
    },
    "gulp>vinyl-fs>glob-stream>unique-stream>through2-filter": {
      "packages": {
        "gulp>vinyl-fs>glob-stream>unique-stream>through2-filter>through2": true,
        "watchify>xtend": true
      }
    },
    "gulp-sourcemaps>@gulp-sourcemaps/identity-map>through2": {
      "builtin": {
        "util.inherits": true
      },
      "globals": {
        "process.nextTick": true
      },
      "packages": {
        "readable-stream": true
      }
    },
    "gulp-sourcemaps>@gulp-sourcemaps/map-sources>through2": {
      "builtin": {
        "util.inherits": true
      },
      "globals": {
        "process.nextTick": true
      },
      "packages": {
        "gulp-sourcemaps>@gulp-sourcemaps/map-sources>through2>readable-stream": true,
        "watchify>xtend": true
      }
    },
    "bify-module-groups>through2": {
      "builtin": {
        "util.inherits": true
      },
      "globals": {
        "process.nextTick": true
      },
      "packages": {
        "readable-stream": true
      }
    },
    "browserify>browser-pack>through2": {
      "builtin": {
        "util.inherits": true
      },
      "globals": {
        "process.nextTick": true
      },
      "packages": {
        "browserify>browser-pack>through2>readable-stream": true,
        "watchify>xtend": true
      }
    },
    "browserify>through2": {
      "builtin": {
        "util.inherits": true
      },
      "globals": {
        "process.nextTick": true
      },
      "packages": {
        "browserify>readable-stream": true,
        "watchify>xtend": true
      }
    },
    "vinyl>cloneable-readable>through2": {
      "builtin": {
        "util.inherits": true
      },
      "globals": {
        "process.nextTick": true
      },
      "packages": {
        "vinyl>cloneable-readable>through2>readable-stream": true,
        "watchify>xtend": true
      }
    },
    "browserify>deps-sort>through2": {
      "builtin": {
        "util.inherits": true
      },
      "globals": {
        "process.nextTick": true
      },
      "packages": {
        "browserify>deps-sort>through2>readable-stream": true,
        "watchify>xtend": true
      }
    },
    "gulp>vinyl-fs>fs-mkdirp-stream>through2": {
      "builtin": {
        "util.inherits": true
      },
      "globals": {
        "process.nextTick": true
      },
      "packages": {
        "gulp>vinyl-fs>fs-mkdirp-stream>through2>readable-stream": true,
        "watchify>xtend": true
      }
    },
    "gulp-sort>through2": {
      "builtin": {
        "util.inherits": true
      },
      "globals": {
        "process.nextTick": true
      },
      "packages": {
        "gulp-sort>through2>readable-stream": true,
        "watchify>xtend": true
      }
    },
    "gulp-sourcemaps>through2": {
      "builtin": {
        "util.inherits": true
      },
      "globals": {
        "process.nextTick": true
      },
      "packages": {
        "gulp-sourcemaps>through2>readable-stream": true,
        "watchify>xtend": true
      }
    },
    "gulp-stylelint>through2": {
      "builtin": {
        "util.inherits": true
      },
      "globals": {
        "process.nextTick": true
      },
      "packages": {
        "readable-stream": true
      }
    },
    "gulp-zip>through2": {
      "builtin": {
        "util.inherits": true
      },
      "globals": {
        "process.nextTick": true
      },
      "packages": {
        "readable-stream": true
      }
    },
    "browserify>insert-module-globals>through2": {
      "builtin": {
        "util.inherits": true
      },
      "globals": {
        "process.nextTick": true
      },
      "packages": {
        "browserify>insert-module-globals>through2>readable-stream": true,
        "watchify>xtend": true
      }
    },
    "browserify>module-deps>through2": {
      "builtin": {
        "util.inherits": true
      },
      "globals": {
        "process.nextTick": true
      },
      "packages": {
        "browserify>module-deps>readable-stream": true,
        "watchify>xtend": true
      }
    },
    "gulp>vinyl-fs>remove-bom-stream>through2": {
      "builtin": {
        "util.inherits": true
      },
      "globals": {
        "process.nextTick": true
      },
      "packages": {
        "gulp>vinyl-fs>remove-bom-stream>through2>readable-stream": true,
        "watchify>xtend": true
      }
    },
    "gulp>vinyl-fs>glob-stream>unique-stream>through2-filter>through2": {
      "builtin": {
        "util.inherits": true
      },
      "globals": {
        "process.nextTick": true
      },
      "packages": {
        "gulp>vinyl-fs>glob-stream>unique-stream>through2-filter>through2>readable-stream": true,
        "watchify>xtend": true
      }
    },
    "gulp>vinyl-fs>to-through>through2": {
      "builtin": {
        "util.inherits": true
      },
      "globals": {
        "process.nextTick": true
      },
      "packages": {
        "gulp>vinyl-fs>to-through>through2>readable-stream": true,
        "watchify>xtend": true
      }
    },
    "vinyl-buffer>through2": {
      "builtin": {
        "util.inherits": true
      },
      "globals": {
        "process.nextTick": true
      },
      "packages": {
        "vinyl-buffer>bl>readable-stream": true,
        "watchify>xtend": true
      }
    },
    "gulp>vinyl-fs>through2": {
      "builtin": {
        "util.inherits": true
      },
      "globals": {
        "process.nextTick": true
      },
      "packages": {
        "gulp>vinyl-fs>readable-stream": true,
        "watchify>xtend": true
      }
    },
    "vinyl-source-stream>through2": {
      "builtin": {
        "util.inherits": true
      },
      "globals": {
        "process.nextTick": true
      },
      "packages": {
        "vinyl-source-stream>through2>readable-stream": true,
        "watchify>xtend": true
      }
    },
    "debounce-stream>through": {
      "builtin": {
        "stream": true
      },
      "globals": {
        "process.nextTick": true
      }
    },
    "gulp-sourcemaps>debug-fabulous>memoizee>timers-ext": {
      "packages": {
        "resolve-url-loader>es6-iterator>es5-ext": true
      }
    },
    "gulp-livereload>tiny-lr": {
      "builtin": {
        "events": true,
        "fs": true,
        "http": true,
        "https": true,
        "url.parse": true
      },
      "globals": {
        "console.error": true
      },
      "packages": {
        "gulp-livereload>tiny-lr>body": true,
        "gulp-livereload>tiny-lr>debug": true,
        "gulp-livereload>tiny-lr>faye-websocket": true,
        "react>object-assign": true,
        "@storybook/addon-knobs>qs": true
      }
    },
    "gulp>vinyl-fs>glob-stream>to-absolute-glob": {
      "builtin": {
        "path.resolve": true
      },
      "globals": {
        "process.cwd": true,
        "process.platform": true
      },
      "packages": {
        "gulp>gulp-cli>replace-homedir>is-absolute": true,
        "gulp>glob-watcher>is-negated-glob": true
      }
    },
    "gulp>gulp-cli>matchdep>micromatch>snapdragon>base>cache-base>to-object-path": {
      "packages": {
        "gulp>gulp-cli>matchdep>micromatch>snapdragon>base>cache-base>to-object-path>kind-of": true
      }
    },
    "chokidar>braces>fill-range>to-regex-range": {
      "packages": {
        "chokidar>braces>fill-range>to-regex-range>is-number": true
      }
    },
    "gulp>glob-watcher>anymatch>micromatch>braces>fill-range>to-regex-range": {
      "packages": {
        "gulp>glob-watcher>anymatch>micromatch>braces>fill-range>is-number": true,
        "stylelint>@stylelint/postcss-markdown>remark>remark-parse>repeat-string": true
      }
    },
    "gulp>gulp-cli>matchdep>micromatch>to-regex": {
      "packages": {
        "gulp>gulp-cli>matchdep>micromatch>to-regex>define-property": true,
        "gulp-zip>plugin-error>extend-shallow": true,
        "gulp>gulp-cli>matchdep>micromatch>regex-not": true,
        "gulp>gulp-cli>matchdep>micromatch>to-regex>safe-regex": true
      }
    },
    "gulp>vinyl-fs>to-through": {
      "packages": {
        "gulp>vinyl-fs>to-through>through2": true
      }
    },
    "ts-node": {
      "builtin": {
        "assert": true,
        "console.Console": true,
        "fs.Stats": true,
        "fs.readFileSync": true,
        "fs.realpathSync": true,
        "fs.statSync": true,
        "module": true,
        "os.homedir": true,
        "path": true,
        "repl.Recoverable": true,
        "repl.start": true,
        "url.URL": true,
        "url.fileURLToPath": true,
        "url.format": true,
        "url.parse": true,
        "url.pathToFileURL": true,
        "util.inspect.custom": true,
        "vm.Script": true
      },
      "globals": {
        "Buffer.from": true,
        "ERR_INVALID_ARG_VALUE": true,
        "__dirname": true,
        "console": true,
        "process": true,
        "value": true
      },
      "packages": {
        "ts-node>@cspotcode/source-map-support": true,
        "ts-node>@tsconfig/node10": true,
        "ts-node>@tsconfig/node12": true,
        "ts-node>@tsconfig/node14": true,
        "ts-node>@tsconfig/node16": true,
        "ts-node>acorn-walk": true,
        "jsdom>acorn": true,
        "ts-node>arg": true,
        "ts-node>create-require": true,
        "ts-node>diff": true,
        "ts-node>make-error": true,
        "ts-node>v8-compile-cache-lib": true,
        "ts-node>yn": true
      }
    },
    "eslint-plugin-import>tsconfig-paths": {
      "builtin": {
        "fs.existsSync": true,
        "fs.lstatSync": true,
        "fs.readFile": true,
        "fs.readFileSync": true,
        "fs.stat": true,
        "fs.statSync": true,
        "module._resolveFilename": true,
        "module.builtinModules": true,
        "path.dirname": true,
        "path.isAbsolute": true,
        "path.join": true,
        "path.resolve": true
      },
      "globals": {
        "console.warn": true,
        "process.argv.slice": true,
        "process.cwd": true,
        "process.env": true
      },
      "packages": {
        "eslint-plugin-import>tsconfig-paths>json5": true,
        "wait-on>minimist": true,
        "eslint-plugin-import>tsconfig-paths>strip-bom": true
      }
    },
    "tsutils": {
      "packages": {
        "tslib": true,
        "typescript": true
      }
    },
    "eslint>levn>type-check": {
      "packages": {
        "eslint>levn>prelude-ls": true
      }
    },
    "stylelint>write-file-atomic>typedarray-to-buffer": {
      "globals": {
        "Buffer.from": true
      },
      "packages": {
        "stylelint>write-file-atomic>is-typedarray": true
      }
    },
    "typescript": {
      "builtin": {
        "buffer.Buffer": true,
        "crypto": true,
        "fs": true,
        "inspector": true,
        "module.findPnpApi": true,
        "os.EOL": true,
        "os.platform": true,
        "path.dirname": true,
        "path.join": true,
        "path.resolve": true,
        "perf_hooks.PerformanceObserver": true,
        "perf_hooks.performance": true
      },
      "globals": {
        "Intl.Collator": true,
        "PerformanceObserver": true,
        "__dirname": true,
        "__filename": true,
        "clearTimeout": true,
        "console": true,
        "gc": true,
        "globalThis": true,
        "onProfilerEvent": true,
        "performance": true,
        "process": true,
        "setTimeout": true
      },
      "packages": {
        "terser>source-map-support": true
      }
    },
    "browserify>insert-module-globals>undeclared-identifiers": {
      "packages": {
        "browserify>syntax-error>acorn-node": true,
        "browserify>insert-module-globals>undeclared-identifiers>get-assigned-identifiers": true,
        "watchify>xtend": true
      }
    },
    "gulp>undertaker": {
      "builtin": {
        "assert": true,
        "events.EventEmitter": true,
        "util.inherits": true
      },
      "globals": {
        "process.env.UNDERTAKER_SETTLE": true,
        "process.env.UNDERTAKER_TIME_RESOLUTION": true,
        "process.hrtime": true
      },
      "packages": {
        "gulp>undertaker>arr-flatten": true,
        "gulp>undertaker>arr-map": true,
        "gulp>undertaker>bach": true,
        "gulp>undertaker>collection-map": true,
        "gulp>undertaker>es6-weak-map": true,
        "gulp>undertaker>last-run": true,
        "gulp>undertaker>object.defaults": true,
        "gulp>undertaker>object.reduce": true,
        "gulp>undertaker>undertaker-registry": true
      }
    },
    "stylelint>@stylelint/postcss-markdown>remark>remark-parse>unherit": {
      "packages": {
        "pumpify>inherits": true,
        "watchify>xtend": true
      }
    },
    "@babel/preset-env>@babel/plugin-transform-dotall-regex>@babel/helper-create-regexp-features-plugin>regexpu-core>unicode-match-property-ecmascript": {
      "packages": {
        "@babel/preset-env>@babel/plugin-transform-dotall-regex>@babel/helper-create-regexp-features-plugin>regexpu-core>unicode-match-property-ecmascript>unicode-canonical-property-names-ecmascript": true,
        "@babel/preset-env>@babel/plugin-transform-dotall-regex>@babel/helper-create-regexp-features-plugin>regexpu-core>unicode-match-property-ecmascript>unicode-property-aliases-ecmascript": true
      }
    },
    "react-markdown>unified": {
      "packages": {
        "react-markdown>unified>bail": true,
        "react-markdown>unified>extend": true,
        "react-markdown>unified>is-buffer": true,
        "mocha>yargs-unparser>is-plain-obj": true,
        "react-markdown>unified>trough": true,
        "react-markdown>vfile": true
      }
    },
    "gulp>gulp-cli>matchdep>micromatch>snapdragon>base>cache-base>union-value": {
      "packages": {
        "gulp-zip>plugin-error>arr-union": true,
        "gulp>gulp-cli>array-sort>get-value": true,
        "gulp-watch>anymatch>micromatch>object.omit>is-extendable": true,
        "gulp>gulp-cli>matchdep>micromatch>snapdragon>base>cache-base>set-value": true
      }
    },
    "gulp>vinyl-fs>glob-stream>unique-stream": {
      "packages": {
        "@lavamoat/lavapack>json-stable-stringify": true,
        "gulp>vinyl-fs>glob-stream>unique-stream>through2-filter": true
      }
    },
    "stylelint>@stylelint/postcss-markdown>unist-util-find-all-after": {
      "packages": {
        "stylelint>@stylelint/postcss-markdown>unist-util-find-all-after>unist-util-is": true
      }
    },
    "stylelint>@stylelint/postcss-markdown>remark>remark-parse>unist-util-remove-position": {
      "packages": {
        "react-markdown>unist-util-visit": true
      }
    },
    "react-markdown>unist-util-visit>unist-util-visit-parents": {
      "packages": {
        "react-markdown>unist-util-visit>unist-util-is": true
      }
    },
    "react-markdown>unist-util-visit": {
      "packages": {
        "react-markdown>unist-util-visit>unist-util-visit-parents": true
      }
    },
    "gulp>gulp-cli>matchdep>micromatch>snapdragon>base>cache-base>unset-value": {
      "packages": {
        "gulp>gulp-cli>matchdep>micromatch>snapdragon>base>cache-base>unset-value>has-value": true,
        "gulp>gulp-cli>isobject": true
      }
    },
    "uri-js": {
      "globals": {
        "define": true
      }
    },
    "resolve-url-loader>rework>css>urix": {
      "builtin": {
        "path.sep": true
      }
    },
    "gulp>gulp-cli>matchdep>micromatch>snapdragon>use": {
      "packages": {
        "@babel/register>clone-deep>kind-of": true
      }
    },
    "readable-stream>util-deprecate": {
      "builtin": {
        "util.deprecate": true
      }
    },
    "ts-node>v8-compile-cache-lib": {
      "builtin": {
        "crypto.createHash": true,
        "fs.mkdirSync": true,
        "fs.readFileSync": true,
        "fs.statSync": true,
        "fs.unlinkSync": true,
        "fs.writeFileSync": true,
        "module._cache": true,
        "module._extensions": true,
        "module._resolveFilename": true,
        "module._resolveLookupPaths": true,
        "module.prototype._compile": true,
        "module.wrap": true,
        "os.tmpdir": true,
        "path.dirname": true,
        "path.join": true,
        "path.resolve": true,
        "vm.Script": true
      },
      "globals": {
        "Buffer": true,
        "process": true
      }
    },
    "react-markdown>vfile>vfile-message": {
      "packages": {
        "react-markdown>vfile>unist-util-stringify-position": true
      }
    },
    "react-markdown>vfile": {
      "builtin": {
        "path.basename": true,
        "path.dirname": true,
        "path.extname": true,
        "path.join": true,
        "path.sep": true
      },
      "globals": {
        "process.cwd": true
      },
      "packages": {
<<<<<<< HEAD
        "terser>source-map-support": true
      }
    },
    "unzipper>duplexer2": {
      "packages": {
        "unzipper>duplexer2>readable-stream": true
      }
    },
    "unzipper>duplexer2>readable-stream": {
      "builtin": {
        "events.EventEmitter": true,
        "stream": true,
        "util": true
      },
      "globals": {
        "process.browser": true,
        "process.env.READABLE_STREAM": true,
        "process.stderr": true,
        "process.stdout": true,
        "process.version.slice": true,
        "setImmediate": true
      },
      "packages": {
        "pumpify>inherits": true,
        "readable-stream-2>core-util-is": true,
        "readable-stream-2>process-nextick-args": true,
        "readable-stream>util-deprecate": true,
        "unzipper>duplexer2>readable-stream>isarray": true,
        "unzipper>duplexer2>readable-stream>safe-buffer": true,
        "unzipper>duplexer2>readable-stream>string_decoder": true
      }
    },
    "unzipper>duplexer2>readable-stream>safe-buffer": {
      "builtin": {
        "buffer": true
      }
    },
    "unzipper>duplexer2>readable-stream>string_decoder": {
      "packages": {
        "unzipper>duplexer2>readable-stream>safe-buffer": true
      }
    },
    "uri-js": {
      "globals": {
        "define": true
=======
        "react-markdown>vfile>is-buffer": true,
        "react-markdown>vfile>replace-ext": true,
        "react-markdown>vfile>vfile-message": true
>>>>>>> 57d3e2be
      }
    },
    "vinyl": {
      "builtin": {
        "buffer.Buffer.isBuffer": true,
        "path.basename": true,
        "path.dirname": true,
        "path.extname": true,
        "path.join": true,
        "path.normalize": true,
        "path.relative": true,
        "util.inspect.custom": true
      },
      "globals": {
        "process.cwd": true
      },
      "packages": {
        "vinyl>clone-buffer": true,
        "vinyl>clone-stats": true,
        "vinyl>clone": true,
        "vinyl>cloneable-readable": true,
        "vinyl>remove-trailing-separator": true,
        "vinyl>replace-ext": true
      }
    },
    "vinyl-buffer": {
      "packages": {
        "vinyl-buffer>bl": true,
        "vinyl-buffer>through2": true
      }
    },
    "gulp-watch>vinyl-file": {
      "builtin": {
        "path.resolve": true
      },
      "globals": {
        "process.cwd": true
      },
      "packages": {
        "del>graceful-fs": true,
        "gulp-watch>vinyl-file>pify": true,
        "gh-pages>globby>pinkie-promise": true,
        "gulp-watch>vinyl-file>strip-bom-stream": true,
        "gulp-watch>vinyl-file>strip-bom": true,
        "gulp-watch>vinyl-file>vinyl": true
      }
    },
    "gulp>vinyl-fs": {
      "builtin": {
        "os.platform": true,
        "path.relative": true,
        "path.resolve": true,
        "util.inherits": true
      },
      "globals": {
        "Buffer.isBuffer": true,
        "process.cwd": true,
        "process.geteuid": true,
        "process.getuid": true,
        "process.nextTick": true
      },
      "packages": {
        "gulp>vinyl-fs>fs-mkdirp-stream": true,
        "gulp>vinyl-fs>glob-stream": true,
        "del>graceful-fs": true,
        "gulp>vinyl-fs>is-valid-glob": true,
        "gulp>vinyl-fs>lazystream": true,
        "gulp>vinyl-fs>lead": true,
        "gulp>vinyl-fs>object.assign": true,
        "gulp>vinyl-fs>pumpify": true,
        "gulp>vinyl-fs>readable-stream": true,
        "gulp>vinyl-fs>remove-bom-buffer": true,
        "gulp>vinyl-fs>remove-bom-stream": true,
        "gulp>vinyl-fs>resolve-options": true,
        "gulp>vinyl-fs>through2": true,
        "gulp>vinyl-fs>to-through": true,
        "gulp>vinyl-fs>value-or-function": true,
        "vinyl": true,
        "gulp>vinyl-fs>vinyl-sourcemap": true
      }
    },
    "vinyl-source-stream": {
      "builtin": {
        "path.resolve": true
      },
      "globals": {
        "process.cwd": true
      },
      "packages": {
        "vinyl-source-stream>through2": true,
        "vinyl": true
      }
    },
    "gulp>vinyl-fs>vinyl-sourcemap": {
      "builtin": {
        "path.dirname": true,
        "path.join": true,
        "path.relative": true,
        "path.resolve": true
      },
      "globals": {
        "Buffer": true
      },
      "packages": {
        "gulp>vinyl-fs>vinyl-sourcemap>append-buffer": true,
        "nyc>convert-source-map": true,
        "del>graceful-fs": true,
        "gulp-watch>anymatch>normalize-path": true,
        "gulp>vinyl-fs>vinyl-sourcemap>now-and-later": true,
        "gulp>vinyl-fs>remove-bom-buffer": true,
        "vinyl": true
      }
    },
    "vinyl-sourcemaps-apply": {
      "packages": {
        "vinyl-sourcemaps-apply>source-map": true
      }
    },
    "gulp-watch>vinyl-file>vinyl": {
      "builtin": {
        "buffer.Buffer": true,
        "path.basename": true,
        "path.dirname": true,
        "path.extname": true,
        "path.join": true,
        "path.relative": true,
        "stream.PassThrough": true,
        "stream.Stream": true
      },
      "globals": {
        "process.cwd": true
      },
      "packages": {
        "gulp-watch>vinyl-file>vinyl>clone-stats": true,
        "@metamask/jazzicon>color>clone": true,
        "gulp-watch>vinyl-file>vinyl>replace-ext": true
      }
    },
    "watchify": {
      "builtin": {
        "path.join": true
      },
      "globals": {
        "clearTimeout": true,
        "setTimeout": true
      },
      "packages": {
        "chokidar>anymatch": true,
        "chokidar": true,
        "through2": true,
        "watchify>xtend": true
      }
    },
    "webpack-dev-server>sockjs>websocket-driver": {
      "builtin": {
        "crypto.createHash": true,
        "crypto.randomBytes": true,
        "events.EventEmitter": true,
        "stream.Stream": true,
        "url.parse": true,
        "util.inherits": true
      },
      "globals": {
        "process.version": true
      },
      "packages": {
        "webpack-dev-server>sockjs>websocket-driver>http-parser-js": true,
        "koa>content-disposition>safe-buffer": true,
        "webpack-dev-server>sockjs>websocket-driver>websocket-extensions": true
      }
    },
    "stylelint>global-modules>global-prefix>which": {
      "builtin": {
        "path.join": true
      },
      "globals": {
        "process.cwd": true,
        "process.env.OSTYPE": true,
        "process.env.PATH": true,
        "process.env.PATHEXT": true,
        "process.platform": true
      },
      "packages": {
        "@sentry/cli>which>isexe": true
      }
    },
    "@storybook/react>@storybook/node-logger>npmlog>gauge>wide-align": {
      "packages": {
        "yargs>string-width": true
      }
    },
    "yargs>cliui>wrap-ansi": {
      "packages": {
        "chalk>ansi-styles": true,
        "yargs>string-width": true,
        "eslint>strip-ansi": true
      }
    },
    "stylelint>write-file-atomic": {
      "builtin": {
        "fs.chmod": true,
        "fs.chmodSync": true,
        "fs.chown": true,
        "fs.chownSync": true,
        "fs.close": true,
        "fs.closeSync": true,
        "fs.fsync": true,
        "fs.fsyncSync": true,
        "fs.open": true,
        "fs.openSync": true,
        "fs.realpath": true,
        "fs.realpathSync": true,
        "fs.rename": true,
        "fs.renameSync": true,
        "fs.stat": true,
        "fs.statSync": true,
        "fs.unlink": true,
        "fs.unlinkSync": true,
        "fs.write": true,
        "fs.writeSync": true,
        "path.resolve": true,
        "util.promisify": true,
        "worker_threads.threadId": true
      },
      "globals": {
        "Buffer.isBuffer": true,
        "__filename": true,
        "process.getuid": true,
        "process.pid": true
      },
      "packages": {
        "eslint>imurmurhash": true,
        "stylelint>write-file-atomic>is-typedarray": true,
        "nyc>signal-exit": true,
        "stylelint>write-file-atomic>typedarray-to-buffer": true
      }
    },
    "stylelint>file-entry-cache>flat-cache>write": {
      "builtin": {
        "fs.createWriteStream": true,
        "fs.writeFile": true,
        "fs.writeFileSync": true,
        "path.dirname": true
      },
      "packages": {
        "mockttp>portfinder>mkdirp": true
      }
    },
    "yargs>y18n": {
      "builtin": {
        "fs": true,
        "path": true,
        "util": true
      }
    },
    "yaml": {
      "globals": {
        "Buffer": true,
        "atob": true,
        "btoa": true,
        "console.dir": true,
        "console.log": true,
        "console.warn": true,
        "process": true
      }
    },
    "stylelint>cosmiconfig>yaml": {
      "globals": {
        "Buffer": true,
        "YAML_SILENCE_DEPRECATION_WARNINGS": true,
        "YAML_SILENCE_WARNINGS": true,
        "atob": true,
        "btoa": true,
        "console.warn": true,
        "process": true
      }
    },
    "gulp-postcss>postcss-load-config>yaml": {
      "globals": {
        "Buffer": true,
        "YAML_SILENCE_DEPRECATION_WARNINGS": true,
        "YAML_SILENCE_WARNINGS": true,
        "atob": true,
        "btoa": true,
        "console.warn": true,
        "process": true
      }
    },
    "yargs": {
      "builtin": {
        "assert": true,
        "fs": true,
        "path": true,
        "util": true
      },
      "globals": {
        "Error": true,
        "__dirname": true,
        "console": true,
        "process": true
      },
      "packages": {
        "yargs>cliui": true,
        "yargs>escalade": true,
        "yargs>get-caller-file": true,
        "yargs>require-directory": true,
        "yargs>string-width": true,
        "yargs>y18n": true,
        "yargs-parser": true
      }
    },
    "yargs-parser": {
      "builtin": {
        "fs.readFileSync": true,
        "path.normalize": true,
        "path.resolve": true,
        "util.format": true
      },
      "globals": {
        "process": true
      }
    },
    "yargs>yargs-parser": {
      "builtin": {
        "fs": true,
        "path": true,
        "util": true
      },
      "globals": {
        "process": true
      }
    },
    "gulp-zip>yazl": {
      "builtin": {
        "events.EventEmitter": true,
        "fs.createReadStream": true,
        "fs.stat": true,
        "stream.PassThrough": true,
        "stream.Transform": true,
        "util.inherits": true,
        "zlib.DeflateRaw": true,
        "zlib.deflateRaw": true
      },
      "globals": {
        "Buffer": true,
        "setImmediate": true,
        "utf8FileName.length": true
      },
      "packages": {
        "gulp-zip>yazl>buffer-crc32": true
      }
    }
  }
}<|MERGE_RESOLUTION|>--- conflicted
+++ resolved
@@ -1361,9 +1361,6 @@
         "gulp>undertaker>arr-flatten": true
       }
     },
-<<<<<<< HEAD
-    "browserify>has": {
-=======
     "gulp>undertaker>bach>arr-filter": {
       "packages": {
         "gulp>undertaker>arr-map>make-iterator": true
@@ -1390,7 +1387,6 @@
       }
     },
     "gulp>undertaker>bach>array-last": {
->>>>>>> 57d3e2be
       "packages": {
         "gulp>undertaker>bach>array-last>is-number": true
       }
@@ -1439,28 +1435,6 @@
         "process.env.AUTOPREFIXER_GRID": true
       },
       "packages": {
-<<<<<<< HEAD
-        "browserify>browser-resolve": true,
-        "browserify>cached-path-relative": true,
-        "browserify>concat-stream": true,
-        "browserify>module-deps>detective": true,
-        "browserify>module-deps>readable-stream": true,
-        "browserify>module-deps>stream-combiner2": true,
-        "browserify>module-deps>through2": true,
-        "browserify>parents": true,
-        "depcheck>resolve": true,
-        "loose-envify": true,
-        "pumpify>inherits": true,
-        "unzipper>duplexer2": true,
-        "watchify>defined": true,
-        "watchify>xtend": true
-      }
-    },
-    "browserify>module-deps>detective": {
-      "packages": {
-        "browserify>syntax-error>acorn-node": true,
-        "watchify>defined": true
-=======
         "browserslist": true,
         "autoprefixer>caniuse-lite": true,
         "autoprefixer>fraction.js": true,
@@ -1468,7 +1442,6 @@
         "postcss>picocolors": true,
         "postcss": true,
         "stylelint>postcss-value-parser": true
->>>>>>> 57d3e2be
       }
     },
     "stylelint>autoprefixer": {
@@ -1504,12 +1477,7 @@
     },
     "@babel/preset-env>babel-plugin-polyfill-regenerator": {
       "packages": {
-<<<<<<< HEAD
-        "browserify>module-deps>stream-combiner2>readable-stream": true,
-        "unzipper>duplexer2": true
-=======
         "@babel/preset-env>babel-plugin-polyfill-corejs2>@babel/helper-define-polyfill-provider": true
->>>>>>> 57d3e2be
       }
     },
     "babelify": {
@@ -8907,57 +8875,9 @@
         "process.cwd": true
       },
       "packages": {
-<<<<<<< HEAD
-        "terser>source-map-support": true
-      }
-    },
-    "unzipper>duplexer2": {
-      "packages": {
-        "unzipper>duplexer2>readable-stream": true
-      }
-    },
-    "unzipper>duplexer2>readable-stream": {
-      "builtin": {
-        "events.EventEmitter": true,
-        "stream": true,
-        "util": true
-      },
-      "globals": {
-        "process.browser": true,
-        "process.env.READABLE_STREAM": true,
-        "process.stderr": true,
-        "process.stdout": true,
-        "process.version.slice": true,
-        "setImmediate": true
-      },
-      "packages": {
-        "pumpify>inherits": true,
-        "readable-stream-2>core-util-is": true,
-        "readable-stream-2>process-nextick-args": true,
-        "readable-stream>util-deprecate": true,
-        "unzipper>duplexer2>readable-stream>isarray": true,
-        "unzipper>duplexer2>readable-stream>safe-buffer": true,
-        "unzipper>duplexer2>readable-stream>string_decoder": true
-      }
-    },
-    "unzipper>duplexer2>readable-stream>safe-buffer": {
-      "builtin": {
-        "buffer": true
-      }
-    },
-    "unzipper>duplexer2>readable-stream>string_decoder": {
-      "packages": {
-        "unzipper>duplexer2>readable-stream>safe-buffer": true
-      }
-    },
-    "uri-js": {
-      "globals": {
-        "define": true
-=======
         "react-markdown>vfile>is-buffer": true,
         "react-markdown>vfile>replace-ext": true,
         "react-markdown>vfile>vfile-message": true
->>>>>>> 57d3e2be
       }
     },
     "vinyl": {
