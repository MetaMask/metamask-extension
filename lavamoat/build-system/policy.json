--- conflicted
+++ resolved
@@ -37,6 +37,7 @@
         "@babel/core>@babel/helper-compilation-targets": true,
         "@babel/core>@babel/helper-module-transforms": true,
         "@babel/core>@babel/helpers": true,
+        "@babel/core>@babel/parser": true,
         "@babel/core>@babel/template": true,
         "@babel/core>@babel/types": true,
         "@babel/core>gensync": true,
@@ -49,10 +50,9 @@
         "@babel/preset-env": true,
         "@babel/preset-react": true,
         "@babel/preset-typescript": true,
-        "depcheck>@babel/parser": true,
         "depcheck>@babel/traverse": true,
         "depcheck>json5": true,
-        "eslint>debug": true,
+        "madge>debug": true,
         "nyc>convert-source-map": true
       }
     },
@@ -183,8 +183,8 @@
     "@babel/core>@babel/template": {
       "packages": {
         "@babel/code-frame": true,
-        "@babel/core>@babel/types": true,
-        "depcheck>@babel/parser": true
+        "@babel/core>@babel/parser": true,
+        "@babel/core>@babel/types": true
       }
     },
     "@babel/core>@babel/types": {
@@ -212,9 +212,11 @@
       },
       "packages": {
         "@babel/core": true,
+        "@babel/core>@babel/parser": true,
         "@babel/eslint-parser>eslint-scope": true,
         "@babel/eslint-parser>eslint-visitor-keys": true,
         "@babel/eslint-parser>semver": true,
+        "@babel/parser": true,
         "depcheck>@babel/parser": true,
         "eslint": true
       }
@@ -1171,6 +1173,7 @@
         "@typescript-eslint/eslint-plugin>tsutils": true,
         "eslint-plugin-jest>@typescript-eslint/utils": true,
         "eslint>debug": true,
+        "madge>debug": true,
         "typescript": true
       }
     },
@@ -1193,7 +1196,7 @@
       "packages": {
         "@typescript-eslint/parser>@typescript-eslint/scope-manager": true,
         "@typescript-eslint/parser>@typescript-eslint/typescript-estree": true,
-        "eslint>debug": true,
+        "madge>debug": true,
         "typescript": true
       }
     },
@@ -1224,9 +1227,9 @@
         "@typescript-eslint/eslint-plugin>tsutils": true,
         "@typescript-eslint/parser>@typescript-eslint/scope-manager>@typescript-eslint/visitor-keys": true,
         "@typescript-eslint/parser>@typescript-eslint/types": true,
-        "eslint>debug": true,
         "eslint>is-glob": true,
         "globby": true,
+        "madge>debug": true,
         "semver": true,
         "typescript": true
       }
@@ -1810,6 +1813,93 @@
         "jest-canvas-mock>moo-color>color-name": true
       }
     },
+    "chokidar": {
+      "builtin": {
+        "events.EventEmitter": true,
+        "fs.close": true,
+        "fs.lstat": true,
+        "fs.open": true,
+        "fs.readdir": true,
+        "fs.realpath": true,
+        "fs.stat": true,
+        "fs.unwatchFile": true,
+        "fs.watch": true,
+        "fs.watchFile": true,
+        "os.type": true,
+        "path.basename": true,
+        "path.dirname": true,
+        "path.extname": true,
+        "path.isAbsolute": true,
+        "path.join": true,
+        "path.normalize": true,
+        "path.relative": true,
+        "path.resolve": true,
+        "path.sep": true,
+        "util.promisify": true
+      },
+      "globals": {
+        "clearTimeout": true,
+        "console.error": true,
+        "process.env.CHOKIDAR_INTERVAL": true,
+        "process.env.CHOKIDAR_PRINT_FSEVENTS_REQUIRE_ERROR": true,
+        "process.env.CHOKIDAR_USEPOLLING": true,
+        "process.nextTick": true,
+        "process.platform": true,
+        "process.version.match": true,
+        "setTimeout": true
+      },
+      "packages": {
+        "chokidar>braces": true,
+        "chokidar>fsevents": true,
+        "chokidar>glob-parent": true,
+        "chokidar>is-binary-path": true,
+        "chokidar>normalize-path": true,
+        "depcheck>readdirp": true,
+        "eslint>is-glob": true,
+        "watchify>anymatch": true
+      }
+    },
+    "chokidar>braces": {
+      "packages": {
+        "chokidar>braces>fill-range": true
+      }
+    },
+    "chokidar>braces>fill-range": {
+      "builtin": {
+        "util.inspect": true
+      },
+      "packages": {
+        "chokidar>braces>fill-range>to-regex-range": true
+      }
+    },
+    "chokidar>braces>fill-range>to-regex-range": {
+      "packages": {
+        "chokidar>braces>fill-range>to-regex-range>is-number": true
+      }
+    },
+    "chokidar>fsevents": {
+      "globals": {
+        "process.platform": true
+      },
+      "native": true
+    },
+    "chokidar>glob-parent": {
+      "builtin": {
+        "os.platform": true,
+        "path.posix.dirname": true
+      },
+      "packages": {
+        "eslint>is-glob": true
+      }
+    },
+    "chokidar>is-binary-path": {
+      "builtin": {
+        "path.extname": true
+      },
+      "packages": {
+        "chokidar>is-binary-path>binary-extensions": true
+      }
+    },
     "cross-spawn": {
       "builtin": {
         "child_process.spawn": true,
@@ -1958,14 +2048,14 @@
       "packages": {
         "@babel/code-frame": true,
         "@babel/core>@babel/generator": true,
+        "@babel/core>@babel/parser": true,
         "@babel/core>@babel/types": true,
-        "depcheck>@babel/parser": true,
         "depcheck>@babel/traverse>@babel/helper-environment-visitor": true,
         "depcheck>@babel/traverse>@babel/helper-function-name": true,
         "depcheck>@babel/traverse>@babel/helper-hoist-variables": true,
         "depcheck>@babel/traverse>@babel/helper-split-export-declaration": true,
         "depcheck>@babel/traverse>globals": true,
-        "eslint>debug": true
+        "madge>debug": true
       }
     },
     "depcheck>@babel/traverse>@babel/helper-function-name": {
@@ -2187,7 +2277,6 @@
         "eslint>@eslint/eslintrc": true,
         "eslint>@humanwhocodes/config-array": true,
         "eslint>ajv": true,
-        "eslint>debug": true,
         "eslint>doctrine": true,
         "eslint>escape-string-regexp": true,
         "eslint>eslint-scope": true,
@@ -2209,7 +2298,8 @@
         "eslint>minimatch": true,
         "eslint>natural-compare": true,
         "eslint>regexpp": true,
-        "globby>ignore": true
+        "globby>ignore": true,
+        "madge>debug": true
       }
     },
     "eslint-config-prettier": {
@@ -2256,8 +2346,8 @@
       "packages": {
         "brfs>resolve": true,
         "eslint-plugin-import>tsconfig-paths": true,
-        "eslint>debug": true,
         "eslint>is-glob": true,
+        "madge>debug": true,
         "nyc>glob": true
       }
     },
@@ -2415,7 +2505,7 @@
       "packages": {
         "eslint-plugin-import>tsconfig-paths>json5": true,
         "eslint-plugin-import>tsconfig-paths>strip-bom": true,
-        "rc>minimist": true
+        "minimist": true
       }
     },
     "eslint-plugin-import>tsconfig-paths>json5": {
@@ -2483,8 +2573,8 @@
         "eslint-plugin-jsdoc>comment-parser": true,
         "eslint-plugin-jsdoc>escape-string-regexp": true,
         "eslint-plugin-jsdoc>spdx-expression-parse": true,
-        "eslint>debug": true,
         "eslint>esquery": true,
+        "madge>debug": true,
         "semver": true
       }
     },
@@ -2703,10 +2793,10 @@
         "eslint-plugin-react-hooks": true,
         "eslint>@eslint/eslintrc>strip-json-comments": true,
         "eslint>ajv": true,
-        "eslint>debug": true,
         "eslint>globals": true,
         "eslint>minimatch": true,
-        "globby>ignore": true
+        "globby>ignore": true,
+        "madge>debug": true
       }
     },
     "eslint>@humanwhocodes/config-array": {
@@ -2715,8 +2805,8 @@
       },
       "packages": {
         "eslint>@humanwhocodes/config-array>@humanwhocodes/object-schema": true,
-        "eslint>debug": true,
-        "eslint>minimatch": true
+        "eslint>minimatch": true,
+        "madge>debug": true
       }
     },
     "eslint>ajv": {
@@ -2733,25 +2823,6 @@
     "eslint>ajv>uri-js": {
       "globals": {
         "define": true
-      }
-    },
-    "eslint>debug": {
-      "builtin": {
-        "tty.isatty": true,
-        "util.deprecate": true,
-        "util.format": true,
-        "util.inspect": true
-      },
-      "globals": {
-        "console": true,
-        "document": true,
-        "localStorage": true,
-        "navigator": true,
-        "process": true
-      },
-      "packages": {
-        "eslint>debug>ms": true,
-        "sinon>supports-color": true
       }
     },
     "eslint>doctrine": {
@@ -3053,18 +3124,6 @@
         "fs-extra>universalify": true
       }
     },
-<<<<<<< HEAD
-    "is-unicode-supported": {
-      "globals": {
-        "process.env.CI": true,
-        "process.env.TERM": true,
-        "process.env.TERM_PROGRAM": true,
-        "process.env.WT_SESSION": true,
-        "process.platform": true
-      }
-    },
-    "is-windows": {
-=======
     "fs-extra>graceful-fs": {
       "builtin": {
         "assert.equal": true,
@@ -3075,7 +3134,6 @@
         "stream.Stream.call": true,
         "util": true
       },
->>>>>>> 7b42c547
       "globals": {
         "clearTimeout": true,
         "console.error": true,
@@ -3344,16 +3402,9 @@
         "mocha>supports-color>has-flag": true
       }
     },
-<<<<<<< HEAD
-    "log-symbols": {
-      "packages": {
-        "chalk": true,
-        "is-unicode-supported": true
-=======
     "gulp-dart-sass>strip-ansi": {
       "packages": {
         "gulp-dart-sass>strip-ansi>ansi-regex": true
->>>>>>> 7b42c547
       }
     },
     "gulp-dart-sass>through2": {
@@ -3756,7 +3807,7 @@
     },
     "gulp-sourcemaps>@gulp-sourcemaps/identity-map": {
       "packages": {
-        "css-loader>normalize-path": true,
+        "chokidar>normalize-path": true,
         "gulp-sourcemaps>@gulp-sourcemaps/identity-map>source-map": true,
         "gulp-sourcemaps>@gulp-sourcemaps/identity-map>through2": true,
         "stylelint>postcss": true,
@@ -4179,6 +4230,7 @@
         "gulp-watch>chokidar>anymatch": true,
         "gulp-watch>chokidar>async-each": true,
         "gulp-watch>chokidar>braces": true,
+        "gulp-watch>chokidar>fsevents": true,
         "gulp-watch>chokidar>is-binary-path": true,
         "gulp-watch>chokidar>normalize-path": true,
         "gulp-watch>chokidar>readdirp": true,
@@ -4327,6 +4379,389 @@
         "webpack>micromatch>braces>fill-range>repeat-string": true
       }
     },
+    "gulp-watch>chokidar>fsevents": {
+      "builtin": {
+        "events.EventEmitter": true,
+        "fs.stat": true,
+        "path.join": true,
+        "util.inherits": true
+      },
+      "globals": {
+        "__dirname": true,
+        "process.nextTick": true,
+        "process.platform": true,
+        "setImmediate": true
+      },
+      "packages": {
+        "gulp-watch>chokidar>fsevents>node-pre-gyp": true
+      }
+    },
+    "gulp-watch>chokidar>fsevents>node-pre-gyp": {
+      "builtin": {
+        "events.EventEmitter": true,
+        "fs.existsSync": true,
+        "fs.readFileSync": true,
+        "fs.renameSync": true,
+        "path.dirname": true,
+        "path.existsSync": true,
+        "path.join": true,
+        "path.resolve": true,
+        "url.parse": true,
+        "url.resolve": true,
+        "util.inherits": true
+      },
+      "globals": {
+        "__dirname": true,
+        "console.log": true,
+        "process.arch": true,
+        "process.cwd": true,
+        "process.env": true,
+        "process.platform": true,
+        "process.version.substr": true,
+        "process.versions": true
+      },
+      "packages": {
+        "gulp-watch>chokidar>fsevents>node-pre-gyp>detect-libc": true,
+        "gulp-watch>chokidar>fsevents>node-pre-gyp>nopt": true,
+        "gulp-watch>chokidar>fsevents>node-pre-gyp>npmlog": true,
+        "gulp-watch>chokidar>fsevents>node-pre-gyp>rimraf": true,
+        "gulp-watch>chokidar>fsevents>node-pre-gyp>semver": true
+      }
+    },
+    "gulp-watch>chokidar>fsevents>node-pre-gyp>detect-libc": {
+      "builtin": {
+        "child_process.spawnSync": true,
+        "fs.readdirSync": true,
+        "os.platform": true
+      },
+      "globals": {
+        "process.env": true
+      }
+    },
+    "gulp-watch>chokidar>fsevents>node-pre-gyp>nopt": {
+      "builtin": {
+        "path": true,
+        "stream.Stream": true,
+        "url": true
+      },
+      "globals": {
+        "console": true,
+        "process.argv": true,
+        "process.env.DEBUG_NOPT": true,
+        "process.env.NOPT_DEBUG": true,
+        "process.platform": true
+      },
+      "packages": {
+        "gulp-watch>chokidar>fsevents>node-pre-gyp>nopt>abbrev": true,
+        "gulp-watch>chokidar>fsevents>node-pre-gyp>nopt>osenv": true
+      }
+    },
+    "gulp-watch>chokidar>fsevents>node-pre-gyp>nopt>osenv": {
+      "builtin": {
+        "child_process.exec": true,
+        "path": true
+      },
+      "globals": {
+        "process.env.COMPUTERNAME": true,
+        "process.env.ComSpec": true,
+        "process.env.EDITOR": true,
+        "process.env.HOSTNAME": true,
+        "process.env.PATH": true,
+        "process.env.PROMPT": true,
+        "process.env.PS1": true,
+        "process.env.Path": true,
+        "process.env.SHELL": true,
+        "process.env.USER": true,
+        "process.env.USERDOMAIN": true,
+        "process.env.USERNAME": true,
+        "process.env.VISUAL": true,
+        "process.env.path": true,
+        "process.nextTick": true,
+        "process.platform": true
+      },
+      "packages": {
+        "gulp-watch>chokidar>fsevents>node-pre-gyp>nopt>osenv>os-homedir": true,
+        "gulp-watch>chokidar>fsevents>node-pre-gyp>nopt>osenv>os-tmpdir": true
+      }
+    },
+    "gulp-watch>chokidar>fsevents>node-pre-gyp>nopt>osenv>os-homedir": {
+      "builtin": {
+        "os.homedir": true
+      },
+      "globals": {
+        "process.env": true,
+        "process.getuid": true,
+        "process.platform": true
+      }
+    },
+    "gulp-watch>chokidar>fsevents>node-pre-gyp>nopt>osenv>os-tmpdir": {
+      "globals": {
+        "process.env.SystemRoot": true,
+        "process.env.TEMP": true,
+        "process.env.TMP": true,
+        "process.env.TMPDIR": true,
+        "process.env.windir": true,
+        "process.platform": true
+      }
+    },
+    "gulp-watch>chokidar>fsevents>node-pre-gyp>npmlog": {
+      "builtin": {
+        "events.EventEmitter": true,
+        "util": true
+      },
+      "globals": {
+        "process.nextTick": true,
+        "process.stderr": true
+      },
+      "packages": {
+        "gulp-watch>chokidar>fsevents>node-pre-gyp>npmlog>are-we-there-yet": true,
+        "gulp-watch>chokidar>fsevents>node-pre-gyp>npmlog>console-control-strings": true,
+        "gulp-watch>chokidar>fsevents>node-pre-gyp>npmlog>gauge": true,
+        "gulp-watch>chokidar>fsevents>node-pre-gyp>npmlog>set-blocking": true
+      }
+    },
+    "gulp-watch>chokidar>fsevents>node-pre-gyp>npmlog>are-we-there-yet": {
+      "builtin": {
+        "events.EventEmitter": true,
+        "util.inherits": true
+      },
+      "packages": {
+        "gulp-watch>chokidar>fsevents>node-pre-gyp>npmlog>are-we-there-yet>delegates": true,
+        "gulp-watch>chokidar>fsevents>node-pre-gyp>npmlog>are-we-there-yet>readable-stream": true
+      }
+    },
+    "gulp-watch>chokidar>fsevents>node-pre-gyp>npmlog>are-we-there-yet>readable-stream": {
+      "builtin": {
+        "events.EventEmitter": true,
+        "stream": true,
+        "util": true
+      },
+      "globals": {
+        "process.browser": true,
+        "process.env.READABLE_STREAM": true,
+        "process.stderr": true,
+        "process.stdout": true,
+        "process.version.slice": true,
+        "setImmediate": true
+      },
+      "packages": {
+        "gulp-watch>chokidar>fsevents>node-pre-gyp>npmlog>are-we-there-yet>readable-stream>core-util-is": true,
+        "gulp-watch>chokidar>fsevents>node-pre-gyp>npmlog>are-we-there-yet>readable-stream>isarray": true,
+        "gulp-watch>chokidar>fsevents>node-pre-gyp>npmlog>are-we-there-yet>readable-stream>process-nextick-args": true,
+        "gulp-watch>chokidar>fsevents>node-pre-gyp>npmlog>are-we-there-yet>readable-stream>string_decoder": true,
+        "gulp-watch>chokidar>fsevents>node-pre-gyp>npmlog>are-we-there-yet>readable-stream>util-deprecate": true,
+        "gulp-watch>chokidar>fsevents>node-pre-gyp>rimraf>glob>inherits": true,
+        "gulp-watch>chokidar>fsevents>node-pre-gyp>tar>safe-buffer": true
+      }
+    },
+    "gulp-watch>chokidar>fsevents>node-pre-gyp>npmlog>are-we-there-yet>readable-stream>core-util-is": {
+      "globals": {
+        "Buffer.isBuffer": true
+      }
+    },
+    "gulp-watch>chokidar>fsevents>node-pre-gyp>npmlog>are-we-there-yet>readable-stream>process-nextick-args": {
+      "globals": {
+        "process": true
+      }
+    },
+    "gulp-watch>chokidar>fsevents>node-pre-gyp>npmlog>are-we-there-yet>readable-stream>string_decoder": {
+      "packages": {
+        "gulp-watch>chokidar>fsevents>node-pre-gyp>tar>safe-buffer": true
+      }
+    },
+    "gulp-watch>chokidar>fsevents>node-pre-gyp>npmlog>are-we-there-yet>readable-stream>util-deprecate": {
+      "builtin": {
+        "util.deprecate": true
+      }
+    },
+    "gulp-watch>chokidar>fsevents>node-pre-gyp>npmlog>gauge": {
+      "builtin": {
+        "util.format": true
+      },
+      "globals": {
+        "clearInterval": true,
+        "process": true,
+        "setImmediate": true,
+        "setInterval": true
+      },
+      "packages": {
+        "gulp-watch>chokidar>fsevents>node-pre-gyp>npmlog>console-control-strings": true,
+        "gulp-watch>chokidar>fsevents>node-pre-gyp>npmlog>gauge>aproba": true,
+        "gulp-watch>chokidar>fsevents>node-pre-gyp>npmlog>gauge>has-unicode": true,
+        "gulp-watch>chokidar>fsevents>node-pre-gyp>npmlog>gauge>object-assign": true,
+        "gulp-watch>chokidar>fsevents>node-pre-gyp>npmlog>gauge>signal-exit": true,
+        "gulp-watch>chokidar>fsevents>node-pre-gyp>npmlog>gauge>string-width": true,
+        "gulp-watch>chokidar>fsevents>node-pre-gyp>npmlog>gauge>strip-ansi": true,
+        "gulp-watch>chokidar>fsevents>node-pre-gyp>npmlog>gauge>wide-align": true
+      }
+    },
+    "gulp-watch>chokidar>fsevents>node-pre-gyp>npmlog>gauge>has-unicode": {
+      "builtin": {
+        "os.type": true
+      },
+      "globals": {
+        "process.env.LANG": true,
+        "process.env.LC_ALL": true,
+        "process.env.LC_CTYPE": true
+      }
+    },
+    "gulp-watch>chokidar>fsevents>node-pre-gyp>npmlog>gauge>signal-exit": {
+      "builtin": {
+        "assert.equal": true,
+        "events": true
+      },
+      "globals": {
+        "process": true
+      }
+    },
+    "gulp-watch>chokidar>fsevents>node-pre-gyp>npmlog>gauge>string-width": {
+      "packages": {
+        "gulp-watch>chokidar>fsevents>node-pre-gyp>npmlog>gauge>string-width>code-point-at": true,
+        "gulp-watch>chokidar>fsevents>node-pre-gyp>npmlog>gauge>string-width>is-fullwidth-code-point": true,
+        "gulp-watch>chokidar>fsevents>node-pre-gyp>npmlog>gauge>strip-ansi": true
+      }
+    },
+    "gulp-watch>chokidar>fsevents>node-pre-gyp>npmlog>gauge>string-width>is-fullwidth-code-point": {
+      "packages": {
+        "gulp-watch>chokidar>fsevents>node-pre-gyp>npmlog>gauge>string-width>is-fullwidth-code-point>number-is-nan": true
+      }
+    },
+    "gulp-watch>chokidar>fsevents>node-pre-gyp>npmlog>gauge>strip-ansi": {
+      "packages": {
+        "gulp-watch>chokidar>fsevents>node-pre-gyp>npmlog>gauge>strip-ansi>ansi-regex": true
+      }
+    },
+    "gulp-watch>chokidar>fsevents>node-pre-gyp>npmlog>gauge>wide-align": {
+      "packages": {
+        "gulp-watch>chokidar>fsevents>node-pre-gyp>npmlog>gauge>string-width": true
+      }
+    },
+    "gulp-watch>chokidar>fsevents>node-pre-gyp>npmlog>set-blocking": {
+      "globals": {
+        "process.stderr": true,
+        "process.stdout": true
+      }
+    },
+    "gulp-watch>chokidar>fsevents>node-pre-gyp>rimraf": {
+      "builtin": {
+        "assert": true,
+        "fs": true,
+        "path.join": true
+      },
+      "globals": {
+        "process.platform": true,
+        "setTimeout": true
+      },
+      "packages": {
+        "gulp-watch>chokidar>fsevents>node-pre-gyp>rimraf>glob": true
+      }
+    },
+    "gulp-watch>chokidar>fsevents>node-pre-gyp>rimraf>glob": {
+      "builtin": {
+        "assert": true,
+        "events.EventEmitter": true,
+        "fs.lstat": true,
+        "fs.lstatSync": true,
+        "fs.readdir": true,
+        "fs.readdirSync": true,
+        "fs.stat": true,
+        "fs.statSync": true,
+        "path.join": true,
+        "path.resolve": true,
+        "util": true
+      },
+      "globals": {
+        "console.error": true,
+        "process.cwd": true,
+        "process.nextTick": true,
+        "process.platform": true
+      },
+      "packages": {
+        "gulp-watch>chokidar>fsevents>node-pre-gyp>rimraf>glob>fs.realpath": true,
+        "gulp-watch>chokidar>fsevents>node-pre-gyp>rimraf>glob>inflight": true,
+        "gulp-watch>chokidar>fsevents>node-pre-gyp>rimraf>glob>inherits": true,
+        "gulp-watch>chokidar>fsevents>node-pre-gyp>rimraf>glob>minimatch": true,
+        "gulp-watch>chokidar>fsevents>node-pre-gyp>rimraf>glob>once": true,
+        "gulp-watch>chokidar>fsevents>node-pre-gyp>rimraf>glob>path-is-absolute": true
+      }
+    },
+    "gulp-watch>chokidar>fsevents>node-pre-gyp>rimraf>glob>fs.realpath": {
+      "builtin": {
+        "fs.lstat": true,
+        "fs.lstatSync": true,
+        "fs.readlink": true,
+        "fs.readlinkSync": true,
+        "fs.realpath": true,
+        "fs.realpathSync": true,
+        "fs.stat": true,
+        "fs.statSync": true,
+        "path.normalize": true,
+        "path.resolve": true
+      },
+      "globals": {
+        "console.error": true,
+        "console.trace": true,
+        "process.env.NODE_DEBUG": true,
+        "process.nextTick": true,
+        "process.noDeprecation": true,
+        "process.platform": true,
+        "process.throwDeprecation": true,
+        "process.traceDeprecation": true,
+        "process.version": true
+      }
+    },
+    "gulp-watch>chokidar>fsevents>node-pre-gyp>rimraf>glob>inflight": {
+      "globals": {
+        "process.nextTick": true
+      },
+      "packages": {
+        "gulp-watch>chokidar>fsevents>node-pre-gyp>rimraf>glob>once": true,
+        "gulp-watch>chokidar>fsevents>node-pre-gyp>rimraf>glob>once>wrappy": true
+      }
+    },
+    "gulp-watch>chokidar>fsevents>node-pre-gyp>rimraf>glob>inherits": {
+      "builtin": {
+        "util.inherits": true
+      }
+    },
+    "gulp-watch>chokidar>fsevents>node-pre-gyp>rimraf>glob>minimatch": {
+      "builtin": {
+        "path": true
+      },
+      "globals": {
+        "console.error": true
+      },
+      "packages": {
+        "gulp-watch>chokidar>fsevents>node-pre-gyp>rimraf>glob>minimatch>brace-expansion": true
+      }
+    },
+    "gulp-watch>chokidar>fsevents>node-pre-gyp>rimraf>glob>minimatch>brace-expansion": {
+      "packages": {
+        "gulp-watch>chokidar>fsevents>node-pre-gyp>rimraf>glob>minimatch>brace-expansion>balanced-match": true,
+        "gulp-watch>chokidar>fsevents>node-pre-gyp>rimraf>glob>minimatch>brace-expansion>concat-map": true
+      }
+    },
+    "gulp-watch>chokidar>fsevents>node-pre-gyp>rimraf>glob>once": {
+      "packages": {
+        "gulp-watch>chokidar>fsevents>node-pre-gyp>rimraf>glob>once>wrappy": true
+      }
+    },
+    "gulp-watch>chokidar>fsevents>node-pre-gyp>rimraf>glob>path-is-absolute": {
+      "globals": {
+        "process.platform": true
+      }
+    },
+    "gulp-watch>chokidar>fsevents>node-pre-gyp>semver": {
+      "globals": {
+        "console": true,
+        "process": true
+      }
+    },
+    "gulp-watch>chokidar>fsevents>node-pre-gyp>tar>safe-buffer": {
+      "builtin": {
+        "buffer": true
+      }
+    },
     "gulp-watch>chokidar>is-binary-path": {
       "builtin": {
         "path.extname": true
@@ -4495,35 +4930,9 @@
     },
     "gulp-watch>glob-parent": {
       "builtin": {
-<<<<<<< HEAD
-        "fs.readFile": true,
-        "fs.readFileSync": true,
-        "fs.realpath": true,
-        "fs.realpathSync": true,
-        "fs.stat": true,
-        "fs.statSync": true,
-        "os.homedir": true,
-        "path": true
-      },
-      "globals": {
-        "process.env.HOME": true,
-        "process.env.HOMEDRIVE": true,
-        "process.env.HOMEPATH": true,
-        "process.env.LNAME": true,
-        "process.env.LOGNAME": true,
-        "process.env.USER": true,
-        "process.env.USERNAME": true,
-        "process.env.USERPROFILE": true,
-        "process.getuid": true,
-        "process.nextTick": true,
-        "process.platform": true,
-        "process.versions": true
-      },
-=======
         "os.platform": true,
         "path": true
       },
->>>>>>> 7b42c547
       "packages": {
         "gulp-watch>glob-parent>is-glob": true,
         "gulp-watch>glob-parent>path-dirname": true
@@ -4848,6 +5257,7 @@
         "gulp-watch>path-is-absolute": true,
         "gulp>glob-watcher>anymatch": true,
         "gulp>glob-watcher>chokidar>braces": true,
+        "gulp>glob-watcher>chokidar>fsevents": true,
         "gulp>glob-watcher>chokidar>is-binary-path": true,
         "gulp>glob-watcher>chokidar>normalize-path": true,
         "gulp>glob-watcher>chokidar>readdirp": true,
@@ -4894,6 +5304,389 @@
       "packages": {
         "gulp>glob-watcher>chokidar>braces>fill-range>is-number": true,
         "webpack>micromatch>braces>fill-range>repeat-string": true
+      }
+    },
+    "gulp>glob-watcher>chokidar>fsevents": {
+      "builtin": {
+        "events.EventEmitter": true,
+        "fs.stat": true,
+        "path.join": true,
+        "util.inherits": true
+      },
+      "globals": {
+        "__dirname": true,
+        "process.nextTick": true,
+        "process.platform": true,
+        "setImmediate": true
+      },
+      "packages": {
+        "gulp>glob-watcher>chokidar>fsevents>node-pre-gyp": true
+      }
+    },
+    "gulp>glob-watcher>chokidar>fsevents>node-pre-gyp": {
+      "builtin": {
+        "events.EventEmitter": true,
+        "fs.existsSync": true,
+        "fs.readFileSync": true,
+        "fs.renameSync": true,
+        "path.dirname": true,
+        "path.existsSync": true,
+        "path.join": true,
+        "path.resolve": true,
+        "url.parse": true,
+        "url.resolve": true,
+        "util.inherits": true
+      },
+      "globals": {
+        "__dirname": true,
+        "console.log": true,
+        "process.arch": true,
+        "process.cwd": true,
+        "process.env": true,
+        "process.platform": true,
+        "process.version.substr": true,
+        "process.versions": true
+      },
+      "packages": {
+        "gulp>glob-watcher>chokidar>fsevents>node-pre-gyp>detect-libc": true,
+        "gulp>glob-watcher>chokidar>fsevents>node-pre-gyp>nopt": true,
+        "gulp>glob-watcher>chokidar>fsevents>node-pre-gyp>npmlog": true,
+        "gulp>glob-watcher>chokidar>fsevents>node-pre-gyp>rimraf": true,
+        "gulp>glob-watcher>chokidar>fsevents>node-pre-gyp>semver": true
+      }
+    },
+    "gulp>glob-watcher>chokidar>fsevents>node-pre-gyp>detect-libc": {
+      "builtin": {
+        "child_process.spawnSync": true,
+        "fs.readdirSync": true,
+        "os.platform": true
+      },
+      "globals": {
+        "process.env": true
+      }
+    },
+    "gulp>glob-watcher>chokidar>fsevents>node-pre-gyp>nopt": {
+      "builtin": {
+        "path": true,
+        "stream.Stream": true,
+        "url": true
+      },
+      "globals": {
+        "console": true,
+        "process.argv": true,
+        "process.env.DEBUG_NOPT": true,
+        "process.env.NOPT_DEBUG": true,
+        "process.platform": true
+      },
+      "packages": {
+        "gulp>glob-watcher>chokidar>fsevents>node-pre-gyp>nopt>abbrev": true,
+        "gulp>glob-watcher>chokidar>fsevents>node-pre-gyp>nopt>osenv": true
+      }
+    },
+    "gulp>glob-watcher>chokidar>fsevents>node-pre-gyp>nopt>osenv": {
+      "builtin": {
+        "child_process.exec": true,
+        "path": true
+      },
+      "globals": {
+        "process.env.COMPUTERNAME": true,
+        "process.env.ComSpec": true,
+        "process.env.EDITOR": true,
+        "process.env.HOSTNAME": true,
+        "process.env.PATH": true,
+        "process.env.PROMPT": true,
+        "process.env.PS1": true,
+        "process.env.Path": true,
+        "process.env.SHELL": true,
+        "process.env.USER": true,
+        "process.env.USERDOMAIN": true,
+        "process.env.USERNAME": true,
+        "process.env.VISUAL": true,
+        "process.env.path": true,
+        "process.nextTick": true,
+        "process.platform": true
+      },
+      "packages": {
+        "gulp>glob-watcher>chokidar>fsevents>node-pre-gyp>nopt>osenv>os-homedir": true,
+        "gulp>glob-watcher>chokidar>fsevents>node-pre-gyp>nopt>osenv>os-tmpdir": true
+      }
+    },
+    "gulp>glob-watcher>chokidar>fsevents>node-pre-gyp>nopt>osenv>os-homedir": {
+      "builtin": {
+        "os.homedir": true
+      },
+      "globals": {
+        "process.env": true,
+        "process.getuid": true,
+        "process.platform": true
+      }
+    },
+    "gulp>glob-watcher>chokidar>fsevents>node-pre-gyp>nopt>osenv>os-tmpdir": {
+      "globals": {
+        "process.env.SystemRoot": true,
+        "process.env.TEMP": true,
+        "process.env.TMP": true,
+        "process.env.TMPDIR": true,
+        "process.env.windir": true,
+        "process.platform": true
+      }
+    },
+    "gulp>glob-watcher>chokidar>fsevents>node-pre-gyp>npmlog": {
+      "builtin": {
+        "events.EventEmitter": true,
+        "util": true
+      },
+      "globals": {
+        "process.nextTick": true,
+        "process.stderr": true
+      },
+      "packages": {
+        "gulp>glob-watcher>chokidar>fsevents>node-pre-gyp>npmlog>are-we-there-yet": true,
+        "gulp>glob-watcher>chokidar>fsevents>node-pre-gyp>npmlog>console-control-strings": true,
+        "gulp>glob-watcher>chokidar>fsevents>node-pre-gyp>npmlog>gauge": true,
+        "gulp>glob-watcher>chokidar>fsevents>node-pre-gyp>npmlog>set-blocking": true
+      }
+    },
+    "gulp>glob-watcher>chokidar>fsevents>node-pre-gyp>npmlog>are-we-there-yet": {
+      "builtin": {
+        "events.EventEmitter": true,
+        "util.inherits": true
+      },
+      "packages": {
+        "gulp>glob-watcher>chokidar>fsevents>node-pre-gyp>npmlog>are-we-there-yet>delegates": true,
+        "gulp>glob-watcher>chokidar>fsevents>node-pre-gyp>npmlog>are-we-there-yet>readable-stream": true
+      }
+    },
+    "gulp>glob-watcher>chokidar>fsevents>node-pre-gyp>npmlog>are-we-there-yet>readable-stream": {
+      "builtin": {
+        "events.EventEmitter": true,
+        "stream": true,
+        "util": true
+      },
+      "globals": {
+        "process.browser": true,
+        "process.env.READABLE_STREAM": true,
+        "process.stderr": true,
+        "process.stdout": true,
+        "process.version.slice": true,
+        "setImmediate": true
+      },
+      "packages": {
+        "gulp>glob-watcher>chokidar>fsevents>node-pre-gyp>npmlog>are-we-there-yet>readable-stream>core-util-is": true,
+        "gulp>glob-watcher>chokidar>fsevents>node-pre-gyp>npmlog>are-we-there-yet>readable-stream>isarray": true,
+        "gulp>glob-watcher>chokidar>fsevents>node-pre-gyp>npmlog>are-we-there-yet>readable-stream>process-nextick-args": true,
+        "gulp>glob-watcher>chokidar>fsevents>node-pre-gyp>npmlog>are-we-there-yet>readable-stream>string_decoder": true,
+        "gulp>glob-watcher>chokidar>fsevents>node-pre-gyp>npmlog>are-we-there-yet>readable-stream>util-deprecate": true,
+        "gulp>glob-watcher>chokidar>fsevents>node-pre-gyp>rimraf>glob>inherits": true,
+        "gulp>glob-watcher>chokidar>fsevents>node-pre-gyp>tar>safe-buffer": true
+      }
+    },
+    "gulp>glob-watcher>chokidar>fsevents>node-pre-gyp>npmlog>are-we-there-yet>readable-stream>core-util-is": {
+      "globals": {
+        "Buffer.isBuffer": true
+      }
+    },
+    "gulp>glob-watcher>chokidar>fsevents>node-pre-gyp>npmlog>are-we-there-yet>readable-stream>process-nextick-args": {
+      "globals": {
+        "process": true
+      }
+    },
+    "gulp>glob-watcher>chokidar>fsevents>node-pre-gyp>npmlog>are-we-there-yet>readable-stream>string_decoder": {
+      "packages": {
+        "gulp>glob-watcher>chokidar>fsevents>node-pre-gyp>tar>safe-buffer": true
+      }
+    },
+    "gulp>glob-watcher>chokidar>fsevents>node-pre-gyp>npmlog>are-we-there-yet>readable-stream>util-deprecate": {
+      "builtin": {
+        "util.deprecate": true
+      }
+    },
+    "gulp>glob-watcher>chokidar>fsevents>node-pre-gyp>npmlog>gauge": {
+      "builtin": {
+        "util.format": true
+      },
+      "globals": {
+        "clearInterval": true,
+        "process": true,
+        "setImmediate": true,
+        "setInterval": true
+      },
+      "packages": {
+        "gulp>glob-watcher>chokidar>fsevents>node-pre-gyp>npmlog>console-control-strings": true,
+        "gulp>glob-watcher>chokidar>fsevents>node-pre-gyp>npmlog>gauge>aproba": true,
+        "gulp>glob-watcher>chokidar>fsevents>node-pre-gyp>npmlog>gauge>has-unicode": true,
+        "gulp>glob-watcher>chokidar>fsevents>node-pre-gyp>npmlog>gauge>object-assign": true,
+        "gulp>glob-watcher>chokidar>fsevents>node-pre-gyp>npmlog>gauge>signal-exit": true,
+        "gulp>glob-watcher>chokidar>fsevents>node-pre-gyp>npmlog>gauge>string-width": true,
+        "gulp>glob-watcher>chokidar>fsevents>node-pre-gyp>npmlog>gauge>strip-ansi": true,
+        "gulp>glob-watcher>chokidar>fsevents>node-pre-gyp>npmlog>gauge>wide-align": true
+      }
+    },
+    "gulp>glob-watcher>chokidar>fsevents>node-pre-gyp>npmlog>gauge>has-unicode": {
+      "builtin": {
+        "os.type": true
+      },
+      "globals": {
+        "process.env.LANG": true,
+        "process.env.LC_ALL": true,
+        "process.env.LC_CTYPE": true
+      }
+    },
+    "gulp>glob-watcher>chokidar>fsevents>node-pre-gyp>npmlog>gauge>signal-exit": {
+      "builtin": {
+        "assert.equal": true,
+        "events": true
+      },
+      "globals": {
+        "process": true
+      }
+    },
+    "gulp>glob-watcher>chokidar>fsevents>node-pre-gyp>npmlog>gauge>string-width": {
+      "packages": {
+        "gulp>glob-watcher>chokidar>fsevents>node-pre-gyp>npmlog>gauge>string-width>code-point-at": true,
+        "gulp>glob-watcher>chokidar>fsevents>node-pre-gyp>npmlog>gauge>string-width>is-fullwidth-code-point": true,
+        "gulp>glob-watcher>chokidar>fsevents>node-pre-gyp>npmlog>gauge>strip-ansi": true
+      }
+    },
+    "gulp>glob-watcher>chokidar>fsevents>node-pre-gyp>npmlog>gauge>string-width>is-fullwidth-code-point": {
+      "packages": {
+        "gulp>glob-watcher>chokidar>fsevents>node-pre-gyp>npmlog>gauge>string-width>is-fullwidth-code-point>number-is-nan": true
+      }
+    },
+    "gulp>glob-watcher>chokidar>fsevents>node-pre-gyp>npmlog>gauge>strip-ansi": {
+      "packages": {
+        "gulp>glob-watcher>chokidar>fsevents>node-pre-gyp>npmlog>gauge>strip-ansi>ansi-regex": true
+      }
+    },
+    "gulp>glob-watcher>chokidar>fsevents>node-pre-gyp>npmlog>gauge>wide-align": {
+      "packages": {
+        "gulp>glob-watcher>chokidar>fsevents>node-pre-gyp>npmlog>gauge>string-width": true
+      }
+    },
+    "gulp>glob-watcher>chokidar>fsevents>node-pre-gyp>npmlog>set-blocking": {
+      "globals": {
+        "process.stderr": true,
+        "process.stdout": true
+      }
+    },
+    "gulp>glob-watcher>chokidar>fsevents>node-pre-gyp>rimraf": {
+      "builtin": {
+        "assert": true,
+        "fs": true,
+        "path.join": true
+      },
+      "globals": {
+        "process.platform": true,
+        "setTimeout": true
+      },
+      "packages": {
+        "gulp>glob-watcher>chokidar>fsevents>node-pre-gyp>rimraf>glob": true
+      }
+    },
+    "gulp>glob-watcher>chokidar>fsevents>node-pre-gyp>rimraf>glob": {
+      "builtin": {
+        "assert": true,
+        "events.EventEmitter": true,
+        "fs.lstat": true,
+        "fs.lstatSync": true,
+        "fs.readdir": true,
+        "fs.readdirSync": true,
+        "fs.stat": true,
+        "fs.statSync": true,
+        "path.join": true,
+        "path.resolve": true,
+        "util": true
+      },
+      "globals": {
+        "console.error": true,
+        "process.cwd": true,
+        "process.nextTick": true,
+        "process.platform": true
+      },
+      "packages": {
+        "gulp>glob-watcher>chokidar>fsevents>node-pre-gyp>rimraf>glob>fs.realpath": true,
+        "gulp>glob-watcher>chokidar>fsevents>node-pre-gyp>rimraf>glob>inflight": true,
+        "gulp>glob-watcher>chokidar>fsevents>node-pre-gyp>rimraf>glob>inherits": true,
+        "gulp>glob-watcher>chokidar>fsevents>node-pre-gyp>rimraf>glob>minimatch": true,
+        "gulp>glob-watcher>chokidar>fsevents>node-pre-gyp>rimraf>glob>once": true,
+        "gulp>glob-watcher>chokidar>fsevents>node-pre-gyp>rimraf>glob>path-is-absolute": true
+      }
+    },
+    "gulp>glob-watcher>chokidar>fsevents>node-pre-gyp>rimraf>glob>fs.realpath": {
+      "builtin": {
+        "fs.lstat": true,
+        "fs.lstatSync": true,
+        "fs.readlink": true,
+        "fs.readlinkSync": true,
+        "fs.realpath": true,
+        "fs.realpathSync": true,
+        "fs.stat": true,
+        "fs.statSync": true,
+        "path.normalize": true,
+        "path.resolve": true
+      },
+      "globals": {
+        "console.error": true,
+        "console.trace": true,
+        "process.env.NODE_DEBUG": true,
+        "process.nextTick": true,
+        "process.noDeprecation": true,
+        "process.platform": true,
+        "process.throwDeprecation": true,
+        "process.traceDeprecation": true,
+        "process.version": true
+      }
+    },
+    "gulp>glob-watcher>chokidar>fsevents>node-pre-gyp>rimraf>glob>inflight": {
+      "globals": {
+        "process.nextTick": true
+      },
+      "packages": {
+        "gulp>glob-watcher>chokidar>fsevents>node-pre-gyp>rimraf>glob>once": true,
+        "gulp>glob-watcher>chokidar>fsevents>node-pre-gyp>rimraf>glob>once>wrappy": true
+      }
+    },
+    "gulp>glob-watcher>chokidar>fsevents>node-pre-gyp>rimraf>glob>inherits": {
+      "builtin": {
+        "util.inherits": true
+      }
+    },
+    "gulp>glob-watcher>chokidar>fsevents>node-pre-gyp>rimraf>glob>minimatch": {
+      "builtin": {
+        "path": true
+      },
+      "globals": {
+        "console.error": true
+      },
+      "packages": {
+        "gulp>glob-watcher>chokidar>fsevents>node-pre-gyp>rimraf>glob>minimatch>brace-expansion": true
+      }
+    },
+    "gulp>glob-watcher>chokidar>fsevents>node-pre-gyp>rimraf>glob>minimatch>brace-expansion": {
+      "packages": {
+        "gulp>glob-watcher>chokidar>fsevents>node-pre-gyp>rimraf>glob>minimatch>brace-expansion>balanced-match": true,
+        "gulp>glob-watcher>chokidar>fsevents>node-pre-gyp>rimraf>glob>minimatch>brace-expansion>concat-map": true
+      }
+    },
+    "gulp>glob-watcher>chokidar>fsevents>node-pre-gyp>rimraf>glob>once": {
+      "packages": {
+        "gulp>glob-watcher>chokidar>fsevents>node-pre-gyp>rimraf>glob>once>wrappy": true
+      }
+    },
+    "gulp>glob-watcher>chokidar>fsevents>node-pre-gyp>rimraf>glob>path-is-absolute": {
+      "globals": {
+        "process.platform": true
+      }
+    },
+    "gulp>glob-watcher>chokidar>fsevents>node-pre-gyp>semver": {
+      "globals": {
+        "console": true,
+        "process": true
+      }
+    },
+    "gulp>glob-watcher>chokidar>fsevents>node-pre-gyp>tar>safe-buffer": {
+      "builtin": {
+        "buffer": true
       }
     },
     "gulp>glob-watcher>chokidar>is-binary-path": {
@@ -5621,7 +6414,7 @@
         "console.log": true
       },
       "packages": {
-        "depcheck>@babel/parser": true,
+        "@babel/core>@babel/parser": true,
         "depcheck>@babel/traverse": true
       }
     },
@@ -5648,6 +6441,40 @@
       },
       "packages": {
         "loose-envify>js-tokens": true
+      }
+    },
+    "madge>debug": {
+      "builtin": {
+        "tty.isatty": true,
+        "util.deprecate": true,
+        "util.format": true,
+        "util.inspect": true
+      },
+      "globals": {
+        "console": true,
+        "document": true,
+        "localStorage": true,
+        "navigator": true,
+        "process": true
+      },
+      "packages": {
+        "madge>debug>ms": true,
+        "sinon>supports-color": true
+      }
+    },
+    "madge>detective-scss>gonzales-pe": {
+      "globals": {
+        "console.error": true,
+        "define": true
+      }
+    },
+    "madge>ora>is-unicode-supported": {
+      "globals": {
+        "process.env.CI": true,
+        "process.env.TERM": true,
+        "process.env.TERM_PROGRAM": true,
+        "process.env.WT_SESSION": true,
+        "process.platform": true
       }
     },
     "mocha>find-up>locate-path>path-exists": {
@@ -5937,9 +6764,9 @@
         "process.platform": true
       },
       "packages": {
+        "minimist": true,
         "rc>deep-extend": true,
         "rc>ini": true,
-        "rc>minimist": true,
         "rc>strip-json-comments": true
       }
     },
@@ -6056,87 +6883,7 @@
         "version": true
       },
       "packages": {
-        "sass>chokidar": true
-      }
-    },
-    "sass>chokidar": {
-      "builtin": {
-        "events.EventEmitter": true,
-        "fs.close": true,
-        "fs.lstat": true,
-        "fs.open": true,
-        "fs.readdir": true,
-        "fs.realpath": true,
-        "fs.stat": true,
-        "fs.unwatchFile": true,
-        "fs.watch": true,
-        "fs.watchFile": true,
-        "os.type": true,
-        "path.basename": true,
-        "path.dirname": true,
-        "path.extname": true,
-        "path.isAbsolute": true,
-        "path.join": true,
-        "path.normalize": true,
-        "path.relative": true,
-        "path.resolve": true,
-        "path.sep": true,
-        "util.promisify": true
-      },
-      "globals": {
-        "clearTimeout": true,
-        "console.error": true,
-        "process.env.CHOKIDAR_INTERVAL": true,
-        "process.env.CHOKIDAR_PRINT_FSEVENTS_REQUIRE_ERROR": true,
-        "process.env.CHOKIDAR_USEPOLLING": true,
-        "process.nextTick": true,
-        "process.platform": true,
-        "process.version.match": true,
-        "setTimeout": true
-      },
-      "packages": {
-        "css-loader>normalize-path": true,
-        "depcheck>readdirp": true,
-        "eslint>is-glob": true,
-        "sass>chokidar>braces": true,
-        "sass>chokidar>glob-parent": true,
-        "sass>chokidar>is-binary-path": true,
-        "watchify>anymatch": true
-      }
-    },
-    "sass>chokidar>braces": {
-      "packages": {
-        "sass>chokidar>braces>fill-range": true
-      }
-    },
-    "sass>chokidar>braces>fill-range": {
-      "builtin": {
-        "util.inspect": true
-      },
-      "packages": {
-        "sass>chokidar>braces>fill-range>to-regex-range": true
-      }
-    },
-    "sass>chokidar>braces>fill-range>to-regex-range": {
-      "packages": {
-        "sass>chokidar>braces>fill-range>to-regex-range>is-number": true
-      }
-    },
-    "sass>chokidar>glob-parent": {
-      "builtin": {
-        "os.platform": true,
-        "path.posix.dirname": true
-      },
-      "packages": {
-        "eslint>is-glob": true
-      }
-    },
-    "sass>chokidar>is-binary-path": {
-      "builtin": {
-        "path.extname": true
-      },
-      "packages": {
-        "sass>chokidar>is-binary-path>binary-extensions": true
+        "chokidar": true
       }
     },
     "semver": {
@@ -6298,12 +7045,12 @@
         "process.stdout.isTTY": true
       },
       "packages": {
-        "eslint>debug": true,
         "eslint>imurmurhash": true,
         "globby": true,
         "globby>ignore": true,
         "globby>slash": true,
         "lodash": true,
+        "madge>debug": true,
         "nyc>resolve-from": true,
         "stylelint>@stylelint/postcss-css-in-js": true,
         "stylelint>@stylelint/postcss-markdown": true,
@@ -6485,9 +7232,9 @@
         "stylelint>autoprefixer>caniuse-lite": true,
         "stylelint>autoprefixer>normalize-range": true,
         "stylelint>autoprefixer>num2fraction": true,
+        "stylelint>autoprefixer>picocolors": true,
         "stylelint>postcss": true,
-        "stylelint>postcss-value-parser": true,
-        "stylelint>postcss>picocolors": true
+        "stylelint>postcss-value-parser": true
       }
     },
     "stylelint>autoprefixer>browserslist": {
@@ -6518,6 +7265,16 @@
         "stylelint>autoprefixer>caniuse-lite": true
       }
     },
+    "stylelint>autoprefixer>picocolors": {
+      "builtin": {
+        "tty.isatty": true
+      },
+      "globals": {
+        "process.argv.includes": true,
+        "process.env": true,
+        "process.platform": true
+      }
+    },
     "stylelint>chalk": {
       "packages": {
         "chalk>ansi-styles": true,
@@ -6644,13 +7401,15 @@
       }
     },
     "stylelint>log-symbols": {
-      "globals": {
-        "process.env.CI": true,
-        "process.env.TERM": true,
-        "process.platform": true
-      },
-      "packages": {
-        "stylelint>chalk": true
+      "packages": {
+        "madge>ora>is-unicode-supported": true,
+        "stylelint>log-symbols>chalk": true
+      }
+    },
+    "stylelint>log-symbols>chalk": {
+      "packages": {
+        "chalk>ansi-styles": true,
+        "sinon>supports-color": true
       }
     },
     "stylelint>micromatch": {
@@ -6658,8 +7417,8 @@
         "util.inspect": true
       },
       "packages": {
-        "depcheck>readdirp>picomatch": true,
-        "sass>chokidar>braces": true
+        "chokidar>braces": true,
+        "depcheck>readdirp>picomatch": true
       }
     },
     "stylelint>normalize-selector": {
@@ -6761,14 +7520,8 @@
     },
     "stylelint>postcss-sass": {
       "packages": {
-        "stylelint>postcss": true,
-        "stylelint>postcss-sass>gonzales-pe": true
-      }
-    },
-    "stylelint>postcss-sass>gonzales-pe": {
-      "globals": {
-        "console.error": true,
-        "define": true
+        "madge>detective-scss>gonzales-pe": true,
+        "stylelint>postcss": true
       }
     },
     "stylelint>postcss-scss": {
@@ -7141,7 +7894,7 @@
         "setTimeout": true
       },
       "packages": {
-        "sass>chokidar": true,
+        "chokidar": true,
         "through2": true,
         "watchify>anymatch": true,
         "watchify>xtend": true
@@ -7149,7 +7902,7 @@
     },
     "watchify>anymatch": {
       "packages": {
-        "css-loader>normalize-path": true,
+        "chokidar>normalize-path": true,
         "depcheck>readdirp>picomatch": true
       }
     },
