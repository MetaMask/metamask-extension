{
  "resources": {
    "@babel/code-frame": {
      "globals": {
        "console.warn": true,
        "process.emitWarning": true
      },
      "packages": {
        "lavamoat>@babel/highlight": true
      }
    },
    "@babel/core": {
      "builtin": {
        "assert": true,
        "fs": true,
        "module": true,
        "path": true,
        "url": true,
        "util": true
      },
      "globals": {
        "console.error": true,
        "console.log": true,
        "process": true
      },
      "packages": {
        "$root$": true,
        "@babel/code-frame": true,
        "@babel/core>@ampproject/remapping": true,
        "@babel/core>@babel/generator": true,
        "@babel/core>@babel/helper-compilation-targets": true,
        "@babel/core>@babel/helper-module-transforms": true,
        "@babel/core>@babel/helpers": true,
        "@babel/core>@babel/parser": true,
        "@babel/core>@babel/template": true,
        "@babel/core>@babel/types": true,
        "@babel/core>gensync": true,
        "@babel/core>semver": true,
        "@babel/plugin-proposal-class-properties": true,
        "@babel/plugin-proposal-nullish-coalescing-operator": true,
        "@babel/plugin-proposal-object-rest-spread": true,
        "@babel/plugin-proposal-optional-chaining": true,
        "@babel/plugin-transform-runtime": true,
        "@babel/preset-env": true,
        "@babel/preset-react": true,
        "@babel/preset-typescript": true,
        "depcheck>@babel/traverse": true,
        "depcheck>json5": true,
        "nock>debug": true,
        "nyc>convert-source-map": true
      }
    },
    "@babel/core>@ampproject/remapping": {
      "globals": {
        "define": true
      },
      "packages": {
        "@babel/core>@ampproject/remapping>@jridgewell/gen-mapping": true,
        "terser>@jridgewell/source-map>@jridgewell/trace-mapping": true
      }
    },
    "@babel/core>@ampproject/remapping>@jridgewell/gen-mapping": {
      "globals": {
        "define": true
      },
      "packages": {
        "terser>@jridgewell/source-map>@jridgewell/gen-mapping>@jridgewell/set-array": true,
        "terser>@jridgewell/source-map>@jridgewell/gen-mapping>@jridgewell/sourcemap-codec": true
      }
    },
    "@babel/core>@babel/generator": {
      "globals": {
        "console.error": true
      },
      "packages": {
        "@babel/core>@babel/generator>jsesc": true,
        "@babel/core>@babel/types": true,
        "terser>@jridgewell/source-map>@jridgewell/gen-mapping": true
      }
    },
    "@babel/core>@babel/generator>jsesc": {
      "globals": {
        "Buffer.isBuffer": true
      }
    },
    "@babel/core>@babel/helper-compilation-targets": {
      "globals": {
        "console.warn": true,
        "process.versions.node": true
      },
      "packages": {
        "@babel/core>@babel/helper-compilation-targets>semver": true,
        "@babel/preset-env>@babel/compat-data": true,
        "@babel/preset-env>@babel/helper-validator-option": true,
        "mockttp>@httptoolkit/proxy-agent>lru-cache": true,
        "webpack>browserslist": true
      }
    },
    "@babel/core>@babel/helper-compilation-targets>semver": {
      "globals": {
        "console": true,
        "process": true
      }
    },
    "@babel/core>@babel/helper-module-transforms": {
      "builtin": {
        "assert": true,
        "path.basename": true,
        "path.extname": true
      },
      "packages": {
        "@babel/core>@babel/helper-module-transforms>@babel/helper-module-imports": true,
        "@babel/core>@babel/helper-module-transforms>@babel/helper-simple-access": true,
        "@babel/core>@babel/template": true,
        "@babel/core>@babel/types": true,
        "depcheck>@babel/traverse": true,
        "depcheck>@babel/traverse>@babel/helper-environment-visitor": true,
        "depcheck>@babel/traverse>@babel/helper-split-export-declaration": true,
        "lavamoat>@babel/highlight>@babel/helper-validator-identifier": true
      }
    },
    "@babel/core>@babel/helper-module-transforms>@babel/helper-module-imports": {
      "builtin": {
        "assert": true
      },
      "packages": {
        "@babel/core>@babel/types": true
      }
    },
    "@babel/core>@babel/helper-module-transforms>@babel/helper-simple-access": {
      "packages": {
        "@babel/core>@babel/types": true
      }
    },
    "@babel/core>@babel/helpers": {
      "packages": {
        "@babel/core>@babel/template": true,
        "@babel/core>@babel/types": true,
        "depcheck>@babel/traverse": true
      }
    },
    "@babel/core>@babel/template": {
      "packages": {
        "@babel/code-frame": true,
        "@babel/core>@babel/parser": true,
        "@babel/core>@babel/types": true
      }
    },
    "@babel/core>@babel/types": {
      "globals": {
        "console.trace": true,
        "process.env.BABEL_TYPES_8_BREAKING": true
      },
      "packages": {
        "@babel/core>@babel/types>@babel/helper-string-parser": true,
        "@babel/core>@babel/types>to-fast-properties": true,
        "lavamoat>@babel/highlight>@babel/helper-validator-identifier": true
      }
    },
    "@babel/core>semver": {
      "globals": {
        "console": true,
        "process": true
      }
    },
    "@babel/eslint-parser": {
      "builtin": {
        "path": true
      },
      "globals": {
        "process.versions": true
      },
      "packages": {
        "@babel/core": true,
        "@babel/core>@babel/parser": true,
        "@babel/eslint-parser>eslint-scope": true,
        "@babel/eslint-parser>eslint-visitor-keys": true,
        "@babel/eslint-parser>semver": true,
        "@babel/parser": true,
        "depcheck>@babel/parser": true,
        "eslint": true,
        "lavamoat>lavamoat-tofu>@babel/parser": true,
        "webpack>eslint-scope": true
      }
    },
    "@babel/eslint-parser>semver": {
      "globals": {
        "console": true,
        "process": true
      }
    },
    "@babel/eslint-plugin": {
      "packages": {
        "@babel/eslint-plugin>eslint-rule-composer": true,
        "eslint": true
      }
    },
    "@babel/preset-env": {
      "globals": {
        "console.log": true,
        "console.warn": true,
        "process.cwd": true,
        "process.env.BABEL_ENV": true
      },
      "packages": {
        "@babel/core>@babel/helper-compilation-targets": true,
        "@babel/core>@babel/types": true,
        "@babel/preset-env>@babel/compat-data": true,
        "@babel/preset-env>@babel/helper-plugin-utils": true,
        "@babel/preset-env>@babel/helper-validator-option": true,
        "@babel/preset-env>@babel/plugin-bugfix-safari-id-destructuring-collision-in-function-expression": true,
        "@babel/preset-env>@babel/plugin-bugfix-v8-spread-parameters-in-optional-chaining": true,
        "@babel/preset-env>@babel/plugin-proposal-async-generator-functions": true,
        "@babel/preset-env>@babel/plugin-proposal-class-properties": true,
        "@babel/preset-env>@babel/plugin-proposal-class-static-block": true,
        "@babel/preset-env>@babel/plugin-proposal-dynamic-import": true,
        "@babel/preset-env>@babel/plugin-proposal-export-namespace-from": true,
        "@babel/preset-env>@babel/plugin-proposal-json-strings": true,
        "@babel/preset-env>@babel/plugin-proposal-logical-assignment-operators": true,
        "@babel/preset-env>@babel/plugin-proposal-nullish-coalescing-operator": true,
        "@babel/preset-env>@babel/plugin-proposal-numeric-separator": true,
        "@babel/preset-env>@babel/plugin-proposal-object-rest-spread": true,
        "@babel/preset-env>@babel/plugin-proposal-optional-catch-binding": true,
        "@babel/preset-env>@babel/plugin-proposal-optional-chaining": true,
        "@babel/preset-env>@babel/plugin-proposal-private-methods": true,
        "@babel/preset-env>@babel/plugin-proposal-private-property-in-object": true,
        "@babel/preset-env>@babel/plugin-proposal-unicode-property-regex": true,
        "@babel/preset-env>@babel/plugin-syntax-async-generators": true,
        "@babel/preset-env>@babel/plugin-syntax-class-properties": true,
        "@babel/preset-env>@babel/plugin-syntax-class-static-block": true,
        "@babel/preset-env>@babel/plugin-syntax-dynamic-import": true,
        "@babel/preset-env>@babel/plugin-syntax-export-namespace-from": true,
        "@babel/preset-env>@babel/plugin-syntax-import-assertions": true,
        "@babel/preset-env>@babel/plugin-syntax-json-strings": true,
        "@babel/preset-env>@babel/plugin-syntax-logical-assignment-operators": true,
        "@babel/preset-env>@babel/plugin-syntax-nullish-coalescing-operator": true,
        "@babel/preset-env>@babel/plugin-syntax-numeric-separator": true,
        "@babel/preset-env>@babel/plugin-syntax-object-rest-spread": true,
        "@babel/preset-env>@babel/plugin-syntax-optional-catch-binding": true,
        "@babel/preset-env>@babel/plugin-syntax-optional-chaining": true,
        "@babel/preset-env>@babel/plugin-syntax-private-property-in-object": true,
        "@babel/preset-env>@babel/plugin-syntax-top-level-await": true,
        "@babel/preset-env>@babel/plugin-transform-arrow-functions": true,
        "@babel/preset-env>@babel/plugin-transform-async-to-generator": true,
        "@babel/preset-env>@babel/plugin-transform-block-scoped-functions": true,
        "@babel/preset-env>@babel/plugin-transform-block-scoping": true,
        "@babel/preset-env>@babel/plugin-transform-classes": true,
        "@babel/preset-env>@babel/plugin-transform-computed-properties": true,
        "@babel/preset-env>@babel/plugin-transform-destructuring": true,
        "@babel/preset-env>@babel/plugin-transform-dotall-regex": true,
        "@babel/preset-env>@babel/plugin-transform-duplicate-keys": true,
        "@babel/preset-env>@babel/plugin-transform-exponentiation-operator": true,
        "@babel/preset-env>@babel/plugin-transform-for-of": true,
        "@babel/preset-env>@babel/plugin-transform-function-name": true,
        "@babel/preset-env>@babel/plugin-transform-literals": true,
        "@babel/preset-env>@babel/plugin-transform-member-expression-literals": true,
        "@babel/preset-env>@babel/plugin-transform-modules-amd": true,
        "@babel/preset-env>@babel/plugin-transform-modules-commonjs": true,
        "@babel/preset-env>@babel/plugin-transform-modules-systemjs": true,
        "@babel/preset-env>@babel/plugin-transform-modules-umd": true,
        "@babel/preset-env>@babel/plugin-transform-named-capturing-groups-regex": true,
        "@babel/preset-env>@babel/plugin-transform-new-target": true,
        "@babel/preset-env>@babel/plugin-transform-object-super": true,
        "@babel/preset-env>@babel/plugin-transform-parameters": true,
        "@babel/preset-env>@babel/plugin-transform-property-literals": true,
        "@babel/preset-env>@babel/plugin-transform-regenerator": true,
        "@babel/preset-env>@babel/plugin-transform-reserved-words": true,
        "@babel/preset-env>@babel/plugin-transform-shorthand-properties": true,
        "@babel/preset-env>@babel/plugin-transform-spread": true,
        "@babel/preset-env>@babel/plugin-transform-sticky-regex": true,
        "@babel/preset-env>@babel/plugin-transform-template-literals": true,
        "@babel/preset-env>@babel/plugin-transform-typeof-symbol": true,
        "@babel/preset-env>@babel/plugin-transform-unicode-escapes": true,
        "@babel/preset-env>@babel/plugin-transform-unicode-regex": true,
        "@babel/preset-env>@babel/preset-modules": true,
        "@babel/preset-env>babel-plugin-polyfill-corejs2": true,
        "@babel/preset-env>babel-plugin-polyfill-corejs3": true,
        "@babel/preset-env>babel-plugin-polyfill-regenerator": true,
        "@babel/preset-env>core-js-compat": true,
        "@babel/preset-env>semver": true
      }
    },
    "@babel/preset-env>@babel/plugin-bugfix-safari-id-destructuring-collision-in-function-expression": {
      "packages": {
        "@babel/preset-env>@babel/helper-plugin-utils": true
      }
    },
    "@babel/preset-env>@babel/plugin-bugfix-v8-spread-parameters-in-optional-chaining": {
      "packages": {
        "@babel/core": true,
        "@babel/preset-env>@babel/helper-plugin-utils": true,
        "@babel/preset-env>@babel/plugin-proposal-optional-chaining": true,
        "@babel/preset-env>@babel/plugin-transform-spread>@babel/helper-skip-transparent-expression-wrappers": true
      }
    },
    "@babel/preset-env>@babel/plugin-proposal-async-generator-functions": {
      "packages": {
        "@babel/core": true,
        "@babel/preset-env>@babel/helper-plugin-utils": true,
        "@babel/preset-env>@babel/plugin-syntax-async-generators": true,
        "@babel/preset-env>@babel/plugin-transform-async-to-generator>@babel/helper-remap-async-to-generator": true,
        "depcheck>@babel/traverse>@babel/helper-environment-visitor": true
      }
    },
    "@babel/preset-env>@babel/plugin-proposal-class-properties": {
      "packages": {
        "@babel/preset-env>@babel/helper-plugin-utils": true,
        "@babel/preset-env>@babel/plugin-proposal-private-methods>@babel/helper-create-class-features-plugin": true
      }
    },
    "@babel/preset-env>@babel/plugin-proposal-class-static-block": {
      "packages": {
        "@babel/preset-env>@babel/helper-plugin-utils": true,
        "@babel/preset-env>@babel/plugin-proposal-private-methods>@babel/helper-create-class-features-plugin": true,
        "@babel/preset-env>@babel/plugin-syntax-class-static-block": true
      }
    },
    "@babel/preset-env>@babel/plugin-proposal-dynamic-import": {
      "packages": {
        "@babel/preset-env>@babel/helper-plugin-utils": true,
        "@babel/preset-env>@babel/plugin-syntax-dynamic-import": true
      }
    },
    "@babel/preset-env>@babel/plugin-proposal-export-namespace-from": {
      "packages": {
        "@babel/core": true,
        "@babel/preset-env>@babel/helper-plugin-utils": true,
        "@babel/preset-env>@babel/plugin-syntax-export-namespace-from": true
      }
    },
    "@babel/preset-env>@babel/plugin-proposal-json-strings": {
      "packages": {
        "@babel/preset-env>@babel/helper-plugin-utils": true,
        "@babel/preset-env>@babel/plugin-syntax-json-strings": true
      }
    },
    "@babel/preset-env>@babel/plugin-proposal-logical-assignment-operators": {
      "packages": {
        "@babel/core": true,
        "@babel/preset-env>@babel/helper-plugin-utils": true,
        "@babel/preset-env>@babel/plugin-syntax-logical-assignment-operators": true
      }
    },
    "@babel/preset-env>@babel/plugin-proposal-nullish-coalescing-operator": {
      "packages": {
        "@babel/core": true,
        "@babel/preset-env>@babel/helper-plugin-utils": true,
        "@babel/preset-env>@babel/plugin-syntax-nullish-coalescing-operator": true
      }
    },
    "@babel/preset-env>@babel/plugin-proposal-numeric-separator": {
      "packages": {
        "@babel/preset-env>@babel/helper-plugin-utils": true,
        "@babel/preset-env>@babel/plugin-syntax-numeric-separator": true
      }
    },
    "@babel/preset-env>@babel/plugin-proposal-object-rest-spread": {
      "packages": {
        "@babel/core": true,
        "@babel/core>@babel/helper-compilation-targets": true,
        "@babel/preset-env>@babel/compat-data": true,
        "@babel/preset-env>@babel/helper-plugin-utils": true,
        "@babel/preset-env>@babel/plugin-syntax-object-rest-spread": true,
        "@babel/preset-env>@babel/plugin-transform-parameters": true
      }
    },
    "@babel/preset-env>@babel/plugin-proposal-optional-catch-binding": {
      "packages": {
        "@babel/preset-env>@babel/helper-plugin-utils": true,
        "@babel/preset-env>@babel/plugin-syntax-optional-catch-binding": true
      }
    },
    "@babel/preset-env>@babel/plugin-proposal-optional-chaining": {
      "packages": {
        "@babel/core": true,
        "@babel/preset-env>@babel/helper-plugin-utils": true,
        "@babel/preset-env>@babel/plugin-syntax-optional-chaining": true,
        "@babel/preset-env>@babel/plugin-transform-spread>@babel/helper-skip-transparent-expression-wrappers": true
      }
    },
    "@babel/preset-env>@babel/plugin-proposal-private-methods": {
      "packages": {
        "@babel/preset-env>@babel/helper-plugin-utils": true,
        "@babel/preset-env>@babel/plugin-proposal-private-methods>@babel/helper-create-class-features-plugin": true
      }
    },
    "@babel/preset-env>@babel/plugin-proposal-private-methods>@babel/helper-create-class-features-plugin": {
      "globals": {
        "console.warn": true
      },
      "packages": {
        "@babel/core": true,
        "@babel/preset-env>@babel/plugin-transform-classes>@babel/helper-annotate-as-pure": true,
        "@babel/preset-env>@babel/plugin-transform-classes>@babel/helper-optimise-call-expression": true,
        "@babel/preset-env>@babel/plugin-transform-classes>@babel/helper-replace-supers": true,
        "@babel/preset-env>@babel/plugin-transform-classes>@babel/helper-replace-supers>@babel/helper-member-expression-to-functions": true,
        "depcheck>@babel/traverse>@babel/helper-environment-visitor": true,
        "depcheck>@babel/traverse>@babel/helper-function-name": true,
        "depcheck>@babel/traverse>@babel/helper-split-export-declaration": true
      }
    },
    "@babel/preset-env>@babel/plugin-proposal-private-property-in-object": {
      "packages": {
        "@babel/preset-env>@babel/helper-plugin-utils": true,
        "@babel/preset-env>@babel/plugin-proposal-private-methods>@babel/helper-create-class-features-plugin": true,
        "@babel/preset-env>@babel/plugin-syntax-private-property-in-object": true,
        "@babel/preset-env>@babel/plugin-transform-classes>@babel/helper-annotate-as-pure": true
      }
    },
    "@babel/preset-env>@babel/plugin-proposal-unicode-property-regex": {
      "packages": {
        "@babel/preset-env>@babel/helper-plugin-utils": true,
        "@babel/preset-env>@babel/plugin-transform-dotall-regex>@babel/helper-create-regexp-features-plugin": true
      }
    },
    "@babel/preset-env>@babel/plugin-syntax-async-generators": {
      "packages": {
        "@babel/preset-env>@babel/helper-plugin-utils": true
      }
    },
    "@babel/preset-env>@babel/plugin-syntax-class-properties": {
      "packages": {
        "@babel/preset-env>@babel/helper-plugin-utils": true
      }
    },
    "@babel/preset-env>@babel/plugin-syntax-class-static-block": {
      "packages": {
        "@babel/preset-env>@babel/helper-plugin-utils": true
      }
    },
    "@babel/preset-env>@babel/plugin-syntax-dynamic-import": {
      "packages": {
        "@babel/preset-env>@babel/helper-plugin-utils": true
      }
    },
    "@babel/preset-env>@babel/plugin-syntax-export-namespace-from": {
      "packages": {
        "@babel/preset-env>@babel/helper-plugin-utils": true
      }
    },
    "@babel/preset-env>@babel/plugin-syntax-import-assertions": {
      "packages": {
        "@babel/preset-env>@babel/helper-plugin-utils": true
      }
    },
    "@babel/preset-env>@babel/plugin-syntax-json-strings": {
      "packages": {
        "@babel/preset-env>@babel/helper-plugin-utils": true
      }
    },
    "@babel/preset-env>@babel/plugin-syntax-logical-assignment-operators": {
      "packages": {
        "@babel/preset-env>@babel/helper-plugin-utils": true
      }
    },
    "@babel/preset-env>@babel/plugin-syntax-nullish-coalescing-operator": {
      "packages": {
        "@babel/preset-env>@babel/helper-plugin-utils": true
      }
    },
    "@babel/preset-env>@babel/plugin-syntax-numeric-separator": {
      "packages": {
        "@babel/preset-env>@babel/helper-plugin-utils": true
      }
    },
    "@babel/preset-env>@babel/plugin-syntax-object-rest-spread": {
      "packages": {
        "@babel/preset-env>@babel/helper-plugin-utils": true
      }
    },
    "@babel/preset-env>@babel/plugin-syntax-optional-catch-binding": {
      "packages": {
        "@babel/preset-env>@babel/helper-plugin-utils": true
      }
    },
    "@babel/preset-env>@babel/plugin-syntax-optional-chaining": {
      "packages": {
        "@babel/preset-env>@babel/helper-plugin-utils": true
      }
    },
    "@babel/preset-env>@babel/plugin-syntax-private-property-in-object": {
      "packages": {
        "@babel/preset-env>@babel/helper-plugin-utils": true
      }
    },
    "@babel/preset-env>@babel/plugin-syntax-top-level-await": {
      "packages": {
        "@babel/preset-env>@babel/helper-plugin-utils": true
      }
    },
    "@babel/preset-env>@babel/plugin-transform-arrow-functions": {
      "packages": {
        "@babel/preset-env>@babel/helper-plugin-utils": true
      }
    },
    "@babel/preset-env>@babel/plugin-transform-async-to-generator": {
      "packages": {
        "@babel/core": true,
        "@babel/core>@babel/helper-module-transforms>@babel/helper-module-imports": true,
        "@babel/preset-env>@babel/helper-plugin-utils": true,
        "@babel/preset-env>@babel/plugin-transform-async-to-generator>@babel/helper-remap-async-to-generator": true
      }
    },
    "@babel/preset-env>@babel/plugin-transform-async-to-generator>@babel/helper-remap-async-to-generator": {
      "packages": {
        "@babel/core": true,
        "@babel/core>@babel/types": true,
        "@babel/preset-env>@babel/plugin-transform-async-to-generator>@babel/helper-remap-async-to-generator>@babel/helper-wrap-function": true,
        "@babel/preset-env>@babel/plugin-transform-classes>@babel/helper-annotate-as-pure": true,
        "depcheck>@babel/traverse>@babel/helper-environment-visitor": true
      }
    },
    "@babel/preset-env>@babel/plugin-transform-async-to-generator>@babel/helper-remap-async-to-generator>@babel/helper-wrap-function": {
      "packages": {
        "@babel/core>@babel/template": true,
        "@babel/core>@babel/types": true,
        "depcheck>@babel/traverse>@babel/helper-function-name": true
      }
    },
    "@babel/preset-env>@babel/plugin-transform-block-scoped-functions": {
      "packages": {
        "@babel/core": true,
        "@babel/preset-env>@babel/helper-plugin-utils": true
      }
    },
    "@babel/preset-env>@babel/plugin-transform-block-scoping": {
      "packages": {
        "@babel/core": true,
        "@babel/preset-env>@babel/helper-plugin-utils": true
      }
    },
    "@babel/preset-env>@babel/plugin-transform-classes": {
      "packages": {
        "@babel/core": true,
        "@babel/core>@babel/helper-compilation-targets": true,
        "@babel/preset-env>@babel/helper-plugin-utils": true,
        "@babel/preset-env>@babel/plugin-transform-classes>@babel/helper-annotate-as-pure": true,
        "@babel/preset-env>@babel/plugin-transform-classes>@babel/helper-optimise-call-expression": true,
        "@babel/preset-env>@babel/plugin-transform-classes>@babel/helper-replace-supers": true,
        "depcheck>@babel/traverse>@babel/helper-environment-visitor": true,
        "depcheck>@babel/traverse>@babel/helper-function-name": true,
        "depcheck>@babel/traverse>@babel/helper-split-export-declaration": true,
        "depcheck>@babel/traverse>globals": true
      }
    },
    "@babel/preset-env>@babel/plugin-transform-classes>@babel/helper-annotate-as-pure": {
      "packages": {
        "@babel/core>@babel/types": true
      }
    },
    "@babel/preset-env>@babel/plugin-transform-classes>@babel/helper-optimise-call-expression": {
      "packages": {
        "@babel/core>@babel/types": true
      }
    },
    "@babel/preset-env>@babel/plugin-transform-classes>@babel/helper-replace-supers": {
      "packages": {
        "@babel/core>@babel/template": true,
        "@babel/core>@babel/types": true,
        "@babel/preset-env>@babel/plugin-transform-classes>@babel/helper-optimise-call-expression": true,
        "@babel/preset-env>@babel/plugin-transform-classes>@babel/helper-replace-supers>@babel/helper-member-expression-to-functions": true,
        "depcheck>@babel/traverse": true,
        "depcheck>@babel/traverse>@babel/helper-environment-visitor": true
      }
    },
    "@babel/preset-env>@babel/plugin-transform-classes>@babel/helper-replace-supers>@babel/helper-member-expression-to-functions": {
      "packages": {
        "@babel/core>@babel/types": true
      }
    },
    "@babel/preset-env>@babel/plugin-transform-computed-properties": {
      "packages": {
        "@babel/core": true,
        "@babel/preset-env>@babel/helper-plugin-utils": true
      }
    },
    "@babel/preset-env>@babel/plugin-transform-destructuring": {
      "packages": {
        "@babel/core": true,
        "@babel/preset-env>@babel/helper-plugin-utils": true
      }
    },
    "@babel/preset-env>@babel/plugin-transform-dotall-regex": {
      "packages": {
        "@babel/preset-env>@babel/helper-plugin-utils": true,
        "@babel/preset-env>@babel/plugin-transform-dotall-regex>@babel/helper-create-regexp-features-plugin": true
      }
    },
    "@babel/preset-env>@babel/plugin-transform-dotall-regex>@babel/helper-create-regexp-features-plugin": {
      "packages": {
        "@babel/core": true,
        "@babel/preset-env>@babel/plugin-transform-classes>@babel/helper-annotate-as-pure": true,
        "@babel/preset-env>@babel/plugin-transform-dotall-regex>@babel/helper-create-regexp-features-plugin>regexpu-core": true
      }
    },
    "@babel/preset-env>@babel/plugin-transform-dotall-regex>@babel/helper-create-regexp-features-plugin>regexpu-core": {
      "globals": {
        "characterClassItem.kind": true
      },
      "packages": {
        "@babel/preset-env>@babel/plugin-transform-dotall-regex>@babel/helper-create-regexp-features-plugin>regexpu-core>regenerate": true,
        "@babel/preset-env>@babel/plugin-transform-dotall-regex>@babel/helper-create-regexp-features-plugin>regexpu-core>regjsgen": true,
        "@babel/preset-env>@babel/plugin-transform-dotall-regex>@babel/helper-create-regexp-features-plugin>regexpu-core>regjsparser": true,
        "@babel/preset-env>@babel/plugin-transform-dotall-regex>@babel/helper-create-regexp-features-plugin>regexpu-core>unicode-match-property-ecmascript": true,
        "@babel/preset-env>@babel/plugin-transform-dotall-regex>@babel/helper-create-regexp-features-plugin>regexpu-core>unicode-match-property-value-ecmascript": true
      }
    },
    "@babel/preset-env>@babel/plugin-transform-dotall-regex>@babel/helper-create-regexp-features-plugin>regexpu-core>regenerate": {
      "globals": {
        "define": true
      }
    },
    "@babel/preset-env>@babel/plugin-transform-dotall-regex>@babel/helper-create-regexp-features-plugin>regexpu-core>regjsgen": {
      "globals": {
        "define": true
      }
    },
    "@babel/preset-env>@babel/plugin-transform-dotall-regex>@babel/helper-create-regexp-features-plugin>regexpu-core>regjsparser": {
      "globals": {
        "regjsparser": "write"
      }
    },
    "@babel/preset-env>@babel/plugin-transform-dotall-regex>@babel/helper-create-regexp-features-plugin>regexpu-core>unicode-match-property-ecmascript": {
      "packages": {
        "@babel/preset-env>@babel/plugin-transform-dotall-regex>@babel/helper-create-regexp-features-plugin>regexpu-core>unicode-match-property-ecmascript>unicode-canonical-property-names-ecmascript": true,
        "@babel/preset-env>@babel/plugin-transform-dotall-regex>@babel/helper-create-regexp-features-plugin>regexpu-core>unicode-match-property-ecmascript>unicode-property-aliases-ecmascript": true
      }
    },
    "@babel/preset-env>@babel/plugin-transform-duplicate-keys": {
      "packages": {
        "@babel/core": true,
        "@babel/preset-env>@babel/helper-plugin-utils": true
      }
    },
    "@babel/preset-env>@babel/plugin-transform-exponentiation-operator": {
      "packages": {
        "@babel/core": true,
        "@babel/preset-env>@babel/helper-plugin-utils": true,
        "@babel/preset-env>@babel/plugin-transform-exponentiation-operator>@babel/helper-builder-binary-assignment-operator-visitor": true
      }
    },
    "@babel/preset-env>@babel/plugin-transform-exponentiation-operator>@babel/helper-builder-binary-assignment-operator-visitor": {
      "packages": {
        "@babel/core>@babel/types": true,
        "@babel/preset-env>@babel/plugin-transform-exponentiation-operator>@babel/helper-builder-binary-assignment-operator-visitor>@babel/helper-explode-assignable-expression": true
      }
    },
    "@babel/preset-env>@babel/plugin-transform-exponentiation-operator>@babel/helper-builder-binary-assignment-operator-visitor>@babel/helper-explode-assignable-expression": {
      "packages": {
        "@babel/core>@babel/types": true
      }
    },
    "@babel/preset-env>@babel/plugin-transform-for-of": {
      "packages": {
        "@babel/core": true,
        "@babel/preset-env>@babel/helper-plugin-utils": true
      }
    },
    "@babel/preset-env>@babel/plugin-transform-function-name": {
      "packages": {
        "@babel/core>@babel/helper-compilation-targets": true,
        "@babel/preset-env>@babel/helper-plugin-utils": true,
        "depcheck>@babel/traverse>@babel/helper-function-name": true
      }
    },
    "@babel/preset-env>@babel/plugin-transform-literals": {
      "packages": {
        "@babel/preset-env>@babel/helper-plugin-utils": true
      }
    },
    "@babel/preset-env>@babel/plugin-transform-member-expression-literals": {
      "packages": {
        "@babel/core": true,
        "@babel/preset-env>@babel/helper-plugin-utils": true
      }
    },
    "@babel/preset-env>@babel/plugin-transform-modules-amd": {
      "packages": {
        "@babel/core": true,
        "@babel/core>@babel/helper-module-transforms": true,
        "@babel/preset-env>@babel/helper-plugin-utils": true
      }
    },
    "@babel/preset-env>@babel/plugin-transform-modules-commonjs": {
      "packages": {
        "@babel/core": true,
        "@babel/core>@babel/helper-module-transforms": true,
        "@babel/core>@babel/helper-module-transforms>@babel/helper-simple-access": true,
        "@babel/preset-env>@babel/helper-plugin-utils": true
      }
    },
    "@babel/preset-env>@babel/plugin-transform-modules-systemjs": {
      "globals": {
        "console.warn": true
      },
      "packages": {
        "@babel/core": true,
        "@babel/core>@babel/helper-module-transforms": true,
        "@babel/preset-env>@babel/helper-plugin-utils": true,
        "depcheck>@babel/traverse>@babel/helper-hoist-variables": true,
        "lavamoat>@babel/highlight>@babel/helper-validator-identifier": true
      }
    },
    "@babel/preset-env>@babel/plugin-transform-modules-umd": {
      "builtin": {
        "path.basename": true,
        "path.extname": true
      },
      "packages": {
        "@babel/core": true,
        "@babel/core>@babel/helper-module-transforms": true,
        "@babel/preset-env>@babel/helper-plugin-utils": true
      }
    },
    "@babel/preset-env>@babel/plugin-transform-named-capturing-groups-regex": {
      "packages": {
        "@babel/preset-env>@babel/helper-plugin-utils": true,
        "@babel/preset-env>@babel/plugin-transform-dotall-regex>@babel/helper-create-regexp-features-plugin": true
      }
    },
    "@babel/preset-env>@babel/plugin-transform-new-target": {
      "packages": {
        "@babel/core": true,
        "@babel/preset-env>@babel/helper-plugin-utils": true
      }
    },
    "@babel/preset-env>@babel/plugin-transform-object-super": {
      "packages": {
        "@babel/core": true,
        "@babel/preset-env>@babel/helper-plugin-utils": true,
        "@babel/preset-env>@babel/plugin-transform-classes>@babel/helper-replace-supers": true
      }
    },
    "@babel/preset-env>@babel/plugin-transform-parameters": {
      "packages": {
        "@babel/core": true,
        "@babel/preset-env>@babel/helper-plugin-utils": true
      }
    },
    "@babel/preset-env>@babel/plugin-transform-property-literals": {
      "packages": {
        "@babel/core": true,
        "@babel/preset-env>@babel/helper-plugin-utils": true
      }
    },
    "@babel/preset-env>@babel/plugin-transform-regenerator": {
      "packages": {
        "@babel/preset-env>@babel/helper-plugin-utils": true,
        "@babel/preset-env>@babel/plugin-transform-regenerator>regenerator-transform": true
      }
    },
    "@babel/preset-env>@babel/plugin-transform-regenerator>regenerator-transform": {
      "builtin": {
        "assert": true,
        "util.inherits": true
      },
      "packages": {
        "@babel/runtime": true
      }
    },
    "@babel/preset-env>@babel/plugin-transform-reserved-words": {
      "packages": {
        "@babel/core": true,
        "@babel/preset-env>@babel/helper-plugin-utils": true
      }
    },
    "@babel/preset-env>@babel/plugin-transform-shorthand-properties": {
      "packages": {
        "@babel/core": true,
        "@babel/preset-env>@babel/helper-plugin-utils": true
      }
    },
    "@babel/preset-env>@babel/plugin-transform-spread": {
      "packages": {
        "@babel/core": true,
        "@babel/preset-env>@babel/helper-plugin-utils": true,
        "@babel/preset-env>@babel/plugin-transform-spread>@babel/helper-skip-transparent-expression-wrappers": true
      }
    },
    "@babel/preset-env>@babel/plugin-transform-spread>@babel/helper-skip-transparent-expression-wrappers": {
      "packages": {
        "@babel/core>@babel/types": true
      }
    },
    "@babel/preset-env>@babel/plugin-transform-sticky-regex": {
      "packages": {
        "@babel/core": true,
        "@babel/preset-env>@babel/helper-plugin-utils": true
      }
    },
    "@babel/preset-env>@babel/plugin-transform-template-literals": {
      "packages": {
        "@babel/core": true,
        "@babel/preset-env>@babel/helper-plugin-utils": true
      }
    },
    "@babel/preset-env>@babel/plugin-transform-typeof-symbol": {
      "packages": {
        "@babel/core": true,
        "@babel/preset-env>@babel/helper-plugin-utils": true
      }
    },
    "@babel/preset-env>@babel/plugin-transform-unicode-escapes": {
      "packages": {
        "@babel/core": true,
        "@babel/preset-env>@babel/helper-plugin-utils": true
      }
    },
    "@babel/preset-env>@babel/plugin-transform-unicode-regex": {
      "packages": {
        "@babel/preset-env>@babel/helper-plugin-utils": true,
        "@babel/preset-env>@babel/plugin-transform-dotall-regex>@babel/helper-create-regexp-features-plugin": true
      }
    },
    "@babel/preset-env>babel-plugin-polyfill-corejs2": {
      "packages": {
        "@babel/core": true,
        "@babel/preset-env>@babel/compat-data": true,
        "@babel/preset-env>babel-plugin-polyfill-corejs2>semver": true,
        "@babel/preset-env>babel-plugin-polyfill-corejs3>@babel/helper-define-polyfill-provider": true
      }
    },
    "@babel/preset-env>babel-plugin-polyfill-corejs2>semver": {
      "globals": {
        "console": true,
        "process": true
      }
    },
    "@babel/preset-env>babel-plugin-polyfill-corejs3": {
      "packages": {
        "@babel/core": true,
        "@babel/preset-env>babel-plugin-polyfill-corejs3>@babel/helper-define-polyfill-provider": true,
        "@babel/preset-env>core-js-compat": true
      }
    },
    "@babel/preset-env>babel-plugin-polyfill-corejs3>@babel/helper-define-polyfill-provider": {
      "builtin": {
        "module": true,
        "path": true
      },
      "globals": {
        "console.log": true,
        "console.warn": true,
        "process.exitCode": "write",
        "process.versions.node": true
      },
      "packages": {
        "@babel/core": true,
        "@babel/core>@babel/helper-compilation-targets": true,
        "@babel/preset-env>@babel/helper-plugin-utils": true,
        "@babel/preset-env>babel-plugin-polyfill-corejs3>@babel/helper-define-polyfill-provider>lodash.debounce": true,
        "brfs>resolve": true
      }
    },
    "@babel/preset-env>babel-plugin-polyfill-corejs3>@babel/helper-define-polyfill-provider>lodash.debounce": {
      "globals": {
        "clearTimeout": true,
        "setTimeout": true
      }
    },
    "@babel/preset-env>babel-plugin-polyfill-regenerator": {
      "packages": {
        "@babel/preset-env>babel-plugin-polyfill-corejs3>@babel/helper-define-polyfill-provider": true
      }
    },
    "@babel/preset-env>semver": {
      "globals": {
        "console": true,
        "process": true
      }
    },
    "@babel/preset-react": {
      "packages": {
        "@babel/preset-env>@babel/helper-plugin-utils": true,
        "@babel/preset-env>@babel/helper-validator-option": true,
        "@babel/preset-react>@babel/plugin-transform-react-display-name": true,
        "@babel/preset-react>@babel/plugin-transform-react-jsx": true,
        "@babel/preset-react>@babel/plugin-transform-react-jsx-development": true,
        "@babel/preset-react>@babel/plugin-transform-react-pure-annotations": true
      }
    },
    "@babel/preset-react>@babel/plugin-transform-react-display-name": {
      "builtin": {
        "path.basename": true,
        "path.dirname": true,
        "path.extname": true
      },
      "packages": {
        "@babel/core": true,
        "@babel/preset-env>@babel/helper-plugin-utils": true
      }
    },
    "@babel/preset-react>@babel/plugin-transform-react-jsx": {
      "packages": {
        "@babel/core": true,
        "@babel/core>@babel/helper-module-transforms>@babel/helper-module-imports": true,
        "@babel/preset-env>@babel/helper-plugin-utils": true,
        "@babel/preset-env>@babel/plugin-transform-classes>@babel/helper-annotate-as-pure": true,
        "@babel/preset-react>@babel/plugin-transform-react-jsx>@babel/plugin-syntax-jsx": true
      }
    },
    "@babel/preset-react>@babel/plugin-transform-react-jsx-development": {
      "packages": {
        "@babel/preset-react>@babel/plugin-transform-react-jsx": true
      }
    },
    "@babel/preset-react>@babel/plugin-transform-react-jsx>@babel/plugin-syntax-jsx": {
      "packages": {
        "@babel/preset-env>@babel/helper-plugin-utils": true
      }
    },
    "@babel/preset-react>@babel/plugin-transform-react-pure-annotations": {
      "packages": {
        "@babel/core": true,
        "@babel/preset-env>@babel/helper-plugin-utils": true,
        "@babel/preset-env>@babel/plugin-transform-classes>@babel/helper-annotate-as-pure": true
      }
    },
    "@babel/preset-typescript": {
      "packages": {
        "@babel/preset-env>@babel/helper-plugin-utils": true,
        "@babel/preset-env>@babel/helper-validator-option": true,
        "@babel/preset-typescript>@babel/plugin-transform-typescript": true
      }
    },
    "@babel/preset-typescript>@babel/plugin-transform-typescript": {
      "builtin": {
        "assert": true
      },
      "globals": {
        "console.warn": true
      },
      "packages": {
        "@babel/core": true,
        "@babel/preset-env>@babel/helper-plugin-utils": true,
        "@babel/preset-env>@babel/plugin-proposal-private-methods>@babel/helper-create-class-features-plugin": true,
        "@babel/preset-typescript>@babel/plugin-transform-typescript>@babel/plugin-syntax-typescript": true
      }
    },
    "@babel/preset-typescript>@babel/plugin-transform-typescript>@babel/plugin-syntax-typescript": {
      "packages": {
        "@babel/preset-env>@babel/helper-plugin-utils": true
      }
    },
    "@babel/register>clone-deep>is-plain-object": {
      "packages": {
        "gulp>gulp-cli>isobject": true
      }
    },
    "@lavamoat/allow-scripts>@npmcli/run-script>node-gyp>npmlog": {
      "builtin": {
        "events.EventEmitter": true,
        "util": true
      },
      "globals": {
        "process.nextTick": true,
        "process.stderr": true
      },
      "packages": {
        "@lavamoat/allow-scripts>@npmcli/run-script>node-gyp>npmlog>are-we-there-yet": true,
        "@lavamoat/allow-scripts>@npmcli/run-script>node-gyp>npmlog>gauge": true,
        "@storybook/react>@storybook/node-logger>npmlog>console-control-strings": true,
        "nyc>yargs>set-blocking": true
      }
    },
    "@lavamoat/allow-scripts>@npmcli/run-script>node-gyp>npmlog>are-we-there-yet": {
      "builtin": {
        "events.EventEmitter": true,
        "util.inherits": true
      },
      "packages": {
        "koa>delegates": true,
        "readable-stream": true
      }
    },
    "@lavamoat/allow-scripts>@npmcli/run-script>node-gyp>npmlog>gauge": {
      "builtin": {
        "util.format": true
      },
      "globals": {
        "clearInterval": true,
        "process": true,
        "setImmediate": true,
        "setInterval": true
      },
      "packages": {
        "@lavamoat/allow-scripts>@npmcli/run-script>node-gyp>npmlog>gauge>aproba": true,
        "@lavamoat/allow-scripts>@npmcli/run-script>node-gyp>npmlog>gauge>string-width": true,
        "@lavamoat/allow-scripts>@npmcli/run-script>node-gyp>npmlog>gauge>strip-ansi": true,
        "@storybook/react>@storybook/node-logger>npmlog>console-control-strings": true,
        "@storybook/react>@storybook/node-logger>npmlog>gauge>has-unicode": true,
        "@storybook/react>@storybook/node-logger>npmlog>gauge>wide-align": true,
        "nyc>signal-exit": true,
        "react>object-assign": true
      }
    },
    "@lavamoat/allow-scripts>@npmcli/run-script>node-gyp>npmlog>gauge>string-width": {
      "packages": {
        "@lavamoat/allow-scripts>@npmcli/run-script>node-gyp>npmlog>gauge>string-width>is-fullwidth-code-point": true,
        "@lavamoat/allow-scripts>@npmcli/run-script>node-gyp>npmlog>gauge>strip-ansi": true,
        "gulp>gulp-cli>yargs>string-width>code-point-at": true
      }
    },
    "@lavamoat/allow-scripts>@npmcli/run-script>node-gyp>npmlog>gauge>string-width>is-fullwidth-code-point": {
      "packages": {
        "gulp>gulp-cli>yargs>string-width>is-fullwidth-code-point>number-is-nan": true
      }
    },
    "@lavamoat/allow-scripts>@npmcli/run-script>node-gyp>npmlog>gauge>strip-ansi": {
      "packages": {
        "@lavamoat/allow-scripts>@npmcli/run-script>node-gyp>npmlog>gauge>strip-ansi>ansi-regex": true
      }
    },
    "@lavamoat/lavapack": {
      "builtin": {
        "assert": true,
        "buffer.Buffer.from": true,
        "fs.promises.readFile": true,
        "fs.promises.writeFile": true,
        "fs.readFileSync": true,
        "path.join": true,
        "path.relative": true
      },
      "globals": {
        "__dirname": true,
        "__filename.slice": true,
        "process.cwd": true,
        "setTimeout": true
      },
      "packages": {
        "@lavamoat/lavapack>combine-source-map": true,
        "@lavamoat/lavapack>lavamoat-core": true,
        "@lavamoat/lavapack>readable-stream": true,
        "@lavamoat/lavapack>umd": true,
        "browserify>JSONStream": true,
        "lavamoat>json-stable-stringify": true,
        "nyc>convert-source-map": true,
        "through2": true
      }
    },
    "@lavamoat/lavapack>combine-source-map": {
      "builtin": {
        "path.dirname": true,
        "path.join": true
      },
      "globals": {
        "process.platform": true
      },
      "packages": {
        "@lavamoat/lavapack>combine-source-map>inline-source-map": true,
        "@lavamoat/lavapack>combine-source-map>lodash.memoize": true,
        "@lavamoat/lavapack>combine-source-map>source-map": true,
        "nyc>convert-source-map": true
      }
    },
    "@lavamoat/lavapack>combine-source-map>inline-source-map": {
      "globals": {
        "Buffer.from": true
      },
      "packages": {
        "@lavamoat/lavapack>combine-source-map>inline-source-map>source-map": true
      }
    },
    "@lavamoat/lavapack>lavamoat-core": {
      "builtin": {
        "events": true,
        "fs.existsSync": true,
        "fs.readFileSync": true,
        "fs.writeFileSync": true,
        "path.extname": true,
        "path.join": true
      },
      "globals": {
        "__dirname": true,
        "console.error": true,
        "console.warn": true,
        "define": true
      },
      "packages": {
        "lavamoat>json-stable-stringify": true,
        "lavamoat>lavamoat-core>merge-deep": true,
        "lavamoat>lavamoat-tofu": true,
        "nyc>process-on-spawn>fromentries": true
      }
    },
    "@lavamoat/lavapack>readable-stream": {
      "builtin": {
        "buffer.Buffer": true,
        "events.EventEmitter": true,
        "stream": true,
        "util": true
      },
      "globals": {
        "process.env.READABLE_STREAM": true,
        "process.nextTick": true,
        "process.stderr": true,
        "process.stdout": true
      },
      "packages": {
        "@storybook/api>util-deprecate": true,
        "browserify>string_decoder": true,
        "pumpify>inherits": true
      }
    },
    "@metamask/eth-token-tracker>deep-equal>is-date-object": {
      "packages": {
        "koa>is-generator-function>has-tostringtag": true
      }
    },
    "@metamask/jazzicon>color>color-convert": {
      "packages": {
        "@metamask/jazzicon>color>color-convert>color-name": true
      }
    },
    "@sentry/cli>mkdirp": {
      "builtin": {
        "fs": true,
        "path.dirname": true,
        "path.resolve": true
      }
    },
    "@storybook/api>telejson>is-regex": {
      "packages": {
        "koa>is-generator-function>has-tostringtag": true,
        "string.prototype.matchall>call-bind": true
      }
    },
    "@storybook/api>telejson>is-symbol": {
      "packages": {
        "string.prototype.matchall>has-symbols": true
      }
    },
    "@storybook/api>util-deprecate": {
      "builtin": {
        "util.deprecate": true
      }
    },
    "@storybook/components>qs": {
      "packages": {
        "string.prototype.matchall>side-channel": true
      }
    },
    "@storybook/core>@storybook/core-server>x-default-browser>default-browser-id>untildify>os-homedir": {
      "builtin": {
        "os.homedir": true
      },
      "globals": {
        "process.env": true,
        "process.getuid": true,
        "process.platform": true
      }
    },
    "@storybook/react>@storybook/node-logger>npmlog>gauge>has-unicode": {
      "builtin": {
        "os.type": true
      },
      "globals": {
        "process.env.LANG": true,
        "process.env.LC_ALL": true,
        "process.env.LC_CTYPE": true
      }
    },
    "@storybook/react>@storybook/node-logger>npmlog>gauge>wide-align": {
      "packages": {
        "yargs>string-width": true
      }
    },
    "@storybook/react>acorn-walk": {
      "globals": {
        "define": true
      }
    },
    "@typescript-eslint/eslint-plugin": {
      "packages": {
        "@typescript-eslint/eslint-plugin>@typescript-eslint/type-utils": true,
        "@typescript-eslint/eslint-plugin>@typescript-eslint/utils": true,
        "@typescript-eslint/eslint-plugin>tsutils": true,
        "@typescript-eslint/parser>@typescript-eslint/scope-manager": true,
        "eslint": true,
        "eslint-plugin-jest>@typescript-eslint/utils": true,
        "eslint>debug": true,
        "eslint>regexpp": true,
        "globby>ignore": true,
        "semver": true,
        "typescript": true
      }
    },
    "@typescript-eslint/eslint-plugin>@typescript-eslint/type-utils": {
      "packages": {
        "@typescript-eslint/eslint-plugin>@typescript-eslint/type-utils>debug": true,
        "@typescript-eslint/eslint-plugin>@typescript-eslint/utils": true,
        "@typescript-eslint/eslint-plugin>tsutils": true,
        "eslint-plugin-jest>@typescript-eslint/utils": true,
        "eslint>debug": true,
        "madge>debug": true,
        "nock>debug": true,
        "typescript": true
      }
    },
    "@typescript-eslint/eslint-plugin>@typescript-eslint/type-utils>debug": {
      "globals": {
        "console.debug": true,
        "console.log": true
      },
      "packages": {
        "@typescript-eslint/eslint-plugin>@typescript-eslint/type-utils>debug>ms": true
      }
    },
    "@typescript-eslint/eslint-plugin>@typescript-eslint/utils": {
      "builtin": {
        "path": true
      },
      "packages": {
        "@typescript-eslint/parser>@typescript-eslint/scope-manager": true,
        "@typescript-eslint/parser>@typescript-eslint/types": true,
        "@typescript-eslint/utils": true,
        "eslint": true,
        "eslint>eslint-utils": true,
        "webpack>eslint-scope": true
      }
    },
    "@typescript-eslint/eslint-plugin>tsutils": {
      "packages": {
        "@typescript-eslint/eslint-plugin>tsutils>tslib": true,
        "typescript": true
      }
    },
    "@typescript-eslint/eslint-plugin>tsutils>tslib": {
      "globals": {
        "define": true
      }
    },
    "@typescript-eslint/parser": {
      "packages": {
        "@typescript-eslint/parser>@typescript-eslint/scope-manager": true,
        "@typescript-eslint/parser>@typescript-eslint/typescript-estree": true,
        "nock>debug": true,
        "typescript": true
      }
    },
    "@typescript-eslint/parser>@typescript-eslint/scope-manager": {
      "packages": {
        "@typescript-eslint/parser>@typescript-eslint/scope-manager>@typescript-eslint/visitor-keys": true,
        "@typescript-eslint/parser>@typescript-eslint/types": true
      }
    },
    "@typescript-eslint/parser>@typescript-eslint/scope-manager>@typescript-eslint/visitor-keys": {
      "packages": {
        "eslint>eslint-visitor-keys": true
      }
    },
    "@typescript-eslint/parser>@typescript-eslint/typescript-estree": {
      "builtin": {
        "fs": true,
        "path": true
      },
      "globals": {
        "console.log": true,
        "console.warn": true,
        "new": true,
        "process": true,
        "target": true
      },
      "packages": {
        "@typescript-eslint/eslint-plugin>tsutils": true,
        "@typescript-eslint/parser>@typescript-eslint/scope-manager>@typescript-eslint/visitor-keys": true,
        "@typescript-eslint/parser>@typescript-eslint/types": true,
        "eslint>is-glob": true,
        "globby": true,
        "nock>debug": true,
        "semver": true,
        "typescript": true
      }
    },
    "babelify": {
      "builtin": {
        "path.extname": true,
        "path.resolve": true,
        "stream.PassThrough": true,
        "stream.Transform": true,
        "util": true
      },
      "globals": {
        "Buffer.concat": true
      },
      "packages": {
        "@babel/core": true
      }
    },
    "bify-module-groups": {
      "packages": {
        "bify-module-groups>through2": true,
        "pify": true,
        "pump": true
      }
    },
    "bify-module-groups>through2": {
      "builtin": {
        "util.inherits": true
      },
      "globals": {
        "process.nextTick": true
      },
      "packages": {
        "bify-module-groups>through2>readable-stream": true
      }
    },
    "bify-module-groups>through2>readable-stream": {
      "builtin": {
        "buffer.Buffer": true,
        "events.EventEmitter": true,
        "stream": true,
        "util": true
      },
      "globals": {
        "process.env.READABLE_STREAM": true,
        "process.nextTick": true,
        "process.stderr": true,
        "process.stdout": true
      },
      "packages": {
        "@storybook/api>util-deprecate": true,
        "browserify>string_decoder": true,
        "pumpify>inherits": true
      }
    },
    "brfs": {
      "builtin": {
        "fs.createReadStream": true,
        "fs.readdir": true,
        "path": true
      },
      "packages": {
        "brfs>quote-stream": true,
        "brfs>resolve": true,
        "brfs>static-module": true,
        "brfs>through2": true
      }
    },
    "brfs>quote-stream": {
      "globals": {
        "Buffer": true
      },
      "packages": {
        "brfs>quote-stream>buffer-equal": true,
        "brfs>quote-stream>through2": true
      }
    },
    "brfs>quote-stream>buffer-equal": {
      "builtin": {
        "buffer.Buffer.isBuffer": true
      }
    },
    "brfs>quote-stream>through2": {
      "builtin": {
        "util.inherits": true
      },
      "globals": {
        "process.nextTick": true
      },
      "packages": {
        "readable-stream": true,
        "watchify>xtend": true
      }
    },
    "brfs>resolve": {
      "builtin": {
        "fs.readFile": true,
        "fs.readFileSync": true,
        "fs.realpath": true,
        "fs.realpathSync": true,
        "fs.stat": true,
        "fs.statSync": true,
        "os.homedir": true,
        "path.dirname": true,
        "path.join": true,
        "path.parse": true,
        "path.relative": true,
        "path.resolve": true
      },
      "globals": {
        "process.env.HOME": true,
        "process.env.HOMEDRIVE": true,
        "process.env.HOMEPATH": true,
        "process.env.LNAME": true,
        "process.env.LOGNAME": true,
        "process.env.USER": true,
        "process.env.USERNAME": true,
        "process.env.USERPROFILE": true,
        "process.getuid": true,
        "process.nextTick": true,
        "process.platform": true,
        "process.versions": true
      },
      "packages": {
        "brfs>resolve>path-parse": true,
        "depcheck>is-core-module": true
      }
    },
    "brfs>resolve>path-parse": {
      "globals": {
        "process.platform": true
      }
    },
    "brfs>static-module": {
      "packages": {
        "brfs>static-module>acorn-node": true,
        "brfs>static-module>magic-string": true,
        "brfs>static-module>merge-source-map": true,
        "brfs>static-module>object-inspect": true,
        "brfs>static-module>scope-analyzer": true,
        "brfs>static-module>shallow-copy": true,
        "brfs>static-module>static-eval": true,
        "brfs>static-module>through2": true,
        "browserify>concat-stream": true,
        "browserify>duplexer2": true,
        "browserify>has": true,
        "jsdom>escodegen": true,
        "nyc>convert-source-map": true,
        "readable-stream": true
      }
    },
    "brfs>static-module>acorn-node": {
      "packages": {
        "@storybook/react>acorn-walk": true,
        "brfs>static-module>acorn-node>acorn": true,
        "watchify>xtend": true
      }
    },
    "brfs>static-module>acorn-node>acorn": {
      "globals": {
        "define": true
      }
    },
    "brfs>static-module>magic-string": {
      "globals": {
        "Buffer": true,
        "btoa": true,
        "console.warn": true
      },
      "packages": {
        "brfs>static-module>magic-string>sourcemap-codec": true
      }
    },
    "brfs>static-module>magic-string>sourcemap-codec": {
      "globals": {
        "define": true
      }
    },
    "brfs>static-module>merge-source-map": {
      "packages": {
        "brfs>static-module>merge-source-map>source-map": true
      }
    },
    "brfs>static-module>object-inspect": {
      "builtin": {
        "util.inspect": true
      },
      "globals": {
        "HTMLElement": true,
        "WeakRef": true
      }
    },
    "brfs>static-module>scope-analyzer": {
      "builtin": {
        "assert.ok": true,
        "assert.strictEqual": true
      },
      "packages": {
        "brfs>static-module>scope-analyzer>array-from": true,
        "brfs>static-module>scope-analyzer>dash-ast": true,
        "brfs>static-module>scope-analyzer>es6-map": true,
        "brfs>static-module>scope-analyzer>es6-set": true,
        "brfs>static-module>scope-analyzer>estree-is-function": true,
        "brfs>static-module>scope-analyzer>get-assigned-identifiers": true,
        "resolve-url-loader>es6-iterator>es6-symbol": true
      }
    },
    "brfs>static-module>scope-analyzer>dash-ast": {
      "builtin": {
        "assert": true
      }
    },
    "brfs>static-module>scope-analyzer>es6-map": {
      "packages": {
        "gulp-sourcemaps>debug-fabulous>memoizee>event-emitter": true,
        "resolve-url-loader>es6-iterator": true,
        "resolve-url-loader>es6-iterator>d": true,
        "resolve-url-loader>es6-iterator>es5-ext": true,
        "resolve-url-loader>es6-iterator>es6-symbol": true
      }
    },
    "brfs>static-module>scope-analyzer>es6-set": {
      "packages": {
        "gulp-sourcemaps>debug-fabulous>memoizee>event-emitter": true,
        "resolve-url-loader>es6-iterator": true,
        "resolve-url-loader>es6-iterator>d": true,
        "resolve-url-loader>es6-iterator>es5-ext": true,
        "resolve-url-loader>es6-iterator>es6-symbol": true
      }
    },
    "brfs>static-module>scope-analyzer>get-assigned-identifiers": {
      "builtin": {
        "assert.equal": true
      }
    },
    "brfs>static-module>static-eval": {
      "packages": {
        "jsdom>escodegen": true
      }
    },
    "brfs>static-module>through2": {
      "builtin": {
        "util.inherits": true
      },
      "globals": {
        "process.nextTick": true
      },
      "packages": {
        "readable-stream": true,
        "watchify>xtend": true
      }
    },
    "brfs>through2": {
      "builtin": {
        "util.inherits": true
      },
      "globals": {
        "process.nextTick": true
      },
      "packages": {
        "readable-stream": true,
        "watchify>xtend": true
      }
    },
    "browserify": {
      "builtin": {
        "events.EventEmitter": true,
        "fs.realpath": true,
        "path.dirname": true,
        "path.join": true,
        "path.relative": true,
        "path.resolve": true,
        "path.sep": true
      },
      "globals": {
        "__dirname": true,
        "process.cwd": true,
        "process.nextTick": true,
        "process.platform": true
      },
      "packages": {
        "brfs>resolve": true,
        "browserify>browser-pack": true,
        "browserify>browser-resolve": true,
        "browserify>cached-path-relative": true,
        "browserify>concat-stream": true,
        "browserify>deps-sort": true,
        "browserify>has": true,
        "browserify>insert-module-globals": true,
        "browserify>module-deps": true,
        "browserify>read-only-stream": true,
        "browserify>shasum": true,
        "browserify>syntax-error": true,
        "browserify>through2": true,
        "labeled-stream-splicer": true,
        "lavamoat>htmlescape": true,
        "pumpify>inherits": true,
        "watchify>defined": true,
        "watchify>xtend": true
      }
    },
    "browserify>JSONStream": {
      "globals": {
        "Buffer": true
      },
      "packages": {
        "browserify>JSONStream>jsonparse": true,
        "debounce-stream>through": true
      }
    },
    "browserify>JSONStream>jsonparse": {
      "globals": {
        "Buffer": true
      }
    },
    "browserify>browser-pack": {
      "builtin": {
        "fs.readFileSync": true,
        "path.join": true,
        "path.relative": true
      },
      "globals": {
        "__dirname": true,
        "process.cwd": true
      },
      "packages": {
        "@lavamoat/lavapack>combine-source-map": true,
        "@lavamoat/lavapack>umd": true,
        "browserify>JSONStream": true,
        "browserify>browser-pack>through2": true,
        "ethereumjs-wallet>safe-buffer": true,
        "watchify>defined": true
      }
    },
    "browserify>browser-pack>through2": {
      "builtin": {
        "util.inherits": true
      },
      "globals": {
        "process.nextTick": true
      },
      "packages": {
        "readable-stream": true,
        "watchify>xtend": true
      }
    },
    "browserify>browser-resolve": {
      "builtin": {
        "fs.readFile": true,
        "fs.readFileSync": true,
        "path": true
      },
      "globals": {
        "__dirname": true,
        "process.platform": true
      },
      "packages": {
        "browserify>browser-resolve>resolve": true
      }
    },
    "browserify>browser-resolve>resolve": {
      "builtin": {
        "fs.readFile": true,
        "fs.readFileSync": true,
        "fs.stat": true,
        "fs.statSync": true,
        "path": true
      },
      "globals": {
        "process.nextTick": true,
        "process.platform": true
      }
    },
    "browserify>cached-path-relative": {
      "builtin": {
        "path": true
      },
      "globals": {
        "process.cwd": true
      }
    },
    "browserify>concat-stream": {
      "globals": {
        "Buffer.concat": true,
        "Buffer.isBuffer": true
      },
      "packages": {
        "browserify>concat-stream>typedarray": true,
        "pumpify>inherits": true,
        "readable-stream": true,
        "terser>source-map-support>buffer-from": true
      }
    },
    "browserify>deps-sort": {
      "packages": {
        "browserify>deps-sort>through2": true,
        "watchify>browserify>shasum-object": true
      }
    },
    "browserify>deps-sort>through2": {
      "builtin": {
        "util.inherits": true
      },
      "globals": {
        "process.nextTick": true
      },
      "packages": {
        "readable-stream": true,
        "watchify>xtend": true
      }
    },
    "browserify>duplexer2": {
      "packages": {
        "readable-stream": true
      }
    },
    "browserify>has": {
      "packages": {
        "browserify>has>function-bind": true
      }
    },
    "browserify>insert-module-globals": {
      "builtin": {
        "path.dirname": true,
        "path.isAbsolute": true,
        "path.relative": true,
        "path.sep": true
      },
      "globals": {
        "Buffer.concat": true,
        "Buffer.isBuffer": true
      },
      "packages": {
        "@lavamoat/lavapack>combine-source-map": true,
        "brfs>static-module>acorn-node": true,
        "browserify>insert-module-globals>through2": true,
        "browserify>insert-module-globals>undeclared-identifiers": true,
        "gulp-watch>path-is-absolute": true,
        "watchify>xtend": true
      }
    },
    "browserify>insert-module-globals>through2": {
      "builtin": {
        "util.inherits": true
      },
      "globals": {
        "process.nextTick": true
      },
      "packages": {
        "readable-stream": true,
        "watchify>xtend": true
      }
    },
    "browserify>insert-module-globals>undeclared-identifiers": {
      "packages": {
        "brfs>static-module>acorn-node": true,
        "brfs>static-module>scope-analyzer>get-assigned-identifiers": true,
        "watchify>xtend": true
      }
    },
    "browserify>module-deps": {
      "builtin": {
        "fs.createReadStream": true,
        "fs.readFile": true,
        "path.delimiter": true,
        "path.dirname": true,
        "path.join": true,
        "path.resolve": true
      },
      "globals": {
        "process.cwd": true,
        "process.env.NODE_PATH": true,
        "process.nextTick": true,
        "process.platform": true,
        "setTimeout": true,
        "tr": true
      },
      "packages": {
        "brfs>resolve": true,
        "browserify>cached-path-relative": true,
        "browserify>concat-stream": true,
        "browserify>duplexer2": true,
        "browserify>module-deps>detective": true,
        "browserify>module-deps>stream-combiner2": true,
        "browserify>module-deps>through2": true,
        "browserify>parents": true,
        "lavamoat-browserify>browser-resolve": true,
        "loose-envify": true,
        "pumpify>inherits": true,
        "readable-stream": true,
        "watchify>defined": true,
        "watchify>xtend": true
      }
    },
    "browserify>module-deps>detective": {
      "packages": {
        "brfs>static-module>acorn-node": true,
        "watchify>defined": true
      }
    },
    "browserify>module-deps>stream-combiner2": {
      "packages": {
        "browserify>duplexer2": true,
        "readable-stream": true
      }
    },
    "browserify>module-deps>through2": {
      "builtin": {
        "util.inherits": true
      },
      "globals": {
        "process.nextTick": true
      },
      "packages": {
        "readable-stream": true,
        "watchify>xtend": true
      }
    },
    "browserify>parents": {
      "globals": {
        "process.cwd": true,
        "process.platform": true
      },
      "packages": {
        "browserify>parents>path-platform": true
      }
    },
    "browserify>parents>path-platform": {
      "builtin": {
        "path": true,
        "util.isObject": true,
        "util.isString": true
      },
      "globals": {
        "process.cwd": true,
        "process.env": true,
        "process.platform": true
      }
    },
    "browserify>read-only-stream": {
      "packages": {
        "readable-stream": true
      }
    },
    "browserify>shasum": {
      "builtin": {
        "buffer.Buffer.isBuffer": true,
        "crypto.createHash": true
      },
      "packages": {
        "browserify>shasum>json-stable-stringify": true
      }
    },
    "browserify>shasum>json-stable-stringify": {
      "packages": {
        "lavamoat>json-stable-stringify>jsonify": true
      }
    },
    "browserify>string_decoder": {
      "packages": {
        "ethereumjs-wallet>safe-buffer": true
      }
    },
    "browserify>syntax-error": {
      "packages": {
        "brfs>static-module>acorn-node": true
      }
    },
    "browserify>through2": {
      "builtin": {
        "util.inherits": true
      },
      "globals": {
        "process.nextTick": true
      },
      "packages": {
        "readable-stream": true,
        "watchify>xtend": true
      }
    },
    "chalk": {
      "packages": {
        "chalk>ansi-styles": true,
        "chalk>supports-color": true
      }
    },
    "chalk>ansi-styles": {
      "packages": {
        "chalk>ansi-styles>color-convert": true
      }
    },
    "chalk>ansi-styles>color-convert": {
      "packages": {
        "jest-canvas-mock>moo-color>color-name": true
      }
    },
    "chalk>supports-color": {
      "builtin": {
        "os.release": true,
        "tty.isatty": true
      },
      "globals": {
        "process.env": true,
        "process.platform": true
      },
      "packages": {
        "sinon>supports-color>has-flag": true
      }
    },
    "chokidar": {
      "builtin": {
        "events.EventEmitter": true,
        "fs.close": true,
        "fs.lstat": true,
        "fs.open": true,
        "fs.readdir": true,
        "fs.realpath": true,
        "fs.stat": true,
        "fs.unwatchFile": true,
        "fs.watch": true,
        "fs.watchFile": true,
        "os.type": true,
        "path.basename": true,
        "path.dirname": true,
        "path.extname": true,
        "path.isAbsolute": true,
        "path.join": true,
        "path.normalize": true,
        "path.relative": true,
        "path.resolve": true,
        "path.sep": true,
        "util.promisify": true
      },
      "globals": {
        "clearTimeout": true,
        "console.error": true,
        "process.env.CHOKIDAR_INTERVAL": true,
        "process.env.CHOKIDAR_PRINT_FSEVENTS_REQUIRE_ERROR": true,
        "process.env.CHOKIDAR_USEPOLLING": true,
        "process.nextTick": true,
        "process.platform": true,
        "process.version.match": true,
        "setTimeout": true
      },
      "packages": {
        "chokidar>braces": true,
        "chokidar>fsevents": true,
        "chokidar>glob-parent": true,
        "chokidar>is-binary-path": true,
        "chokidar>normalize-path": true,
        "depcheck>readdirp": true,
        "eslint>is-glob": true,
        "watchify>anymatch": true
      }
    },
    "chokidar>braces": {
      "packages": {
        "chokidar>braces>fill-range": true
      }
    },
    "chokidar>braces>fill-range": {
      "builtin": {
        "util.inspect": true
      },
      "packages": {
        "chokidar>braces>fill-range>to-regex-range": true
      }
    },
    "chokidar>braces>fill-range>to-regex-range": {
      "packages": {
        "chokidar>braces>fill-range>to-regex-range>is-number": true
      }
    },
    "chokidar>fsevents": {
      "globals": {
        "console.assert": true,
        "process.platform": true
      },
      "native": true
    },
    "chokidar>glob-parent": {
      "builtin": {
        "os.platform": true,
        "path.posix.dirname": true
      },
      "packages": {
        "eslint>is-glob": true
      }
    },
    "chokidar>is-binary-path": {
      "builtin": {
        "path.extname": true
      },
      "packages": {
        "chokidar>is-binary-path>binary-extensions": true
      }
    },
    "cross-spawn": {
      "builtin": {
        "child_process.spawn": true,
        "child_process.spawnSync": true,
        "fs.closeSync": true,
        "fs.openSync": true,
        "fs.readSync": true,
        "path.delimiter": true,
        "path.normalize": true,
        "path.resolve": true
      },
      "globals": {
        "Buffer.alloc": true,
        "process.chdir": true,
        "process.cwd": true,
        "process.env": true,
        "process.platform": true
      },
      "packages": {
        "cross-spawn>path-key": true,
        "cross-spawn>shebang-command": true,
        "mocha>which": true
      }
    },
    "cross-spawn>path-key": {
      "globals": {
        "process.env": true,
        "process.platform": true
      }
    },
    "cross-spawn>shebang-command": {
      "packages": {
        "cross-spawn>shebang-command>shebang-regex": true
      }
    },
    "debounce-stream>duplexer": {
      "builtin": {
        "stream": true
      }
    },
    "debounce-stream>through": {
      "builtin": {
        "stream": true
      },
      "globals": {
        "process.nextTick": true
      }
    },
    "del": {
      "builtin": {
        "path.resolve": true
      },
      "packages": {
        "del>globby": true,
        "del>is-path-cwd": true,
        "del>is-path-in-cwd": true,
        "del>p-map": true,
        "del>pify": true,
        "del>rimraf": true
      }
    },
    "del>globby": {
      "packages": {
        "del>globby>array-union": true,
        "del>globby>pify": true,
        "del>globby>pinkie-promise": true,
        "nyc>glob": true,
        "react>object-assign": true
      }
    },
    "del>globby>array-union": {
      "packages": {
        "del>globby>array-union>array-uniq": true
      }
    },
    "del>globby>pinkie-promise": {
      "packages": {
        "del>globby>pinkie-promise>pinkie": true
      }
    },
    "del>globby>pinkie-promise>pinkie": {
      "globals": {
        "process": true,
        "setImmediate": true,
        "setTimeout": true
      }
    },
    "del>is-path-cwd": {
      "builtin": {
        "path.resolve": true
      },
      "globals": {
        "process.cwd": true
      }
    },
    "del>is-path-in-cwd": {
      "globals": {
        "process.cwd": true
      },
      "packages": {
        "del>is-path-in-cwd>is-path-inside": true
      }
    },
    "del>is-path-in-cwd>is-path-inside": {
      "builtin": {
        "path.resolve": true
      },
      "packages": {
        "serve-handler>path-is-inside": true
      }
    },
    "del>rimraf": {
      "builtin": {
        "assert": true,
        "fs": true,
        "path.join": true
      },
      "globals": {
        "process.platform": true,
        "setTimeout": true
      },
      "packages": {
        "nyc>glob": true
      }
    },
    "depcheck>@babel/traverse": {
      "globals": {
        "console.log": true,
        "console.trace": true
      },
      "packages": {
        "@babel/code-frame": true,
        "@babel/core>@babel/generator": true,
        "@babel/core>@babel/parser": true,
        "@babel/core>@babel/types": true,
        "babel/preset-env>b@babel/types": true,
        "depcheck>@babel/traverse>@babel/helper-environment-visitor": true,
        "depcheck>@babel/traverse>@babel/helper-function-name": true,
        "depcheck>@babel/traverse>@babel/helper-hoist-variables": true,
        "depcheck>@babel/traverse>@babel/helper-split-export-declaration": true,
        "depcheck>@babel/traverse>globals": true,
        "nock>debug": true
      }
    },
    "depcheck>@babel/traverse>@babel/helper-function-name": {
      "packages": {
        "@babel/core>@babel/template": true,
        "@babel/core>@babel/types": true
      }
    },
    "depcheck>@babel/traverse>@babel/helper-hoist-variables": {
      "packages": {
        "@babel/core>@babel/types": true
      }
    },
    "depcheck>@babel/traverse>@babel/helper-split-export-declaration": {
      "packages": {
        "@babel/core>@babel/types": true
      }
    },
    "depcheck>cosmiconfig>parse-json": {
      "packages": {
        "@babel/code-frame": true,
        "depcheck>cosmiconfig>parse-json>error-ex": true,
        "depcheck>cosmiconfig>parse-json>lines-and-columns": true,
        "webpack>json-parse-even-better-errors": true
      }
    },
    "depcheck>cosmiconfig>parse-json>error-ex": {
      "builtin": {
        "util.inherits": true
      },
      "packages": {
        "depcheck>cosmiconfig>parse-json>error-ex>is-arrayish": true
      }
    },
    "depcheck>cosmiconfig>yaml": {
      "globals": {
        "Buffer": true,
        "YAML_SILENCE_DEPRECATION_WARNINGS": true,
        "YAML_SILENCE_WARNINGS": true,
        "atob": true,
        "btoa": true,
        "console.warn": true,
        "process": true
      }
    },
    "depcheck>is-core-module": {
      "globals": {
        "process.versions": true
      },
      "packages": {
        "browserify>has": true
      }
    },
    "depcheck>json5": {
      "globals": {
        "console.warn": true
      }
    },
    "depcheck>readdirp": {
      "builtin": {
        "fs": true,
        "path.join": true,
        "path.relative": true,
        "path.resolve": true,
        "path.sep": true,
        "stream.Readable": true,
        "util.promisify": true
      },
      "globals": {
        "process.platform": true,
        "process.versions.node.split": true
      },
      "packages": {
        "depcheck>readdirp>picomatch": true
      }
    },
    "depcheck>readdirp>picomatch": {
      "builtin": {
        "path.basename": true,
        "path.sep": true
      },
      "globals": {
        "process.platform": true,
        "process.version.slice": true
      }
    },
    "duplexify": {
      "globals": {
        "Buffer": true,
        "process.nextTick": true
      },
      "packages": {
        "duplexify>readable-stream": true,
        "duplexify>stream-shift": true,
        "end-of-stream": true,
        "pumpify>inherits": true
      }
    },
    "duplexify>readable-stream": {
      "builtin": {
        "buffer.Buffer": true,
        "events.EventEmitter": true,
        "stream": true,
        "util": true
      },
      "globals": {
        "process.env.READABLE_STREAM": true,
        "process.nextTick": true,
        "process.stderr": true,
        "process.stdout": true
      },
      "packages": {
        "@storybook/api>util-deprecate": true,
        "browserify>string_decoder": true,
        "pumpify>inherits": true
      }
    },
    "end-of-stream": {
      "globals": {
        "process.nextTick": true
      },
      "packages": {
        "pump>once": true
      }
    },
    "eslint": {
      "builtin": {
        "assert": true,
        "fs.existsSync": true,
        "fs.lstatSync": true,
        "fs.readFileSync": true,
        "fs.readdirSync": true,
        "fs.statSync": true,
        "fs.unlinkSync": true,
        "fs.writeFile": true,
        "fs.writeFileSync": true,
        "path.extname": true,
        "path.isAbsolute": true,
        "path.join": true,
        "path.normalize": true,
        "path.relative": true,
        "path.resolve": true,
        "path.sep": true,
        "util.format": true,
        "util.inspect": true,
        "util.promisify": true
      },
      "globals": {
        "__dirname": true,
        "console.log": true,
        "describe": true,
        "it": true,
        "process": true
      },
      "packages": {
        "eslint>@eslint/eslintrc": true,
        "eslint>@humanwhocodes/config-array": true,
        "eslint>ajv": true,
        "eslint>doctrine": true,
        "eslint>escape-string-regexp": true,
        "eslint>eslint-scope": true,
        "eslint>eslint-utils": true,
        "eslint>eslint-visitor-keys": true,
        "eslint>espree": true,
        "eslint>esquery": true,
        "eslint>esutils": true,
        "eslint>fast-deep-equal": true,
        "eslint>file-entry-cache": true,
        "eslint>functional-red-black-tree": true,
        "eslint>glob-parent": true,
        "eslint>globals": true,
        "eslint>imurmurhash": true,
        "eslint>is-glob": true,
        "eslint>json-stable-stringify-without-jsonify": true,
        "eslint>levn": true,
        "eslint>lodash.merge": true,
        "eslint>minimatch": true,
        "eslint>natural-compare": true,
        "eslint>regexpp": true,
        "globby>ignore": true,
        "nock>debug": true
      }
    },
    "eslint-config-prettier": {
      "globals": {
        "process.env.ESLINT_CONFIG_PRETTIER_NO_DEPRECATED": true
      }
    },
    "eslint-import-resolver-node": {
      "builtin": {
        "path.dirname": true,
        "path.join": true,
        "path.resolve": true
      },
      "packages": {
        "brfs>resolve": true,
        "eslint-import-resolver-node>debug": true
      }
    },
    "eslint-import-resolver-node>debug": {
      "builtin": {
        "tty.isatty": true,
        "util": true
      },
      "globals": {
        "console": true,
        "document": true,
        "localStorage": true,
        "navigator": true,
        "process": true
      },
      "packages": {
        "mocha>ms": true,
        "mocha>supports-color": true
      }
    },
    "eslint-import-resolver-typescript": {
      "builtin": {
        "path": true
      },
      "globals": {
        "console.warn": true,
        "process.cwd": true
      },
      "packages": {
        "brfs>resolve": true,
        "eslint-plugin-import>tsconfig-paths": true,
        "eslint>is-glob": true,
        "nock>debug": true,
        "nyc>glob": true
      }
    },
    "eslint-plugin-import": {
      "builtin": {
        "fs": true,
        "path": true,
        "vm": true
      },
      "globals": {
        "process.cwd": true,
        "process.env": true
      },
      "packages": {
        "browserify>has": true,
        "depcheck>is-core-module": true,
        "eslint": true,
        "eslint-plugin-import>array.prototype.flat": true,
        "eslint-plugin-import>debug": true,
        "eslint-plugin-import>doctrine": true,
        "eslint-plugin-import>eslint-module-utils": true,
        "eslint-plugin-import>tsconfig-paths": true,
        "eslint-plugin-react>array-includes": true,
        "eslint-plugin-react>object.values": true,
        "eslint>is-glob": true,
        "eslint>minimatch": true,
        "typescript": true
      }
    },
    "eslint-plugin-import>array.prototype.flat": {
      "packages": {
        "eslint-plugin-react>array.prototype.flatmap>es-shim-unscopables": true,
        "globalthis>define-properties": true,
        "string.prototype.matchall>call-bind": true,
        "string.prototype.matchall>es-abstract": true
      }
    },
    "eslint-plugin-import>debug": {
      "builtin": {
        "fs.SyncWriteStream": true,
        "net.Socket": true,
        "tty.WriteStream": true,
        "tty.isatty": true,
        "util": true
      },
      "globals": {
        "chrome": true,
        "console": true,
        "document": true,
        "localStorage": true,
        "navigator": true,
        "process": true
      },
      "packages": {
        "eslint-plugin-import>debug>ms": true
      }
    },
    "eslint-plugin-import>doctrine": {
      "builtin": {
        "assert": true
      },
      "packages": {
        "eslint>esutils": true
      }
    },
    "eslint-plugin-import>eslint-module-utils": {
      "builtin": {
        "crypto.createHash": true,
        "fs.existsSync": true,
        "fs.readFileSync": true,
        "fs.readdirSync": true,
        "module": true,
        "path.dirname": true,
        "path.extname": true,
        "path.join": true,
        "path.parse": true,
        "path.resolve": true
      },
      "globals": {
        "__dirname.toUpperCase": true,
        "console.warn": true,
        "process.cwd": true,
        "process.hrtime": true
      },
      "packages": {
        "@babel/eslint-parser": true,
        "eslint-import-resolver-node": true,
        "eslint-plugin-import>eslint-module-utils>debug": true,
        "eslint-plugin-import>eslint-module-utils>find-up": true
      }
    },
    "eslint-plugin-import>eslint-module-utils>debug": {
      "builtin": {
        "tty.isatty": true,
        "util": true
      },
      "globals": {
        "console": true,
        "document": true,
        "localStorage": true,
        "navigator": true,
        "process": true
      },
      "packages": {
        "mocha>ms": true,
        "mocha>supports-color": true
      }
    },
    "eslint-plugin-import>eslint-module-utils>find-up": {
      "builtin": {
        "path.dirname": true,
        "path.join": true,
        "path.parse": true,
        "path.resolve": true
      },
      "packages": {
        "eslint-plugin-import>eslint-module-utils>find-up>locate-path": true
      }
    },
    "eslint-plugin-import>eslint-module-utils>find-up>locate-path": {
      "builtin": {
        "path.resolve": true
      },
      "globals": {
        "process.cwd": true
      },
      "packages": {
        "eslint-plugin-import>eslint-module-utils>find-up>locate-path>p-locate": true,
        "eslint-plugin-import>eslint-module-utils>find-up>locate-path>path-exists": true
      }
    },
    "eslint-plugin-import>eslint-module-utils>find-up>locate-path>p-locate": {
      "packages": {
        "eslint-plugin-import>eslint-module-utils>find-up>locate-path>p-locate>p-limit": true
      }
    },
    "eslint-plugin-import>eslint-module-utils>find-up>locate-path>p-locate>p-limit": {
      "packages": {
        "eslint-plugin-import>eslint-module-utils>find-up>locate-path>p-locate>p-limit>p-try": true
      }
    },
    "eslint-plugin-import>eslint-module-utils>find-up>locate-path>path-exists": {
      "builtin": {
        "fs.access": true,
        "fs.accessSync": true
      }
    },
    "eslint-plugin-import>tsconfig-paths": {
      "builtin": {
        "fs.existsSync": true,
        "fs.lstatSync": true,
        "fs.readFile": true,
        "fs.readFileSync": true,
        "fs.stat": true,
        "fs.statSync": true,
        "module._resolveFilename": true,
        "module.builtinModules": true,
        "path.dirname": true,
        "path.isAbsolute": true,
        "path.join": true,
        "path.resolve": true
      },
      "globals": {
        "console.warn": true,
        "process.argv.slice": true,
        "process.cwd": true,
        "process.env": true
      },
      "packages": {
        "eslint-plugin-import>tsconfig-paths>json5": true,
        "eslint-plugin-import>tsconfig-paths>strip-bom": true,
        "wait-on>minimist": true
      }
    },
    "eslint-plugin-import>tsconfig-paths>json5": {
      "globals": {
        "console.warn": true
      }
    },
    "eslint-plugin-jest": {
      "builtin": {
        "fs.readdirSync": true,
        "path.join": true,
        "path.parse": true
      },
      "globals": {
        "__dirname": true
      },
      "packages": {
        "@typescript-eslint/eslint-plugin": true,
        "eslint-plugin-jest>@typescript-eslint/utils": true
      }
    },
    "eslint-plugin-jest>@typescript-eslint/experimental-utils": {
      "builtin": {
        "path": true
      },
      "packages": {
        "@typescript-eslint/parser>@typescript-eslint/scope-manager": true,
        "@typescript-eslint/parser>@typescript-eslint/types": true,
        "eslint": true,
        "eslint-plugin-jest>@typescript-eslint/experimental-utils>@typescript-eslint/types": true,
        "eslint-plugin-jest>@typescript-eslint/experimental-utils>eslint-utils": true,
        "eslint>eslint-scope": true,
        "eslint>eslint-utils": true,
        "webpack>eslint-scope": true
      }
    },
    "eslint-plugin-jest>@typescript-eslint/experimental-utils>eslint-utils": {
      "packages": {
        "eslint-plugin-jest>@typescript-eslint/experimental-utils>eslint-utils>eslint-visitor-keys": true
      }
    },
    "eslint-plugin-jest>@typescript-eslint/utils": {
      "builtin": {
        "path": true
      },
      "packages": {
        "@typescript-eslint/parser>@typescript-eslint/scope-manager": true,
        "@typescript-eslint/parser>@typescript-eslint/types": true,
        "eslint": true,
        "eslint-plugin-jest>@typescript-eslint/experimental-utils>@typescript-eslint/types": true,
        "eslint-plugin-jest>@typescript-eslint/utils>@typescript-eslint/scope-manager": true,
        "eslint-plugin-jest>@typescript-eslint/utils>@typescript-eslint/types": true,
        "eslint-plugin-jest>@typescript-eslint/utils>eslint-utils": true,
        "eslint-plugin-jest>@typescript-eslint/utils>webpack>eslint-scope": true,
        "eslint>eslint-scope": true,
        "eslint>eslint-utils": true,
        "webpack>eslint-scope": true
      }
    },
    "eslint-plugin-jest>@typescript-eslint/utils>@typescript-eslint/scope-manager": {
      "builtin": {
        "path": true
      },
      "packages": {
        "eslint-plugin-jest>@typescript-eslint/utils>@typescript-eslint/scope-manager>@typescript-eslint/visitor-keys": true,
        "eslint-plugin-jest>@typescript-eslint/utils>@typescript-eslint/types": true
      }
    },
    "eslint-plugin-jest>@typescript-eslint/utils>@typescript-eslint/scope-manager>@typescript-eslint/visitor-keys": {
      "builtin": {
        "path": true
      },
      "packages": {
        "eslint>eslint-visitor-keys": true
      }
    },
    "eslint-plugin-jest>@typescript-eslint/utils>eslint-utils": {
      "packages": {
        "eslint-plugin-jest>@typescript-eslint/utils>eslint-utils>eslint-visitor-keys": true
      }
    },
    "eslint-plugin-jsdoc": {
      "packages": {
        "eslint": true,
        "eslint-plugin-jsdoc>@es-joy/jsdoccomment": true,
        "eslint-plugin-jsdoc>comment-parser": true,
        "eslint-plugin-jsdoc>escape-string-regexp": true,
        "eslint-plugin-jsdoc>spdx-expression-parse": true,
        "eslint>esquery": true,
        "nock>debug": true,
        "semver": true
      }
    },
    "eslint-plugin-jsdoc>@es-joy/jsdoccomment": {
      "packages": {
        "eslint-plugin-jsdoc>@es-joy/jsdoccomment>jsdoc-type-pratt-parser": true,
        "eslint-plugin-jsdoc>comment-parser": true,
        "eslint>esquery": true
      }
    },
    "eslint-plugin-jsdoc>@es-joy/jsdoccomment>jsdoc-type-pratt-parser": {
      "globals": {
        "define": true
      }
    },
    "eslint-plugin-jsdoc>spdx-expression-parse": {
      "packages": {
        "eslint-plugin-jsdoc>spdx-expression-parse>spdx-exceptions": true,
        "eslint-plugin-jsdoc>spdx-expression-parse>spdx-license-ids": true
      }
    },
    "eslint-plugin-node": {
      "builtin": {
        "fs.readFileSync": true,
        "fs.readdirSync": true,
        "fs.statSync": true,
        "path.basename": true,
        "path.dirname": true,
        "path.extname": true,
        "path.isAbsolute": true,
        "path.join": true,
        "path.relative": true,
        "path.resolve": true,
        "path.sep": true
      },
      "globals": {
        "process.cwd": true
      },
      "packages": {
        "brfs>resolve": true,
        "eslint-plugin-node>eslint-plugin-es": true,
        "eslint-plugin-node>eslint-utils": true,
        "eslint-plugin-node>semver": true,
        "eslint>minimatch": true,
        "globby>ignore": true
      }
    },
    "eslint-plugin-node>eslint-plugin-es": {
      "packages": {
        "eslint-plugin-node>eslint-plugin-es>eslint-utils": true,
        "eslint>regexpp": true
      }
    },
    "eslint-plugin-node>eslint-plugin-es>eslint-utils": {
      "packages": {
        "eslint-plugin-node>eslint-plugin-es>eslint-utils>eslint-visitor-keys": true
      }
    },
    "eslint-plugin-node>eslint-utils": {
      "packages": {
        "eslint-plugin-node>eslint-utils>eslint-visitor-keys": true
      }
    },
    "eslint-plugin-node>semver": {
      "globals": {
        "console": true,
        "process": true
      }
    },
    "eslint-plugin-prettier": {
      "packages": {
        "eslint-plugin-prettier>prettier-linter-helpers": true,
        "prettier": true
      }
    },
    "eslint-plugin-prettier>prettier-linter-helpers": {
      "packages": {
        "eslint-plugin-prettier>prettier-linter-helpers>fast-diff": true
      }
    },
    "eslint-plugin-react": {
      "builtin": {
        "fs.statSync": true,
        "path.dirname": true,
        "path.extname": true
      },
      "globals": {
        "console.error": true,
        "console.log": true,
        "process.argv.join": true,
        "process.cwd": true
      },
      "packages": {
        "eslint": true,
        "eslint-plugin-react>array-includes": true,
        "eslint-plugin-react>array.prototype.flatmap": true,
        "eslint-plugin-react>doctrine": true,
        "eslint-plugin-react>estraverse": true,
        "eslint-plugin-react>jsx-ast-utils": true,
        "eslint-plugin-react>object.entries": true,
        "eslint-plugin-react>object.hasown": true,
        "eslint-plugin-react>object.values": true,
        "eslint-plugin-react>resolve": true,
        "eslint-plugin-react>semver": true,
        "eslint>minimatch": true,
        "lavamoat>object.fromentries": true,
        "prop-types": true,
        "string.prototype.matchall": true
      }
    },
    "eslint-plugin-react-hooks": {
      "globals": {
        "process.env.NODE_ENV": true
      }
    },
    "eslint-plugin-react>array-includes": {
      "packages": {
        "eslint-plugin-react>array-includes>is-string": true,
        "globalthis>define-properties": true,
        "string.prototype.matchall>call-bind": true,
        "string.prototype.matchall>es-abstract": true,
        "string.prototype.matchall>get-intrinsic": true
      }
    },
    "eslint-plugin-react>array-includes>is-string": {
      "packages": {
        "koa>is-generator-function>has-tostringtag": true
      }
    },
    "eslint-plugin-react>array.prototype.flatmap": {
      "packages": {
        "eslint-plugin-react>array.prototype.flatmap>es-shim-unscopables": true,
        "globalthis>define-properties": true,
        "string.prototype.matchall>call-bind": true,
        "string.prototype.matchall>es-abstract": true
      }
    },
    "eslint-plugin-react>array.prototype.flatmap>es-shim-unscopables": {
      "packages": {
        "browserify>has": true
      }
    },
    "eslint-plugin-react>doctrine": {
      "builtin": {
        "assert": true
      },
      "packages": {
        "eslint>esutils": true
      }
    },
    "eslint-plugin-react>jsx-ast-utils": {
      "globals": {
        "console.error": true
      },
      "packages": {
        "gulp>vinyl-fs>object.assign": true
      }
    },
    "eslint-plugin-react>object.entries": {
      "packages": {
        "globalthis>define-properties": true,
        "string.prototype.matchall>call-bind": true,
        "string.prototype.matchall>es-abstract": true
      }
    },
    "eslint-plugin-react>object.hasown": {
      "packages": {
        "string.prototype.matchall>es-abstract": true
      }
    },
    "eslint-plugin-react>resolve": {
      "builtin": {
        "fs.readFile": true,
        "fs.readFileSync": true,
        "fs.realpath": true,
        "fs.realpathSync": true,
        "fs.stat": true,
        "fs.statSync": true,
        "os.homedir": true,
        "path.dirname": true,
        "path.join": true,
        "path.parse": true,
        "path.relative": true,
        "path.resolve": true
      },
      "globals": {
        "process.env.HOME": true,
        "process.env.HOMEDRIVE": true,
        "process.env.HOMEPATH": true,
        "process.env.LNAME": true,
        "process.env.LOGNAME": true,
        "process.env.USER": true,
        "process.env.USERNAME": true,
        "process.env.USERPROFILE": true,
        "process.getuid": true,
        "process.nextTick": true,
        "process.platform": true,
        "process.versions.pnp": true
      },
      "packages": {
        "brfs>resolve>path-parse": true,
        "depcheck>is-core-module": true
      }
    },
    "eslint-plugin-react>semver": {
      "globals": {
        "console": true,
        "process": true
      }
    },
    "eslint>@eslint/eslintrc": {
      "builtin": {
        "assert": true,
        "fs": true,
        "module": true,
        "os": true,
        "path": true,
        "url": true,
        "util": true
      },
      "globals": {
        "process.platform": true
      },
      "packages": {
        "$root$": true,
        "@babel/eslint-parser": true,
        "@babel/eslint-plugin": true,
        "@metamask/eslint-config": true,
        "@metamask/eslint-config-nodejs": true,
        "@metamask/eslint-config-typescript": true,
        "@typescript-eslint/eslint-plugin": true,
        "eslint": true,
        "eslint-config-prettier": true,
        "eslint-plugin-import": true,
        "eslint-plugin-jsdoc": true,
        "eslint-plugin-node": true,
        "eslint-plugin-prettier": true,
        "eslint-plugin-react": true,
        "eslint-plugin-react-hooks": true,
        "eslint>@eslint/eslintrc>globals": true,
        "eslint>ajv": true,
        "eslint>minimatch": true,
        "globby>ignore": true,
        "mocha>strip-json-comments": true,
        "nock>debug": true
      }
    },
    "eslint>@humanwhocodes/config-array": {
      "builtin": {
        "path": true
      },
      "packages": {
        "eslint>@humanwhocodes/config-array>@humanwhocodes/object-schema": true,
        "eslint>minimatch": true,
        "nock>debug": true
      }
    },
    "eslint>ajv": {
      "globals": {
        "console": true
      },
      "packages": {
        "@metamask/snaps-utils>fast-json-stable-stringify": true,
        "eslint>ajv>json-schema-traverse": true,
        "eslint>ajv>uri-js": true,
        "eslint>fast-deep-equal": true
      }
    },
    "eslint>ajv>uri-js": {
      "globals": {
        "define": true
      }
    },
    "eslint>doctrine": {
      "builtin": {
        "assert": true
      },
      "packages": {
        "eslint>esutils": true
      }
    },
    "eslint>eslint-scope": {
      "builtin": {
        "assert": true
      },
      "packages": {
        "eslint-plugin-react>estraverse": true,
        "eslint>eslint-scope>esrecurse": true
      }
    },
    "eslint>eslint-scope>esrecurse": {
      "packages": {
        "eslint-plugin-react>estraverse": true
      }
    },
    "eslint>eslint-utils": {
      "packages": {
        "eslint>eslint-utils>eslint-visitor-keys": true
      }
    },
    "eslint>espree": {
      "packages": {
        "eslint>eslint-visitor-keys": true,
        "eslint>espree>acorn-jsx": true,
        "terser>acorn": true
      }
    },
    "eslint>espree>acorn-jsx": {
      "packages": {
        "terser>acorn": true
      }
    },
    "eslint>esquery": {
      "globals": {
        "define": true
      }
    },
    "eslint>file-entry-cache": {
      "builtin": {
        "crypto.createHash": true,
        "fs.readFileSync": true,
        "fs.statSync": true,
        "path.basename": true,
        "path.dirname": true
      },
      "packages": {
        "eslint>file-entry-cache>flat-cache": true
      }
    },
    "eslint>file-entry-cache>flat-cache": {
      "builtin": {
        "fs.existsSync": true,
        "fs.mkdirSync": true,
        "fs.readFileSync": true,
        "fs.writeFileSync": true,
        "path.basename": true,
        "path.dirname": true,
        "path.resolve": true
      },
      "globals": {
        "__dirname": true
      },
      "packages": {
        "eslint>file-entry-cache>flat-cache>flatted": true,
        "nyc>rimraf": true
      }
    },
    "eslint>glob-parent": {
      "builtin": {
        "os.platform": true,
        "path.posix.dirname": true
      },
      "packages": {
        "eslint>is-glob": true
      }
    },
    "eslint>import-fresh": {
      "builtin": {
        "path.dirname": true
      },
      "globals": {
        "__filename": true
      },
      "packages": {
        "eslint>import-fresh>parent-module": true,
        "eslint>import-fresh>resolve-from": true
      }
    },
    "eslint>import-fresh>parent-module": {
      "packages": {
        "eslint>import-fresh>parent-module>callsites": true
      }
    },
    "eslint>import-fresh>resolve-from": {
      "builtin": {
        "fs.realpathSync": true,
        "module._nodeModulePaths": true,
        "module._resolveFilename": true,
        "path.join": true,
        "path.resolve": true
      }
    },
    "eslint>is-glob": {
      "packages": {
        "eslint>is-glob>is-extglob": true
      }
    },
    "eslint>levn": {
      "packages": {
        "eslint>levn>prelude-ls": true,
        "eslint>levn>type-check": true
      }
    },
    "eslint>levn>type-check": {
      "packages": {
        "eslint>levn>prelude-ls": true
      }
    },
    "eslint>minimatch": {
      "builtin": {
        "path": true
      },
      "globals": {
        "console": true
      },
      "packages": {
        "mocha>minimatch>brace-expansion": true
      }
    },
    "eslint>strip-ansi": {
      "packages": {
        "eslint>strip-ansi>ansi-regex": true
      }
    },
    "ethereumjs-wallet>safe-buffer": {
      "builtin": {
        "buffer": true
      }
    },
    "fancy-log": {
      "builtin": {
        "console.Console": true
      },
      "globals": {
        "process.argv.indexOf": true,
        "process.platform": true,
        "process.stderr": true,
        "process.stdout": true,
        "process.version": true
      },
      "packages": {
        "fancy-log>ansi-gray": true,
        "fancy-log>color-support": true,
        "fancy-log>parse-node-version": true,
        "fancy-log>time-stamp": true
      }
    },
    "fancy-log>ansi-gray": {
      "packages": {
        "fancy-log>ansi-gray>ansi-wrap": true
      }
    },
    "fancy-log>color-support": {
      "globals": {
        "process": true
      }
    },
    "fast-glob": {
      "builtin": {
        "fs.lstat": true,
        "fs.lstatSync": true,
        "fs.readdir": true,
        "fs.readdirSync": true,
        "fs.stat": true,
        "fs.statSync": true,
        "os.cpus": true,
        "path.basename": true,
        "path.resolve": true,
        "stream.PassThrough": true,
        "stream.Readable": true
      },
      "globals": {
        "process.cwd": true
      },
      "packages": {
        "fast-glob>@nodelib/fs.stat": true,
        "fast-glob>@nodelib/fs.walk": true,
        "fast-glob>glob-parent": true,
        "globby>merge2": true,
        "stylelint>micromatch": true
      }
    },
    "fast-glob>@nodelib/fs.stat": {
      "builtin": {
        "fs.lstat": true,
        "fs.lstatSync": true,
        "fs.stat": true,
        "fs.statSync": true
      }
    },
    "fast-glob>@nodelib/fs.walk": {
      "builtin": {
        "events.EventEmitter": true,
        "path.sep": true,
        "stream.Readable": true
      },
      "globals": {
        "setImmediate": true
      },
      "packages": {
        "fast-glob>@nodelib/fs.walk>@nodelib/fs.scandir": true,
        "fast-glob>@nodelib/fs.walk>fastq": true
      }
    },
    "fast-glob>@nodelib/fs.walk>@nodelib/fs.scandir": {
      "builtin": {
        "fs.lstat": true,
        "fs.lstatSync": true,
        "fs.readdir": true,
        "fs.readdirSync": true,
        "fs.stat": true,
        "fs.statSync": true,
        "path.sep": true
      },
      "globals": {
        "process.versions.node.split": true
      },
      "packages": {
        "fast-glob>@nodelib/fs.stat": true,
        "fast-glob>@nodelib/fs.walk>@nodelib/fs.scandir>run-parallel": true
      }
    },
    "fast-glob>@nodelib/fs.walk>@nodelib/fs.scandir>run-parallel": {
      "globals": {
        "process.nextTick": true
      }
    },
    "fast-glob>@nodelib/fs.walk>fastq": {
      "packages": {
        "fast-glob>@nodelib/fs.walk>fastq>reusify": true
      }
    },
    "fast-glob>glob-parent": {
      "builtin": {
        "os.platform": true,
        "path.posix.dirname": true
      },
      "packages": {
        "eslint>is-glob": true
      }
    },
    "fs-extra": {
      "builtin": {
        "assert": true,
        "fs": true,
        "os.tmpdir": true,
        "path.dirname": true,
        "path.isAbsolute": true,
        "path.join": true,
        "path.normalize": true,
        "path.parse": true,
        "path.relative": true,
        "path.resolve": true,
        "path.sep": true
      },
      "globals": {
        "Buffer": true,
        "console.warn": true,
        "process.arch": true,
        "process.cwd": true,
        "process.platform": true,
        "process.umask": true,
        "process.versions.node.split": true,
        "setTimeout": true
      },
      "packages": {
        "fs-extra>jsonfile": true,
        "fs-extra>universalify": true,
        "webpack>graceful-fs": true
      }
    },
    "fs-extra>jsonfile": {
      "builtin": {
        "fs": true
      },
      "globals": {
        "Buffer.isBuffer": true
      },
      "packages": {
        "webpack>graceful-fs": true
      }
    },
    "globalthis": {
      "packages": {
        "globalthis>define-properties": true
      }
    },
    "globalthis>define-properties": {
      "packages": {
        "globalthis>define-properties>has-property-descriptors": true,
        "globalthis>define-properties>object-keys": true
      }
    },
    "globalthis>define-properties>has-property-descriptors": {
      "packages": {
        "string.prototype.matchall>get-intrinsic": true
      }
    },
    "globby": {
      "builtin": {
        "fs.Stats": true,
        "fs.readFile": true,
        "fs.readFileSync": true,
        "fs.statSync": true,
        "path.dirname": true,
        "path.isAbsolute": true,
        "path.join": true,
        "path.posix.join": true,
        "path.relative": true,
        "stream.Transform": true,
        "util.promisify": true
      },
      "globals": {
        "process.cwd": true
      },
      "packages": {
        "fast-glob": true,
        "globby>array-union": true,
        "globby>dir-glob": true,
        "globby>ignore": true,
        "globby>merge2": true,
        "globby>slash": true
      }
    },
    "globby>dir-glob": {
      "builtin": {
        "path.extname": true,
        "path.isAbsolute": true,
        "path.join": true,
        "path.posix.join": true
      },
      "globals": {
        "process.cwd": true
      },
      "packages": {
        "globby>dir-glob>path-type": true
      }
    },
    "globby>dir-glob>path-type": {
      "builtin": {
        "fs": true,
        "util.promisify": true
      }
    },
    "globby>ignore": {
      "globals": {
        "process": true
      }
    },
    "globby>merge2": {
      "builtin": {
        "stream.PassThrough": true
      },
      "globals": {
        "process.nextTick": true
      }
    },
    "gulp": {
      "builtin": {
        "util.inherits": true
      },
      "packages": {
        "gulp>glob-watcher": true,
        "gulp>undertaker": true,
        "gulp>vinyl-fs": true
      }
    },
    "gulp-autoprefixer": {
      "globals": {
        "Buffer.from": true,
        "setImmediate": true
      },
      "packages": {
        "fancy-log": true,
        "gulp-autoprefixer>autoprefixer": true,
        "gulp-autoprefixer>postcss": true,
        "gulp-zip>plugin-error": true,
        "through2": true,
        "vinyl-sourcemaps-apply": true
      }
    },
    "gulp-autoprefixer>autoprefixer": {
      "globals": {
        "console": true,
        "process.cwd": true,
        "process.env.AUTOPREFIXER_GRID": true
      },
      "packages": {
        "gulp-autoprefixer>autoprefixer>fraction.js": true,
        "gulp-autoprefixer>postcss": true,
        "gulp-sass>picocolors": true,
        "stylelint>autoprefixer>normalize-range": true,
        "stylelint>postcss-value-parser": true,
        "webpack>browserslist": true,
        "webpack>browserslist>caniuse-lite": true
      }
    },
    "gulp-autoprefixer>autoprefixer>fraction.js": {
      "globals": {
        "define": true
      }
    },
    "gulp-autoprefixer>postcss": {
      "builtin": {
        "fs.existsSync": true,
        "fs.readFileSync": true,
        "path.dirname": true,
        "path.isAbsolute": true,
        "path.join": true,
        "path.relative": true,
        "path.resolve": true,
        "path.sep": true,
        "url.fileURLToPath": true,
        "url.pathToFileURL": true
      },
      "globals": {
        "Buffer": true,
        "URL": true,
        "atob": true,
        "btoa": true,
        "console": true,
        "process.env.LANG": true,
        "process.env.NODE_ENV": true
      },
      "packages": {
        "addons-linter>postcss>source-map-js": true,
<<<<<<< HEAD
        "gulp-autoprefixer>postcss>nanoid": true,
        "gulp-sass>picocolors": true
=======
        "gulp-autoprefixer>postcss>nanoid": true
      }
    },
    "gulp-dart-sass": {
      "builtin": {
        "path.basename": true,
        "path.dirname": true,
        "path.extname": true,
        "path.join": true,
        "path.relative": true
      },
      "globals": {
        "process.cwd": true,
        "process.stderr.write": true
      },
      "packages": {
        "gulp-dart-sass>chalk": true,
        "gulp-dart-sass>lodash.clonedeep": true,
        "gulp-dart-sass>strip-ansi": true,
        "gulp-dart-sass>through2": true,
        "gulp-zip>plugin-error": true,
        "sass": true,
        "vinyl-sourcemaps-apply": true,
        "vinyl>replace-ext": true
      }
    },
    "gulp-dart-sass>chalk": {
      "globals": {
        "process.env.TERM": true,
        "process.platform": true
      },
      "packages": {
        "gulp-dart-sass>chalk>ansi-styles": true,
        "gulp-dart-sass>chalk>escape-string-regexp": true,
        "gulp-dart-sass>chalk>supports-color": true
      }
    },
    "gulp-dart-sass>chalk>ansi-styles": {
      "packages": {
        "@metamask/jazzicon>color>color-convert": true
      }
    },
    "gulp-dart-sass>chalk>supports-color": {
      "builtin": {
        "os.release": true
      },
      "globals": {
        "process.env": true,
        "process.platform": true,
        "process.stderr": true,
        "process.stdout": true,
        "process.versions.node.split": true
      },
      "packages": {
        "gulp-dart-sass>chalk>supports-color>has-flag": true
      }
    },
    "gulp-dart-sass>chalk>supports-color>has-flag": {
      "globals": {
        "process.argv": true
      }
    },
    "gulp-dart-sass>strip-ansi": {
      "packages": {
        "gulp-dart-sass>strip-ansi>ansi-regex": true
      }
    },
    "gulp-dart-sass>through2": {
      "builtin": {
        "util.inherits": true
      },
      "globals": {
        "process.nextTick": true
      },
      "packages": {
        "readable-stream": true,
        "watchify>xtend": true
>>>>>>> 09d00e1e
      }
    },
    "gulp-livereload": {
      "builtin": {
        "path.relative": true
      },
      "packages": {
        "fancy-log": true,
        "gulp-livereload>chalk": true,
        "gulp-livereload>debug": true,
        "gulp-livereload>event-stream": true,
        "gulp-livereload>lodash.assign": true,
        "gulp-livereload>tiny-lr": true
      }
    },
    "gulp-livereload>chalk": {
      "globals": {
        "process.env.TERM": true,
        "process.platform": true
      },
      "packages": {
        "gulp-dart-sass>chalk>escape-string-regexp": true,
        "gulp-livereload>chalk>ansi-styles": true,
        "gulp-livereload>chalk>supports-color": true
      }
    },
    "gulp-livereload>chalk>ansi-styles": {
      "packages": {
        "@metamask/jazzicon>color>color-convert": true
      }
    },
    "gulp-livereload>chalk>supports-color": {
      "builtin": {
        "os.release": true
      },
      "globals": {
        "process.env": true,
        "process.platform": true,
        "process.stderr": true,
        "process.stdout": true,
        "process.versions.node.split": true
      },
      "packages": {
        "gulp-livereload>chalk>supports-color>has-flag": true
      }
    },
    "gulp-livereload>chalk>supports-color>has-flag": {
      "globals": {
        "process.argv": true
      }
    },
    "gulp-livereload>debug": {
      "builtin": {
        "tty.isatty": true,
        "util": true
      },
      "globals": {
        "console": true,
        "document": true,
        "localStorage": true,
        "navigator": true,
        "process": true
      },
      "packages": {
        "gulp-livereload>chalk>supports-color": true,
        "mocha>ms": true
      }
    },
    "gulp-livereload>event-stream": {
      "builtin": {
        "buffer.Buffer.isBuffer": true,
        "stream.Stream": true
      },
      "globals": {
        "Buffer.concat": true,
        "Buffer.isBuffer": true,
        "console.error": true,
        "process.nextTick": true,
        "setImmediate": true
      },
      "packages": {
        "debounce-stream>duplexer": true,
        "debounce-stream>through": true,
        "gulp-livereload>event-stream>from": true,
        "gulp-livereload>event-stream>map-stream": true,
        "gulp-livereload>event-stream>pause-stream": true,
        "gulp-livereload>event-stream>split": true,
        "gulp-livereload>event-stream>stream-combiner": true
      }
    },
    "gulp-livereload>event-stream>from": {
      "builtin": {
        "stream": true
      },
      "globals": {
        "process.nextTick": true
      }
    },
    "gulp-livereload>event-stream>map-stream": {
      "builtin": {
        "stream.Stream": true
      },
      "globals": {
        "process.nextTick": true
      }
    },
    "gulp-livereload>event-stream>pause-stream": {
      "packages": {
        "debounce-stream>through": true
      }
    },
    "gulp-livereload>event-stream>split": {
      "builtin": {
        "string_decoder.StringDecoder": true
      },
      "packages": {
        "debounce-stream>through": true
      }
    },
    "gulp-livereload>event-stream>stream-combiner": {
      "packages": {
        "debounce-stream>duplexer": true
      }
    },
    "gulp-livereload>tiny-lr": {
      "builtin": {
        "events": true,
        "fs": true,
        "http": true,
        "https": true,
        "url.parse": true
      },
      "globals": {
        "console.error": true
      },
      "packages": {
        "@storybook/components>qs": true,
        "gulp-livereload>tiny-lr>body": true,
        "gulp-livereload>tiny-lr>debug": true,
        "gulp-livereload>tiny-lr>faye-websocket": true,
        "react>object-assign": true
      }
    },
    "gulp-livereload>tiny-lr>body": {
      "builtin": {
        "querystring.parse": true
      },
      "packages": {
        "gulp-livereload>tiny-lr>body>continuable-cache": true,
        "gulp-livereload>tiny-lr>body>error": true,
        "gulp-livereload>tiny-lr>body>raw-body": true,
        "gulp-livereload>tiny-lr>body>safe-json-parse": true
      }
    },
    "gulp-livereload>tiny-lr>body>error": {
      "builtin": {
        "assert": true
      },
      "packages": {
        "gulp-livereload>tiny-lr>body>error>string-template": true,
        "watchify>xtend": true
      }
    },
    "gulp-livereload>tiny-lr>body>raw-body": {
      "globals": {
        "Buffer.concat": true,
        "process.nextTick": true
      },
      "packages": {
        "gulp-livereload>tiny-lr>body>raw-body>bytes": true,
        "gulp-livereload>tiny-lr>body>raw-body>string_decoder": true
      }
    },
    "gulp-livereload>tiny-lr>body>raw-body>string_decoder": {
      "builtin": {
        "buffer.Buffer": true
      }
    },
    "gulp-livereload>tiny-lr>debug": {
      "builtin": {
        "tty.isatty": true,
        "util": true
      },
      "globals": {
        "console": true,
        "document": true,
        "localStorage": true,
        "navigator": true,
        "process": true
      },
      "packages": {
        "mocha>ms": true,
        "mocha>supports-color": true
      }
    },
    "gulp-livereload>tiny-lr>faye-websocket": {
      "builtin": {
        "net.connect": true,
        "stream.Stream": true,
        "tls.connect": true,
        "url.parse": true,
        "util.inherits": true
      },
      "globals": {
        "Buffer": true,
        "clearInterval": true,
        "process.nextTick": true,
        "setInterval": true
      },
      "packages": {
        "gulp-livereload>tiny-lr>faye-websocket>websocket-driver": true
      }
    },
    "gulp-livereload>tiny-lr>faye-websocket>websocket-driver": {
      "builtin": {
        "crypto.createHash": true,
        "crypto.randomBytes": true,
        "events.EventEmitter": true,
        "stream.Stream": true,
        "url.parse": true,
        "util.inherits": true
      },
      "globals": {
        "Buffer": true,
        "process.version.match": true
      },
      "packages": {
        "gulp-livereload>tiny-lr>faye-websocket>websocket-driver>http-parser-js": true,
        "gulp-livereload>tiny-lr>faye-websocket>websocket-driver>websocket-extensions": true
      }
    },
    "gulp-livereload>tiny-lr>faye-websocket>websocket-driver>http-parser-js": {
      "builtin": {
        "assert.equal": true,
        "assert.ok": true
      }
    },
    "gulp-rename": {
      "builtin": {
        "path.basename": true,
        "path.dirname": true,
        "path.extname": true,
        "path.join": true,
        "stream.Transform": true
      }
    },
    "gulp-rtlcss": {
      "globals": {
        "Buffer.from": true
      },
      "packages": {
        "gulp-rtlcss>rtlcss": true,
        "gulp-rtlcss>through2": true,
        "gulp-zip>plugin-error": true,
        "vinyl-sourcemaps-apply": true
      }
    },
    "gulp-rtlcss>rtlcss": {
      "builtin": {
        "fs.readFileSync": true,
        "path.join": true,
        "path.normalize": true
      },
      "globals": {
        "process.cwd": true,
        "process.env.HOME": true,
        "process.env.HOMEPATH": true,
        "process.env.USERPROFILE": true
      },
      "packages": {
        "gulp-rtlcss>rtlcss>@choojs/findup": true,
        "gulp-rtlcss>rtlcss>postcss": true,
        "gulp-rtlcss>rtlcss>strip-json-comments": true
      }
    },
    "gulp-rtlcss>rtlcss>@choojs/findup": {
      "builtin": {
        "events.EventEmitter": true,
        "fs.access": true,
        "fs.accessSync": true,
        "fs.exists": true,
        "fs.existsSync": true,
        "path.join": true,
        "util.inherits": true
      },
      "globals": {
        "console.log": true
      }
    },
    "gulp-rtlcss>rtlcss>chalk": {
      "globals": {
        "process.env.TERM": true,
        "process.platform": true
      },
      "packages": {
        "gulp-dart-sass>chalk>escape-string-regexp": true,
        "gulp-rtlcss>rtlcss>chalk>ansi-styles": true,
        "gulp-rtlcss>rtlcss>chalk>supports-color": true
      }
    },
    "gulp-rtlcss>rtlcss>chalk>ansi-styles": {
      "packages": {
        "@metamask/jazzicon>color>color-convert": true
      }
    },
    "gulp-rtlcss>rtlcss>chalk>supports-color": {
      "builtin": {
        "os.release": true
      },
      "globals": {
        "process.env": true,
        "process.platform": true,
        "process.stderr": true,
        "process.stdout": true,
        "process.versions.node.split": true
      },
      "packages": {
        "gulp-rtlcss>rtlcss>chalk>supports-color>has-flag": true
      }
    },
    "gulp-rtlcss>rtlcss>chalk>supports-color>has-flag": {
      "globals": {
        "process.argv": true
      }
    },
    "gulp-rtlcss>rtlcss>postcss": {
      "builtin": {
        "fs": true,
        "path": true
      },
      "globals": {
        "Buffer": true,
        "atob": true,
        "btoa": true,
        "console": true
      },
      "packages": {
        "gulp-rtlcss>rtlcss>chalk": true,
        "gulp-rtlcss>rtlcss>chalk>supports-color": true,
        "gulp-rtlcss>rtlcss>postcss>source-map": true
      }
    },
    "gulp-rtlcss>through2": {
      "builtin": {
        "util.inherits": true
      },
      "globals": {
        "process.nextTick": true
      },
      "packages": {
        "readable-stream": true,
        "watchify>xtend": true
      }
    },
    "gulp-sass": {
      "builtin": {
        "path.basename": true,
        "path.dirname": true,
        "path.extname": true,
        "path.join": true,
        "path.relative": true,
        "stream.Transform": true
      },
      "globals": {
        "process.cwd": true,
        "process.exit": true,
        "process.stderr.write": true
      },
      "packages": {
        "eslint>strip-ansi": true,
        "gulp-sass>lodash.clonedeep": true,
        "gulp-sass>picocolors": true,
        "gulp-sass>replace-ext": true,
        "gulp-zip>plugin-error": true,
        "vinyl-sourcemaps-apply": true
      }
    },
    "gulp-sass>picocolors": {
      "builtin": {
        "tty.isatty": true
      },
      "globals": {
        "process.argv.includes": true,
        "process.env": true,
        "process.platform": true
      }
    },
    "gulp-sass>replace-ext": {
      "builtin": {
        "path.basename": true,
        "path.dirname": true,
        "path.extname": true,
        "path.join": true,
        "path.sep": true
      }
    },
    "gulp-sort": {
      "packages": {
        "gulp-sort>through2": true
      }
    },
    "gulp-sort>through2": {
      "builtin": {
        "util.inherits": true
      },
      "globals": {
        "process.nextTick": true
      },
      "packages": {
        "readable-stream": true,
        "watchify>xtend": true
      }
    },
    "gulp-sourcemaps": {
      "builtin": {
        "path.dirname": true,
        "path.extname": true,
        "path.join": true,
        "path.relative": true,
        "path.resolve": true,
        "path.sep": true
      },
      "globals": {
        "Buffer.concat": true,
        "Buffer.from": true
      },
      "packages": {
        "gulp-sourcemaps>@gulp-sourcemaps/identity-map": true,
        "gulp-sourcemaps>@gulp-sourcemaps/map-sources": true,
        "gulp-sourcemaps>acorn": true,
        "gulp-sourcemaps>css": true,
        "gulp-sourcemaps>debug-fabulous": true,
        "gulp-sourcemaps>detect-newline": true,
        "gulp-sourcemaps>source-map": true,
        "gulp-sourcemaps>strip-bom-string": true,
        "gulp-sourcemaps>through2": true,
        "nyc>convert-source-map": true,
        "webpack>graceful-fs": true
      }
    },
    "gulp-sourcemaps>@gulp-sourcemaps/identity-map": {
      "packages": {
        "chokidar>normalize-path": true,
        "gulp-sourcemaps>@gulp-sourcemaps/identity-map>acorn": true,
        "gulp-sourcemaps>@gulp-sourcemaps/identity-map>postcss": true,
        "gulp-sourcemaps>@gulp-sourcemaps/identity-map>source-map": true,
        "gulp-sourcemaps>@gulp-sourcemaps/identity-map>through2": true
      }
    },
    "gulp-sourcemaps>@gulp-sourcemaps/identity-map>acorn": {
      "globals": {
        "define": true
      }
    },
    "gulp-sourcemaps>@gulp-sourcemaps/identity-map>postcss": {
      "builtin": {
        "fs": true,
        "path": true
      },
      "globals": {
        "Buffer": true,
        "atob": true,
        "btoa": true,
        "console": true,
        "process.env.NODE_ENV": true
      },
      "packages": {
        "gulp-sourcemaps>@gulp-sourcemaps/identity-map>postcss>picocolors": true,
        "gulp-sourcemaps>@gulp-sourcemaps/identity-map>source-map": true
      }
    },
    "gulp-sourcemaps>@gulp-sourcemaps/identity-map>postcss>picocolors": {
      "builtin": {
        "tty.isatty": true
      },
      "globals": {
        "process.argv.includes": true,
        "process.env": true,
        "process.platform": true
      }
    },
    "gulp-sourcemaps>@gulp-sourcemaps/identity-map>through2": {
      "builtin": {
        "util.inherits": true
      },
      "globals": {
        "process.nextTick": true
      },
      "packages": {
        "gulp-sourcemaps>@gulp-sourcemaps/identity-map>through2>readable-stream": true
      }
    },
    "gulp-sourcemaps>@gulp-sourcemaps/identity-map>through2>readable-stream": {
      "builtin": {
        "buffer.Buffer": true,
        "events.EventEmitter": true,
        "stream": true,
        "util": true
      },
      "globals": {
        "process.env.READABLE_STREAM": true,
        "process.nextTick": true,
        "process.stderr": true,
        "process.stdout": true
      },
      "packages": {
        "@storybook/api>util-deprecate": true,
        "browserify>string_decoder": true,
        "pumpify>inherits": true
      }
    },
    "gulp-sourcemaps>@gulp-sourcemaps/map-sources": {
      "packages": {
        "gulp-sourcemaps>@gulp-sourcemaps/map-sources>normalize-path": true,
        "gulp-sourcemaps>@gulp-sourcemaps/map-sources>through2": true
      }
    },
    "gulp-sourcemaps>@gulp-sourcemaps/map-sources>normalize-path": {
      "packages": {
        "vinyl>remove-trailing-separator": true
      }
    },
    "gulp-sourcemaps>@gulp-sourcemaps/map-sources>through2": {
      "builtin": {
        "util.inherits": true
      },
      "globals": {
        "process.nextTick": true
      },
      "packages": {
        "readable-stream": true,
        "watchify>xtend": true
      }
    },
    "gulp-sourcemaps>acorn": {
      "globals": {
        "define": true
      }
    },
    "gulp-sourcemaps>css": {
      "builtin": {
        "fs.readFileSync": true,
        "path.dirname": true,
        "path.sep": true
      },
      "packages": {
        "gulp-sourcemaps>css>source-map": true,
        "gulp-sourcemaps>css>source-map-resolve": true,
        "pumpify>inherits": true
      }
    },
    "gulp-sourcemaps>css>source-map-resolve": {
      "builtin": {
        "path.sep": true,
        "url.resolve": true
      },
      "globals": {
        "TextDecoder": true,
        "setImmediate": true
      },
      "packages": {
        "gulp-sourcemaps>css>source-map-resolve>atob": true,
        "gulp-sourcemaps>css>source-map-resolve>decode-uri-component": true
      }
    },
    "gulp-sourcemaps>css>source-map-resolve>atob": {
      "globals": {
        "Buffer.from": true
      }
    },
    "gulp-sourcemaps>debug-fabulous": {
      "packages": {
        "gulp-sourcemaps>debug-fabulous>debug": true,
        "gulp-sourcemaps>debug-fabulous>memoizee": true,
        "react>object-assign": true
      }
    },
    "gulp-sourcemaps>debug-fabulous>debug": {
      "builtin": {
        "tty.isatty": true,
        "util": true
      },
      "globals": {
        "console": true,
        "document": true,
        "localStorage": true,
        "navigator": true,
        "process": true
      },
      "packages": {
        "mocha>ms": true,
        "mocha>supports-color": true
      }
    },
    "gulp-sourcemaps>debug-fabulous>memoizee": {
      "globals": {
        "clearTimeout": true,
        "setTimeout": true
      },
      "packages": {
        "gulp-sourcemaps>debug-fabulous>memoizee>event-emitter": true,
        "gulp-sourcemaps>debug-fabulous>memoizee>is-promise": true,
        "gulp-sourcemaps>debug-fabulous>memoizee>lru-queue": true,
        "gulp-sourcemaps>debug-fabulous>memoizee>next-tick": true,
        "gulp-sourcemaps>debug-fabulous>memoizee>timers-ext": true,
        "resolve-url-loader>es6-iterator>d": true,
        "resolve-url-loader>es6-iterator>es5-ext": true
      }
    },
    "gulp-sourcemaps>debug-fabulous>memoizee>event-emitter": {
      "packages": {
        "resolve-url-loader>es6-iterator>d": true,
        "resolve-url-loader>es6-iterator>es5-ext": true
      }
    },
    "gulp-sourcemaps>debug-fabulous>memoizee>lru-queue": {
      "packages": {
        "resolve-url-loader>es6-iterator>es5-ext": true
      }
    },
    "gulp-sourcemaps>debug-fabulous>memoizee>next-tick": {
      "globals": {
        "MutationObserver": true,
        "WebKitMutationObserver": true,
        "document": true,
        "process": true,
        "setImmediate": true,
        "setTimeout": true
      }
    },
    "gulp-sourcemaps>debug-fabulous>memoizee>timers-ext": {
      "packages": {
        "resolve-url-loader>es6-iterator>es5-ext": true
      }
    },
    "gulp-sourcemaps>through2": {
      "builtin": {
        "util.inherits": true
      },
      "globals": {
        "process.nextTick": true
      },
      "packages": {
        "readable-stream": true,
        "watchify>xtend": true
      }
    },
    "gulp-stylelint": {
      "builtin": {
        "fs.mkdir": true,
        "fs.writeFile": true,
        "path.dirname": true,
        "path.resolve": true
      },
      "globals": {
        "Buffer.from": true,
        "process.cwd": true,
        "process.nextTick": true
      },
      "packages": {
        "eslint>strip-ansi": true,
        "fancy-log": true,
        "gulp-stylelint>through2": true,
        "gulp-zip>plugin-error": true,
        "source-map": true,
        "stylelint": true
      }
    },
    "gulp-stylelint>through2": {
      "builtin": {
        "util.inherits": true
      },
      "globals": {
        "process.nextTick": true
      },
      "packages": {
        "gulp-stylelint>through2>readable-stream": true
      }
    },
    "gulp-stylelint>through2>readable-stream": {
      "builtin": {
        "buffer.Buffer": true,
        "events.EventEmitter": true,
        "stream": true,
        "util": true
      },
      "globals": {
        "process.env.READABLE_STREAM": true,
        "process.nextTick": true,
        "process.stderr": true,
        "process.stdout": true
      },
      "packages": {
        "@storybook/api>util-deprecate": true,
        "browserify>string_decoder": true,
        "pumpify>inherits": true
      }
    },
    "gulp-watch": {
      "builtin": {
        "path.dirname": true,
        "path.normalize": true,
        "path.resolve": true
      },
      "globals": {
        "process.arch": true,
        "process.cwd": true,
        "process.platform": true,
        "process.version": true,
        "setTimeout": true
      },
      "packages": {
        "gulp-watch>ansi-colors": true,
        "gulp-watch>anymatch": true,
        "gulp-watch>chokidar": true,
        "gulp-watch>fancy-log": true,
        "gulp-watch>glob-parent": true,
        "gulp-watch>path-is-absolute": true,
        "gulp-watch>slash": true,
        "gulp-watch>vinyl-file": true,
        "gulp-zip>plugin-error": true,
        "react>object-assign": true,
        "readable-stream": true,
        "vinyl": true
      }
    },
    "gulp-watch>ansi-colors": {
      "packages": {
        "fancy-log>ansi-gray>ansi-wrap": true
      }
    },
    "gulp-watch>anymatch": {
      "builtin": {
        "path.sep": true
      },
      "packages": {
        "gulp-watch>anymatch>micromatch": true,
        "gulp-watch>anymatch>normalize-path": true
      }
    },
    "gulp-watch>anymatch>micromatch": {
      "builtin": {
        "path.sep": true
      },
      "globals": {
        "process": true
      },
      "packages": {
        "gulp-watch>anymatch>micromatch>arr-diff": true,
        "gulp-watch>anymatch>micromatch>array-unique": true,
        "gulp-watch>anymatch>micromatch>braces": true,
        "gulp-watch>anymatch>micromatch>expand-brackets": true,
        "gulp-watch>anymatch>micromatch>extglob": true,
        "gulp-watch>anymatch>micromatch>filename-regex": true,
        "gulp-watch>anymatch>micromatch>is-extglob": true,
        "gulp-watch>anymatch>micromatch>is-glob": true,
        "gulp-watch>anymatch>micromatch>kind-of": true,
        "gulp-watch>anymatch>micromatch>object.omit": true,
        "gulp-watch>anymatch>micromatch>parse-glob": true,
        "gulp-watch>anymatch>micromatch>regex-cache": true,
        "gulp-watch>anymatch>normalize-path": true
      }
    },
    "gulp-watch>anymatch>micromatch>arr-diff": {
      "packages": {
        "gulp>undertaker>arr-flatten": true
      }
    },
    "gulp-watch>anymatch>micromatch>braces": {
      "packages": {
        "gulp-watch>anymatch>micromatch>braces>expand-range": true,
        "gulp-watch>anymatch>micromatch>braces>preserve": true,
        "gulp-watch>chokidar>braces>repeat-element": true
      }
    },
    "gulp-watch>anymatch>micromatch>braces>expand-range": {
      "packages": {
        "gulp-watch>anymatch>micromatch>braces>expand-range>fill-range": true
      }
    },
    "gulp-watch>anymatch>micromatch>braces>expand-range>fill-range": {
      "packages": {
        "gulp-watch>anymatch>micromatch>braces>expand-range>fill-range>is-number": true,
        "gulp-watch>anymatch>micromatch>braces>expand-range>fill-range>isobject": true,
        "gulp-watch>anymatch>micromatch>braces>expand-range>fill-range>randomatic": true,
        "gulp-watch>chokidar>braces>repeat-element": true,
        "stylelint>@stylelint/postcss-markdown>remark>remark-parse>repeat-string": true
      }
    },
    "gulp-watch>anymatch>micromatch>braces>expand-range>fill-range>is-number": {
      "packages": {
        "gulp-watch>anymatch>micromatch>braces>expand-range>fill-range>is-number>kind-of": true
      }
    },
    "gulp-watch>anymatch>micromatch>braces>expand-range>fill-range>is-number>kind-of": {
      "packages": {
        "browserify>insert-module-globals>is-buffer": true
      }
    },
    "gulp-watch>anymatch>micromatch>braces>expand-range>fill-range>isobject": {
      "packages": {
        "readable-stream>isarray": true
      }
    },
    "gulp-watch>anymatch>micromatch>braces>expand-range>fill-range>randomatic": {
      "packages": {
        "@babel/register>clone-deep>kind-of": true,
        "gulp-watch>anymatch>micromatch>braces>expand-range>fill-range>randomatic>math-random": true,
        "gulp>undertaker>bach>array-last>is-number": true
      }
    },
    "gulp-watch>anymatch>micromatch>braces>expand-range>fill-range>randomatic>math-random": {
      "builtin": {
        "crypto.randomBytes": true
      }
    },
    "gulp-watch>anymatch>micromatch>expand-brackets": {
      "packages": {
        "gulp-watch>anymatch>micromatch>expand-brackets>is-posix-bracket": true
      }
    },
    "gulp-watch>anymatch>micromatch>extglob": {
      "packages": {
        "gulp-watch>anymatch>micromatch>is-extglob": true
      }
    },
    "gulp-watch>anymatch>micromatch>is-glob": {
      "packages": {
        "gulp-watch>anymatch>micromatch>is-extglob": true
      }
    },
    "gulp-watch>anymatch>micromatch>kind-of": {
      "packages": {
        "browserify>insert-module-globals>is-buffer": true
      }
    },
    "gulp-watch>anymatch>micromatch>object.omit": {
      "packages": {
        "gulp-watch>anymatch>micromatch>object.omit>for-own": true,
        "gulp-watch>chokidar>braces>extend-shallow>is-extendable": true
      }
    },
    "gulp-watch>anymatch>micromatch>object.omit>for-own": {
      "packages": {
        "gulp>undertaker>object.reduce>for-own>for-in": true
      }
    },
    "gulp-watch>anymatch>micromatch>parse-glob": {
      "packages": {
        "gulp-watch>anymatch>micromatch>is-extglob": true,
        "gulp-watch>anymatch>micromatch>parse-glob>glob-base": true,
        "gulp-watch>anymatch>micromatch>parse-glob>is-dotfile": true,
        "gulp-watch>anymatch>micromatch>parse-glob>is-glob": true
      }
    },
    "gulp-watch>anymatch>micromatch>parse-glob>glob-base": {
      "builtin": {
        "path.dirname": true
      },
      "packages": {
        "gulp-watch>anymatch>micromatch>parse-glob>glob-base>glob-parent": true,
        "gulp-watch>anymatch>micromatch>parse-glob>glob-base>is-glob": true
      }
    },
    "gulp-watch>anymatch>micromatch>parse-glob>glob-base>glob-parent": {
      "builtin": {
        "path.dirname": true
      },
      "packages": {
        "gulp-watch>anymatch>micromatch>parse-glob>glob-base>is-glob": true
      }
    },
    "gulp-watch>anymatch>micromatch>parse-glob>glob-base>is-glob": {
      "packages": {
        "gulp-watch>anymatch>micromatch>is-extglob": true
      }
    },
    "gulp-watch>anymatch>micromatch>parse-glob>is-glob": {
      "packages": {
        "gulp-watch>anymatch>micromatch>is-extglob": true
      }
    },
    "gulp-watch>anymatch>micromatch>regex-cache": {
      "packages": {
        "gulp-watch>anymatch>micromatch>regex-cache>is-equal-shallow": true
      }
    },
    "gulp-watch>anymatch>micromatch>regex-cache>is-equal-shallow": {
      "packages": {
        "gulp-watch>anymatch>micromatch>regex-cache>is-equal-shallow>is-primitive": true
      }
    },
    "gulp-watch>anymatch>normalize-path": {
      "packages": {
        "vinyl>remove-trailing-separator": true
      }
    },
    "gulp-watch>chokidar": {
      "builtin": {
        "events.EventEmitter": true,
        "fs": true,
        "path.basename": true,
        "path.dirname": true,
        "path.extname": true,
        "path.join": true,
        "path.relative": true,
        "path.resolve": true,
        "path.sep": true
      },
      "globals": {
        "clearTimeout": true,
        "console.error": true,
        "process.env.CHOKIDAR_INTERVAL": true,
        "process.env.CHOKIDAR_PRINT_FSEVENTS_REQUIRE_ERROR": true,
        "process.env.CHOKIDAR_USEPOLLING": true,
        "process.nextTick": true,
        "process.platform": true,
        "setTimeout": true
      },
      "packages": {
        "chokidar>normalize-path": true,
        "eslint>is-glob": true,
        "gulp-watch>chokidar>anymatch": true,
        "gulp-watch>chokidar>async-each": true,
        "gulp-watch>chokidar>braces": true,
        "gulp-watch>chokidar>fsevents": true,
        "gulp-watch>chokidar>is-binary-path": true,
        "gulp-watch>chokidar>readdirp": true,
        "gulp-watch>chokidar>upath": true,
        "gulp-watch>glob-parent": true,
        "gulp-watch>path-is-absolute": true,
        "pumpify>inherits": true
      }
    },
    "gulp-watch>chokidar>anymatch": {
      "builtin": {
        "path.sep": true
      },
      "packages": {
        "gulp-watch>chokidar>anymatch>normalize-path": true,
        "gulp-watch>chokidar>readdirp>micromatch": true
      }
    },
    "gulp-watch>chokidar>anymatch>normalize-path": {
      "packages": {
        "vinyl>remove-trailing-separator": true
      }
    },
    "gulp-watch>chokidar>async-each": {
      "globals": {
        "define": true
      }
    },
    "gulp-watch>chokidar>braces": {
      "packages": {
        "gulp-watch>chokidar>braces>array-unique": true,
        "gulp-watch>chokidar>braces>extend-shallow": true,
        "gulp-watch>chokidar>braces>fill-range": true,
        "gulp-watch>chokidar>braces>repeat-element": true,
        "gulp-watch>chokidar>braces>snapdragon": true,
        "gulp-watch>chokidar>braces>snapdragon-node": true,
        "gulp-watch>chokidar>braces>split-string": true,
        "gulp-watch>chokidar>braces>to-regex": true,
        "gulp>gulp-cli>isobject": true,
        "gulp>undertaker>arr-flatten": true
      }
    },
    "gulp-watch>chokidar>braces>extend-shallow": {
      "packages": {
        "gulp-watch>chokidar>braces>extend-shallow>is-extendable": true
      }
    },
    "gulp-watch>chokidar>braces>fill-range": {
      "builtin": {
        "util.inspect": true
      },
      "packages": {
        "gulp-watch>chokidar>braces>extend-shallow": true,
        "gulp-watch>chokidar>braces>fill-range>is-number": true,
        "gulp-watch>chokidar>braces>fill-range>to-regex-range": true,
        "stylelint>@stylelint/postcss-markdown>remark>remark-parse>repeat-string": true
      }
    },
    "gulp-watch>chokidar>braces>fill-range>is-number": {
      "packages": {
        "gulp-watch>chokidar>braces>fill-range>is-number>kind-of": true
      }
    },
    "gulp-watch>chokidar>braces>fill-range>is-number>kind-of": {
      "packages": {
        "browserify>insert-module-globals>is-buffer": true
      }
    },
    "gulp-watch>chokidar>braces>fill-range>to-regex-range": {
      "packages": {
        "gulp-watch>chokidar>braces>fill-range>is-number": true,
        "stylelint>@stylelint/postcss-markdown>remark>remark-parse>repeat-string": true
      }
    },
    "gulp-watch>chokidar>braces>snapdragon": {
      "builtin": {
        "fs.readFileSync": true,
        "path.dirname": true,
        "util.inspect": true
      },
      "globals": {
        "__filename": true
      },
      "packages": {
        "gulp-watch>chokidar>braces>extend-shallow": true,
        "gulp-watch>chokidar>braces>snapdragon>base": true,
        "gulp-watch>chokidar>braces>snapdragon>debug": true,
        "gulp-watch>chokidar>braces>snapdragon>define-property": true,
        "gulp-watch>chokidar>braces>snapdragon>map-cache": true,
        "gulp-watch>chokidar>braces>snapdragon>source-map": true,
        "gulp-watch>chokidar>braces>snapdragon>use": true,
        "resolve-url-loader>rework>css>source-map-resolve": true
      }
    },
    "gulp-watch>chokidar>braces>snapdragon-node": {
      "packages": {
        "gulp-watch>chokidar>braces>snapdragon-node>define-property": true,
        "gulp-watch>chokidar>braces>snapdragon-node>snapdragon-util": true,
        "gulp>gulp-cli>isobject": true
      }
    },
    "gulp-watch>chokidar>braces>snapdragon-node>define-property": {
      "packages": {
        "gulp>gulp-cli>matchdep>micromatch>define-property>is-descriptor": true
      }
    },
    "gulp-watch>chokidar>braces>snapdragon-node>snapdragon-util": {
      "packages": {
        "gulp-watch>chokidar>braces>snapdragon-node>snapdragon-util>kind-of": true
      }
    },
    "gulp-watch>chokidar>braces>snapdragon-node>snapdragon-util>kind-of": {
      "packages": {
        "browserify>insert-module-globals>is-buffer": true
      }
    },
    "gulp-watch>chokidar>braces>snapdragon>base": {
      "builtin": {
        "util.inherits": true
      },
      "packages": {
        "gulp-watch>chokidar>braces>snapdragon>base>cache-base": true,
        "gulp-watch>chokidar>braces>snapdragon>base>class-utils": true,
        "gulp-watch>chokidar>braces>snapdragon>base>define-property": true,
        "gulp-watch>chokidar>braces>snapdragon>base>mixin-deep": true,
        "gulp-watch>chokidar>braces>snapdragon>base>pascalcase": true,
        "gulp>gulp-cli>isobject": true,
        "pubnub>superagent>component-emitter": true
      }
    },
    "gulp-watch>chokidar>braces>snapdragon>base>cache-base": {
      "packages": {
        "gulp-watch>chokidar>braces>snapdragon>base>cache-base>collection-visit": true,
        "gulp-watch>chokidar>braces>snapdragon>base>cache-base>has-value": true,
        "gulp-watch>chokidar>braces>snapdragon>base>cache-base>set-value": true,
        "gulp-watch>chokidar>braces>snapdragon>base>cache-base>to-object-path": true,
        "gulp-watch>chokidar>braces>snapdragon>base>cache-base>union-value": true,
        "gulp-watch>chokidar>braces>snapdragon>base>cache-base>unset-value": true,
        "gulp>gulp-cli>array-sort>get-value": true,
        "gulp>gulp-cli>isobject": true,
        "pubnub>superagent>component-emitter": true
      }
    },
    "gulp-watch>chokidar>braces>snapdragon>base>cache-base>collection-visit": {
      "packages": {
        "gulp-watch>chokidar>braces>snapdragon>base>cache-base>collection-visit>map-visit": true,
        "gulp-watch>chokidar>braces>snapdragon>base>cache-base>collection-visit>object-visit": true
      }
    },
    "gulp-watch>chokidar>braces>snapdragon>base>cache-base>collection-visit>map-visit": {
      "builtin": {
        "util.inspect": true
      },
      "packages": {
        "gulp-watch>chokidar>braces>snapdragon>base>cache-base>collection-visit>object-visit": true
      }
    },
    "gulp-watch>chokidar>braces>snapdragon>base>cache-base>collection-visit>object-visit": {
      "packages": {
        "gulp>gulp-cli>isobject": true
      }
    },
    "gulp-watch>chokidar>braces>snapdragon>base>cache-base>has-value": {
      "packages": {
        "gulp-watch>chokidar>braces>snapdragon>base>cache-base>has-value>has-values": true,
        "gulp>gulp-cli>array-sort>get-value": true,
        "gulp>gulp-cli>isobject": true
      }
    },
    "gulp-watch>chokidar>braces>snapdragon>base>cache-base>has-value>has-values": {
      "packages": {
        "gulp-watch>chokidar>braces>snapdragon>base>cache-base>has-value>has-values>is-number": true,
        "gulp-watch>chokidar>braces>snapdragon>base>cache-base>has-value>has-values>kind-of": true
      }
    },
    "gulp-watch>chokidar>braces>snapdragon>base>cache-base>has-value>has-values>is-number": {
      "packages": {
        "gulp-watch>chokidar>braces>snapdragon>base>cache-base>has-value>has-values>is-number>kind-of": true
      }
    },
    "gulp-watch>chokidar>braces>snapdragon>base>cache-base>has-value>has-values>is-number>kind-of": {
      "packages": {
        "browserify>insert-module-globals>is-buffer": true
      }
    },
    "gulp-watch>chokidar>braces>snapdragon>base>cache-base>has-value>has-values>kind-of": {
      "packages": {
        "browserify>insert-module-globals>is-buffer": true
      }
    },
    "gulp-watch>chokidar>braces>snapdragon>base>cache-base>set-value": {
      "packages": {
        "@babel/register>clone-deep>is-plain-object": true,
        "gulp-watch>chokidar>braces>extend-shallow": true,
        "gulp-watch>chokidar>braces>extend-shallow>is-extendable": true,
        "gulp-watch>chokidar>braces>split-string": true
      }
    },
    "gulp-watch>chokidar>braces>snapdragon>base>cache-base>to-object-path": {
      "packages": {
        "gulp-watch>chokidar>braces>snapdragon>base>cache-base>to-object-path>kind-of": true
      }
    },
    "gulp-watch>chokidar>braces>snapdragon>base>cache-base>to-object-path>kind-of": {
      "packages": {
        "browserify>insert-module-globals>is-buffer": true
      }
    },
    "gulp-watch>chokidar>braces>snapdragon>base>cache-base>union-value": {
      "packages": {
        "gulp-watch>chokidar>braces>extend-shallow>is-extendable": true,
        "gulp-watch>chokidar>braces>snapdragon>base>cache-base>set-value": true,
        "gulp-zip>plugin-error>arr-union": true,
        "gulp>gulp-cli>array-sort>get-value": true
      }
    },
    "gulp-watch>chokidar>braces>snapdragon>base>cache-base>unset-value": {
      "packages": {
        "gulp-watch>chokidar>braces>snapdragon>base>cache-base>unset-value>has-value": true,
        "gulp>gulp-cli>isobject": true
      }
    },
    "gulp-watch>chokidar>braces>snapdragon>base>cache-base>unset-value>has-value": {
      "packages": {
        "gulp-watch>chokidar>braces>snapdragon>base>cache-base>unset-value>has-value>has-values": true,
        "gulp-watch>chokidar>braces>snapdragon>base>cache-base>unset-value>has-value>isobject": true,
        "gulp>gulp-cli>array-sort>get-value": true
      }
    },
    "gulp-watch>chokidar>braces>snapdragon>base>cache-base>unset-value>has-value>isobject": {
      "packages": {
        "readable-stream>isarray": true
      }
    },
    "gulp-watch>chokidar>braces>snapdragon>base>class-utils": {
      "builtin": {
        "util": true
      },
      "packages": {
        "gulp-watch>chokidar>braces>snapdragon>base>class-utils>static-extend": true,
        "gulp-watch>chokidar>braces>snapdragon>define-property": true,
        "gulp-zip>plugin-error>arr-union": true,
        "gulp>gulp-cli>isobject": true
      }
    },
    "gulp-watch>chokidar>braces>snapdragon>base>class-utils>static-extend": {
      "builtin": {
        "util.inherits": true
      },
      "packages": {
        "gulp-watch>chokidar>braces>snapdragon>base>class-utils>static-extend>object-copy": true,
        "gulp-watch>chokidar>braces>snapdragon>define-property": true
      }
    },
    "gulp-watch>chokidar>braces>snapdragon>base>class-utils>static-extend>object-copy": {
      "packages": {
        "gulp-watch>chokidar>braces>snapdragon>base>class-utils>static-extend>object-copy>copy-descriptor": true,
        "gulp-watch>chokidar>braces>snapdragon>base>class-utils>static-extend>object-copy>kind-of": true,
        "gulp-watch>chokidar>braces>snapdragon>define-property": true
      }
    },
    "gulp-watch>chokidar>braces>snapdragon>base>class-utils>static-extend>object-copy>kind-of": {
      "packages": {
        "browserify>insert-module-globals>is-buffer": true
      }
    },
    "gulp-watch>chokidar>braces>snapdragon>base>define-property": {
      "packages": {
        "gulp>gulp-cli>matchdep>micromatch>define-property>is-descriptor": true
      }
    },
    "gulp-watch>chokidar>braces>snapdragon>base>mixin-deep": {
      "packages": {
        "gulp-watch>chokidar>braces>snapdragon>base>mixin-deep>is-extendable": true,
        "gulp>undertaker>object.reduce>for-own>for-in": true
      }
    },
    "gulp-watch>chokidar>braces>snapdragon>base>mixin-deep>is-extendable": {
      "packages": {
        "@babel/register>clone-deep>is-plain-object": true
      }
    },
    "gulp-watch>chokidar>braces>snapdragon>debug": {
      "builtin": {
        "fs.SyncWriteStream": true,
        "net.Socket": true,
        "tty.WriteStream": true,
        "tty.isatty": true,
        "util": true
      },
      "globals": {
        "chrome": true,
        "console": true,
        "document": true,
        "localStorage": true,
        "navigator": true,
        "process": true
      },
      "packages": {
        "gulp-watch>chokidar>braces>snapdragon>debug>ms": true
      }
    },
    "gulp-watch>chokidar>braces>snapdragon>define-property": {
      "packages": {
        "gulp-watch>chokidar>braces>snapdragon>define-property>is-descriptor": true
      }
    },
    "gulp-watch>chokidar>braces>snapdragon>define-property>is-descriptor": {
      "packages": {
        "gulp-watch>chokidar>braces>snapdragon>define-property>is-descriptor>is-accessor-descriptor": true,
        "gulp-watch>chokidar>braces>snapdragon>define-property>is-descriptor>is-data-descriptor": true,
        "gulp-watch>chokidar>braces>snapdragon>define-property>is-descriptor>kind-of": true
      }
    },
    "gulp-watch>chokidar>braces>snapdragon>define-property>is-descriptor>is-accessor-descriptor": {
      "packages": {
        "gulp-watch>chokidar>braces>snapdragon>define-property>is-descriptor>is-data-descriptor>kind-of": true
      }
    },
    "gulp-watch>chokidar>braces>snapdragon>define-property>is-descriptor>is-data-descriptor": {
      "packages": {
        "gulp-watch>chokidar>braces>snapdragon>define-property>is-descriptor>is-data-descriptor>kind-of": true
      }
    },
    "gulp-watch>chokidar>braces>snapdragon>define-property>is-descriptor>is-data-descriptor>kind-of": {
      "packages": {
        "browserify>insert-module-globals>is-buffer": true
      }
    },
    "gulp-watch>chokidar>braces>snapdragon>use": {
      "packages": {
        "@babel/register>clone-deep>kind-of": true
      }
    },
    "gulp-watch>chokidar>braces>split-string": {
      "packages": {
        "gulp-watch>chokidar>braces>split-string>extend-shallow": true
      }
    },
    "gulp-watch>chokidar>braces>split-string>extend-shallow": {
      "packages": {
        "gulp-watch>chokidar>braces>split-string>extend-shallow>is-extendable": true,
        "gulp-zip>plugin-error>extend-shallow>assign-symbols": true
      }
    },
    "gulp-watch>chokidar>braces>split-string>extend-shallow>is-extendable": {
      "packages": {
        "@babel/register>clone-deep>is-plain-object": true
      }
    },
    "gulp-watch>chokidar>braces>to-regex": {
      "packages": {
        "gulp-watch>chokidar>braces>to-regex>define-property": true,
        "gulp-watch>chokidar>braces>to-regex>extend-shallow": true,
        "gulp-watch>chokidar>braces>to-regex>safe-regex": true,
        "gulp>gulp-cli>matchdep>micromatch>regex-not": true
      }
    },
    "gulp-watch>chokidar>braces>to-regex>define-property": {
      "packages": {
        "gulp>gulp-cli>isobject": true,
        "gulp>gulp-cli>matchdep>micromatch>define-property>is-descriptor": true
      }
    },
    "gulp-watch>chokidar>braces>to-regex>extend-shallow": {
      "packages": {
        "gulp-watch>chokidar>braces>to-regex>extend-shallow>is-extendable": true,
        "gulp-zip>plugin-error>extend-shallow>assign-symbols": true
      }
    },
    "gulp-watch>chokidar>braces>to-regex>extend-shallow>is-extendable": {
      "packages": {
        "@babel/register>clone-deep>is-plain-object": true
      }
    },
    "gulp-watch>chokidar>braces>to-regex>safe-regex": {
      "packages": {
        "gulp-watch>chokidar>braces>to-regex>safe-regex>ret": true
      }
    },
    "gulp-watch>chokidar>fsevents": {
      "builtin": {
        "events.EventEmitter": true,
        "fs.stat": true,
        "path.join": true,
        "util.inherits": true
      },
      "globals": {
        "__dirname": true,
        "console.assert": true,
        "process.nextTick": true,
        "process.platform": true,
        "setImmediate": true
      },
      "packages": {
        "gulp-watch>chokidar>fsevents>node-pre-gyp": true
      }
    },
    "gulp-watch>chokidar>fsevents>node-pre-gyp": {
      "builtin": {
        "events.EventEmitter": true,
        "fs.existsSync": true,
        "fs.readFileSync": true,
        "fs.renameSync": true,
        "path.dirname": true,
        "path.existsSync": true,
        "path.join": true,
        "path.resolve": true,
        "url.parse": true,
        "url.resolve": true,
        "util.inherits": true
      },
      "globals": {
        "__dirname": true,
        "console.log": true,
        "process.arch": true,
        "process.cwd": true,
        "process.env": true,
        "process.platform": true,
        "process.version.substr": true,
        "process.versions": true
      },
      "packages": {
        "@lavamoat/allow-scripts>@npmcli/run-script>node-gyp>npmlog": true,
        "gulp-watch>chokidar>fsevents>node-pre-gyp>detect-libc": true,
        "gulp-watch>chokidar>fsevents>node-pre-gyp>nopt": true,
        "gulp-watch>chokidar>fsevents>node-pre-gyp>rimraf": true,
        "gulp-watch>chokidar>fsevents>node-pre-gyp>semver": true
      }
    },
    "gulp-watch>chokidar>fsevents>node-pre-gyp>detect-libc": {
      "builtin": {
        "child_process.spawnSync": true,
        "fs.readdirSync": true,
        "os.platform": true
      },
      "globals": {
        "process.env": true
      }
    },
    "gulp-watch>chokidar>fsevents>node-pre-gyp>nopt": {
      "builtin": {
        "path": true,
        "stream.Stream": true,
        "url": true
      },
      "globals": {
        "console": true,
        "process.argv": true,
        "process.env.DEBUG_NOPT": true,
        "process.env.NOPT_DEBUG": true,
        "process.platform": true
      },
      "packages": {
        "@lavamoat/allow-scripts>@npmcli/run-script>node-gyp>nopt>abbrev": true,
        "gulp-watch>chokidar>fsevents>node-pre-gyp>nopt>osenv": true
      }
    },
    "gulp-watch>chokidar>fsevents>node-pre-gyp>nopt>osenv": {
      "builtin": {
        "child_process.exec": true,
        "path": true
      },
      "globals": {
        "process.env.COMPUTERNAME": true,
        "process.env.ComSpec": true,
        "process.env.EDITOR": true,
        "process.env.HOSTNAME": true,
        "process.env.PATH": true,
        "process.env.PROMPT": true,
        "process.env.PS1": true,
        "process.env.Path": true,
        "process.env.SHELL": true,
        "process.env.USER": true,
        "process.env.USERDOMAIN": true,
        "process.env.USERNAME": true,
        "process.env.VISUAL": true,
        "process.env.path": true,
        "process.nextTick": true,
        "process.platform": true
      },
      "packages": {
        "@storybook/core>@storybook/core-server>x-default-browser>default-browser-id>untildify>os-homedir": true,
        "gulp-watch>chokidar>fsevents>node-pre-gyp>nopt>osenv>os-tmpdir": true
      }
    },
    "gulp-watch>chokidar>fsevents>node-pre-gyp>nopt>osenv>os-tmpdir": {
      "globals": {
        "process.env.SystemRoot": true,
        "process.env.TEMP": true,
        "process.env.TMP": true,
        "process.env.TMPDIR": true,
        "process.env.windir": true,
        "process.platform": true
      }
    },
    "gulp-watch>chokidar>fsevents>node-pre-gyp>rimraf": {
      "builtin": {
        "assert": true,
        "fs": true,
        "path.join": true
      },
      "globals": {
        "process.platform": true,
        "setTimeout": true
      },
      "packages": {
        "nyc>glob": true
      }
    },
    "gulp-watch>chokidar>fsevents>node-pre-gyp>semver": {
      "globals": {
        "console": true,
        "process": true
      }
    },
    "gulp-watch>chokidar>is-binary-path": {
      "builtin": {
        "path.extname": true
      },
      "packages": {
        "gulp-watch>chokidar>is-binary-path>binary-extensions": true
      }
    },
    "gulp-watch>chokidar>readdirp": {
      "builtin": {
        "path.join": true,
        "path.relative": true,
        "util.inherits": true
      },
      "globals": {
        "setImmediate": true
      },
      "packages": {
        "gulp-watch>chokidar>readdirp>micromatch": true,
        "readable-stream": true,
        "webpack>graceful-fs": true
      }
    },
    "gulp-watch>chokidar>readdirp>micromatch": {
      "builtin": {
        "path.basename": true,
        "path.sep": true,
        "util.inspect": true
      },
      "globals": {
        "process.platform": true
      },
      "packages": {
        "@babel/register>clone-deep>kind-of": true,
        "gulp-watch>chokidar>braces": true,
        "gulp-watch>chokidar>braces>array-unique": true,
        "gulp-watch>chokidar>braces>snapdragon": true,
        "gulp-watch>chokidar>braces>to-regex": true,
        "gulp-watch>chokidar>readdirp>micromatch>define-property": true,
        "gulp-watch>chokidar>readdirp>micromatch>extend-shallow": true,
        "gulp-zip>plugin-error>arr-diff": true,
        "gulp>gulp-cli>liftoff>fined>object.pick": true,
        "gulp>gulp-cli>matchdep>micromatch>extglob": true,
        "gulp>gulp-cli>matchdep>micromatch>fragment-cache": true,
        "gulp>gulp-cli>matchdep>micromatch>nanomatch": true,
        "gulp>gulp-cli>matchdep>micromatch>regex-not": true
      }
    },
    "gulp-watch>chokidar>readdirp>micromatch>define-property": {
      "packages": {
        "gulp>gulp-cli>isobject": true,
        "gulp>gulp-cli>matchdep>micromatch>define-property>is-descriptor": true
      }
    },
    "gulp-watch>chokidar>readdirp>micromatch>extend-shallow": {
      "packages": {
        "gulp-watch>chokidar>readdirp>micromatch>extend-shallow>is-extendable": true,
        "gulp-zip>plugin-error>extend-shallow>assign-symbols": true
      }
    },
    "gulp-watch>chokidar>readdirp>micromatch>extend-shallow>is-extendable": {
      "packages": {
        "@babel/register>clone-deep>is-plain-object": true
      }
    },
    "gulp-watch>chokidar>upath": {
      "builtin": {
        "path": true
      }
    },
    "gulp-watch>fancy-log": {
      "globals": {
        "console": true,
        "process.argv.indexOf": true,
        "process.stderr.write": true,
        "process.stdout.write": true
      },
      "packages": {
        "fancy-log>ansi-gray": true,
        "fancy-log>color-support": true,
        "fancy-log>time-stamp": true
      }
    },
    "gulp-watch>glob-parent": {
      "builtin": {
        "os.platform": true,
        "path": true
      },
      "packages": {
        "gulp-watch>glob-parent>is-glob": true,
        "gulp-watch>glob-parent>path-dirname": true
      }
    },
    "gulp-watch>glob-parent>is-glob": {
      "packages": {
        "gulp-watch>glob-parent>is-glob>is-extglob": true
      }
    },
    "gulp-watch>glob-parent>path-dirname": {
      "builtin": {
        "path": true,
        "util.inspect": true
      },
      "globals": {
        "process.platform": true
      }
    },
    "gulp-watch>path-is-absolute": {
      "globals": {
        "process.platform": true
      }
    },
    "gulp-watch>vinyl-file": {
      "builtin": {
        "path.resolve": true
      },
      "globals": {
        "process.cwd": true
      },
      "packages": {
        "del>globby>pinkie-promise": true,
        "gulp-watch>vinyl-file>pify": true,
        "gulp-watch>vinyl-file>strip-bom": true,
        "gulp-watch>vinyl-file>strip-bom-stream": true,
        "gulp-watch>vinyl-file>vinyl": true,
        "webpack>graceful-fs": true
      }
    },
    "gulp-watch>vinyl-file>strip-bom": {
      "globals": {
        "Buffer.isBuffer": true
      },
      "packages": {
        "gulp>vinyl-fs>remove-bom-buffer>is-utf8": true
      }
    },
    "gulp-watch>vinyl-file>strip-bom-stream": {
      "packages": {
        "gulp-watch>vinyl-file>strip-bom": true,
        "gulp-watch>vinyl-file>strip-bom-stream>first-chunk-stream": true
      }
    },
    "gulp-watch>vinyl-file>strip-bom-stream>first-chunk-stream": {
      "builtin": {
        "util.inherits": true
      },
      "globals": {
        "Buffer.concat": true,
        "setImmediate": true
      },
      "packages": {
        "readable-stream": true
      }
    },
    "gulp-watch>vinyl-file>vinyl": {
      "builtin": {
        "buffer.Buffer": true,
        "path.basename": true,
        "path.dirname": true,
        "path.extname": true,
        "path.join": true,
        "path.relative": true,
        "stream.PassThrough": true,
        "stream.Stream": true
      },
      "globals": {
        "process.cwd": true
      },
      "packages": {
        "gulp-watch>vinyl-file>vinyl>clone": true,
        "gulp-watch>vinyl-file>vinyl>clone-stats": true,
        "gulp-watch>vinyl-file>vinyl>replace-ext": true
      }
    },
    "gulp-watch>vinyl-file>vinyl>clone": {
      "globals": {
        "Buffer": true
      }
    },
    "gulp-watch>vinyl-file>vinyl>clone-stats": {
      "builtin": {
        "fs.Stats": true
      }
    },
    "gulp-watch>vinyl-file>vinyl>replace-ext": {
      "builtin": {
        "path.basename": true,
        "path.dirname": true,
        "path.extname": true,
        "path.join": true
      }
    },
    "gulp-zip": {
      "builtin": {
        "buffer.constants.MAX_LENGTH": true,
        "path.join": true
      },
      "packages": {
        "gulp-zip>get-stream": true,
        "gulp-zip>plugin-error": true,
        "gulp-zip>through2": true,
        "gulp-zip>yazl": true,
        "vinyl": true
      }
    },
    "gulp-zip>get-stream": {
      "builtin": {
        "buffer.constants.MAX_LENGTH": true,
        "stream.PassThrough": true
      },
      "globals": {
        "Buffer.concat": true
      },
      "packages": {
        "pump": true
      }
    },
    "gulp-zip>plugin-error": {
      "builtin": {
        "util.inherits": true
      },
      "packages": {
        "gulp-watch>ansi-colors": true,
        "gulp-zip>plugin-error>arr-diff": true,
        "gulp-zip>plugin-error>arr-union": true,
        "gulp-zip>plugin-error>extend-shallow": true
      }
    },
    "gulp-zip>plugin-error>extend-shallow": {
      "packages": {
        "gulp-zip>plugin-error>extend-shallow>assign-symbols": true,
        "gulp-zip>plugin-error>extend-shallow>is-extendable": true
      }
    },
    "gulp-zip>plugin-error>extend-shallow>is-extendable": {
      "packages": {
        "@babel/register>clone-deep>is-plain-object": true
      }
    },
    "gulp-zip>through2": {
      "builtin": {
        "util.inherits": true
      },
      "globals": {
        "process.nextTick": true
      },
      "packages": {
        "gulp-zip>through2>readable-stream": true
      }
    },
    "gulp-zip>through2>readable-stream": {
      "builtin": {
        "buffer.Buffer": true,
        "events.EventEmitter": true,
        "stream": true,
        "util": true
      },
      "globals": {
        "process.env.READABLE_STREAM": true,
        "process.nextTick": true,
        "process.stderr": true,
        "process.stdout": true
      },
      "packages": {
        "@storybook/api>util-deprecate": true,
        "browserify>string_decoder": true,
        "pumpify>inherits": true
      }
    },
    "gulp-zip>yazl": {
      "builtin": {
        "events.EventEmitter": true,
        "fs.createReadStream": true,
        "fs.stat": true,
        "stream.PassThrough": true,
        "stream.Transform": true,
        "util.inherits": true,
        "zlib.DeflateRaw": true,
        "zlib.deflateRaw": true
      },
      "globals": {
        "Buffer": true,
        "setImmediate": true,
        "utf8FileName.length": true
      },
      "packages": {
        "gulp-zip>yazl>buffer-crc32": true
      }
    },
    "gulp-zip>yazl>buffer-crc32": {
      "builtin": {
        "buffer.Buffer": true
      }
    },
    "gulp>glob-watcher": {
      "packages": {
        "gulp>glob-watcher>anymatch": true,
        "gulp>glob-watcher>async-done": true,
        "gulp>glob-watcher>chokidar": true,
        "gulp>glob-watcher>is-negated-glob": true,
        "gulp>glob-watcher>just-debounce": true,
        "gulp>undertaker>object.defaults": true
      }
    },
    "gulp>glob-watcher>anymatch": {
      "builtin": {
        "path.sep": true
      },
      "packages": {
        "gulp>glob-watcher>anymatch>micromatch": true,
        "gulp>glob-watcher>anymatch>normalize-path": true
      }
    },
    "gulp>glob-watcher>anymatch>micromatch": {
      "builtin": {
        "path.basename": true,
        "path.sep": true,
        "util.inspect": true
      },
      "globals": {
        "process.platform": true
      },
      "packages": {
        "@babel/register>clone-deep>kind-of": true,
        "gulp-watch>chokidar>braces>array-unique": true,
        "gulp-watch>chokidar>braces>snapdragon": true,
        "gulp-watch>chokidar>braces>to-regex": true,
        "gulp-zip>plugin-error>arr-diff": true,
        "gulp>glob-watcher>anymatch>micromatch>define-property": true,
        "gulp>glob-watcher>anymatch>micromatch>extend-shallow": true,
        "gulp>glob-watcher>chokidar>braces": true,
        "gulp>gulp-cli>liftoff>fined>object.pick": true,
        "gulp>gulp-cli>matchdep>micromatch>extglob": true,
        "gulp>gulp-cli>matchdep>micromatch>fragment-cache": true,
        "gulp>gulp-cli>matchdep>micromatch>nanomatch": true,
        "gulp>gulp-cli>matchdep>micromatch>regex-not": true
      }
    },
    "gulp>glob-watcher>anymatch>micromatch>define-property": {
      "packages": {
        "gulp>gulp-cli>isobject": true,
        "gulp>gulp-cli>matchdep>micromatch>define-property>is-descriptor": true
      }
    },
    "gulp>glob-watcher>anymatch>micromatch>extend-shallow": {
      "packages": {
        "gulp-zip>plugin-error>extend-shallow>assign-symbols": true,
        "gulp>glob-watcher>anymatch>micromatch>extend-shallow>is-extendable": true
      }
    },
    "gulp>glob-watcher>anymatch>micromatch>extend-shallow>is-extendable": {
      "packages": {
        "@babel/register>clone-deep>is-plain-object": true
      }
    },
    "gulp>glob-watcher>anymatch>normalize-path": {
      "packages": {
        "vinyl>remove-trailing-separator": true
      }
    },
    "gulp>glob-watcher>async-done": {
      "globals": {
        "process.nextTick": true
      },
      "packages": {
        "end-of-stream": true,
        "gulp>glob-watcher>async-done>stream-exhaust": true,
        "pump>once": true,
        "readable-stream>process-nextick-args": true
      }
    },
    "gulp>glob-watcher>async-done>stream-exhaust": {
      "builtin": {
        "stream.Writable": true,
        "util.inherits": true
      },
      "globals": {
        "setImmediate": true
      }
    },
    "gulp>glob-watcher>chokidar": {
      "builtin": {
        "events.EventEmitter": true,
        "fs": true,
        "path.basename": true,
        "path.dirname": true,
        "path.extname": true,
        "path.join": true,
        "path.relative": true,
        "path.resolve": true,
        "path.sep": true
      },
      "globals": {
        "clearTimeout": true,
        "console.error": true,
        "process.env.CHOKIDAR_INTERVAL": true,
        "process.env.CHOKIDAR_PRINT_FSEVENTS_REQUIRE_ERROR": true,
        "process.env.CHOKIDAR_USEPOLLING": true,
        "process.nextTick": true,
        "process.platform": true,
        "setTimeout": true
      },
      "packages": {
        "chokidar>normalize-path": true,
        "eslint>is-glob": true,
        "gulp-watch>chokidar>async-each": true,
        "gulp-watch>glob-parent": true,
        "gulp-watch>path-is-absolute": true,
        "gulp>glob-watcher>anymatch": true,
        "gulp>glob-watcher>chokidar>braces": true,
        "gulp>glob-watcher>chokidar>fsevents": true,
        "gulp>glob-watcher>chokidar>is-binary-path": true,
        "gulp>glob-watcher>chokidar>readdirp": true,
        "gulp>glob-watcher>chokidar>upath": true,
        "pumpify>inherits": true
      }
    },
    "gulp>glob-watcher>chokidar>braces": {
      "packages": {
        "gulp-watch>chokidar>braces>array-unique": true,
        "gulp-watch>chokidar>braces>extend-shallow": true,
        "gulp-watch>chokidar>braces>repeat-element": true,
        "gulp-watch>chokidar>braces>snapdragon": true,
        "gulp-watch>chokidar>braces>snapdragon-node": true,
        "gulp-watch>chokidar>braces>split-string": true,
        "gulp-watch>chokidar>braces>to-regex": true,
        "gulp>glob-watcher>chokidar>braces>fill-range": true,
        "gulp>gulp-cli>isobject": true,
        "gulp>undertaker>arr-flatten": true
      }
    },
    "gulp>glob-watcher>chokidar>braces>fill-range": {
      "builtin": {
        "util.inspect": true
      },
      "packages": {
        "gulp-watch>chokidar>braces>extend-shallow": true,
        "gulp>glob-watcher>chokidar>braces>fill-range>is-number": true,
        "gulp>glob-watcher>chokidar>braces>fill-range>to-regex-range": true,
        "stylelint>@stylelint/postcss-markdown>remark>remark-parse>repeat-string": true
      }
    },
    "gulp>glob-watcher>chokidar>braces>fill-range>is-number": {
      "packages": {
        "gulp>glob-watcher>chokidar>braces>fill-range>is-number>kind-of": true
      }
    },
    "gulp>glob-watcher>chokidar>braces>fill-range>is-number>kind-of": {
      "packages": {
        "browserify>insert-module-globals>is-buffer": true
      }
    },
    "gulp>glob-watcher>chokidar>braces>fill-range>to-regex-range": {
      "packages": {
        "gulp>glob-watcher>chokidar>braces>fill-range>is-number": true,
        "stylelint>@stylelint/postcss-markdown>remark>remark-parse>repeat-string": true
      }
    },
    "gulp>glob-watcher>chokidar>fsevents": {
      "builtin": {
        "events.EventEmitter": true,
        "fs.stat": true,
        "path.join": true,
        "util.inherits": true
      },
      "globals": {
        "__dirname": true,
        "console.assert": true,
        "process.nextTick": true,
        "process.platform": true,
        "setImmediate": true
      },
      "packages": {
        "gulp-watch>chokidar>fsevents>node-pre-gyp": true
      }
    },
    "gulp>glob-watcher>chokidar>is-binary-path": {
      "builtin": {
        "path.extname": true
      },
      "packages": {
        "gulp>glob-watcher>chokidar>is-binary-path>binary-extensions": true
      }
    },
    "gulp>glob-watcher>chokidar>readdirp": {
      "builtin": {
        "path.join": true,
        "path.relative": true,
        "util.inherits": true
      },
      "globals": {
        "setImmediate": true
      },
      "packages": {
        "gulp>glob-watcher>anymatch>micromatch": true,
        "readable-stream": true,
        "webpack>graceful-fs": true
      }
    },
    "gulp>glob-watcher>chokidar>upath": {
      "builtin": {
        "path": true
      }
    },
    "gulp>glob-watcher>just-debounce": {
      "globals": {
        "clearTimeout": true,
        "setTimeout": true
      }
    },
    "gulp>gulp-cli>liftoff>fined>object.pick": {
      "packages": {
        "gulp>gulp-cli>isobject": true
      }
    },
    "gulp>gulp-cli>matchdep>micromatch>define-property>is-descriptor": {
      "packages": {
        "@babel/register>clone-deep>kind-of": true,
        "gulp>gulp-cli>matchdep>micromatch>define-property>is-descriptor>is-accessor-descriptor": true,
        "gulp>gulp-cli>matchdep>micromatch>define-property>is-descriptor>is-data-descriptor": true
      }
    },
    "gulp>gulp-cli>matchdep>micromatch>define-property>is-descriptor>is-accessor-descriptor": {
      "packages": {
        "@babel/register>clone-deep>kind-of": true
      }
    },
    "gulp>gulp-cli>matchdep>micromatch>define-property>is-descriptor>is-data-descriptor": {
      "packages": {
        "@babel/register>clone-deep>kind-of": true
      }
    },
    "gulp>gulp-cli>matchdep>micromatch>extglob": {
      "packages": {
        "gulp-watch>chokidar>braces>array-unique": true,
        "gulp-watch>chokidar>braces>extend-shallow": true,
        "gulp-watch>chokidar>braces>snapdragon": true,
        "gulp-watch>chokidar>braces>to-regex": true,
        "gulp>gulp-cli>matchdep>micromatch>extglob>define-property": true,
        "gulp>gulp-cli>matchdep>micromatch>extglob>expand-brackets": true,
        "gulp>gulp-cli>matchdep>micromatch>fragment-cache": true,
        "gulp>gulp-cli>matchdep>micromatch>regex-not": true
      }
    },
    "gulp>gulp-cli>matchdep>micromatch>extglob>define-property": {
      "packages": {
        "gulp>gulp-cli>matchdep>micromatch>define-property>is-descriptor": true
      }
    },
    "gulp>gulp-cli>matchdep>micromatch>extglob>expand-brackets": {
      "globals": {
        "__filename": true
      },
      "packages": {
        "gulp-watch>chokidar>braces>extend-shallow": true,
        "gulp-watch>chokidar>braces>snapdragon": true,
        "gulp-watch>chokidar>braces>snapdragon>define-property": true,
        "gulp-watch>chokidar>braces>to-regex": true,
        "gulp>gulp-cli>matchdep>micromatch>extglob>expand-brackets>debug": true,
        "gulp>gulp-cli>matchdep>micromatch>extglob>expand-brackets>posix-character-classes": true,
        "gulp>gulp-cli>matchdep>micromatch>regex-not": true
      }
    },
    "gulp>gulp-cli>matchdep>micromatch>extglob>expand-brackets>debug": {
      "builtin": {
        "fs.SyncWriteStream": true,
        "net.Socket": true,
        "tty.WriteStream": true,
        "tty.isatty": true,
        "util": true
      },
      "globals": {
        "chrome": true,
        "console": true,
        "document": true,
        "localStorage": true,
        "navigator": true,
        "process": true
      },
      "packages": {
        "gulp>gulp-cli>matchdep>micromatch>extglob>expand-brackets>debug>ms": true
      }
    },
    "gulp>gulp-cli>matchdep>micromatch>fragment-cache": {
      "packages": {
        "gulp-watch>chokidar>braces>snapdragon>map-cache": true
      }
    },
    "gulp>gulp-cli>matchdep>micromatch>nanomatch": {
      "builtin": {
        "path.basename": true,
        "path.sep": true,
        "util.inspect": true
      },
      "packages": {
        "@babel/register>clone-deep>kind-of": true,
        "gulp-watch>chokidar>braces>array-unique": true,
        "gulp-watch>chokidar>braces>snapdragon": true,
        "gulp-watch>chokidar>braces>to-regex": true,
        "gulp-zip>plugin-error>arr-diff": true,
        "gulp>gulp-cli>liftoff>fined>object.pick": true,
        "gulp>gulp-cli>matchdep>micromatch>fragment-cache": true,
        "gulp>gulp-cli>matchdep>micromatch>nanomatch>define-property": true,
        "gulp>gulp-cli>matchdep>micromatch>nanomatch>extend-shallow": true,
        "gulp>gulp-cli>matchdep>micromatch>nanomatch>is-odd": true,
        "gulp>gulp-cli>matchdep>micromatch>regex-not": true,
        "nyc>spawn-wrap>is-windows": true
      }
    },
    "gulp>gulp-cli>matchdep>micromatch>nanomatch>define-property": {
      "packages": {
        "gulp>gulp-cli>isobject": true,
        "gulp>gulp-cli>matchdep>micromatch>define-property>is-descriptor": true
      }
    },
    "gulp>gulp-cli>matchdep>micromatch>nanomatch>extend-shallow": {
      "packages": {
        "gulp-zip>plugin-error>extend-shallow>assign-symbols": true,
        "gulp>gulp-cli>matchdep>micromatch>nanomatch>extend-shallow>is-extendable": true
      }
    },
    "gulp>gulp-cli>matchdep>micromatch>nanomatch>extend-shallow>is-extendable": {
      "packages": {
        "@babel/register>clone-deep>is-plain-object": true
      }
    },
    "gulp>gulp-cli>matchdep>micromatch>nanomatch>is-odd": {
      "packages": {
        "gulp>undertaker>bach>array-last>is-number": true
      }
    },
    "gulp>gulp-cli>matchdep>micromatch>regex-not": {
      "packages": {
        "gulp-watch>chokidar>braces>to-regex>safe-regex": true,
        "gulp>gulp-cli>matchdep>micromatch>regex-not>extend-shallow": true
      }
    },
    "gulp>gulp-cli>matchdep>micromatch>regex-not>extend-shallow": {
      "packages": {
        "gulp-zip>plugin-error>extend-shallow>assign-symbols": true,
        "gulp>gulp-cli>matchdep>micromatch>regex-not>extend-shallow>is-extendable": true
      }
    },
    "gulp>gulp-cli>matchdep>micromatch>regex-not>extend-shallow>is-extendable": {
      "packages": {
        "@babel/register>clone-deep>is-plain-object": true
      }
    },
    "gulp>gulp-cli>replace-homedir>is-absolute": {
      "packages": {
        "gulp>gulp-cli>replace-homedir>is-absolute>is-relative": true,
        "nyc>spawn-wrap>is-windows": true
      }
    },
    "gulp>gulp-cli>replace-homedir>is-absolute>is-relative": {
      "packages": {
        "gulp>gulp-cli>replace-homedir>is-absolute>is-relative>is-unc-path": true
      }
    },
    "gulp>gulp-cli>replace-homedir>is-absolute>is-relative>is-unc-path": {
      "packages": {
        "gulp>gulp-cli>replace-homedir>is-absolute>is-relative>is-unc-path>unc-path-regex": true
      }
    },
    "gulp>undertaker": {
      "builtin": {
        "assert": true,
        "events.EventEmitter": true,
        "util.inherits": true
      },
      "globals": {
        "process.env.UNDERTAKER_SETTLE": true,
        "process.env.UNDERTAKER_TIME_RESOLUTION": true,
        "process.hrtime": true
      },
      "packages": {
        "gulp>undertaker>arr-flatten": true,
        "gulp>undertaker>arr-map": true,
        "gulp>undertaker>bach": true,
        "gulp>undertaker>collection-map": true,
        "gulp>undertaker>es6-weak-map": true,
        "gulp>undertaker>last-run": true,
        "gulp>undertaker>object.defaults": true,
        "gulp>undertaker>object.reduce": true,
        "gulp>undertaker>undertaker-registry": true
      }
    },
    "gulp>undertaker>arr-map": {
      "packages": {
        "gulp>undertaker>arr-map>make-iterator": true
      }
    },
    "gulp>undertaker>arr-map>make-iterator": {
      "packages": {
        "@babel/register>clone-deep>kind-of": true
      }
    },
    "gulp>undertaker>bach": {
      "builtin": {
        "assert.ok": true
      },
      "packages": {
        "gulp>glob-watcher>async-done": true,
        "gulp>undertaker>arr-flatten": true,
        "gulp>undertaker>arr-map": true,
        "gulp>undertaker>bach>arr-filter": true,
        "gulp>undertaker>bach>array-each": true,
        "gulp>undertaker>bach>array-initial": true,
        "gulp>undertaker>bach>array-last": true,
        "gulp>undertaker>bach>async-settle": true,
        "gulp>vinyl-fs>vinyl-sourcemap>now-and-later": true
      }
    },
    "gulp>undertaker>bach>arr-filter": {
      "packages": {
        "gulp>undertaker>arr-map>make-iterator": true
      }
    },
    "gulp>undertaker>bach>array-initial": {
      "packages": {
        "gulp>undertaker>bach>array-last>is-number": true,
        "gulp>undertaker>object.defaults>array-slice": true
      }
    },
    "gulp>undertaker>bach>array-last": {
      "packages": {
        "gulp>undertaker>bach>array-last>is-number": true
      }
    },
    "gulp>undertaker>bach>async-settle": {
      "packages": {
        "gulp>glob-watcher>async-done": true
      }
    },
    "gulp>undertaker>collection-map": {
      "packages": {
        "gulp>undertaker>arr-map": true,
        "gulp>undertaker>arr-map>make-iterator": true,
        "gulp>undertaker>object.reduce>for-own": true
      }
    },
    "gulp>undertaker>es6-weak-map": {
      "packages": {
        "resolve-url-loader>es6-iterator": true,
        "resolve-url-loader>es6-iterator>d": true,
        "resolve-url-loader>es6-iterator>es5-ext": true,
        "resolve-url-loader>es6-iterator>es6-symbol": true
      }
    },
    "gulp>undertaker>last-run": {
      "builtin": {
        "assert": true
      },
      "packages": {
        "gulp>undertaker>es6-weak-map": true,
        "gulp>undertaker>last-run>default-resolution": true
      }
    },
    "gulp>undertaker>last-run>default-resolution": {
      "globals": {
        "process.version.match": true
      }
    },
    "gulp>undertaker>object.defaults": {
      "packages": {
        "gulp>gulp-cli>isobject": true,
        "gulp>undertaker>bach>array-each": true,
        "gulp>undertaker>object.defaults>array-slice": true,
        "gulp>undertaker>object.reduce>for-own": true
      }
    },
    "gulp>undertaker>object.reduce": {
      "packages": {
        "gulp>undertaker>arr-map>make-iterator": true,
        "gulp>undertaker>object.reduce>for-own": true
      }
    },
    "gulp>undertaker>object.reduce>for-own": {
      "packages": {
        "gulp>undertaker>object.reduce>for-own>for-in": true
      }
    },
    "gulp>vinyl-fs": {
      "builtin": {
        "os.platform": true,
        "path.relative": true,
        "path.resolve": true,
        "util.inherits": true
      },
      "globals": {
        "Buffer.isBuffer": true,
        "process.cwd": true,
        "process.geteuid": true,
        "process.getuid": true,
        "process.nextTick": true
      },
      "packages": {
        "gulp>vinyl-fs>fs-mkdirp-stream": true,
        "gulp>vinyl-fs>glob-stream": true,
        "gulp>vinyl-fs>is-valid-glob": true,
        "gulp>vinyl-fs>lazystream": true,
        "gulp>vinyl-fs>lead": true,
        "gulp>vinyl-fs>object.assign": true,
        "gulp>vinyl-fs>pumpify": true,
        "gulp>vinyl-fs>remove-bom-buffer": true,
        "gulp>vinyl-fs>remove-bom-stream": true,
        "gulp>vinyl-fs>resolve-options": true,
        "gulp>vinyl-fs>through2": true,
        "gulp>vinyl-fs>to-through": true,
        "gulp>vinyl-fs>value-or-function": true,
        "gulp>vinyl-fs>vinyl-sourcemap": true,
        "readable-stream": true,
        "vinyl": true,
        "webpack>graceful-fs": true
      }
    },
    "gulp>vinyl-fs>fs-mkdirp-stream": {
      "builtin": {
        "path.dirname": true,
        "path.resolve": true
      },
      "globals": {
        "process.umask": true
      },
      "packages": {
        "gulp>vinyl-fs>fs-mkdirp-stream>through2": true,
        "webpack>graceful-fs": true
      }
    },
    "gulp>vinyl-fs>fs-mkdirp-stream>through2": {
      "builtin": {
        "util.inherits": true
      },
      "globals": {
        "process.nextTick": true
      },
      "packages": {
        "readable-stream": true,
        "watchify>xtend": true
      }
    },
    "gulp>vinyl-fs>glob-stream": {
      "builtin": {
        "util.inherits": true
      },
      "globals": {
        "process.cwd": true,
        "process.nextTick": true
      },
      "packages": {
        "gulp-watch>glob-parent": true,
        "gulp>glob-watcher>is-negated-glob": true,
        "gulp>vinyl-fs>glob-stream>ordered-read-streams": true,
        "gulp>vinyl-fs>glob-stream>pumpify": true,
        "gulp>vinyl-fs>glob-stream>to-absolute-glob": true,
        "gulp>vinyl-fs>glob-stream>unique-stream": true,
        "jsdom>request>extend": true,
        "nyc>glob": true,
        "readable-stream": true,
        "vinyl>remove-trailing-separator": true
      }
    },
    "gulp>vinyl-fs>glob-stream>ordered-read-streams": {
      "builtin": {
        "util.inherits": true
      },
      "packages": {
        "readable-stream": true
      }
    },
    "gulp>vinyl-fs>glob-stream>pumpify": {
      "packages": {
        "gulp>vinyl-fs>glob-stream>pumpify>duplexify": true,
        "gulp>vinyl-fs>glob-stream>pumpify>pump": true,
        "pumpify>inherits": true
      }
    },
    "gulp>vinyl-fs>glob-stream>pumpify>duplexify": {
      "globals": {
        "Buffer": true,
        "process.nextTick": true
      },
      "packages": {
        "duplexify>stream-shift": true,
        "end-of-stream": true,
        "pumpify>inherits": true,
        "readable-stream": true
      }
    },
    "gulp>vinyl-fs>glob-stream>pumpify>pump": {
      "builtin": {
        "fs": true
      },
      "packages": {
        "end-of-stream": true,
        "pump>once": true
      }
    },
    "gulp>vinyl-fs>glob-stream>to-absolute-glob": {
      "builtin": {
        "path.resolve": true
      },
      "globals": {
        "process.cwd": true,
        "process.platform": true
      },
      "packages": {
        "gulp>glob-watcher>is-negated-glob": true,
        "gulp>gulp-cli>replace-homedir>is-absolute": true
      }
    },
    "gulp>vinyl-fs>glob-stream>unique-stream": {
      "packages": {
        "gulp>vinyl-fs>glob-stream>unique-stream>through2-filter": true,
        "lavamoat>json-stable-stringify": true
      }
    },
    "gulp>vinyl-fs>glob-stream>unique-stream>through2-filter": {
      "packages": {
        "gulp>vinyl-fs>glob-stream>unique-stream>through2-filter>through2": true,
        "watchify>xtend": true
      }
    },
    "gulp>vinyl-fs>glob-stream>unique-stream>through2-filter>through2": {
      "builtin": {
        "util.inherits": true
      },
      "globals": {
        "process.nextTick": true
      },
      "packages": {
        "readable-stream": true,
        "watchify>xtend": true
      }
    },
    "gulp>vinyl-fs>lazystream": {
      "builtin": {
        "util.inherits": true
      },
      "packages": {
        "readable-stream": true
      }
    },
    "gulp>vinyl-fs>lead": {
      "globals": {
        "process.nextTick": true
      },
      "packages": {
        "gulp>vinyl-fs>lead>flush-write-stream": true
      }
    },
    "gulp>vinyl-fs>lead>flush-write-stream": {
      "globals": {
        "Buffer": true
      },
      "packages": {
        "pumpify>inherits": true,
        "readable-stream": true
      }
    },
    "gulp>vinyl-fs>object.assign": {
      "packages": {
        "globalthis>define-properties": true,
        "globalthis>define-properties>object-keys": true,
        "string.prototype.matchall>call-bind": true,
        "string.prototype.matchall>has-symbols": true
      }
    },
    "gulp>vinyl-fs>pumpify": {
      "packages": {
        "gulp>vinyl-fs>pumpify>duplexify": true,
        "gulp>vinyl-fs>pumpify>pump": true,
        "pumpify>inherits": true
      }
    },
    "gulp>vinyl-fs>pumpify>duplexify": {
      "globals": {
        "Buffer": true,
        "process.nextTick": true
      },
      "packages": {
        "duplexify>stream-shift": true,
        "end-of-stream": true,
        "pumpify>inherits": true,
        "readable-stream": true
      }
    },
    "gulp>vinyl-fs>pumpify>pump": {
      "builtin": {
        "fs": true
      },
      "packages": {
        "end-of-stream": true,
        "pump>once": true
      }
    },
    "gulp>vinyl-fs>remove-bom-buffer": {
      "packages": {
        "browserify>insert-module-globals>is-buffer": true,
        "gulp>vinyl-fs>remove-bom-buffer>is-utf8": true
      }
    },
    "gulp>vinyl-fs>remove-bom-stream": {
      "packages": {
        "ethereumjs-wallet>safe-buffer": true,
        "gulp>vinyl-fs>remove-bom-buffer": true,
        "gulp>vinyl-fs>remove-bom-stream>through2": true
      }
    },
    "gulp>vinyl-fs>remove-bom-stream>through2": {
      "builtin": {
        "util.inherits": true
      },
      "globals": {
        "process.nextTick": true
      },
      "packages": {
        "readable-stream": true,
        "watchify>xtend": true
      }
    },
    "gulp>vinyl-fs>resolve-options": {
      "packages": {
        "gulp>vinyl-fs>value-or-function": true
      }
    },
    "gulp>vinyl-fs>through2": {
      "builtin": {
        "util.inherits": true
      },
      "globals": {
        "process.nextTick": true
      },
      "packages": {
        "readable-stream": true,
        "watchify>xtend": true
      }
    },
    "gulp>vinyl-fs>to-through": {
      "packages": {
        "gulp>vinyl-fs>to-through>through2": true
      }
    },
    "gulp>vinyl-fs>to-through>through2": {
      "builtin": {
        "util.inherits": true
      },
      "globals": {
        "process.nextTick": true
      },
      "packages": {
        "readable-stream": true,
        "watchify>xtend": true
      }
    },
    "gulp>vinyl-fs>vinyl-sourcemap": {
      "builtin": {
        "path.dirname": true,
        "path.join": true,
        "path.relative": true,
        "path.resolve": true
      },
      "globals": {
        "Buffer": true
      },
      "packages": {
        "gulp>vinyl-fs>remove-bom-buffer": true,
        "gulp>vinyl-fs>vinyl-sourcemap>append-buffer": true,
        "gulp>vinyl-fs>vinyl-sourcemap>normalize-path": true,
        "gulp>vinyl-fs>vinyl-sourcemap>now-and-later": true,
        "nyc>convert-source-map": true,
        "vinyl": true,
        "webpack>graceful-fs": true
      }
    },
    "gulp>vinyl-fs>vinyl-sourcemap>append-buffer": {
      "builtin": {
        "os.EOL": true
      },
      "globals": {
        "Buffer": true
      },
      "packages": {
        "gulp>vinyl-fs>vinyl-sourcemap>append-buffer>buffer-equal": true
      }
    },
    "gulp>vinyl-fs>vinyl-sourcemap>append-buffer>buffer-equal": {
      "builtin": {
        "buffer.Buffer.isBuffer": true
      }
    },
    "gulp>vinyl-fs>vinyl-sourcemap>normalize-path": {
      "packages": {
        "vinyl>remove-trailing-separator": true
      }
    },
    "gulp>vinyl-fs>vinyl-sourcemap>now-and-later": {
      "packages": {
        "pump>once": true
      }
    },
    "ini": {
      "globals": {
        "process": true
      }
    },
    "jsdom>escodegen": {
      "globals": {
        "sourceMap.SourceNode": true
      },
      "packages": {
        "eslint>esutils": true,
        "jsdom>escodegen>estraverse": true,
        "jsdom>escodegen>source-map": true
      }
    },
    "koa>is-generator-function>has-tostringtag": {
      "packages": {
        "string.prototype.matchall>has-symbols": true
      }
    },
    "labeled-stream-splicer": {
      "packages": {
        "labeled-stream-splicer>stream-splicer": true,
        "pumpify>inherits": true
      }
    },
    "labeled-stream-splicer>stream-splicer": {
      "globals": {
        "process.nextTick": true,
        "setImmediate": true
      },
      "packages": {
        "pumpify>inherits": true,
        "readable-stream": true
      }
    },
    "lavamoat-browserify": {
      "builtin": {
        "fs.existsSync": true,
        "fs.mkdirSync": true,
        "fs.readFileSync": true,
        "fs.writeFileSync": true,
        "path.dirname": true,
        "path.extname": true,
        "path.resolve": true,
        "util.callbackify": true
      },
      "globals": {
        "console.warn": true,
        "process.cwd": true,
        "setTimeout": true
      },
      "packages": {
        "duplexify": true,
        "lavamoat-browserify>@lavamoat/lavapack": true,
        "lavamoat-browserify>browser-resolve": true,
        "lavamoat-browserify>concat-stream": true,
        "lavamoat-browserify>readable-stream": true,
        "lavamoat-browserify>through2": true,
        "lavamoat>@lavamoat/aa": true,
        "lavamoat>json-stable-stringify": true,
        "lavamoat>lavamoat-core": true
      }
    },
    "lavamoat-browserify>@lavamoat/lavapack": {
      "builtin": {
        "assert": true,
        "buffer.Buffer.from": true,
        "fs.promises.readFile": true,
        "fs.promises.writeFile": true,
        "fs.readFileSync": true,
        "path.join": true,
        "path.relative": true
      },
      "globals": {
        "__dirname": true,
        "process.cwd": true,
        "setTimeout": true
      },
      "packages": {
        "@lavamoat/lavapack>combine-source-map": true,
        "@lavamoat/lavapack>umd": true,
        "browserify>JSONStream": true,
        "lavamoat-browserify>@lavamoat/lavapack>through2": true,
        "lavamoat-browserify>readable-stream": true,
        "lavamoat>json-stable-stringify": true,
        "lavamoat>lavamoat-core": true,
        "nyc>convert-source-map": true
      }
    },
    "lavamoat-browserify>@lavamoat/lavapack>through2": {
      "packages": {
        "lavamoat-browserify>readable-stream": true
      }
    },
    "lavamoat-browserify>browser-resolve": {
      "builtin": {
        "fs.readFile": true,
        "fs.readFileSync": true,
        "path": true
      },
      "globals": {
        "__dirname": true,
        "process.platform": true
      },
      "packages": {
        "brfs>resolve": true
      }
    },
    "lavamoat-browserify>concat-stream": {
      "globals": {
        "Buffer.concat": true,
        "Buffer.from": true,
        "Buffer.isBuffer": true
      },
      "packages": {
        "lavamoat-browserify>readable-stream": true,
        "pumpify>inherits": true
      }
    },
    "lavamoat-browserify>readable-stream": {
      "builtin": {
        "buffer.Buffer": true,
        "events.EventEmitter": true,
        "stream": true,
        "util": true
      },
      "globals": {
        "process.env.READABLE_STREAM": true,
        "process.nextTick": true,
        "process.stderr": true,
        "process.stdout": true
      },
      "packages": {
        "@storybook/api>util-deprecate": true,
        "browserify>string_decoder": true,
        "pumpify>inherits": true
      }
    },
    "lavamoat-browserify>through2": {
      "builtin": {
        "util.inherits": true
      },
      "globals": {
        "process.nextTick": true
      },
      "packages": {
        "lavamoat-browserify>readable-stream": true
      }
    },
    "lavamoat>@babel/highlight": {
      "packages": {
        "lavamoat>@babel/highlight>@babel/helper-validator-identifier": true,
        "lavamoat>@babel/highlight>chalk": true,
        "loose-envify>js-tokens": true
      }
    },
    "lavamoat>@babel/highlight>chalk": {
      "globals": {
        "process.env.TERM": true,
        "process.platform": true
      },
      "packages": {
        "gulp-dart-sass>chalk>escape-string-regexp": true,
        "lavamoat>@babel/highlight>chalk>ansi-styles": true,
        "lavamoat>@babel/highlight>chalk>supports-color": true
      }
    },
    "lavamoat>@babel/highlight>chalk>ansi-styles": {
      "packages": {
        "@metamask/jazzicon>color>color-convert": true
      }
    },
    "lavamoat>@babel/highlight>chalk>supports-color": {
      "builtin": {
        "os.release": true
      },
      "globals": {
        "process.env": true,
        "process.platform": true,
        "process.stderr": true,
        "process.stdout": true,
        "process.versions.node.split": true
      },
      "packages": {
        "lavamoat>@babel/highlight>chalk>supports-color>has-flag": true
      }
    },
    "lavamoat>@babel/highlight>chalk>supports-color>has-flag": {
      "globals": {
        "process.argv": true
      }
    },
    "lavamoat>@lavamoat/aa": {
      "builtin": {
        "fs.readFileSync": true,
        "fs.statSync": true,
        "path.dirname": true,
        "path.join": true,
        "path.relative": true
      },
      "globals": {
        "performantResolve": true
      },
      "packages": {
        "brfs>resolve": true
      }
    },
    "lavamoat>json-stable-stringify": {
      "packages": {
        "lavamoat>json-stable-stringify>jsonify": true
      }
    },
    "lavamoat>lavamoat-core": {
      "builtin": {
        "events": true,
        "fs.existsSync": true,
        "fs.readFileSync": true,
        "fs.writeFileSync": true,
        "path.extname": true,
        "path.join": true
      },
      "globals": {
        "__dirname": true,
        "console.error": true,
        "console.warn": true,
        "define": true
      },
      "packages": {
        "lavamoat>json-stable-stringify": true,
        "lavamoat>lavamoat-core>merge-deep": true,
        "lavamoat>lavamoat-tofu": true,
        "nyc>process-on-spawn>fromentries": true
      }
    },
    "lavamoat>lavamoat-core>merge-deep": {
      "packages": {
        "gulp-zip>plugin-error>arr-union": true,
        "lavamoat>lavamoat-core>merge-deep>clone-deep": true,
        "lavamoat>lavamoat-core>merge-deep>kind-of": true
      }
    },
    "lavamoat>lavamoat-core>merge-deep>clone-deep": {
      "packages": {
        "@babel/register>clone-deep>is-plain-object": true,
        "lavamoat>lavamoat-core>merge-deep>clone-deep>for-own": true,
        "lavamoat>lavamoat-core>merge-deep>clone-deep>kind-of": true,
        "lavamoat>lavamoat-core>merge-deep>clone-deep>lazy-cache": true,
        "lavamoat>lavamoat-core>merge-deep>clone-deep>shallow-clone": true
      }
    },
    "lavamoat>lavamoat-core>merge-deep>clone-deep>for-own": {
      "packages": {
        "gulp>undertaker>object.reduce>for-own>for-in": true
      }
    },
    "lavamoat>lavamoat-core>merge-deep>clone-deep>kind-of": {
      "packages": {
        "browserify>insert-module-globals>is-buffer": true
      }
    },
    "lavamoat>lavamoat-core>merge-deep>clone-deep>lazy-cache": {
      "globals": {
        "process.env.TRAVIS": true,
        "process.env.UNLAZY": true
      }
    },
    "lavamoat>lavamoat-core>merge-deep>clone-deep>shallow-clone": {
      "packages": {
        "gulp-watch>chokidar>braces>extend-shallow>is-extendable": true,
        "lavamoat>lavamoat-core>merge-deep>clone-deep>shallow-clone>kind-of": true,
        "lavamoat>lavamoat-core>merge-deep>clone-deep>shallow-clone>lazy-cache": true,
        "lavamoat>lavamoat-core>merge-deep>clone-deep>shallow-clone>mixin-object": true
      }
    },
    "lavamoat>lavamoat-core>merge-deep>clone-deep>shallow-clone>kind-of": {
      "globals": {
        "Buffer": true
      },
      "packages": {
        "browserify>insert-module-globals>is-buffer": true
      }
    },
    "lavamoat>lavamoat-core>merge-deep>clone-deep>shallow-clone>lazy-cache": {
      "globals": {
        "process.env.UNLAZY": true
      }
    },
    "lavamoat>lavamoat-core>merge-deep>clone-deep>shallow-clone>mixin-object": {
      "packages": {
        "gulp-watch>chokidar>braces>extend-shallow>is-extendable": true,
        "lavamoat>lavamoat-core>merge-deep>clone-deep>shallow-clone>mixin-object>for-in": true
      }
    },
    "lavamoat>lavamoat-core>merge-deep>kind-of": {
      "packages": {
        "browserify>insert-module-globals>is-buffer": true
      }
    },
    "lavamoat>lavamoat-tofu": {
      "globals": {
        "console.log": true
      },
      "packages": {
        "@babel/core>@babel/parser": true,
        "depcheck>@babel/traverse": true
      }
    },
    "lavamoat>object.fromentries": {
      "packages": {
        "globalthis>define-properties": true,
        "string.prototype.matchall>call-bind": true,
        "string.prototype.matchall>es-abstract": true
      }
    },
    "lodash": {
      "globals": {
        "define": true
      }
    },
    "loose-envify": {
      "builtin": {
        "stream.PassThrough": true,
        "stream.Transform": true,
        "util.inherits": true
      },
      "globals": {
        "process.env": true
      },
      "packages": {
        "loose-envify>js-tokens": true
      }
    },
    "madge>detective-scss>gonzales-pe": {
      "globals": {
        "console.error": true,
        "define": true
      }
    },
    "madge>ora>is-unicode-supported": {
      "globals": {
        "process.env.CI": true,
        "process.env.TERM": true,
        "process.env.TERM_PROGRAM": true,
        "process.env.WT_SESSION": true,
        "process.platform": true
      }
    },
    "mocha>log-symbols": {
      "packages": {
        "madge>ora>is-unicode-supported": true,
        "mocha>log-symbols>chalk": true
      }
    },
    "mocha>log-symbols>chalk": {
      "packages": {
        "chalk>ansi-styles": true,
        "mocha>log-symbols>chalk>supports-color": true
      }
    },
    "mocha>log-symbols>chalk>supports-color": {
      "builtin": {
        "os.release": true,
        "tty.isatty": true
      },
      "globals": {
        "process.env": true,
        "process.platform": true
      },
      "packages": {
        "sinon>supports-color>has-flag": true
      }
    },
    "mocha>minimatch>brace-expansion": {
      "packages": {
        "mocha>minimatch>brace-expansion>concat-map": true,
        "stylelint>balanced-match": true
      }
    },
    "mocha>supports-color": {
      "builtin": {
        "os.release": true,
        "tty.isatty": true
      },
      "globals": {
        "process.env": true,
        "process.platform": true
      },
      "packages": {
        "sinon>supports-color>has-flag": true
      }
    },
    "mocha>which": {
      "builtin": {
        "path.join": true
      },
      "globals": {
        "process.cwd": true,
        "process.env.OSTYPE": true,
        "process.env.PATH": true,
        "process.env.PATHEXT": true,
        "process.platform": true
      },
      "packages": {
        "mocha>which>isexe": true
      }
    },
    "mocha>which>isexe": {
      "builtin": {
        "fs": true
      },
      "globals": {
        "TESTING_WINDOWS": true,
        "process.env.PATHEXT": true,
        "process.getgid": true,
        "process.getuid": true,
        "process.platform": true
      }
    },
    "mockttp>@httptoolkit/proxy-agent>lru-cache": {
      "packages": {
        "mockttp>@httptoolkit/proxy-agent>lru-cache>yallist": true
      }
    },
    "nock>debug": {
      "builtin": {
        "tty.isatty": true,
        "util.deprecate": true,
        "util.format": true,
        "util.inspect": true
      },
      "globals": {
        "console": true,
        "document": true,
        "localStorage": true,
        "navigator": true,
        "process": true
      },
      "packages": {
        "mocha>supports-color": true,
        "nock>debug>ms": true
      }
    },
    "node-sass": {
      "native": true
    },
    "nyc>convert-source-map": {
      "builtin": {
        "fs.readFileSync": true,
        "path.join": true
      },
      "globals": {
        "Buffer.from": true
      }
    },
    "nyc>glob": {
      "builtin": {
        "assert": true,
        "events.EventEmitter": true,
        "fs": true,
        "path.join": true,
        "path.resolve": true,
        "util": true
      },
      "globals": {
        "console.error": true,
        "process.cwd": true,
        "process.nextTick": true,
        "process.platform": true
      },
      "packages": {
        "eslint>minimatch": true,
        "gulp-watch>path-is-absolute": true,
        "nyc>glob>fs.realpath": true,
        "nyc>glob>inflight": true,
        "pump>once": true,
        "pumpify>inherits": true
      }
    },
    "nyc>glob>fs.realpath": {
      "builtin": {
        "fs.lstat": true,
        "fs.lstatSync": true,
        "fs.readlink": true,
        "fs.readlinkSync": true,
        "fs.realpath": true,
        "fs.realpathSync": true,
        "fs.stat": true,
        "fs.statSync": true,
        "path.normalize": true,
        "path.resolve": true
      },
      "globals": {
        "console.error": true,
        "console.trace": true,
        "process.env.NODE_DEBUG": true,
        "process.nextTick": true,
        "process.noDeprecation": true,
        "process.platform": true,
        "process.throwDeprecation": true,
        "process.traceDeprecation": true,
        "process.version": true
      }
    },
    "nyc>glob>inflight": {
      "globals": {
        "process.nextTick": true
      },
      "packages": {
        "pump>once": true,
        "pump>once>wrappy": true
      }
    },
    "nyc>resolve-from": {
      "builtin": {
        "fs.realpathSync": true,
        "module._nodeModulePaths": true,
        "module._resolveFilename": true,
        "path.join": true,
        "path.resolve": true
      }
    },
    "nyc>rimraf": {
      "builtin": {
        "assert": true,
        "fs": true,
        "path.join": true
      },
      "globals": {
        "process.platform": true,
        "setTimeout": true
      },
      "packages": {
        "nyc>glob": true
      }
    },
    "nyc>signal-exit": {
      "builtin": {
        "assert.equal": true,
        "events": true
      },
      "globals": {
        "process": true
      }
    },
    "nyc>spawn-wrap>is-windows": {
      "globals": {
        "define": true,
        "isWindows": "write",
        "process": true
      }
    },
    "nyc>yargs>set-blocking": {
      "globals": {
        "process.stderr": true,
        "process.stdout": true
      }
    },
    "prettier": {
      "builtin": {
        "assert": true,
        "events.EventEmitter": true,
        "fs": true,
        "module._nodeModulePaths": true,
        "module._resolveFilename": true,
        "os": true,
        "path": true,
        "stream.PassThrough": true,
        "stream.Readable": true,
        "util.inherits": true,
        "util.inspect": true,
        "util.promisify": true
      },
      "globals": {
        "Buffer": true,
        "Element": true,
        "HTMLElement": true,
        "Intl": true,
        "PerformanceObserver": true,
        "SVGElement": true,
        "WorkerGlobalScope": true,
        "YAML_SILENCE_DEPRECATION_WARNINGS": true,
        "YAML_SILENCE_WARNINGS": true,
        "__dirname": true,
        "__filename": true,
        "__magic__": true,
        "assertDoc": true,
        "atob": true,
        "btoa": true,
        "clearTimeout": true,
        "console": true,
        "define": true,
        "document": true,
        "globalThis": "write",
        "localStorage": true,
        "location": true,
        "navigator": true,
        "new": true,
        "performance": true,
        "process": true,
        "queueMicrotask": true,
        "setImmediate": true,
        "setTimeout": true,
        "target": true
      }
    },
    "prop-types": {
      "globals": {
        "console": true,
        "process.env.NODE_ENV": true
      },
      "packages": {
        "prop-types>react-is": true,
        "react>object-assign": true
      }
    },
    "prop-types>react-is": {
      "globals": {
        "console": true,
        "process.env.NODE_ENV": true
      }
    },
    "pump": {
      "builtin": {
        "fs": true
      },
      "globals": {
        "process.version": true
      },
      "packages": {
        "end-of-stream": true,
        "pump>once": true
      }
    },
    "pump>once": {
      "packages": {
        "pump>once>wrappy": true
      }
    },
    "pumpify": {
      "packages": {
        "duplexify": true,
        "pump": true,
        "pumpify>inherits": true
      }
    },
    "pumpify>inherits": {
      "builtin": {
        "util.inherits": true
      }
    },
    "randomcolor": {
      "globals": {
        "define": true
      }
    },
    "react-markdown>unified": {
      "packages": {
        "jsdom>request>extend": true,
        "mocha>yargs-unparser>is-plain-obj": true,
        "react-markdown>unified>bail": true,
        "react-markdown>unified>is-buffer": true,
        "react-markdown>unified>trough": true,
        "react-markdown>vfile": true
      }
    },
    "react-markdown>unist-util-visit": {
      "packages": {
        "react-markdown>unist-util-visit>unist-util-visit-parents": true
      }
    },
    "react-markdown>unist-util-visit>unist-util-visit-parents": {
      "packages": {
        "react-markdown>unist-util-visit>unist-util-is": true
      }
    },
    "react-markdown>vfile": {
      "builtin": {
        "path.basename": true,
        "path.dirname": true,
        "path.extname": true,
        "path.join": true,
        "path.sep": true
      },
      "globals": {
        "process.cwd": true
      },
      "packages": {
        "react-markdown>vfile>is-buffer": true,
        "react-markdown>vfile>vfile-message": true,
        "vinyl>replace-ext": true
      }
    },
    "react-markdown>vfile>vfile-message": {
      "packages": {
        "react-markdown>vfile>unist-util-stringify-position": true
      }
    },
    "react-syntax-highlighter>refractor>parse-entities": {
      "packages": {
        "react-syntax-highlighter>refractor>parse-entities>character-entities": true,
        "react-syntax-highlighter>refractor>parse-entities>character-entities-legacy": true,
        "react-syntax-highlighter>refractor>parse-entities>character-reference-invalid": true,
        "react-syntax-highlighter>refractor>parse-entities>is-alphanumerical": true,
        "react-syntax-highlighter>refractor>parse-entities>is-decimal": true,
        "react-syntax-highlighter>refractor>parse-entities>is-hexadecimal": true
      }
    },
    "react-syntax-highlighter>refractor>parse-entities>is-alphanumerical": {
      "packages": {
        "react-syntax-highlighter>refractor>parse-entities>is-decimal": true,
        "stylelint>@stylelint/postcss-markdown>remark>remark-parse>is-alphabetical": true
      }
    },
    "readable-stream": {
      "builtin": {
        "events.EventEmitter": true,
        "stream": true,
        "util": true
      },
      "globals": {
        "process.browser": true,
        "process.env.READABLE_STREAM": true,
        "process.stderr": true,
        "process.stdout": true,
        "process.version.slice": true,
        "setImmediate": true
      },
      "packages": {
        "@storybook/api>util-deprecate": true,
        "pumpify>inherits": true,
        "readable-stream>core-util-is": true,
        "readable-stream>isarray": true,
        "readable-stream>process-nextick-args": true,
        "readable-stream>safe-buffer": true,
        "readable-stream>string_decoder": true
      }
    },
    "readable-stream>core-util-is": {
      "globals": {
        "Buffer.isBuffer": true
      }
    },
    "readable-stream>process-nextick-args": {
      "globals": {
        "process": true
      }
    },
    "readable-stream>safe-buffer": {
      "builtin": {
        "buffer": true
      }
    },
    "readable-stream>string_decoder": {
      "packages": {
        "readable-stream>safe-buffer": true
      }
    },
    "resolve-url-loader>es6-iterator": {
      "packages": {
        "resolve-url-loader>es6-iterator>d": true,
        "resolve-url-loader>es6-iterator>es5-ext": true,
        "resolve-url-loader>es6-iterator>es6-symbol": true
      }
    },
    "resolve-url-loader>es6-iterator>d": {
      "packages": {
        "resolve-url-loader>es6-iterator>es5-ext": true
      }
    },
    "resolve-url-loader>es6-iterator>es5-ext": {
      "packages": {
        "resolve-url-loader>es6-iterator>es6-symbol": true
      }
    },
    "resolve-url-loader>es6-iterator>es6-symbol": {
      "packages": {
        "resolve-url-loader>es6-iterator>d": true
      }
    },
    "resolve-url-loader>rework>css>source-map-resolve": {
      "builtin": {
        "url.resolve": true
      },
      "globals": {
        "setImmediate": true
      },
      "packages": {
        "gulp-sourcemaps>css>source-map-resolve>atob": true,
        "gulp-sourcemaps>css>source-map-resolve>decode-uri-component": true,
        "resolve-url-loader>rework>css>source-map-resolve>source-map-url": true,
        "resolve-url-loader>rework>css>urix": true
      }
    },
    "resolve-url-loader>rework>css>source-map-resolve>source-map-url": {
      "globals": {
        "define": true
      }
    },
    "resolve-url-loader>rework>css>urix": {
      "builtin": {
        "path.sep": true
      }
    },
    "sass": {
      "builtin": {
        "fs": true,
        "readline": true,
        "url": true
      },
      "env": "unfrozen",
      "globals": {
        "Buffer": true,
        "HTMLElement": true,
        "InternalError": true,
        "TextDecoder": true,
        "WorkerGlobalScope": true,
        "__dirname": true,
        "__filename": true,
        "__non_webpack_require__": true,
        "__webpack_require__": true,
        "console": true,
        "dartExperimentalFixupGetTag": true,
        "dartMainRunner": true,
        "dartNativeDispatchHooksTransformer": true,
        "dartPrint": true,
        "document": true,
        "load": true,
        "navigator": true,
        "print": true,
        "process": true,
        "setImmediate": true,
        "setTimeout": true,
        "version": true
      },
      "packages": {
        "chokidar": true
      }
    },
    "semver": {
      "globals": {
        "console.error": true,
        "process": true
      },
      "packages": {
        "semver>lru-cache": true
      }
    },
    "semver>lru-cache": {
      "packages": {
        "semver>lru-cache>yallist": true
      }
    },
    "serve-handler>path-is-inside": {
      "builtin": {
        "path.sep": true
      },
      "globals": {
        "process.platform": true
      }
    },
    "sinon>supports-color>has-flag": {
      "globals": {
        "process.argv": true
      }
    },
    "source-map": {
      "builtin": {
        "fs.readFile": true,
        "path.join": true
      },
      "globals": {
        "WebAssembly.instantiate": true,
        "__dirname": true,
        "console.debug": true,
        "console.time": true,
        "console.timeEnd": true,
        "fetch": true
      }
    },
    "squirrelly": {
      "builtin": {
        "fs.existsSync": true,
        "fs.readFileSync": true,
        "path.dirname": true,
        "path.extname": true,
        "path.resolve": true
      }
    },
    "string.prototype.matchall": {
      "packages": {
        "globalthis>define-properties": true,
        "string.prototype.matchall>call-bind": true,
        "string.prototype.matchall>es-abstract": true,
        "string.prototype.matchall>has-symbols": true,
        "string.prototype.matchall>regexp.prototype.flags": true
      }
    },
    "string.prototype.matchall>call-bind": {
      "packages": {
        "browserify>has>function-bind": true,
        "string.prototype.matchall>get-intrinsic": true
      }
    },
    "string.prototype.matchall>es-abstract": {
      "packages": {
        "@storybook/api>telejson>is-regex": true,
        "brfs>static-module>object-inspect": true,
        "browserify>has": true,
        "eslint-plugin-react>array-includes>is-string": true,
        "globalthis>define-properties>has-property-descriptors": true,
        "string.prototype.matchall>call-bind": true,
        "string.prototype.matchall>es-abstract>es-to-primitive": true,
        "string.prototype.matchall>es-abstract>is-callable": true,
        "string.prototype.matchall>get-intrinsic": true,
        "string.prototype.matchall>has-symbols": true,
        "string.prototype.matchall>internal-slot": true
      }
    },
    "string.prototype.matchall>es-abstract>es-to-primitive": {
      "packages": {
        "@metamask/eth-token-tracker>deep-equal>is-date-object": true,
        "@storybook/api>telejson>is-symbol": true,
        "string.prototype.matchall>es-abstract>is-callable": true
      }
    },
    "string.prototype.matchall>es-abstract>is-callable": {
      "globals": {
        "document": true
      }
    },
    "string.prototype.matchall>get-intrinsic": {
      "globals": {
        "AggregateError": true,
        "FinalizationRegistry": true,
        "WeakRef": true
      },
      "packages": {
        "browserify>has": true,
        "browserify>has>function-bind": true,
        "string.prototype.matchall>has-symbols": true
      }
    },
    "string.prototype.matchall>internal-slot": {
      "packages": {
        "browserify>has": true,
        "string.prototype.matchall>get-intrinsic": true,
        "string.prototype.matchall>side-channel": true
      }
    },
    "string.prototype.matchall>regexp.prototype.flags": {
      "packages": {
        "globalthis>define-properties": true,
        "string.prototype.matchall>call-bind": true,
        "string.prototype.matchall>regexp.prototype.flags>functions-have-names": true
      }
    },
    "string.prototype.matchall>side-channel": {
      "packages": {
        "brfs>static-module>object-inspect": true,
        "string.prototype.matchall>call-bind": true,
        "string.prototype.matchall>get-intrinsic": true
      }
    },
    "stylelint": {
      "builtin": {
        "fs.lstatSync": true,
        "fs.readFile": true,
        "fs.readFileSync": true,
        "fs.stat": true,
        "os.EOL": true,
        "path.dirname": true,
        "path.isAbsolute": true,
        "path.join": true,
        "path.normalize": true,
        "path.relative": true,
        "path.resolve": true,
        "path.sep": true,
        "url.URL": true
      },
      "globals": {
        "__dirname": true,
        "assert": true,
        "console.warn": true,
        "process.cwd": true,
        "process.env.NODE_ENV": true,
        "process.stdout.columns": true,
        "process.stdout.isTTY": true
      },
      "packages": {
        "eslint>imurmurhash": true,
        "globby": true,
        "globby>ignore": true,
        "globby>slash": true,
        "lodash": true,
        "mocha>log-symbols": true,
        "nock>debug": true,
        "nyc>resolve-from": true,
        "stylelint>@stylelint/postcss-css-in-js": true,
        "stylelint>@stylelint/postcss-markdown": true,
        "stylelint>autoprefixer": true,
        "stylelint>balanced-match": true,
        "stylelint>chalk": true,
        "stylelint>cosmiconfig": true,
        "stylelint>execall": true,
        "stylelint>file-entry-cache": true,
        "stylelint>global-modules": true,
        "stylelint>globjoin": true,
        "stylelint>html-tags": true,
        "stylelint>import-lazy": true,
        "stylelint>known-css-properties": true,
        "stylelint>leven": true,
        "stylelint>mathml-tag-names": true,
        "stylelint>micromatch": true,
        "stylelint>normalize-selector": true,
        "stylelint>postcss": true,
        "stylelint>postcss-html": true,
        "stylelint>postcss-less": true,
        "stylelint>postcss-media-query-parser": true,
        "stylelint>postcss-reporter": true,
        "stylelint>postcss-resolve-nested-selector": true,
        "stylelint>postcss-safe-parser": true,
        "stylelint>postcss-sass": true,
        "stylelint>postcss-scss": true,
        "stylelint>postcss-selector-parser": true,
        "stylelint>postcss-syntax": true,
        "stylelint>postcss-value-parser": true,
        "stylelint>specificity": true,
        "stylelint>style-search": true,
        "stylelint>sugarss": true,
        "stylelint>svg-tags": true,
        "stylelint>table": true,
        "stylelint>write-file-atomic": true,
        "yargs>string-width": true
      }
    },
    "stylelint>@stylelint/postcss-css-in-js": {
      "globals": {
        "__dirname": true
      },
      "packages": {
        "@babel/core": true,
        "stylelint>postcss": true,
        "stylelint>postcss-syntax": true
      }
    },
    "stylelint>@stylelint/postcss-markdown": {
      "packages": {
        "stylelint>@stylelint/postcss-markdown>remark": true,
        "stylelint>@stylelint/postcss-markdown>unist-util-find-all-after": true,
        "stylelint>postcss-html": true,
        "stylelint>postcss-syntax": true
      }
    },
    "stylelint>@stylelint/postcss-markdown>remark": {
      "packages": {
        "react-markdown>unified": true,
        "stylelint>@stylelint/postcss-markdown>remark>remark-parse": true,
        "stylelint>@stylelint/postcss-markdown>remark>remark-stringify": true
      }
    },
    "stylelint>@stylelint/postcss-markdown>remark>remark-parse": {
      "packages": {
        "react-syntax-highlighter>refractor>parse-entities": true,
        "react-syntax-highlighter>refractor>parse-entities>is-decimal": true,
        "stylelint>@stylelint/postcss-markdown>remark>remark-parse>ccount": true,
        "stylelint>@stylelint/postcss-markdown>remark>remark-parse>collapse-white-space": true,
        "stylelint>@stylelint/postcss-markdown>remark>remark-parse>is-alphabetical": true,
        "stylelint>@stylelint/postcss-markdown>remark>remark-parse>is-whitespace-character": true,
        "stylelint>@stylelint/postcss-markdown>remark>remark-parse>is-word-character": true,
        "stylelint>@stylelint/postcss-markdown>remark>remark-parse>markdown-escapes": true,
        "stylelint>@stylelint/postcss-markdown>remark>remark-parse>repeat-string": true,
        "stylelint>@stylelint/postcss-markdown>remark>remark-parse>state-toggle": true,
        "stylelint>@stylelint/postcss-markdown>remark>remark-parse>trim": true,
        "stylelint>@stylelint/postcss-markdown>remark>remark-parse>trim-trailing-lines": true,
        "stylelint>@stylelint/postcss-markdown>remark>remark-parse>unherit": true,
        "stylelint>@stylelint/postcss-markdown>remark>remark-parse>unist-util-remove-position": true,
        "stylelint>@stylelint/postcss-markdown>remark>remark-parse>vfile-location": true,
        "watchify>xtend": true
      }
    },
    "stylelint>@stylelint/postcss-markdown>remark>remark-parse>unherit": {
      "packages": {
        "pumpify>inherits": true,
        "watchify>xtend": true
      }
    },
    "stylelint>@stylelint/postcss-markdown>remark>remark-parse>unist-util-remove-position": {
      "packages": {
        "react-markdown>unist-util-visit": true
      }
    },
    "stylelint>@stylelint/postcss-markdown>remark>remark-stringify": {
      "packages": {
        "react-syntax-highlighter>refractor>parse-entities": true,
        "react-syntax-highlighter>refractor>parse-entities>is-decimal": true,
        "stylelint>@stylelint/postcss-markdown>remark>remark-parse>ccount": true,
        "stylelint>@stylelint/postcss-markdown>remark>remark-parse>is-whitespace-character": true,
        "stylelint>@stylelint/postcss-markdown>remark>remark-parse>markdown-escapes": true,
        "stylelint>@stylelint/postcss-markdown>remark>remark-parse>repeat-string": true,
        "stylelint>@stylelint/postcss-markdown>remark>remark-parse>state-toggle": true,
        "stylelint>@stylelint/postcss-markdown>remark>remark-parse>unherit": true,
        "stylelint>@stylelint/postcss-markdown>remark>remark-stringify>is-alphanumeric": true,
        "stylelint>@stylelint/postcss-markdown>remark>remark-stringify>longest-streak": true,
        "stylelint>@stylelint/postcss-markdown>remark>remark-stringify>markdown-table": true,
        "stylelint>@stylelint/postcss-markdown>remark>remark-stringify>mdast-util-compact": true,
        "stylelint>@stylelint/postcss-markdown>remark>remark-stringify>stringify-entities": true,
        "watchify>xtend": true
      }
    },
    "stylelint>@stylelint/postcss-markdown>remark>remark-stringify>markdown-table": {
      "packages": {
        "stylelint>@stylelint/postcss-markdown>remark>remark-parse>repeat-string": true
      }
    },
    "stylelint>@stylelint/postcss-markdown>remark>remark-stringify>mdast-util-compact": {
      "packages": {
        "react-markdown>unist-util-visit": true
      }
    },
    "stylelint>@stylelint/postcss-markdown>remark>remark-stringify>stringify-entities": {
      "packages": {
        "react-syntax-highlighter>refractor>parse-entities>character-entities-legacy": true,
        "react-syntax-highlighter>refractor>parse-entities>is-alphanumerical": true,
        "react-syntax-highlighter>refractor>parse-entities>is-decimal": true,
        "react-syntax-highlighter>refractor>parse-entities>is-hexadecimal": true,
        "stylelint>@stylelint/postcss-markdown>remark>remark-stringify>stringify-entities>character-entities-html4": true
      }
    },
    "stylelint>@stylelint/postcss-markdown>unist-util-find-all-after": {
      "packages": {
        "react-markdown>unist-util-visit>unist-util-is": true
      }
    },
    "stylelint>autoprefixer": {
      "globals": {
        "console": true,
        "process.cwd": true,
        "process.env.AUTOPREFIXER_GRID": true
      },
      "packages": {
        "stylelint>autoprefixer>normalize-range": true,
        "stylelint>autoprefixer>num2fraction": true,
        "stylelint>autoprefixer>picocolors": true,
        "stylelint>autoprefixer>postcss": true,
        "stylelint>postcss-value-parser": true,
        "webpack>browserslist": true,
        "webpack>browserslist>caniuse-lite": true
      }
    },
    "stylelint>autoprefixer>picocolors": {
      "builtin": {
        "tty.isatty": true
      },
      "globals": {
        "process.argv.includes": true,
        "process.env": true,
        "process.platform": true
      }
    },
    "stylelint>autoprefixer>postcss": {
      "builtin": {
        "fs": true,
        "path": true
      },
      "globals": {
        "Buffer": true,
        "atob": true,
        "btoa": true,
        "console": true,
        "process.env.NODE_ENV": true
      },
      "packages": {
        "stylelint>autoprefixer>picocolors": true,
        "stylelint>autoprefixer>postcss>source-map": true
      }
    },
    "stylelint>chalk": {
      "packages": {
        "chalk>ansi-styles": true,
        "stylelint>chalk>supports-color": true
      }
    },
    "stylelint>chalk>supports-color": {
      "builtin": {
        "os.release": true,
        "tty.isatty": true
      },
      "globals": {
        "process.env": true,
        "process.platform": true
      },
      "packages": {
        "sinon>supports-color>has-flag": true
      }
    },
    "stylelint>cosmiconfig": {
      "builtin": {
        "fs": true,
        "os": true,
        "path": true
      },
      "globals": {
        "process.cwd": true
      },
      "packages": {
        "depcheck>cosmiconfig>parse-json": true,
        "depcheck>cosmiconfig>yaml": true,
        "eslint>import-fresh": true,
        "globby>dir-glob>path-type": true
      }
    },
    "stylelint>execall": {
      "packages": {
        "stylelint>execall>clone-regexp": true
      }
    },
    "stylelint>execall>clone-regexp": {
      "packages": {
        "stylelint>execall>clone-regexp>is-regexp": true
      }
    },
    "stylelint>file-entry-cache": {
      "builtin": {
        "crypto.createHash": true,
        "fs.readFileSync": true,
        "fs.statSync": true,
        "path.basename": true,
        "path.dirname": true
      },
      "packages": {
        "stylelint>file-entry-cache>flat-cache": true
      }
    },
    "stylelint>file-entry-cache>flat-cache": {
      "builtin": {
        "fs.existsSync": true,
        "fs.readFileSync": true,
        "path.basename": true,
        "path.dirname": true,
        "path.resolve": true
      },
      "globals": {
        "__dirname": true
      },
      "packages": {
        "stylelint>file-entry-cache>flat-cache>flatted": true,
        "stylelint>file-entry-cache>flat-cache>rimraf": true,
        "stylelint>file-entry-cache>flat-cache>write": true
      }
    },
    "stylelint>file-entry-cache>flat-cache>rimraf": {
      "builtin": {
        "assert": true,
        "fs": true,
        "path.join": true
      },
      "globals": {
        "process.platform": true,
        "setTimeout": true
      },
      "packages": {
        "nyc>glob": true
      }
    },
    "stylelint>file-entry-cache>flat-cache>write": {
      "builtin": {
        "fs.createWriteStream": true,
        "fs.writeFile": true,
        "fs.writeFileSync": true,
        "path.dirname": true
      },
      "packages": {
        "@sentry/cli>mkdirp": true
      }
    },
    "stylelint>global-modules": {
      "builtin": {
        "path.resolve": true
      },
      "globals": {
        "process.env.OSTYPE": true,
        "process.platform": true
      },
      "packages": {
        "stylelint>global-modules>global-prefix": true
      }
    },
    "stylelint>global-modules>global-prefix": {
      "builtin": {
        "fs.readFileSync": true,
        "fs.realpathSync": true,
        "os.homedir": true,
        "path.dirname": true,
        "path.join": true,
        "path.resolve": true
      },
      "globals": {
        "process.env.APPDATA": true,
        "process.env.DESTDIR": true,
        "process.env.OSTYPE": true,
        "process.env.PREFIX": true,
        "process.execPath": true,
        "process.platform": true
      },
      "packages": {
        "stylelint>global-modules>global-prefix>ini": true,
        "stylelint>global-modules>global-prefix>which": true
      }
    },
    "stylelint>global-modules>global-prefix>ini": {
      "globals": {
        "process": true
      }
    },
    "stylelint>global-modules>global-prefix>which": {
      "builtin": {
        "path.join": true
      },
      "globals": {
        "process.cwd": true,
        "process.env.OSTYPE": true,
        "process.env.PATH": true,
        "process.env.PATHEXT": true,
        "process.platform": true
      },
      "packages": {
        "mocha>which>isexe": true
      }
    },
    "stylelint>globjoin": {
      "builtin": {
        "path.join": true
      }
    },
    "stylelint>micromatch": {
      "builtin": {
        "util.inspect": true
      },
      "packages": {
        "chokidar>braces": true,
        "depcheck>readdirp>picomatch": true
      }
    },
    "stylelint>normalize-selector": {
      "globals": {
        "define": true
      }
    },
    "stylelint>postcss": {
      "builtin": {
        "fs": true,
        "path": true
      },
      "globals": {
        "Buffer": true,
        "atob": true,
        "btoa": true,
        "console": true,
        "process.env.NODE_ENV": true
      },
      "packages": {
        "stylelint>postcss>picocolors": true,
        "stylelint>postcss>source-map": true
      }
    },
    "stylelint>postcss-html": {
      "globals": {
        "__dirname": true
      },
      "packages": {
        "stylelint>postcss-html>htmlparser2": true,
        "stylelint>postcss-syntax": true
      }
    },
    "stylelint>postcss-html>htmlparser2": {
      "builtin": {
        "buffer.Buffer": true,
        "events.EventEmitter": true,
        "string_decoder.StringDecoder": true
      },
      "packages": {
        "pumpify>inherits": true,
        "stylelint>postcss-html>htmlparser2>domelementtype": true,
        "stylelint>postcss-html>htmlparser2>domhandler": true,
        "stylelint>postcss-html>htmlparser2>domutils": true,
        "stylelint>postcss-html>htmlparser2>entities": true,
        "stylelint>postcss-html>htmlparser2>readable-stream": true
      }
    },
    "stylelint>postcss-html>htmlparser2>domhandler": {
      "packages": {
        "stylelint>postcss-html>htmlparser2>domelementtype": true
      }
    },
    "stylelint>postcss-html>htmlparser2>domutils": {
      "packages": {
        "stylelint>postcss-html>htmlparser2>domelementtype": true,
        "stylelint>postcss-html>htmlparser2>domutils>dom-serializer": true
      }
    },
    "stylelint>postcss-html>htmlparser2>domutils>dom-serializer": {
      "packages": {
        "stylelint>postcss-html>htmlparser2>domelementtype": true,
        "stylelint>postcss-html>htmlparser2>entities": true
      }
    },
    "stylelint>postcss-html>htmlparser2>readable-stream": {
      "builtin": {
        "buffer.Buffer": true,
        "events.EventEmitter": true,
        "stream": true,
        "util": true
      },
      "globals": {
        "process.env.READABLE_STREAM": true,
        "process.nextTick": true,
        "process.stderr": true,
        "process.stdout": true
      },
      "packages": {
        "@storybook/api>util-deprecate": true,
        "browserify>string_decoder": true,
        "pumpify>inherits": true
      }
    },
    "stylelint>postcss-less": {
      "packages": {
        "stylelint>postcss-less>postcss": true
      }
    },
    "stylelint>postcss-less>postcss": {
      "builtin": {
        "fs": true,
        "path": true
      },
      "globals": {
        "Buffer": true,
        "atob": true,
        "btoa": true,
        "console": true,
        "process.env.NODE_ENV": true
      },
      "packages": {
        "stylelint>postcss-less>postcss>picocolors": true,
        "stylelint>postcss-less>postcss>source-map": true
      }
    },
    "stylelint>postcss-less>postcss>picocolors": {
      "builtin": {
        "tty.isatty": true
      },
      "globals": {
        "process.argv.includes": true,
        "process.env": true,
        "process.platform": true
      }
    },
    "stylelint>postcss-reporter": {
      "packages": {
        "lodash": true
      }
    },
    "stylelint>postcss-safe-parser": {
      "packages": {
        "stylelint>postcss-safe-parser>postcss": true
      }
    },
    "stylelint>postcss-safe-parser>postcss": {
      "builtin": {
        "fs": true,
        "path": true
      },
      "globals": {
        "Buffer": true,
        "atob": true,
        "btoa": true,
        "console": true,
        "process.env.NODE_ENV": true
      },
      "packages": {
        "stylelint>postcss-safe-parser>postcss>picocolors": true,
        "stylelint>postcss-safe-parser>postcss>source-map": true
      }
    },
    "stylelint>postcss-safe-parser>postcss>picocolors": {
      "builtin": {
        "tty.isatty": true
      },
      "globals": {
        "process.argv.includes": true,
        "process.env": true,
        "process.platform": true
      }
    },
    "stylelint>postcss-sass": {
      "packages": {
        "madge>detective-scss>gonzales-pe": true,
        "stylelint>postcss-sass>postcss": true
      }
    },
    "stylelint>postcss-sass>postcss": {
      "builtin": {
        "fs": true,
        "path": true
      },
      "globals": {
        "Buffer": true,
        "atob": true,
        "btoa": true,
        "console": true,
        "process.env.NODE_ENV": true
      },
      "packages": {
        "stylelint>postcss-sass>postcss>picocolors": true,
        "stylelint>postcss-sass>postcss>source-map": true
      }
    },
    "stylelint>postcss-sass>postcss>picocolors": {
      "builtin": {
        "tty.isatty": true
      },
      "globals": {
        "process.argv.includes": true,
        "process.env": true,
        "process.platform": true
      }
    },
    "stylelint>postcss-scss": {
      "packages": {
        "stylelint>postcss-scss>postcss": true
      }
    },
    "stylelint>postcss-scss>postcss": {
      "builtin": {
        "fs": true,
        "path": true
      },
      "globals": {
        "Buffer": true,
        "atob": true,
        "btoa": true,
        "console": true,
        "process.env.NODE_ENV": true
      },
      "packages": {
        "stylelint>postcss-scss>postcss>picocolors": true,
        "stylelint>postcss-scss>postcss>source-map": true
      }
    },
    "stylelint>postcss-scss>postcss>picocolors": {
      "builtin": {
        "tty.isatty": true
      },
      "globals": {
        "process.argv.includes": true,
        "process.env": true,
        "process.platform": true
      }
    },
    "stylelint>postcss-selector-parser": {
      "packages": {
        "@storybook/api>util-deprecate": true,
        "stylelint>postcss-selector-parser>cssesc": true
      }
    },
    "stylelint>postcss-syntax": {
      "builtin": {
        "path.isAbsolute": true,
        "path.resolve": true,
        "path.sep": true
      },
      "packages": {
        "stylelint>postcss": true
      }
    },
    "stylelint>postcss>picocolors": {
      "builtin": {
        "tty.isatty": true
      },
      "globals": {
        "process.argv.includes": true,
        "process.env": true,
        "process.platform": true
      }
    },
    "stylelint>specificity": {
      "globals": {
        "define": true
      }
    },
    "stylelint>sugarss": {
      "packages": {
        "stylelint>sugarss>postcss": true
      }
    },
    "stylelint>sugarss>postcss": {
      "builtin": {
        "fs": true,
        "path": true
      },
      "globals": {
        "Buffer": true,
        "atob": true,
        "btoa": true,
        "console": true,
        "process.env.NODE_ENV": true
      },
      "packages": {
        "stylelint>sugarss>postcss>picocolors": true,
        "stylelint>sugarss>postcss>source-map": true
      }
    },
    "stylelint>sugarss>postcss>picocolors": {
      "builtin": {
        "tty.isatty": true
      },
      "globals": {
        "process.argv.includes": true,
        "process.env": true,
        "process.platform": true
      }
    },
    "stylelint>table": {
      "globals": {
        "process.stdout.write": true
      },
      "packages": {
        "eslint>ajv": true,
        "lodash": true,
        "stylelint>table>slice-ansi": true,
        "stylelint>table>string-width": true
      }
    },
    "stylelint>table>slice-ansi": {
      "packages": {
        "stylelint>table>slice-ansi>ansi-styles": true,
        "stylelint>table>slice-ansi>astral-regex": true,
        "stylelint>table>slice-ansi>is-fullwidth-code-point": true
      }
    },
    "stylelint>table>slice-ansi>ansi-styles": {
      "packages": {
        "@metamask/jazzicon>color>color-convert": true
      }
    },
    "stylelint>table>string-width": {
      "packages": {
        "stylelint>table>slice-ansi>is-fullwidth-code-point": true,
        "stylelint>table>string-width>emoji-regex": true,
        "stylelint>table>string-width>strip-ansi": true
      }
    },
    "stylelint>table>string-width>strip-ansi": {
      "packages": {
        "stylelint>table>string-width>strip-ansi>ansi-regex": true
      }
    },
    "stylelint>write-file-atomic": {
      "builtin": {
        "fs.chmod": true,
        "fs.chmodSync": true,
        "fs.chown": true,
        "fs.chownSync": true,
        "fs.close": true,
        "fs.closeSync": true,
        "fs.fsync": true,
        "fs.fsyncSync": true,
        "fs.open": true,
        "fs.openSync": true,
        "fs.realpath": true,
        "fs.realpathSync": true,
        "fs.rename": true,
        "fs.renameSync": true,
        "fs.stat": true,
        "fs.statSync": true,
        "fs.unlink": true,
        "fs.unlinkSync": true,
        "fs.write": true,
        "fs.writeSync": true,
        "path.resolve": true,
        "util.promisify": true,
        "worker_threads.threadId": true
      },
      "globals": {
        "Buffer.isBuffer": true,
        "__filename": true,
        "process.getuid": true,
        "process.pid": true
      },
      "packages": {
        "eslint>imurmurhash": true,
        "jsdom>request>is-typedarray": true,
        "nyc>signal-exit": true,
        "stylelint>write-file-atomic>typedarray-to-buffer": true
      }
    },
    "stylelint>write-file-atomic>typedarray-to-buffer": {
      "globals": {
        "Buffer.from": true
      },
      "packages": {
        "jsdom>request>is-typedarray": true
      }
    },
    "terser": {
      "globals": {
        "Buffer.from": true,
        "atob": true,
        "btoa": true,
        "console.log": true,
        "console.warn": true,
        "define": true,
        "process": true
      },
      "packages": {
        "terser>@jridgewell/source-map": true,
        "terser>acorn": true
      }
    },
    "terser>@jridgewell/source-map": {
      "globals": {
        "Buffer": true,
        "TextDecoder": true,
        "define": true
      }
    },
    "terser>@jridgewell/source-map>@jridgewell/gen-mapping": {
      "globals": {
        "define": true
      },
      "packages": {
        "terser>@jridgewell/source-map>@jridgewell/gen-mapping>@jridgewell/set-array": true,
        "terser>@jridgewell/source-map>@jridgewell/gen-mapping>@jridgewell/sourcemap-codec": true,
        "terser>@jridgewell/source-map>@jridgewell/trace-mapping": true
      }
    },
    "terser>@jridgewell/source-map>@jridgewell/gen-mapping>@jridgewell/set-array": {
      "globals": {
        "define": true
      }
    },
    "terser>@jridgewell/source-map>@jridgewell/gen-mapping>@jridgewell/sourcemap-codec": {
      "globals": {
        "Buffer": true,
        "TextDecoder": true,
        "define": true
      }
    },
    "terser>@jridgewell/source-map>@jridgewell/trace-mapping": {
      "globals": {
        "define": true
      },
      "packages": {
        "terser>@jridgewell/source-map>@jridgewell/gen-mapping>@jridgewell/sourcemap-codec": true,
        "terser>@jridgewell/source-map>@jridgewell/trace-mapping>@jridgewell/resolve-uri": true
      }
    },
    "terser>@jridgewell/source-map>@jridgewell/trace-mapping>@jridgewell/resolve-uri": {
      "globals": {
        "define": true
      }
    },
    "terser>acorn": {
      "globals": {
        "console": true,
        "define": true
      }
    },
    "terser>source-map-support": {
      "builtin": {
        "fs": true,
        "path.dirname": true,
        "path.resolve": true
      },
      "globals": {
        "XMLHttpRequest": true,
        "console.error": true,
        "process": true
      },
      "packages": {
        "terser>source-map-support>buffer-from": true,
        "terser>source-map-support>source-map": true
      }
    },
    "terser>source-map-support>buffer-from": {
      "globals": {
        "Buffer": true
      }
    },
    "through2": {
      "packages": {
        "through2>readable-stream": true
      }
    },
    "through2>readable-stream": {
      "builtin": {
        "buffer.Buffer": true,
        "events.EventEmitter": true,
        "stream": true,
        "util": true
      },
      "globals": {
        "process.env.READABLE_STREAM": true,
        "process.nextTick": true,
        "process.stderr": true,
        "process.stdout": true
      },
      "packages": {
        "@storybook/api>util-deprecate": true,
        "browserify>string_decoder": true,
        "pumpify>inherits": true
      }
    },
    "tsutils": {
      "packages": {
        "tslib": true,
        "typescript": true
      }
    },
    "typescript": {
      "builtin": {
        "buffer.Buffer": true,
        "crypto": true,
        "fs": true,
        "inspector": true,
        "module": true,
        "os.EOL": true,
        "os.platform": true,
        "path.dirname": true,
        "path.join": true,
        "path.resolve": true,
        "perf_hooks.PerformanceObserver": true,
        "perf_hooks.performance": true
      },
      "globals": {
        "Intl": true,
        "PerformanceObserver": true,
        "TypeScript": "write",
        "__dirname": true,
        "__filename": true,
        "__magic__": true,
        "clearTimeout": true,
        "console.log": true,
        "gc": true,
        "globalThis": true,
        "performance": true,
        "process": true,
        "setTimeout": true,
        "toolsVersion": "write"
      },
      "packages": {
        "terser>source-map-support": true
      }
    },
    "vinyl": {
      "builtin": {
        "buffer.Buffer.isBuffer": true,
        "path.basename": true,
        "path.dirname": true,
        "path.extname": true,
        "path.join": true,
        "path.normalize": true,
        "path.relative": true,
        "util.inspect.custom": true
      },
      "globals": {
        "process.cwd": true
      },
      "packages": {
        "vinyl>clone": true,
        "vinyl>clone-buffer": true,
        "vinyl>clone-stats": true,
        "vinyl>cloneable-readable": true,
        "vinyl>remove-trailing-separator": true,
        "vinyl>replace-ext": true
      }
    },
    "vinyl-buffer": {
      "packages": {
        "vinyl-buffer>bl": true,
        "vinyl-buffer>through2": true
      }
    },
    "vinyl-buffer>bl": {
      "builtin": {
        "util.inherits": true
      },
      "packages": {
        "ethereumjs-wallet>safe-buffer": true,
        "readable-stream": true
      }
    },
    "vinyl-buffer>through2": {
      "builtin": {
        "util.inherits": true
      },
      "globals": {
        "process.nextTick": true
      },
      "packages": {
        "readable-stream": true,
        "watchify>xtend": true
      }
    },
    "vinyl-source-stream": {
      "builtin": {
        "path.resolve": true
      },
      "globals": {
        "process.cwd": true
      },
      "packages": {
        "vinyl": true,
        "vinyl-source-stream>through2": true
      }
    },
    "vinyl-source-stream>through2": {
      "builtin": {
        "util.inherits": true
      },
      "globals": {
        "process.nextTick": true
      },
      "packages": {
        "readable-stream": true,
        "watchify>xtend": true
      }
    },
    "vinyl-sourcemaps-apply": {
      "packages": {
        "vinyl-sourcemaps-apply>source-map": true
      }
    },
    "vinyl>clone": {
      "globals": {
        "Buffer": true
      }
    },
    "vinyl>clone-buffer": {
      "builtin": {
        "buffer.Buffer": true
      }
    },
    "vinyl>clone-stats": {
      "builtin": {
        "fs.Stats": true
      }
    },
    "vinyl>cloneable-readable": {
      "packages": {
        "pumpify>inherits": true,
        "vinyl>cloneable-readable>process-nextick-args": true,
        "vinyl>cloneable-readable>through2": true
      }
    },
    "vinyl>cloneable-readable>process-nextick-args": {
      "globals": {
        "process.nextTick": true,
        "process.version": true
      }
    },
    "vinyl>cloneable-readable>through2": {
      "builtin": {
        "util.inherits": true
      },
      "globals": {
        "process.nextTick": true
      },
      "packages": {
        "readable-stream": true,
        "watchify>xtend": true
      }
    },
    "vinyl>remove-trailing-separator": {
      "globals": {
        "process.platform": true
      }
    },
    "vinyl>replace-ext": {
      "builtin": {
        "path.basename": true,
        "path.dirname": true,
        "path.extname": true,
        "path.join": true
      }
    },
    "watchify": {
      "builtin": {
        "path.join": true
      },
      "globals": {
        "clearTimeout": true,
        "setTimeout": true
      },
      "packages": {
        "chokidar": true,
        "through2": true,
        "watchify>anymatch": true,
        "watchify>xtend": true
      }
    },
    "watchify>anymatch": {
      "packages": {
        "chokidar>normalize-path": true,
        "depcheck>readdirp>picomatch": true
      }
    },
    "watchify>browserify>shasum-object": {
      "builtin": {
        "crypto.createHash": true
      },
      "globals": {
        "Buffer.isBuffer": true
      },
      "packages": {
        "eth-rpc-errors>fast-safe-stringify": true
      }
    },
    "webpack>browserslist": {
      "builtin": {
        "fs.existsSync": true,
        "fs.readFileSync": true,
        "fs.statSync": true,
        "path.basename": true,
        "path.dirname": true,
        "path.join": true,
        "path.resolve": true
      },
      "globals": {
        "console.warn": true,
        "process.env.BROWSERSLIST": true,
        "process.env.BROWSERSLIST_CONFIG": true,
        "process.env.BROWSERSLIST_DANGEROUS_EXTEND": true,
        "process.env.BROWSERSLIST_DISABLE_CACHE": true,
        "process.env.BROWSERSLIST_ENV": true,
        "process.env.BROWSERSLIST_IGNORE_OLD_DATA": true,
        "process.env.BROWSERSLIST_STATS": true,
        "process.env.NODE_ENV": true,
        "process.versions.node": true
      },
      "packages": {
        "webpack>browserslist>caniuse-lite": true,
        "webpack>browserslist>electron-to-chromium": true,
        "webpack>browserslist>node-releases": true
      }
    },
    "webpack>eslint-scope": {
      "builtin": {
        "assert": true
      },
      "packages": {
        "eslint>eslint-scope>esrecurse": true,
        "webpack>eslint-scope>estraverse": true
      }
    },
    "webpack>graceful-fs": {
      "builtin": {
        "assert.equal": true,
        "constants.O_SYMLINK": true,
        "constants.O_WRONLY": true,
        "constants.hasOwnProperty": true,
        "fs": true,
        "stream.Stream.call": true,
        "util": true
      },
      "globals": {
        "clearTimeout": true,
        "console.error": true,
        "process": true,
        "setTimeout": true
      }
    },
    "webpack>json-parse-even-better-errors": {
      "globals": {
        "Buffer.isBuffer": true
      }
    },
    "yargs": {
      "builtin": {
        "assert": true,
        "fs": true,
        "path": true,
        "util": true
      },
      "globals": {
        "Error": true,
        "console": true,
        "process": true
      },
      "packages": {
        "yargs>cliui": true,
        "yargs>escalade": true,
        "yargs>get-caller-file": true,
        "yargs>require-directory": true,
        "yargs>string-width": true,
        "yargs>y18n": true,
        "yargs>yargs-parser": true
      }
    },
    "yargs>cliui": {
      "packages": {
        "eslint>strip-ansi": true,
        "yargs>cliui>wrap-ansi": true,
        "yargs>string-width": true
      }
    },
    "yargs>cliui>wrap-ansi": {
      "packages": {
        "chalk>ansi-styles": true,
        "eslint>strip-ansi": true,
        "yargs>string-width": true
      }
    },
    "yargs>escalade": {
      "builtin": {
        "fs.readdirSync": true,
        "fs.statSync": true,
        "path.dirname": true,
        "path.resolve": true
      }
    },
    "yargs>require-directory": {
      "builtin": {
        "fs.readdirSync": true,
        "fs.statSync": true,
        "path.dirname": true,
        "path.join": true,
        "path.resolve": true
      }
    },
    "yargs>string-width": {
      "packages": {
        "eslint>strip-ansi": true,
        "yargs>string-width>emoji-regex": true,
        "yargs>string-width>is-fullwidth-code-point": true
      }
    },
    "yargs>y18n": {
      "builtin": {
        "fs": true,
        "path": true,
        "util": true
      }
    },
    "yargs>yargs-parser": {
      "builtin": {
        "fs": true,
        "path": true,
        "util": true
      },
      "globals": {
        "process": true
      }
    }
  }
}<|MERGE_RESOLUTION|>--- conflicted
+++ resolved
@@ -3315,88 +3315,8 @@
       },
       "packages": {
         "addons-linter>postcss>source-map-js": true,
-<<<<<<< HEAD
         "gulp-autoprefixer>postcss>nanoid": true,
         "gulp-sass>picocolors": true
-=======
-        "gulp-autoprefixer>postcss>nanoid": true
-      }
-    },
-    "gulp-dart-sass": {
-      "builtin": {
-        "path.basename": true,
-        "path.dirname": true,
-        "path.extname": true,
-        "path.join": true,
-        "path.relative": true
-      },
-      "globals": {
-        "process.cwd": true,
-        "process.stderr.write": true
-      },
-      "packages": {
-        "gulp-dart-sass>chalk": true,
-        "gulp-dart-sass>lodash.clonedeep": true,
-        "gulp-dart-sass>strip-ansi": true,
-        "gulp-dart-sass>through2": true,
-        "gulp-zip>plugin-error": true,
-        "sass": true,
-        "vinyl-sourcemaps-apply": true,
-        "vinyl>replace-ext": true
-      }
-    },
-    "gulp-dart-sass>chalk": {
-      "globals": {
-        "process.env.TERM": true,
-        "process.platform": true
-      },
-      "packages": {
-        "gulp-dart-sass>chalk>ansi-styles": true,
-        "gulp-dart-sass>chalk>escape-string-regexp": true,
-        "gulp-dart-sass>chalk>supports-color": true
-      }
-    },
-    "gulp-dart-sass>chalk>ansi-styles": {
-      "packages": {
-        "@metamask/jazzicon>color>color-convert": true
-      }
-    },
-    "gulp-dart-sass>chalk>supports-color": {
-      "builtin": {
-        "os.release": true
-      },
-      "globals": {
-        "process.env": true,
-        "process.platform": true,
-        "process.stderr": true,
-        "process.stdout": true,
-        "process.versions.node.split": true
-      },
-      "packages": {
-        "gulp-dart-sass>chalk>supports-color>has-flag": true
-      }
-    },
-    "gulp-dart-sass>chalk>supports-color>has-flag": {
-      "globals": {
-        "process.argv": true
-      }
-    },
-    "gulp-dart-sass>strip-ansi": {
-      "packages": {
-        "gulp-dart-sass>strip-ansi>ansi-regex": true
-      }
-    },
-    "gulp-dart-sass>through2": {
-      "builtin": {
-        "util.inherits": true
-      },
-      "globals": {
-        "process.nextTick": true
-      },
-      "packages": {
-        "readable-stream": true,
-        "watchify>xtend": true
->>>>>>> 09d00e1e
       }
     },
     "gulp-livereload": {
@@ -3418,8 +3338,8 @@
         "process.platform": true
       },
       "packages": {
-        "gulp-dart-sass>chalk>escape-string-regexp": true,
         "gulp-livereload>chalk>ansi-styles": true,
+        "gulp-livereload>chalk>escape-string-regexp": true,
         "gulp-livereload>chalk>supports-color": true
       }
     },
@@ -3692,7 +3612,7 @@
         "process.platform": true
       },
       "packages": {
-        "gulp-dart-sass>chalk>escape-string-regexp": true,
+        "gulp-livereload>chalk>escape-string-regexp": true,
         "gulp-rtlcss>rtlcss>chalk>ansi-styles": true,
         "gulp-rtlcss>rtlcss>chalk>supports-color": true
       }
@@ -6102,7 +6022,7 @@
         "process.platform": true
       },
       "packages": {
-        "gulp-dart-sass>chalk>escape-string-regexp": true,
+        "gulp-livereload>chalk>escape-string-regexp": true,
         "lavamoat>@babel/highlight>chalk>ansi-styles": true,
         "lavamoat>@babel/highlight>chalk>supports-color": true
       }
