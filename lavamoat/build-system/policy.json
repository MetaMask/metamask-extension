{
  "resources": {
    "@babel/core>@ampproject/remapping": {
      "globals": {
        "define": true
      },
      "packages": {
        "terser>@jridgewell/source-map>@jridgewell/gen-mapping": true,
        "terser-webpack-plugin>@jridgewell/trace-mapping": true
      }
    },
    "@babel/code-frame": {
      "globals": {
        "console.warn": true,
        "process": true
      },
      "packages": {
        "@babel/code-frame>@babel/helper-validator-identifier": true,
        "loose-envify>js-tokens": true,
        "postcss>picocolors": true
      }
    },
    "@babel/core": {
      "builtin": {
        "assert": true,
        "fs": true,
        "module": true,
        "path": true,
        "process": true,
        "url": true,
        "util": true,
        "v8": true
      },
      "globals": {
        "URL": true,
        "console.error": true,
        "console.log": true,
        "process.env.BABEL_ENV": true,
        "process.env.BABEL_SHOW_CONFIG_FOR": true,
        "process.env.NODE_ENV": true,
        "process.versions.node": true,
        "process.versions.pnp": true
      },
      "packages": {
        "$root$": true,
        "@babel/core>@ampproject/remapping": true,
        "@babel/code-frame": true,
        "@babel/core>@babel/generator": true,
        "@babel/core>@babel/helper-compilation-targets": true,
        "@babel/core>@babel/helper-module-transforms": true,
        "@babel/core>@babel/helpers": true,
        "@babel/core>@babel/parser": true,
        "@babel/plugin-proposal-class-properties": true,
        "@babel/plugin-proposal-nullish-coalescing-operator": true,
        "@babel/plugin-proposal-object-rest-spread": true,
        "@babel/plugin-proposal-optional-chaining": true,
        "@babel/plugin-transform-logical-assignment-operators": true,
        "@babel/plugin-transform-runtime": true,
        "@babel/preset-env": true,
        "@babel/preset-react": true,
        "@babel/preset-typescript": true,
        "@babel/core>@babel/template": true,
        "depcheck>@babel/traverse": true,
        "@babel/core>@babel/types": true,
        "babel-plugin-react-compiler": true,
        "@babel/core>convert-source-map": true,
        "nock>debug": true,
        "@babel/core>gensync": true,
        "depcheck>json5": true,
        "@babel/core>semver": true
      }
    },
    "@babel/eslint-parser": {
      "builtin": {
        "module": true,
        "path": true,
        "worker_threads": true
      },
      "globals": {
        "__dirname": true,
        "process.cwd": true,
        "process.versions": true
      },
      "packages": {
        "@babel/core": true,
        "@babel/parser": true,
        "@babel/core>@babel/parser": true,
        "depcheck>@babel/parser": true,
        "lavamoat>lavamoat-tofu>@babel/parser": true,
        "@babel/eslint-parser>@nicolo-ribaudo/eslint-scope-5-internals": true,
        "eslint": true,
        "@babel/eslint-parser>eslint-scope": true,
        "@babel/eslint-parser>eslint-visitor-keys": true,
        "@babel/eslint-parser>semver": true
      }
    },
    "@babel/eslint-plugin": {
      "packages": {
        "eslint": true,
        "@babel/eslint-plugin>eslint-rule-composer": true
      }
    },
    "@babel/core>@babel/generator": {
      "globals": {
        "console.error": true,
        "console.warn": true
      },
      "packages": {
        "@babel/core>@babel/types": true,
        "terser>@jridgewell/source-map>@jridgewell/gen-mapping": true,
        "terser-webpack-plugin>@jridgewell/trace-mapping": true,
        "@babel/core>@babel/generator>jsesc": true
      }
    },
    "@babel/preset-env>@babel/plugin-transform-classes>@babel/helper-annotate-as-pure": {
      "packages": {
        "@babel/core>@babel/types": true
      }
    },
    "@babel/preset-env>@babel/plugin-transform-exponentiation-operator>@babel/helper-builder-binary-assignment-operator-visitor": {
      "packages": {
        "@babel/core>@babel/types": true
      }
    },
    "@babel/core>@babel/helper-compilation-targets": {
      "globals": {
        "console.warn": true,
        "process.env.BROWSERSLIST": true,
        "process.env.BROWSERSLIST_CONFIG": true,
        "process.versions.node": true
      },
      "packages": {
        "@babel/preset-env>@babel/compat-data": true,
        "@babel/preset-env>@babel/helper-validator-option": true,
        "browserslist": true,
        "@babel/core>@babel/helper-compilation-targets>lru-cache": true,
        "@babel/core>@babel/helper-compilation-targets>semver": true
      }
    },
    "@babel/preset-env>@babel/plugin-transform-private-methods>@babel/helper-create-class-features-plugin": {
      "globals": {
        "console.warn": true
      },
      "packages": {
        "@babel/core": true,
        "@babel/preset-env>@babel/plugin-transform-classes>@babel/helper-annotate-as-pure": true,
        "@babel/preset-env>@babel/plugin-transform-classes>@babel/helper-replace-supers>@babel/helper-member-expression-to-functions": true,
        "@babel/preset-env>@babel/plugin-transform-classes>@babel/helper-replace-supers>@babel/helper-optimise-call-expression": true,
        "@babel/preset-env>@babel/plugin-transform-classes>@babel/helper-replace-supers": true,
        "@babel/preset-env>@babel/plugin-transform-for-of>@babel/helper-skip-transparent-expression-wrappers": true,
        "depcheck>@babel/traverse": true,
        "@babel/preset-env>@babel/plugin-transform-private-methods>@babel/helper-create-class-features-plugin>semver": true
      }
    },
    "@babel/preset-env>@babel/plugin-transform-dotall-regex>@babel/helper-create-regexp-features-plugin": {
      "packages": {
        "@babel/core": true,
        "@babel/preset-env>@babel/plugin-transform-classes>@babel/helper-annotate-as-pure": true,
        "@babel/preset-env>@babel/plugin-transform-dotall-regex>@babel/helper-create-regexp-features-plugin>regexpu-core": true,
        "@babel/preset-env>@babel/plugin-transform-dotall-regex>@babel/helper-create-regexp-features-plugin>semver": true
      }
    },
    "@babel/preset-env>babel-plugin-polyfill-corejs2>@babel/helper-define-polyfill-provider": {
      "builtin": {
        "module": true,
        "path": true
      },
      "globals": {
        "console.log": true,
        "console.warn": true,
        "process": true
      },
      "packages": {
        "@babel/core": true,
        "@babel/core>@babel/helper-compilation-targets": true,
        "@babel/preset-env>@babel/helper-plugin-utils": true,
        "@babel/preset-env>babel-plugin-polyfill-corejs2>@babel/helper-define-polyfill-provider>lodash.debounce": true,
        "depcheck>resolve": true
      }
    },
    "@babel/preset-env>@babel/plugin-transform-classes>@babel/helper-replace-supers>@babel/helper-member-expression-to-functions": {
      "packages": {
        "@babel/core>@babel/types": true
      }
    },
    "@babel/core>@babel/helper-module-transforms>@babel/helper-module-imports": {
      "builtin": {
        "assert": true
      },
      "packages": {
        "@babel/core>@babel/types": true
      }
    },
    "@babel/core>@babel/helper-module-transforms": {
      "builtin": {
        "assert": true,
        "path.basename": true,
        "path.extname": true
      },
      "packages": {
        "@babel/core": true,
        "@babel/core>@babel/helper-module-transforms>@babel/helper-module-imports": true,
        "@babel/core>@babel/helper-module-transforms>@babel/helper-simple-access": true,
        "@babel/code-frame>@babel/helper-validator-identifier": true,
        "depcheck>@babel/traverse": true
      }
    },
    "@babel/preset-env>@babel/plugin-transform-classes>@babel/helper-replace-supers>@babel/helper-optimise-call-expression": {
      "packages": {
        "@babel/core>@babel/types": true
      }
    },
    "@babel/preset-env>@babel/plugin-transform-async-to-generator>@babel/helper-remap-async-to-generator": {
      "packages": {
        "@babel/core": true,
        "@babel/preset-env>@babel/plugin-transform-classes>@babel/helper-annotate-as-pure": true,
        "@babel/preset-env>@babel/plugin-transform-async-to-generator>@babel/helper-remap-async-to-generator>@babel/helper-wrap-function": true,
        "depcheck>@babel/traverse": true
      }
    },
    "@babel/preset-env>@babel/plugin-transform-classes>@babel/helper-replace-supers": {
      "packages": {
        "@babel/core": true,
        "@babel/preset-env>@babel/plugin-transform-classes>@babel/helper-replace-supers>@babel/helper-member-expression-to-functions": true,
        "@babel/preset-env>@babel/plugin-transform-classes>@babel/helper-replace-supers>@babel/helper-optimise-call-expression": true,
        "depcheck>@babel/traverse": true
      }
    },
    "@babel/core>@babel/helper-module-transforms>@babel/helper-simple-access": {
      "packages": {
        "@babel/core>@babel/types": true
      }
    },
    "@babel/preset-env>@babel/plugin-transform-for-of>@babel/helper-skip-transparent-expression-wrappers": {
      "packages": {
        "@babel/core>@babel/types": true
      }
    },
    "@babel/preset-env>@babel/plugin-transform-async-to-generator>@babel/helper-remap-async-to-generator>@babel/helper-wrap-function": {
      "packages": {
        "@babel/core>@babel/template": true,
        "depcheck>@babel/traverse": true,
        "@babel/core>@babel/types": true
      }
    },
    "@babel/core>@babel/helpers": {
      "packages": {
        "@babel/core>@babel/template": true,
        "@babel/core>@babel/types": true
      }
    },
    "@babel/preset-env>@babel/plugin-bugfix-firefox-class-in-computed-class-key": {
      "packages": {
        "@babel/preset-env>@babel/helper-plugin-utils": true,
        "depcheck>@babel/traverse": true
      }
    },
    "@babel/preset-env>@babel/plugin-bugfix-safari-class-field-initializer-scope": {
      "packages": {
        "@babel/core": true,
        "@babel/preset-env>@babel/helper-plugin-utils": true
      }
    },
    "@babel/preset-env>@babel/plugin-bugfix-safari-id-destructuring-collision-in-function-expression": {
      "packages": {
        "@babel/preset-env>@babel/helper-plugin-utils": true
      }
    },
    "@babel/preset-env>@babel/plugin-bugfix-v8-spread-parameters-in-optional-chaining": {
      "packages": {
        "@babel/core": true,
        "@babel/preset-env>@babel/helper-plugin-utils": true,
        "@babel/preset-env>@babel/plugin-transform-for-of>@babel/helper-skip-transparent-expression-wrappers": true,
        "@babel/preset-env>@babel/plugin-transform-optional-chaining": true
      }
    },
    "@babel/preset-env>@babel/plugin-bugfix-v8-static-class-fields-redefine-readonly": {
      "packages": {
        "@babel/core": true,
        "@babel/preset-env>@babel/helper-plugin-utils": true,
        "depcheck>@babel/traverse": true
      }
    },
    "@babel/preset-env>@babel/plugin-syntax-import-assertions": {
      "packages": {
        "@babel/preset-env>@babel/helper-plugin-utils": true
      }
    },
    "@babel/preset-env>@babel/plugin-syntax-import-attributes": {
      "packages": {
        "@babel/preset-env>@babel/helper-plugin-utils": true
      }
    },
    "@babel/preset-typescript>@babel/plugin-syntax-jsx": {
      "packages": {
        "@babel/preset-env>@babel/helper-plugin-utils": true
      }
    },
    "@babel/preset-typescript>@babel/plugin-transform-typescript>@babel/plugin-syntax-typescript": {
      "packages": {
        "@babel/preset-env>@babel/helper-plugin-utils": true
      }
    },
    "@babel/preset-env>@babel/plugin-syntax-unicode-sets-regex": {
      "packages": {
        "@babel/preset-env>@babel/plugin-transform-dotall-regex>@babel/helper-create-regexp-features-plugin": true,
        "@babel/preset-env>@babel/helper-plugin-utils": true
      }
    },
    "@babel/preset-env>@babel/plugin-transform-arrow-functions": {
      "packages": {
        "@babel/preset-env>@babel/helper-plugin-utils": true
      }
    },
    "@babel/preset-env>@babel/plugin-transform-async-generator-functions": {
      "packages": {
        "@babel/core": true,
        "@babel/preset-env>@babel/helper-plugin-utils": true,
        "@babel/preset-env>@babel/plugin-transform-async-to-generator>@babel/helper-remap-async-to-generator": true,
        "depcheck>@babel/traverse": true
      }
    },
    "@babel/preset-env>@babel/plugin-transform-async-to-generator": {
      "packages": {
        "@babel/core": true,
        "@babel/core>@babel/helper-module-transforms>@babel/helper-module-imports": true,
        "@babel/preset-env>@babel/helper-plugin-utils": true,
        "@babel/preset-env>@babel/plugin-transform-async-to-generator>@babel/helper-remap-async-to-generator": true
      }
    },
    "@babel/preset-env>@babel/plugin-transform-block-scoped-functions": {
      "packages": {
        "@babel/core": true,
        "@babel/preset-env>@babel/helper-plugin-utils": true
      }
    },
    "@babel/preset-env>@babel/plugin-transform-block-scoping": {
      "packages": {
        "@babel/core": true,
        "@babel/preset-env>@babel/helper-plugin-utils": true
      }
    },
    "@babel/preset-env>@babel/plugin-transform-class-properties": {
      "packages": {
        "@babel/preset-env>@babel/plugin-transform-private-methods>@babel/helper-create-class-features-plugin": true,
        "@babel/preset-env>@babel/helper-plugin-utils": true
      }
    },
    "@babel/preset-env>@babel/plugin-transform-class-static-block": {
      "packages": {
        "@babel/preset-env>@babel/plugin-transform-private-methods>@babel/helper-create-class-features-plugin": true,
        "@babel/preset-env>@babel/helper-plugin-utils": true
      }
    },
    "@babel/preset-env>@babel/plugin-transform-classes": {
      "packages": {
        "@babel/core": true,
        "@babel/preset-env>@babel/plugin-transform-classes>@babel/helper-annotate-as-pure": true,
        "@babel/core>@babel/helper-compilation-targets": true,
        "@babel/preset-env>@babel/helper-plugin-utils": true,
        "@babel/preset-env>@babel/plugin-transform-classes>@babel/helper-replace-supers": true,
        "depcheck>@babel/traverse": true,
        "@babel/preset-env>@babel/plugin-transform-classes>globals": true
      }
    },
    "@babel/preset-env>@babel/plugin-transform-computed-properties": {
      "packages": {
        "@babel/core": true,
        "@babel/preset-env>@babel/helper-plugin-utils": true,
        "@babel/core>@babel/template": true
      }
    },
    "@babel/preset-env>@babel/plugin-transform-destructuring": {
      "packages": {
        "@babel/core": true,
        "@babel/preset-env>@babel/helper-plugin-utils": true
      }
    },
    "@babel/preset-env>@babel/plugin-transform-dotall-regex": {
      "packages": {
        "@babel/preset-env>@babel/plugin-transform-dotall-regex>@babel/helper-create-regexp-features-plugin": true,
        "@babel/preset-env>@babel/helper-plugin-utils": true
      }
    },
    "@babel/preset-env>@babel/plugin-transform-duplicate-keys": {
      "packages": {
        "@babel/core": true,
        "@babel/preset-env>@babel/helper-plugin-utils": true
      }
    },
    "@babel/preset-env>@babel/plugin-transform-duplicate-named-capturing-groups-regex": {
      "packages": {
        "@babel/preset-env>@babel/plugin-transform-dotall-regex>@babel/helper-create-regexp-features-plugin": true,
        "@babel/preset-env>@babel/helper-plugin-utils": true
      }
    },
    "@babel/preset-env>@babel/plugin-transform-dynamic-import": {
      "packages": {
        "@babel/preset-env>@babel/helper-plugin-utils": true
      }
    },
    "@babel/preset-env>@babel/plugin-transform-exponentiation-operator": {
      "packages": {
        "@babel/core": true,
        "@babel/preset-env>@babel/plugin-transform-exponentiation-operator>@babel/helper-builder-binary-assignment-operator-visitor": true,
        "@babel/preset-env>@babel/helper-plugin-utils": true
      }
    },
    "@babel/preset-env>@babel/plugin-transform-export-namespace-from": {
      "packages": {
        "@babel/core": true,
        "@babel/preset-env>@babel/helper-plugin-utils": true
      }
    },
    "@babel/preset-env>@babel/plugin-transform-for-of": {
      "packages": {
        "@babel/core": true,
        "@babel/preset-env>@babel/helper-plugin-utils": true,
        "@babel/preset-env>@babel/plugin-transform-for-of>@babel/helper-skip-transparent-expression-wrappers": true
      }
    },
    "@babel/preset-env>@babel/plugin-transform-function-name": {
      "packages": {
        "@babel/core>@babel/helper-compilation-targets": true,
        "@babel/preset-env>@babel/helper-plugin-utils": true,
        "depcheck>@babel/traverse": true
      }
    },
    "@babel/preset-env>@babel/plugin-transform-json-strings": {
      "packages": {
        "@babel/preset-env>@babel/helper-plugin-utils": true
      }
    },
    "@babel/preset-env>@babel/plugin-transform-literals": {
      "packages": {
        "@babel/preset-env>@babel/helper-plugin-utils": true
      }
    },
    "@babel/plugin-transform-logical-assignment-operators": {
      "packages": {
        "@babel/core": true,
        "@babel/preset-env>@babel/helper-plugin-utils": true,
        "@babel/preset-env>@babel/plugin-syntax-logical-assignment-operators": true
      }
    },
    "@babel/preset-env>@babel/plugin-transform-member-expression-literals": {
      "packages": {
        "@babel/core": true,
        "@babel/preset-env>@babel/helper-plugin-utils": true
      }
    },
    "@babel/preset-env>@babel/plugin-transform-modules-amd": {
      "packages": {
        "@babel/core": true,
        "@babel/core>@babel/helper-module-transforms": true,
        "@babel/preset-env>@babel/helper-plugin-utils": true
      }
    },
    "@babel/preset-env>@babel/plugin-transform-modules-commonjs": {
      "packages": {
        "@babel/core": true,
        "@babel/core>@babel/helper-module-transforms": true,
        "@babel/preset-env>@babel/helper-plugin-utils": true,
        "@babel/core>@babel/helper-module-transforms>@babel/helper-simple-access": true
      }
    },
    "@babel/preset-env>@babel/plugin-transform-modules-systemjs": {
      "globals": {
        "console.warn": true
      },
      "packages": {
        "@babel/core": true,
        "@babel/core>@babel/helper-module-transforms": true,
        "@babel/preset-env>@babel/helper-plugin-utils": true,
        "@babel/code-frame>@babel/helper-validator-identifier": true,
        "depcheck>@babel/traverse": true
      }
    },
    "@babel/preset-env>@babel/plugin-transform-modules-umd": {
      "builtin": {
        "path.basename": true,
        "path.extname": true
      },
      "packages": {
        "@babel/core": true,
        "@babel/core>@babel/helper-module-transforms": true,
        "@babel/preset-env>@babel/helper-plugin-utils": true
      }
    },
    "@babel/preset-env>@babel/plugin-transform-named-capturing-groups-regex": {
      "packages": {
        "@babel/preset-env>@babel/plugin-transform-dotall-regex>@babel/helper-create-regexp-features-plugin": true,
        "@babel/preset-env>@babel/helper-plugin-utils": true
      }
    },
    "@babel/preset-env>@babel/plugin-transform-new-target": {
      "packages": {
        "@babel/core": true,
        "@babel/preset-env>@babel/helper-plugin-utils": true
      }
    },
    "@babel/preset-env>@babel/plugin-transform-nullish-coalescing-operator": {
      "packages": {
        "@babel/core": true,
        "@babel/preset-env>@babel/helper-plugin-utils": true
      }
    },
    "@babel/preset-env>@babel/plugin-transform-numeric-separator": {
      "packages": {
        "@babel/preset-env>@babel/helper-plugin-utils": true
      }
    },
    "@babel/preset-env>@babel/plugin-transform-object-rest-spread": {
      "packages": {
        "@babel/core": true,
        "@babel/core>@babel/helper-compilation-targets": true,
        "@babel/preset-env>@babel/helper-plugin-utils": true,
        "@babel/preset-env>@babel/plugin-transform-parameters": true
      }
    },
    "@babel/preset-env>@babel/plugin-transform-object-super": {
      "packages": {
        "@babel/core": true,
        "@babel/preset-env>@babel/helper-plugin-utils": true,
        "@babel/preset-env>@babel/plugin-transform-classes>@babel/helper-replace-supers": true
      }
    },
    "@babel/preset-env>@babel/plugin-transform-optional-catch-binding": {
      "packages": {
        "@babel/preset-env>@babel/helper-plugin-utils": true
      }
    },
    "@babel/preset-env>@babel/plugin-transform-optional-chaining": {
      "packages": {
        "@babel/core": true,
        "@babel/preset-env>@babel/helper-plugin-utils": true,
        "@babel/preset-env>@babel/plugin-transform-for-of>@babel/helper-skip-transparent-expression-wrappers": true
      }
    },
    "@babel/preset-env>@babel/plugin-transform-parameters": {
      "packages": {
        "@babel/core": true,
        "@babel/preset-env>@babel/helper-plugin-utils": true
      }
    },
    "@babel/preset-env>@babel/plugin-transform-private-methods": {
      "packages": {
        "@babel/preset-env>@babel/plugin-transform-private-methods>@babel/helper-create-class-features-plugin": true,
        "@babel/preset-env>@babel/helper-plugin-utils": true
      }
    },
    "@babel/preset-env>@babel/plugin-transform-private-property-in-object": {
      "packages": {
        "@babel/preset-env>@babel/plugin-transform-classes>@babel/helper-annotate-as-pure": true,
        "@babel/preset-env>@babel/plugin-transform-private-methods>@babel/helper-create-class-features-plugin": true,
        "@babel/preset-env>@babel/helper-plugin-utils": true
      }
    },
    "@babel/preset-env>@babel/plugin-transform-property-literals": {
      "packages": {
        "@babel/core": true,
        "@babel/preset-env>@babel/helper-plugin-utils": true
      }
    },
    "@babel/preset-react>@babel/plugin-transform-react-display-name": {
      "builtin": {
        "path.basename": true,
        "path.dirname": true,
        "path.extname": true
      },
      "packages": {
        "@babel/core": true,
        "@babel/preset-env>@babel/helper-plugin-utils": true
      }
    },
    "@babel/preset-react>@babel/plugin-transform-react-jsx-development": {
      "packages": {
        "@babel/preset-react>@babel/plugin-transform-react-jsx": true
      }
    },
    "@babel/preset-react>@babel/plugin-transform-react-jsx": {
      "packages": {
        "@babel/core": true,
        "@babel/preset-env>@babel/plugin-transform-classes>@babel/helper-annotate-as-pure": true,
        "@babel/core>@babel/helper-module-transforms>@babel/helper-module-imports": true,
        "@babel/preset-env>@babel/helper-plugin-utils": true,
        "@babel/preset-typescript>@babel/plugin-syntax-jsx": true
      }
    },
    "@babel/preset-react>@babel/plugin-transform-react-pure-annotations": {
      "packages": {
        "@babel/core": true,
        "@babel/preset-env>@babel/plugin-transform-classes>@babel/helper-annotate-as-pure": true,
        "@babel/preset-env>@babel/helper-plugin-utils": true
      }
    },
    "@babel/preset-env>@babel/plugin-transform-regenerator": {
      "packages": {
        "@babel/preset-env>@babel/helper-plugin-utils": true,
        "@babel/preset-env>@babel/plugin-transform-regenerator>regenerator-transform": true
      }
    },
    "@babel/preset-env>@babel/plugin-transform-reserved-words": {
      "packages": {
        "@babel/core": true,
        "@babel/preset-env>@babel/helper-plugin-utils": true
      }
    },
    "@babel/preset-env>@babel/plugin-transform-shorthand-properties": {
      "packages": {
        "@babel/core": true,
        "@babel/preset-env>@babel/helper-plugin-utils": true
      }
    },
    "@babel/preset-env>@babel/plugin-transform-spread": {
      "packages": {
        "@babel/core": true,
        "@babel/preset-env>@babel/helper-plugin-utils": true,
        "@babel/preset-env>@babel/plugin-transform-for-of>@babel/helper-skip-transparent-expression-wrappers": true
      }
    },
    "@babel/preset-env>@babel/plugin-transform-sticky-regex": {
      "packages": {
        "@babel/core": true,
        "@babel/preset-env>@babel/helper-plugin-utils": true
      }
    },
    "@babel/preset-env>@babel/plugin-transform-template-literals": {
      "packages": {
        "@babel/core": true,
        "@babel/preset-env>@babel/helper-plugin-utils": true
      }
    },
    "@babel/preset-env>@babel/plugin-transform-typeof-symbol": {
      "packages": {
        "@babel/core": true,
        "@babel/preset-env>@babel/helper-plugin-utils": true
      }
    },
    "@babel/preset-typescript>@babel/plugin-transform-typescript": {
      "builtin": {
        "assert": true
      },
      "globals": {
        "console.warn": true
      },
      "packages": {
        "@babel/core": true,
        "@babel/preset-env>@babel/plugin-transform-classes>@babel/helper-annotate-as-pure": true,
        "@babel/preset-env>@babel/plugin-transform-private-methods>@babel/helper-create-class-features-plugin": true,
        "@babel/preset-env>@babel/helper-plugin-utils": true,
        "@babel/preset-env>@babel/plugin-transform-for-of>@babel/helper-skip-transparent-expression-wrappers": true,
        "@babel/preset-typescript>@babel/plugin-transform-typescript>@babel/plugin-syntax-typescript": true
      }
    },
    "@babel/preset-env>@babel/plugin-transform-unicode-escapes": {
      "packages": {
        "@babel/core": true,
        "@babel/preset-env>@babel/helper-plugin-utils": true
      }
    },
    "@babel/preset-env>@babel/plugin-transform-unicode-property-regex": {
      "packages": {
        "@babel/preset-env>@babel/plugin-transform-dotall-regex>@babel/helper-create-regexp-features-plugin": true,
        "@babel/preset-env>@babel/helper-plugin-utils": true
      }
    },
    "@babel/preset-env>@babel/plugin-transform-unicode-regex": {
      "packages": {
        "@babel/preset-env>@babel/plugin-transform-dotall-regex>@babel/helper-create-regexp-features-plugin": true,
        "@babel/preset-env>@babel/helper-plugin-utils": true
      }
    },
    "@babel/preset-env>@babel/plugin-transform-unicode-sets-regex": {
      "packages": {
        "@babel/preset-env>@babel/plugin-transform-dotall-regex>@babel/helper-create-regexp-features-plugin": true,
        "@babel/preset-env>@babel/helper-plugin-utils": true
      }
    },
    "@babel/preset-env": {
      "globals": {
        "console.log": true,
        "console.warn": true,
        "process.cwd": true,
        "process.env.BABEL_ENV": true
      },
      "packages": {
        "@babel/preset-env>@babel/compat-data": true,
        "@babel/core>@babel/helper-compilation-targets": true,
        "@babel/preset-env>@babel/helper-plugin-utils": true,
        "@babel/preset-env>@babel/helper-validator-option": true,
        "@babel/preset-env>@babel/plugin-bugfix-firefox-class-in-computed-class-key": true,
        "@babel/preset-env>@babel/plugin-bugfix-safari-class-field-initializer-scope": true,
        "@babel/preset-env>@babel/plugin-bugfix-safari-id-destructuring-collision-in-function-expression": true,
        "@babel/preset-env>@babel/plugin-bugfix-v8-spread-parameters-in-optional-chaining": true,
        "@babel/preset-env>@babel/plugin-bugfix-v8-static-class-fields-redefine-readonly": true,
        "@babel/preset-env>@babel/plugin-syntax-import-assertions": true,
        "@babel/preset-env>@babel/plugin-syntax-import-attributes": true,
        "@babel/preset-env>@babel/plugin-syntax-unicode-sets-regex": true,
        "@babel/preset-env>@babel/plugin-transform-arrow-functions": true,
        "@babel/preset-env>@babel/plugin-transform-async-generator-functions": true,
        "@babel/preset-env>@babel/plugin-transform-async-to-generator": true,
        "@babel/preset-env>@babel/plugin-transform-block-scoped-functions": true,
        "@babel/preset-env>@babel/plugin-transform-block-scoping": true,
        "@babel/preset-env>@babel/plugin-transform-class-properties": true,
        "@babel/preset-env>@babel/plugin-transform-class-static-block": true,
        "@babel/preset-env>@babel/plugin-transform-classes": true,
        "@babel/preset-env>@babel/plugin-transform-computed-properties": true,
        "@babel/preset-env>@babel/plugin-transform-destructuring": true,
        "@babel/preset-env>@babel/plugin-transform-dotall-regex": true,
        "@babel/preset-env>@babel/plugin-transform-duplicate-keys": true,
        "@babel/preset-env>@babel/plugin-transform-duplicate-named-capturing-groups-regex": true,
        "@babel/preset-env>@babel/plugin-transform-dynamic-import": true,
        "@babel/preset-env>@babel/plugin-transform-exponentiation-operator": true,
        "@babel/preset-env>@babel/plugin-transform-export-namespace-from": true,
        "@babel/preset-env>@babel/plugin-transform-for-of": true,
        "@babel/preset-env>@babel/plugin-transform-function-name": true,
        "@babel/preset-env>@babel/plugin-transform-json-strings": true,
        "@babel/preset-env>@babel/plugin-transform-literals": true,
        "@babel/plugin-transform-logical-assignment-operators": true,
        "@babel/preset-env>@babel/plugin-transform-member-expression-literals": true,
        "@babel/preset-env>@babel/plugin-transform-modules-amd": true,
        "@babel/preset-env>@babel/plugin-transform-modules-commonjs": true,
        "@babel/preset-env>@babel/plugin-transform-modules-systemjs": true,
        "@babel/preset-env>@babel/plugin-transform-modules-umd": true,
        "@babel/preset-env>@babel/plugin-transform-named-capturing-groups-regex": true,
        "@babel/preset-env>@babel/plugin-transform-new-target": true,
        "@babel/preset-env>@babel/plugin-transform-nullish-coalescing-operator": true,
        "@babel/preset-env>@babel/plugin-transform-numeric-separator": true,
        "@babel/preset-env>@babel/plugin-transform-object-rest-spread": true,
        "@babel/preset-env>@babel/plugin-transform-object-super": true,
        "@babel/preset-env>@babel/plugin-transform-optional-catch-binding": true,
        "@babel/preset-env>@babel/plugin-transform-optional-chaining": true,
        "@babel/preset-env>@babel/plugin-transform-parameters": true,
        "@babel/preset-env>@babel/plugin-transform-private-methods": true,
        "@babel/preset-env>@babel/plugin-transform-private-property-in-object": true,
        "@babel/preset-env>@babel/plugin-transform-property-literals": true,
        "@babel/preset-env>@babel/plugin-transform-regenerator": true,
        "@babel/preset-env>@babel/plugin-transform-reserved-words": true,
        "@babel/preset-env>@babel/plugin-transform-shorthand-properties": true,
        "@babel/preset-env>@babel/plugin-transform-spread": true,
        "@babel/preset-env>@babel/plugin-transform-sticky-regex": true,
        "@babel/preset-env>@babel/plugin-transform-template-literals": true,
        "@babel/preset-env>@babel/plugin-transform-typeof-symbol": true,
        "@babel/preset-env>@babel/plugin-transform-unicode-escapes": true,
        "@babel/preset-env>@babel/plugin-transform-unicode-property-regex": true,
        "@babel/preset-env>@babel/plugin-transform-unicode-regex": true,
        "@babel/preset-env>@babel/plugin-transform-unicode-sets-regex": true,
        "@babel/preset-env>@babel/preset-modules": true,
        "@babel/preset-env>babel-plugin-polyfill-corejs2": true,
        "@babel/preset-env>babel-plugin-polyfill-corejs3": true,
        "@babel/preset-env>babel-plugin-polyfill-regenerator": true,
        "@babel/preset-env>core-js-compat": true,
        "@babel/preset-env>semver": true
      }
    },
    "@babel/preset-react": {
      "packages": {
        "@babel/preset-env>@babel/helper-plugin-utils": true,
        "@babel/preset-env>@babel/helper-validator-option": true,
        "@babel/preset-react>@babel/plugin-transform-react-display-name": true,
        "@babel/preset-react>@babel/plugin-transform-react-jsx-development": true,
        "@babel/preset-react>@babel/plugin-transform-react-jsx": true,
        "@babel/preset-react>@babel/plugin-transform-react-pure-annotations": true
      }
    },
    "@babel/preset-typescript": {
      "packages": {
        "@babel/preset-env>@babel/helper-plugin-utils": true,
        "@babel/preset-env>@babel/helper-validator-option": true,
        "@babel/preset-typescript>@babel/plugin-syntax-jsx": true,
        "@babel/preset-env>@babel/plugin-transform-modules-commonjs": true,
        "@babel/preset-typescript>@babel/plugin-transform-typescript": true
      }
    },
    "@babel/core>@babel/template": {
      "packages": {
        "@babel/code-frame": true,
        "@babel/core>@babel/parser": true,
        "@babel/core>@babel/types": true
      }
    },
    "depcheck>@babel/traverse": {
      "globals": {
        "console.log": true
      },
      "packages": {
        "@babel/code-frame": true,
        "@babel/core>@babel/generator": true,
        "@babel/core>@babel/parser": true,
        "@babel/core>@babel/template": true,
        "@babel/core>@babel/types": true,
        "babel/preset-env>b@babel/types": true,
        "nock>debug": true,
        "depcheck>@babel/traverse>globals": true
      }
    },
    "@babel/core>@babel/types": {
      "globals": {
        "console.warn": true,
        "process.env.BABEL_TYPES_8_BREAKING": true
      },
      "packages": {
        "@babel/core>@babel/types>@babel/helper-string-parser": true,
        "@babel/code-frame>@babel/helper-validator-identifier": true
      }
    },
    "sass-embedded>@bufbuild/protobuf": {
      "globals": {
        "TextDecoder": true,
        "TextEncoder": true,
        "__values": true,
        "process": true
      }
    },
    "ts-node>@cspotcode/source-map-support": {
      "builtin": {
        "fs": true,
        "path.isAbsolute": true,
        "path.join": true,
        "path.normalize": true,
        "path.resolve": true,
        "url.fileURLToPath": true,
        "url.pathToFileURL": true,
        "util.inspect": true
      },
      "globals": {
        "Buffer.from": true,
        "URL": true,
        "XMLHttpRequest": true,
        "console.error": true,
        "process": true
      },
      "packages": {
        "ts-node>@cspotcode/source-map-support>@jridgewell/trace-mapping": true
      }
    },
    "eslint-plugin-jsdoc>@es-joy/jsdoccomment": {
      "packages": {
        "eslint-plugin-jsdoc>comment-parser": true,
        "eslint>esquery": true,
        "eslint-plugin-jsdoc>@es-joy/jsdoccomment>jsdoc-type-pratt-parser": true
      }
    },
    "eslint>@eslint-community/eslint-utils": {
      "packages": {
        "eslint>eslint-visitor-keys": true
      }
    },
    "eslint>@eslint/eslintrc": {
      "builtin": {
        "assert": true,
        "fs": true,
        "module": true,
        "os": true,
        "path": true,
        "url": true,
        "util": true
      },
      "globals": {
        "__filename": true,
        "process.cwd": true,
        "process.emitWarning": true,
        "process.platform": true
      },
      "packages": {
        "$root$": true,
        "@babel/eslint-parser": true,
        "@babel/eslint-plugin": true,
        "@metamask/eslint-config": true,
        "@metamask/eslint-config-nodejs": true,
        "@metamask/eslint-config-typescript": true,
        "@typescript-eslint/eslint-plugin": true,
        "eslint>ajv": true,
        "nock>debug": true,
        "eslint": true,
        "eslint-config-prettier": true,
        "eslint-plugin-import": true,
        "eslint-plugin-jsdoc": true,
        "eslint-plugin-node": true,
        "eslint-plugin-prettier": true,
        "eslint-plugin-react": true,
        "eslint-plugin-react-hooks": true,
        "eslint>globals": true,
        "eslint>ignore": true,
        "eslint>minimatch": true,
        "mocha>strip-json-comments": true
      }
    },
    "gulp-sourcemaps>@gulp-sourcemaps/identity-map": {
      "packages": {
        "gulp-sourcemaps>@gulp-sourcemaps/identity-map>acorn": true,
        "chokidar>normalize-path": true,
        "gulp-sourcemaps>@gulp-sourcemaps/identity-map>postcss": true,
        "gulp-sourcemaps>@gulp-sourcemaps/identity-map>source-map": true,
        "gulp-sourcemaps>@gulp-sourcemaps/identity-map>through2": true
      }
    },
    "gulp-sourcemaps>@gulp-sourcemaps/map-sources": {
      "packages": {
        "gulp-sourcemaps>@gulp-sourcemaps/map-sources>normalize-path": true,
        "gulp-sourcemaps>@gulp-sourcemaps/map-sources>through2": true
      }
    },
    "eslint>@humanwhocodes/config-array": {
      "builtin": {
        "path.dirname": true,
        "path.join": true,
        "path.relative": true
      },
      "packages": {
        "eslint>@humanwhocodes/config-array>@humanwhocodes/object-schema": true,
        "nock>debug": true,
        "eslint>minimatch": true
      }
    },
    "terser>@jridgewell/source-map>@jridgewell/gen-mapping": {
      "globals": {
        "define": true
      },
      "packages": {
        "terser-webpack-plugin>@jridgewell/trace-mapping>@jridgewell/sourcemap-codec": true,
        "terser-webpack-plugin>@jridgewell/trace-mapping": true
      }
    },
    "terser-webpack-plugin>@jridgewell/trace-mapping>@jridgewell/resolve-uri": {
      "globals": {
        "define": true
      }
    },
    "terser>@jridgewell/source-map": {
      "packages": {
        "terser>@jridgewell/source-map>@jridgewell/gen-mapping": true,
        "terser-webpack-plugin>@jridgewell/trace-mapping": true
      }
    },
    "terser-webpack-plugin>@jridgewell/trace-mapping>@jridgewell/sourcemap-codec": {
      "globals": {
        "Buffer": true,
        "TextDecoder": true,
        "define": true
      }
    },
    "ts-node>@cspotcode/source-map-support>@jridgewell/trace-mapping": {
      "globals": {
        "define": true
      },
      "packages": {
        "terser-webpack-plugin>@jridgewell/trace-mapping>@jridgewell/resolve-uri": true,
        "terser-webpack-plugin>@jridgewell/trace-mapping>@jridgewell/sourcemap-codec": true
      }
    },
    "terser-webpack-plugin>@jridgewell/trace-mapping": {
      "globals": {
        "define": true
      },
      "packages": {
        "terser-webpack-plugin>@jridgewell/trace-mapping>@jridgewell/resolve-uri": true,
        "terser-webpack-plugin>@jridgewell/trace-mapping>@jridgewell/sourcemap-codec": true
      }
    },
    "lavamoat>@lavamoat/aa": {
      "builtin": {
        "node:fs.lstatSync": true,
        "node:fs.readFileSync": true,
        "node:fs.realpathSync": true,
        "node:path.dirname": true,
        "node:path.join": true,
        "node:path.relative": true
      },
      "packages": {
        "depcheck>resolve": true
      }
    },
    "@lavamoat/lavapack": {
      "builtin": {
        "node:assert": true,
        "node:buffer.Buffer.from": true,
        "node:fs.promises.readFile": true,
        "node:fs.promises.writeFile": true,
        "node:fs.readFileSync": true,
        "node:path.join": true,
        "node:path.relative": true
      },
      "globals": {
        "__dirname": true,
        "__filename.slice": true,
        "console.error": true,
        "console.warn": true,
        "process.cwd": true,
        "setTimeout": true
      },
      "packages": {
        "browserify>JSONStream": true,
        "@lavamoat/lavapack>combine-source-map": true,
        "eslint>espree": true,
        "@lavamoat/webpack>json-stable-stringify": true,
        "lavamoat>lavamoat-core": true,
        "@lavamoat/lavapack>readable-stream": true,
        "through2": true,
        "@lavamoat/lavapack>umd": true
      }
    },
    "@metamask/build-utils": {
      "packages": {
        "@metamask/build-utils>@metamask/utils": true
      }
    },
    "@metamask/design-system-tailwind-preset": {
      "packages": {
        "tailwindcss": true
      }
    },
    "@metamask/build-utils>@metamask/utils": {
      "globals": {
        "Buffer": true,
        "TextDecoder": true,
        "TextEncoder": true
      },
      "packages": {
        "@metamask/superstruct": true,
        "@noble/hashes": true,
        "@metamask/utils>@scure/base": true,
        "nock>debug": true,
        "@metamask/utils>pony-cause": true,
        "semver": true
      }
    },
    "@babel/eslint-parser>@nicolo-ribaudo/eslint-scope-5-internals": {
      "packages": {
        "@babel/eslint-parser>@nicolo-ribaudo/eslint-scope-5-internals>eslint-scope": true
      }
    },
    "@noble/hashes": {
      "globals": {
        "TextDecoder": true,
        "TextEncoder": true,
        "crypto": true
      }
    },
    "eslint>@nodelib/fs.walk>@nodelib/fs.scandir": {
      "builtin": {
        "fs.lstat": true,
        "fs.lstatSync": true,
        "fs.readdir": true,
        "fs.readdirSync": true,
        "fs.stat": true,
        "fs.statSync": true,
        "path.sep": true
      },
      "globals": {
        "process.versions.node": true
      },
      "packages": {
        "fast-glob>@nodelib/fs.stat": true,
        "eslint>@nodelib/fs.walk>@nodelib/fs.scandir>run-parallel": true
      }
    },
    "fast-glob>@nodelib/fs.stat": {
      "builtin": {
        "fs.lstat": true,
        "fs.lstatSync": true,
        "fs.stat": true,
        "fs.statSync": true
      }
    },
    "eslint>@nodelib/fs.walk": {
      "builtin": {
        "events.EventEmitter": true,
        "path.sep": true,
        "stream.Readable": true
      },
      "globals": {
        "setImmediate": true
      },
      "packages": {
        "eslint>@nodelib/fs.walk>@nodelib/fs.scandir": true,
        "eslint>@nodelib/fs.walk>fastq": true
      }
    },
    "eslint-plugin-prettier>synckit>@pkgr/core": {
      "builtin": {
        "node:fs.existsSync": true,
        "node:fs.statSync": true,
        "node:module.createRequire": true,
        "node:path.dirname": true,
        "node:path.resolve": true
      },
      "globals": {
        "process.cwd": true
      }
    },
    "@metamask/utils>@scure/base": {
      "globals": {
        "TextDecoder": true,
        "TextEncoder": true
      }
    },
    "stylelint>@stylelint/postcss-css-in-js": {
      "globals": {
        "__dirname": true
      },
      "packages": {
        "@babel/core": true,
        "stylelint>postcss-syntax": true,
        "stylelint>postcss": true
      }
    },
    "stylelint>@stylelint/postcss-markdown": {
      "packages": {
        "stylelint>postcss-html": true,
        "stylelint>postcss-syntax": true,
        "stylelint>@stylelint/postcss-markdown>remark": true,
        "stylelint>@stylelint/postcss-markdown>unist-util-find-all-after": true
      }
    },
    "@typescript-eslint/eslint-plugin": {
      "packages": {
        "@typescript-eslint/parser>@typescript-eslint/scope-manager": true,
        "@typescript-eslint/eslint-plugin>@typescript-eslint/type-utils": true,
        "@typescript-eslint/eslint-plugin>@typescript-eslint/utils": true,
        "eslint-plugin-jest>@typescript-eslint/utils": true,
        "eslint>debug": true,
        "eslint": true,
        "globby>ignore": true,
        "eslint>regexpp": true,
        "semver": true,
        "@typescript-eslint/eslint-plugin>tsutils": true,
        "typescript": true
      }
    },
    "eslint-plugin-jest>@typescript-eslint/experimental-utils": {
      "builtin": {
        "path": true
      },
      "packages": {
        "@typescript-eslint/parser>@typescript-eslint/scope-manager": true,
        "eslint-plugin-jest>@typescript-eslint/experimental-utils>@typescript-eslint/types": true,
        "@typescript-eslint/parser>@typescript-eslint/types": true,
        "eslint": true,
        "eslint>eslint-scope": true,
        "webpack>eslint-scope": true,
        "eslint-plugin-jest>@typescript-eslint/experimental-utils>eslint-utils": true,
        "eslint>eslint-utils": true
      }
    },
    "eslint-plugin-jest>@typescript-eslint/utils>@typescript-eslint/scope-manager": {
      "builtin": {
        "path": true
      },
      "packages": {
        "eslint-plugin-jest>@typescript-eslint/utils>@typescript-eslint/types": true,
        "eslint-plugin-jest>@typescript-eslint/utils>@typescript-eslint/scope-manager>@typescript-eslint/visitor-keys": true
      }
    },
    "@typescript-eslint/eslint-plugin>@typescript-eslint/type-utils": {
      "packages": {
        "@typescript-eslint/eslint-plugin>@typescript-eslint/utils": true,
        "eslint-plugin-jest>@typescript-eslint/utils": true,
        "@typescript-eslint/eslint-plugin>@typescript-eslint/type-utils>debug": true,
        "eslint>debug": true,
        "nock>debug": true,
        "@typescript-eslint/eslint-plugin>tsutils": true,
        "typescript": true
      }
    },
    "@typescript-eslint/eslint-plugin>@typescript-eslint/utils": {
      "builtin": {
        "path": true
      },
      "packages": {
        "@typescript-eslint/parser>@typescript-eslint/scope-manager": true,
        "@typescript-eslint/parser>@typescript-eslint/types": true,
        "@typescript-eslint/utils": true,
        "eslint": true,
        "webpack>eslint-scope": true,
        "eslint>eslint-utils": true,
        "eslint-plugin-mocha>eslint-utils": true
      }
    },
    "eslint-plugin-jest>@typescript-eslint/utils": {
      "builtin": {
        "assert": true,
        "path": true
      },
      "globals": {
        "afterAll": true,
        "process.cwd": true
      },
      "packages": {
        "eslint>@eslint-community/eslint-utils": true,
        "eslint>@eslint-community": true,
        "@typescript-eslint/parser>@typescript-eslint/scope-manager": true,
        "eslint-plugin-jest>@typescript-eslint/utils>@typescript-eslint/scope-manager": true,
        "eslint-plugin-jest>@typescript-eslint/experimental-utils>@typescript-eslint/types": true,
        "@typescript-eslint/parser>@typescript-eslint/types": true,
        "eslint-plugin-jest>@typescript-eslint/utils>@typescript-eslint/types": true,
        "@typescript-eslint/parser>@typescript-eslint": true,
        "eslint": true,
        "eslint-plugin-jest>@typescript-eslint/utils>eslint-scope": true,
        "eslint>eslint-scope": true,
        "webpack>eslint-scope": true,
        "eslint-plugin-jest>@typescript-eslint/utils>webpack>eslint-scope": true,
        "eslint>eslint-utils": true,
        "eslint-plugin-mocha>eslint-utils": true,
        "semver": true
      }
    },
    "eslint-plugin-jest>@typescript-eslint/utils>@typescript-eslint/scope-manager>@typescript-eslint/visitor-keys": {
      "builtin": {
        "path": true
      },
      "packages": {
        "eslint>eslint-visitor-keys": true
      }
    },
    "eslint>@ungap/structured-clone": {
      "globals": {
        "structuredClone": true
      }
    },
    "browserify>JSONStream": {
      "globals": {
        "Buffer": true
      },
      "packages": {
        "browserify>JSONStream>jsonparse": true,
        "browserify>JSONStream>through": true
      }
    },
    "@lavamoat/lavapack>readable-stream>abort-controller": {
      "packages": {
        "@lavamoat/lavapack>readable-stream>abort-controller>event-target-shim": true
      }
    },
    "eslint>espree>acorn-jsx": {
      "packages": {
        "jsdom>acorn": true
      }
    },
    "browserify>syntax-error>acorn-node": {
      "packages": {
        "@storybook/react>acorn-walk": true,
        "browserify>syntax-error>acorn-node>acorn": true,
        "watchify>xtend": true
      }
    },
    "@storybook/react>acorn-walk": {
      "globals": {
        "define": true
      }
    },
    "ts-node>acorn-walk": {
      "globals": {
        "define": true
      }
    },
    "gulp-sourcemaps>@gulp-sourcemaps/identity-map>acorn": {
      "globals": {
        "define": true
      }
    },
    "browserify>syntax-error>acorn-node>acorn": {
      "globals": {
        "define": true
      }
    },
    "gulp-sourcemaps>acorn": {
      "globals": {
        "define": true
      }
    },
    "jsdom>acorn": {
      "globals": {
        "console": true,
        "define": true
      }
    },
    "del>p-map>aggregate-error": {
      "packages": {
        "del>p-map>aggregate-error>clean-stack": true,
        "prettier-eslint>indent-string": true
      }
    },
    "eslint>ajv": {
      "globals": {
        "console": true
      },
      "packages": {
        "eslint>fast-deep-equal": true,
        "@metamask/snaps-utils>fast-json-stable-stringify": true,
        "eslint>ajv>json-schema-traverse": true,
        "uri-js": true
      }
    },
    "gulp-watch>ansi-colors": {
      "packages": {
        "fancy-log>ansi-gray>ansi-wrap": true
      }
    },
    "fancy-log>ansi-gray": {
      "packages": {
        "fancy-log>ansi-gray>ansi-wrap": true
      }
    },
    "chalk>ansi-styles": {
      "packages": {
        "chalk>ansi-styles>color-convert": true
      }
    },
    "gulp-livereload>chalk>ansi-styles": {
      "packages": {
        "gulp-livereload>chalk>ansi-styles>color-convert": true
      }
    },
    "stylelint>table>slice-ansi>ansi-styles": {
      "packages": {
        "stylelint>table>slice-ansi>ansi-styles>color-convert": true
      }
    },
    "chokidar>anymatch": {
      "packages": {
        "chokidar>normalize-path": true,
        "micromatch>picomatch": true
      }
    },
    "gulp>glob-watcher>anymatch": {
      "builtin": {
        "path.sep": true
      },
      "packages": {
        "gulp>glob-watcher>anymatch>micromatch": true,
        "gulp>glob-watcher>anymatch>normalize-path": true
      }
    },
    "gulp-watch>anymatch": {
      "builtin": {
        "path.sep": true
      },
      "packages": {
        "gulp-watch>anymatch>micromatch": true,
        "gulp-watch>anymatch>normalize-path": true
      }
    },
    "gulp>vinyl-fs>vinyl-sourcemap>append-buffer": {
      "builtin": {
        "os.EOL": true
      },
      "globals": {
        "Buffer": true
      },
      "packages": {
        "gulp>vinyl-fs>vinyl-sourcemap>append-buffer>buffer-equal": true
      }
    },
    "@lavamoat/allow-scripts>@npmcli/run-script>node-gyp>npmlog>are-we-there-yet": {
      "builtin": {
        "events.EventEmitter": true,
        "util.inherits": true
      },
      "packages": {
        "koa>delegates": true,
        "readable-stream": true
      }
    },
    "ts-node>arg": {
      "globals": {
        "process.argv.slice": true
      }
    },
    "gulp-watch>anymatch>micromatch>arr-diff": {
      "packages": {
        "gulp>undertaker>arr-flatten": true
      }
    },
    "gulp>undertaker>bach>arr-filter": {
      "packages": {
        "gulp>undertaker>arr-map>make-iterator": true
      }
    },
    "gulp>undertaker>arr-map": {
      "packages": {
        "gulp>undertaker>arr-map>make-iterator": true
      }
    },
    "eslint-plugin-import>array-includes": {
      "packages": {
        "string.prototype.matchall>call-bind": true,
        "string.prototype.matchall>define-properties": true,
        "eslint-plugin-import>array-includes>es-abstract": true,
        "string.prototype.matchall>get-intrinsic": true,
        "eslint-plugin-import>array-includes>is-string": true
      }
    },
    "eslint-plugin-react>array-includes": {
      "packages": {
        "string.prototype.matchall>call-bind": true,
        "eslint-plugin-react>object.values>call-bound": true,
        "string.prototype.matchall>define-properties": true,
        "eslint-plugin-react>array-includes>es-abstract": true,
        "eslint-plugin-react>object.values>es-object-atoms": true,
        "string.prototype.matchall>get-intrinsic": true,
        "eslint-plugin-react>array-includes>is-string": true,
        "eslint-plugin-react>array-includes>math-intrinsics": true
      }
    },
    "gulp>undertaker>bach>array-initial": {
      "packages": {
        "gulp>undertaker>object.defaults>array-slice": true,
        "gulp>undertaker>bach>array-last>is-number": true
      }
    },
    "gulp>undertaker>bach>array-last": {
      "packages": {
        "gulp>undertaker>bach>array-last>is-number": true
      }
    },
    "eslint-plugin-react>array.prototype.findlast": {
      "packages": {
        "string.prototype.matchall>call-bind": true,
        "string.prototype.matchall>define-properties": true,
        "eslint-plugin-react>array-includes>es-abstract": true,
        "eslint-plugin-react>es-iterator-helpers>es-errors": true,
        "eslint-plugin-react>object.values>es-object-atoms": true,
        "eslint-plugin-react>array.prototype.flatmap>es-shim-unscopables": true
      }
    },
    "eslint-plugin-import>array.prototype.flat": {
      "packages": {
        "string.prototype.matchall>call-bind": true,
        "string.prototype.matchall>define-properties": true,
        "eslint-plugin-import>array.prototype.flat>es-abstract": true,
        "eslint-plugin-import>array.prototype.flat>es-shim-unscopables": true
      }
    },
    "eslint-plugin-react>array.prototype.flatmap": {
      "packages": {
        "string.prototype.matchall>call-bind": true,
        "string.prototype.matchall>define-properties": true,
        "eslint-plugin-react>array-includes>es-abstract": true,
        "eslint-plugin-react>array.prototype.flatmap>es-shim-unscopables": true
      }
    },
    "eslint-plugin-react>array.prototype.tosorted": {
      "packages": {
        "string.prototype.matchall>call-bind": true,
        "string.prototype.matchall>define-properties": true,
        "eslint-plugin-react>array-includes>es-abstract": true,
        "eslint-plugin-react>es-iterator-helpers>es-errors": true,
        "eslint-plugin-react>array.prototype.flatmap>es-shim-unscopables": true
      }
    },
    "gulp>glob-watcher>async-done": {
      "globals": {
        "process.nextTick": true
      },
      "packages": {
        "duplexify>end-of-stream": true,
        "@metamask/object-multiplex>once": true,
        "readable-stream-2>process-nextick-args": true,
        "gulp>glob-watcher>async-done>stream-exhaust": true
      }
    },
    "gulp>undertaker>bach>async-settle": {
      "packages": {
        "gulp>glob-watcher>async-done": true
      }
    },
    "gulp-sourcemaps>css>source-map-resolve>atob": {
      "globals": {
        "Buffer.from": true
      }
    },
    "autoprefixer": {
      "globals": {
        "console": true,
        "process.cwd": true,
        "process.env.AUTOPREFIXER_GRID": true
      },
      "packages": {
        "browserslist": true,
        "autoprefixer>caniuse-lite": true,
        "autoprefixer>fraction.js": true,
        "autoprefixer>normalize-range": true,
        "postcss>picocolors": true,
        "postcss": true,
        "stylelint>postcss-value-parser": true
      }
    },
    "stylelint>autoprefixer": {
      "globals": {
        "console": true,
        "process.cwd": true,
        "process.env.AUTOPREFIXER_GRID": true
      },
      "packages": {
        "browserslist": true,
        "autoprefixer>caniuse-lite": true,
        "autoprefixer>normalize-range": true,
        "stylelint>autoprefixer>num2fraction": true,
        "stylelint>postcss>picocolors": true,
        "stylelint>postcss-value-parser": true,
        "stylelint>postcss": true
      }
    },
    "@babel/preset-env>babel-plugin-polyfill-corejs2": {
      "packages": {
        "@babel/preset-env>@babel/compat-data": true,
        "@babel/core": true,
        "@babel/preset-env>babel-plugin-polyfill-corejs2>@babel/helper-define-polyfill-provider": true,
        "@babel/preset-env>babel-plugin-polyfill-corejs2>semver": true
      }
    },
    "@babel/preset-env>babel-plugin-polyfill-corejs3": {
      "packages": {
        "@babel/core": true,
        "@babel/preset-env>babel-plugin-polyfill-corejs2>@babel/helper-define-polyfill-provider": true,
        "@babel/preset-env>core-js-compat": true
      }
    },
    "@babel/preset-env>babel-plugin-polyfill-regenerator": {
      "packages": {
        "@babel/preset-env>babel-plugin-polyfill-corejs2>@babel/helper-define-polyfill-provider": true
      }
    },
    "babel-plugin-react-compiler": {
      "builtin": {
        "buffer": true,
        "crypto": true,
        "fs": true,
        "os.homedir": true,
        "os.release": true,
        "path": true,
        "tty": true,
        "util": true
      },
      "globals": {
        "Buffer": true,
        "TextDecoder": true,
        "URL": true,
        "__DEV__": true,
        "atob": true,
        "compile": true,
        "console": true,
        "define": true,
        "document": true,
        "findDirectiveEnablingMemoization": true,
        "localStorage": true,
        "navigator": true,
        "performance.mark": true,
        "performance.measure": true,
        "process": true
      },
      "packages": {
        "@babel/core>@babel/types": true
      }
    },
    "babelify": {
      "builtin": {
        "path.extname": true,
        "path.resolve": true,
        "stream.PassThrough": true,
        "stream.Transform": true,
        "util": true
      },
      "globals": {
        "Buffer.concat": true
      },
      "packages": {
        "@babel/core": true
      }
    },
    "gulp>undertaker>bach": {
      "builtin": {
        "assert.ok": true
      },
      "packages": {
        "gulp>undertaker>bach>arr-filter": true,
        "gulp>undertaker>arr-flatten": true,
        "gulp>undertaker>arr-map": true,
        "gulp>undertaker>bach>array-each": true,
        "gulp>undertaker>bach>array-initial": true,
        "gulp>undertaker>bach>array-last": true,
        "gulp>glob-watcher>async-done": true,
        "gulp>undertaker>bach>async-settle": true,
        "gulp>vinyl-fs>vinyl-sourcemap>now-and-later": true
      }
    },
    "gulp>gulp-cli>matchdep>micromatch>snapdragon>base": {
      "builtin": {
        "util.inherits": true
      },
      "packages": {
        "gulp>gulp-cli>matchdep>micromatch>snapdragon>base>cache-base": true,
        "gulp>gulp-cli>matchdep>micromatch>snapdragon>base>class-utils": true,
        "gulp>gulp-cli>matchdep>micromatch>snapdragon>base>component-emitter": true,
        "gulp>gulp-cli>matchdep>micromatch>snapdragon>base>define-property": true,
        "gulp>gulp-cli>isobject": true,
        "gulp>gulp-cli>matchdep>micromatch>snapdragon>base>mixin-deep": true,
        "gulp>gulp-cli>matchdep>micromatch>snapdragon>base>pascalcase": true
      }
    },
    "bify-module-groups": {
      "packages": {
        "pify": true,
        "pumpify>pump": true,
        "bify-module-groups>through2": true
      }
    },
    "vinyl-buffer>bl": {
      "builtin": {
        "util.inherits": true
      },
      "packages": {
        "vinyl-buffer>bl>readable-stream": true,
        "koa>content-disposition>safe-buffer": true
      }
    },
    "gulp-livereload>tiny-lr>body": {
      "builtin": {
        "querystring.parse": true
      },
      "packages": {
        "gulp-livereload>tiny-lr>body>continuable-cache": true,
        "gulp-livereload>tiny-lr>body>error": true,
        "gulp-livereload>tiny-lr>body>raw-body": true,
        "gulp-livereload>tiny-lr>body>safe-json-parse": true
      }
    },
    "eslint>minimatch>brace-expansion": {
      "packages": {
        "stylelint>balanced-match": true,
        "eslint>minimatch>brace-expansion>concat-map": true
      }
    },
    "chokidar>braces": {
      "globals": {
        "console.log": true
      },
      "packages": {
        "chokidar>braces>fill-range": true
      }
    },
    "gulp>glob-watcher>anymatch>micromatch>braces": {
      "packages": {
        "gulp>undertaker>arr-flatten": true,
        "gulp>gulp-cli>matchdep>micromatch>array-unique": true,
        "gulp>glob-watcher>anymatch>micromatch>braces>extend-shallow": true,
        "gulp>glob-watcher>anymatch>micromatch>braces>fill-range": true,
        "gulp>gulp-cli>isobject": true,
        "gulp-watch>anymatch>micromatch>braces>repeat-element": true,
        "gulp>gulp-cli>matchdep>micromatch>braces>snapdragon-node": true,
        "gulp>gulp-cli>matchdep>micromatch>snapdragon": true,
        "gulp>gulp-cli>matchdep>micromatch>braces>split-string": true,
        "gulp>gulp-cli>matchdep>micromatch>to-regex": true
      }
    },
    "gulp-watch>anymatch>micromatch>braces": {
      "packages": {
        "gulp-watch>anymatch>micromatch>braces>expand-range": true,
        "gulp-watch>anymatch>micromatch>braces>preserve": true,
        "gulp-watch>anymatch>micromatch>braces>repeat-element": true
      }
    },
    "browserify>browser-pack": {
      "builtin": {
        "fs.readFileSync": true,
        "path.join": true,
        "path.relative": true
      },
      "globals": {
        "__dirname": true,
        "process.cwd": true
      },
      "packages": {
        "browserify>JSONStream": true,
        "@lavamoat/lavapack>combine-source-map": true,
        "watchify>defined": true,
        "koa>content-disposition>safe-buffer": true,
        "browserify>browser-pack>through2": true,
        "@lavamoat/lavapack>umd": true
      }
    },
    "browserify>browser-resolve": {
      "builtin": {
        "fs.readFile": true,
        "fs.readFileSync": true,
        "path": true
      },
      "globals": {
        "__dirname": true,
        "process.platform": true
      },
      "packages": {
        "depcheck>resolve": true
      }
    },
    "browserify": {
      "builtin": {
        "events.EventEmitter": true,
        "fs.realpath": true,
        "path.dirname": true,
        "path.join": true,
        "path.relative": true,
        "path.resolve": true,
        "path.sep": true
      },
      "globals": {
        "__dirname": true,
        "process.cwd": true,
        "process.nextTick": true,
        "process.platform": true
      },
      "packages": {
        "browserify>browser-pack": true,
        "browserify>browser-resolve": true,
        "browserify>cached-path-relative": true,
        "browserify>concat-stream": true,
        "watchify>defined": true,
        "browserify>deps-sort": true,
        "browserify>has": true,
        "lavamoat>htmlescape": true,
        "pumpify>inherits": true,
        "browserify>insert-module-globals": true,
        "labeled-stream-splicer": true,
        "browserify>module-deps": true,
        "browserify>read-only-stream": true,
        "depcheck>resolve": true,
        "browserify>shasum-object": true,
        "browserify>syntax-error": true,
        "browserify>through2": true,
        "watchify>xtend": true
      }
    },
    "browserslist": {
      "builtin": {
        "fs.existsSync": true,
        "fs.readFileSync": true,
        "fs.statSync": true,
        "path.basename": true,
        "path.dirname": true,
        "path.join": true,
        "path.relative": true,
        "path.resolve": true
      },
      "globals": {
        "console.warn": true,
        "process.env": true,
        "process.versions.node": true
      },
      "packages": {
        "autoprefixer>caniuse-lite": true,
        "browserslist>electron-to-chromium": true,
        "browserslist>node-releases": true
      }
    },
    "sass-embedded>buffer-builder": {
      "globals": {
        "Buffer": true
      }
    },
    "gulp-zip>yazl>buffer-crc32": {
      "builtin": {
        "buffer.Buffer": true
      }
    },
    "gulp>vinyl-fs>vinyl-sourcemap>append-buffer>buffer-equal": {
      "builtin": {
        "buffer.Buffer.isBuffer": true
      }
    },
    "terser>source-map-support>buffer-from": {
      "globals": {
        "Buffer": true
      }
    },
    "gulp>gulp-cli>matchdep>micromatch>snapdragon>base>cache-base": {
      "packages": {
        "gulp>gulp-cli>matchdep>micromatch>snapdragon>base>cache-base>collection-visit": true,
        "gulp>gulp-cli>matchdep>micromatch>snapdragon>base>component-emitter": true,
        "gulp>gulp-cli>array-sort>get-value": true,
        "gulp>gulp-cli>matchdep>micromatch>snapdragon>base>cache-base>has-value": true,
        "gulp>gulp-cli>isobject": true,
        "gulp>gulp-cli>matchdep>micromatch>snapdragon>base>cache-base>set-value": true,
        "gulp>gulp-cli>matchdep>micromatch>snapdragon>base>cache-base>to-object-path": true,
        "gulp>gulp-cli>matchdep>micromatch>snapdragon>base>cache-base>union-value": true,
        "gulp>gulp-cli>matchdep>micromatch>snapdragon>base>cache-base>unset-value": true
      }
    },
    "browserify>cached-path-relative": {
      "builtin": {
        "path": true
      },
      "globals": {
        "process.cwd": true
      }
    },
    "string.prototype.matchall>call-bind>call-bind-apply-helpers": {
      "packages": {
        "eslint-plugin-react>es-iterator-helpers>es-errors": true,
        "browserify>has>function-bind": true
      }
    },
    "string.prototype.matchall>call-bind": {
      "packages": {
        "string.prototype.matchall>call-bind>call-bind-apply-helpers": true,
        "string.prototype.matchall>call-bind>es-define-property": true,
        "string.prototype.matchall>get-intrinsic": true,
        "string.prototype.matchall>call-bind>set-function-length": true
      }
    },
<<<<<<< HEAD
    "eslint-plugin-react>object.values>call-bound": {
=======
    "@lavamoat/webpack>json-stable-stringify>call-bound": {
>>>>>>> 293c9a65
      "packages": {
        "string.prototype.matchall>call-bind>call-bind-apply-helpers": true,
        "string.prototype.matchall>get-intrinsic": true
      }
    },
    "chalk": {
      "packages": {
        "chalk>ansi-styles": true,
        "chalk>supports-color": true
      }
    },
    "gulp-livereload>chalk": {
      "globals": {
        "process.env.TERM": true,
        "process.platform": true
      },
      "packages": {
        "gulp-livereload>chalk>ansi-styles": true,
        "gulp-livereload>chalk>escape-string-regexp": true,
        "gulp-livereload>chalk>supports-color": true
      }
    },
    "postcss-discard-font-face>postcss>chalk": {
      "globals": {
        "process.env.TERM": true,
        "process.platform": true
      },
      "packages": {
        "postcss-discard-font-face>postcss>chalk>ansi-styles": true,
        "postcss-discard-font-face>postcss>chalk>escape-string-regexp": true,
        "prettier-eslint>loglevel-colored-level-prefix>chalk>has-ansi": true,
        "postcss-discard-font-face>postcss>chalk>strip-ansi": true,
        "postcss-discard-font-face>postcss>chalk>supports-color": true
      }
    },
    "chokidar": {
      "builtin": {
        "events.EventEmitter": true,
        "fs.close": true,
        "fs.lstat": true,
        "fs.open": true,
        "fs.readdir": true,
        "fs.realpath": true,
        "fs.stat": true,
        "fs.unwatchFile": true,
        "fs.watch": true,
        "fs.watchFile": true,
        "os.type": true,
        "path.basename": true,
        "path.dirname": true,
        "path.extname": true,
        "path.isAbsolute": true,
        "path.join": true,
        "path.normalize": true,
        "path.relative": true,
        "path.resolve": true,
        "path.sep": true,
        "util.promisify": true
      },
      "globals": {
        "clearTimeout": true,
        "console.error": true,
        "process.env.CHOKIDAR_INTERVAL": true,
        "process.env.CHOKIDAR_PRINT_FSEVENTS_REQUIRE_ERROR": true,
        "process.env.CHOKIDAR_USEPOLLING": true,
        "process.nextTick": true,
        "process.platform": true,
        "process.version.match": true,
        "setTimeout": true
      },
      "packages": {
        "chokidar>anymatch": true,
        "chokidar>braces": true,
        "chokidar>fsevents": true,
        "eslint>glob-parent": true,
        "chokidar>is-binary-path": true,
        "del>is-glob": true,
        "chokidar>normalize-path": true,
        "chokidar>readdirp": true
      }
    },
    "gulp>glob-watcher>chokidar": {
      "packages": {
        "gulp>glob-watcher>chokidar>fsevents": true
      }
    },
    "gulp-watch>chokidar": {
      "builtin": {
        "events.EventEmitter": true,
        "fs": true,
        "path.basename": true,
        "path.dirname": true,
        "path.extname": true,
        "path.join": true,
        "path.relative": true,
        "path.resolve": true,
        "path.sep": true
      },
      "globals": {
        "clearTimeout": true,
        "console.error": true,
        "process.env.CHOKIDAR_INTERVAL": true,
        "process.env.CHOKIDAR_PRINT_FSEVENTS_REQUIRE_ERROR": true,
        "process.env.CHOKIDAR_USEPOLLING": true,
        "process.nextTick": true,
        "process.platform": true,
        "setTimeout": true
      },
      "packages": {
        "gulp-watch>chokidar>anymatch": true,
        "gulp-watch>chokidar>async-each": true,
        "gulp-watch>chokidar>braces": true,
        "gulp-watch>chokidar>fsevents": true,
        "gulp-watch>glob-parent": true,
        "pumpify>inherits": true,
        "gulp-watch>chokidar>is-binary-path": true,
        "eslint>is-glob": true,
        "chokidar>normalize-path": true,
        "gulp-watch>path-is-absolute": true,
        "gulp-watch>chokidar>readdirp": true,
        "gulp-watch>chokidar>upath": true
      }
    },
    "gulp>gulp-cli>matchdep>micromatch>snapdragon>base>class-utils": {
      "builtin": {
        "util": true
      },
      "packages": {
        "gulp-zip>plugin-error>arr-union": true,
        "gulp>gulp-cli>matchdep>micromatch>snapdragon>define-property": true,
        "gulp>gulp-cli>isobject": true,
        "gulp>gulp-cli>matchdep>micromatch>snapdragon>base>class-utils>static-extend": true
      }
    },
    "del>p-map>aggregate-error>clean-stack": {
      "builtin": {
        "os.homedir": true
      }
    },
    "yargs>cliui": {
      "globals": {
        "process": true
      },
      "packages": {
        "yargs>string-width": true,
        "eslint>strip-ansi": true,
        "yargs>cliui>wrap-ansi": true
      }
    },
    "vinyl>clone-buffer": {
      "builtin": {
        "buffer.Buffer": true
      }
    },
    "lavamoat>lavamoat-core>merge-deep>clone-deep": {
      "packages": {
        "lavamoat>lavamoat-core>merge-deep>clone-deep>for-own": true,
        "@babel/register>clone-deep>is-plain-object": true,
        "lavamoat>lavamoat-core>merge-deep>kind-of": true,
        "lavamoat>lavamoat-core>merge-deep>clone-deep>lazy-cache": true,
        "lavamoat>lavamoat-core>merge-deep>clone-deep>shallow-clone": true
      }
    },
    "stylelint>execall>clone-regexp": {
      "packages": {
        "stylelint>execall>clone-regexp>is-regexp": true
      }
    },
    "vinyl>clone-stats": {
      "builtin": {
        "fs.Stats": true
      }
    },
    "gulp-watch>vinyl-file>vinyl>clone-stats": {
      "builtin": {
        "fs.Stats": true
      }
    },
    "@metamask/jazzicon>color>clone": {
      "globals": {
        "Buffer": true
      }
    },
    "vinyl>clone": {
      "globals": {
        "Buffer": true
      }
    },
    "vinyl>cloneable-readable": {
      "packages": {
        "pumpify>inherits": true,
        "vinyl>cloneable-readable>process-nextick-args": true,
        "vinyl>cloneable-readable>through2": true
      }
    },
    "gulp>undertaker>collection-map": {
      "packages": {
        "gulp>undertaker>arr-map": true,
        "gulp>undertaker>object.reduce>for-own": true,
        "gulp>undertaker>arr-map>make-iterator": true
      }
    },
    "gulp>gulp-cli>matchdep>micromatch>snapdragon>base>cache-base>collection-visit": {
      "packages": {
        "gulp>gulp-cli>matchdep>micromatch>snapdragon>base>cache-base>collection-visit>map-visit": true,
        "gulp>gulp-cli>matchdep>micromatch>snapdragon>base>cache-base>collection-visit>object-visit": true
      }
    },
    "chalk>ansi-styles>color-convert": {
      "packages": {
        "jest-canvas-mock>moo-color>color-name": true
      }
    },
    "gulp-livereload>chalk>ansi-styles>color-convert": {
      "packages": {
        "gulp-livereload>chalk>ansi-styles>color-convert>color-name": true
      }
    },
    "stylelint>table>slice-ansi>ansi-styles>color-convert": {
      "packages": {
        "stylelint>table>slice-ansi>ansi-styles>color-convert>color-name": true
      }
    },
    "fancy-log>color-support": {
      "globals": {
        "process": true
      }
    },
    "@lavamoat/lavapack>combine-source-map": {
      "builtin": {
        "path.dirname": true,
        "path.join": true
      },
      "globals": {
        "process.platform": true
      },
      "packages": {
        "nyc>convert-source-map": true,
        "@lavamoat/lavapack>combine-source-map>inline-source-map": true,
        "@lavamoat/lavapack>combine-source-map>lodash.memoize": true,
        "@lavamoat/lavapack>combine-source-map>source-map": true
      }
    },
    "browserify>concat-stream": {
      "globals": {
        "Buffer.concat": true,
        "Buffer.isBuffer": true
      },
      "packages": {
        "terser>source-map-support>buffer-from": true,
        "pumpify>inherits": true,
        "browserify>concat-stream>readable-stream": true,
        "browserify>concat-stream>typedarray": true
      }
    },
    "lavamoat-browserify>concat-stream": {
      "globals": {
        "Buffer.concat": true,
        "Buffer.isBuffer": true
      },
      "packages": {
        "terser>source-map-support>buffer-from": true,
        "pumpify>inherits": true,
        "lavamoat-browserify>concat-stream>readable-stream": true,
        "browserify>concat-stream>typedarray": true
      }
    },
    "@babel/core>convert-source-map": {
      "globals": {
        "Buffer": true,
        "atob": true,
        "btoa": true,
        "value": true
      }
    },
    "nyc>convert-source-map": {
      "builtin": {
        "fs.readFileSync": true,
        "path.join": true
      },
      "globals": {
        "Buffer.from": true
      }
    },
    "readable-stream-2>core-util-is": {
      "globals": {
        "Buffer.isBuffer": true
      }
    },
    "stylelint>cosmiconfig": {
      "builtin": {
        "fs": true,
        "os": true,
        "path": true
      },
      "globals": {
        "process.cwd": true
      },
      "packages": {
        "eslint>@eslint/eslintrc>import-fresh": true,
        "depcheck>cosmiconfig>parse-json": true,
        "globby>dir-glob>path-type": true,
        "stylelint>cosmiconfig>yaml": true
      }
    },
    "ts-node>create-require": {
      "builtin": {
        "fs.lstatSync": true,
        "module.Module": true,
        "module.createRequire": true,
        "module.createRequireFromPath": true,
        "path.dirname": true,
        "path.join": true
      },
      "globals": {
        "process.cwd": true
      }
    },
    "gulp-sourcemaps>css": {
      "builtin": {
        "fs.readFileSync": true,
        "path.dirname": true,
        "path.sep": true
      },
      "packages": {
        "pumpify>inherits": true,
        "gulp-sourcemaps>css>source-map-resolve": true,
        "gulp-sourcemaps>css>source-map": true
      }
    },
    "resolve-url-loader>es6-iterator>d": {
      "packages": {
        "resolve-url-loader>es6-iterator>es5-ext": true,
        "resolve-url-loader>es6-iterator>d>type": true
      }
    },
    "gulp-sourcemaps>debug-fabulous": {
      "packages": {
        "gulp-sourcemaps>debug-fabulous>debug": true,
        "gulp-sourcemaps>debug-fabulous>memoizee": true,
        "react>object-assign": true
      }
    },
    "@typescript-eslint/eslint-plugin>@typescript-eslint/type-utils>debug": {
      "globals": {
        "console.debug": true,
        "console.log": true
      },
      "packages": {
        "@typescript-eslint/eslint-plugin>@typescript-eslint/type-utils>debug>ms": true
      }
    },
    "gulp-sourcemaps>debug-fabulous>debug": {
      "builtin": {
        "tty.isatty": true,
        "util": true
      },
      "globals": {
        "console": true,
        "document": true,
        "localStorage": true,
        "navigator": true,
        "process": true
      },
      "packages": {
        "mocha>ms": true,
        "mocha>supports-color": true
      }
    },
    "eslint-import-resolver-node>debug": {
      "builtin": {
        "tty.isatty": true,
        "util": true
      },
      "globals": {
        "console": true,
        "document": true,
        "localStorage": true,
        "navigator": true,
        "process": true
      },
      "packages": {
        "mocha>ms": true,
        "mocha>supports-color": true
      }
    },
    "eslint-plugin-import>eslint-module-utils>debug": {
      "builtin": {
        "tty.isatty": true,
        "util": true
      },
      "globals": {
        "console": true,
        "document": true,
        "localStorage": true,
        "navigator": true,
        "process": true
      },
      "packages": {
        "mocha>ms": true,
        "mocha>supports-color": true
      }
    },
    "eslint-plugin-import>debug": {
      "builtin": {
        "fs.SyncWriteStream": true,
        "net.Socket": true,
        "tty.WriteStream": true,
        "tty.isatty": true,
        "util": true
      },
      "globals": {
        "chrome": true,
        "console": true,
        "document": true,
        "localStorage": true,
        "navigator": true,
        "process": true
      },
      "packages": {
        "eslint-plugin-import>debug>ms": true
      }
    },
    "gulp>glob-watcher>anymatch>micromatch>extglob>expand-brackets>debug": {
      "builtin": {
        "fs.SyncWriteStream": true,
        "net.Socket": true,
        "tty.WriteStream": true,
        "tty.isatty": true,
        "util": true
      },
      "globals": {
        "chrome": true,
        "console": true,
        "document": true,
        "localStorage": true,
        "navigator": true,
        "process": true
      },
      "packages": {
        "gulp>glob-watcher>anymatch>micromatch>extglob>expand-brackets>debug>ms": true
      }
    },
    "gulp-livereload>debug": {
      "builtin": {
        "tty.isatty": true,
        "util": true
      },
      "globals": {
        "console": true,
        "document": true,
        "localStorage": true,
        "navigator": true,
        "process": true
      },
      "packages": {
        "mocha>ms": true,
        "gulp-livereload>chalk>supports-color": true
      }
    },
    "nock>debug": {
      "builtin": {
        "tty.isatty": true,
        "util.deprecate": true,
        "util.formatWithOptions": true,
        "util.inspect": true
      },
      "globals": {
        "console": true,
        "document": true,
        "localStorage": true,
        "navigator": true,
        "process": true
      },
      "packages": {
        "mocha>ms": true,
        "mocha>supports-color": true
      }
    },
    "gulp>gulp-cli>matchdep>micromatch>snapdragon>debug": {
      "builtin": {
        "fs.SyncWriteStream": true,
        "net.Socket": true,
        "tty.WriteStream": true,
        "tty.isatty": true,
        "util": true
      },
      "globals": {
        "chrome": true,
        "console": true,
        "document": true,
        "localStorage": true,
        "navigator": true,
        "process": true
      },
      "packages": {
        "gulp>gulp-cli>matchdep>micromatch>snapdragon>debug>ms": true
      }
    },
    "gulp-livereload>tiny-lr>debug": {
      "builtin": {
        "tty.isatty": true,
        "util": true
      },
      "globals": {
        "console": true,
        "document": true,
        "localStorage": true,
        "navigator": true,
        "process": true
      },
      "packages": {
        "mocha>ms": true,
        "mocha>supports-color": true
      }
    },
    "gulp>undertaker>last-run>default-resolution": {
      "globals": {
        "process.version.match": true
      }
    },
    "string.prototype.matchall>define-properties>define-data-property": {
      "packages": {
        "string.prototype.matchall>call-bind>es-define-property": true,
        "eslint-plugin-react>es-iterator-helpers>es-errors": true,
        "eslint-plugin-react>es-iterator-helpers>gopd": true
      }
    },
    "string.prototype.matchall>define-properties": {
      "packages": {
        "string.prototype.matchall>define-properties>define-data-property": true,
<<<<<<< HEAD
        "eslint-plugin-react>es-iterator-helpers>has-property-descriptors": true,
        "@lavamoat/lavapack>json-stable-stringify>object-keys": true
=======
        "string.prototype.matchall>es-abstract>has-property-descriptors": true,
        "@lavamoat/webpack>json-stable-stringify>object-keys": true
>>>>>>> 293c9a65
      }
    },
    "gulp>gulp-cli>matchdep>micromatch>snapdragon>base>define-property": {
      "packages": {
        "gulp>gulp-cli>matchdep>micromatch>define-property>is-descriptor": true
      }
    },
    "gulp>glob-watcher>anymatch>micromatch>extglob>expand-brackets>define-property": {
      "packages": {
        "gulp>glob-watcher>anymatch>micromatch>extglob>expand-brackets>define-property>is-descriptor": true
      }
    },
    "gulp>glob-watcher>anymatch>micromatch>extglob>define-property": {
      "packages": {
        "gulp>gulp-cli>matchdep>micromatch>define-property>is-descriptor": true
      }
    },
    "gulp>glob-watcher>anymatch>micromatch>define-property": {
      "packages": {
        "gulp>gulp-cli>matchdep>micromatch>define-property>is-descriptor": true,
        "gulp>gulp-cli>isobject": true
      }
    },
    "gulp>gulp-cli>matchdep>micromatch>nanomatch>define-property": {
      "packages": {
        "gulp>gulp-cli>matchdep>micromatch>define-property>is-descriptor": true,
        "gulp>gulp-cli>isobject": true
      }
    },
    "gulp>gulp-cli>matchdep>micromatch>braces>snapdragon-node>define-property": {
      "packages": {
        "gulp>gulp-cli>matchdep>micromatch>define-property>is-descriptor": true
      }
    },
    "gulp>gulp-cli>matchdep>micromatch>snapdragon>define-property": {
      "packages": {
        "gulp>gulp-cli>matchdep>micromatch>snapdragon>define-property>is-descriptor": true
      }
    },
    "gulp>gulp-cli>matchdep>micromatch>to-regex>define-property": {
      "packages": {
        "gulp>gulp-cli>matchdep>micromatch>define-property>is-descriptor": true,
        "gulp>gulp-cli>isobject": true
      }
    },
    "del": {
      "builtin": {
        "path.resolve": true,
        "util.promisify": true
      },
      "globals": {
        "process.cwd": true,
        "process.platform": true
      },
      "packages": {
        "globby": true,
        "del>graceful-fs": true,
        "del>is-glob": true,
        "del>is-path-cwd": true,
        "del>is-path-inside": true,
        "del>p-map": true,
        "del>rimraf": true,
        "del>slash": true
      }
    },
    "browserify>deps-sort": {
      "packages": {
        "browserify>shasum-object": true,
        "browserify>deps-sort>through2": true
      }
    },
    "gulp-watch>chokidar>fsevents>node-pre-gyp>detect-libc": {
      "builtin": {
        "child_process.spawnSync": true,
        "fs.readdirSync": true,
        "os.platform": true
      },
      "globals": {
        "process.env": true
      }
    },
    "browserify>module-deps>detective": {
      "packages": {
        "browserify>syntax-error>acorn-node": true,
        "watchify>defined": true
      }
    },
    "tailwindcss>didyoumean": {
      "globals": {
        "didYouMean": "write"
      }
    },
    "ts-node>diff": {
      "globals": {
        "setTimeout": true
      }
    },
    "globby>dir-glob": {
      "builtin": {
        "path.extname": true,
        "path.isAbsolute": true,
        "path.join": true,
        "path.posix.join": true
      },
      "globals": {
        "process.cwd": true
      },
      "packages": {
        "globby>dir-glob>path-type": true
      }
    },
    "eslint>doctrine": {
      "builtin": {
        "assert": true
      },
      "packages": {
        "eslint>esutils": true
      }
    },
    "eslint-plugin-import>doctrine": {
      "builtin": {
        "assert": true
      },
      "packages": {
        "eslint>esutils": true
      }
    },
    "eslint-plugin-react>doctrine": {
      "builtin": {
        "assert": true
      },
      "packages": {
        "eslint>esutils": true
      }
    },
    "stylelint>postcss-html>htmlparser2>domutils>dom-serializer": {
      "packages": {
        "stylelint>postcss-html>htmlparser2>domelementtype": true,
        "stylelint>postcss-html>htmlparser2>entities": true
      }
    },
    "stylelint>postcss-html>htmlparser2>domhandler": {
      "packages": {
        "stylelint>postcss-html>htmlparser2>domelementtype": true
      }
    },
    "stylelint>postcss-html>htmlparser2>domutils": {
      "packages": {
        "stylelint>postcss-html>htmlparser2>domutils>dom-serializer": true,
        "stylelint>postcss-html>htmlparser2>domelementtype": true
      }
    },
    "eslint-plugin-react>es-iterator-helpers>has-proto>dunder-proto": {
      "packages": {
        "string.prototype.matchall>call-bind>call-bind-apply-helpers": true,
        "eslint-plugin-react>es-iterator-helpers>es-errors": true,
        "eslint-plugin-react>es-iterator-helpers>gopd": true
      }
    },
    "unzipper>duplexer2": {
      "packages": {
        "unzipper>duplexer2>readable-stream": true
      }
    },
    "gulp-livereload>event-stream>duplexer": {
      "builtin": {
        "stream": true
      }
    },
    "duplexify": {
      "globals": {
        "Buffer": true,
        "process.nextTick": true
      },
      "packages": {
        "duplexify>end-of-stream": true,
        "pumpify>inherits": true,
        "readable-stream": true,
        "duplexify>stream-shift": true
      }
    },
    "gulp>vinyl-fs>glob-stream>pumpify>duplexify": {
      "globals": {
        "Buffer": true,
        "process.nextTick": true
      },
      "packages": {
        "duplexify>end-of-stream": true,
        "pumpify>inherits": true,
        "gulp>vinyl-fs>glob-stream>readable-stream": true,
        "duplexify>stream-shift": true
      }
    },
    "gulp>vinyl-fs>pumpify>duplexify": {
      "globals": {
        "Buffer": true,
        "process.nextTick": true
      },
      "packages": {
        "duplexify>end-of-stream": true,
        "pumpify>inherits": true,
        "gulp>vinyl-fs>readable-stream": true,
        "duplexify>stream-shift": true
      }
    },
    "duplexify>end-of-stream": {
      "globals": {
        "process.nextTick": true
      },
      "packages": {
        "@metamask/object-multiplex>once": true
      }
    },
    "depcheck>cosmiconfig>parse-json>error-ex": {
      "builtin": {
        "util.inherits": true
      },
      "packages": {
        "depcheck>cosmiconfig>parse-json>error-ex>is-arrayish": true
      }
    },
    "gulp-livereload>tiny-lr>body>error": {
      "builtin": {
        "assert": true
      },
      "packages": {
        "gulp-livereload>tiny-lr>body>error>string-template": true,
        "watchify>xtend": true
      }
    },
    "eslint-plugin-import>array-includes>es-abstract": {
      "packages": {
        "string.prototype.matchall>call-bind": true,
        "eslint-plugin-react>es-iterator-helpers>es-errors": true,
        "eslint-plugin-react>object.values>es-object-atoms": true,
        "string.prototype.matchall>es-abstract>es-to-primitive": true,
        "string.prototype.matchall>get-intrinsic": true,
        "eslint-plugin-import>array-includes>es-abstract>safe-regex-test": true,
        "string.prototype.matchall>es-abstract>string.prototype.trim": true
      }
    },
    "eslint-plugin-react>array-includes>es-abstract": {
      "packages": {
        "string.prototype.matchall>call-bind": true,
        "eslint-plugin-react>object.values>call-bound": true,
        "string.prototype.matchall>call-bind>es-define-property": true,
        "eslint-plugin-react>es-iterator-helpers>es-errors": true,
        "eslint-plugin-react>object.values>es-object-atoms": true,
        "axios>form-data>es-set-tostringtag": true,
        "eslint-plugin-react>array-includes>es-abstract>es-to-primitive": true,
        "eslint-plugin-react>array-includes>es-abstract>function.prototype.name": true,
        "string.prototype.matchall>get-intrinsic": true,
        "eslint-plugin-react>es-iterator-helpers>gopd": true,
        "eslint-plugin-react>es-iterator-helpers>has-property-descriptors": true,
        "eslint-plugin-react>array-includes>es-abstract>has-proto": true,
        "string.prototype.matchall>has-symbols": true,
        "eslint-plugin-react>hasown": true,
        "eslint-plugin-react>es-iterator-helpers>internal-slot": true,
        "string.prototype.matchall>es-abstract>is-callable": true,
        "eslint-plugin-react>array-includes>es-abstract>is-regex": true,
        "eslint-plugin-react>array-includes>es-abstract>is-string": true,
        "eslint-plugin-react>array-includes>math-intrinsics": true,
        "eslint-plugin-react>array-includes>es-abstract>object-inspect": true,
        "eslint-plugin-react>array-includes>es-abstract>safe-regex-test": true,
        "eslint-plugin-react>array-includes>es-abstract>set-proto": true,
        "eslint-plugin-react>array-includes>es-abstract>string.prototype.trim": true
      }
    },
    "eslint-plugin-import>array.prototype.flat>es-abstract": {
      "packages": {
        "string.prototype.matchall>call-bind": true,
        "string.prototype.matchall>call-bind>es-define-property": true,
        "eslint-plugin-react>es-iterator-helpers>es-errors": true,
        "eslint-plugin-react>object.values>es-object-atoms": true,
        "string.prototype.matchall>es-abstract>es-to-primitive": true,
        "string.prototype.matchall>get-intrinsic": true,
        "eslint-plugin-react>es-iterator-helpers>gopd": true,
        "eslint-plugin-react>es-iterator-helpers>has-property-descriptors": true,
        "string.prototype.matchall>es-abstract>has-proto": true,
        "eslint-plugin-react>hasown": true,
        "string.prototype.matchall>es-abstract>is-callable": true,
        "string.prototype.matchall>es-abstract>object-inspect": true,
        "eslint-plugin-import>array.prototype.flat>es-abstract>safe-regex-test": true,
        "string.prototype.matchall>es-abstract>string.prototype.trim": true
      }
    },
    "string.prototype.matchall>es-abstract>string.prototype.trim>es-abstract": {
      "packages": {
        "eslint-plugin-react>es-iterator-helpers>es-errors": true,
        "string.prototype.matchall>get-intrinsic": true
      }
    },
    "eslint-plugin-react>es-iterator-helpers": {
      "globals": {
        "Iterator": true
      },
      "packages": {
        "string.prototype.matchall>call-bind": true,
        "eslint-plugin-react>object.values>call-bound": true,
        "string.prototype.matchall>define-properties": true,
        "eslint-plugin-react>array-includes>es-abstract": true,
        "eslint-plugin-react>es-iterator-helpers>es-errors": true,
        "axios>form-data>es-set-tostringtag": true,
        "string.prototype.matchall>get-intrinsic": true,
        "eslint-plugin-react>es-iterator-helpers>globalthis": true,
        "eslint-plugin-react>es-iterator-helpers>has-property-descriptors": true,
        "eslint-plugin-react>es-iterator-helpers>has-proto": true,
        "eslint-plugin-react>es-iterator-helpers>internal-slot": true,
        "eslint-plugin-react>es-iterator-helpers>iterator.prototype": true,
        "eslint-plugin-react>es-iterator-helpers>safe-array-concat": true
      }
    },
    "eslint-plugin-react>object.values>es-object-atoms": {
      "packages": {
        "eslint-plugin-react>es-iterator-helpers>es-errors": true
      }
    },
    "axios>form-data>es-set-tostringtag": {
      "packages": {
        "eslint-plugin-react>es-iterator-helpers>es-errors": true,
        "string.prototype.matchall>get-intrinsic": true,
        "koa>is-generator-function>has-tostringtag": true,
        "eslint-plugin-react>hasown": true
      }
    },
    "eslint-plugin-import>array.prototype.flat>es-shim-unscopables": {
      "packages": {
        "browserify>has": true
      }
    },
    "eslint-plugin-react>array.prototype.flatmap>es-shim-unscopables": {
      "packages": {
        "eslint-plugin-react>hasown": true
      }
    },
    "eslint-plugin-react>array-includes>es-abstract>es-to-primitive": {
      "packages": {
        "string.prototype.matchall>es-abstract>is-callable": true,
        "@metamask/eth-token-tracker>deep-equal>is-date-object": true,
        "eslint-plugin-react>array-includes>es-abstract>es-to-primitive>is-symbol": true
      }
    },
    "string.prototype.matchall>es-abstract>es-to-primitive": {
      "packages": {
        "string.prototype.matchall>es-abstract>is-callable": true,
        "@metamask/eth-token-tracker>deep-equal>is-date-object": true,
        "string.prototype.matchall>es-abstract>es-to-primitive>is-symbol": true
      }
    },
    "resolve-url-loader>es6-iterator>es5-ext": {
      "packages": {
        "resolve-url-loader>es6-iterator>es6-symbol": true
      }
    },
    "resolve-url-loader>es6-iterator": {
      "packages": {
        "resolve-url-loader>es6-iterator>d": true,
        "resolve-url-loader>es6-iterator>es5-ext": true,
        "resolve-url-loader>es6-iterator>es6-symbol": true
      }
    },
    "resolve-url-loader>es6-iterator>es6-symbol": {
      "packages": {
        "resolve-url-loader>es6-iterator>d": true,
        "resolve-url-loader>es6-iterator>es6-symbol>ext": true
      }
    },
    "gulp>undertaker>es6-weak-map": {
      "packages": {
        "resolve-url-loader>es6-iterator>d": true,
        "resolve-url-loader>es6-iterator>es5-ext": true,
        "resolve-url-loader>es6-iterator": true,
        "resolve-url-loader>es6-iterator>es6-symbol": true
      }
    },
    "yargs>escalade": {
      "builtin": {
        "fs.readdirSync": true,
        "fs.statSync": true,
        "path.dirname": true,
        "path.resolve": true
      }
    },
    "eslint": {
      "builtin": {
        "assert": true,
        "fs.existsSync": true,
        "fs.lstatSync": true,
        "fs.promises": true,
        "fs.readFileSync": true,
        "fs.readdirSync": true,
        "fs.statSync": true,
        "fs.unlinkSync": true,
        "fs.writeFile": true,
        "fs.writeFileSync": true,
        "path.dirname": true,
        "path.extname": true,
        "path.isAbsolute": true,
        "path.join": true,
        "path.normalize": true,
        "path.posix.join": true,
        "path.relative": true,
        "path.resolve": true,
        "path.sep": true,
        "url.pathToFileURL": true,
        "util.format": true,
        "util.inspect": true,
        "util.promisify": true
      },
      "globals": {
        "__dirname": true,
        "console.log": true,
        "describe": true,
        "it": true,
        "process": true
      },
      "packages": {
        "eslint>@eslint-community/eslint-utils": true,
        "eslint>@eslint-community/regexpp": true,
        "eslint>@eslint/eslintrc": true,
        "eslint>@eslint/js": true,
        "eslint>@humanwhocodes/config-array": true,
        "eslint>@nodelib/fs.walk": true,
        "eslint>@ungap/structured-clone": true,
        "eslint>ajv": true,
        "nock>debug": true,
        "eslint>doctrine": true,
        "mocha>escape-string-regexp": true,
        "eslint>eslint-scope": true,
        "eslint>eslint-visitor-keys": true,
        "eslint>espree": true,
        "eslint>esquery": true,
        "eslint>esutils": true,
        "eslint>fast-deep-equal": true,
        "eslint>file-entry-cache": true,
        "mocha>find-up": true,
        "eslint>glob-parent": true,
        "eslint>globals": true,
        "eslint>graphemer": true,
        "eslint>ignore": true,
        "eslint>imurmurhash": true,
        "del>is-glob": true,
        "del>is-path-inside": true,
        "eslint>json-stable-stringify-without-jsonify": true,
        "eslint>levn": true,
        "eslint>lodash.merge": true,
        "eslint>minimatch": true,
        "eslint>natural-compare": true
      }
    },
    "eslint-config-prettier": {
      "globals": {
        "process.env.ESLINT_CONFIG_PRETTIER_NO_DEPRECATED": true
      }
    },
    "eslint-import-resolver-node": {
      "builtin": {
        "path.dirname": true,
        "path.join": true,
        "path.resolve": true
      },
      "packages": {
        "eslint-import-resolver-node>debug": true,
        "depcheck>resolve": true
      }
    },
    "eslint-import-resolver-typescript": {
      "builtin": {
        "path": true
      },
      "globals": {
        "console.warn": true,
        "process.cwd": true
      },
      "packages": {
        "nock>debug": true,
        "nyc>glob": true,
        "del>is-glob": true,
        "depcheck>resolve": true,
        "eslint-plugin-import>tsconfig-paths": true
      }
    },
    "eslint-plugin-import>eslint-module-utils": {
      "builtin": {
        "crypto.createHash": true,
        "fs.existsSync": true,
        "fs.readFileSync": true,
        "fs.readdirSync": true,
        "module": true,
        "path.dirname": true,
        "path.extname": true,
        "path.join": true,
        "path.parse": true,
        "path.resolve": true
      },
      "globals": {
        "__dirname.toUpperCase": true,
        "console.warn": true,
        "process.cwd": true,
        "process.hrtime": true
      },
      "packages": {
        "@babel/eslint-parser": true,
        "eslint-plugin-import>eslint-module-utils>debug": true,
        "eslint-import-resolver-node": true,
        "eslint-plugin-import>eslint-module-utils>find-up": true
      }
    },
    "eslint-plugin-node>eslint-plugin-es": {
      "packages": {
        "eslint-plugin-node>eslint-utils": true,
        "eslint-plugin-node>eslint-plugin-es>regexpp": true
      }
    },
    "eslint-plugin-import": {
      "builtin": {
        "fs": true,
        "path": true,
        "vm": true
      },
      "globals": {
        "process.cwd": true,
        "process.env": true
      },
      "packages": {
        "eslint-plugin-import>array-includes": true,
        "eslint-plugin-import>array.prototype.flat": true,
        "eslint-plugin-import>debug": true,
        "eslint-plugin-import>doctrine": true,
        "eslint": true,
        "eslint-plugin-import>eslint-module-utils": true,
        "browserify>has": true,
        "depcheck>is-core-module": true,
        "del>is-glob": true,
        "eslint>minimatch": true,
        "eslint-plugin-import>object.values": true,
        "eslint-plugin-import>tsconfig-paths": true,
        "typescript": true
      }
    },
    "eslint-plugin-jest": {
      "builtin": {
        "fs.readdirSync": true,
        "path.join": true,
        "path.parse": true
      },
      "globals": {
        "__dirname": true
      },
      "packages": {
        "@typescript-eslint/eslint-plugin": true,
        "eslint-plugin-jest>@typescript-eslint/utils": true
      }
    },
    "eslint-plugin-jsdoc": {
      "packages": {
        "eslint-plugin-jsdoc>@es-joy/jsdoccomment": true,
        "eslint-plugin-jsdoc>are-docs-informative": true,
        "eslint-plugin-jsdoc>comment-parser": true,
        "nock>debug": true,
        "mocha>escape-string-regexp": true,
        "eslint": true,
        "eslint>esquery": true,
        "semver": true,
        "eslint-plugin-jsdoc>spdx-expression-parse": true
      }
    },
    "eslint-plugin-node": {
      "builtin": {
        "fs.readFileSync": true,
        "fs.readdirSync": true,
        "fs.statSync": true,
        "path.basename": true,
        "path.dirname": true,
        "path.extname": true,
        "path.isAbsolute": true,
        "path.join": true,
        "path.relative": true,
        "path.resolve": true,
        "path.sep": true
      },
      "globals": {
        "process.cwd": true
      },
      "packages": {
        "eslint-plugin-node>eslint-plugin-es": true,
        "eslint-plugin-node>eslint-utils": true,
        "eslint>ignore": true,
        "eslint>minimatch": true,
        "depcheck>resolve": true,
        "eslint-plugin-node>semver": true
      }
    },
    "eslint-plugin-prettier": {
      "packages": {
        "eslint-plugin-prettier>prettier-linter-helpers": true,
        "eslint-plugin-prettier>synckit": true
      }
    },
    "eslint-plugin-react": {
      "builtin": {
        "fs.statSync": true,
        "path.dirname": true,
        "path.extname": true
      },
      "globals": {
        "console.error": true,
        "console.log": true,
        "console.warn": true,
        "process.argv.join": true,
        "process.cwd": true
      },
      "packages": {
        "eslint-plugin-react>array-includes": true,
        "eslint-plugin-react>array.prototype.findlast": true,
        "eslint-plugin-react>array.prototype.flatmap": true,
        "eslint-plugin-react>array.prototype.tosorted": true,
        "eslint-plugin-react>doctrine": true,
        "eslint-plugin-react>es-iterator-helpers": true,
        "eslint": true,
        "eslint-plugin-react>estraverse": true,
        "eslint-plugin-react>hasown": true,
        "eslint-plugin-react>jsx-ast-utils": true,
        "eslint>minimatch": true,
        "eslint-plugin-react>object.entries": true,
        "eslint-plugin-react>object.fromentries": true,
        "eslint-plugin-react>object.values": true,
        "prop-types": true,
        "eslint-plugin-react>resolve": true,
        "eslint-plugin-react>semver": true,
        "eslint-plugin-react>string.prototype.matchall": true,
        "eslint-plugin-react>string.prototype.repeat": true
      }
    },
    "eslint-plugin-react-hooks": {
      "globals": {
        "process.env.NODE_ENV": true
      }
    },
    "@babel/eslint-parser>@nicolo-ribaudo/eslint-scope-5-internals>eslint-scope": {
      "builtin": {
        "assert": true
      },
      "packages": {
        "eslint>eslint-scope>esrecurse": true,
        "@babel/eslint-parser>@nicolo-ribaudo/eslint-scope-5-internals>eslint-scope>estraverse": true
      }
    },
    "eslint-plugin-jest>@typescript-eslint/utils>eslint-scope": {
      "builtin": {
        "assert": true
      },
      "packages": {
        "eslint>eslint-scope>esrecurse": true,
        "eslint-plugin-jest>@typescript-eslint/utils>eslint-scope>estraverse": true
      }
    },
    "eslint>eslint-scope": {
      "builtin": {
        "assert": true
      },
      "packages": {
        "eslint>eslint-scope>esrecurse": true,
        "eslint-plugin-react>estraverse": true
      }
    },
    "webpack>eslint-scope": {
      "builtin": {
        "assert": true
      },
      "packages": {
        "eslint>eslint-scope>esrecurse": true,
        "webpack>eslint-scope>estraverse": true
      }
    },
    "eslint-plugin-jest>@typescript-eslint/experimental-utils>eslint-utils": {
      "packages": {
        "eslint-plugin-jest>@typescript-eslint/experimental-utils>eslint-utils>eslint-visitor-keys": true
      }
    },
    "eslint-plugin-jest>@typescript-eslint/utils>eslint-utils": {
      "packages": {
        "eslint>@eslint-community/eslint-utils": true,
        "eslint-plugin-jest>@typescript-eslint/utils>eslint-utils>eslint-visitor-keys": true,
        "semver": true
      }
    },
    "eslint-plugin-mocha>eslint-utils": {
      "packages": {
        "eslint-plugin-mocha>eslint-utils>eslint-visitor-keys": true
      }
    },
    "eslint-plugin-node>eslint-utils": {
      "packages": {
        "eslint-plugin-node>eslint-utils>eslint-visitor-keys": true
      }
    },
    "eslint>espree": {
      "packages": {
        "eslint>espree>acorn-jsx": true,
        "jsdom>acorn": true,
        "eslint>eslint-visitor-keys": true
      }
    },
    "eslint>esquery": {
      "globals": {
        "define": true
      }
    },
    "eslint>eslint-scope>esrecurse": {
      "packages": {
        "eslint-plugin-react>estraverse": true
      }
    },
    "eta": {
      "builtin": {
        "node:fs": true,
        "node:path": true
      },
      "globals": {
        "define": true
      }
    },
    "gulp-sourcemaps>debug-fabulous>memoizee>event-emitter": {
      "packages": {
        "resolve-url-loader>es6-iterator>d": true,
        "resolve-url-loader>es6-iterator>es5-ext": true
      }
    },
    "gulp-livereload>event-stream": {
      "builtin": {
        "buffer.Buffer.isBuffer": true,
        "stream.Stream": true
      },
      "globals": {
        "Buffer.concat": true,
        "Buffer.isBuffer": true,
        "console.error": true,
        "process.nextTick": true,
        "setImmediate": true
      },
      "packages": {
        "gulp-livereload>event-stream>duplexer": true,
        "gulp-livereload>event-stream>from": true,
        "gulp-livereload>event-stream>map-stream": true,
        "gulp-livereload>event-stream>pause-stream": true,
        "gulp-livereload>event-stream>split": true,
        "gulp-livereload>event-stream>stream-combiner": true,
        "browserify>JSONStream>through": true
      }
    },
    "@lavamoat/lavapack>readable-stream>abort-controller>event-target-shim": {
      "globals": {
        "Event": true,
        "EventTarget": true,
        "console": true
      }
    },
    "stylelint>execall": {
      "packages": {
        "stylelint>execall>clone-regexp": true
      }
    },
    "gulp>glob-watcher>anymatch>micromatch>extglob>expand-brackets": {
      "globals": {
        "__filename": true
      },
      "packages": {
        "gulp>glob-watcher>anymatch>micromatch>extglob>expand-brackets>debug": true,
        "gulp>glob-watcher>anymatch>micromatch>extglob>expand-brackets>define-property": true,
        "gulp>glob-watcher>anymatch>micromatch>extglob>expand-brackets>extend-shallow": true,
        "gulp>gulp-cli>matchdep>micromatch>extglob>expand-brackets>posix-character-classes": true,
        "gulp>gulp-cli>matchdep>micromatch>regex-not": true,
        "gulp>gulp-cli>matchdep>micromatch>snapdragon": true,
        "gulp>gulp-cli>matchdep>micromatch>to-regex": true
      }
    },
    "gulp-watch>anymatch>micromatch>expand-brackets": {
      "packages": {
        "gulp-watch>anymatch>micromatch>expand-brackets>is-posix-bracket": true
      }
    },
    "gulp-watch>anymatch>micromatch>braces>expand-range": {
      "packages": {
        "gulp-watch>anymatch>micromatch>braces>expand-range>fill-range": true
      }
    },
    "resolve-url-loader>es6-iterator>es6-symbol>ext": {
      "globals": {
        "__global__": true
      }
    },
    "gulp>glob-watcher>anymatch>micromatch>braces>extend-shallow": {
      "packages": {
        "gulp-watch>anymatch>micromatch>object.omit>is-extendable": true
      }
    },
    "gulp>glob-watcher>anymatch>micromatch>extglob>expand-brackets>extend-shallow": {
      "packages": {
        "gulp-watch>anymatch>micromatch>object.omit>is-extendable": true
      }
    },
    "gulp>glob-watcher>anymatch>micromatch>extglob>extend-shallow": {
      "packages": {
        "gulp-watch>anymatch>micromatch>object.omit>is-extendable": true
      }
    },
    "gulp>glob-watcher>anymatch>micromatch>braces>fill-range>extend-shallow": {
      "packages": {
        "gulp-watch>anymatch>micromatch>object.omit>is-extendable": true
      }
    },
    "gulp-zip>plugin-error>extend-shallow": {
      "packages": {
        "gulp-zip>plugin-error>extend-shallow>assign-symbols": true,
        "gulp-zip>plugin-error>extend-shallow>is-extendable": true
      }
    },
    "gulp>gulp-cli>matchdep>micromatch>snapdragon>base>cache-base>set-value>extend-shallow": {
      "packages": {
        "gulp-watch>anymatch>micromatch>object.omit>is-extendable": true
      }
    },
    "gulp>gulp-cli>matchdep>micromatch>snapdragon>extend-shallow": {
      "packages": {
        "gulp-watch>anymatch>micromatch>object.omit>is-extendable": true
      }
    },
    "gulp>glob-watcher>anymatch>micromatch>extglob": {
      "packages": {
        "gulp>gulp-cli>matchdep>micromatch>array-unique": true,
        "gulp>glob-watcher>anymatch>micromatch>extglob>define-property": true,
        "gulp>glob-watcher>anymatch>micromatch>extglob>expand-brackets": true,
        "gulp>glob-watcher>anymatch>micromatch>extglob>extend-shallow": true,
        "gulp>gulp-cli>matchdep>micromatch>fragment-cache": true,
        "gulp>gulp-cli>matchdep>micromatch>regex-not": true,
        "gulp>gulp-cli>matchdep>micromatch>snapdragon": true,
        "gulp>gulp-cli>matchdep>micromatch>to-regex": true
      }
    },
    "gulp-watch>anymatch>micromatch>extglob": {
      "packages": {
        "gulp-watch>anymatch>micromatch>is-extglob": true
      }
    },
    "fancy-log": {
      "builtin": {
        "console.Console": true
      },
      "globals": {
        "process.argv.indexOf": true,
        "process.platform": true,
        "process.stderr": true,
        "process.stdout": true,
        "process.version": true
      },
      "packages": {
        "fancy-log>ansi-gray": true,
        "fancy-log>color-support": true,
        "fancy-log>parse-node-version": true,
        "fancy-log>time-stamp": true
      }
    },
    "gulp-watch>fancy-log": {
      "globals": {
        "console": true,
        "process.argv.indexOf": true,
        "process.stderr.write": true,
        "process.stdout.write": true
      },
      "packages": {
        "fancy-log>ansi-gray": true,
        "fancy-log>color-support": true,
        "fancy-log>time-stamp": true
      }
    },
    "fast-glob": {
      "builtin": {
        "fs.lstat": true,
        "fs.lstatSync": true,
        "fs.readdir": true,
        "fs.readdirSync": true,
        "fs.stat": true,
        "fs.statSync": true,
        "os.cpus": true,
        "os.platform": true,
        "path.basename": true,
        "path.isAbsolute": true,
        "path.resolve": true,
        "stream.PassThrough": true,
        "stream.Readable": true
      },
      "globals": {
        "process.cwd": true
      },
      "packages": {
        "fast-glob>@nodelib/fs.stat": true,
        "eslint>@nodelib/fs.walk": true,
        "eslint>glob-parent": true,
        "globby>merge2": true,
        "micromatch": true
      }
    },
    "eslint>@nodelib/fs.walk>fastq": {
      "packages": {
        "eslint>@nodelib/fs.walk>fastq>reusify": true
      }
    },
    "gulp-livereload>tiny-lr>faye-websocket": {
      "builtin": {
        "net.connect": true,
        "stream.Stream": true,
        "tls.connect": true,
        "url.parse": true,
        "util.inherits": true
      },
      "globals": {
        "Buffer": true,
        "clearInterval": true,
        "process.nextTick": true,
        "setInterval": true
      },
      "packages": {
        "webpack-dev-server>sockjs>websocket-driver": true
      }
    },
    "eslint>file-entry-cache": {
      "builtin": {
        "crypto.createHash": true,
        "fs.readFileSync": true,
        "fs.statSync": true,
        "path.basename": true,
        "path.dirname": true
      },
      "packages": {
        "eslint>file-entry-cache>flat-cache": true
      }
    },
    "stylelint>file-entry-cache": {
      "builtin": {
        "crypto.createHash": true,
        "fs.readFileSync": true,
        "fs.statSync": true,
        "path.basename": true,
        "path.dirname": true
      },
      "packages": {
        "stylelint>file-entry-cache>flat-cache": true
      }
    },
    "chokidar>braces>fill-range": {
      "builtin": {
        "util.inspect": true
      },
      "packages": {
        "chokidar>braces>fill-range>to-regex-range": true
      }
    },
    "gulp>glob-watcher>anymatch>micromatch>braces>fill-range": {
      "builtin": {
        "util.inspect": true
      },
      "packages": {
        "gulp>glob-watcher>anymatch>micromatch>braces>fill-range>extend-shallow": true,
        "gulp>glob-watcher>anymatch>micromatch>braces>fill-range>is-number": true,
        "stylelint>@stylelint/postcss-markdown>remark>remark-parse>repeat-string": true,
        "gulp>glob-watcher>anymatch>micromatch>braces>fill-range>to-regex-range": true
      }
    },
    "gulp-watch>anymatch>micromatch>braces>expand-range>fill-range": {
      "packages": {
        "gulp-watch>anymatch>micromatch>braces>expand-range>fill-range>is-number": true,
        "gulp-watch>anymatch>micromatch>braces>expand-range>fill-range>isobject": true,
        "gulp-watch>anymatch>micromatch>braces>expand-range>fill-range>randomatic": true,
        "gulp-watch>anymatch>micromatch>braces>repeat-element": true,
        "stylelint>@stylelint/postcss-markdown>remark>remark-parse>repeat-string": true
      }
    },
    "eslint-plugin-import>eslint-module-utils>find-up": {
      "builtin": {
        "path.dirname": true,
        "path.join": true,
        "path.parse": true,
        "path.resolve": true
      },
      "packages": {
        "eslint-plugin-import>eslint-module-utils>find-up>locate-path": true
      }
    },
    "mocha>find-up": {
      "builtin": {
        "path.dirname": true,
        "path.parse": true,
        "path.resolve": true
      },
      "packages": {
        "mocha>find-up>locate-path": true,
        "mocha>find-up>path-exists": true
      }
    },
    "gulp-watch>vinyl-file>strip-bom-stream>first-chunk-stream": {
      "builtin": {
        "util.inherits": true
      },
      "globals": {
        "Buffer.concat": true,
        "setImmediate": true
      },
      "packages": {
        "gulp-watch>vinyl-file>strip-bom-stream>first-chunk-stream>readable-stream": true
      }
    },
    "eslint>file-entry-cache>flat-cache": {
      "builtin": {
        "fs.existsSync": true,
        "fs.mkdirSync": true,
        "fs.readFileSync": true,
        "fs.writeFileSync": true,
        "path.basename": true,
        "path.dirname": true,
        "path.resolve": true
      },
      "globals": {
        "__dirname": true
      },
      "packages": {
        "eslint>file-entry-cache>flat-cache>flatted": true,
        "del>rimraf": true
      }
    },
    "stylelint>file-entry-cache>flat-cache": {
      "builtin": {
        "fs.existsSync": true,
        "fs.readFileSync": true,
        "path.basename": true,
        "path.dirname": true,
        "path.resolve": true
      },
      "globals": {
        "__dirname": true
      },
      "packages": {
        "stylelint>file-entry-cache>flat-cache>flatted": true,
        "stylelint>file-entry-cache>flat-cache>rimraf": true,
        "stylelint>file-entry-cache>flat-cache>write": true
      }
    },
    "gulp>vinyl-fs>lead>flush-write-stream": {
      "globals": {
        "Buffer": true
      },
      "packages": {
        "pumpify>inherits": true,
        "gulp>vinyl-fs>lead>flush-write-stream>readable-stream": true
      }
    },
    "lavamoat>lavamoat-core>merge-deep>clone-deep>for-own": {
      "packages": {
        "gulp>undertaker>object.reduce>for-own>for-in": true
      }
    },
    "gulp-watch>anymatch>micromatch>object.omit>for-own": {
      "packages": {
        "gulp>undertaker>object.reduce>for-own>for-in": true
      }
    },
    "gulp>undertaker>object.reduce>for-own": {
      "packages": {
        "gulp>undertaker>object.reduce>for-own>for-in": true
      }
    },
    "gulp>gulp-cli>matchdep>micromatch>fragment-cache": {
      "packages": {
        "gulp>gulp-cli>liftoff>fined>parse-filepath>map-cache": true
      }
    },
    "gulp-livereload>event-stream>from": {
      "builtin": {
        "stream": true
      },
      "globals": {
        "process.nextTick": true
      }
    },
    "fs-extra": {
      "builtin": {
        "assert": true,
        "fs": true,
        "os.tmpdir": true,
        "path.dirname": true,
        "path.isAbsolute": true,
        "path.join": true,
        "path.normalize": true,
        "path.parse": true,
        "path.relative": true,
        "path.resolve": true,
        "path.sep": true
      },
      "globals": {
        "Buffer": true,
        "console.warn": true,
        "process.arch": true,
        "process.cwd": true,
        "process.platform": true,
        "process.umask": true,
        "process.versions.node.split": true,
        "setTimeout": true
      },
      "packages": {
        "del>graceful-fs": true,
        "fs-extra>jsonfile": true,
        "fs-extra>universalify": true
      }
    },
    "gulp>vinyl-fs>fs-mkdirp-stream": {
      "builtin": {
        "path.dirname": true,
        "path.resolve": true
      },
      "globals": {
        "process.umask": true
      },
      "packages": {
        "del>graceful-fs": true,
        "gulp>vinyl-fs>fs-mkdirp-stream>through2": true
      }
    },
    "nyc>glob>fs.realpath": {
      "builtin": {
        "fs.lstat": true,
        "fs.lstatSync": true,
        "fs.readlink": true,
        "fs.readlinkSync": true,
        "fs.realpath": true,
        "fs.realpathSync": true,
        "fs.stat": true,
        "fs.statSync": true,
        "path.normalize": true,
        "path.resolve": true
      },
      "globals": {
        "console.error": true,
        "console.trace": true,
        "process.env.NODE_DEBUG": true,
        "process.nextTick": true,
        "process.noDeprecation": true,
        "process.platform": true,
        "process.throwDeprecation": true,
        "process.traceDeprecation": true,
        "process.version": true
      }
    },
    "chokidar>fsevents": {
      "globals": {
        "console.assert": true,
        "process.platform": true
      },
      "native": true
    },
    "gulp>glob-watcher>chokidar>fsevents": {
      "builtin": {
        "events.EventEmitter": true,
        "fs.stat": true,
        "path.join": true,
        "util.inherits": true
      },
      "globals": {
        "__dirname": true,
        "console.assert": true,
        "process.nextTick": true,
        "process.platform": true,
        "setImmediate": true
      },
      "packages": {
        "gulp-watch>chokidar>fsevents>node-pre-gyp": true
      }
    },
    "gulp-watch>chokidar>fsevents": {
      "builtin": {
        "events.EventEmitter": true,
        "fs.stat": true,
        "path.join": true,
        "util.inherits": true
      },
      "globals": {
        "__dirname": true,
        "console.assert": true,
        "process.nextTick": true,
        "process.platform": true,
        "setImmediate": true
      },
      "packages": {
        "gulp-watch>chokidar>fsevents>node-pre-gyp": true
      }
    },
    "eslint-plugin-react>array-includes>es-abstract>function.prototype.name": {
      "globals": {
        "document": true
      },
      "packages": {
        "string.prototype.matchall>call-bind": true,
        "eslint-plugin-react>object.values>call-bound": true,
        "string.prototype.matchall>define-properties": true,
        "eslint-plugin-react>string.prototype.matchall>set-function-name>functions-have-names": true,
        "eslint-plugin-react>hasown": true,
        "string.prototype.matchall>es-abstract>is-callable": true
      }
    },
    "@lavamoat/allow-scripts>@npmcli/run-script>node-gyp>npmlog>gauge": {
      "builtin": {
        "util.format": true
      },
      "globals": {
        "clearInterval": true,
        "process": true,
        "setImmediate": true,
        "setInterval": true
      },
      "packages": {
        "@lavamoat/allow-scripts>@npmcli/run-script>node-gyp>npmlog>gauge>aproba": true,
        "@storybook/react>@storybook/node-logger>npmlog>console-control-strings": true,
        "@storybook/react>@storybook/node-logger>npmlog>gauge>has-unicode": true,
        "react>object-assign": true,
        "nyc>signal-exit": true,
        "@lavamoat/allow-scripts>@npmcli/run-script>node-gyp>npmlog>gauge>string-width": true,
        "@lavamoat/allow-scripts>@npmcli/run-script>node-gyp>npmlog>gauge>strip-ansi": true,
        "@storybook/react>@storybook/node-logger>npmlog>gauge>wide-align": true
      }
    },
    "browserify>insert-module-globals>undeclared-identifiers>get-assigned-identifiers": {
      "builtin": {
        "assert.equal": true
      }
    },
    "string.prototype.matchall>get-intrinsic": {
      "globals": {
        "AggregateError": true,
        "FinalizationRegistry": true,
        "Float16Array": true,
        "WeakRef": true
      },
      "packages": {
        "string.prototype.matchall>call-bind>call-bind-apply-helpers": true,
        "string.prototype.matchall>call-bind>es-define-property": true,
        "eslint-plugin-react>es-iterator-helpers>es-errors": true,
        "eslint-plugin-react>object.values>es-object-atoms": true,
        "browserify>has>function-bind": true,
        "string.prototype.matchall>get-intrinsic>get-proto": true,
        "eslint-plugin-react>es-iterator-helpers>gopd": true,
        "string.prototype.matchall>has-symbols": true,
        "eslint-plugin-react>hasown": true,
        "eslint-plugin-react>array-includes>math-intrinsics": true
      }
    },
    "string.prototype.matchall>get-intrinsic>get-proto": {
      "packages": {
        "eslint-plugin-react>es-iterator-helpers>has-proto>dunder-proto": true,
        "eslint-plugin-react>object.values>es-object-atoms": true
      }
    },
    "gulp-zip>get-stream": {
      "builtin": {
        "buffer.constants.MAX_LENGTH": true,
        "stream.PassThrough": true
      },
      "globals": {
        "Buffer.concat": true
      },
      "packages": {
        "pumpify>pump": true
      }
    },
    "gulp-watch>anymatch>micromatch>parse-glob>glob-base": {
      "builtin": {
        "path.dirname": true
      },
      "packages": {
        "eslint>glob-parent": true,
        "gulp-watch>anymatch>micromatch>parse-glob>glob-base>is-glob": true
      }
    },
    "eslint>glob-parent": {
      "builtin": {
        "os.platform": true,
        "path.posix.dirname": true
      },
      "packages": {
        "del>is-glob": true
      }
    },
    "gulp>vinyl-fs>glob-stream": {
      "builtin": {
        "util.inherits": true
      },
      "globals": {
        "process.cwd": true,
        "process.nextTick": true
      },
      "packages": {
        "react-markdown>unified>extend": true,
        "eslint>glob-parent": true,
        "nyc>glob": true,
        "gulp>glob-watcher>is-negated-glob": true,
        "gulp>vinyl-fs>glob-stream>ordered-read-streams": true,
        "gulp>vinyl-fs>glob-stream>pumpify": true,
        "gulp>vinyl-fs>glob-stream>readable-stream": true,
        "vinyl>remove-trailing-separator": true,
        "gulp>vinyl-fs>glob-stream>to-absolute-glob": true,
        "gulp>vinyl-fs>glob-stream>unique-stream": true
      }
    },
    "gulp>glob-watcher": {
      "packages": {
        "gulp>glob-watcher>anymatch": true,
        "gulp>glob-watcher>async-done": true,
        "chokidar": true,
        "gulp>glob-watcher>is-negated-glob": true,
        "gulp>glob-watcher>just-debounce": true,
        "gulp>undertaker>object.defaults": true
      }
    },
    "nyc>glob": {
      "builtin": {
        "assert": true,
        "events.EventEmitter": true,
        "fs": true,
        "path.join": true,
        "path.resolve": true,
        "util": true
      },
      "globals": {
        "console.error": true,
        "process.cwd": true,
        "process.nextTick": true,
        "process.platform": true
      },
      "packages": {
        "nyc>glob>fs.realpath": true,
        "nyc>glob>inflight": true,
        "pumpify>inherits": true,
        "eslint>minimatch": true,
        "@metamask/object-multiplex>once": true,
        "gulp-watch>path-is-absolute": true
      }
    },
    "stylelint>global-modules": {
      "builtin": {
        "path.resolve": true
      },
      "globals": {
        "process.env.OSTYPE": true,
        "process.platform": true
      },
      "packages": {
        "stylelint>global-modules>global-prefix": true
      }
    },
    "stylelint>global-modules>global-prefix": {
      "builtin": {
        "fs.readFileSync": true,
        "fs.realpathSync": true,
        "os.homedir": true,
        "path.dirname": true,
        "path.join": true,
        "path.resolve": true
      },
      "globals": {
        "process.env.APPDATA": true,
        "process.env.DESTDIR": true,
        "process.env.OSTYPE": true,
        "process.env.PREFIX": true,
        "process.execPath": true,
        "process.platform": true
      },
      "packages": {
        "stylelint>global-modules>global-prefix>ini": true,
        "stylelint>global-modules>global-prefix>which": true
      }
    },
    "eslint-plugin-react>es-iterator-helpers>globalthis": {
      "packages": {
        "string.prototype.matchall>define-properties": true,
        "eslint-plugin-react>es-iterator-helpers>gopd": true
      }
    },
    "globby": {
      "builtin": {
        "fs.Stats": true,
        "fs.readFile": true,
        "fs.readFileSync": true,
        "fs.statSync": true,
        "path.dirname": true,
        "path.isAbsolute": true,
        "path.join": true,
        "path.posix.join": true,
        "path.relative": true,
        "stream.Transform": true,
        "util.promisify": true
      },
      "globals": {
        "process.cwd": true
      },
      "packages": {
        "globby>array-union": true,
        "globby>dir-glob": true,
        "fast-glob": true,
        "eslint>ignore": true,
        "globby>merge2": true,
        "del>slash": true
      }
    },
    "stylelint>globjoin": {
      "builtin": {
        "path.join": true
      }
    },
    "stylelint>postcss-sass>gonzales-pe": {
      "globals": {
        "console.error": true,
        "define": true
      }
    },
    "del>graceful-fs": {
      "builtin": {
        "assert.equal": true,
        "constants.O_SYMLINK": true,
        "constants.O_WRONLY": true,
        "constants.hasOwnProperty": true,
        "fs": true,
        "stream.Stream.call": true,
        "util": true
      },
      "globals": {
        "clearTimeout": true,
        "console.error": true,
        "process": true,
        "setTimeout": true
      }
    },
    "gulp": {
      "builtin": {
        "util.inherits": true
      },
      "packages": {
        "gulp>glob-watcher": true,
        "gulp>undertaker": true,
        "gulp>vinyl-fs": true
      }
    },
    "gulp-livereload": {
      "builtin": {
        "path.relative": true
      },
      "packages": {
        "gulp-livereload>chalk": true,
        "gulp-livereload>debug": true,
        "gulp-livereload>event-stream": true,
        "fancy-log": true,
        "gulp-livereload>lodash.assign": true,
        "gulp-livereload>tiny-lr": true
      }
    },
    "gulp-postcss": {
      "builtin": {
        "path.dirname": true,
        "path.isAbsolute": true,
        "path.join": true,
        "stream.Transform": true
      },
      "globals": {
        "Buffer.from": true,
        "setImmediate": true
      },
      "packages": {
        "fancy-log": true,
        "gulp-zip>plugin-error": true,
        "postcss": true,
        "gulp-postcss>postcss-load-config": true,
        "vinyl-sourcemaps-apply": true
      }
    },
    "gulp-sass": {
      "builtin": {
        "path.basename": true,
        "path.dirname": true,
        "path.extname": true,
        "path.join": true,
        "path.relative": true,
        "stream.Transform": true
      },
      "globals": {
        "process.cwd": true,
        "process.exit": true,
        "process.stderr.write": true
      },
      "packages": {
        "gulp-sass>lodash.clonedeep": true,
        "postcss>picocolors": true,
        "gulp-zip>plugin-error": true,
        "gulp-sass>replace-ext": true,
        "eslint>strip-ansi": true,
        "vinyl-sourcemaps-apply": true
      }
    },
    "gulp-sort": {
      "packages": {
        "gulp-sort>through2": true
      }
    },
    "gulp-sourcemaps": {
      "builtin": {
        "path.dirname": true,
        "path.extname": true,
        "path.join": true,
        "path.relative": true,
        "path.resolve": true,
        "path.sep": true
      },
      "globals": {
        "Buffer.concat": true,
        "Buffer.from": true
      },
      "packages": {
        "gulp-sourcemaps>@gulp-sourcemaps/identity-map": true,
        "gulp-sourcemaps>@gulp-sourcemaps/map-sources": true,
        "gulp-sourcemaps>acorn": true,
        "nyc>convert-source-map": true,
        "gulp-sourcemaps>css": true,
        "gulp-sourcemaps>debug-fabulous": true,
        "gulp-sourcemaps>detect-newline": true,
        "del>graceful-fs": true,
        "gulp-sourcemaps>source-map": true,
        "gulp-sourcemaps>strip-bom-string": true,
        "gulp-sourcemaps>through2": true
      }
    },
    "gulp-stylelint": {
      "builtin": {
        "fs.mkdir": true,
        "fs.writeFile": true,
        "path.dirname": true,
        "path.resolve": true
      },
      "globals": {
        "Buffer.from": true,
        "process.cwd": true,
        "process.nextTick": true
      },
      "packages": {
        "fancy-log": true,
        "gulp-zip>plugin-error": true,
        "source-map": true,
        "eslint>strip-ansi": true,
        "stylelint": true,
        "gulp-stylelint>through2": true
      }
    },
    "gulp-watch": {
      "builtin": {
        "path.dirname": true,
        "path.normalize": true,
        "path.resolve": true
      },
      "globals": {
        "process.arch": true,
        "process.cwd": true,
        "process.platform": true,
        "process.version": true,
        "setTimeout": true
      },
      "packages": {
        "gulp-watch>ansi-colors": true,
        "gulp-watch>anymatch": true,
        "chokidar": true,
        "gulp-watch>fancy-log": true,
        "eslint>glob-parent": true,
        "react>object-assign": true,
        "gulp-watch>path-is-absolute": true,
        "gulp-zip>plugin-error": true,
        "gulp-watch>readable-stream": true,
        "gulp-watch>slash": true,
        "vinyl": true,
        "gulp-watch>vinyl-file": true
      }
    },
    "gulp-zip": {
      "builtin": {
        "buffer.constants.MAX_LENGTH": true,
        "path.join": true
      },
      "packages": {
        "gulp-zip>get-stream": true,
        "gulp-zip>plugin-error": true,
        "gulp-zip>through2": true,
        "vinyl": true,
        "gulp-zip>yazl": true
      }
    },
    "prettier-eslint>loglevel-colored-level-prefix>chalk>has-ansi": {
      "packages": {
        "prettier-eslint>loglevel-colored-level-prefix>chalk>has-ansi>ansi-regex": true
      }
    },
    "chalk>supports-color>has-flag": {
      "globals": {
        "process.argv": true
      }
    },
    "gulp-livereload>chalk>supports-color>has-flag": {
      "globals": {
        "process.argv": true
      }
    },
    "postcss-discard-font-face>postcss>supports-color>has-flag": {
      "globals": {
        "process.argv": true
      }
    },
    "eslint-plugin-react>es-iterator-helpers>has-property-descriptors": {
      "packages": {
        "string.prototype.matchall>call-bind>es-define-property": true
      }
    },
    "koa>is-generator-function>has-tostringtag": {
      "packages": {
        "string.prototype.matchall>has-symbols": true
      }
    },
    "@storybook/react>@storybook/node-logger>npmlog>gauge>has-unicode": {
      "builtin": {
        "os.type": true
      },
      "globals": {
        "process.env.LANG": true,
        "process.env.LC_ALL": true,
        "process.env.LC_CTYPE": true
      }
    },
    "gulp>gulp-cli>matchdep>micromatch>snapdragon>base>cache-base>has-value": {
      "packages": {
        "gulp>gulp-cli>array-sort>get-value": true,
        "gulp>gulp-cli>matchdep>micromatch>snapdragon>base>cache-base>has-value>has-values": true,
        "gulp>gulp-cli>isobject": true
      }
    },
    "gulp>gulp-cli>matchdep>micromatch>snapdragon>base>cache-base>unset-value>has-value": {
      "packages": {
        "gulp>gulp-cli>array-sort>get-value": true,
        "gulp>gulp-cli>matchdep>micromatch>snapdragon>base>cache-base>unset-value>has-value>has-values": true,
        "gulp>gulp-cli>matchdep>micromatch>snapdragon>base>cache-base>unset-value>has-value>isobject": true
      }
    },
    "gulp>gulp-cli>matchdep>micromatch>snapdragon>base>cache-base>has-value>has-values": {
      "packages": {
        "gulp>gulp-cli>matchdep>micromatch>snapdragon>base>cache-base>has-value>has-values>is-number": true,
        "gulp>gulp-cli>matchdep>micromatch>snapdragon>base>cache-base>has-value>has-values>kind-of": true
      }
    },
    "browserify>has": {
      "packages": {
        "browserify>has>function-bind": true
      }
    },
    "eslint-plugin-react>hasown": {
      "packages": {
        "browserify>has>function-bind": true
      }
    },
    "stylelint>postcss-html>htmlparser2": {
      "builtin": {
        "buffer.Buffer": true,
        "events.EventEmitter": true,
        "string_decoder.StringDecoder": true
      },
      "packages": {
        "stylelint>postcss-html>htmlparser2>domelementtype": true,
        "stylelint>postcss-html>htmlparser2>domhandler": true,
        "stylelint>postcss-html>htmlparser2>domutils": true,
        "stylelint>postcss-html>htmlparser2>entities": true,
        "pumpify>inherits": true,
        "readable-stream": true
      }
    },
    "webpack-dev-server>sockjs>websocket-driver>http-parser-js": {
      "builtin": {
        "assert.equal": true,
        "assert.ok": true
      }
    },
    "eslint>ignore": {
      "globals": {
        "process": true
      }
    },
    "sass-embedded>immutable": {
      "globals": {
        "console": true,
        "define": true
      }
    },
    "eslint>@eslint/eslintrc>import-fresh": {
      "builtin": {
        "path.dirname": true
      },
      "globals": {
        "__dirname": true,
        "__filename": true
      },
      "packages": {
        "eslint>@eslint/eslintrc>import-fresh>parent-module": true,
        "eslint>@eslint/eslintrc>import-fresh>resolve-from": true
      }
    },
    "nyc>glob>inflight": {
      "globals": {
        "process.nextTick": true
      },
      "packages": {
        "@metamask/object-multiplex>once": true,
        "@metamask/object-multiplex>once>wrappy": true
      }
    },
    "pumpify>inherits": {
      "builtin": {
        "util.inherits": true
      }
    },
    "ini": {
      "globals": {
        "process": true
      }
    },
    "stylelint>global-modules>global-prefix>ini": {
      "globals": {
        "process": true
      }
    },
    "@lavamoat/lavapack>combine-source-map>inline-source-map": {
      "globals": {
        "Buffer.from": true
      },
      "packages": {
        "@lavamoat/lavapack>combine-source-map>inline-source-map>source-map": true
      }
    },
    "browserify>insert-module-globals": {
      "builtin": {
        "path.dirname": true,
        "path.isAbsolute": true,
        "path.relative": true,
        "path.sep": true
      },
      "globals": {
        "Buffer.concat": true,
        "Buffer.isBuffer": true
      },
      "packages": {
        "browserify>syntax-error>acorn-node": true,
        "@lavamoat/lavapack>combine-source-map": true,
        "gulp-watch>path-is-absolute": true,
        "browserify>insert-module-globals>through2": true,
        "browserify>insert-module-globals>undeclared-identifiers": true,
        "watchify>xtend": true
      }
    },
    "eslint-plugin-react>es-iterator-helpers>internal-slot": {
      "packages": {
        "eslint-plugin-react>es-iterator-helpers>es-errors": true,
        "eslint-plugin-react>hasown": true,
        "string.prototype.matchall>side-channel": true
      }
    },
    "gulp>gulp-cli>replace-homedir>is-absolute": {
      "packages": {
        "gulp>gulp-cli>replace-homedir>is-absolute>is-relative": true,
        "nyc>spawn-wrap>is-windows": true
      }
    },
    "gulp>glob-watcher>anymatch>micromatch>extglob>expand-brackets>define-property>is-descriptor>is-accessor-descriptor": {
      "packages": {
        "gulp>glob-watcher>anymatch>micromatch>extglob>expand-brackets>define-property>is-descriptor>is-accessor-descriptor>kind-of": true
      }
    },
    "gulp>gulp-cli>matchdep>micromatch>define-property>is-descriptor>is-accessor-descriptor": {
      "packages": {
        "@babel/register>clone-deep>kind-of": true
      }
    },
    "gulp>gulp-cli>matchdep>micromatch>snapdragon>define-property>is-descriptor>is-accessor-descriptor": {
      "packages": {
        "gulp>gulp-cli>matchdep>micromatch>snapdragon>define-property>is-descriptor>is-data-descriptor>kind-of": true
      }
    },
    "react-syntax-highlighter>refractor>parse-entities>is-alphanumerical": {
      "packages": {
        "stylelint>@stylelint/postcss-markdown>remark>remark-parse>is-alphabetical": true,
        "react-syntax-highlighter>refractor>parse-entities>is-decimal": true
      }
    },
    "chokidar>is-binary-path": {
      "builtin": {
        "path.extname": true
      },
      "packages": {
        "chokidar>is-binary-path>binary-extensions": true
      }
    },
    "string.prototype.matchall>es-abstract>is-callable": {
      "globals": {
        "document": true
      }
    },
    "depcheck>is-core-module": {
      "globals": {
        "process.versions": true
      },
      "packages": {
        "eslint-plugin-react>hasown": true
      }
    },
    "gulp>glob-watcher>anymatch>micromatch>extglob>expand-brackets>define-property>is-descriptor>is-data-descriptor": {
      "packages": {
        "gulp>glob-watcher>anymatch>micromatch>extglob>expand-brackets>define-property>is-descriptor>is-data-descriptor>kind-of": true
      }
    },
    "gulp>gulp-cli>matchdep>micromatch>define-property>is-descriptor>is-data-descriptor": {
      "packages": {
        "@babel/register>clone-deep>kind-of": true
      }
    },
    "gulp>gulp-cli>matchdep>micromatch>snapdragon>define-property>is-descriptor>is-data-descriptor": {
      "packages": {
        "gulp>gulp-cli>matchdep>micromatch>snapdragon>define-property>is-descriptor>is-data-descriptor>kind-of": true
      }
    },
    "@metamask/eth-token-tracker>deep-equal>is-date-object": {
      "packages": {
        "koa>is-generator-function>has-tostringtag": true
      }
    },
    "gulp>glob-watcher>anymatch>micromatch>extglob>expand-brackets>define-property>is-descriptor": {
      "packages": {
        "gulp>glob-watcher>anymatch>micromatch>extglob>expand-brackets>define-property>is-descriptor>is-accessor-descriptor": true,
        "gulp>glob-watcher>anymatch>micromatch>extglob>expand-brackets>define-property>is-descriptor>is-data-descriptor": true,
        "gulp>glob-watcher>anymatch>micromatch>extglob>expand-brackets>define-property>is-descriptor>kind-of": true
      }
    },
    "gulp>gulp-cli>matchdep>micromatch>define-property>is-descriptor": {
      "packages": {
        "gulp>gulp-cli>matchdep>micromatch>define-property>is-descriptor>is-accessor-descriptor": true,
        "gulp>gulp-cli>matchdep>micromatch>define-property>is-descriptor>is-data-descriptor": true,
        "@babel/register>clone-deep>kind-of": true
      }
    },
    "gulp>gulp-cli>matchdep>micromatch>snapdragon>define-property>is-descriptor": {
      "packages": {
        "gulp>gulp-cli>matchdep>micromatch>snapdragon>define-property>is-descriptor>is-accessor-descriptor": true,
        "gulp>gulp-cli>matchdep>micromatch>snapdragon>define-property>is-descriptor>is-data-descriptor": true,
        "gulp>gulp-cli>matchdep>micromatch>snapdragon>define-property>is-descriptor>kind-of": true
      }
    },
    "gulp-watch>anymatch>micromatch>regex-cache>is-equal-shallow": {
      "packages": {
        "gulp-watch>anymatch>micromatch>regex-cache>is-equal-shallow>is-primitive": true
      }
    },
    "gulp-zip>plugin-error>extend-shallow>is-extendable": {
      "packages": {
        "@babel/register>clone-deep>is-plain-object": true
      }
    },
    "gulp>gulp-cli>matchdep>micromatch>snapdragon>base>mixin-deep>is-extendable": {
      "packages": {
        "@babel/register>clone-deep>is-plain-object": true
      }
    },
    "@lavamoat/allow-scripts>@npmcli/run-script>node-gyp>npmlog>gauge>string-width>is-fullwidth-code-point": {
      "packages": {
        "gulp>gulp-cli>yargs>string-width>is-fullwidth-code-point>number-is-nan": true
      }
    },
    "del>is-glob": {
      "packages": {
        "del>is-glob>is-extglob": true
      }
    },
    "gulp-watch>anymatch>micromatch>parse-glob>glob-base>is-glob": {
      "packages": {
        "gulp-watch>anymatch>micromatch>is-extglob": true
      }
    },
    "gulp-watch>anymatch>micromatch>is-glob": {
      "packages": {
        "gulp-watch>anymatch>micromatch>is-extglob": true
      }
    },
    "gulp-watch>anymatch>micromatch>parse-glob>is-glob": {
      "packages": {
        "gulp-watch>anymatch>micromatch>is-extglob": true
      }
    },
    "gulp>glob-watcher>anymatch>micromatch>braces>fill-range>is-number": {
      "packages": {
        "gulp>glob-watcher>anymatch>micromatch>braces>fill-range>is-number>kind-of": true
      }
    },
    "gulp-watch>anymatch>micromatch>braces>expand-range>fill-range>is-number": {
      "packages": {
        "gulp-watch>anymatch>micromatch>braces>expand-range>fill-range>is-number>kind-of": true
      }
    },
    "gulp>gulp-cli>matchdep>micromatch>snapdragon>base>cache-base>has-value>has-values>is-number": {
      "packages": {
        "gulp>gulp-cli>matchdep>micromatch>snapdragon>base>cache-base>has-value>has-values>is-number>kind-of": true
      }
    },
    "del>is-path-cwd": {
      "builtin": {
        "path.resolve": true
      },
      "globals": {
        "process.cwd": true,
        "process.platform": true
      }
    },
    "del>is-path-inside": {
      "builtin": {
        "path.relative": true,
        "path.resolve": true,
        "path.sep": true
      }
    },
    "@babel/register>clone-deep>is-plain-object": {
      "packages": {
        "gulp>gulp-cli>isobject": true
      }
    },
    "eslint-plugin-react>array-includes>es-abstract>is-regex": {
      "packages": {
        "eslint-plugin-react>object.values>call-bound": true,
        "eslint-plugin-react>es-iterator-helpers>gopd": true,
        "koa>is-generator-function>has-tostringtag": true,
        "eslint-plugin-react>hasown": true
      }
    },
    "string.prototype.matchall>es-abstract>is-regex": {
      "packages": {
        "string.prototype.matchall>call-bind": true,
        "koa>is-generator-function>has-tostringtag": true
      }
    },
    "eslint-plugin-react>array-includes>es-abstract>safe-regex-test>is-regex": {
      "packages": {
        "eslint-plugin-react>object.values>call-bound": true,
        "eslint-plugin-react>es-iterator-helpers>gopd": true,
        "koa>is-generator-function>has-tostringtag": true,
        "eslint-plugin-react>hasown": true
      }
    },
    "gulp>gulp-cli>replace-homedir>is-absolute>is-relative": {
      "packages": {
        "gulp>gulp-cli>replace-homedir>is-absolute>is-relative>is-unc-path": true
      }
    },
    "eslint-plugin-import>array-includes>is-string": {
      "packages": {
        "koa>is-generator-function>has-tostringtag": true
      }
    },
    "eslint-plugin-react>array-includes>is-string": {
      "packages": {
        "eslint-plugin-react>object.values>call-bound": true,
        "koa>is-generator-function>has-tostringtag": true
      }
    },
    "eslint-plugin-react>array-includes>es-abstract>is-string": {
      "packages": {
        "eslint-plugin-react>object.values>call-bound": true,
        "koa>is-generator-function>has-tostringtag": true
      }
    },
    "eslint-plugin-react>array-includes>es-abstract>es-to-primitive>is-symbol": {
      "packages": {
        "eslint-plugin-react>object.values>call-bound": true,
        "string.prototype.matchall>has-symbols": true,
        "eslint-plugin-react>array-includes>es-abstract>safe-regex-test": true
      }
    },
    "string.prototype.matchall>es-abstract>es-to-primitive>is-symbol": {
      "packages": {
        "string.prototype.matchall>has-symbols": true
      }
    },
    "gulp>gulp-cli>replace-homedir>is-absolute>is-relative>is-unc-path": {
      "packages": {
        "gulp>gulp-cli>replace-homedir>is-absolute>is-relative>is-unc-path>unc-path-regex": true
      }
    },
    "madge>ora>is-unicode-supported": {
      "globals": {
        "process.env.CI": true,
        "process.env.TERM": true,
        "process.env.TERM_PROGRAM": true,
        "process.env.WT_SESSION": true,
        "process.platform": true
      }
    },
    "nyc>spawn-wrap>is-windows": {
      "globals": {
        "define": true,
        "isWindows": "write",
        "process": true
      }
    },
    "@sentry/cli>which>isexe": {
      "builtin": {
        "fs": true
      },
      "globals": {
        "TESTING_WINDOWS": true,
        "process.env.PATHEXT": true,
        "process.getgid": true,
        "process.getuid": true,
        "process.platform": true
      }
    },
    "gulp-watch>anymatch>micromatch>braces>expand-range>fill-range>isobject": {
      "packages": {
        "gulp-watch>anymatch>micromatch>braces>expand-range>fill-range>isobject>isarray": true
      }
    },
    "gulp>gulp-cli>matchdep>micromatch>snapdragon>base>cache-base>unset-value>has-value>isobject": {
      "packages": {
        "gulp>gulp-cli>matchdep>micromatch>snapdragon>base>cache-base>unset-value>has-value>isobject>isarray": true
      }
    },
    "eslint-plugin-react>es-iterator-helpers>iterator.prototype": {
      "packages": {
        "string.prototype.matchall>define-properties>define-data-property": true,
        "eslint-plugin-react>object.values>es-object-atoms": true,
        "string.prototype.matchall>get-intrinsic": true,
        "string.prototype.matchall>get-intrinsic>get-proto": true,
        "string.prototype.matchall>has-symbols": true,
        "eslint-plugin-react>string.prototype.matchall>set-function-name": true
      }
    },
    "tailwindcss>jiti": {
      "builtin": {
        "assert": true,
        "crypto": true,
        "fs": true,
        "module": true,
        "os": true,
        "path": true,
        "perf_hooks.performance.now": true,
        "process": true,
        "tty": true,
        "url": true,
        "util": true,
        "v8": true,
        "vm": true
      },
      "globals": {
        "Buffer": true,
        "TextDecoder": true,
        "URL": true,
        "atob": true,
        "btoa": true,
        "console": true,
        "document": true,
        "localStorage": true,
        "navigator": true,
        "process": true,
        "value": true
      }
    },
    "postcss-discard-font-face>postcss>js-base64": {
      "globals": {
        "Base64": "write",
        "define": true
      }
    },
    "eslint-plugin-jsdoc>@es-joy/jsdoccomment>jsdoc-type-pratt-parser": {
      "globals": {
        "define": true
      }
    },
    "@babel/core>@babel/generator>jsesc": {
      "globals": {
        "Buffer": true
      }
    },
    "webpack>json-parse-even-better-errors": {
      "globals": {
        "Buffer.isBuffer": true
      }
    },
    "@lavamoat/webpack>json-stable-stringify": {
      "packages": {
        "string.prototype.matchall>call-bind": true,
<<<<<<< HEAD
        "eslint-plugin-react>object.values>call-bound": true,
        "@lavamoat/lavapack>json-stable-stringify>isarray": true,
        "@lavamoat/lavapack>json-stable-stringify>jsonify": true,
        "@lavamoat/lavapack>json-stable-stringify>object-keys": true
=======
        "@lavamoat/webpack>json-stable-stringify>call-bound": true,
        "@lavamoat/webpack>json-stable-stringify>isarray": true,
        "@lavamoat/webpack>json-stable-stringify>jsonify": true,
        "@lavamoat/webpack>json-stable-stringify>object-keys": true
>>>>>>> 293c9a65
      }
    },
    "depcheck>json5": {
      "globals": {
        "console.warn": true
      }
    },
    "eslint-plugin-import>tsconfig-paths>json5": {
      "globals": {
        "console.warn": true
      }
    },
    "fs-extra>jsonfile": {
      "builtin": {
        "fs": true
      },
      "globals": {
        "Buffer.isBuffer": true
      },
      "packages": {
        "del>graceful-fs": true
      }
    },
    "browserify>JSONStream>jsonparse": {
      "globals": {
        "Buffer": true
      }
    },
    "eslint-plugin-react>jsx-ast-utils": {
      "globals": {
        "console.error": true
      },
      "packages": {
        "gulp>vinyl-fs>object.assign": true
      }
    },
    "gulp>glob-watcher>just-debounce": {
      "globals": {
        "clearTimeout": true,
        "setTimeout": true
      }
    },
    "gulp>gulp-cli>matchdep>micromatch>snapdragon>base>cache-base>has-value>has-values>kind-of": {
      "packages": {
        "browserify>insert-module-globals>is-buffer": true
      }
    },
    "gulp>glob-watcher>anymatch>micromatch>extglob>expand-brackets>define-property>is-descriptor>is-accessor-descriptor>kind-of": {
      "packages": {
        "browserify>insert-module-globals>is-buffer": true
      }
    },
    "gulp>glob-watcher>anymatch>micromatch>extglob>expand-brackets>define-property>is-descriptor>is-data-descriptor>kind-of": {
      "packages": {
        "browserify>insert-module-globals>is-buffer": true
      }
    },
    "gulp>gulp-cli>matchdep>micromatch>snapdragon>define-property>is-descriptor>is-data-descriptor>kind-of": {
      "packages": {
        "browserify>insert-module-globals>is-buffer": true
      }
    },
    "gulp>glob-watcher>anymatch>micromatch>braces>fill-range>is-number>kind-of": {
      "packages": {
        "browserify>insert-module-globals>is-buffer": true
      }
    },
    "gulp-watch>anymatch>micromatch>braces>expand-range>fill-range>is-number>kind-of": {
      "packages": {
        "browserify>insert-module-globals>is-buffer": true
      }
    },
    "gulp>gulp-cli>matchdep>micromatch>snapdragon>base>cache-base>has-value>has-values>is-number>kind-of": {
      "packages": {
        "browserify>insert-module-globals>is-buffer": true
      }
    },
    "lavamoat>lavamoat-core>merge-deep>kind-of": {
      "packages": {
        "browserify>insert-module-globals>is-buffer": true
      }
    },
    "gulp-watch>anymatch>micromatch>kind-of": {
      "packages": {
        "browserify>insert-module-globals>is-buffer": true
      }
    },
    "gulp>gulp-cli>matchdep>micromatch>snapdragon>base>class-utils>static-extend>object-copy>kind-of": {
      "packages": {
        "browserify>insert-module-globals>is-buffer": true
      }
    },
    "lavamoat>lavamoat-core>merge-deep>clone-deep>shallow-clone>kind-of": {
      "globals": {
        "Buffer": true
      },
      "packages": {
        "browserify>insert-module-globals>is-buffer": true
      }
    },
    "gulp>gulp-cli>matchdep>micromatch>braces>snapdragon-node>snapdragon-util>kind-of": {
      "packages": {
        "browserify>insert-module-globals>is-buffer": true
      }
    },
    "gulp>gulp-cli>matchdep>micromatch>snapdragon>base>cache-base>to-object-path>kind-of": {
      "packages": {
        "browserify>insert-module-globals>is-buffer": true
      }
    },
    "labeled-stream-splicer": {
      "packages": {
        "pumpify>inherits": true,
        "labeled-stream-splicer>stream-splicer": true
      }
    },
    "gulp>undertaker>last-run": {
      "builtin": {
        "assert": true
      },
      "packages": {
        "gulp>undertaker>last-run>default-resolution": true,
        "gulp>undertaker>es6-weak-map": true
      }
    },
    "lavamoat-browserify": {
      "builtin": {
        "node:fs.existsSync": true,
        "node:fs.mkdirSync": true,
        "node:fs.readFileSync": true,
        "node:fs.writeFileSync": true,
        "node:path.dirname": true,
        "node:path.extname": true,
        "node:path.resolve": true,
        "node:util.callbackify": true
      },
      "globals": {
        "console.warn": true,
        "process.cwd": true,
        "setTimeout": true
      },
      "packages": {
        "lavamoat>@lavamoat/aa": true,
        "@lavamoat/lavapack": true,
        "browserify>browser-resolve": true,
        "lavamoat-browserify>concat-stream": true,
        "duplexify": true,
        "lavamoat>lavamoat-core": true,
        "lavamoat-browserify>readable-stream": true,
        "through2": true
      }
    },
    "lavamoat>lavamoat-core": {
      "builtin": {
        "node:events": true,
        "node:fs.readFileSync": true,
        "node:fs/promises.writeFile": true,
        "node:path.extname": true,
        "node:path.join": true
      },
      "globals": {
        "__dirname": true,
        "console.error": true,
        "console.warn": true,
        "define": true
      },
      "packages": {
        "@lavamoat/webpack>json-stable-stringify": true,
        "lavamoat>lavamoat-tofu": true,
        "lavamoat>lavamoat-core>merge-deep": true
      }
    },
    "lavamoat>lavamoat-tofu": {
      "globals": {
        "console.log": true
      },
      "packages": {
        "lavamoat>lavamoat-tofu>@babel/parser": true,
        "depcheck>@babel/traverse": true
      }
    },
    "lavamoat>lavamoat-core>merge-deep>clone-deep>lazy-cache": {
      "globals": {
        "process.env.TRAVIS": true,
        "process.env.UNLAZY": true
      }
    },
    "lavamoat>lavamoat-core>merge-deep>clone-deep>shallow-clone>lazy-cache": {
      "globals": {
        "process.env.UNLAZY": true
      }
    },
    "gulp>vinyl-fs>lazystream": {
      "builtin": {
        "util.inherits": true
      },
      "packages": {
        "gulp>vinyl-fs>lazystream>readable-stream": true
      }
    },
    "gulp>vinyl-fs>lead": {
      "globals": {
        "process.nextTick": true
      },
      "packages": {
        "gulp>vinyl-fs>lead>flush-write-stream": true
      }
    },
    "eslint>levn": {
      "packages": {
        "eslint>levn>prelude-ls": true,
        "eslint>levn>type-check": true
      }
    },
    "gulp-postcss>postcss-load-config>lilconfig": {
      "builtin": {
        "fs.accessSync": true,
        "fs.promises.access": true,
        "fs.promises.readFile": true,
        "fs.readFileSync": true,
        "os.homedir": true,
        "path.extname": true,
        "path.join": true,
        "path.parse": true,
        "path.resolve": true,
        "path.sep": true
      },
      "globals": {
        "process.cwd": true
      }
    },
    "eslint-plugin-import>eslint-module-utils>find-up>locate-path": {
      "builtin": {
        "path.resolve": true
      },
      "globals": {
        "process.cwd": true
      },
      "packages": {
        "eslint-plugin-import>eslint-module-utils>find-up>locate-path>p-locate": true,
        "eslint-plugin-import>eslint-module-utils>find-up>locate-path>path-exists": true
      }
    },
    "mocha>find-up>locate-path": {
      "builtin": {
        "fs.lstat": true,
        "fs.lstatSync": true,
        "fs.stat": true,
        "fs.statSync": true,
        "path.resolve": true,
        "util.promisify": true
      },
      "globals": {
        "process.cwd": true
      },
      "packages": {
        "mocha>find-up>locate-path>p-locate": true
      }
    },
    "lodash": {
      "globals": {
        "define": true
      }
    },
    "@babel/preset-env>babel-plugin-polyfill-corejs2>@babel/helper-define-polyfill-provider>lodash.debounce": {
      "globals": {
        "clearTimeout": true,
        "setTimeout": true
      }
    },
    "mocha>log-symbols": {
      "packages": {
        "chalk": true,
        "madge>ora>is-unicode-supported": true
      }
    },
    "loose-envify": {
      "builtin": {
        "stream.PassThrough": true,
        "stream.Transform": true,
        "util.inherits": true
      },
      "globals": {
        "process.env": true
      },
      "packages": {
        "loose-envify>js-tokens": true
      }
    },
    "@babel/core>@babel/helper-compilation-targets>lru-cache": {
      "packages": {
        "@babel/core>@babel/helper-compilation-targets>lru-cache>yallist": true
      }
    },
    "gulp-sourcemaps>debug-fabulous>memoizee>lru-queue": {
      "packages": {
        "resolve-url-loader>es6-iterator>es5-ext": true
      }
    },
    "gulp>undertaker>arr-map>make-iterator": {
      "packages": {
        "@babel/register>clone-deep>kind-of": true
      }
    },
    "gulp-livereload>event-stream>map-stream": {
      "builtin": {
        "stream.Stream": true
      },
      "globals": {
        "process.nextTick": true
      }
    },
    "gulp>gulp-cli>matchdep>micromatch>snapdragon>base>cache-base>collection-visit>map-visit": {
      "builtin": {
        "util.inspect": true
      },
      "packages": {
        "gulp>gulp-cli>matchdep>micromatch>snapdragon>base>cache-base>collection-visit>object-visit": true
      }
    },
    "stylelint>@stylelint/postcss-markdown>remark>remark-stringify>markdown-table": {
      "packages": {
        "stylelint>@stylelint/postcss-markdown>remark>remark-parse>repeat-string": true
      }
    },
    "gulp-watch>anymatch>micromatch>braces>expand-range>fill-range>randomatic>math-random": {
      "builtin": {
        "crypto.randomBytes": true
      }
    },
    "stylelint>@stylelint/postcss-markdown>remark>remark-stringify>mdast-util-compact": {
      "packages": {
        "react-markdown>unist-util-visit": true
      }
    },
    "gulp-sourcemaps>debug-fabulous>memoizee": {
      "globals": {
        "clearTimeout": true,
        "setTimeout": true
      },
      "packages": {
        "resolve-url-loader>es6-iterator>d": true,
        "resolve-url-loader>es6-iterator>es5-ext": true,
        "gulp-sourcemaps>debug-fabulous>memoizee>event-emitter": true,
        "gulp-sourcemaps>debug-fabulous>memoizee>is-promise": true,
        "gulp-sourcemaps>debug-fabulous>memoizee>lru-queue": true,
        "gulp-sourcemaps>debug-fabulous>memoizee>next-tick": true,
        "gulp-sourcemaps>debug-fabulous>memoizee>timers-ext": true
      }
    },
    "lavamoat>lavamoat-core>merge-deep": {
      "packages": {
        "gulp-zip>plugin-error>arr-union": true,
        "lavamoat>lavamoat-core>merge-deep>clone-deep": true,
        "lavamoat>lavamoat-core>merge-deep>kind-of": true
      }
    },
    "globby>merge2": {
      "builtin": {
        "stream.PassThrough": true
      },
      "globals": {
        "process.nextTick": true
      }
    },
    "micromatch": {
      "builtin": {
        "util.inspect": true
      },
      "packages": {
        "chokidar>braces": true,
        "micromatch>picomatch": true
      }
    },
    "gulp>glob-watcher>anymatch>micromatch": {
      "builtin": {
        "path.basename": true,
        "path.sep": true,
        "util.inspect": true
      },
      "globals": {
        "process.platform": true
      },
      "packages": {
        "gulp-zip>plugin-error>arr-diff": true,
        "gulp>gulp-cli>matchdep>micromatch>array-unique": true,
        "gulp>glob-watcher>anymatch>micromatch>braces": true,
        "gulp>glob-watcher>anymatch>micromatch>define-property": true,
        "gulp-zip>plugin-error>extend-shallow": true,
        "gulp>glob-watcher>anymatch>micromatch>extglob": true,
        "gulp>gulp-cli>matchdep>micromatch>fragment-cache": true,
        "@babel/register>clone-deep>kind-of": true,
        "gulp>gulp-cli>matchdep>micromatch>nanomatch": true,
        "gulp>gulp-cli>liftoff>fined>object.pick": true,
        "gulp>gulp-cli>matchdep>micromatch>regex-not": true,
        "gulp>gulp-cli>matchdep>micromatch>snapdragon": true,
        "gulp>gulp-cli>matchdep>micromatch>to-regex": true
      }
    },
    "gulp-watch>anymatch>micromatch": {
      "builtin": {
        "path.sep": true
      },
      "globals": {
        "process": true
      },
      "packages": {
        "gulp-watch>anymatch>micromatch>arr-diff": true,
        "gulp-watch>anymatch>micromatch>array-unique": true,
        "gulp-watch>anymatch>micromatch>braces": true,
        "gulp-watch>anymatch>micromatch>expand-brackets": true,
        "gulp-watch>anymatch>micromatch>extglob": true,
        "gulp-watch>anymatch>micromatch>filename-regex": true,
        "gulp-watch>anymatch>micromatch>is-extglob": true,
        "gulp-watch>anymatch>micromatch>is-glob": true,
        "gulp-watch>anymatch>micromatch>kind-of": true,
        "gulp-watch>anymatch>normalize-path": true,
        "gulp-watch>anymatch>micromatch>object.omit": true,
        "gulp-watch>anymatch>micromatch>parse-glob": true,
        "gulp-watch>anymatch>micromatch>regex-cache": true
      }
    },
    "eslint>minimatch": {
      "builtin": {
        "path": true
      },
      "globals": {
        "console": true
      },
      "packages": {
        "eslint>minimatch>brace-expansion": true
      }
    },
    "gulp>gulp-cli>matchdep>micromatch>snapdragon>base>mixin-deep": {
      "packages": {
        "gulp>undertaker>object.reduce>for-own>for-in": true,
        "gulp>gulp-cli>matchdep>micromatch>snapdragon>base>mixin-deep>is-extendable": true
      }
    },
    "lavamoat>lavamoat-core>merge-deep>clone-deep>shallow-clone>mixin-object": {
      "packages": {
        "lavamoat>lavamoat-core>merge-deep>clone-deep>shallow-clone>mixin-object>for-in": true,
        "gulp-watch>anymatch>micromatch>object.omit>is-extendable": true
      }
    },
    "mockttp>portfinder>mkdirp": {
      "builtin": {
        "fs": true,
        "path.dirname": true,
        "path.resolve": true
      }
    },
    "browserify>module-deps": {
      "builtin": {
        "fs.createReadStream": true,
        "fs.readFile": true,
        "path.delimiter": true,
        "path.dirname": true,
        "path.join": true,
        "path.resolve": true
      },
      "globals": {
        "process.cwd": true,
        "process.env.NODE_PATH": true,
        "process.nextTick": true,
        "process.platform": true,
        "setTimeout": true,
        "tr": true
      },
      "packages": {
        "browserify>browser-resolve": true,
        "browserify>cached-path-relative": true,
        "browserify>concat-stream": true,
        "watchify>defined": true,
        "browserify>module-deps>detective": true,
        "unzipper>duplexer2": true,
        "pumpify>inherits": true,
        "loose-envify": true,
        "browserify>parents": true,
        "browserify>module-deps>readable-stream": true,
        "depcheck>resolve": true,
        "browserify>module-deps>stream-combiner2": true,
        "browserify>module-deps>through2": true,
        "watchify>xtend": true
      }
    },
    "gulp>gulp-cli>matchdep>micromatch>nanomatch": {
      "builtin": {
        "path.basename": true,
        "path.sep": true,
        "util.inspect": true
      },
      "packages": {
        "gulp-zip>plugin-error>arr-diff": true,
        "gulp>gulp-cli>matchdep>micromatch>array-unique": true,
        "gulp>gulp-cli>matchdep>micromatch>nanomatch>define-property": true,
        "gulp-zip>plugin-error>extend-shallow": true,
        "gulp>gulp-cli>matchdep>micromatch>fragment-cache": true,
        "nyc>spawn-wrap>is-windows": true,
        "@babel/register>clone-deep>kind-of": true,
        "gulp>gulp-cli>liftoff>fined>object.pick": true,
        "gulp>gulp-cli>matchdep>micromatch>regex-not": true,
        "gulp>gulp-cli>matchdep>micromatch>snapdragon": true,
        "gulp>gulp-cli>matchdep>micromatch>to-regex": true
      }
    },
    "gulp-sourcemaps>debug-fabulous>memoizee>next-tick": {
      "globals": {
        "MutationObserver": true,
        "WebKitMutationObserver": true,
        "document": true,
        "process": true,
        "queueMicrotask": true,
        "setImmediate": true,
        "setTimeout": true
      }
    },
    "gulp-watch>chokidar>fsevents>node-pre-gyp": {
      "builtin": {
        "events.EventEmitter": true,
        "fs.existsSync": true,
        "fs.readFileSync": true,
        "fs.renameSync": true,
        "path.dirname": true,
        "path.existsSync": true,
        "path.join": true,
        "path.resolve": true,
        "url.parse": true,
        "url.resolve": true,
        "util.inherits": true
      },
      "globals": {
        "__dirname": true,
        "console.log": true,
        "process.arch": true,
        "process.cwd": true,
        "process.env": true,
        "process.platform": true,
        "process.version.substr": true,
        "process.versions": true
      },
      "packages": {
        "gulp-watch>chokidar>fsevents>node-pre-gyp>detect-libc": true,
        "gulp-watch>chokidar>fsevents>node-pre-gyp>nopt": true,
        "@lavamoat/allow-scripts>@npmcli/run-script>node-gyp>npmlog": true,
        "gulp-watch>chokidar>fsevents>node-pre-gyp>rimraf": true,
        "gulp-watch>chokidar>fsevents>node-pre-gyp>semver": true
      }
    },
    "node-sass": {
      "native": true
    },
    "gulp-watch>chokidar>fsevents>node-pre-gyp>nopt": {
      "builtin": {
        "path": true,
        "stream.Stream": true,
        "url": true
      },
      "globals": {
        "console": true,
        "process.argv": true,
        "process.env.DEBUG_NOPT": true,
        "process.env.NOPT_DEBUG": true,
        "process.platform": true
      },
      "packages": {
        "@lavamoat/allow-scripts>@npmcli/run-script>node-gyp>nopt>abbrev": true,
        "gulp-watch>chokidar>fsevents>node-pre-gyp>nopt>osenv": true
      }
    },
    "gulp-sourcemaps>@gulp-sourcemaps/map-sources>normalize-path": {
      "packages": {
        "vinyl>remove-trailing-separator": true
      }
    },
    "gulp>glob-watcher>anymatch>normalize-path": {
      "packages": {
        "vinyl>remove-trailing-separator": true
      }
    },
    "gulp-watch>anymatch>normalize-path": {
      "packages": {
        "vinyl>remove-trailing-separator": true
      }
    },
    "gulp>vinyl-fs>vinyl-sourcemap>normalize-path": {
      "packages": {
        "vinyl>remove-trailing-separator": true
      }
    },
    "stylelint>normalize-selector": {
      "globals": {
        "define": true
      }
    },
    "gulp>vinyl-fs>vinyl-sourcemap>now-and-later": {
      "packages": {
        "@metamask/object-multiplex>once": true
      }
    },
    "@lavamoat/allow-scripts>@npmcli/run-script>node-gyp>npmlog": {
      "builtin": {
        "events.EventEmitter": true,
        "util": true
      },
      "globals": {
        "process.nextTick": true,
        "process.stderr": true
      },
      "packages": {
        "@lavamoat/allow-scripts>@npmcli/run-script>node-gyp>npmlog>are-we-there-yet": true,
        "@storybook/react>@storybook/node-logger>npmlog>console-control-strings": true,
        "@lavamoat/allow-scripts>@npmcli/run-script>node-gyp>npmlog>gauge": true,
        "nyc>yargs>set-blocking": true
      }
    },
    "gulp>gulp-cli>matchdep>micromatch>snapdragon>base>class-utils>static-extend>object-copy": {
      "packages": {
        "gulp>gulp-cli>matchdep>micromatch>snapdragon>base>class-utils>static-extend>object-copy>copy-descriptor": true,
        "gulp>gulp-cli>matchdep>micromatch>snapdragon>define-property": true,
        "gulp>gulp-cli>matchdep>micromatch>snapdragon>base>class-utils>static-extend>object-copy>kind-of": true
      }
    },
    "tailwindcss>object-hash": {
      "builtin": {
        "crypto.createHash": true,
        "crypto.getHashes": true
      },
      "globals": {
        "Buffer": true
      }
    },
    "eslint-plugin-react>array-includes>es-abstract>object-inspect": {
      "builtin": {
        "util.inspect": true
      },
      "globals": {
        "HTMLElement": true,
        "WeakRef": true
      }
    },
    "string.prototype.matchall>es-abstract>object-inspect": {
      "builtin": {
        "util.inspect": true
      },
      "globals": {
        "HTMLElement": true,
        "WeakRef": true
      }
    },
    "gulp>gulp-cli>matchdep>micromatch>snapdragon>base>cache-base>collection-visit>object-visit": {
      "packages": {
        "gulp>gulp-cli>isobject": true
      }
    },
    "gulp>vinyl-fs>object.assign": {
      "packages": {
        "string.prototype.matchall>call-bind": true,
        "string.prototype.matchall>define-properties": true,
        "string.prototype.matchall>has-symbols": true,
        "@lavamoat/webpack>json-stable-stringify>object-keys": true
      }
    },
    "gulp>undertaker>object.defaults": {
      "packages": {
        "gulp>undertaker>bach>array-each": true,
        "gulp>undertaker>object.defaults>array-slice": true,
        "gulp>undertaker>object.reduce>for-own": true,
        "gulp>gulp-cli>isobject": true
      }
    },
    "eslint-plugin-react>object.entries": {
      "packages": {
        "string.prototype.matchall>call-bind": true,
        "eslint-plugin-react>object.values>call-bound": true,
        "string.prototype.matchall>define-properties": true,
        "eslint-plugin-react>object.values>es-object-atoms": true
      }
    },
    "eslint-plugin-react>object.fromentries": {
      "packages": {
        "string.prototype.matchall>call-bind": true,
        "string.prototype.matchall>define-properties": true,
        "eslint-plugin-react>array-includes>es-abstract": true,
        "eslint-plugin-react>object.values>es-object-atoms": true
      }
    },
    "gulp-watch>anymatch>micromatch>object.omit": {
      "packages": {
        "gulp-watch>anymatch>micromatch>object.omit>for-own": true,
        "gulp-watch>anymatch>micromatch>object.omit>is-extendable": true
      }
    },
    "gulp>gulp-cli>liftoff>fined>object.pick": {
      "packages": {
        "gulp>gulp-cli>isobject": true
      }
    },
    "gulp>undertaker>object.reduce": {
      "packages": {
        "gulp>undertaker>object.reduce>for-own": true,
        "gulp>undertaker>arr-map>make-iterator": true
      }
    },
    "eslint-plugin-react>object.values": {
      "packages": {
        "string.prototype.matchall>call-bind": true,
        "eslint-plugin-react>object.values>call-bound": true,
        "string.prototype.matchall>define-properties": true,
        "eslint-plugin-react>object.values>es-object-atoms": true
      }
    },
    "@metamask/object-multiplex>once": {
      "packages": {
        "@metamask/object-multiplex>once>wrappy": true
      }
    },
    "gulp>vinyl-fs>glob-stream>ordered-read-streams": {
      "builtin": {
        "util.inherits": true
      },
      "packages": {
        "gulp>vinyl-fs>glob-stream>ordered-read-streams>readable-stream": true
      }
    },
    "@storybook/core>@storybook/core-server>x-default-browser>default-browser-id>untildify>os-homedir": {
      "builtin": {
        "os.homedir": true
      },
      "globals": {
        "process.env": true,
        "process.getuid": true,
        "process.platform": true
      }
    },
    "gulp-watch>chokidar>fsevents>node-pre-gyp>nopt>osenv>os-tmpdir": {
      "globals": {
        "process.env.SystemRoot": true,
        "process.env.TEMP": true,
        "process.env.TMP": true,
        "process.env.TMPDIR": true,
        "process.env.windir": true,
        "process.platform": true
      }
    },
    "gulp-watch>chokidar>fsevents>node-pre-gyp>nopt>osenv": {
      "builtin": {
        "child_process.exec": true,
        "path": true
      },
      "globals": {
        "process.env.COMPUTERNAME": true,
        "process.env.ComSpec": true,
        "process.env.EDITOR": true,
        "process.env.HOSTNAME": true,
        "process.env.PATH": true,
        "process.env.PROMPT": true,
        "process.env.PS1": true,
        "process.env.Path": true,
        "process.env.SHELL": true,
        "process.env.USER": true,
        "process.env.USERDOMAIN": true,
        "process.env.USERNAME": true,
        "process.env.VISUAL": true,
        "process.env.path": true,
        "process.nextTick": true,
        "process.platform": true
      },
      "packages": {
        "@storybook/core>@storybook/core-server>x-default-browser>default-browser-id>untildify>os-homedir": true,
        "gulp-watch>chokidar>fsevents>node-pre-gyp>nopt>osenv>os-tmpdir": true
      }
    },
    "@storybook/test-runner>jest-circus>p-limit": {
      "packages": {
        "@storybook/test-runner>jest-circus>p-limit>yocto-queue": true
      }
    },
    "eslint-plugin-import>eslint-module-utils>find-up>locate-path>p-locate>p-limit": {
      "packages": {
        "eslint-plugin-import>eslint-module-utils>find-up>locate-path>p-locate>p-limit>p-try": true
      }
    },
    "eslint-plugin-import>eslint-module-utils>find-up>locate-path>p-locate": {
      "packages": {
        "eslint-plugin-import>eslint-module-utils>find-up>locate-path>p-locate>p-limit": true
      }
    },
    "mocha>find-up>locate-path>p-locate": {
      "packages": {
        "@storybook/test-runner>jest-circus>p-limit": true
      }
    },
    "del>p-map": {
      "packages": {
        "del>p-map>aggregate-error": true
      }
    },
    "eslint>@eslint/eslintrc>import-fresh>parent-module": {
      "packages": {
        "@metamask/test-bundler>ow>callsites": true
      }
    },
    "browserify>parents": {
      "globals": {
        "process.cwd": true,
        "process.platform": true
      },
      "packages": {
        "browserify>parents>path-platform": true
      }
    },
    "react-syntax-highlighter>refractor>parse-entities": {
      "packages": {
        "react-syntax-highlighter>refractor>parse-entities>character-entities-legacy": true,
        "react-syntax-highlighter>refractor>parse-entities>character-entities": true,
        "react-syntax-highlighter>refractor>parse-entities>character-reference-invalid": true,
        "react-syntax-highlighter>refractor>parse-entities>is-alphanumerical": true,
        "react-syntax-highlighter>refractor>parse-entities>is-decimal": true,
        "react-syntax-highlighter>refractor>parse-entities>is-hexadecimal": true
      }
    },
    "gulp-watch>anymatch>micromatch>parse-glob": {
      "packages": {
        "gulp-watch>anymatch>micromatch>parse-glob>glob-base": true,
        "gulp-watch>anymatch>micromatch>parse-glob>is-dotfile": true,
        "gulp-watch>anymatch>micromatch>is-extglob": true,
        "gulp-watch>anymatch>micromatch>parse-glob>is-glob": true
      }
    },
    "depcheck>cosmiconfig>parse-json": {
      "packages": {
        "@babel/code-frame": true,
        "depcheck>cosmiconfig>parse-json>error-ex": true,
        "webpack>json-parse-even-better-errors": true,
        "tailwindcss>sucrase>lines-and-columns": true
      }
    },
    "mocha>find-up>path-exists": {
      "builtin": {
        "fs.access": true,
        "fs.accessSync": true,
        "util.promisify": true
      }
    },
    "eslint-plugin-import>eslint-module-utils>find-up>locate-path>path-exists": {
      "builtin": {
        "fs.access": true,
        "fs.accessSync": true
      }
    },
    "gulp-watch>path-is-absolute": {
      "globals": {
        "process.platform": true
      }
    },
    "depcheck>resolve>path-parse": {
      "globals": {
        "process.platform": true
      }
    },
    "browserify>parents>path-platform": {
      "builtin": {
        "path": true,
        "util.isObject": true,
        "util.isString": true
      },
      "globals": {
        "process.cwd": true,
        "process.env": true,
        "process.platform": true
      }
    },
    "globby>dir-glob>path-type": {
      "builtin": {
        "fs": true,
        "util.promisify": true
      }
    },
    "gulp-livereload>event-stream>pause-stream": {
      "packages": {
        "browserify>JSONStream>through": true
      }
    },
    "postcss>picocolors": {
      "globals": {
        "process": true
      }
    },
    "gulp-sourcemaps>@gulp-sourcemaps/identity-map>postcss>picocolors": {
      "builtin": {
        "tty.isatty": true
      },
      "globals": {
        "process.argv.includes": true,
        "process.env": true,
        "process.platform": true
      }
    },
    "stylelint>postcss-less>postcss>picocolors": {
      "builtin": {
        "tty.isatty": true
      },
      "globals": {
        "process.argv.includes": true,
        "process.env": true,
        "process.platform": true
      }
    },
    "stylelint>postcss-safe-parser>postcss>picocolors": {
      "builtin": {
        "tty.isatty": true
      },
      "globals": {
        "process.argv.includes": true,
        "process.env": true,
        "process.platform": true
      }
    },
    "stylelint>postcss-sass>postcss>picocolors": {
      "builtin": {
        "tty.isatty": true
      },
      "globals": {
        "process.argv.includes": true,
        "process.env": true,
        "process.platform": true
      }
    },
    "stylelint>postcss-scss>postcss>picocolors": {
      "builtin": {
        "tty.isatty": true
      },
      "globals": {
        "process.argv.includes": true,
        "process.env": true,
        "process.platform": true
      }
    },
    "stylelint>postcss>picocolors": {
      "builtin": {
        "tty.isatty": true
      },
      "globals": {
        "process.argv.includes": true,
        "process.env": true,
        "process.platform": true
      }
    },
    "stylelint>sugarss>postcss>picocolors": {
      "builtin": {
        "tty.isatty": true
      },
      "globals": {
        "process.argv.includes": true,
        "process.env": true,
        "process.platform": true
      }
    },
    "micromatch>picomatch": {
      "builtin": {
        "path.basename": true,
        "path.sep": true
      },
      "globals": {
        "process.platform": true,
        "process.version.slice": true
      }
    },
    "gh-pages>globby>pinkie-promise": {
      "packages": {
        "gh-pages>globby>pinkie-promise>pinkie": true
      }
    },
    "gh-pages>globby>pinkie-promise>pinkie": {
      "globals": {
        "process": true,
        "setImmediate": true,
        "setTimeout": true
      }
    },
    "gulp-zip>plugin-error": {
      "builtin": {
        "util.inherits": true
      },
      "packages": {
        "gulp-watch>ansi-colors": true,
        "gulp-zip>plugin-error>arr-diff": true,
        "gulp-zip>plugin-error>arr-union": true,
        "gulp-zip>plugin-error>extend-shallow": true
      }
    },
    "postcss": {
      "builtin": {
        "fs.existsSync": true,
        "fs.readFileSync": true,
        "path.dirname": true,
        "path.isAbsolute": true,
        "path.join": true,
        "path.relative": true,
        "path.resolve": true,
        "path.sep": true,
        "url.fileURLToPath": true,
        "url.pathToFileURL": true
      },
      "globals": {
        "Buffer": true,
        "URL": true,
        "atob": true,
        "btoa": true,
        "console": true,
        "process.env.LANG": true,
        "process.env.NODE_ENV": true
      },
      "packages": {
        "nanoid": true,
        "postcss>picocolors": true,
        "postcss>source-map-js": true
      }
    },
    "postcss-discard-font-face": {
      "packages": {
        "postcss-discard-font-face>balanced-match": true,
        "postcss-discard-font-face>postcss": true
      }
    },
    "stylelint>postcss-html": {
      "globals": {
        "__dirname": true
      },
      "packages": {
        "stylelint>postcss-html>htmlparser2": true,
        "stylelint>postcss-syntax": true
      }
    },
    "tailwindcss>postcss-js": {
      "globals": {
        "console": true
      },
      "packages": {
        "tailwindcss>postcss-js>camelcase-css": true,
        "postcss": true
      }
    },
    "stylelint>postcss-less": {
      "packages": {
        "stylelint>postcss-less>postcss": true
      }
    },
    "gulp-postcss>postcss-load-config": {
      "builtin": {
        "module.createRequire": true,
        "module.createRequireFromPath": true,
        "path.resolve": true
      },
      "globals": {
        "process.cwd": true,
        "process.env.NODE_ENV": true
      },
      "packages": {
        "gulp-postcss>postcss-load-config>lilconfig": true,
        "ts-node": true,
        "gulp-postcss>postcss-load-config>yaml": true
      }
    },
    "tailwindcss>postcss-nested": {
      "packages": {
        "postcss": true,
        "stylelint>postcss-selector-parser": true
      }
    },
    "stylelint>postcss-reporter": {
      "packages": {
        "lodash": true
      }
    },
    "postcss-rtlcss": {
      "globals": {
        "SuppressedError": true
      },
      "packages": {
        "postcss": true,
        "postcss-rtlcss>rtlcss": true
      }
    },
    "stylelint>postcss-safe-parser": {
      "packages": {
        "stylelint>postcss-safe-parser>postcss": true
      }
    },
    "stylelint>postcss-sass": {
      "packages": {
        "stylelint>postcss-sass>gonzales-pe": true,
        "stylelint>postcss-sass>postcss": true
      }
    },
    "stylelint>postcss-scss": {
      "packages": {
        "stylelint>postcss-scss>postcss": true
      }
    },
    "stylelint>postcss-selector-parser": {
      "packages": {
        "stylelint>postcss-selector-parser>cssesc": true,
        "readable-stream>util-deprecate": true
      }
    },
    "stylelint>postcss-syntax": {
      "builtin": {
        "path.isAbsolute": true,
        "path.resolve": true,
        "path.sep": true
      },
      "packages": {
        "stylelint>postcss": true
      }
    },
    "gulp-sourcemaps>@gulp-sourcemaps/identity-map>postcss": {
      "builtin": {
        "fs": true,
        "path": true
      },
      "globals": {
        "Buffer": true,
        "atob": true,
        "btoa": true,
        "console": true,
        "process.env.NODE_ENV": true
      },
      "packages": {
        "gulp-sourcemaps>@gulp-sourcemaps/identity-map>postcss>picocolors": true,
        "gulp-sourcemaps>@gulp-sourcemaps/identity-map>source-map": true
      }
    },
    "postcss-discard-font-face>postcss": {
      "builtin": {
        "fs": true,
        "path": true
      },
      "globals": {
        "console": true
      },
      "packages": {
        "postcss-discard-font-face>postcss>chalk": true,
        "postcss-discard-font-face>postcss>js-base64": true,
        "postcss-discard-font-face>postcss>source-map": true,
        "postcss-discard-font-face>postcss>supports-color": true
      }
    },
    "stylelint>postcss-less>postcss": {
      "builtin": {
        "fs": true,
        "path": true
      },
      "globals": {
        "Buffer": true,
        "atob": true,
        "btoa": true,
        "console": true,
        "process.env.NODE_ENV": true
      },
      "packages": {
        "stylelint>postcss-less>postcss>picocolors": true,
        "stylelint>postcss-less>postcss>source-map": true
      }
    },
    "stylelint>postcss-safe-parser>postcss": {
      "builtin": {
        "fs": true,
        "path": true
      },
      "globals": {
        "Buffer": true,
        "atob": true,
        "btoa": true,
        "console": true,
        "process.env.NODE_ENV": true
      },
      "packages": {
        "stylelint>postcss-safe-parser>postcss>picocolors": true,
        "stylelint>postcss-safe-parser>postcss>source-map": true
      }
    },
    "stylelint>postcss-sass>postcss": {
      "builtin": {
        "fs": true,
        "path": true
      },
      "globals": {
        "Buffer": true,
        "atob": true,
        "btoa": true,
        "console": true,
        "process.env.NODE_ENV": true
      },
      "packages": {
        "stylelint>postcss-sass>postcss>picocolors": true,
        "stylelint>postcss-sass>postcss>source-map": true
      }
    },
    "stylelint>postcss-scss>postcss": {
      "builtin": {
        "fs": true,
        "path": true
      },
      "globals": {
        "Buffer": true,
        "atob": true,
        "btoa": true,
        "console": true,
        "process.env.NODE_ENV": true
      },
      "packages": {
        "stylelint>postcss-scss>postcss>picocolors": true,
        "stylelint>postcss-scss>postcss>source-map": true
      }
    },
    "stylelint>postcss": {
      "builtin": {
        "fs": true,
        "path": true
      },
      "globals": {
        "Buffer": true,
        "atob": true,
        "btoa": true,
        "console": true,
        "process.env.NODE_ENV": true
      },
      "packages": {
        "stylelint>postcss>picocolors": true,
        "stylelint>postcss>source-map": true
      }
    },
    "stylelint>sugarss>postcss": {
      "builtin": {
        "fs": true,
        "path": true
      },
      "globals": {
        "Buffer": true,
        "atob": true,
        "btoa": true,
        "console": true,
        "process.env.NODE_ENV": true
      },
      "packages": {
        "stylelint>sugarss>postcss>picocolors": true,
        "stylelint>sugarss>postcss>source-map": true
      }
    },
    "eslint-plugin-prettier>prettier-linter-helpers": {
      "packages": {
        "eslint-plugin-prettier>prettier-linter-helpers>fast-diff": true
      }
    },
    "process": {
      "globals": {
        "process": true
      }
    },
    "vinyl>cloneable-readable>process-nextick-args": {
      "globals": {
        "process.nextTick": true,
        "process.version": true
      }
    },
    "readable-stream-2>process-nextick-args": {
      "globals": {
        "process": true
      }
    },
    "vinyl>cloneable-readable>through2>readable-stream>process-nextick-args": {
      "globals": {
        "process": true
      }
    },
    "prop-types": {
      "globals": {
        "console": true,
        "process.env.NODE_ENV": true
      },
      "packages": {
        "react>object-assign": true,
        "prop-types>react-is": true
      }
    },
    "pumpify>pump": {
      "builtin": {
        "fs": true
      },
      "globals": {
        "process.version": true
      },
      "packages": {
        "duplexify>end-of-stream": true,
        "@metamask/object-multiplex>once": true
      }
    },
    "gulp>vinyl-fs>glob-stream>pumpify>pump": {
      "builtin": {
        "fs": true
      },
      "packages": {
        "duplexify>end-of-stream": true,
        "@metamask/object-multiplex>once": true
      }
    },
    "gulp>vinyl-fs>pumpify>pump": {
      "builtin": {
        "fs": true
      },
      "packages": {
        "duplexify>end-of-stream": true,
        "@metamask/object-multiplex>once": true
      }
    },
    "pumpify": {
      "packages": {
        "duplexify": true,
        "pumpify>inherits": true,
        "pumpify>pump": true
      }
    },
    "gulp>vinyl-fs>glob-stream>pumpify": {
      "packages": {
        "gulp>vinyl-fs>glob-stream>pumpify>duplexify": true,
        "pumpify>inherits": true,
        "gulp>vinyl-fs>glob-stream>pumpify>pump": true
      }
    },
    "gulp>vinyl-fs>pumpify": {
      "packages": {
        "gulp>vinyl-fs>pumpify>duplexify": true,
        "pumpify>inherits": true,
        "gulp>vinyl-fs>pumpify>pump": true
      }
    },
    "browserify>url>qs": {
      "packages": {
        "string.prototype.matchall>side-channel": true
      }
    },
    "gulp-watch>anymatch>micromatch>braces>expand-range>fill-range>randomatic": {
      "packages": {
        "gulp>undertaker>bach>array-last>is-number": true,
        "@babel/register>clone-deep>kind-of": true,
        "gulp-watch>anymatch>micromatch>braces>expand-range>fill-range>randomatic>math-random": true
      }
    },
    "randomcolor": {
      "globals": {
        "define": true
      }
    },
    "gulp-livereload>tiny-lr>body>raw-body": {
      "globals": {
        "Buffer.concat": true,
        "process.nextTick": true
      },
      "packages": {
        "gulp-livereload>tiny-lr>body>raw-body>bytes": true,
        "gulp-livereload>tiny-lr>body>raw-body>string_decoder": true
      }
    },
    "prop-types>react-is": {
      "globals": {
        "console": true,
        "process.env.NODE_ENV": true
      }
    },
    "browserify>read-only-stream": {
      "packages": {
        "browserify>read-only-stream>readable-stream": true
      }
    },
    "readable-stream": {
      "builtin": {
        "buffer.Buffer": true,
        "events.EventEmitter": true,
        "stream": true,
        "util": true
      },
      "globals": {
        "process.env.READABLE_STREAM": true,
        "process.nextTick": true,
        "process.stderr": true,
        "process.stdout": true
      },
      "packages": {
        "pumpify>inherits": true,
        "browserify>string_decoder": true,
        "readable-stream>util-deprecate": true
      }
    },
    "@lavamoat/lavapack>readable-stream": {
      "builtin": {
        "buffer.Blob": true,
        "buffer.Buffer": true,
        "events.EventEmitter": true,
        "events.addAbortListener": true,
        "stream": true
      },
      "globals": {
        "AbortController": true,
        "AbortSignal": true,
        "AggregateError": true,
        "Blob": true,
        "process.env.READABLE_STREAM": true,
        "queueMicrotask": true
      },
      "packages": {
        "@lavamoat/lavapack>readable-stream>abort-controller": true,
        "process": true,
        "browserify>string_decoder": true
      }
    },
    "vinyl-buffer>bl>readable-stream": {
      "builtin": {
        "events.EventEmitter": true,
        "stream": true,
        "util": true
      },
      "globals": {
        "process.browser": true,
        "process.env.READABLE_STREAM": true,
        "process.stderr": true,
        "process.stdout": true,
        "process.version.slice": true,
        "setImmediate": true
      },
      "packages": {
        "readable-stream-2>core-util-is": true,
        "pumpify>inherits": true,
        "vinyl-buffer>bl>readable-stream>isarray": true,
        "readable-stream-2>process-nextick-args": true,
        "vinyl-buffer>bl>readable-stream>safe-buffer": true,
        "vinyl-buffer>bl>readable-stream>string_decoder": true,
        "readable-stream>util-deprecate": true
      }
    },
    "browserify>readable-stream": {
      "builtin": {
        "events.EventEmitter": true,
        "stream": true,
        "util": true
      },
      "globals": {
        "process.browser": true,
        "process.env.READABLE_STREAM": true,
        "process.stderr": true,
        "process.stdout": true,
        "process.version.slice": true,
        "setImmediate": true
      },
      "packages": {
        "readable-stream-2>core-util-is": true,
        "pumpify>inherits": true,
        "browserify>readable-stream>isarray": true,
        "readable-stream-2>process-nextick-args": true,
        "browserify>readable-stream>safe-buffer": true,
        "browserify>readable-stream>string_decoder": true,
        "readable-stream>util-deprecate": true
      }
    },
    "browserify>concat-stream>readable-stream": {
      "builtin": {
        "events.EventEmitter": true,
        "stream": true,
        "util": true
      },
      "globals": {
        "process.browser": true,
        "process.env.READABLE_STREAM": true,
        "process.stderr": true,
        "process.stdout": true,
        "process.version.slice": true,
        "setImmediate": true
      },
      "packages": {
        "readable-stream-2>core-util-is": true,
        "pumpify>inherits": true,
        "browserify>concat-stream>readable-stream>isarray": true,
        "readable-stream-2>process-nextick-args": true,
        "browserify>concat-stream>readable-stream>safe-buffer": true,
        "browserify>concat-stream>readable-stream>string_decoder": true,
        "readable-stream>util-deprecate": true
      }
    },
    "lavamoat-browserify>concat-stream>readable-stream": {
      "builtin": {
        "buffer.Buffer": true,
        "events.EventEmitter": true,
        "stream": true,
        "util": true
      },
      "globals": {
        "process.env.READABLE_STREAM": true,
        "process.nextTick": true,
        "process.stderr": true,
        "process.stdout": true
      },
      "packages": {
        "pumpify>inherits": true,
        "browserify>string_decoder": true,
        "readable-stream>util-deprecate": true
      }
    },
    "unzipper>duplexer2>readable-stream": {
      "builtin": {
        "events.EventEmitter": true,
        "stream": true,
        "util": true
      },
      "globals": {
        "process.browser": true,
        "process.env.READABLE_STREAM": true,
        "process.stderr": true,
        "process.stdout": true,
        "process.version.slice": true,
        "setImmediate": true
      },
      "packages": {
        "readable-stream-2>core-util-is": true,
        "pumpify>inherits": true,
        "unzipper>duplexer2>readable-stream>isarray": true,
        "readable-stream-2>process-nextick-args": true,
        "unzipper>duplexer2>readable-stream>safe-buffer": true,
        "unzipper>duplexer2>readable-stream>string_decoder": true,
        "readable-stream>util-deprecate": true
      }
    },
    "gulp-watch>vinyl-file>strip-bom-stream>first-chunk-stream>readable-stream": {
      "builtin": {
        "events.EventEmitter": true,
        "stream": true,
        "util": true
      },
      "globals": {
        "process.browser": true,
        "process.env.READABLE_STREAM": true,
        "process.stderr": true,
        "process.stdout": true,
        "process.version.slice": true,
        "setImmediate": true
      },
      "packages": {
        "readable-stream-2>core-util-is": true,
        "pumpify>inherits": true,
        "gulp-watch>vinyl-file>strip-bom-stream>first-chunk-stream>readable-stream>isarray": true,
        "readable-stream-2>process-nextick-args": true,
        "gulp-watch>vinyl-file>strip-bom-stream>first-chunk-stream>readable-stream>safe-buffer": true,
        "gulp-watch>vinyl-file>strip-bom-stream>first-chunk-stream>readable-stream>string_decoder": true,
        "readable-stream>util-deprecate": true
      }
    },
    "gulp>vinyl-fs>lead>flush-write-stream>readable-stream": {
      "builtin": {
        "events.EventEmitter": true,
        "stream": true,
        "util": true
      },
      "globals": {
        "process.browser": true,
        "process.env.READABLE_STREAM": true,
        "process.stderr": true,
        "process.stdout": true,
        "process.version.slice": true,
        "setImmediate": true
      },
      "packages": {
        "readable-stream-2>core-util-is": true,
        "pumpify>inherits": true,
        "gulp>vinyl-fs>lead>flush-write-stream>readable-stream>isarray": true,
        "readable-stream-2>process-nextick-args": true,
        "gulp>vinyl-fs>lead>flush-write-stream>readable-stream>safe-buffer": true,
        "gulp>vinyl-fs>lead>flush-write-stream>readable-stream>string_decoder": true,
        "readable-stream>util-deprecate": true
      }
    },
    "gulp>vinyl-fs>glob-stream>readable-stream": {
      "builtin": {
        "events.EventEmitter": true,
        "stream": true,
        "util": true
      },
      "globals": {
        "process.browser": true,
        "process.env.READABLE_STREAM": true,
        "process.stderr": true,
        "process.stdout": true,
        "process.version.slice": true,
        "setImmediate": true
      },
      "packages": {
        "readable-stream-2>core-util-is": true,
        "pumpify>inherits": true,
        "gulp>vinyl-fs>glob-stream>readable-stream>isarray": true,
        "readable-stream-2>process-nextick-args": true,
        "gulp>vinyl-fs>glob-stream>readable-stream>safe-buffer": true,
        "gulp>vinyl-fs>glob-stream>readable-stream>string_decoder": true,
        "readable-stream>util-deprecate": true
      }
    },
    "gulp-watch>readable-stream": {
      "builtin": {
        "events.EventEmitter": true,
        "stream": true,
        "util": true
      },
      "globals": {
        "process.browser": true,
        "process.env.READABLE_STREAM": true,
        "process.stderr": true,
        "process.stdout": true,
        "process.version.slice": true,
        "setImmediate": true
      },
      "packages": {
        "readable-stream-2>core-util-is": true,
        "pumpify>inherits": true,
        "gulp-watch>readable-stream>isarray": true,
        "readable-stream-2>process-nextick-args": true,
        "gulp-watch>readable-stream>safe-buffer": true,
        "gulp-watch>readable-stream>string_decoder": true,
        "readable-stream>util-deprecate": true
      }
    },
    "lavamoat-browserify>readable-stream": {
      "builtin": {
        "buffer.Blob": true,
        "buffer.Buffer": true,
        "events.EventEmitter": true,
        "events.addAbortListener": true,
        "stream": true
      },
      "globals": {
        "AbortController": true,
        "AbortSignal": true,
        "AggregateError": true,
        "Blob": true,
        "process.env.READABLE_STREAM": true,
        "queueMicrotask": true
      },
      "packages": {
        "@lavamoat/lavapack>readable-stream>abort-controller": true,
        "process": true,
        "browserify>string_decoder": true
      }
    },
    "gulp>vinyl-fs>lazystream>readable-stream": {
      "builtin": {
        "events.EventEmitter": true,
        "stream": true,
        "util": true
      },
      "globals": {
        "process.browser": true,
        "process.env.READABLE_STREAM": true,
        "process.stderr": true,
        "process.stdout": true,
        "process.version.slice": true,
        "setImmediate": true
      },
      "packages": {
        "readable-stream-2>core-util-is": true,
        "pumpify>inherits": true,
        "gulp>vinyl-fs>lazystream>readable-stream>isarray": true,
        "readable-stream-2>process-nextick-args": true,
        "gulp>vinyl-fs>lazystream>readable-stream>safe-buffer": true,
        "gulp>vinyl-fs>lazystream>readable-stream>string_decoder": true,
        "readable-stream>util-deprecate": true
      }
    },
    "browserify>module-deps>readable-stream": {
      "builtin": {
        "events.EventEmitter": true,
        "stream": true,
        "util": true
      },
      "globals": {
        "process.browser": true,
        "process.env.READABLE_STREAM": true,
        "process.stderr": true,
        "process.stdout": true,
        "process.version.slice": true,
        "setImmediate": true
      },
      "packages": {
        "readable-stream-2>core-util-is": true,
        "pumpify>inherits": true,
        "browserify>module-deps>readable-stream>isarray": true,
        "readable-stream-2>process-nextick-args": true,
        "browserify>module-deps>readable-stream>safe-buffer": true,
        "browserify>module-deps>readable-stream>string_decoder": true,
        "readable-stream>util-deprecate": true
      }
    },
    "gulp>vinyl-fs>glob-stream>ordered-read-streams>readable-stream": {
      "builtin": {
        "events.EventEmitter": true,
        "stream": true,
        "util": true
      },
      "globals": {
        "process.browser": true,
        "process.env.READABLE_STREAM": true,
        "process.stderr": true,
        "process.stdout": true,
        "process.version.slice": true,
        "setImmediate": true
      },
      "packages": {
        "readable-stream-2>core-util-is": true,
        "pumpify>inherits": true,
        "gulp>vinyl-fs>glob-stream>ordered-read-streams>readable-stream>isarray": true,
        "readable-stream-2>process-nextick-args": true,
        "gulp>vinyl-fs>glob-stream>ordered-read-streams>readable-stream>safe-buffer": true,
        "gulp>vinyl-fs>glob-stream>ordered-read-streams>readable-stream>string_decoder": true,
        "readable-stream>util-deprecate": true
      }
    },
    "browserify>read-only-stream>readable-stream": {
      "builtin": {
        "events.EventEmitter": true,
        "stream": true,
        "util": true
      },
      "globals": {
        "process.browser": true,
        "process.env.READABLE_STREAM": true,
        "process.stderr": true,
        "process.stdout": true,
        "process.version.slice": true,
        "setImmediate": true
      },
      "packages": {
        "readable-stream-2>core-util-is": true,
        "pumpify>inherits": true,
        "browserify>read-only-stream>readable-stream>isarray": true,
        "readable-stream-2>process-nextick-args": true,
        "browserify>read-only-stream>readable-stream>safe-buffer": true,
        "browserify>read-only-stream>readable-stream>string_decoder": true,
        "readable-stream>util-deprecate": true
      }
    },
    "browserify>module-deps>stream-combiner2>readable-stream": {
      "builtin": {
        "events.EventEmitter": true,
        "stream": true,
        "util": true
      },
      "globals": {
        "process.browser": true,
        "process.env.READABLE_STREAM": true,
        "process.stderr": true,
        "process.stdout": true,
        "process.version.slice": true,
        "setImmediate": true
      },
      "packages": {
        "readable-stream-2>core-util-is": true,
        "pumpify>inherits": true,
        "browserify>module-deps>stream-combiner2>readable-stream>isarray": true,
        "readable-stream-2>process-nextick-args": true,
        "browserify>module-deps>stream-combiner2>readable-stream>safe-buffer": true,
        "browserify>module-deps>stream-combiner2>readable-stream>string_decoder": true,
        "readable-stream>util-deprecate": true
      }
    },
    "labeled-stream-splicer>stream-splicer>readable-stream": {
      "builtin": {
        "events.EventEmitter": true,
        "stream": true,
        "util": true
      },
      "globals": {
        "process.browser": true,
        "process.env.READABLE_STREAM": true,
        "process.stderr": true,
        "process.stdout": true,
        "process.version.slice": true,
        "setImmediate": true
      },
      "packages": {
        "readable-stream-2>core-util-is": true,
        "pumpify>inherits": true,
        "labeled-stream-splicer>stream-splicer>readable-stream>isarray": true,
        "readable-stream-2>process-nextick-args": true,
        "labeled-stream-splicer>stream-splicer>readable-stream>safe-buffer": true,
        "labeled-stream-splicer>stream-splicer>readable-stream>string_decoder": true,
        "readable-stream>util-deprecate": true
      }
    },
    "gulp-sourcemaps>@gulp-sourcemaps/map-sources>through2>readable-stream": {
      "builtin": {
        "events.EventEmitter": true,
        "stream": true,
        "util": true
      },
      "globals": {
        "process.browser": true,
        "process.env.READABLE_STREAM": true,
        "process.stderr": true,
        "process.stdout": true,
        "process.version.slice": true,
        "setImmediate": true
      },
      "packages": {
        "readable-stream-2>core-util-is": true,
        "pumpify>inherits": true,
        "gulp-sourcemaps>@gulp-sourcemaps/map-sources>through2>readable-stream>isarray": true,
        "readable-stream-2>process-nextick-args": true,
        "gulp-sourcemaps>@gulp-sourcemaps/map-sources>through2>readable-stream>safe-buffer": true,
        "gulp-sourcemaps>@gulp-sourcemaps/map-sources>through2>readable-stream>string_decoder": true,
        "readable-stream>util-deprecate": true
      }
    },
    "browserify>browser-pack>through2>readable-stream": {
      "builtin": {
        "events.EventEmitter": true,
        "stream": true,
        "util": true
      },
      "globals": {
        "process.browser": true,
        "process.env.READABLE_STREAM": true,
        "process.stderr": true,
        "process.stdout": true,
        "process.version.slice": true,
        "setImmediate": true
      },
      "packages": {
        "readable-stream-2>core-util-is": true,
        "pumpify>inherits": true,
        "browserify>browser-pack>through2>readable-stream>isarray": true,
        "readable-stream-2>process-nextick-args": true,
        "browserify>browser-pack>through2>readable-stream>safe-buffer": true,
        "browserify>browser-pack>through2>readable-stream>string_decoder": true,
        "readable-stream>util-deprecate": true
      }
    },
    "vinyl>cloneable-readable>through2>readable-stream": {
      "builtin": {
        "events.EventEmitter": true,
        "stream": true,
        "util": true
      },
      "globals": {
        "process.browser": true,
        "process.env.READABLE_STREAM": true,
        "process.stderr": true,
        "process.stdout": true,
        "process.version.slice": true,
        "setImmediate": true
      },
      "packages": {
        "readable-stream-2>core-util-is": true,
        "pumpify>inherits": true,
        "vinyl>cloneable-readable>through2>readable-stream>isarray": true,
        "vinyl>cloneable-readable>through2>readable-stream>process-nextick-args": true,
        "vinyl>cloneable-readable>through2>readable-stream>safe-buffer": true,
        "vinyl>cloneable-readable>through2>readable-stream>string_decoder": true,
        "readable-stream>util-deprecate": true
      }
    },
    "browserify>deps-sort>through2>readable-stream": {
      "builtin": {
        "events.EventEmitter": true,
        "stream": true,
        "util": true
      },
      "globals": {
        "process.browser": true,
        "process.env.READABLE_STREAM": true,
        "process.stderr": true,
        "process.stdout": true,
        "process.version.slice": true,
        "setImmediate": true
      },
      "packages": {
        "readable-stream-2>core-util-is": true,
        "pumpify>inherits": true,
        "browserify>deps-sort>through2>readable-stream>isarray": true,
        "readable-stream-2>process-nextick-args": true,
        "browserify>deps-sort>through2>readable-stream>safe-buffer": true,
        "browserify>deps-sort>through2>readable-stream>string_decoder": true,
        "readable-stream>util-deprecate": true
      }
    },
    "gulp>vinyl-fs>fs-mkdirp-stream>through2>readable-stream": {
      "builtin": {
        "events.EventEmitter": true,
        "stream": true,
        "util": true
      },
      "globals": {
        "process.browser": true,
        "process.env.READABLE_STREAM": true,
        "process.stderr": true,
        "process.stdout": true,
        "process.version.slice": true,
        "setImmediate": true
      },
      "packages": {
        "readable-stream-2>core-util-is": true,
        "pumpify>inherits": true,
        "gulp>vinyl-fs>fs-mkdirp-stream>through2>readable-stream>isarray": true,
        "readable-stream-2>process-nextick-args": true,
        "gulp>vinyl-fs>fs-mkdirp-stream>through2>readable-stream>safe-buffer": true,
        "gulp>vinyl-fs>fs-mkdirp-stream>through2>readable-stream>string_decoder": true,
        "readable-stream>util-deprecate": true
      }
    },
    "gulp-sort>through2>readable-stream": {
      "builtin": {
        "events.EventEmitter": true,
        "stream": true,
        "util": true
      },
      "globals": {
        "process.browser": true,
        "process.env.READABLE_STREAM": true,
        "process.stderr": true,
        "process.stdout": true,
        "process.version.slice": true,
        "setImmediate": true
      },
      "packages": {
        "readable-stream-2>core-util-is": true,
        "pumpify>inherits": true,
        "gulp-sort>through2>readable-stream>isarray": true,
        "readable-stream-2>process-nextick-args": true,
        "gulp-sort>through2>readable-stream>safe-buffer": true,
        "gulp-sort>through2>readable-stream>string_decoder": true,
        "readable-stream>util-deprecate": true
      }
    },
    "gulp-sourcemaps>through2>readable-stream": {
      "builtin": {
        "events.EventEmitter": true,
        "stream": true,
        "util": true
      },
      "globals": {
        "process.browser": true,
        "process.env.READABLE_STREAM": true,
        "process.stderr": true,
        "process.stdout": true,
        "process.version.slice": true,
        "setImmediate": true
      },
      "packages": {
        "readable-stream-2>core-util-is": true,
        "pumpify>inherits": true,
        "gulp-sourcemaps>through2>readable-stream>isarray": true,
        "readable-stream-2>process-nextick-args": true,
        "gulp-sourcemaps>through2>readable-stream>safe-buffer": true,
        "gulp-sourcemaps>through2>readable-stream>string_decoder": true,
        "readable-stream>util-deprecate": true
      }
    },
    "browserify>insert-module-globals>through2>readable-stream": {
      "builtin": {
        "events.EventEmitter": true,
        "stream": true,
        "util": true
      },
      "globals": {
        "process.browser": true,
        "process.env.READABLE_STREAM": true,
        "process.stderr": true,
        "process.stdout": true,
        "process.version.slice": true,
        "setImmediate": true
      },
      "packages": {
        "readable-stream-2>core-util-is": true,
        "pumpify>inherits": true,
        "browserify>insert-module-globals>through2>readable-stream>isarray": true,
        "readable-stream-2>process-nextick-args": true,
        "browserify>insert-module-globals>through2>readable-stream>safe-buffer": true,
        "browserify>insert-module-globals>through2>readable-stream>string_decoder": true,
        "readable-stream>util-deprecate": true
      }
    },
    "gulp>vinyl-fs>remove-bom-stream>through2>readable-stream": {
      "builtin": {
        "events.EventEmitter": true,
        "stream": true,
        "util": true
      },
      "globals": {
        "process.browser": true,
        "process.env.READABLE_STREAM": true,
        "process.stderr": true,
        "process.stdout": true,
        "process.version.slice": true,
        "setImmediate": true
      },
      "packages": {
        "readable-stream-2>core-util-is": true,
        "pumpify>inherits": true,
        "gulp>vinyl-fs>remove-bom-stream>through2>readable-stream>isarray": true,
        "readable-stream-2>process-nextick-args": true,
        "gulp>vinyl-fs>remove-bom-stream>through2>readable-stream>safe-buffer": true,
        "gulp>vinyl-fs>remove-bom-stream>through2>readable-stream>string_decoder": true,
        "readable-stream>util-deprecate": true
      }
    },
    "gulp>vinyl-fs>glob-stream>unique-stream>through2-filter>through2>readable-stream": {
      "builtin": {
        "events.EventEmitter": true,
        "stream": true,
        "util": true
      },
      "globals": {
        "process.browser": true,
        "process.env.READABLE_STREAM": true,
        "process.stderr": true,
        "process.stdout": true,
        "process.version.slice": true,
        "setImmediate": true
      },
      "packages": {
        "readable-stream-2>core-util-is": true,
        "pumpify>inherits": true,
        "gulp>vinyl-fs>glob-stream>unique-stream>through2-filter>through2>readable-stream>isarray": true,
        "readable-stream-2>process-nextick-args": true,
        "gulp>vinyl-fs>glob-stream>unique-stream>through2-filter>through2>readable-stream>safe-buffer": true,
        "gulp>vinyl-fs>glob-stream>unique-stream>through2-filter>through2>readable-stream>string_decoder": true,
        "readable-stream>util-deprecate": true
      }
    },
    "gulp>vinyl-fs>to-through>through2>readable-stream": {
      "builtin": {
        "events.EventEmitter": true,
        "stream": true,
        "util": true
      },
      "globals": {
        "process.browser": true,
        "process.env.READABLE_STREAM": true,
        "process.stderr": true,
        "process.stdout": true,
        "process.version.slice": true,
        "setImmediate": true
      },
      "packages": {
        "readable-stream-2>core-util-is": true,
        "pumpify>inherits": true,
        "gulp>vinyl-fs>to-through>through2>readable-stream>isarray": true,
        "readable-stream-2>process-nextick-args": true,
        "gulp>vinyl-fs>to-through>through2>readable-stream>safe-buffer": true,
        "gulp>vinyl-fs>to-through>through2>readable-stream>string_decoder": true,
        "readable-stream>util-deprecate": true
      }
    },
    "vinyl-source-stream>through2>readable-stream": {
      "builtin": {
        "events.EventEmitter": true,
        "stream": true,
        "util": true
      },
      "globals": {
        "process.browser": true,
        "process.env.READABLE_STREAM": true,
        "process.stderr": true,
        "process.stdout": true,
        "process.version.slice": true,
        "setImmediate": true
      },
      "packages": {
        "readable-stream-2>core-util-is": true,
        "pumpify>inherits": true,
        "vinyl-source-stream>through2>readable-stream>isarray": true,
        "readable-stream-2>process-nextick-args": true,
        "vinyl-source-stream>through2>readable-stream>safe-buffer": true,
        "vinyl-source-stream>through2>readable-stream>string_decoder": true,
        "readable-stream>util-deprecate": true
      }
    },
    "gulp>vinyl-fs>readable-stream": {
      "builtin": {
        "events.EventEmitter": true,
        "stream": true,
        "util": true
      },
      "globals": {
        "process.browser": true,
        "process.env.READABLE_STREAM": true,
        "process.stderr": true,
        "process.stdout": true,
        "process.version.slice": true,
        "setImmediate": true
      },
      "packages": {
        "readable-stream-2>core-util-is": true,
        "pumpify>inherits": true,
        "gulp>vinyl-fs>readable-stream>isarray": true,
        "readable-stream-2>process-nextick-args": true,
        "gulp>vinyl-fs>readable-stream>safe-buffer": true,
        "gulp>vinyl-fs>readable-stream>string_decoder": true,
        "readable-stream>util-deprecate": true
      }
    },
    "chokidar>readdirp": {
      "builtin": {
        "fs": true,
        "path.join": true,
        "path.relative": true,
        "path.resolve": true,
        "path.sep": true,
        "stream.Readable": true,
        "util.promisify": true
      },
      "globals": {
        "process.platform": true,
        "process.versions.node.split": true
      },
      "packages": {
        "micromatch>picomatch": true
      }
    },
    "@babel/preset-env>@babel/plugin-transform-dotall-regex>@babel/helper-create-regexp-features-plugin>regexpu-core>regenerate": {
      "globals": {
        "define": true
      }
    },
    "@babel/preset-env>@babel/plugin-transform-regenerator>regenerator-transform": {
      "builtin": {
        "assert": true,
        "util.inherits": true
      },
      "packages": {
        "@babel/runtime": true
      }
    },
    "gulp-watch>anymatch>micromatch>regex-cache": {
      "packages": {
        "gulp-watch>anymatch>micromatch>regex-cache>is-equal-shallow": true
      }
    },
    "gulp>gulp-cli>matchdep>micromatch>regex-not": {
      "packages": {
        "gulp-zip>plugin-error>extend-shallow": true,
        "gulp>gulp-cli>matchdep>micromatch>to-regex>safe-regex": true
      }
    },
    "string.prototype.matchall>regexp.prototype.flags": {
      "packages": {
        "string.prototype.matchall>call-bind": true,
        "string.prototype.matchall>define-properties": true,
        "eslint-plugin-react>es-iterator-helpers>es-errors": true,
        "string.prototype.matchall>get-intrinsic>get-proto": true,
        "eslint-plugin-react>es-iterator-helpers>gopd": true,
        "eslint-plugin-react>string.prototype.matchall>set-function-name": true
      }
    },
    "@babel/preset-env>@babel/plugin-transform-dotall-regex>@babel/helper-create-regexp-features-plugin>regexpu-core": {
      "globals": {
        "characterClassItem.kind": true
      },
      "packages": {
        "@babel/preset-env>@babel/plugin-transform-dotall-regex>@babel/helper-create-regexp-features-plugin>regexpu-core>regenerate": true,
        "@babel/preset-env>@babel/plugin-transform-dotall-regex>@babel/helper-create-regexp-features-plugin>regexpu-core>regjsgen": true,
        "@babel/preset-env>@babel/plugin-transform-dotall-regex>@babel/helper-create-regexp-features-plugin>regexpu-core>regjsparser": true,
        "@babel/preset-env>@babel/plugin-transform-dotall-regex>@babel/helper-create-regexp-features-plugin>regexpu-core>unicode-match-property-ecmascript": true,
        "@babel/preset-env>@babel/plugin-transform-dotall-regex>@babel/helper-create-regexp-features-plugin>regexpu-core>unicode-match-property-value-ecmascript": true
      }
    },
    "@babel/preset-env>@babel/plugin-transform-dotall-regex>@babel/helper-create-regexp-features-plugin>regexpu-core>regjsgen": {
      "globals": {
        "define": true
      }
    },
    "@babel/preset-env>@babel/plugin-transform-dotall-regex>@babel/helper-create-regexp-features-plugin>regexpu-core>regjsparser": {
      "globals": {
        "regjsparser": "write"
      }
    },
    "stylelint>@stylelint/postcss-markdown>remark>remark-parse": {
      "packages": {
        "stylelint>@stylelint/postcss-markdown>remark>remark-parse>ccount": true,
        "stylelint>@stylelint/postcss-markdown>remark>remark-parse>collapse-white-space": true,
        "stylelint>@stylelint/postcss-markdown>remark>remark-parse>is-alphabetical": true,
        "react-syntax-highlighter>refractor>parse-entities>is-decimal": true,
        "stylelint>@stylelint/postcss-markdown>remark>remark-parse>is-whitespace-character": true,
        "stylelint>@stylelint/postcss-markdown>remark>remark-parse>is-word-character": true,
        "stylelint>@stylelint/postcss-markdown>remark>remark-parse>markdown-escapes": true,
        "react-syntax-highlighter>refractor>parse-entities": true,
        "stylelint>@stylelint/postcss-markdown>remark>remark-parse>repeat-string": true,
        "stylelint>@stylelint/postcss-markdown>remark>remark-parse>state-toggle": true,
        "stylelint>@stylelint/postcss-markdown>remark>remark-parse>trim-trailing-lines": true,
        "stylelint>@stylelint/postcss-markdown>remark>remark-parse>trim": true,
        "stylelint>@stylelint/postcss-markdown>remark>remark-parse>unherit": true,
        "stylelint>@stylelint/postcss-markdown>remark>remark-parse>unist-util-remove-position": true,
        "stylelint>@stylelint/postcss-markdown>remark>remark-parse>vfile-location": true,
        "watchify>xtend": true
      }
    },
    "stylelint>@stylelint/postcss-markdown>remark>remark-stringify": {
      "packages": {
        "stylelint>@stylelint/postcss-markdown>remark>remark-parse>ccount": true,
        "stylelint>@stylelint/postcss-markdown>remark>remark-stringify>is-alphanumeric": true,
        "react-syntax-highlighter>refractor>parse-entities>is-decimal": true,
        "stylelint>@stylelint/postcss-markdown>remark>remark-parse>is-whitespace-character": true,
        "stylelint>@stylelint/postcss-markdown>remark>remark-stringify>longest-streak": true,
        "stylelint>@stylelint/postcss-markdown>remark>remark-parse>markdown-escapes": true,
        "stylelint>@stylelint/postcss-markdown>remark>remark-stringify>markdown-table": true,
        "stylelint>@stylelint/postcss-markdown>remark>remark-stringify>mdast-util-compact": true,
        "react-syntax-highlighter>refractor>parse-entities": true,
        "stylelint>@stylelint/postcss-markdown>remark>remark-parse>repeat-string": true,
        "stylelint>@stylelint/postcss-markdown>remark>remark-parse>state-toggle": true,
        "stylelint>@stylelint/postcss-markdown>remark>remark-stringify>stringify-entities": true,
        "stylelint>@stylelint/postcss-markdown>remark>remark-parse>unherit": true,
        "watchify>xtend": true
      }
    },
    "stylelint>@stylelint/postcss-markdown>remark": {
      "packages": {
        "stylelint>@stylelint/postcss-markdown>remark>remark-parse": true,
        "stylelint>@stylelint/postcss-markdown>remark>remark-stringify": true,
        "react-markdown>unified": true
      }
    },
    "gulp>vinyl-fs>remove-bom-buffer": {
      "packages": {
        "browserify>insert-module-globals>is-buffer": true,
        "gulp>vinyl-fs>remove-bom-buffer>is-utf8": true
      }
    },
    "gulp>vinyl-fs>remove-bom-stream": {
      "packages": {
        "gulp>vinyl-fs>remove-bom-buffer": true,
        "koa>content-disposition>safe-buffer": true,
        "gulp>vinyl-fs>remove-bom-stream>through2": true
      }
    },
    "vinyl>remove-trailing-separator": {
      "globals": {
        "process.platform": true
      }
    },
    "gulp-sass>replace-ext": {
      "builtin": {
        "path.basename": true,
        "path.dirname": true,
        "path.extname": true,
        "path.join": true,
        "path.sep": true
      }
    },
    "react-markdown>vfile>replace-ext": {
      "builtin": {
        "path.basename": true,
        "path.dirname": true,
        "path.extname": true,
        "path.join": true
      }
    },
    "vinyl>replace-ext": {
      "builtin": {
        "path.basename": true,
        "path.dirname": true,
        "path.extname": true,
        "path.join": true,
        "path.sep": true
      }
    },
    "gulp-watch>vinyl-file>vinyl>replace-ext": {
      "builtin": {
        "path.basename": true,
        "path.dirname": true,
        "path.extname": true,
        "path.join": true
      }
    },
    "yargs>require-directory": {
      "builtin": {
        "fs.readdirSync": true,
        "fs.statSync": true,
        "path.dirname": true,
        "path.join": true,
        "path.resolve": true
      }
    },
    "eslint>@eslint/eslintrc>import-fresh>resolve-from": {
      "builtin": {
        "fs.realpathSync": true,
        "module._nodeModulePaths": true,
        "module._resolveFilename": true,
        "path.join": true,
        "path.resolve": true
      }
    },
    "nyc>resolve-from": {
      "builtin": {
        "fs.realpathSync": true,
        "module._nodeModulePaths": true,
        "module._resolveFilename": true,
        "path.join": true,
        "path.resolve": true
      }
    },
    "gulp>vinyl-fs>resolve-options": {
      "packages": {
        "gulp>vinyl-fs>value-or-function": true
      }
    },
    "depcheck>resolve": {
      "builtin": {
        "fs.readFile": true,
        "fs.readFileSync": true,
        "fs.realpath": true,
        "fs.realpathSync": true,
        "fs.stat": true,
        "fs.statSync": true,
        "os.homedir": true,
        "path.dirname": true,
        "path.join": true,
        "path.parse": true,
        "path.relative": true,
        "path.resolve": true
      },
      "globals": {
        "process.env.HOME": true,
        "process.env.HOMEDRIVE": true,
        "process.env.HOMEPATH": true,
        "process.env.LNAME": true,
        "process.env.LOGNAME": true,
        "process.env.USER": true,
        "process.env.USERNAME": true,
        "process.env.USERPROFILE": true,
        "process.getuid": true,
        "process.nextTick": true,
        "process.platform": true,
        "process.versions.pnp": true
      },
      "packages": {
        "depcheck>is-core-module": true,
        "depcheck>resolve>path-parse": true
      }
    },
    "eslint-plugin-react>resolve": {
      "builtin": {
        "fs.readFile": true,
        "fs.readFileSync": true,
        "fs.realpath": true,
        "fs.realpathSync": true,
        "fs.stat": true,
        "fs.statSync": true,
        "os.homedir": true,
        "path.dirname": true,
        "path.join": true,
        "path.parse": true,
        "path.relative": true,
        "path.resolve": true
      },
      "globals": {
        "process.env.HOME": true,
        "process.env.HOMEDRIVE": true,
        "process.env.HOMEPATH": true,
        "process.env.LNAME": true,
        "process.env.LOGNAME": true,
        "process.env.USER": true,
        "process.env.USERNAME": true,
        "process.env.USERPROFILE": true,
        "process.getuid": true,
        "process.nextTick": true,
        "process.platform": true,
        "process.versions.pnp": true
      },
      "packages": {
        "depcheck>is-core-module": true,
        "depcheck>resolve>path-parse": true
      }
    },
    "del>rimraf": {
      "builtin": {
        "assert": true,
        "fs": true,
        "path.join": true
      },
      "globals": {
        "process.platform": true,
        "setTimeout": true
      },
      "packages": {
        "nyc>glob": true
      }
    },
    "stylelint>file-entry-cache>flat-cache>rimraf": {
      "builtin": {
        "assert": true,
        "fs": true,
        "path.join": true
      },
      "globals": {
        "process.platform": true,
        "setTimeout": true
      },
      "packages": {
        "nyc>glob": true
      }
    },
    "gulp-watch>chokidar>fsevents>node-pre-gyp>rimraf": {
      "builtin": {
        "assert": true,
        "fs": true,
        "path.join": true
      },
      "globals": {
        "process.platform": true,
        "setTimeout": true
      },
      "packages": {
        "nyc>glob": true
      }
    },
    "postcss-rtlcss>rtlcss": {
      "packages": {
        "postcss": true
      }
    },
    "eslint>@nodelib/fs.walk>@nodelib/fs.scandir>run-parallel": {
      "globals": {
        "process.nextTick": true
      }
    },
    "wait-on>rxjs": {
      "globals": {
        "cancelAnimationFrame": true,
        "clearInterval": true,
        "clearTimeout": true,
        "performance": true,
        "requestAnimationFrame": true,
        "setInterval.apply": true,
        "setTimeout.apply": true
      }
    },
    "eslint-plugin-react>es-iterator-helpers>safe-array-concat": {
      "packages": {
        "string.prototype.matchall>call-bind": true,
        "eslint-plugin-react>object.values>call-bound": true,
        "string.prototype.matchall>get-intrinsic": true,
        "string.prototype.matchall>has-symbols": true,
        "@lavamoat/lavapack>json-stable-stringify>isarray": true
      }
    },
    "koa>content-disposition>safe-buffer": {
      "builtin": {
        "buffer": true
      }
    },
    "vinyl-buffer>bl>readable-stream>safe-buffer": {
      "builtin": {
        "buffer": true
      }
    },
    "browserify>readable-stream>safe-buffer": {
      "builtin": {
        "buffer": true
      }
    },
    "browserify>concat-stream>readable-stream>safe-buffer": {
      "builtin": {
        "buffer": true
      }
    },
    "unzipper>duplexer2>readable-stream>safe-buffer": {
      "builtin": {
        "buffer": true
      }
    },
    "gulp-watch>vinyl-file>strip-bom-stream>first-chunk-stream>readable-stream>safe-buffer": {
      "builtin": {
        "buffer": true
      }
    },
    "gulp>vinyl-fs>lead>flush-write-stream>readable-stream>safe-buffer": {
      "builtin": {
        "buffer": true
      }
    },
    "gulp>vinyl-fs>glob-stream>readable-stream>safe-buffer": {
      "builtin": {
        "buffer": true
      }
    },
    "gulp-watch>readable-stream>safe-buffer": {
      "builtin": {
        "buffer": true
      }
    },
    "gulp>vinyl-fs>lazystream>readable-stream>safe-buffer": {
      "builtin": {
        "buffer": true
      }
    },
    "browserify>module-deps>readable-stream>safe-buffer": {
      "builtin": {
        "buffer": true
      }
    },
    "gulp>vinyl-fs>glob-stream>ordered-read-streams>readable-stream>safe-buffer": {
      "builtin": {
        "buffer": true
      }
    },
    "browserify>read-only-stream>readable-stream>safe-buffer": {
      "builtin": {
        "buffer": true
      }
    },
    "browserify>module-deps>stream-combiner2>readable-stream>safe-buffer": {
      "builtin": {
        "buffer": true
      }
    },
    "labeled-stream-splicer>stream-splicer>readable-stream>safe-buffer": {
      "builtin": {
        "buffer": true
      }
    },
    "gulp-sourcemaps>@gulp-sourcemaps/map-sources>through2>readable-stream>safe-buffer": {
      "builtin": {
        "buffer": true
      }
    },
    "browserify>browser-pack>through2>readable-stream>safe-buffer": {
      "builtin": {
        "buffer": true
      }
    },
    "vinyl>cloneable-readable>through2>readable-stream>safe-buffer": {
      "builtin": {
        "buffer": true
      }
    },
    "browserify>deps-sort>through2>readable-stream>safe-buffer": {
      "builtin": {
        "buffer": true
      }
    },
    "gulp>vinyl-fs>fs-mkdirp-stream>through2>readable-stream>safe-buffer": {
      "builtin": {
        "buffer": true
      }
    },
    "gulp-sort>through2>readable-stream>safe-buffer": {
      "builtin": {
        "buffer": true
      }
    },
    "gulp-sourcemaps>through2>readable-stream>safe-buffer": {
      "builtin": {
        "buffer": true
      }
    },
    "browserify>insert-module-globals>through2>readable-stream>safe-buffer": {
      "builtin": {
        "buffer": true
      }
    },
    "gulp>vinyl-fs>remove-bom-stream>through2>readable-stream>safe-buffer": {
      "builtin": {
        "buffer": true
      }
    },
    "gulp>vinyl-fs>glob-stream>unique-stream>through2-filter>through2>readable-stream>safe-buffer": {
      "builtin": {
        "buffer": true
      }
    },
    "gulp>vinyl-fs>to-through>through2>readable-stream>safe-buffer": {
      "builtin": {
        "buffer": true
      }
    },
    "vinyl-source-stream>through2>readable-stream>safe-buffer": {
      "builtin": {
        "buffer": true
      }
    },
    "gulp>vinyl-fs>readable-stream>safe-buffer": {
      "builtin": {
        "buffer": true
      }
    },
    "vinyl-buffer>bl>readable-stream>string_decoder>safe-buffer": {
      "builtin": {
        "buffer": true
      }
    },
    "browserify>browser-pack>through2>readable-stream>string_decoder>safe-buffer": {
      "builtin": {
        "buffer": true
      }
    },
    "gulp>vinyl-fs>remove-bom-stream>through2>readable-stream>string_decoder>safe-buffer": {
      "builtin": {
        "buffer": true
      }
    },
    "eslint-plugin-import>array-includes>es-abstract>safe-regex-test": {
      "packages": {
        "string.prototype.matchall>call-bind": true,
        "eslint-plugin-react>es-iterator-helpers>es-errors": true,
        "string.prototype.matchall>es-abstract>is-regex": true
      }
    },
    "eslint-plugin-react>array-includes>es-abstract>safe-regex-test": {
      "packages": {
        "eslint-plugin-react>object.values>call-bound": true,
        "eslint-plugin-react>es-iterator-helpers>es-errors": true,
        "eslint-plugin-react>array-includes>es-abstract>safe-regex-test>is-regex": true
      }
    },
    "eslint-plugin-import>array.prototype.flat>es-abstract>safe-regex-test": {
      "packages": {
        "string.prototype.matchall>call-bind": true,
        "eslint-plugin-react>es-iterator-helpers>es-errors": true,
        "string.prototype.matchall>es-abstract>is-regex": true
      }
    },
    "gulp>gulp-cli>matchdep>micromatch>to-regex>safe-regex": {
      "packages": {
        "gulp>gulp-cli>matchdep>micromatch>to-regex>safe-regex>ret": true
      }
    },
    "sass": {
      "builtin": {
        "url": true
      },
      "env": "unfrozen",
      "globals": {
        "Buffer": true
      }
    },
    "sass-embedded": {
      "builtin": {
        "assert.strict": true,
        "child_process.spawn": true,
        "events.EventEmitter": true,
        "fs.existsSync": true,
        "fs.readFileSync": true,
        "fs.statSync": true,
        "path.basename": true,
        "path.delimiter": true,
        "path.dirname": true,
        "path.extname": true,
        "path.isAbsolute": true,
        "path.join": true,
        "path.relative": true,
        "path.resolve": true,
        "stream.Writable": true,
        "url.URL": true,
        "url.fileURLToPath": true,
        "url.pathToFileURL": true,
        "util.inspect": true,
        "worker_threads.MessageChannel": true,
        "worker_threads.Worker": true,
        "worker_threads.receiveMessageOnPort": true
      },
      "globals": {
        "Buffer.alloc": true,
        "Buffer.from": true,
        "URL": true,
        "__dirname": true,
        "__filename": true,
        "console.error": true,
        "process.arch": true,
        "process.cwd": true,
        "process.execPath": true,
        "process.platform": true,
        "process.stderr.write": true
      },
      "packages": {
        "sass-embedded>@bufbuild/protobuf": true,
        "sass-embedded>buffer-builder": true,
        "sass-embedded>immutable": true,
        "wait-on>rxjs": true,
        "mocha>supports-color": true,
        "sass-embedded>varint": true
      }
    },
    "semver": {
      "globals": {
        "console.error": true,
        "process": true
      }
    },
    "@babel/core>semver": {
      "globals": {
        "console": true,
        "process": true
      }
    },
    "@babel/eslint-parser>semver": {
      "globals": {
        "console": true,
        "process": true
      }
    },
    "@babel/core>@babel/helper-compilation-targets>semver": {
      "globals": {
        "console": true,
        "process": true
      }
    },
    "@babel/preset-env>@babel/plugin-transform-private-methods>@babel/helper-create-class-features-plugin>semver": {
      "globals": {
        "console": true,
        "process": true
      }
    },
    "@babel/preset-env>@babel/plugin-transform-dotall-regex>@babel/helper-create-regexp-features-plugin>semver": {
      "globals": {
        "console": true,
        "process": true
      }
    },
    "@babel/preset-env>semver": {
      "globals": {
        "console": true,
        "process": true
      }
    },
    "@babel/preset-env>babel-plugin-polyfill-corejs2>semver": {
      "globals": {
        "console": true,
        "process": true
      }
    },
    "eslint-plugin-node>semver": {
      "globals": {
        "console": true,
        "process": true
      }
    },
    "eslint-plugin-react>semver": {
      "globals": {
        "console": true,
        "process": true
      }
    },
    "gulp-watch>chokidar>fsevents>node-pre-gyp>semver": {
      "globals": {
        "console": true,
        "process": true
      }
    },
    "nyc>yargs>set-blocking": {
      "globals": {
        "process.stderr": true,
        "process.stdout": true
      }
    },
    "string.prototype.matchall>call-bind>set-function-length": {
      "packages": {
        "string.prototype.matchall>define-properties>define-data-property": true,
        "eslint-plugin-react>es-iterator-helpers>es-errors": true,
        "string.prototype.matchall>get-intrinsic": true,
        "eslint-plugin-react>es-iterator-helpers>gopd": true,
        "eslint-plugin-react>es-iterator-helpers>has-property-descriptors": true
      }
    },
    "eslint-plugin-react>string.prototype.matchall>set-function-name": {
      "packages": {
        "string.prototype.matchall>define-properties>define-data-property": true,
        "eslint-plugin-react>es-iterator-helpers>es-errors": true,
        "eslint-plugin-react>string.prototype.matchall>set-function-name>functions-have-names": true,
        "eslint-plugin-react>es-iterator-helpers>has-property-descriptors": true
      }
    },
    "eslint-plugin-react>array-includes>es-abstract>set-proto": {
      "packages": {
        "eslint-plugin-react>es-iterator-helpers>has-proto>dunder-proto": true,
        "eslint-plugin-react>es-iterator-helpers>es-errors": true,
        "eslint-plugin-react>object.values>es-object-atoms": true
      }
    },
    "gulp>gulp-cli>matchdep>micromatch>snapdragon>base>cache-base>set-value": {
      "packages": {
        "gulp>gulp-cli>matchdep>micromatch>snapdragon>base>cache-base>set-value>extend-shallow": true,
        "gulp-watch>anymatch>micromatch>object.omit>is-extendable": true,
        "@babel/register>clone-deep>is-plain-object": true,
        "gulp>gulp-cli>matchdep>micromatch>braces>split-string": true
      }
    },
    "lavamoat>lavamoat-core>merge-deep>clone-deep>shallow-clone": {
      "packages": {
        "gulp-watch>anymatch>micromatch>object.omit>is-extendable": true,
        "lavamoat>lavamoat-core>merge-deep>clone-deep>shallow-clone>kind-of": true,
        "lavamoat>lavamoat-core>merge-deep>clone-deep>shallow-clone>lazy-cache": true,
        "lavamoat>lavamoat-core>merge-deep>clone-deep>shallow-clone>mixin-object": true
      }
    },
    "browserify>shasum-object": {
      "builtin": {
        "crypto.createHash": true
      },
      "globals": {
        "Buffer.isBuffer": true
      },
      "packages": {
        "@metamask/rpc-errors>fast-safe-stringify": true
      }
    },
    "string.prototype.matchall>side-channel>side-channel-list": {
      "packages": {
        "eslint-plugin-react>es-iterator-helpers>es-errors": true,
        "string.prototype.matchall>es-abstract>object-inspect": true
      }
    },
    "string.prototype.matchall>side-channel>side-channel-map": {
      "packages": {
<<<<<<< HEAD
        "eslint-plugin-react>object.values>call-bound": true,
        "eslint-plugin-react>es-iterator-helpers>es-errors": true,
=======
        "@lavamoat/webpack>json-stable-stringify>call-bound": true,
        "string.prototype.matchall>es-abstract>es-errors": true,
>>>>>>> 293c9a65
        "string.prototype.matchall>get-intrinsic": true,
        "string.prototype.matchall>es-abstract>object-inspect": true
      }
    },
    "string.prototype.matchall>side-channel>side-channel-weakmap": {
      "packages": {
<<<<<<< HEAD
        "eslint-plugin-react>object.values>call-bound": true,
        "eslint-plugin-react>es-iterator-helpers>es-errors": true,
=======
        "@lavamoat/webpack>json-stable-stringify>call-bound": true,
        "string.prototype.matchall>es-abstract>es-errors": true,
>>>>>>> 293c9a65
        "string.prototype.matchall>get-intrinsic": true,
        "string.prototype.matchall>es-abstract>object-inspect": true,
        "string.prototype.matchall>side-channel>side-channel-map": true
      }
    },
    "string.prototype.matchall>side-channel": {
      "packages": {
        "eslint-plugin-react>es-iterator-helpers>es-errors": true,
        "string.prototype.matchall>es-abstract>object-inspect": true,
        "string.prototype.matchall>side-channel>side-channel-list": true,
        "string.prototype.matchall>side-channel>side-channel-map": true,
        "string.prototype.matchall>side-channel>side-channel-weakmap": true
      }
    },
    "nyc>signal-exit": {
      "builtin": {
        "assert.equal": true,
        "events": true
      },
      "globals": {
        "process": true
      }
    },
    "stylelint>table>slice-ansi": {
      "packages": {
        "stylelint>table>slice-ansi>ansi-styles": true,
        "stylelint>table>slice-ansi>astral-regex": true,
        "stylelint>table>slice-ansi>is-fullwidth-code-point": true
      }
    },
    "gulp>gulp-cli>matchdep>micromatch>braces>snapdragon-node": {
      "packages": {
        "gulp>gulp-cli>matchdep>micromatch>braces>snapdragon-node>define-property": true,
        "gulp>gulp-cli>isobject": true,
        "gulp>gulp-cli>matchdep>micromatch>braces>snapdragon-node>snapdragon-util": true
      }
    },
    "gulp>gulp-cli>matchdep>micromatch>braces>snapdragon-node>snapdragon-util": {
      "packages": {
        "gulp>gulp-cli>matchdep>micromatch>braces>snapdragon-node>snapdragon-util>kind-of": true
      }
    },
    "gulp>gulp-cli>matchdep>micromatch>snapdragon": {
      "builtin": {
        "fs.readFileSync": true,
        "path.dirname": true,
        "util.inspect": true
      },
      "globals": {
        "__filename": true
      },
      "packages": {
        "gulp>gulp-cli>matchdep>micromatch>snapdragon>base": true,
        "gulp>gulp-cli>matchdep>micromatch>snapdragon>debug": true,
        "gulp>gulp-cli>matchdep>micromatch>snapdragon>define-property": true,
        "gulp>gulp-cli>matchdep>micromatch>snapdragon>extend-shallow": true,
        "gulp>gulp-cli>liftoff>fined>parse-filepath>map-cache": true,
        "resolve-url-loader>rework>css>source-map-resolve": true,
        "gulp>gulp-cli>matchdep>micromatch>snapdragon>source-map": true,
        "gulp>gulp-cli>matchdep>micromatch>snapdragon>use": true
      }
    },
    "source-map": {
      "builtin": {
        "fs.readFile": true,
        "path.join": true
      },
      "globals": {
        "WebAssembly.instantiate": true,
        "__dirname": true,
        "console.debug": true,
        "console.time": true,
        "console.timeEnd": true,
        "fetch": true
      }
    },
    "postcss>source-map-js": {
      "globals": {
        "console": true
      }
    },
    "gulp-sourcemaps>css>source-map-resolve": {
      "builtin": {
        "path.sep": true,
        "url.resolve": true
      },
      "globals": {
        "TextDecoder": true,
        "setImmediate": true
      },
      "packages": {
        "gulp-sourcemaps>css>source-map-resolve>atob": true,
        "gulp-sourcemaps>css>source-map-resolve>decode-uri-component": true
      }
    },
    "resolve-url-loader>rework>css>source-map-resolve": {
      "builtin": {
        "url.resolve": true
      },
      "globals": {
        "TextDecoder": true,
        "setImmediate": true
      },
      "packages": {
        "gulp-sourcemaps>css>source-map-resolve>atob": true,
        "gulp-sourcemaps>css>source-map-resolve>decode-uri-component": true,
        "resolve-url-loader>rework>css>source-map-resolve>source-map-url": true,
        "resolve-url-loader>rework>css>urix": true
      }
    },
    "terser>source-map-support": {
      "builtin": {
        "fs": true,
        "path.dirname": true,
        "path.resolve": true
      },
      "globals": {
        "XMLHttpRequest": true,
        "console.error": true,
        "process": true
      },
      "packages": {
        "terser>source-map-support>buffer-from": true,
        "terser>source-map-support>source-map": true
      }
    },
    "resolve-url-loader>rework>css>source-map-resolve>source-map-url": {
      "globals": {
        "define": true
      }
    },
    "eslint-plugin-jsdoc>spdx-expression-parse": {
      "packages": {
        "eslint-plugin-jsdoc>spdx-expression-parse>spdx-exceptions": true,
        "eslint-plugin-jsdoc>spdx-expression-parse>spdx-license-ids": true
      }
    },
    "stylelint>specificity": {
      "globals": {
        "define": true
      }
    },
    "gulp>gulp-cli>matchdep>micromatch>braces>split-string": {
      "packages": {
        "gulp-zip>plugin-error>extend-shallow": true
      }
    },
    "gulp-livereload>event-stream>split": {
      "builtin": {
        "string_decoder.StringDecoder": true
      },
      "packages": {
        "browserify>JSONStream>through": true
      }
    },
    "gulp>gulp-cli>matchdep>micromatch>snapdragon>base>class-utils>static-extend": {
      "builtin": {
        "util.inherits": true
      },
      "packages": {
        "gulp>gulp-cli>matchdep>micromatch>snapdragon>define-property": true,
        "gulp>gulp-cli>matchdep>micromatch>snapdragon>base>class-utils>static-extend>object-copy": true
      }
    },
    "browserify>module-deps>stream-combiner2": {
      "packages": {
        "unzipper>duplexer2": true,
        "browserify>module-deps>stream-combiner2>readable-stream": true
      }
    },
    "gulp-livereload>event-stream>stream-combiner": {
      "packages": {
        "gulp-livereload>event-stream>duplexer": true
      }
    },
    "gulp>glob-watcher>async-done>stream-exhaust": {
      "builtin": {
        "stream.Writable": true,
        "util.inherits": true
      },
      "globals": {
        "setImmediate": true
      }
    },
    "labeled-stream-splicer>stream-splicer": {
      "globals": {
        "process.nextTick": true,
        "setImmediate": true
      },
      "packages": {
        "pumpify>inherits": true,
        "labeled-stream-splicer>stream-splicer>readable-stream": true
      }
    },
    "@lavamoat/allow-scripts>@npmcli/run-script>node-gyp>npmlog>gauge>string-width": {
      "packages": {
        "gulp>gulp-cli>yargs>string-width>code-point-at": true,
        "@lavamoat/allow-scripts>@npmcli/run-script>node-gyp>npmlog>gauge>string-width>is-fullwidth-code-point": true,
        "@lavamoat/allow-scripts>@npmcli/run-script>node-gyp>npmlog>gauge>strip-ansi": true
      }
    },
    "stylelint>table>string-width": {
      "packages": {
        "stylelint>table>string-width>emoji-regex": true,
        "stylelint>table>slice-ansi>is-fullwidth-code-point": true,
        "stylelint>table>string-width>strip-ansi": true
      }
    },
    "yargs>string-width": {
      "packages": {
        "yargs>string-width>emoji-regex": true,
        "yargs>string-width>is-fullwidth-code-point": true,
        "eslint>strip-ansi": true
      }
    },
    "eslint-plugin-react>string.prototype.matchall": {
      "packages": {
        "string.prototype.matchall>call-bind": true,
        "eslint-plugin-react>object.values>call-bound": true,
        "string.prototype.matchall>define-properties": true,
        "eslint-plugin-react>array-includes>es-abstract": true,
        "eslint-plugin-react>es-iterator-helpers>es-errors": true,
        "eslint-plugin-react>object.values>es-object-atoms": true,
        "string.prototype.matchall>get-intrinsic": true,
        "eslint-plugin-react>es-iterator-helpers>gopd": true,
        "string.prototype.matchall>has-symbols": true,
        "string.prototype.matchall>regexp.prototype.flags": true,
        "eslint-plugin-react>string.prototype.matchall>set-function-name": true
      }
    },
    "eslint-plugin-react>string.prototype.repeat": {
      "packages": {
        "string.prototype.matchall>define-properties": true,
        "eslint-plugin-react>array-includes>es-abstract": true
      }
    },
    "eslint-plugin-react>array-includes>es-abstract>string.prototype.trim": {
      "packages": {
        "string.prototype.matchall>call-bind": true,
        "eslint-plugin-react>object.values>call-bound": true,
        "string.prototype.matchall>define-properties>define-data-property": true,
        "string.prototype.matchall>define-properties": true,
        "eslint-plugin-react>array-includes>es-abstract": true,
        "eslint-plugin-react>object.values>es-object-atoms": true,
        "eslint-plugin-react>es-iterator-helpers>has-property-descriptors": true
      }
    },
    "string.prototype.matchall>es-abstract>string.prototype.trim": {
      "packages": {
        "string.prototype.matchall>call-bind": true,
        "string.prototype.matchall>define-properties": true,
        "string.prototype.matchall>es-abstract>string.prototype.trim>es-abstract": true,
        "eslint-plugin-react>object.values>es-object-atoms": true
      }
    },
    "browserify>string_decoder": {
      "packages": {
        "koa>content-disposition>safe-buffer": true
      }
    },
    "gulp-livereload>tiny-lr>body>raw-body>string_decoder": {
      "builtin": {
        "buffer.Buffer": true
      }
    },
    "vinyl-buffer>bl>readable-stream>string_decoder": {
      "packages": {
        "vinyl-buffer>bl>readable-stream>string_decoder>safe-buffer": true
      }
    },
    "browserify>readable-stream>string_decoder": {
      "packages": {
        "browserify>readable-stream>safe-buffer": true
      }
    },
    "browserify>concat-stream>readable-stream>string_decoder": {
      "packages": {
        "browserify>concat-stream>readable-stream>safe-buffer": true
      }
    },
    "unzipper>duplexer2>readable-stream>string_decoder": {
      "packages": {
        "unzipper>duplexer2>readable-stream>safe-buffer": true
      }
    },
    "gulp-watch>vinyl-file>strip-bom-stream>first-chunk-stream>readable-stream>string_decoder": {
      "packages": {
        "gulp-watch>vinyl-file>strip-bom-stream>first-chunk-stream>readable-stream>safe-buffer": true
      }
    },
    "gulp>vinyl-fs>lead>flush-write-stream>readable-stream>string_decoder": {
      "packages": {
        "gulp>vinyl-fs>lead>flush-write-stream>readable-stream>safe-buffer": true
      }
    },
    "gulp>vinyl-fs>glob-stream>readable-stream>string_decoder": {
      "packages": {
        "gulp>vinyl-fs>glob-stream>readable-stream>safe-buffer": true
      }
    },
    "gulp-watch>readable-stream>string_decoder": {
      "packages": {
        "gulp-watch>readable-stream>safe-buffer": true
      }
    },
    "gulp>vinyl-fs>lazystream>readable-stream>string_decoder": {
      "packages": {
        "gulp>vinyl-fs>lazystream>readable-stream>safe-buffer": true
      }
    },
    "browserify>module-deps>readable-stream>string_decoder": {
      "packages": {
        "browserify>module-deps>readable-stream>safe-buffer": true
      }
    },
    "gulp>vinyl-fs>glob-stream>ordered-read-streams>readable-stream>string_decoder": {
      "packages": {
        "gulp>vinyl-fs>glob-stream>ordered-read-streams>readable-stream>safe-buffer": true
      }
    },
    "browserify>read-only-stream>readable-stream>string_decoder": {
      "packages": {
        "browserify>read-only-stream>readable-stream>safe-buffer": true
      }
    },
    "browserify>module-deps>stream-combiner2>readable-stream>string_decoder": {
      "packages": {
        "browserify>module-deps>stream-combiner2>readable-stream>safe-buffer": true
      }
    },
    "labeled-stream-splicer>stream-splicer>readable-stream>string_decoder": {
      "packages": {
        "labeled-stream-splicer>stream-splicer>readable-stream>safe-buffer": true
      }
    },
    "gulp-sourcemaps>@gulp-sourcemaps/map-sources>through2>readable-stream>string_decoder": {
      "packages": {
        "gulp-sourcemaps>@gulp-sourcemaps/map-sources>through2>readable-stream>safe-buffer": true
      }
    },
    "browserify>browser-pack>through2>readable-stream>string_decoder": {
      "packages": {
        "browserify>browser-pack>through2>readable-stream>string_decoder>safe-buffer": true
      }
    },
    "vinyl>cloneable-readable>through2>readable-stream>string_decoder": {
      "packages": {
        "vinyl>cloneable-readable>through2>readable-stream>safe-buffer": true
      }
    },
    "browserify>deps-sort>through2>readable-stream>string_decoder": {
      "packages": {
        "browserify>deps-sort>through2>readable-stream>safe-buffer": true
      }
    },
    "gulp>vinyl-fs>fs-mkdirp-stream>through2>readable-stream>string_decoder": {
      "packages": {
        "gulp>vinyl-fs>fs-mkdirp-stream>through2>readable-stream>safe-buffer": true
      }
    },
    "gulp-sort>through2>readable-stream>string_decoder": {
      "packages": {
        "gulp-sort>through2>readable-stream>safe-buffer": true
      }
    },
    "gulp-sourcemaps>through2>readable-stream>string_decoder": {
      "packages": {
        "gulp-sourcemaps>through2>readable-stream>safe-buffer": true
      }
    },
    "browserify>insert-module-globals>through2>readable-stream>string_decoder": {
      "packages": {
        "browserify>insert-module-globals>through2>readable-stream>safe-buffer": true
      }
    },
    "gulp>vinyl-fs>remove-bom-stream>through2>readable-stream>string_decoder": {
      "packages": {
        "gulp>vinyl-fs>remove-bom-stream>through2>readable-stream>string_decoder>safe-buffer": true
      }
    },
    "gulp>vinyl-fs>glob-stream>unique-stream>through2-filter>through2>readable-stream>string_decoder": {
      "packages": {
        "gulp>vinyl-fs>glob-stream>unique-stream>through2-filter>through2>readable-stream>safe-buffer": true
      }
    },
    "gulp>vinyl-fs>to-through>through2>readable-stream>string_decoder": {
      "packages": {
        "gulp>vinyl-fs>to-through>through2>readable-stream>safe-buffer": true
      }
    },
    "vinyl-source-stream>through2>readable-stream>string_decoder": {
      "packages": {
        "vinyl-source-stream>through2>readable-stream>safe-buffer": true
      }
    },
    "gulp>vinyl-fs>readable-stream>string_decoder": {
      "packages": {
        "gulp>vinyl-fs>readable-stream>safe-buffer": true
      }
    },
    "stylelint>@stylelint/postcss-markdown>remark>remark-stringify>stringify-entities": {
      "packages": {
        "stylelint>@stylelint/postcss-markdown>remark>remark-stringify>stringify-entities>character-entities-html4": true,
        "react-syntax-highlighter>refractor>parse-entities>character-entities-legacy": true,
        "react-syntax-highlighter>refractor>parse-entities>is-alphanumerical": true,
        "react-syntax-highlighter>refractor>parse-entities>is-decimal": true,
        "react-syntax-highlighter>refractor>parse-entities>is-hexadecimal": true
      }
    },
    "postcss-discard-font-face>postcss>chalk>strip-ansi": {
      "packages": {
        "postcss-discard-font-face>postcss>chalk>strip-ansi>ansi-regex": true
      }
    },
    "eslint>strip-ansi": {
      "packages": {
        "eslint>strip-ansi>ansi-regex": true
      }
    },
    "@lavamoat/allow-scripts>@npmcli/run-script>node-gyp>npmlog>gauge>strip-ansi": {
      "packages": {
        "@lavamoat/allow-scripts>@npmcli/run-script>node-gyp>npmlog>gauge>strip-ansi>ansi-regex": true
      }
    },
    "stylelint>table>string-width>strip-ansi": {
      "packages": {
        "stylelint>table>string-width>strip-ansi>ansi-regex": true
      }
    },
    "gulp-watch>vinyl-file>strip-bom-stream": {
      "packages": {
        "gulp-watch>vinyl-file>strip-bom-stream>first-chunk-stream": true,
        "gulp-watch>vinyl-file>strip-bom": true
      }
    },
    "gulp-watch>vinyl-file>strip-bom": {
      "globals": {
        "Buffer.isBuffer": true
      },
      "packages": {
        "gulp>vinyl-fs>remove-bom-buffer>is-utf8": true
      }
    },
    "stylelint": {
      "builtin": {
        "fs.lstatSync": true,
        "fs.readFile": true,
        "fs.readFileSync": true,
        "fs.stat": true,
        "os.EOL": true,
        "path.dirname": true,
        "path.isAbsolute": true,
        "path.join": true,
        "path.normalize": true,
        "path.relative": true,
        "path.resolve": true,
        "path.sep": true,
        "url.URL": true
      },
      "globals": {
        "__dirname": true,
        "assert": true,
        "console.warn": true,
        "process.cwd": true,
        "process.env.NODE_ENV": true,
        "process.stdout.columns": true,
        "process.stdout.isTTY": true
      },
      "packages": {
        "stylelint>@stylelint/postcss-css-in-js": true,
        "stylelint>@stylelint/postcss-markdown": true,
        "stylelint>autoprefixer": true,
        "stylelint>balanced-match": true,
        "chalk": true,
        "stylelint>cosmiconfig": true,
        "nock>debug": true,
        "stylelint>execall": true,
        "stylelint>file-entry-cache": true,
        "stylelint>global-modules": true,
        "globby": true,
        "stylelint>globjoin": true,
        "stylelint>html-tags": true,
        "eslint>ignore": true,
        "stylelint>import-lazy": true,
        "eslint>imurmurhash": true,
        "stylelint>known-css-properties": true,
        "stylelint>leven": true,
        "lodash": true,
        "mocha>log-symbols": true,
        "stylelint>mathml-tag-names": true,
        "micromatch": true,
        "stylelint>normalize-selector": true,
        "stylelint>postcss-html": true,
        "stylelint>postcss-less": true,
        "stylelint>postcss-media-query-parser": true,
        "stylelint>postcss-reporter": true,
        "stylelint>postcss-resolve-nested-selector": true,
        "stylelint>postcss-safe-parser": true,
        "stylelint>postcss-sass": true,
        "stylelint>postcss-scss": true,
        "stylelint>postcss-selector-parser": true,
        "stylelint>postcss-syntax": true,
        "stylelint>postcss-value-parser": true,
        "stylelint>postcss": true,
        "nyc>resolve-from": true,
        "del>slash": true,
        "stylelint>specificity": true,
        "yargs>string-width": true,
        "stylelint>style-search": true,
        "stylelint>sugarss": true,
        "stylelint>svg-tags": true,
        "stylelint>table": true,
        "stylelint>write-file-atomic": true
      }
    },
    "tailwindcss>sucrase": {
      "packages": {
        "terser>@jridgewell/source-map>@jridgewell/gen-mapping": true,
        "tailwindcss>sucrase>lines-and-columns": true,
        "tailwindcss>sucrase>ts-interface-checker": true
      }
    },
    "stylelint>sugarss": {
      "packages": {
        "stylelint>sugarss>postcss": true
      }
    },
    "chalk>supports-color": {
      "builtin": {
        "os.release": true,
        "tty.isatty": true
      },
      "globals": {
        "process.env": true,
        "process.platform": true
      },
      "packages": {
        "chalk>supports-color>has-flag": true
      }
    },
    "gulp-livereload>chalk>supports-color": {
      "builtin": {
        "os.release": true
      },
      "globals": {
        "process.env": true,
        "process.platform": true,
        "process.stderr": true,
        "process.stdout": true,
        "process.versions.node.split": true
      },
      "packages": {
        "gulp-livereload>chalk>supports-color>has-flag": true
      }
    },
    "postcss-discard-font-face>postcss>chalk>supports-color": {
      "globals": {
        "process.argv": true,
        "process.env": true,
        "process.platform": true,
        "process.stdout": true
      }
    },
    "mocha>supports-color": {
      "builtin": {
        "os.release": true,
        "tty.isatty": true
      },
      "globals": {
        "process.env": true,
        "process.platform": true
      },
      "packages": {
        "chalk>supports-color>has-flag": true
      }
    },
    "postcss-discard-font-face>postcss>supports-color": {
      "globals": {
        "process": true
      },
      "packages": {
        "postcss-discard-font-face>postcss>supports-color>has-flag": true
      }
    },
    "eslint-plugin-prettier>synckit": {
      "builtin": {
        "node:crypto": true,
        "node:fs": true,
        "node:module": true,
        "node:path": true,
        "node:url": true,
        "node:worker_threads": true,
        "url.pathToFileURL": true
      },
      "globals": {
        "URL": true,
        "__dirname": true,
        "__filename": true,
        "process": true
      },
      "packages": {
        "eslint-plugin-prettier>synckit>@pkgr/core": true
      }
    },
    "browserify>syntax-error": {
      "packages": {
        "browserify>syntax-error>acorn-node": true
      }
    },
    "stylelint>table": {
      "globals": {
        "process.stdout.write": true
      },
      "packages": {
        "eslint>ajv": true,
        "lodash": true,
        "stylelint>table>slice-ansi": true,
        "stylelint>table>string-width": true
      }
    },
    "tailwindcss": {
      "builtin": {
        "crypto": true,
        "fs": true,
        "path": true,
        "url": true
      },
      "globals": {
        "URL": true,
        "__dirname": true,
        "__filename": true,
        "console.log": true,
        "console.time": true,
        "console.timeEnd": true,
        "console.warn": true,
        "process": true
      },
      "packages": {
        "tailwindcss>@alloc/quick-lru": true,
        "tailwindcss>didyoumean": true,
        "tailwindcss>dlv": true,
        "fast-glob": true,
        "eslint>glob-parent": true,
        "del>is-glob": true,
        "tailwindcss>jiti": true,
        "micromatch": true,
        "chokidar>normalize-path": true,
        "tailwindcss>object-hash": true,
        "postcss>picocolors": true,
        "postcss": true,
        "tailwindcss>postcss-js": true,
        "tailwindcss>postcss-nested": true,
        "stylelint>postcss-selector-parser": true,
        "tailwindcss>sucrase": true
      }
    },
    "terser": {
      "globals": {
        "Buffer": true,
        "atob": true,
        "btoa": true,
        "console.log": true,
        "console.warn": true,
        "define": true,
        "process": true
      },
      "packages": {
        "terser>@jridgewell/source-map": true,
        "jsdom>acorn": true
      }
    },
    "through2": {
      "packages": {
        "readable-stream": true
      }
    },
    "gulp>vinyl-fs>glob-stream>unique-stream>through2-filter": {
      "packages": {
        "gulp>vinyl-fs>glob-stream>unique-stream>through2-filter>through2": true,
        "watchify>xtend": true
      }
    },
    "gulp-sourcemaps>@gulp-sourcemaps/identity-map>through2": {
      "builtin": {
        "util.inherits": true
      },
      "globals": {
        "process.nextTick": true
      },
      "packages": {
        "readable-stream": true
      }
    },
    "gulp-sourcemaps>@gulp-sourcemaps/map-sources>through2": {
      "builtin": {
        "util.inherits": true
      },
      "globals": {
        "process.nextTick": true
      },
      "packages": {
        "gulp-sourcemaps>@gulp-sourcemaps/map-sources>through2>readable-stream": true,
        "watchify>xtend": true
      }
    },
    "bify-module-groups>through2": {
      "builtin": {
        "util.inherits": true
      },
      "globals": {
        "process.nextTick": true
      },
      "packages": {
        "readable-stream": true
      }
    },
    "browserify>browser-pack>through2": {
      "builtin": {
        "util.inherits": true
      },
      "globals": {
        "process.nextTick": true
      },
      "packages": {
        "browserify>browser-pack>through2>readable-stream": true,
        "watchify>xtend": true
      }
    },
    "browserify>through2": {
      "builtin": {
        "util.inherits": true
      },
      "globals": {
        "process.nextTick": true
      },
      "packages": {
        "browserify>readable-stream": true,
        "watchify>xtend": true
      }
    },
    "vinyl>cloneable-readable>through2": {
      "builtin": {
        "util.inherits": true
      },
      "globals": {
        "process.nextTick": true
      },
      "packages": {
        "vinyl>cloneable-readable>through2>readable-stream": true,
        "watchify>xtend": true
      }
    },
    "browserify>deps-sort>through2": {
      "builtin": {
        "util.inherits": true
      },
      "globals": {
        "process.nextTick": true
      },
      "packages": {
        "browserify>deps-sort>through2>readable-stream": true,
        "watchify>xtend": true
      }
    },
    "gulp>vinyl-fs>fs-mkdirp-stream>through2": {
      "builtin": {
        "util.inherits": true
      },
      "globals": {
        "process.nextTick": true
      },
      "packages": {
        "gulp>vinyl-fs>fs-mkdirp-stream>through2>readable-stream": true,
        "watchify>xtend": true
      }
    },
    "gulp-sort>through2": {
      "builtin": {
        "util.inherits": true
      },
      "globals": {
        "process.nextTick": true
      },
      "packages": {
        "gulp-sort>through2>readable-stream": true,
        "watchify>xtend": true
      }
    },
    "gulp-sourcemaps>through2": {
      "builtin": {
        "util.inherits": true
      },
      "globals": {
        "process.nextTick": true
      },
      "packages": {
        "gulp-sourcemaps>through2>readable-stream": true,
        "watchify>xtend": true
      }
    },
    "gulp-stylelint>through2": {
      "builtin": {
        "util.inherits": true
      },
      "globals": {
        "process.nextTick": true
      },
      "packages": {
        "readable-stream": true
      }
    },
    "gulp-zip>through2": {
      "builtin": {
        "util.inherits": true
      },
      "globals": {
        "process.nextTick": true
      },
      "packages": {
        "readable-stream": true
      }
    },
    "browserify>insert-module-globals>through2": {
      "builtin": {
        "util.inherits": true
      },
      "globals": {
        "process.nextTick": true
      },
      "packages": {
        "browserify>insert-module-globals>through2>readable-stream": true,
        "watchify>xtend": true
      }
    },
    "browserify>module-deps>through2": {
      "builtin": {
        "util.inherits": true
      },
      "globals": {
        "process.nextTick": true
      },
      "packages": {
        "browserify>module-deps>readable-stream": true,
        "watchify>xtend": true
      }
    },
    "gulp>vinyl-fs>remove-bom-stream>through2": {
      "builtin": {
        "util.inherits": true
      },
      "globals": {
        "process.nextTick": true
      },
      "packages": {
        "gulp>vinyl-fs>remove-bom-stream>through2>readable-stream": true,
        "watchify>xtend": true
      }
    },
    "gulp>vinyl-fs>glob-stream>unique-stream>through2-filter>through2": {
      "builtin": {
        "util.inherits": true
      },
      "globals": {
        "process.nextTick": true
      },
      "packages": {
        "gulp>vinyl-fs>glob-stream>unique-stream>through2-filter>through2>readable-stream": true,
        "watchify>xtend": true
      }
    },
    "gulp>vinyl-fs>to-through>through2": {
      "builtin": {
        "util.inherits": true
      },
      "globals": {
        "process.nextTick": true
      },
      "packages": {
        "gulp>vinyl-fs>to-through>through2>readable-stream": true,
        "watchify>xtend": true
      }
    },
    "vinyl-buffer>through2": {
      "builtin": {
        "util.inherits": true
      },
      "globals": {
        "process.nextTick": true
      },
      "packages": {
        "vinyl-buffer>bl>readable-stream": true,
        "watchify>xtend": true
      }
    },
    "gulp>vinyl-fs>through2": {
      "builtin": {
        "util.inherits": true
      },
      "globals": {
        "process.nextTick": true
      },
      "packages": {
        "gulp>vinyl-fs>readable-stream": true,
        "watchify>xtend": true
      }
    },
    "vinyl-source-stream>through2": {
      "builtin": {
        "util.inherits": true
      },
      "globals": {
        "process.nextTick": true
      },
      "packages": {
        "vinyl-source-stream>through2>readable-stream": true,
        "watchify>xtend": true
      }
    },
    "browserify>JSONStream>through": {
      "builtin": {
        "stream": true
      },
      "globals": {
        "process.nextTick": true
      }
    },
    "gulp-sourcemaps>debug-fabulous>memoizee>timers-ext": {
      "packages": {
        "resolve-url-loader>es6-iterator>es5-ext": true
      }
    },
    "gulp-livereload>tiny-lr": {
      "builtin": {
        "events": true,
        "fs": true,
        "http": true,
        "https": true,
        "url.parse": true
      },
      "globals": {
        "console.error": true
      },
      "packages": {
        "gulp-livereload>tiny-lr>body": true,
        "gulp-livereload>tiny-lr>debug": true,
        "gulp-livereload>tiny-lr>faye-websocket": true,
        "react>object-assign": true,
        "browserify>url>qs": true
      }
    },
    "gulp>vinyl-fs>glob-stream>to-absolute-glob": {
      "builtin": {
        "path.resolve": true
      },
      "globals": {
        "process.cwd": true,
        "process.platform": true
      },
      "packages": {
        "gulp>gulp-cli>replace-homedir>is-absolute": true,
        "gulp>glob-watcher>is-negated-glob": true
      }
    },
    "gulp>gulp-cli>matchdep>micromatch>snapdragon>base>cache-base>to-object-path": {
      "packages": {
        "gulp>gulp-cli>matchdep>micromatch>snapdragon>base>cache-base>to-object-path>kind-of": true
      }
    },
    "chokidar>braces>fill-range>to-regex-range": {
      "packages": {
        "chokidar>braces>fill-range>to-regex-range>is-number": true
      }
    },
    "gulp>glob-watcher>anymatch>micromatch>braces>fill-range>to-regex-range": {
      "packages": {
        "gulp>glob-watcher>anymatch>micromatch>braces>fill-range>is-number": true,
        "stylelint>@stylelint/postcss-markdown>remark>remark-parse>repeat-string": true
      }
    },
    "gulp>gulp-cli>matchdep>micromatch>to-regex": {
      "packages": {
        "gulp>gulp-cli>matchdep>micromatch>to-regex>define-property": true,
        "gulp-zip>plugin-error>extend-shallow": true,
        "gulp>gulp-cli>matchdep>micromatch>regex-not": true,
        "gulp>gulp-cli>matchdep>micromatch>to-regex>safe-regex": true
      }
    },
    "gulp>vinyl-fs>to-through": {
      "packages": {
        "gulp>vinyl-fs>to-through>through2": true
      }
    },
    "tailwindcss>sucrase>ts-interface-checker": {
      "globals": {
        "Buffer": true
      }
    },
    "ts-node": {
      "builtin": {
        "assert": true,
        "console.Console": true,
        "fs.Stats": true,
        "fs.readFileSync": true,
        "fs.realpathSync": true,
        "fs.statSync": true,
        "module": true,
        "os.homedir": true,
        "path": true,
        "repl.Recoverable": true,
        "repl.start": true,
        "url.URL": true,
        "url.fileURLToPath": true,
        "url.format": true,
        "url.parse": true,
        "url.pathToFileURL": true,
        "util.inspect.custom": true,
        "vm.Script": true
      },
      "globals": {
        "Buffer.from": true,
        "ERR_INVALID_ARG_VALUE": true,
        "__dirname": true,
        "console": true,
        "process": true,
        "value": true
      },
      "packages": {
        "ts-node>@cspotcode/source-map-support": true,
        "ts-node>@tsconfig/node10": true,
        "ts-node>@tsconfig/node12": true,
        "ts-node>@tsconfig/node14": true,
        "ts-node>@tsconfig/node16": true,
        "ts-node>acorn-walk": true,
        "jsdom>acorn": true,
        "ts-node>arg": true,
        "ts-node>create-require": true,
        "ts-node>diff": true,
        "ts-node>make-error": true,
        "ts-node>v8-compile-cache-lib": true,
        "ts-node>yn": true
      }
    },
    "eslint-plugin-import>tsconfig-paths": {
      "builtin": {
        "fs.existsSync": true,
        "fs.lstatSync": true,
        "fs.readFile": true,
        "fs.readFileSync": true,
        "fs.stat": true,
        "fs.statSync": true,
        "module._resolveFilename": true,
        "module.builtinModules": true,
        "path.dirname": true,
        "path.isAbsolute": true,
        "path.join": true,
        "path.resolve": true
      },
      "globals": {
        "console.warn": true,
        "process.argv.slice": true,
        "process.cwd": true,
        "process.env": true
      },
      "packages": {
        "eslint-plugin-import>tsconfig-paths>json5": true,
        "wait-on>minimist": true,
        "eslint-plugin-import>tsconfig-paths>strip-bom": true
      }
    },
    "tsutils": {
      "packages": {
        "tslib": true,
        "typescript": true
      }
    },
    "eslint>levn>type-check": {
      "packages": {
        "eslint>levn>prelude-ls": true
      }
    },
    "stylelint>write-file-atomic>typedarray-to-buffer": {
      "globals": {
        "Buffer.from": true
      },
      "packages": {
        "stylelint>write-file-atomic>is-typedarray": true
      }
    },
    "typescript": {
      "builtin": {
        "buffer.Buffer": true,
        "crypto": true,
        "fs": true,
        "inspector": true,
        "module.findPnpApi": true,
        "os.EOL": true,
        "os.platform": true,
        "path.dirname": true,
        "path.join": true,
        "path.resolve": true,
        "perf_hooks.PerformanceObserver": true,
        "perf_hooks.performance": true
      },
      "globals": {
        "Intl.Collator": true,
        "PerformanceObserver": true,
        "__dirname": true,
        "__filename": true,
        "clearTimeout": true,
        "console": true,
        "gc": true,
        "globalThis": true,
        "onProfilerEvent": true,
        "performance": true,
        "process": true,
        "setTimeout": true
      },
      "packages": {
        "terser>source-map-support": true
      }
    },
    "browserify>insert-module-globals>undeclared-identifiers": {
      "packages": {
        "browserify>syntax-error>acorn-node": true,
        "browserify>insert-module-globals>undeclared-identifiers>get-assigned-identifiers": true,
        "watchify>xtend": true
      }
    },
    "gulp>undertaker": {
      "builtin": {
        "assert": true,
        "events.EventEmitter": true,
        "util.inherits": true
      },
      "globals": {
        "process.env.UNDERTAKER_SETTLE": true,
        "process.env.UNDERTAKER_TIME_RESOLUTION": true,
        "process.hrtime": true
      },
      "packages": {
        "gulp>undertaker>arr-flatten": true,
        "gulp>undertaker>arr-map": true,
        "gulp>undertaker>bach": true,
        "gulp>undertaker>collection-map": true,
        "gulp>undertaker>es6-weak-map": true,
        "gulp>undertaker>last-run": true,
        "gulp>undertaker>object.defaults": true,
        "gulp>undertaker>object.reduce": true,
        "gulp>undertaker>undertaker-registry": true
      }
    },
    "stylelint>@stylelint/postcss-markdown>remark>remark-parse>unherit": {
      "packages": {
        "pumpify>inherits": true,
        "watchify>xtend": true
      }
    },
    "@babel/preset-env>@babel/plugin-transform-dotall-regex>@babel/helper-create-regexp-features-plugin>regexpu-core>unicode-match-property-ecmascript": {
      "packages": {
        "@babel/preset-env>@babel/plugin-transform-dotall-regex>@babel/helper-create-regexp-features-plugin>regexpu-core>unicode-match-property-ecmascript>unicode-canonical-property-names-ecmascript": true,
        "@babel/preset-env>@babel/plugin-transform-dotall-regex>@babel/helper-create-regexp-features-plugin>regexpu-core>unicode-match-property-ecmascript>unicode-property-aliases-ecmascript": true
      }
    },
    "react-markdown>unified": {
      "packages": {
        "react-markdown>unified>bail": true,
        "react-markdown>unified>extend": true,
        "react-markdown>unified>is-buffer": true,
        "mocha>yargs-unparser>is-plain-obj": true,
        "react-markdown>unified>trough": true,
        "react-markdown>vfile": true
      }
    },
    "gulp>gulp-cli>matchdep>micromatch>snapdragon>base>cache-base>union-value": {
      "packages": {
        "gulp-zip>plugin-error>arr-union": true,
        "gulp>gulp-cli>array-sort>get-value": true,
        "gulp-watch>anymatch>micromatch>object.omit>is-extendable": true,
        "gulp>gulp-cli>matchdep>micromatch>snapdragon>base>cache-base>set-value": true
      }
    },
    "gulp>vinyl-fs>glob-stream>unique-stream": {
      "packages": {
        "@lavamoat/webpack>json-stable-stringify": true,
        "gulp>vinyl-fs>glob-stream>unique-stream>through2-filter": true
      }
    },
    "stylelint>@stylelint/postcss-markdown>unist-util-find-all-after": {
      "packages": {
        "react-markdown>unist-util-visit>unist-util-is": true
      }
    },
    "stylelint>@stylelint/postcss-markdown>remark>remark-parse>unist-util-remove-position": {
      "packages": {
        "react-markdown>unist-util-visit": true
      }
    },
    "react-markdown>unist-util-visit>unist-util-visit-parents": {
      "packages": {
        "react-markdown>unist-util-visit>unist-util-is": true
      }
    },
    "react-markdown>unist-util-visit": {
      "packages": {
        "react-markdown>unist-util-visit>unist-util-visit-parents": true
      }
    },
    "gulp>gulp-cli>matchdep>micromatch>snapdragon>base>cache-base>unset-value": {
      "packages": {
        "gulp>gulp-cli>matchdep>micromatch>snapdragon>base>cache-base>unset-value>has-value": true,
        "gulp>gulp-cli>isobject": true
      }
    },
    "uri-js": {
      "globals": {
        "define": true
      }
    },
    "resolve-url-loader>rework>css>urix": {
      "builtin": {
        "path.sep": true
      }
    },
    "gulp>gulp-cli>matchdep>micromatch>snapdragon>use": {
      "packages": {
        "@babel/register>clone-deep>kind-of": true
      }
    },
    "readable-stream>util-deprecate": {
      "builtin": {
        "util.deprecate": true
      }
    },
    "ts-node>v8-compile-cache-lib": {
      "builtin": {
        "crypto.createHash": true,
        "fs.mkdirSync": true,
        "fs.readFileSync": true,
        "fs.statSync": true,
        "fs.unlinkSync": true,
        "fs.writeFileSync": true,
        "module._cache": true,
        "module._extensions": true,
        "module._resolveFilename": true,
        "module._resolveLookupPaths": true,
        "module.prototype._compile": true,
        "module.wrap": true,
        "os.tmpdir": true,
        "path.dirname": true,
        "path.join": true,
        "path.resolve": true,
        "vm.Script": true
      },
      "globals": {
        "Buffer": true,
        "process": true
      }
    },
    "react-markdown>vfile>vfile-message": {
      "packages": {
        "react-markdown>vfile>unist-util-stringify-position": true
      }
    },
    "react-markdown>vfile": {
      "builtin": {
        "path.basename": true,
        "path.dirname": true,
        "path.extname": true,
        "path.join": true,
        "path.sep": true
      },
      "globals": {
        "process.cwd": true
      },
      "packages": {
        "react-markdown>vfile>is-buffer": true,
        "react-markdown>vfile>replace-ext": true,
        "react-markdown>vfile>vfile-message": true
      }
    },
    "vinyl": {
      "builtin": {
        "buffer.Buffer.isBuffer": true,
        "path.basename": true,
        "path.dirname": true,
        "path.extname": true,
        "path.join": true,
        "path.normalize": true,
        "path.relative": true,
        "util.inspect.custom": true
      },
      "globals": {
        "process.cwd": true
      },
      "packages": {
        "vinyl>clone-buffer": true,
        "vinyl>clone-stats": true,
        "vinyl>clone": true,
        "vinyl>cloneable-readable": true,
        "vinyl>remove-trailing-separator": true,
        "vinyl>replace-ext": true
      }
    },
    "vinyl-buffer": {
      "packages": {
        "vinyl-buffer>bl": true,
        "vinyl-buffer>through2": true
      }
    },
    "gulp-watch>vinyl-file": {
      "builtin": {
        "path.resolve": true
      },
      "globals": {
        "process.cwd": true
      },
      "packages": {
        "del>graceful-fs": true,
        "gulp-watch>vinyl-file>pify": true,
        "gh-pages>globby>pinkie-promise": true,
        "gulp-watch>vinyl-file>strip-bom-stream": true,
        "gulp-watch>vinyl-file>strip-bom": true,
        "gulp-watch>vinyl-file>vinyl": true
      }
    },
    "gulp>vinyl-fs": {
      "builtin": {
        "os.platform": true,
        "path.relative": true,
        "path.resolve": true,
        "util.inherits": true
      },
      "globals": {
        "Buffer.isBuffer": true,
        "process.cwd": true,
        "process.geteuid": true,
        "process.getuid": true,
        "process.nextTick": true
      },
      "packages": {
        "gulp>vinyl-fs>fs-mkdirp-stream": true,
        "gulp>vinyl-fs>glob-stream": true,
        "del>graceful-fs": true,
        "gulp>vinyl-fs>is-valid-glob": true,
        "gulp>vinyl-fs>lazystream": true,
        "gulp>vinyl-fs>lead": true,
        "gulp>vinyl-fs>object.assign": true,
        "gulp>vinyl-fs>pumpify": true,
        "gulp>vinyl-fs>readable-stream": true,
        "gulp>vinyl-fs>remove-bom-buffer": true,
        "gulp>vinyl-fs>remove-bom-stream": true,
        "gulp>vinyl-fs>resolve-options": true,
        "gulp>vinyl-fs>through2": true,
        "gulp>vinyl-fs>to-through": true,
        "gulp>vinyl-fs>value-or-function": true,
        "vinyl": true,
        "gulp>vinyl-fs>vinyl-sourcemap": true
      }
    },
    "vinyl-source-stream": {
      "builtin": {
        "path.resolve": true
      },
      "globals": {
        "process.cwd": true
      },
      "packages": {
        "vinyl-source-stream>through2": true,
        "vinyl": true
      }
    },
    "gulp>vinyl-fs>vinyl-sourcemap": {
      "builtin": {
        "path.dirname": true,
        "path.join": true,
        "path.relative": true,
        "path.resolve": true
      },
      "globals": {
        "Buffer": true
      },
      "packages": {
        "gulp>vinyl-fs>vinyl-sourcemap>append-buffer": true,
        "nyc>convert-source-map": true,
        "del>graceful-fs": true,
        "gulp>vinyl-fs>vinyl-sourcemap>normalize-path": true,
        "gulp>vinyl-fs>vinyl-sourcemap>now-and-later": true,
        "gulp>vinyl-fs>remove-bom-buffer": true,
        "vinyl": true
      }
    },
    "vinyl-sourcemaps-apply": {
      "packages": {
        "vinyl-sourcemaps-apply>source-map": true
      }
    },
    "gulp-watch>vinyl-file>vinyl": {
      "builtin": {
        "buffer.Buffer": true,
        "path.basename": true,
        "path.dirname": true,
        "path.extname": true,
        "path.join": true,
        "path.relative": true,
        "stream.PassThrough": true,
        "stream.Stream": true
      },
      "globals": {
        "process.cwd": true
      },
      "packages": {
        "gulp-watch>vinyl-file>vinyl>clone-stats": true,
        "@metamask/jazzicon>color>clone": true,
        "gulp-watch>vinyl-file>vinyl>replace-ext": true
      }
    },
    "watchify": {
      "builtin": {
        "path.join": true
      },
      "globals": {
        "clearTimeout": true,
        "setTimeout": true
      },
      "packages": {
        "chokidar>anymatch": true,
        "chokidar": true,
        "through2": true,
        "watchify>xtend": true
      }
    },
    "webpack-dev-server>sockjs>websocket-driver": {
      "builtin": {
        "crypto.createHash": true,
        "crypto.randomBytes": true,
        "events.EventEmitter": true,
        "stream.Stream": true,
        "url.parse": true,
        "util.inherits": true
      },
      "globals": {
        "process.version": true
      },
      "packages": {
        "webpack-dev-server>sockjs>websocket-driver>http-parser-js": true,
        "koa>content-disposition>safe-buffer": true,
        "webpack-dev-server>sockjs>websocket-driver>websocket-extensions": true
      }
    },
    "stylelint>global-modules>global-prefix>which": {
      "builtin": {
        "path.join": true
      },
      "globals": {
        "process.cwd": true,
        "process.env.OSTYPE": true,
        "process.env.PATH": true,
        "process.env.PATHEXT": true,
        "process.platform": true
      },
      "packages": {
        "@sentry/cli>which>isexe": true
      }
    },
    "@storybook/react>@storybook/node-logger>npmlog>gauge>wide-align": {
      "packages": {
        "yargs>string-width": true
      }
    },
    "yargs>cliui>wrap-ansi": {
      "packages": {
        "chalk>ansi-styles": true,
        "yargs>string-width": true,
        "eslint>strip-ansi": true
      }
    },
    "stylelint>write-file-atomic": {
      "builtin": {
        "fs.chmod": true,
        "fs.chmodSync": true,
        "fs.chown": true,
        "fs.chownSync": true,
        "fs.close": true,
        "fs.closeSync": true,
        "fs.fsync": true,
        "fs.fsyncSync": true,
        "fs.open": true,
        "fs.openSync": true,
        "fs.realpath": true,
        "fs.realpathSync": true,
        "fs.rename": true,
        "fs.renameSync": true,
        "fs.stat": true,
        "fs.statSync": true,
        "fs.unlink": true,
        "fs.unlinkSync": true,
        "fs.write": true,
        "fs.writeSync": true,
        "path.resolve": true,
        "util.promisify": true,
        "worker_threads.threadId": true
      },
      "globals": {
        "Buffer.isBuffer": true,
        "__filename": true,
        "process.getuid": true,
        "process.pid": true
      },
      "packages": {
        "eslint>imurmurhash": true,
        "stylelint>write-file-atomic>is-typedarray": true,
        "nyc>signal-exit": true,
        "stylelint>write-file-atomic>typedarray-to-buffer": true
      }
    },
    "stylelint>file-entry-cache>flat-cache>write": {
      "builtin": {
        "fs.createWriteStream": true,
        "fs.writeFile": true,
        "fs.writeFileSync": true,
        "path.dirname": true
      },
      "packages": {
        "mockttp>portfinder>mkdirp": true
      }
    },
    "yargs>y18n": {
      "builtin": {
        "fs": true,
        "path": true,
        "util": true
      }
    },
    "yaml": {
      "globals": {
        "Buffer": true,
        "atob": true,
        "btoa": true,
        "console.dir": true,
        "console.log": true,
        "console.warn": true,
        "process": true
      }
    },
    "stylelint>cosmiconfig>yaml": {
      "globals": {
        "Buffer": true,
        "YAML_SILENCE_DEPRECATION_WARNINGS": true,
        "YAML_SILENCE_WARNINGS": true,
        "atob": true,
        "btoa": true,
        "console.warn": true,
        "process": true
      }
    },
    "gulp-postcss>postcss-load-config>yaml": {
      "globals": {
        "Buffer": true,
        "YAML_SILENCE_DEPRECATION_WARNINGS": true,
        "YAML_SILENCE_WARNINGS": true,
        "atob": true,
        "btoa": true,
        "console.warn": true,
        "process": true
      }
    },
    "yargs": {
      "builtin": {
        "assert": true,
        "fs": true,
        "path": true,
        "util": true
      },
      "globals": {
        "Error": true,
        "__dirname": true,
        "console": true,
        "process": true
      },
      "packages": {
        "yargs>cliui": true,
        "yargs>escalade": true,
        "yargs>get-caller-file": true,
        "yargs>require-directory": true,
        "yargs>string-width": true,
        "yargs>y18n": true,
        "yargs-parser": true
      }
    },
    "yargs-parser": {
      "builtin": {
        "fs.readFileSync": true,
        "path.normalize": true,
        "path.resolve": true,
        "util.format": true
      },
      "globals": {
        "process": true
      }
    },
    "yargs>yargs-parser": {
      "builtin": {
        "fs": true,
        "path": true,
        "util": true
      },
      "globals": {
        "process": true
      }
    },
    "gulp-zip>yazl": {
      "builtin": {
        "events.EventEmitter": true,
        "fs.createReadStream": true,
        "fs.stat": true,
        "stream.PassThrough": true,
        "stream.Transform": true,
        "util.inherits": true,
        "zlib.DeflateRaw": true,
        "zlib.deflateRaw": true
      },
      "globals": {
        "Buffer": true,
        "setImmediate": true,
        "utf8FileName.length": true
      },
      "packages": {
        "gulp-zip>yazl>buffer-crc32": true
      }
    }
  }
}<|MERGE_RESOLUTION|>--- conflicted
+++ resolved
@@ -1809,11 +1809,7 @@
         "string.prototype.matchall>call-bind>set-function-length": true
       }
     },
-<<<<<<< HEAD
-    "eslint-plugin-react>object.values>call-bound": {
-=======
     "@lavamoat/webpack>json-stable-stringify>call-bound": {
->>>>>>> 293c9a65
       "packages": {
         "string.prototype.matchall>call-bind>call-bind-apply-helpers": true,
         "string.prototype.matchall>get-intrinsic": true
@@ -2345,13 +2341,8 @@
     "string.prototype.matchall>define-properties": {
       "packages": {
         "string.prototype.matchall>define-properties>define-data-property": true,
-<<<<<<< HEAD
-        "eslint-plugin-react>es-iterator-helpers>has-property-descriptors": true,
-        "@lavamoat/lavapack>json-stable-stringify>object-keys": true
-=======
         "string.prototype.matchall>es-abstract>has-property-descriptors": true,
         "@lavamoat/webpack>json-stable-stringify>object-keys": true
->>>>>>> 293c9a65
       }
     },
     "gulp>gulp-cli>matchdep>micromatch>snapdragon>base>define-property": {
@@ -4452,17 +4443,10 @@
     "@lavamoat/webpack>json-stable-stringify": {
       "packages": {
         "string.prototype.matchall>call-bind": true,
-<<<<<<< HEAD
-        "eslint-plugin-react>object.values>call-bound": true,
-        "@lavamoat/lavapack>json-stable-stringify>isarray": true,
-        "@lavamoat/lavapack>json-stable-stringify>jsonify": true,
-        "@lavamoat/lavapack>json-stable-stringify>object-keys": true
-=======
         "@lavamoat/webpack>json-stable-stringify>call-bound": true,
         "@lavamoat/webpack>json-stable-stringify>isarray": true,
         "@lavamoat/webpack>json-stable-stringify>jsonify": true,
         "@lavamoat/webpack>json-stable-stringify>object-keys": true
->>>>>>> 293c9a65
       }
     },
     "depcheck>json5": {
@@ -7281,26 +7265,16 @@
     },
     "string.prototype.matchall>side-channel>side-channel-map": {
       "packages": {
-<<<<<<< HEAD
-        "eslint-plugin-react>object.values>call-bound": true,
-        "eslint-plugin-react>es-iterator-helpers>es-errors": true,
-=======
         "@lavamoat/webpack>json-stable-stringify>call-bound": true,
         "string.prototype.matchall>es-abstract>es-errors": true,
->>>>>>> 293c9a65
         "string.prototype.matchall>get-intrinsic": true,
         "string.prototype.matchall>es-abstract>object-inspect": true
       }
     },
     "string.prototype.matchall>side-channel>side-channel-weakmap": {
       "packages": {
-<<<<<<< HEAD
-        "eslint-plugin-react>object.values>call-bound": true,
-        "eslint-plugin-react>es-iterator-helpers>es-errors": true,
-=======
         "@lavamoat/webpack>json-stable-stringify>call-bound": true,
         "string.prototype.matchall>es-abstract>es-errors": true,
->>>>>>> 293c9a65
         "string.prototype.matchall>get-intrinsic": true,
         "string.prototype.matchall>es-abstract>object-inspect": true,
         "string.prototype.matchall>side-channel>side-channel-map": true
