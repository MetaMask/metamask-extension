--- conflicted
+++ resolved
@@ -4369,7 +4369,6 @@
       }
     },
     "gulp-watch>chokidar>readdirp>micromatch>extglob": {
-<<<<<<< HEAD
       "packages": {
         "gulp-watch>chokidar>readdirp>micromatch>array-unique": true,
         "gulp-watch>chokidar>readdirp>micromatch>extglob>define-property": true,
@@ -4386,24 +4385,6 @@
         "webpack>micromatch>define-property>is-descriptor": true
       }
     },
-=======
-      "packages": {
-        "gulp-watch>chokidar>readdirp>micromatch>array-unique": true,
-        "gulp-watch>chokidar>readdirp>micromatch>extglob>define-property": true,
-        "gulp-watch>chokidar>readdirp>micromatch>extglob>expand-brackets": true,
-        "gulp-watch>chokidar>readdirp>micromatch>extglob>extend-shallow": true,
-        "webpack>micromatch>fragment-cache": true,
-        "webpack>micromatch>regex-not": true,
-        "webpack>micromatch>snapdragon": true,
-        "webpack>micromatch>to-regex": true
-      }
-    },
-    "gulp-watch>chokidar>readdirp>micromatch>extglob>define-property": {
-      "packages": {
-        "webpack>micromatch>define-property>is-descriptor": true
-      }
-    },
->>>>>>> b0ad0cb1
     "gulp-watch>chokidar>readdirp>micromatch>extglob>expand-brackets": {
       "globals": {
         "__filename": true
@@ -4512,33 +4493,6 @@
         "process.platform": true
       }
     },
-<<<<<<< HEAD
-    "gulp-watch>plugin-error": {
-      "builtin": {
-        "util.inherits": true
-      },
-      "packages": {
-        "gulp-watch>ansi-colors": true,
-        "gulp-watch>plugin-error>arr-union": true,
-        "gulp-watch>plugin-error>extend-shallow": true,
-        "webpack>micromatch>arr-diff": true
-      }
-    },
-    "gulp-watch>plugin-error>extend-shallow": {
-      "packages": {
-        "gulp-watch>plugin-error>extend-shallow>is-extendable": true,
-        "webpack>micromatch>extend-shallow>assign-symbols": true
-      }
-    },
-    "gulp-watch>plugin-error>extend-shallow>is-extendable": {
-      "packages": {
-        "gulp>gulp-cli>liftoff>is-plain-object": true
-      }
-    },
-    "gulp-watch>vinyl-file": {
-      "builtin": {
-        "path.resolve": true
-=======
     "gulp-watch>vinyl-file": {
       "builtin": {
         "path.resolve": true
@@ -4591,57 +4545,6 @@
         "path.relative": true,
         "stream.PassThrough": true,
         "stream.Stream": true
->>>>>>> b0ad0cb1
-      },
-      "globals": {
-        "process.cwd": true
-      },
-      "packages": {
-<<<<<<< HEAD
-        "del>globby>pinkie-promise": true,
-        "fs-extra>graceful-fs": true,
-        "gulp-watch>vinyl-file>pify": true,
-        "gulp-watch>vinyl-file>strip-bom": true,
-        "gulp-watch>vinyl-file>strip-bom-stream": true,
-        "gulp-watch>vinyl-file>vinyl": true
-      }
-    },
-    "gulp-watch>vinyl-file>strip-bom": {
-      "globals": {
-        "Buffer.isBuffer": true
-      },
-      "packages": {
-        "gulp>vinyl-fs>remove-bom-buffer>is-utf8": true
-      }
-    },
-    "gulp-watch>vinyl-file>strip-bom-stream": {
-      "packages": {
-        "gulp-watch>vinyl-file>strip-bom": true,
-        "gulp-watch>vinyl-file>strip-bom-stream>first-chunk-stream": true
-      }
-    },
-    "gulp-watch>vinyl-file>strip-bom-stream>first-chunk-stream": {
-      "builtin": {
-        "util.inherits": true
-      },
-      "globals": {
-        "Buffer.concat": true,
-        "setImmediate": true
-      },
-      "packages": {
-        "readable-stream": true
-      }
-    },
-    "gulp-watch>vinyl-file>vinyl": {
-      "builtin": {
-        "buffer.Buffer": true,
-        "path.basename": true,
-        "path.dirname": true,
-        "path.extname": true,
-        "path.join": true,
-        "path.relative": true,
-        "stream.PassThrough": true,
-        "stream.Stream": true
       },
       "globals": {
         "process.cwd": true
@@ -4672,6 +4575,7 @@
     },
     "gulp-zip": {
       "builtin": {
+        "buffer.constants.MAX_LENGTH": true,
         "path.join": true
       },
       "packages": {
@@ -4684,52 +4588,6 @@
     },
     "gulp-zip>get-stream": {
       "builtin": {
-        "stream.PassThrough": true
-      },
-      "globals": {
-        "Buffer.concat": true
-      }
-    },
-    "gulp-zip>plugin-error": {
-=======
-        "gulp-watch>vinyl-file>vinyl>clone": true,
-        "gulp-watch>vinyl-file>vinyl>clone-stats": true,
-        "gulp-watch>vinyl-file>vinyl>replace-ext": true
-      }
-    },
-    "gulp-watch>vinyl-file>vinyl>clone": {
-      "globals": {
-        "Buffer": true
-      }
-    },
-    "gulp-watch>vinyl-file>vinyl>clone-stats": {
-      "builtin": {
-        "fs.Stats": true
-      }
-    },
-    "gulp-watch>vinyl-file>vinyl>replace-ext": {
-      "builtin": {
-        "path.basename": true,
-        "path.dirname": true,
-        "path.extname": true,
-        "path.join": true
-      }
-    },
-    "gulp-zip": {
-      "builtin": {
-        "buffer.constants.MAX_LENGTH": true,
-        "path.join": true
-      },
-      "packages": {
-        "gulp-zip>get-stream": true,
-        "gulp-zip>plugin-error": true,
-        "gulp-zip>through2": true,
-        "gulp-zip>yazl": true,
-        "vinyl": true
-      }
-    },
-    "gulp-zip>get-stream": {
-      "builtin": {
         "buffer.constants.MAX_LENGTH": true,
         "stream.PassThrough": true
       },
@@ -4763,7 +4621,6 @@
       }
     },
     "gulp-zip>through2": {
->>>>>>> b0ad0cb1
       "builtin": {
         "util.inherits": true
       },
@@ -4771,50 +4628,26 @@
         "process.nextTick": true
       },
       "packages": {
-<<<<<<< HEAD
-        "gulp-zip>plugin-error>ansi-cyan": true,
-        "gulp-zip>plugin-error>ansi-red": true,
-        "gulp-zip>plugin-error>arr-diff": true,
-        "gulp-zip>plugin-error>arr-union": true,
-        "gulp-zip>plugin-error>extend-shallow": true
-      }
-    },
-    "gulp-zip>plugin-error>ansi-cyan": {
-      "packages": {
-        "fancy-log>ansi-gray>ansi-wrap": true
-      }
-    },
-    "gulp-zip>plugin-error>ansi-red": {
-      "packages": {
-        "fancy-log>ansi-gray>ansi-wrap": true
-      }
-    },
-    "gulp-zip>plugin-error>arr-diff": {
-      "packages": {
-        "gulp-zip>plugin-error>arr-diff>array-slice": true,
-        "gulp>undertaker>arr-flatten": true
-      }
-    },
-    "gulp-zip>plugin-error>extend-shallow": {
-      "packages": {
-        "gulp-zip>plugin-error>extend-shallow>kind-of": true
-      }
-    },
-    "gulp-zip>plugin-error>extend-shallow>kind-of": {
-      "globals": {
-        "Buffer": true
-      }
-    },
-    "gulp-zip>through2": {
-      "builtin": {
-        "util.inherits": true
-      },
-      "globals": {
-        "process.nextTick": true
-      },
-      "packages": {
-        "readable-stream": true,
-        "watchify>xtend": true
+        "gulp-zip>through2>readable-stream": true
+      }
+    },
+    "gulp-zip>through2>readable-stream": {
+      "builtin": {
+        "buffer.Buffer": true,
+        "events.EventEmitter": true,
+        "stream": true,
+        "util": true
+      },
+      "globals": {
+        "process.env.READABLE_STREAM": true,
+        "process.nextTick": true,
+        "process.stderr": true,
+        "process.stdout": true
+      },
+      "packages": {
+        "@storybook/api>util-deprecate": true,
+        "browserify>string_decoder": true,
+        "pumpify>inherits": true
       }
     },
     "gulp-zip>yazl": {
@@ -4999,212 +4832,6 @@
     },
     "gulp>glob-watcher>chokidar>braces>fill-range>is-number>kind-of": {
       "packages": {
-=======
-        "gulp-zip>through2>readable-stream": true
-      }
-    },
-    "gulp-zip>through2>readable-stream": {
-      "builtin": {
-        "buffer.Buffer": true,
-        "events.EventEmitter": true,
-        "stream": true,
-        "util": true
-      },
-      "globals": {
-        "process.env.READABLE_STREAM": true,
-        "process.nextTick": true,
-        "process.stderr": true,
-        "process.stdout": true
-      },
-      "packages": {
-        "@storybook/api>util-deprecate": true,
-        "browserify>string_decoder": true,
-        "pumpify>inherits": true
-      }
-    },
-    "gulp-zip>yazl": {
-      "builtin": {
-        "events.EventEmitter": true,
-        "fs.createReadStream": true,
-        "fs.stat": true,
-        "stream.PassThrough": true,
-        "stream.Transform": true,
-        "util.inherits": true,
-        "zlib.DeflateRaw": true,
-        "zlib.deflateRaw": true
-      },
-      "globals": {
-        "Buffer": true,
-        "setImmediate": true,
-        "utf8FileName.length": true
-      },
-      "packages": {
-        "gulp-zip>yazl>buffer-crc32": true
-      }
-    },
-    "gulp-zip>yazl>buffer-crc32": {
-      "builtin": {
-        "buffer.Buffer": true
-      }
-    },
-    "gulp>glob-watcher": {
-      "packages": {
-        "gulp>glob-watcher>anymatch": true,
-        "gulp>glob-watcher>async-done": true,
-        "gulp>glob-watcher>chokidar": true,
-        "gulp>glob-watcher>is-negated-glob": true,
-        "gulp>glob-watcher>just-debounce": true,
-        "gulp>undertaker>object.defaults": true
-      }
-    },
-    "gulp>glob-watcher>anymatch": {
-      "builtin": {
-        "path.sep": true
-      },
-      "packages": {
-        "gulp>glob-watcher>anymatch>micromatch": true,
-        "gulp>glob-watcher>anymatch>normalize-path": true
-      }
-    },
-    "gulp>glob-watcher>anymatch>micromatch": {
-      "builtin": {
-        "path.basename": true,
-        "path.sep": true,
-        "util.inspect": true
-      },
-      "globals": {
-        "process.platform": true
-      },
-      "packages": {
-        "3box>ipfs>kind-of": true,
-        "gulp>glob-watcher>anymatch>micromatch>define-property": true,
-        "gulp>glob-watcher>anymatch>micromatch>extend-shallow": true,
-        "gulp>glob-watcher>chokidar>braces": true,
-        "webpack>micromatch>arr-diff": true,
-        "webpack>micromatch>array-unique": true,
-        "webpack>micromatch>extglob": true,
-        "webpack>micromatch>fragment-cache": true,
-        "webpack>micromatch>nanomatch": true,
-        "webpack>micromatch>object.pick": true,
-        "webpack>micromatch>regex-not": true,
-        "webpack>micromatch>snapdragon": true,
-        "webpack>micromatch>to-regex": true
-      }
-    },
-    "gulp>glob-watcher>anymatch>micromatch>define-property": {
-      "packages": {
-        "gulp>gulp-cli>isobject": true,
-        "webpack>micromatch>define-property>is-descriptor": true
-      }
-    },
-    "gulp>glob-watcher>anymatch>micromatch>extend-shallow": {
-      "packages": {
-        "gulp>glob-watcher>anymatch>micromatch>extend-shallow>is-extendable": true,
-        "webpack>micromatch>extend-shallow>assign-symbols": true
-      }
-    },
-    "gulp>glob-watcher>anymatch>micromatch>extend-shallow>is-extendable": {
-      "packages": {
-        "gulp>gulp-cli>liftoff>is-plain-object": true
-      }
-    },
-    "gulp>glob-watcher>anymatch>normalize-path": {
-      "packages": {
-        "vinyl>remove-trailing-separator": true
-      }
-    },
-    "gulp>glob-watcher>async-done": {
-      "builtin": {
-        "domain.create": true
-      },
-      "globals": {
-        "process.nextTick": true
-      },
-      "packages": {
-        "end-of-stream": true,
-        "gulp>glob-watcher>async-done>stream-exhaust": true,
-        "pump>once": true,
-        "vinyl>cloneable-readable>process-nextick-args": true
-      }
-    },
-    "gulp>glob-watcher>async-done>stream-exhaust": {
-      "builtin": {
-        "stream.Writable": true,
-        "util.inherits": true
-      },
-      "globals": {
-        "setImmediate": true
-      }
-    },
-    "gulp>glob-watcher>chokidar": {
-      "builtin": {
-        "events.EventEmitter": true,
-        "fs": true,
-        "path.basename": true,
-        "path.dirname": true,
-        "path.extname": true,
-        "path.join": true,
-        "path.relative": true,
-        "path.resolve": true,
-        "path.sep": true
-      },
-      "globals": {
-        "clearTimeout": true,
-        "console.error": true,
-        "process.env.CHOKIDAR_INTERVAL": true,
-        "process.env.CHOKIDAR_PRINT_FSEVENTS_REQUIRE_ERROR": true,
-        "process.env.CHOKIDAR_USEPOLLING": true,
-        "process.nextTick": true,
-        "process.platform": true,
-        "setTimeout": true
-      },
-      "packages": {
-        "addons-linter>upath": true,
-        "eslint>is-glob": true,
-        "gulp-watch>chokidar>async-each": true,
-        "gulp-watch>path-is-absolute": true,
-        "gulp>glob-watcher>anymatch": true,
-        "gulp>glob-watcher>chokidar>braces": true,
-        "gulp>glob-watcher>chokidar>glob-parent": true,
-        "gulp>glob-watcher>chokidar>is-binary-path": true,
-        "gulp>glob-watcher>chokidar>normalize-path": true,
-        "gulp>glob-watcher>chokidar>readdirp": true,
-        "pumpify>inherits": true
-      }
-    },
-    "gulp>glob-watcher>chokidar>braces": {
-      "packages": {
-        "gulp>glob-watcher>chokidar>braces>fill-range": true,
-        "gulp>gulp-cli>isobject": true,
-        "gulp>undertaker>arr-flatten": true,
-        "webpack>micromatch>array-unique": true,
-        "webpack>micromatch>braces>repeat-element": true,
-        "webpack>micromatch>braces>snapdragon-node": true,
-        "webpack>micromatch>braces>split-string": true,
-        "webpack>micromatch>extglob>extend-shallow": true,
-        "webpack>micromatch>snapdragon": true,
-        "webpack>micromatch>to-regex": true
-      }
-    },
-    "gulp>glob-watcher>chokidar>braces>fill-range": {
-      "builtin": {
-        "util.inspect": true
-      },
-      "packages": {
-        "gulp>glob-watcher>chokidar>braces>fill-range>is-number": true,
-        "gulp>glob-watcher>chokidar>braces>fill-range>to-regex-range": true,
-        "webpack>micromatch>braces>fill-range>repeat-string": true,
-        "webpack>micromatch>extglob>extend-shallow": true
-      }
-    },
-    "gulp>glob-watcher>chokidar>braces>fill-range>is-number": {
-      "packages": {
-        "gulp>glob-watcher>chokidar>braces>fill-range>is-number>kind-of": true
-      }
-    },
-    "gulp>glob-watcher>chokidar>braces>fill-range>is-number>kind-of": {
-      "packages": {
->>>>>>> b0ad0cb1
         "browserify>insert-module-globals>is-buffer": true
       }
     },
@@ -5802,73 +5429,6 @@
         "pumpify>inherits": true
       }
     },
-<<<<<<< HEAD
-=======
-    "lavamoat-browserify>merge-deep": {
-      "packages": {
-        "gulp-zip>plugin-error>arr-union": true,
-        "lavamoat-browserify>merge-deep>clone-deep": true,
-        "lavamoat-browserify>merge-deep>kind-of": true
-      }
-    },
-    "lavamoat-browserify>merge-deep>clone-deep": {
-      "packages": {
-        "gulp>gulp-cli>liftoff>is-plain-object": true,
-        "lavamoat-browserify>merge-deep>clone-deep>for-own": true,
-        "lavamoat-browserify>merge-deep>clone-deep>kind-of": true,
-        "lavamoat-browserify>merge-deep>clone-deep>lazy-cache": true,
-        "lavamoat-browserify>merge-deep>clone-deep>shallow-clone": true
-      }
-    },
-    "lavamoat-browserify>merge-deep>clone-deep>for-own": {
-      "packages": {
-        "gulp>undertaker>object.reduce>for-own>for-in": true
-      }
-    },
-    "lavamoat-browserify>merge-deep>clone-deep>kind-of": {
-      "packages": {
-        "browserify>insert-module-globals>is-buffer": true
-      }
-    },
-    "lavamoat-browserify>merge-deep>clone-deep>lazy-cache": {
-      "globals": {
-        "process.env.TRAVIS": true,
-        "process.env.UNLAZY": true
-      }
-    },
-    "lavamoat-browserify>merge-deep>clone-deep>shallow-clone": {
-      "packages": {
-        "lavamoat-browserify>merge-deep>clone-deep>shallow-clone>kind-of": true,
-        "lavamoat-browserify>merge-deep>clone-deep>shallow-clone>lazy-cache": true,
-        "lavamoat-browserify>merge-deep>clone-deep>shallow-clone>mixin-object": true,
-        "webpack>micromatch>extglob>extend-shallow>is-extendable": true
-      }
-    },
-    "lavamoat-browserify>merge-deep>clone-deep>shallow-clone>kind-of": {
-      "globals": {
-        "Buffer": true
-      },
-      "packages": {
-        "browserify>insert-module-globals>is-buffer": true
-      }
-    },
-    "lavamoat-browserify>merge-deep>clone-deep>shallow-clone>lazy-cache": {
-      "globals": {
-        "process.env.UNLAZY": true
-      }
-    },
-    "lavamoat-browserify>merge-deep>clone-deep>shallow-clone>mixin-object": {
-      "packages": {
-        "lavamoat-browserify>merge-deep>clone-deep>shallow-clone>mixin-object>for-in": true,
-        "webpack>micromatch>extglob>extend-shallow>is-extendable": true
-      }
-    },
-    "lavamoat-browserify>merge-deep>kind-of": {
-      "packages": {
-        "browserify>insert-module-globals>is-buffer": true
-      }
-    },
->>>>>>> b0ad0cb1
     "lavamoat-browserify>readable-stream": {
       "builtin": {
         "buffer.Buffer": true,
@@ -5983,7 +5543,7 @@
     },
     "lavamoat>lavamoat-core>merge-deep": {
       "packages": {
-        "gulp-watch>plugin-error>arr-union": true,
+        "gulp-zip>plugin-error>arr-union": true,
         "lavamoat>lavamoat-core>merge-deep>clone-deep": true,
         "lavamoat>lavamoat-core>merge-deep>kind-of": true
       }
