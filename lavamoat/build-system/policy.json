--- conflicted
+++ resolved
@@ -2413,17 +2413,7 @@
         "stylelint>postcss-html>htmlparser2>domelementtype": true
       }
     },
-<<<<<<< HEAD
-    "string.prototype.matchall>get-intrinsic>get-proto>dunder-proto": {
-      "packages": {
-        "string.prototype.matchall>get-intrinsic>call-bind-apply-helpers": true,
-        "string.prototype.matchall>es-abstract>gopd": true
-      }
-    },
-    "browserify>duplexer2": {
-=======
     "unzipper>duplexer2": {
->>>>>>> 7eae7543
       "packages": {
         "unzipper>duplexer2>readable-stream": true
       }
@@ -9278,5 +9268,4 @@
         "gulp-zip>yazl>buffer-crc32": true
       }
     }
-  }
-}+  }