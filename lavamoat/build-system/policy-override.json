--- conflicted
+++ resolved
@@ -2,218 +2,41 @@
   "resources": {
     "@babel/core": {
       "packages": {
-        "$root$": true,
+        "<root>": true,
         "@babel/preset-env": true,
         "@babel/preset-react": true,
         "@babel/plugin-transform-runtime": true,
         "@babel/plugin-proposal-class-properties": true,
-        "@babel/plugin-proposal-nullish-coalescing-operator": true,
         "@babel/plugin-proposal-object-rest-spread": true,
         "@babel/plugin-proposal-optional-chaining": true,
-        "@babel/preset-typescript": true
+        "@babel/plugin-proposal-nullish-coalescing-operator": true
       }
     },
-    "@babel/eslint-parser": {
-      "builtin": {
-        "path": true
-      },
+    "@eslint/eslintrc": {
       "packages": {
-        "@babel/core": true,
-        "@babel/core>@babel/parser": true,
-        "@babel/eslint-parser>eslint-scope": true,
-        "@babel/eslint-parser>eslint-visitor-keys": true,
-        "@babel/eslint-parser>semver": true,
-        "@babel/parser": true,
-        "depcheck>@babel/parser": true,
-        "eslint": true,
-        "lavamoat>lavamoat-tofu>@babel/parser": true
-      },
-      "globals": {
-        "process.versions": true
-      }
-    },
-    "depcheck>@babel/traverse": {
-      "packages": {
-        "babel/preset-env>b@babel/types": true
-      }
-    },
-    "eslint>@eslint/eslintrc": {
-      "builtin": {
-        "assert": true,
-        "fs": true,
-        "module": true,
-        "os": true,
-        "path": true,
-        "url": true,
-        "util": true
-      },
-      "globals": {
-        "process.platform": true
-      },
-      "packages": {
-        "$root$": true,
         "@babel/eslint-parser": true,
         "@babel/eslint-plugin": true,
         "@metamask/eslint-config": true,
         "@metamask/eslint-config-nodejs": true,
-        "@metamask/eslint-config-typescript": true,
-        "@typescript-eslint/eslint-plugin": true,
         "eslint": true,
         "eslint-config-prettier": true,
         "eslint-plugin-import": true,
-        "eslint-plugin-jsdoc": true,
         "eslint-plugin-node": true,
         "eslint-plugin-prettier": true,
         "eslint-plugin-react": true,
         "eslint-plugin-react-hooks": true
       }
     },
-    "eslint>eslint-scope": {
-      "builtin": {
-        "assert": true
-      }
-    },
-    "eslint-plugin-jest": {
+    "eslint-module-utils": {
       "packages": {
-        "eslint-plugin-jest>@typescript-eslint/utils": true,
-        "@typescript-eslint/eslint-plugin": true
-      }
-    },
-    "eslint-plugin-jest>@typescript-eslint/utils>eslint-utils": {
-      "packages": {
-        "eslint>@eslint-community/eslint-utils": true,
-        "eslint-plugin-jest>@typescript-eslint/utils>eslint-utils>eslint-visitor-keys": true,
-        "semver": true
-      }
-    },
-    "eslint-plugin-jest>@typescript-eslint/utils": {
-      "builtin": {
-        "assert": true,
-        "path": true
-      },
-      "packages": {
-        "eslint-plugin-jest>@typescript-eslint/experimental-utils>@typescript-eslint/types": true,
-        "eslint>@eslint-community/eslint-utils": true,
-        "eslint-plugin-jest>@typescript-eslint/utils>@typescript-eslint/types": true,
-        "eslint-plugin-jest>@typescript-eslint/utils>@typescript-eslint/scope-manager": true,
-        "eslint-plugin-jest>@typescript-eslint/utils>webpack>eslint-scope": true,
-        "eslint-plugin-mocha>eslint-utils": true,
-        "@typescript-eslint/parser>@typescript-eslint/types": true,
-        "eslint": true,
-        "semver": true,
-        "@typescript-eslint/parser>@typescript-eslint/scope-manager": true,
-        "eslint>eslint-scope": true,
-        "eslint>eslint-utils": true,
-        "webpack>eslint-scope": true
-      }
-    },
-    "eslint-plugin-jest>@typescript-eslint/utils>@typescript-eslint/scope-manager>@typescript-eslint/visitor-keys": {
-      "builtin": {
-        "path": true
-      },
-      "packages": {
-        "eslint>eslint-visitor-keys": true
-      }
-    },
-    "eslint-plugin-mocha>eslint-utils": {
-      "packages": {
-        "eslint-plugin-mocha>eslint-utils>eslint-visitor-keys": true
-      }
-    },
-    "@typescript-eslint/eslint-plugin>@typescript-eslint/utils": {
-      "builtin": {
-        "path": true
-      },
-      "packages": {
-        "eslint>eslint-utils": true,
-        "eslint-plugin-mocha>eslint-utils": true,
-        "@typescript-eslint/parser>@typescript-eslint/types": true,
-        "eslint": true,
-        "@typescript-eslint/parser>@typescript-eslint/scope-manager": true,
-        "@typescript-eslint/utils": true,
-        "webpack>eslint-scope": true
-      }
-    },
-    "eslint-plugin-jest>@typescript-eslint/utils>@typescript-eslint/scope-manager": {
-      "builtin": {
-        "path": true
-      },
-      "packages": {
-        "eslint-plugin-jest>@typescript-eslint/utils>@typescript-eslint/scope-manager>@typescript-eslint/visitor-keys": true,
-        "eslint-plugin-jest>@typescript-eslint/utils>@typescript-eslint/types": true
-      }
-    },
-    "eslint-plugin-jest>@typescript-eslint/experimental-utils": {
-      "builtin": {
-        "path": true
-      },
-      "packages": {
-        "eslint-plugin-jest>@typescript-eslint/experimental-utils>@typescript-eslint/types": true,
-        "eslint-plugin-jest>@typescript-eslint/experimental-utils>eslint-utils": true,
-        "@typescript-eslint/parser>@typescript-eslint/types": true,
-        "eslint": true,
-        "@typescript-eslint/parser>@typescript-eslint/scope-manager": true,
-        "eslint>eslint-scope": true,
-        "eslint>eslint-utils": true,
-        "webpack>eslint-scope": true
-      }
-    },
-    "eslint-plugin-jest>@typescript-eslint/experimental-utils>eslint-utils": {
-      "packages": {
-        "eslint-plugin-jest>@typescript-eslint/experimental-utils>eslint-utils>eslint-visitor-keys": true
-      }
-    },
-    "@typescript-eslint/eslint-plugin>@typescript-eslint/type-utils": {
-      "packages": {
-        "@typescript-eslint/eslint-plugin>@typescript-eslint/type-utils>debug": true,
-        "@typescript-eslint/eslint-plugin>@typescript-eslint/utils": true,
-        "@typescript-eslint/eslint-plugin>tsutils": true,
-        "eslint-plugin-jest>@typescript-eslint/utils": true,
-        "eslint>debug": true,
-        "madge>debug": true,
-        "typescript": true,
-        "nock>debug": true
-      }
-    },
-    "@typescript-eslint/eslint-plugin>@typescript-eslint/type-utils>debug": {
-      "packages": {
-        "@typescript-eslint/eslint-plugin>@typescript-eslint/type-utils>debug>ms": true
-      },
-      "globals": {
-        "console.debug": true,
-        "console.log": true
-      }
-    },
-    "@typescript-eslint/eslint-plugin": {
-      "packages": {
-<<<<<<< HEAD
-        "typescript": true,
-        "eslint-plugin-jest>@typescript-eslint/utils": true,
-        "@typescript-eslint/eslint-plugin>@typescript-eslint/type-utils": true,
-        "@typescript-eslint/eslint-plugin>@typescript-eslint/utils": true,
-        "@typescript-eslint/parser>@typescript-eslint/scope-manager": true,
-        "@typescript-eslint/eslint-plugin>tsutils": true,
-        "eslint>debug": true,
-        "eslint": true,
-        "semver": true,
-        "globby>ignore": true,
-        "eslint>regexpp": true
-      }
-    },
-    "eslint-plugin-import>eslint-module-utils": {
-      "packages": {
-        "eslint-import-resolver-node": true,
-        "@babel/eslint-parser": true
-=======
         "@babel/eslint-parser": true,
         "eslint-import-resolver-node": true
->>>>>>> 908481a1
       }
     },
     "node-sass": {
       "native": true
     },
-    "browserify>module-deps": {
+    "module-deps": {
       "packages": {
         "loose-envify": true
       }
@@ -226,355 +49,6 @@
       "globals": {
         "Buffer": true
       }
-    },
-    "string.prototype.matchall>get-intrinsic": {
-      "packages": {
-        "string.prototype.matchall>has-symbols": true
-      }
-    },
-    "tsutils": {
-      "packages": {
-        "typescript": true,
-        "tslib": true
-      }
-    },
-    "typescript": {
-      "globals": {
-        "globalThis": true
-      }
-    },
-    "yargs": {
-      "builtin": {
-        "assert": true,
-        "fs": true,
-        "path": true,
-        "util": true
-      },
-      "globals": {
-        "console": true,
-        "Error": true,
-        "process": true
-      }
-    },
-    "yargs>y18n": {
-      "builtin": {
-        "fs": true,
-        "path": true,
-        "util": true
-      }
-    },
-    "yargs>yargs-parser": {
-      "builtin": {
-        "fs": true,
-        "path": true,
-        "util": true
-      },
-      "globals": {
-        "process": true
-      }
-    },
-    "@lavamoat/allow-scripts>@npmcli/run-script>node-gyp>npmlog": {
-      "builtin": {
-        "events.EventEmitter": true,
-        "util": true
-      },
-      "globals": {
-        "process.nextTick": true,
-        "process.stderr": true
-      },
-      "packages": {
-        "@lavamoat/allow-scripts>@npmcli/run-script>node-gyp>npmlog>are-we-there-yet": true,
-        "@lavamoat/allow-scripts>@npmcli/run-script>node-gyp>npmlog>gauge": true,
-        "@storybook/react>@storybook/node-logger>npmlog>console-control-strings": true,
-        "nyc>yargs>set-blocking": true
-      }
-    },
-    "@lavamoat/allow-scripts>@npmcli/run-script>node-gyp>npmlog>are-we-there-yet": {
-      "builtin": {
-        "events.EventEmitter": true,
-        "util.inherits": true
-      },
-      "packages": {
-        "koa>delegates": true,
-        "readable-stream": true
-      }
-    },
-    "@lavamoat/allow-scripts>@npmcli/run-script>node-gyp>npmlog>gauge": {
-      "builtin": {
-        "util.format": true
-      },
-      "globals": {
-        "clearInterval": true,
-        "process": true,
-        "setImmediate": true,
-        "setInterval": true
-      },
-      "packages": {
-        "@lavamoat/allow-scripts>@npmcli/run-script>node-gyp>npmlog>gauge>aproba": true,
-        "@lavamoat/allow-scripts>@npmcli/run-script>node-gyp>npmlog>gauge>string-width": true,
-        "@lavamoat/allow-scripts>@npmcli/run-script>node-gyp>npmlog>gauge>strip-ansi": true,
-        "@storybook/react>@storybook/node-logger>npmlog>console-control-strings": true,
-        "@storybook/react>@storybook/node-logger>npmlog>gauge>has-unicode": true,
-        "@storybook/react>@storybook/node-logger>npmlog>gauge>wide-align": true,
-        "nyc>signal-exit": true,
-        "react>object-assign": true
-      }
-    },
-    "@lavamoat/allow-scripts>@npmcli/run-script>node-gyp>npmlog>gauge>string-width": {
-      "packages": {
-        "@lavamoat/allow-scripts>@npmcli/run-script>node-gyp>npmlog>gauge>string-width>is-fullwidth-code-point": true,
-        "@lavamoat/allow-scripts>@npmcli/run-script>node-gyp>npmlog>gauge>strip-ansi": true,
-        "gulp>gulp-cli>yargs>string-width>code-point-at": true
-      }
-    },
-    "@lavamoat/allow-scripts>@npmcli/run-script>node-gyp>npmlog>gauge>string-width>is-fullwidth-code-point": {
-      "packages": {
-        "gulp>gulp-cli>yargs>string-width>is-fullwidth-code-point>number-is-nan": true
-      }
-    },
-    "@lavamoat/allow-scripts>@npmcli/run-script>node-gyp>npmlog>gauge>strip-ansi": {
-      "packages": {
-        "@lavamoat/allow-scripts>@npmcli/run-script>node-gyp>npmlog>gauge>strip-ansi>ansi-regex": true
-      }
-    },
-    "@storybook/core>@storybook/core-server>x-default-browser>default-browser-id>untildify>os-homedir": {
-      "builtin": {
-        "os.homedir": true
-      },
-      "globals": {
-        "process.env": true,
-        "process.getuid": true,
-        "process.platform": true
-      }
-    },
-    "@storybook/react>@storybook/node-logger>npmlog>gauge>has-unicode": {
-      "builtin": {
-        "os.type": true
-      },
-      "globals": {
-        "process.env.LANG": true,
-        "process.env.LC_ALL": true,
-        "process.env.LC_CTYPE": true
-      }
-    },
-    "@storybook/react>@storybook/node-logger>npmlog>gauge>wide-align": {
-      "packages": {
-        "yargs>string-width": true
-      }
-    },
-    "chokidar": {
-      "packages": {
-        "chokidar>fsevents": true
-      }
-    },
-    "gulp-watch>chokidar": {
-      "builtin": {
-        "events.EventEmitter": true,
-        "fs": true,
-        "path.basename": true,
-        "path.dirname": true,
-        "path.extname": true,
-        "path.join": true,
-        "path.relative": true,
-        "path.resolve": true,
-        "path.sep": true
-      },
-      "globals": {
-        "clearTimeout": true,
-        "console.error": true,
-        "process.env.CHOKIDAR_INTERVAL": true,
-        "process.env.CHOKIDAR_PRINT_FSEVENTS_REQUIRE_ERROR": true,
-        "process.env.CHOKIDAR_USEPOLLING": true,
-        "process.nextTick": true,
-        "process.platform": true,
-        "setTimeout": true
-      },
-      "packages": {
-        "chokidar>normalize-path": true,
-        "eslint>is-glob": true,
-        "gulp-watch>chokidar>anymatch": true,
-        "gulp-watch>chokidar>async-each": true,
-        "gulp-watch>chokidar>braces": true,
-        "gulp-watch>chokidar>fsevents": true,
-        "gulp-watch>chokidar>is-binary-path": true,
-        "gulp-watch>chokidar>readdirp": true,
-        "gulp-watch>chokidar>upath": true,
-        "gulp-watch>glob-parent": true,
-        "gulp-watch>path-is-absolute": true,
-        "pumpify>inherits": true
-      }
-    },
-    "gulp-watch>chokidar>fsevents": {
-      "builtin": {
-        "events.EventEmitter": true,
-        "fs.stat": true,
-        "path.join": true,
-        "util.inherits": true
-      },
-      "globals": {
-        "__dirname": true,
-        "console.assert": true,
-        "process.nextTick": true,
-        "process.platform": true,
-        "setImmediate": true
-      },
-      "packages": {
-        "gulp-watch>chokidar>fsevents>node-pre-gyp": true
-      }
-    },
-    "gulp-watch>chokidar>fsevents>node-pre-gyp": {
-      "builtin": {
-        "events.EventEmitter": true,
-        "fs.existsSync": true,
-        "fs.readFileSync": true,
-        "fs.renameSync": true,
-        "path.dirname": true,
-        "path.existsSync": true,
-        "path.join": true,
-        "path.resolve": true,
-        "url.parse": true,
-        "url.resolve": true,
-        "util.inherits": true
-      },
-      "globals": {
-        "__dirname": true,
-        "console.log": true,
-        "process.arch": true,
-        "process.cwd": true,
-        "process.env": true,
-        "process.platform": true,
-        "process.version.substr": true,
-        "process.versions": true
-      },
-      "packages": {
-        "@lavamoat/allow-scripts>@npmcli/run-script>node-gyp>npmlog": true,
-        "gulp-watch>chokidar>fsevents>node-pre-gyp>detect-libc": true,
-        "gulp-watch>chokidar>fsevents>node-pre-gyp>nopt": true,
-        "gulp-watch>chokidar>fsevents>node-pre-gyp>rimraf": true,
-        "gulp-watch>chokidar>fsevents>node-pre-gyp>semver": true
-      }
-    },
-    "gulp-watch>chokidar>fsevents>node-pre-gyp>detect-libc": {
-      "builtin": {
-        "child_process.spawnSync": true,
-        "fs.readdirSync": true,
-        "os.platform": true
-      },
-      "globals": {
-        "process.env": true
-      }
-    },
-    "gulp-watch>chokidar>fsevents>node-pre-gyp>nopt": {
-      "builtin": {
-        "path": true,
-        "stream.Stream": true,
-        "url": true
-      },
-      "globals": {
-        "console": true,
-        "process.argv": true,
-        "process.env.DEBUG_NOPT": true,
-        "process.env.NOPT_DEBUG": true,
-        "process.platform": true
-      },
-      "packages": {
-        "@lavamoat/allow-scripts>@npmcli/run-script>node-gyp>nopt>abbrev": true,
-        "gulp-watch>chokidar>fsevents>node-pre-gyp>nopt>osenv": true
-      }
-    },
-    "gulp-watch>chokidar>fsevents>node-pre-gyp>nopt>osenv": {
-      "builtin": {
-        "child_process.exec": true,
-        "path": true
-      },
-      "globals": {
-        "process.env.COMPUTERNAME": true,
-        "process.env.ComSpec": true,
-        "process.env.EDITOR": true,
-        "process.env.HOSTNAME": true,
-        "process.env.PATH": true,
-        "process.env.PROMPT": true,
-        "process.env.PS1": true,
-        "process.env.Path": true,
-        "process.env.SHELL": true,
-        "process.env.USER": true,
-        "process.env.USERDOMAIN": true,
-        "process.env.USERNAME": true,
-        "process.env.VISUAL": true,
-        "process.env.path": true,
-        "process.nextTick": true,
-        "process.platform": true
-      },
-      "packages": {
-        "@storybook/core>@storybook/core-server>x-default-browser>default-browser-id>untildify>os-homedir": true,
-        "gulp-watch>chokidar>fsevents>node-pre-gyp>nopt>osenv>os-tmpdir": true
-      }
-    },
-    "gulp-watch>chokidar>fsevents>node-pre-gyp>nopt>osenv>os-tmpdir": {
-      "globals": {
-        "process.env.SystemRoot": true,
-        "process.env.TEMP": true,
-        "process.env.TMP": true,
-        "process.env.TMPDIR": true,
-        "process.env.windir": true,
-        "process.platform": true
-      }
-    },
-    "gulp-watch>chokidar>fsevents>node-pre-gyp>rimraf": {
-      "builtin": {
-        "assert": true,
-        "fs": true,
-        "path.join": true
-      },
-      "globals": {
-        "process.platform": true,
-        "setTimeout": true
-      },
-      "packages": {
-        "nyc>glob": true
-      }
-    },
-    "gulp-watch>chokidar>fsevents>node-pre-gyp>semver": {
-      "globals": {
-        "console": true,
-        "process": true
-      }
-    },
-    "chokidar>fsevents": {
-      "globals": {
-        "console.assert": true,
-        "process.platform": true
-      },
-      "native": true
-    },
-    "gulp>glob-watcher>chokidar": {
-      "packages": {
-        "gulp>glob-watcher>chokidar>fsevents": true
-      }
-    },
-    "gulp>glob-watcher>chokidar>fsevents": {
-      "builtin": {
-        "events.EventEmitter": true,
-        "fs.stat": true,
-        "path.join": true,
-        "util.inherits": true
-      },
-      "globals": {
-        "__dirname": true,
-        "console.assert": true,
-        "process.nextTick": true,
-        "process.platform": true,
-        "setImmediate": true
-      },
-      "packages": {
-        "gulp-watch>chokidar>fsevents>node-pre-gyp": true
-      }
-    },
-    "nyc>yargs>set-blocking": {
-      "globals": {
-        "process.stderr": true,
-        "process.stdout": true
-      }
     }
   }
 }