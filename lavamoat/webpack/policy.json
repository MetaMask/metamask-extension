{
  "resources": {
    "@babel/runtime": {
      "globals": {
        "regeneratorRuntime": "write"
      }
    },
    "@metamask/notification-services-controller>@contentful/rich-text-html-renderer": {
      "globals": {
        "SuppressedError": true
      }
    },
    "@ethereumjs/tx>@ethereumjs/common": {
      "packages": {
        "@ethereumjs/tx>@ethereumjs/util": true,
        "webpack>events": true
      }
    },
    "@ethereumjs/tx>@ethereumjs/rlp": {
      "globals": {
        "TextEncoder": true
      }
    },
    "@metamask/eth-qr-keyring>@keystonehq/bc-ur-registry-eth>@ethereumjs/util>@ethereumjs/rlp": {
      "globals": {
        "TextEncoder": true
      }
    },
    "@metamask/eth-sig-util>@ethereumjs/rlp": {
      "globals": {
        "TextEncoder": true
      }
    },
    "@ethereumjs/tx": {
      "packages": {
        "@ethereumjs/tx>@ethereumjs/common": true,
        "@ethereumjs/tx>@ethereumjs/rlp": true,
        "@ethereumjs/tx>@ethereumjs/util": true,
        "@ethereumjs/tx>ethereum-cryptography": true
      }
    },
    "@ethereumjs/tx>@ethereumjs/util": {
      "globals": {
        "console.warn": true,
        "fetch": true
      },
      "meta": {
        "webpack-optimization": [
          "Dependency '@ethereumjs/tx>ethereum-cryptography' reexports from '@ethereumjs/tx>ethereum-cryptography>@noble/curves' and webpack collapsed that to a direct import."
        ]
      },
      "packages": {
        "@ethereumjs/tx>@ethereumjs/rlp": true,
        "@ethereumjs/tx>ethereum-cryptography>@noble/curves": true,
        "@ethereumjs/tx>ethereum-cryptography": true,
        "webpack>events": true
      }
    },
    "@metamask/eth-qr-keyring>@keystonehq/bc-ur-registry-eth>@ethereumjs/util": {
      "globals": {
        "Buffer.alloc": true,
        "Buffer.allocUnsafe": true,
        "Buffer.byteLength": true,
        "Buffer.concat": true,
        "Buffer.from": true,
        "Buffer.isBuffer": true,
        "console.warn": true
      },
      "packages": {
        "@metamask/eth-qr-keyring>@keystonehq/bc-ur-registry-eth>@ethereumjs/util>@ethereumjs/rlp": true,
        "buffer": true,
        "@ethereumjs/tx>ethereum-cryptography": true,
        "webpack>events": true,
        "eth-lattice-keyring>@ethereumjs/util>micro-ftch": true
      }
    },
    "@metamask/eth-sig-util>@ethereumjs/util": {
      "globals": {
        "Buffer.alloc": true,
        "Buffer.allocUnsafe": true,
        "Buffer.byteLength": true,
        "Buffer.concat": true,
        "Buffer.from": true,
        "Buffer.isBuffer": true,
        "console.warn": true
      },
      "packages": {
        "@metamask/eth-sig-util>@ethereumjs/rlp": true,
        "buffer": true,
        "@ethereumjs/tx>ethereum-cryptography": true,
        "webpack>events": true,
        "eth-lattice-keyring>@ethereumjs/util>micro-ftch": true
      }
    },
    "@ethersproject/abi": {
      "globals": {
        "console.log": true
      },
      "packages": {
        "ethers>@ethersproject/address": true,
        "@ethersproject/bignumber": true,
        "@ethersproject/bytes": true,
        "ethers>@ethersproject/constants": true,
        "ethers>@ethersproject/hash": true,
        "ethers>@ethersproject/keccak256": true,
        "ethers>@ethersproject/logger": true,
        "ethers>@ethersproject/properties": true,
        "ethers>@ethersproject/strings": true
      }
    },
    "ethers>@ethersproject/abstract-provider": {
      "packages": {
        "@ethersproject/bignumber": true,
        "@ethersproject/bytes": true,
        "ethers>@ethersproject/logger": true,
        "ethers>@ethersproject/properties": true
      }
    },
    "ethers>@ethersproject/abstract-signer": {
      "packages": {
        "ethers>@ethersproject/logger": true,
        "ethers>@ethersproject/properties": true
      }
    },
    "ethers>@ethersproject/address": {
      "packages": {
        "@ethersproject/bignumber": true,
        "@ethersproject/bytes": true,
        "ethers>@ethersproject/keccak256": true,
        "ethers>@ethersproject/logger": true,
        "ethers>@ethersproject/rlp": true
      }
    },
    "ethers>@ethersproject/base64": {
      "globals": {
        "atob": true,
        "btoa": true
      },
      "packages": {
        "@ethersproject/bytes": true
      }
    },
    "ethers>@ethersproject/basex": {
      "packages": {
        "@ethersproject/bytes": true,
        "ethers>@ethersproject/properties": true
      }
    },
    "@ethersproject/bignumber": {
      "packages": {
        "@ethersproject/bytes": true,
        "ethers>@ethersproject/logger": true,
        "bn.js": true
      }
    },
    "@ethersproject/bytes": {
      "packages": {
        "ethers>@ethersproject/logger": true
      }
    },
    "ethers>@ethersproject/constants": {
      "packages": {
        "@ethersproject/bignumber": true
      }
    },
    "@ethersproject/contracts": {
      "globals": {
        "setTimeout": true
      },
      "packages": {
        "@ethersproject/abi": true,
        "ethers>@ethersproject/abstract-provider": true,
        "ethers>@ethersproject/abstract-signer": true,
        "ethers>@ethersproject/address": true,
        "@ethersproject/bignumber": true,
        "@ethersproject/bytes": true,
        "ethers>@ethersproject/logger": true,
        "ethers>@ethersproject/properties": true,
        "ethers>@ethersproject/transactions": true
      }
    },
    "ethers>@ethersproject/hash": {
      "packages": {
        "ethers>@ethersproject/address": true,
        "ethers>@ethersproject/base64": true,
        "@ethersproject/bignumber": true,
        "@ethersproject/bytes": true,
        "ethers>@ethersproject/keccak256": true,
        "ethers>@ethersproject/logger": true,
        "ethers>@ethersproject/properties": true,
        "ethers>@ethersproject/strings": true
      }
    },
    "@ethersproject/hdnode": {
      "packages": {
        "ethers>@ethersproject/basex": true,
        "@ethersproject/bignumber": true,
        "@ethersproject/bytes": true,
        "ethers>@ethersproject/logger": true,
        "ethers>@ethersproject/pbkdf2": true,
        "ethers>@ethersproject/properties": true,
        "ethers>@ethersproject/sha2": true,
        "ethers>@ethersproject/signing-key": true,
        "ethers>@ethersproject/strings": true,
        "ethers>@ethersproject/transactions": true,
        "ethers>@ethersproject/wordlists": true
      }
    },
    "ethers>@ethersproject/json-wallets": {
      "packages": {
        "ethers>@ethersproject/address": true,
        "@ethersproject/bytes": true,
        "@ethersproject/hdnode": true,
        "ethers>@ethersproject/keccak256": true,
        "ethers>@ethersproject/logger": true,
        "ethers>@ethersproject/pbkdf2": true,
        "ethers>@ethersproject/properties": true,
        "ethers>@ethersproject/random": true,
        "ethers>@ethersproject/strings": true,
        "ethers>@ethersproject/transactions": true,
        "ethers>@ethersproject/json-wallets>aes-js": true,
        "ethers>@ethersproject/json-wallets>scrypt-js": true
      }
    },
    "ethers>@ethersproject/keccak256": {
      "packages": {
        "@ethersproject/bytes": true,
        "eth-ens-namehash>js-sha3": true
      }
    },
    "ethers>@ethersproject/logger": {
      "globals": {
        "console": true
      }
    },
    "ethers>@ethersproject/networks": {
      "packages": {
        "ethers>@ethersproject/logger": true
      }
    },
    "ethers>@ethersproject/pbkdf2": {
      "packages": {
        "@ethersproject/bytes": true,
        "ethers>@ethersproject/sha2": true
      }
    },
    "ethers>@ethersproject/properties": {
      "packages": {
        "ethers>@ethersproject/logger": true
      }
    },
    "@ethersproject/providers": {
      "globals": {
        "WebSocket": true,
        "clearInterval": true,
        "clearTimeout": true,
        "console.log": true,
        "console.warn": true,
        "setInterval": true,
        "setTimeout": true
      },
      "packages": {
        "ethers>@ethersproject/abstract-provider": true,
        "ethers>@ethersproject/abstract-signer": true,
        "ethers>@ethersproject/address": true,
        "ethers>@ethersproject/base64": true,
        "ethers>@ethersproject/basex": true,
        "@ethersproject/bignumber": true,
        "@ethersproject/bytes": true,
        "ethers>@ethersproject/constants": true,
        "ethers>@ethersproject/hash": true,
        "ethers>@ethersproject/logger": true,
        "ethers>@ethersproject/networks": true,
        "ethers>@ethersproject/properties": true,
        "ethers>@ethersproject/random": true,
        "ethers>@ethersproject/sha2": true,
        "ethers>@ethersproject/strings": true,
        "ethers>@ethersproject/transactions": true,
        "ethers>@ethersproject/web": true,
        "@ethersproject/providers>bech32": true
      }
    },
    "ethers>@ethersproject/random": {
      "packages": {
        "@ethersproject/bytes": true,
        "ethers>@ethersproject/logger": true
      }
    },
    "ethers>@ethersproject/rlp": {
      "packages": {
        "@ethersproject/bytes": true,
        "ethers>@ethersproject/logger": true
      }
    },
    "ethers>@ethersproject/sha2": {
      "packages": {
        "@ethersproject/bytes": true,
        "ethers>@ethersproject/logger": true,
        "ethers>@ethersproject/sha2>hash.js": true
      }
    },
    "ethers>@ethersproject/signing-key": {
      "packages": {
        "@ethersproject/bytes": true,
        "ethers>@ethersproject/logger": true,
        "ethers>@ethersproject/properties": true,
        "bn.js": true,
        "ethers>@ethersproject/sha2>hash.js": true
      }
    },
    "ethers>@ethersproject/solidity": {
      "packages": {
        "@ethersproject/bignumber": true,
        "@ethersproject/bytes": true,
        "ethers>@ethersproject/keccak256": true,
        "ethers>@ethersproject/logger": true,
        "ethers>@ethersproject/sha2": true,
        "ethers>@ethersproject/strings": true
      }
    },
    "ethers>@ethersproject/strings": {
      "packages": {
        "@ethersproject/bytes": true,
        "ethers>@ethersproject/constants": true,
        "ethers>@ethersproject/logger": true
      }
    },
    "ethers>@ethersproject/transactions": {
      "packages": {
        "ethers>@ethersproject/address": true,
        "@ethersproject/bignumber": true,
        "@ethersproject/bytes": true,
        "ethers>@ethersproject/constants": true,
        "ethers>@ethersproject/keccak256": true,
        "ethers>@ethersproject/logger": true,
        "ethers>@ethersproject/properties": true,
        "ethers>@ethersproject/rlp": true,
        "ethers>@ethersproject/signing-key": true
      }
    },
    "ethers>@ethersproject/units": {
      "packages": {
        "@ethersproject/bignumber": true,
        "ethers>@ethersproject/logger": true
      }
    },
    "ethers>@ethersproject/wallet": {
      "packages": {
        "ethers>@ethersproject/abstract-provider": true,
        "ethers>@ethersproject/abstract-signer": true,
        "ethers>@ethersproject/address": true,
        "@ethersproject/bytes": true,
        "ethers>@ethersproject/hash": true,
        "@ethersproject/hdnode": true,
        "ethers>@ethersproject/json-wallets": true,
        "ethers>@ethersproject/keccak256": true,
        "ethers>@ethersproject/logger": true,
        "ethers>@ethersproject/properties": true,
        "ethers>@ethersproject/random": true,
        "ethers>@ethersproject/signing-key": true,
        "ethers>@ethersproject/transactions": true
      }
    },
    "ethers>@ethersproject/web": {
      "globals": {
        "clearTimeout": true,
        "fetch": true,
        "setTimeout": true
      },
      "packages": {
        "ethers>@ethersproject/base64": true,
        "@ethersproject/bytes": true,
        "ethers>@ethersproject/logger": true,
        "ethers>@ethersproject/properties": true,
        "ethers>@ethersproject/strings": true
      }
    },
    "ethers>@ethersproject/wordlists": {
      "packages": {
        "ethers>@ethersproject/hash": true,
        "ethers>@ethersproject/logger": true,
        "ethers>@ethersproject/properties": true
      }
    },
    "@keystonehq/bc-ur-registry-eth": {
      "globals": {
        "Buffer.from": true
      },
      "packages": {
        "@ethereumjs/tx>@ethereumjs/util": true,
        "@keystonehq/bc-ur-registry-eth>@keystonehq/bc-ur-registry": true,
        "buffer": true,
        "@metamask/eth-qr-keyring>hdkey": true,
        "uuid": true
      }
    },
    "@metamask/eth-qr-keyring>@keystonehq/bc-ur-registry-eth": {
      "globals": {
        "Buffer.from": true
      },
      "packages": {
        "@metamask/eth-qr-keyring>@keystonehq/bc-ur-registry-eth>@ethereumjs/util": true,
        "@metamask/eth-qr-keyring>@keystonehq/bc-ur-registry-eth>@keystonehq/bc-ur-registry": true,
        "buffer": true,
        "@metamask/eth-qr-keyring>hdkey": true,
        "@metamask/eth-qr-keyring>@keystonehq/bc-ur-registry-eth>uuid": true
      }
    },
    "@keystonehq/bc-ur-registry-eth>@keystonehq/bc-ur-registry": {
      "globals": {
        "Buffer": true,
        "define": true
      },
      "packages": {
        "@ngraveio/bc-ur": true,
        "ethereumjs-util>ethereum-cryptography>bs58check": true,
        "buffer": true,
        "tslib": true
      }
    },
    "@metamask/eth-qr-keyring>@keystonehq/bc-ur-registry-eth>@keystonehq/bc-ur-registry": {
      "globals": {
        "Buffer": true,
        "define": true
      },
      "packages": {
        "@ngraveio/bc-ur": true,
        "ethereumjs-util>ethereum-cryptography>bs58check": true,
        "buffer": true,
        "tslib": true
      }
    },
    "@lavamoat/lavadome-react": {
      "globals": {
        "console.warn": true,
        "document": true,
        "navigation": true
      },
      "packages": {
        "react": true
      }
    },
    "@material-ui/core": {
      "globals": {
        "addEventListener": true,
        "clearInterval": true,
        "clearTimeout": true,
        "console.error": true,
        "console.warn": true,
        "document": true,
        "getComputedStyle": true,
        "getSelection": true,
        "performance.now": true,
        "removeEventListener": true,
        "setInterval": true,
        "setTimeout": true
      },
      "packages": {
        "@babel/runtime": true,
        "@material-ui/core>@material-ui/styles": true,
        "@material-ui/core>@material-ui/system": true,
        "@material-ui/core>@material-ui/utils": true,
        "@material-ui/core>clsx": true,
        "@material-ui/core>popper.js": true,
        "prop-types": true,
        "react": true,
        "react-dom": true,
        "@material-ui/core>react-is": true,
        "react-transition-group": true
      }
    },
    "@material-ui/core>@material-ui/styles": {
      "globals": {
        "console.error": true,
        "console.warn": true,
        "document.createComment": true,
        "document.head": true
      },
      "packages": {
        "@babel/runtime": true,
        "@material-ui/core>@material-ui/utils": true,
        "react-redux>hoist-non-react-statics": true,
        "@material-ui/core>@material-ui/styles>jss-plugin-camel-case": true,
        "@material-ui/core>@material-ui/styles>jss-plugin-default-unit": true,
        "@material-ui/core>@material-ui/styles>jss-plugin-global": true,
        "@material-ui/core>@material-ui/styles>jss-plugin-nested": true,
        "@material-ui/core>@material-ui/styles>jss-plugin-props-sort": true,
        "@material-ui/core>@material-ui/styles>jss-plugin-rule-value-function": true,
        "@material-ui/core>@material-ui/styles>jss-plugin-vendor-prefixer": true,
        "@material-ui/core>@material-ui/styles>jss": true,
        "prop-types": true,
        "react": true
      }
    },
    "@material-ui/core>@material-ui/system": {
      "globals": {
        "console.error": true
      },
      "packages": {
        "@babel/runtime": true,
        "@material-ui/core>@material-ui/utils": true,
        "prop-types": true
      }
    },
    "@material-ui/core>@material-ui/utils": {
      "packages": {
        "@babel/runtime": true
      }
    },
    "@metamask/abi-utils": {
      "packages": {
        "@metamask/superstruct": true,
        "@metamask/utils": true
      }
    },
    "@metamask/account-api": {
      "packages": {
        "@metamask/keyring-utils": true
      }
    },
    "@metamask/approval-controller": {
      "globals": {
        "console.info": true
      },
      "packages": {
        "@metamask/base-controller": true,
        "@metamask/rpc-errors": true,
        "nanoid": true
      }
    },
    "@metamask/assets-controllers": {
      "globals": {
        "Intl.NumberFormat": true,
        "URL": true,
        "console.error": true
      },
      "packages": {
        "@ethersproject/contracts": true,
        "@ethersproject/providers": true,
        "@metamask/account-api": true,
        "@metamask/controller-utils": true,
        "@metamask/keyring-api": true,
        "@metamask/utils": true,
        "bn.js": true,
        "@metamask/assets-controllers>multiformats": true,
        "reselect": true,
        "@metamask/assets-controllers>single-call-balance-checker-abi": true
      }
    },
    "@metamask/base-controller": {
      "globals": {
        "console.error": true
      },
      "packages": {
        "immer": true
      }
    },
    "@metamask/bridge-controller": {
      "globals": {
<<<<<<< HEAD
=======
        "AbortController": true,
        "Buffer.from": true,
        "TextDecoder": true,
>>>>>>> 0a93e06e
        "URLSearchParams": true,
        "console.warn": true
      },
      "packages": {
        "ethers>@ethersproject/address": true,
        "ethers>@ethersproject/constants": true,
        "@ethersproject/contracts": true,
        "@ethersproject/providers": true,
        "@metamask/controller-utils": true,
        "@metamask/keyring-api": true,
        "@metamask/metamask-eth-abis": true,
        "@metamask/multichain-network-controller": true,
        "@metamask/superstruct": true,
        "@metamask/utils": true,
        "@metamask/bridge-controller>bignumber.js": true,
        "buffer": true,
        "lodash": true,
        "reselect": true
      }
    },
    "@metamask/browser-passworder": {
      "globals": {
        "Buffer.from": true,
        "CryptoKey": true,
        "btoa": true,
        "crypto.getRandomValues": true,
        "crypto.subtle.decrypt": true,
        "crypto.subtle.deriveKey": true,
        "crypto.subtle.encrypt": true,
        "crypto.subtle.exportKey": true,
        "crypto.subtle.importKey": true
      },
      "packages": {
        "@metamask/browser-passworder>@metamask/utils": true,
        "buffer": true
      }
    },
    "@metamask/chain-agnostic-permission": {
      "packages": {
        "@metamask/chain-agnostic-permission>@metamask/api-specs": true,
        "@metamask/controller-utils": true,
        "@metamask/permission-controller": true,
        "@metamask/utils": true,
        "lodash": true
      }
    },
    "@metamask/claims-controller": {
      "packages": {
        "@metamask/controller-utils": true
      }
    },
    "@metamask/controller-utils": {
      "globals": {
        "Buffer.from": true,
        "URL": true,
        "console.error": true,
        "fetch": true,
        "setTimeout": true
      },
      "packages": {
        "@metamask/controller-utils>@metamask/ethjs-unit": true,
        "@metamask/utils": true,
        "@metamask/controller-utils>@spruceid/siwe-parser": true,
        "bn.js": true,
        "buffer": true,
        "cockatiel": true,
        "eth-ens-namehash": true,
        "eslint>fast-deep-equal": true,
        "lodash": true
      }
    },
    "@metamask/delegation-core": {
      "packages": {
        "@metamask/abi-utils": true,
        "@metamask/utils": true,
        "@noble/hashes": true
      }
    },
    "@metamask/design-system-react": {
      "globals": {
        "console.warn": true
      },
      "packages": {
        "@metamask/design-system-react>@metamask/design-system-shared": true,
        "@metamask/jazzicon": true,
        "@metamask/design-system-react>@radix-ui/react-slot": true,
        "@metamask/design-system-react>blo": true,
        "react": true,
        "@metamask/design-system-react>tailwind-merge": true
      }
    },
    "@metamask/design-system-react>@metamask/design-system-shared": {
      "packages": {
        "@metamask/utils": true
      }
    },
    "@metamask/eth-token-tracker>@metamask/eth-block-tracker": {
      "globals": {
        "clearTimeout": true,
        "console.error": true,
        "setTimeout": true
      },
      "packages": {
        "@metamask/safe-event-emitter": true,
        "@metamask/utils": true,
        "@metamask/ppom-validator>json-rpc-random-id": true
      }
    },
    "@metamask/network-controller>@metamask/eth-block-tracker": {
      "globals": {
        "clearTimeout": true,
        "console.error": true,
        "setTimeout": true
      },
      "packages": {
        "@metamask/safe-event-emitter": true,
        "@metamask/utils": true,
        "@metamask/ppom-validator>json-rpc-random-id": true
      }
    },
    "@metamask/keyring-controller>@metamask/eth-hd-keyring": {
      "globals": {
        "Buffer.concat": true,
        "Buffer.from": true,
        "Buffer.isBuffer": true,
        "TextEncoder": true
      },
      "meta": {
        "webpack-optimization": [
          "Dependency '@ethereumjs/tx>ethereum-cryptography' reexports from '@ethereumjs/tx>ethereum-cryptography>@scure/bip32' and webpack collapsed that to a direct import."
        ]
      },
      "packages": {
        "@ethereumjs/tx>@ethereumjs/util": true,
        "@metamask/eth-sig-util": true,
        "@metamask/snaps-sdk>@metamask/key-tree": true,
        "@metamask/scure-bip39": true,
        "@metamask/utils": true,
        "@ethereumjs/tx>ethereum-cryptography>@scure/bip32": true,
        "buffer": true,
        "@ethereumjs/tx>ethereum-cryptography": true
      }
    },
    "@metamask/network-controller>@metamask/eth-json-rpc-infura": {
      "globals": {
        "fetch": true,
        "setTimeout": true
      },
      "packages": {
        "@metamask/eth-json-rpc-provider": true,
        "@metamask/json-rpc-engine": true,
        "@metamask/rpc-errors": true,
        "@metamask/utils": true
      }
    },
    "@metamask/eth-json-rpc-middleware": {
      "globals": {
        "console.error": true,
        "setTimeout": true
      },
      "packages": {
        "@metamask/json-rpc-engine": true,
        "@metamask/rpc-errors": true,
        "@metamask/utils": true,
        "@metamask/eth-json-rpc-middleware>klona": true,
        "@metamask/eth-json-rpc-middleware>safe-stable-stringify": true
      }
    },
    "@metamask/eth-json-rpc-provider": {
      "packages": {
        "@metamask/json-rpc-engine": true,
        "@metamask/rpc-errors": true,
        "@metamask/safe-event-emitter": true,
        "uuid": true
      }
    },
    "@metamask/eth-qr-keyring": {
      "globals": {
        "Buffer.concat": true,
        "Buffer.from": true
      },
      "packages": {
        "@ethereumjs/tx>@ethereumjs/rlp": true,
        "@ethereumjs/tx": true,
        "@ethereumjs/tx>@ethereumjs/util": true,
        "@metamask/eth-qr-keyring>@keystonehq/bc-ur-registry-eth": true,
        "@metamask/utils": true,
        "@metamask/eth-qr-keyring>async-mutex": true,
        "buffer": true,
        "@metamask/eth-qr-keyring>hdkey": true,
        "@metamask/eth-qr-keyring>uuid": true
      }
    },
    "@metamask/controller-utils>@metamask/eth-query": {
      "packages": {
        "@metamask/ppom-validator>json-rpc-random-id": true,
        "watchify>xtend": true
      }
    },
    "@metamask/eth-sig-util": {
      "globals": {
        "Buffer.byteLength": true,
        "Buffer.concat": true,
        "Buffer.from": true
      },
      "packages": {
        "@metamask/eth-sig-util>@ethereumjs/rlp": true,
        "@metamask/eth-sig-util>@ethereumjs/util": true,
        "@metamask/abi-utils": true,
        "@metamask/utils": true,
        "@metamask/eth-sig-util>@scure/base": true,
        "buffer": true,
        "@ethereumjs/tx>ethereum-cryptography": true,
        "tweetnacl": true
      }
    },
    "@metamask/keyring-controller>@metamask/eth-simple-keyring": {
      "globals": {
        "Buffer.concat": true,
        "Buffer.from": true
      },
      "packages": {
        "@ethereumjs/tx>@ethereumjs/util": true,
        "@metamask/eth-sig-util": true,
        "@metamask/utils": true,
        "buffer": true,
        "@ethereumjs/tx>ethereum-cryptography": true,
        "crypto-browserify>randombytes": true
      }
    },
    "@metamask/eth-token-tracker": {
      "globals": {
        "console.warn": true
      },
      "packages": {
        "@babel/runtime": true,
        "@ethersproject/bignumber": true,
        "@ethersproject/contracts": true,
        "@ethersproject/providers": true,
        "@metamask/eth-token-tracker>@metamask/eth-block-tracker": true,
        "@metamask/safe-event-emitter": true,
        "bn.js": true,
        "@metamask/eth-token-tracker>deep-equal": true,
        "human-standard-token-abi": true
      }
    },
    "@metamask/etherscan-link": {
      "globals": {
        "URL": true
      }
    },
    "eth-method-registry>@metamask/ethjs-contract": {
      "packages": {
        "@babel/runtime": true,
        "eth-method-registry>@metamask/ethjs-contract>@metamask/ethjs-filter": true,
        "eth-method-registry>@metamask/ethjs-contract>@metamask/ethjs-util": true,
        "eth-method-registry>@metamask/ethjs-contract>ethjs-abi": true,
        "eth-ens-namehash>js-sha3": true,
        "eth-method-registry>@metamask/ethjs-query>promise-to-callback": true
      }
    },
    "eth-method-registry>@metamask/ethjs-contract>@metamask/ethjs-filter": {
      "globals": {
        "clearInterval": true,
        "setInterval": true
      }
    },
    "eth-method-registry>@metamask/ethjs-query>@metamask/ethjs-format": {
      "packages": {
        "eth-method-registry>@metamask/ethjs-contract>@metamask/ethjs-util": true,
        "@metamask/controller-utils>@metamask/ethjs-unit>@metamask/number-to-bn": true,
        "eth-method-registry>@metamask/ethjs-query>@metamask/ethjs-format>ethjs-schema": true,
        "eth-method-registry>@metamask/ethjs-query>@metamask/ethjs-format>strip-hex-prefix": true
      }
    },
    "eth-method-registry>@metamask/ethjs-query": {
      "globals": {
        "console": true
      },
      "packages": {
        "eth-method-registry>@metamask/ethjs-query>@metamask/ethjs-format": true,
        "eth-method-registry>@metamask/ethjs-query>@metamask/ethjs-rpc": true,
        "eth-method-registry>@metamask/ethjs-query>promise-to-callback": true
      }
    },
    "eth-method-registry>@metamask/ethjs-query>@metamask/ethjs-rpc": {
      "packages": {
        "eth-method-registry>@metamask/ethjs-query>promise-to-callback": true
      }
    },
    "@metamask/controller-utils>@metamask/ethjs-unit": {
      "packages": {
        "@metamask/controller-utils>@metamask/ethjs-unit>@metamask/number-to-bn": true,
        "bn.js": true
      }
    },
    "eth-method-registry>@metamask/ethjs-contract>@metamask/ethjs-util": {
      "globals": {
        "Buffer.byteLength": true,
        "Buffer.from": true
      },
      "packages": {
        "buffer": true,
        "eth-method-registry>@metamask/ethjs-query>@metamask/ethjs-format>is-hex-prefixed": true,
        "eth-method-registry>@metamask/ethjs-query>@metamask/ethjs-format>strip-hex-prefix": true
      }
    },
    "@metamask/gator-permissions-controller": {
      "packages": {
        "@metamask/utils": true
      }
    },
    "@metamask/jazzicon": {
      "globals": {
        "document.createElement": true,
        "document.createElementNS": true
      },
      "packages": {
        "@metamask/jazzicon>color": true,
        "@metamask/jazzicon>mersenne-twister": true
      }
    },
    "@metamask/json-rpc-engine": {
      "packages": {
        "@metamask/rpc-errors": true,
        "@metamask/safe-event-emitter": true,
        "@metamask/utils": true
      }
    },
    "@metamask/json-rpc-middleware-stream": {
      "globals": {
        "console.warn": true,
        "setTimeout": true
      },
      "packages": {
        "@metamask/safe-event-emitter": true,
        "@metamask/utils": true,
        "@metamask/json-rpc-middleware-stream>readable-stream": true
      }
    },
    "@metamask/snaps-sdk>@metamask/key-tree": {
      "globals": {
        "crypto": true,
        "ed25519": true,
        "ed25519Bip32": true,
        "secp256k1": true
      },
      "packages": {
        "@metamask/scure-bip39": true,
        "@metamask/utils": true,
        "@noble/curves": true,
        "@noble/hashes": true,
        "@scure/base": true
      }
    },
    "@metamask/keyring-api": {
      "packages": {
        "@metamask/keyring-utils": true,
        "@metamask/superstruct": true,
        "@metamask/utils": true,
        "bitcoin-address-validation": true
      }
    },
    "@metamask/keyring-controller": {
      "globals": {
        "console.error": true
      },
      "packages": {
        "@ethereumjs/tx>@ethereumjs/util": true,
        "@metamask/base-controller": true,
        "@metamask/browser-passworder": true,
        "@metamask/keyring-controller>@metamask/eth-hd-keyring": true,
        "@metamask/eth-sig-util": true,
        "@metamask/keyring-controller>@metamask/eth-simple-keyring": true,
        "@metamask/utils": true,
        "@metamask/eth-qr-keyring>async-mutex": true,
        "@metamask/keyring-controller>ethereumjs-wallet": true,
        "lodash": true,
        "@metamask/keyring-controller>ulid": true
      }
    },
    "@metamask/keyring-internal-api": {
      "packages": {
        "@metamask/keyring-api": true,
        "@metamask/keyring-utils": true,
        "@metamask/superstruct": true
      }
    },
    "@metamask/keyring-internal-snap-client": {
      "packages": {
        "@metamask/keyring-api": true,
        "@metamask/keyring-internal-api": true,
        "@metamask/keyring-snap-client": true,
        "@metamask/keyring-utils": true
      }
    },
    "@metamask/keyring-snap-client": {
      "packages": {
        "@metamask/keyring-api": true,
        "@metamask/keyring-utils": true,
        "@metamask/superstruct": true,
        "@metamask/keyring-snap-client>uuid": true
      }
    },
    "@metamask/keyring-utils": {
      "globals": {
        "URL": true
      },
      "packages": {
        "@metamask/superstruct": true,
        "@metamask/utils": true,
        "bitcoin-address-validation": true
      }
    },
    "@metamask/logo": {
      "globals": {
        "addEventListener": true,
        "document.body.appendChild": true,
        "document.createElementNS": true,
        "innerHeight": true,
        "innerWidth": true,
        "requestAnimationFrame": true
      },
      "packages": {
        "@metamask/logo>gl-mat4": true,
        "@metamask/logo>gl-vec3": true
      }
    },
    "@metamask/multichain-network-controller": {
      "packages": {
        "@metamask/keyring-api": true,
        "@metamask/network-controller": true,
        "@metamask/utils": true
      }
    },
    "@metamask/name-controller": {
      "packages": {
        "@metamask/base-controller": true,
        "@metamask/controller-utils": true
      }
    },
    "@metamask/network-controller": {
      "globals": {
        "Intl.NumberFormat": true,
        "URL": true,
        "setTimeout": true
      },
      "meta": {
        "webpack-optimization": [
          "Dependency '@metamask/controller-utils' reexports from 'cockatiel' and webpack collapsed that to a direct import."
        ]
      },
      "packages": {
        "@metamask/base-controller": true,
        "@metamask/controller-utils": true,
        "@metamask/network-controller>@metamask/eth-block-tracker": true,
        "@metamask/network-controller>@metamask/eth-json-rpc-infura": true,
        "@metamask/eth-json-rpc-middleware": true,
        "@metamask/eth-json-rpc-provider": true,
        "@metamask/controller-utils>@metamask/eth-query": true,
        "@metamask/json-rpc-engine": true,
        "@metamask/rpc-errors": true,
        "@metamask/network-controller>@metamask/swappable-obj-proxy": true,
        "@metamask/utils": true,
        "cockatiel": true,
        "addons-linter>deepmerge": true,
        "eslint>fast-deep-equal": true,
        "immer": true,
        "lodash": true,
        "reselect": true,
        "uri-js": true,
        "uuid": true
      }
    },
    "@metamask/notification-services-controller": {
      "globals": {
        "Intl.NumberFormat": true,
        "console.error": true,
        "fetch": true
      },
      "packages": {
        "@metamask/notification-services-controller>@contentful/rich-text-html-renderer": true,
        "@metamask/base-controller": true,
        "@metamask/controller-utils": true,
        "@metamask/keyring-controller": true,
        "@metamask/utils": true,
        "@metamask/notification-services-controller>bignumber.js": true,
        "loglevel": true,
        "semver": true,
        "uuid": true
      }
    },
    "@metamask/controller-utils>@metamask/ethjs-unit>@metamask/number-to-bn": {
      "packages": {
        "bn.js": true,
        "eth-method-registry>@metamask/ethjs-query>@metamask/ethjs-format>strip-hex-prefix": true
      }
    },
    "@metamask/object-multiplex": {
      "globals": {
        "console.warn": true
      },
      "packages": {
        "@metamask/object-multiplex>once": true,
        "@metamask/object-multiplex>readable-stream": true
      }
    },
    "@metamask/permission-controller": {
      "globals": {
        "console.error": true
      },
      "packages": {
        "@metamask/base-controller": true,
        "@metamask/controller-utils": true,
        "@metamask/json-rpc-engine": true,
        "@metamask/rpc-errors": true,
        "@metamask/utils": true,
        "deep-freeze-strict": true,
        "immer": true,
        "nanoid": true
      }
    },
    "@metamask/post-message-stream": {
      "globals": {
        "MessageEvent.prototype": true,
        "WorkerGlobalScope": true,
        "addEventListener": true,
        "browser": true,
        "chrome": true,
        "location.origin": true,
        "postMessage": true,
        "removeEventListener": true
      },
      "packages": {
        "@metamask/utils": true,
        "@metamask/post-message-stream>readable-stream": true
      }
    },
    "@metamask/providers": {
      "globals": {
        "console": true
      },
      "packages": {
        "@metamask/json-rpc-engine": true,
        "@metamask/json-rpc-middleware-stream": true,
        "@metamask/rpc-errors": true,
        "@metamask/safe-event-emitter": true,
        "eslint>fast-deep-equal": true,
        "@metamask/providers>is-stream": true,
        "@metamask/providers>readable-stream": true
      }
    },
    "@metamask/rpc-errors": {
      "packages": {
        "@metamask/utils": true,
        "@metamask/rpc-errors>fast-safe-stringify": true
      }
    },
    "@metamask/safe-event-emitter": {
      "globals": {
        "setTimeout": true
      },
      "packages": {
        "webpack>events": true
      }
    },
    "@metamask/scure-bip39": {
      "globals": {
        "TextEncoder": true
      },
      "packages": {
        "@metamask/scure-bip39>@noble/hashes": true,
        "@metamask/scure-bip39>@scure/base": true
      }
    },
    "@metamask/snaps-execution-environments": {
      "globals": {
        "document.getElementById": true
      },
      "packages": {
        "@metamask/post-message-stream": true,
        "@metamask/snaps-utils": true,
        "@metamask/utils": true,
        "@swc/helpers": true
      }
    },
    "@metamask/snaps-rpc-methods": {
      "packages": {
        "@metamask/permission-controller": true,
        "@metamask/rpc-errors": true,
        "@metamask/snaps-sdk": true,
        "@metamask/snaps-utils": true,
        "@metamask/superstruct": true,
        "@metamask/utils": true
      }
    },
    "@metamask/snaps-sdk": {
      "packages": {
        "@metamask/superstruct": true,
        "@metamask/utils": true
      }
    },
    "@metamask/snaps-utils": {
      "globals": {
        "File": true,
        "FileReader": true,
        "TextDecoder": true,
        "URL": true,
        "console.error": true,
        "console.log": true,
        "console.warn": true,
        "document.body.appendChild": true,
        "document.createElement": true,
        "fetch": true,
        "navigator": true
      },
      "packages": {
        "@metamask/snaps-sdk>@metamask/key-tree": true,
        "@metamask/permission-controller": true,
        "@metamask/snaps-utils>@metamask/slip44": true,
        "@metamask/snaps-sdk": true,
        "@metamask/superstruct": true,
        "@metamask/utils": true,
        "@scure/base": true,
        "@swc/helpers": true,
        "chalk": true,
        "cron-parser": true,
        "@metamask/snaps-utils>fast-json-stable-stringify": true,
        "luxon": true,
        "@metamask/snaps-utils>marked": true,
        "@metamask/snaps-utils>rfdc": true,
        "@metamask/snaps-utils>validate-npm-package-name": true
      }
    },
    "@metamask/transaction-controller": {
      "packages": {
        "@metamask/controller-utils": true
      }
    },
    "@metamask/utils": {
      "globals": {
        "Buffer": true,
        "TextDecoder": true,
        "TextEncoder": true
      },
      "packages": {
        "@metamask/superstruct": true,
        "@noble/hashes": true,
        "@scure/base": true,
        "buffer": true,
        "nock>debug": true,
        "lodash": true,
        "@metamask/utils>pony-cause": true,
        "semver": true
      }
    },
    "@metamask/browser-passworder>@metamask/utils": {
      "globals": {
        "Buffer": true,
        "TextDecoder": true,
        "TextEncoder": true
      },
      "packages": {
        "@metamask/superstruct": true,
        "@noble/hashes": true,
        "@scure/base": true,
        "buffer": true,
        "nock>debug": true,
        "@metamask/utils>pony-cause": true,
        "semver": true
      }
    },
    "@ngraveio/bc-ur": {
      "globals": {
        "Buffer.alloc": true,
        "Buffer.allocUnsafe": true,
        "Buffer.concat": true,
        "Buffer.from": true,
        "Buffer.isBuffer": true
      },
      "packages": {
        "@ngraveio/bc-ur>@keystonehq/alias-sampling": true,
        "@ngraveio/bc-ur>assert": true,
        "@ngraveio/bc-ur>bignumber.js": true,
        "buffer": true,
        "@ngraveio/bc-ur>cbor-sync": true,
        "@ngraveio/bc-ur>crc": true,
        "@ngraveio/bc-ur>jsbi": true,
        "addons-linter>sha.js": true
      }
    },
    "@noble/curves": {
      "packages": {
        "@noble/hashes": true
      }
    },
    "@ethereumjs/tx>ethereum-cryptography>@noble/curves": {
      "globals": {
        "TextEncoder": true
      },
      "packages": {
        "@ethereumjs/tx>ethereum-cryptography>@noble/hashes": true
      }
    },
    "@noble/hashes": {
      "globals": {
        "TextDecoder": true,
        "TextEncoder": true,
        "crypto": true
      }
    },
    "@metamask/scure-bip39>@noble/hashes": {
      "globals": {
        "TextEncoder": true,
        "crypto": true
      }
    },
    "@ethereumjs/tx>ethereum-cryptography>@noble/hashes": {
      "globals": {
        "TextEncoder": true,
        "crypto": true
      }
    },
    "@popperjs/core": {
      "globals": {
        "Element": true,
        "HTMLElement": true,
        "ShadowRoot": true,
        "document": true,
        "navigator.userAgent": true,
        "navigator.userAgentData": true
      }
    },
    "@trezor/connect-web>@trezor/connect>@trezor/protobuf>protobufjs>@protobufjs/codegen": {
      "globals": {
        "console.log": true
      }
    },
    "@trezor/connect-web>@trezor/connect>@trezor/protobuf>protobufjs>@protobufjs/fetch": {
      "globals": {
        "XMLHttpRequest": true
      },
      "packages": {
        "@trezor/connect-web>@trezor/connect>@trezor/protobuf>protobufjs>@protobufjs/aspromise": true,
        "@trezor/connect-web>@trezor/connect>@trezor/protobuf>protobufjs>@protobufjs/inquire": true
      }
    },
    "@metamask/design-system-react>@radix-ui/react-slot>@radix-ui/react-compose-refs": {
      "packages": {
        "react": true
      }
    },
    "@metamask/design-system-react>@radix-ui/react-slot": {
      "packages": {
        "@metamask/design-system-react>@radix-ui/react-slot>@radix-ui/react-compose-refs": true,
        "react": true
      }
    },
    "@reduxjs/toolkit": {
      "globals": {
        "AbortController": true,
        "__REDUX_DEVTOOLS_EXTENSION_COMPOSE__": true,
        "__REDUX_DEVTOOLS_EXTENSION__": true,
        "console": true,
        "process": true,
        "queueMicrotask": true,
        "requestAnimationFrame": true,
        "setTimeout": true
      },
      "packages": {
        "immer": true,
        "process": true,
        "redux": true,
        "redux-thunk": true,
        "@reduxjs/toolkit>reselect": true
      }
    },
    "react-router-dom-v5-compat>@remix-run/router": {
      "globals": {
        "AbortController": true,
        "DOMException": true,
        "FormData": true,
        "Headers": true,
        "Request": true,
        "Response": true,
        "URL": true,
        "URLSearchParams": true,
        "console": true,
        "document.defaultView": true
      }
    },
    "@rive-app/react-canvas>@rive-app/canvas": {
      "globals": {
        "AudioContext": true,
        "Blob": true,
        "DOMMatrix": true,
        "FinalizationRegistry": true,
        "HTMLCanvasElement": true,
        "Image": true,
        "Iterator": true,
        "MouseEvent": true,
        "Path2D": true,
        "Request": true,
        "ResizeObserver": true,
        "TextDecoder": true,
        "URL.createObjectURL": true,
        "URL.revokeObjectURL": true,
        "WebAssembly": true,
        "XMLHttpRequest": true,
        "cancelAnimationFrame": true,
        "clearInterval": true,
        "clearTimeout": true,
        "console": true,
        "crypto": true,
        "define": true,
        "devicePixelRatio": true,
        "document": true,
        "fetch": true,
        "h": "write",
        "importScripts": true,
        "location.href": true,
        "navigator": true,
        "performance.now": true,
        "prompt": true,
        "readline": true,
        "requestAnimationFrame": true,
        "setTimeout": true,
        "webkitAudioContext": true
      }
    },
    "@rive-app/react-canvas": {
      "globals": {
        "IntersectionObserver": true,
        "ResizeObserver": true,
        "addEventListener": true,
        "clearTimeout": true,
        "console.error": true,
        "devicePixelRatio": true,
        "document.documentElement.clientHeight": true,
        "document.documentElement.clientWidth": true,
        "innerHeight": true,
        "innerWidth": true,
        "matchMedia": true,
        "removeEventListener": true,
        "setTimeout": true
      },
      "packages": {
        "@rive-app/react-canvas>@rive-app/canvas": true,
        "react": true
      }
    },
    "@scure/base": {
      "globals": {
        "TextDecoder": true,
        "TextEncoder": true
      }
    },
    "@metamask/eth-sig-util>@scure/base": {
      "globals": {
        "TextDecoder": true,
        "TextEncoder": true
      }
    },
    "@metamask/scure-bip39>@scure/base": {
      "globals": {
        "TextDecoder": true,
        "TextEncoder": true
      }
    },
    "@ethereumjs/tx>ethereum-cryptography>@scure/bip32>@scure/base": {
      "globals": {
        "TextDecoder": true,
        "TextEncoder": true
      }
    },
    "@ethereumjs/tx>ethereum-cryptography>@scure/bip32": {
      "packages": {
        "@ethereumjs/tx>ethereum-cryptography>@noble/curves": true,
        "@ethereumjs/tx>ethereum-cryptography>@noble/hashes": true,
        "@ethereumjs/tx>ethereum-cryptography>@scure/bip32>@scure/base": true
      }
    },
    "@sentry/browser>@sentry-internal/browser-utils": {
      "globals": {
        "PerformanceEventTiming.prototype": true,
        "PerformanceObserver": true,
        "XMLHttpRequest.prototype": true,
        "__SENTRY_DEBUG__": true,
        "addEventListener": true,
        "clearTimeout": true,
        "performance": true,
        "removeEventListener": true,
        "setTimeout": true
      },
      "packages": {
        "@sentry/browser>@sentry/core": true,
        "@sentry/utils": true
      }
    },
    "@sentry/browser>@sentry-internal/feedback": {
      "globals": {
        "FormData": true,
        "HTMLFormElement": true,
        "__SENTRY_DEBUG__": true,
        "cancelAnimationFrame": true,
        "clearTimeout": true,
        "document.createElement": true,
        "document.createElementNS": true,
        "document.createTextNode": true,
        "isSecureContext": true,
        "requestAnimationFrame": true,
        "setTimeout": true
      },
      "packages": {
        "@sentry/browser>@sentry/core": true,
        "@sentry/utils": true
      }
    },
    "@sentry/browser>@sentry-internal/replay-canvas": {
      "globals": {
        "Blob": true,
        "HTMLCanvasElement": true,
        "HTMLImageElement": true,
        "ImageData": true,
        "URL.createObjectURL": true,
        "WeakRef": true,
        "Worker": true,
        "cancelAnimationFrame": true,
        "console.error": true,
        "createImageBitmap": true,
        "document": true
      },
      "packages": {
        "@sentry/browser>@sentry/core": true,
        "@sentry/utils": true
      }
    },
    "@sentry/browser>@sentry-internal/replay": {
      "globals": {
        "Blob": true,
        "CSSConditionRule": true,
        "CSSGroupingRule": true,
        "CSSMediaRule": true,
        "CSSRule": true,
        "CSSSupportsRule": true,
        "Document": true,
        "DragEvent": true,
        "Element": true,
        "FormData": true,
        "HTMLElement": true,
        "HTMLFormElement": true,
        "Headers": true,
        "MouseEvent": true,
        "MutationObserver": true,
        "Node.DOCUMENT_FRAGMENT_NODE": true,
        "Node.prototype.contains": true,
        "PointerEvent": true,
        "TextEncoder": true,
        "URL": true,
        "URLSearchParams": true,
        "Worker": true,
        "__RRWEB_EXCLUDE_IFRAME__": true,
        "__RRWEB_EXCLUDE_SHADOW_DOM__": true,
        "__SENTRY_DEBUG__": true,
        "__SENTRY_EXCLUDE_REPLAY_WORKER__": true,
        "__rrMutationObserver": true,
        "addEventListener": true,
        "clearTimeout": true,
        "console.debug": true,
        "console.error": true,
        "console.warn": true,
        "customElements.get": true,
        "document": true,
        "innerHeight": true,
        "innerWidth": true,
        "location.href": true,
        "location.origin": true,
        "parent": true,
        "setTimeout": true
      },
      "packages": {
        "@sentry/browser>@sentry-internal/browser-utils": true,
        "@sentry/browser>@sentry/core": true,
        "@sentry/utils": true
      }
    },
    "@sentry/browser": {
      "globals": {
        "PerformanceObserver.supportedEntryTypes": true,
        "Request": true,
        "URL": true,
        "XMLHttpRequest.prototype": true,
        "__SENTRY_DEBUG__": true,
        "__SENTRY_RELEASE__": true,
        "addEventListener": true,
        "console.error": true,
        "indexedDB.open": true,
        "performance.timeOrigin": true,
        "setTimeout": true
      },
      "meta": {
        "webpack-optimization": [
          "Dependency '@sentry/browser>@sentry/core' reexports from '@sentry/utils' and webpack collapsed that to a direct import."
        ]
      },
      "packages": {
        "@sentry/browser>@sentry-internal/browser-utils": true,
        "@sentry/browser>@sentry-internal/feedback": true,
        "@sentry/browser>@sentry-internal/replay-canvas": true,
        "@sentry/browser>@sentry-internal/replay": true,
        "@sentry/browser>@sentry/core": true,
        "@sentry/utils": true
      }
    },
    "@sentry/browser>@sentry/core": {
      "globals": {
        "Headers": true,
        "Request": true,
        "URL": true,
        "__SENTRY_DEBUG__": true,
        "__SENTRY_TRACING__": true,
        "clearInterval": true,
        "clearTimeout": true,
        "console.log": true,
        "console.warn": true,
        "setInterval": true,
        "setTimeout": true
      },
      "packages": {
        "@sentry/utils": true
      }
    },
    "@sentry/utils": {
      "globals": {
        "CustomEvent": true,
        "DOMError": true,
        "DOMException": true,
        "EdgeRuntime": true,
        "Element": true,
        "ErrorEvent": true,
        "Event": true,
        "HTMLElement": true,
        "Headers": true,
        "Request": true,
        "Response": true,
        "TextDecoder": true,
        "TextEncoder": true,
        "__SENTRY_BROWSER_BUNDLE__": true,
        "__SENTRY_DEBUG__": true,
        "clearTimeout": true,
        "console.error": true,
        "document": true,
        "module": true,
        "process": true,
        "setTimeout": true
      },
      "packages": {
        "process": true
      }
    },
    "@solana/addresses": {
      "globals": {
        "Intl.Collator": true,
        "TextEncoder": true,
        "crypto.subtle.digest": true,
        "crypto.subtle.exportKey": true
      },
      "packages": {
        "@solana/addresses>@solana/assertions": true,
        "@solana/addresses>@solana/codecs-core": true,
        "@solana/addresses>@solana/codecs-strings": true,
        "@solana/addresses>@solana/errors": true
      }
    },
    "@solana/addresses>@solana/codecs-core": {
      "packages": {
        "@solana/addresses>@solana/errors": true
      }
    },
    "@solana/addresses>@solana/codecs-strings": {
      "globals": {
        "TextDecoder": true,
        "TextEncoder": true,
        "atob": true,
        "btoa": true
      },
      "packages": {
        "@solana/addresses>@solana/codecs-core": true,
        "@solana/addresses>@solana/errors": true
      }
    },
    "@solana/addresses>@solana/errors": {
      "globals": {
        "btoa": true
      },
      "packages": {
        "@swc/helpers": true
      }
    },
    "@metamask/controller-utils>@spruceid/siwe-parser": {
      "globals": {
        "console.error": true,
        "console.log": true
      },
      "packages": {
        "@noble/hashes": true,
        "@metamask/controller-utils>@spruceid/siwe-parser>apg-js": true
      }
    },
    "@tanstack/react-virtual": {
      "globals": {
        "document": true,
        "scrollY": true
      },
      "packages": {
        "@tanstack/react-virtual>@tanstack/virtual-core": true,
        "react": true,
        "react-dom": true
      }
    },
    "@tanstack/react-virtual>@tanstack/virtual-core": {
      "globals": {
        "console.info": true,
        "console.warn": true,
        "requestAnimationFrame": true
      }
    },
    "@trezor/connect-web>@trezor/connect-common": {
      "globals": {
        "console.warn": true,
        "localStorage.getItem": true,
        "localStorage.setItem": true,
        "navigator": true,
        "setTimeout": true,
        "window": true
      },
      "packages": {
        "@swc/helpers": true,
        "@trezor/connect-web>@trezor/connect-common>@trezor/env-utils": true,
        "@trezor/connect-web>@trezor/utils": true,
        "tslib": true
      }
    },
    "@trezor/connect-web": {
      "globals": {
        "URLSearchParams": true,
        "__TREZOR_CONNECT_SRC": true,
        "addEventListener": true,
        "btoa": true,
        "chrome": true,
        "clearInterval": true,
        "clearTimeout": true,
        "console.warn": true,
        "document.body": true,
        "document.createElement": true,
        "document.createTextNode": true,
        "document.getElementById": true,
        "document.querySelectorAll": true,
        "location.origin": true,
        "navigator": true,
        "open": true,
        "origin": true,
        "removeEventListener": true,
        "setInterval": true,
        "setTimeout": true
      },
      "packages": {
        "@swc/helpers": true,
        "@trezor/connect-web>@trezor/connect-common": true,
        "@trezor/connect-web>@trezor/connect": true,
        "@trezor/connect-web>@trezor/utils": true,
        "@trezor/connect-web>@trezor/connect>@trezor/blockchain-link>@trezor/websocket-client": true,
        "webpack>events": true,
        "tslib": true
      }
    },
    "@trezor/connect-web>@trezor/connect": {
      "packages": {
        "@swc/helpers": true,
        "@trezor/connect-web>@trezor/connect>@trezor/device-utils": true,
        "@trezor/connect-web>@trezor/connect>@trezor/protobuf": true,
        "@trezor/connect-web>@trezor/connect>@trezor/schema-utils": true,
        "@trezor/connect-web>@trezor/connect>@trezor/transport": true,
        "@trezor/connect-web>@trezor/utils": true,
        "tslib": true
      }
    },
    "@trezor/connect-web>@trezor/connect>@trezor/device-utils": {
      "packages": {
        "tslib": true
      }
    },
    "@trezor/connect-web>@trezor/connect-common>@trezor/env-utils": {
      "globals": {
        "innerHeight": true,
        "innerWidth": true,
        "location.hostname": true,
        "location.origin": true,
        "navigator.languages": true,
        "navigator.platform": true,
        "navigator.userAgent": true,
        "process": true,
        "screen.height": true,
        "screen.width": true
      },
      "packages": {
        "process": true,
        "@trezor/connect-web>@trezor/connect-common>@trezor/env-utils>ua-parser-js": true
      }
    },
    "@trezor/connect-web>@trezor/connect>@trezor/protobuf": {
      "globals": {
        "Buffer.from": true
      },
      "packages": {
        "@trezor/connect-web>@trezor/connect>@trezor/schema-utils": true,
        "buffer": true,
        "@trezor/connect-web>@trezor/connect>@trezor/protobuf>long": true,
        "@trezor/connect-web>@trezor/connect>@trezor/protobuf>protobufjs": true,
        "tslib": true
      }
    },
    "@trezor/connect-web>@trezor/connect>@trezor/schema-utils": {
      "globals": {
        "Buffer": true,
        "console.warn": true
      },
      "packages": {
        "@trezor/connect-web>@trezor/connect>@trezor/schema-utils>@sinclair/typebox": true,
        "@swc/helpers": true,
        "buffer": true,
        "ts-mixer": true
      }
    },
    "@trezor/connect-web>@trezor/utils": {
      "globals": {
        "AbortController": true,
        "Blob": true,
        "Buffer.alloc": true,
        "Buffer.allocUnsafe": true,
        "Intl.NumberFormat": true,
        "TextEncoder": true,
        "clearInterval": true,
        "clearTimeout": true,
        "console.error": true,
        "console.info": true,
        "console.log": true,
        "console.warn": true,
        "crypto.getRandomValues": true,
        "setInterval": true,
        "setTimeout": true
      },
      "packages": {
        "@swc/helpers": true,
        "@trezor/connect-web>@trezor/utils>bignumber.js": true,
        "buffer": true,
        "webpack>events": true,
        "tslib": true
      }
    },
    "@trezor/connect-web>@trezor/connect>@trezor/blockchain-link>@trezor/websocket-client": {
      "globals": {
        "WebSocket": true,
        "clearTimeout": true,
        "setTimeout": true
      },
      "packages": {
        "@swc/helpers": true,
        "@trezor/connect-web>@trezor/utils": true,
        "webpack>events": true,
        "tslib": true
      }
    },
    "@zxing/browser": {
      "globals": {
        "HTMLElement": true,
        "HTMLImageElement": true,
        "HTMLVideoElement": true,
        "clearTimeout": true,
        "console.error": true,
        "console.warn": true,
        "document": true,
        "navigator": true,
        "setTimeout": true
      },
      "packages": {
        "@zxing/library": true
      }
    },
    "@zxing/library": {
      "globals": {
        "HTMLImageElement": true,
        "HTMLVideoElement": true,
        "TextDecoder": true,
        "TextEncoder": true,
        "URL.createObjectURL": true,
        "btoa": true,
        "console.log": true,
        "console.warn": true,
        "document": true,
        "navigator": true,
        "setTimeout": true
      },
      "packages": {
        "@zxing/library>ts-custom-error": true
      }
    },
    "readable-stream>abort-controller": {
      "globals": {
        "AbortController": true
      }
    },
    "currency-formatter>accounting": {
      "globals": {
        "define": true
      }
    },
    "ethers>@ethersproject/json-wallets>aes-js": {
      "globals": {
        "define": true
      }
    },
    "eth-lattice-keyring>gridplus-sdk>aes-js": {
      "globals": {
        "define": true
      }
    },
    "chalk>ansi-styles": {
      "packages": {
        "chalk>ansi-styles>color-convert": true
      }
    },
    "@metamask/controller-utils>@spruceid/siwe-parser>apg-js": {
      "packages": {
        "buffer": true
      }
    },
    "string.prototype.matchall>es-abstract>array-buffer-byte-length": {
      "packages": {
        "string.prototype.matchall>call-bind": true,
        "string.prototype.matchall>es-abstract>is-array-buffer": true
      }
    },
    "crypto-browserify>public-encrypt>parse-asn1>asn1.js": {
      "packages": {
        "bn.js": true,
        "buffer": true,
        "pumpify>inherits": true,
        "@toruslabs/eccrypto>elliptic>minimalistic-assert": true
      }
    },
    "@ngraveio/bc-ur>assert": {
      "globals": {
        "console": true,
        "process.emitWarning": true,
        "process.stderr": true
      },
      "packages": {
        "string.prototype.matchall>call-bind": true,
        "@ngraveio/bc-ur>assert>is-nan": true,
        "@ngraveio/bc-ur>assert>object-is": true,
        "gulp>vinyl-fs>object.assign": true,
        "process": true,
        "browserify>util": true
      }
    },
    "@metamask/eth-qr-keyring>async-mutex": {
      "globals": {
        "clearTimeout": true,
        "setTimeout": true
      }
    },
    "string.prototype.matchall>es-abstract>available-typed-arrays": {
      "packages": {
        "string.prototype.matchall>es-abstract>typed-array-length>possible-typed-array-names": true
      }
    },
    "@ensdomains/content-hash>multihashes>multibase>base-x": {
      "packages": {
        "koa>content-disposition>safe-buffer": true
      }
    },
    "bignumber.js": {
      "globals": {
        "crypto": true,
        "define": true
      }
    },
    "@metamask/bridge-controller>bignumber.js": {
      "globals": {
        "crypto": true
      }
    },
    "@metamask/notification-services-controller>bignumber.js": {
      "globals": {
        "crypto": true
      }
    },
    "@ngraveio/bc-ur>bignumber.js": {
      "globals": {
        "crypto": true,
        "define": true
      }
    },
    "@trezor/connect-web>@trezor/utils>bignumber.js": {
      "globals": {
        "crypto": true,
        "define": true
      }
    },
    "@metamask/design-system-react>blo": {
      "globals": {
        "btoa": true
      }
    },
    "bn.js": {
      "globals": {
        "Buffer": true
      }
    },
    "bowser": {
      "globals": {
        "define": true
      }
    },
    "@toruslabs/eccrypto>elliptic>brorand": {
      "globals": {
        "crypto": true,
        "msCrypto": true
      }
    },
    "ethereumjs-util>ethereum-cryptography>browserify-aes": {
      "globals": {
        "Buffer.concat": true
      },
      "packages": {
        "buffer": true,
        "ethereumjs-util>ethereum-cryptography>browserify-aes>buffer-xor": true,
        "ethereumjs-util>create-hash>cipher-base": true,
        "crypto-browserify>browserify-cipher>evp_bytestokey": true,
        "pumpify>inherits": true,
        "koa>content-disposition>safe-buffer": true
      }
    },
    "crypto-browserify>browserify-cipher": {
      "packages": {
        "ethereumjs-util>ethereum-cryptography>browserify-aes": true,
        "crypto-browserify>browserify-cipher>browserify-des": true,
        "crypto-browserify>browserify-cipher>evp_bytestokey": true
      }
    },
    "crypto-browserify>browserify-cipher>browserify-des": {
      "globals": {
        "Buffer": true
      },
      "packages": {
        "buffer": true,
        "ethereumjs-util>create-hash>cipher-base": true,
        "crypto-browserify>browserify-cipher>browserify-des>des.js": true,
        "pumpify>inherits": true
      }
    },
    "crypto-browserify>public-encrypt>browserify-rsa": {
      "packages": {
        "bn.js": true,
        "crypto-browserify>randombytes": true,
        "koa>content-disposition>safe-buffer": true
      }
    },
    "crypto-browserify>browserify-sign": {
      "packages": {
        "bn.js": true,
        "crypto-browserify>public-encrypt>browserify-rsa": true,
        "ethereumjs-util>create-hash": true,
        "crypto-browserify>create-hmac": true,
        "@toruslabs/eccrypto>elliptic": true,
        "pumpify>inherits": true,
        "crypto-browserify>public-encrypt>parse-asn1": true,
        "crypto-browserify>browserify-sign>readable-stream": true,
        "koa>content-disposition>safe-buffer": true
      }
    },
    "ethereumjs-util>ethereum-cryptography>bs58check>bs58": {
      "packages": {
        "@ensdomains/content-hash>multihashes>multibase>base-x": true
      }
    },
    "ethereumjs-util>ethereum-cryptography>bs58check": {
      "packages": {
        "ethereumjs-util>ethereum-cryptography>bs58check>bs58": true,
        "ethereumjs-util>create-hash": true,
        "koa>content-disposition>safe-buffer": true
      }
    },
    "buffer": {
      "globals": {
        "console": true
      },
      "packages": {
        "base64-js": true,
        "buffer>ieee754": true
      }
    },
    "ethereumjs-util>ethereum-cryptography>browserify-aes>buffer-xor": {
      "globals": {
        "Buffer": true
      },
      "packages": {
        "buffer": true
      }
    },
    "@ngraveio/bc-ur>crc>buffer": {
      "globals": {
        "console": true
      },
      "packages": {
        "base64-js": true,
        "buffer>ieee754": true
      }
    },
    "remote-redux-devtools>socketcluster-client>buffer": {
      "globals": {
        "console": true
      },
      "packages": {
        "base64-js": true,
        "buffer>ieee754": true
      }
    },
    "@metamask/snaps-utils>validate-npm-package-name>builtins": {
      "globals": {
        "process.version": true
      },
      "packages": {
        "process": true,
        "semver": true
      }
    },
    "string.prototype.matchall>call-bind>call-bind-apply-helpers": {
      "packages": {
        "string.prototype.matchall>es-abstract>es-errors": true,
        "browserify>has>function-bind": true
      }
    },
    "string.prototype.matchall>call-bind": {
      "packages": {
        "string.prototype.matchall>call-bind>call-bind-apply-helpers": true,
        "string.prototype.matchall>call-bind>es-define-property": true,
        "string.prototype.matchall>get-intrinsic": true,
        "string.prototype.matchall>call-bind>set-function-length": true
      }
    },
    "@lavamoat/webpack>json-stable-stringify>call-bound": {
      "packages": {
        "string.prototype.matchall>call-bind>call-bind-apply-helpers": true,
        "string.prototype.matchall>get-intrinsic": true
      }
    },
    "@ngraveio/bc-ur>cbor-sync": {
      "globals": {
        "Buffer": true,
        "define": true
      },
      "packages": {
        "buffer": true
      }
    },
    "chalk": {
      "packages": {
        "chalk>ansi-styles": true,
        "chalk>supports-color": true
      }
    },
    "chart.js": {
      "globals": {
        "Intl.NumberFormat": true,
        "MutationObserver": true,
        "OffscreenCanvas": true,
        "Path2D": true,
        "ResizeObserver": true,
        "addEventListener": true,
        "clearTimeout": true,
        "console.error": true,
        "console.warn": true,
        "devicePixelRatio": true,
        "document": true,
        "removeEventListener": true,
        "requestAnimationFrame": true,
        "setTimeout": true
      },
      "packages": {
        "chart.js>@kurkle/color": true,
        "@swc/helpers": true
      }
    },
    "ethereumjs-util>create-hash>cipher-base": {
      "packages": {
        "pumpify>inherits": true,
        "koa>content-disposition>safe-buffer": true,
        "stream-browserify": true,
        "browserify>string_decoder": true
      }
    },
    "classnames": {
      "globals": {
        "classNames": "write",
        "define": true
      }
    },
    "@metamask/jazzicon>color>clone": {
      "globals": {
        "Buffer": true
      },
      "packages": {
        "buffer": true
      }
    },
    "remote-redux-devtools>socketcluster-client>clone": {
      "globals": {
        "Buffer": true
      },
      "packages": {
        "remote-redux-devtools>socketcluster-client>buffer": true
      }
    },
    "cockatiel": {
      "globals": {
        "AbortController": true,
        "AbortSignal": true,
        "WeakRef": true,
        "performance": true,
        "process.hrtime.bigint": true,
        "setTimeout": true
      },
      "packages": {
        "process": true
      }
    },
    "chalk>ansi-styles>color-convert": {
      "packages": {
        "jest-canvas-mock>moo-color>color-name": true
      }
    },
    "@metamask/jazzicon>color>color-convert": {
      "packages": {
        "@metamask/jazzicon>color>color-convert>color-name": true
      }
    },
    "@metamask/jazzicon>color>color-string": {
      "packages": {
        "jest-canvas-mock>moo-color>color-name": true
      }
    },
    "@metamask/jazzicon>color": {
      "packages": {
        "@metamask/jazzicon>color>clone": true,
        "@metamask/jazzicon>color>color-convert": true,
        "@metamask/jazzicon>color>color-string": true
      }
    },
    "copy-to-clipboard": {
      "globals": {
        "clipboardData": true,
        "console.error": true,
        "console.warn": true,
        "document.body.appendChild": true,
        "document.body.removeChild": true,
        "document.createElement": true,
        "document.createRange": true,
        "document.execCommand": true,
        "document.getSelection": true,
        "navigator.userAgent": true,
        "prompt": true
      },
      "packages": {
        "copy-to-clipboard>toggle-selection": true
      }
    },
    "core-js-pure": {
      "globals": {
        "Bun.version": true,
        "Deno.version": true,
        "document": true,
        "setTimeout": true
      }
    },
    "readable-stream-2>core-util-is": {
      "globals": {
        "Buffer.isBuffer": true
      },
      "packages": {
        "buffer": true
      }
    },
    "@ngraveio/bc-ur>crc": {
      "packages": {
        "@ngraveio/bc-ur>crc>buffer": true
      }
    },
    "crypto-browserify>create-ecdh": {
      "globals": {
        "Buffer": true
      },
      "packages": {
        "bn.js": true,
        "buffer": true,
        "@toruslabs/eccrypto>elliptic": true
      }
    },
    "ethereumjs-util>create-hash": {
      "packages": {
        "ethereumjs-util>create-hash>cipher-base": true,
        "pumpify>inherits": true,
        "ethereumjs-util>create-hash>md5.js": true,
        "ethereumjs-util>create-hash>ripemd160": true,
        "addons-linter>sha.js": true
      }
    },
    "crypto-browserify>pbkdf2>create-hash": {
      "globals": {
        "Buffer": true
      },
      "packages": {
        "buffer": true
      }
    },
    "crypto-browserify>create-hmac": {
      "packages": {
        "ethereumjs-util>create-hash>cipher-base": true,
        "ethereumjs-util>create-hash": true,
        "pumpify>inherits": true,
        "ethereumjs-util>create-hash>ripemd160": true,
        "koa>content-disposition>safe-buffer": true,
        "addons-linter>sha.js": true
      }
    },
    "cron-parser": {
      "packages": {
        "luxon": true
      }
    },
    "crypto-browserify": {
      "packages": {
        "crypto-browserify>browserify-cipher": true,
        "crypto-browserify>browserify-sign": true,
        "crypto-browserify>create-ecdh": true,
        "ethereumjs-util>create-hash": true,
        "crypto-browserify>create-hmac": true,
        "crypto-browserify>diffie-hellman": true,
        "crypto-browserify>pbkdf2": true,
        "crypto-browserify>public-encrypt": true,
        "crypto-browserify>randombytes": true,
        "crypto-browserify>randomfill": true
      }
    },
    "react-beautiful-dnd>css-box-model": {
      "globals": {
        "getComputedStyle": true,
        "pageXOffset": true,
        "pageYOffset": true
      },
      "packages": {
        "react-router-dom>tiny-invariant": true
      }
    },
    "@material-ui/core>@material-ui/styles>jss-plugin-vendor-prefixer>css-vendor": {
      "globals": {
        "document.createElement": true,
        "document.documentElement": true,
        "getComputedStyle": true
      },
      "packages": {
        "@babel/runtime": true,
        "@material-ui/core>@material-ui/styles>jss>is-in-browser": true
      }
    },
    "currency-formatter": {
      "packages": {
        "currency-formatter>accounting": true,
        "currency-formatter>locale-currency": true,
        "react>object-assign": true
      }
    },
    "nock>debug": {
      "globals": {
        "console": true,
        "document": true,
        "localStorage": true,
        "navigator": true,
        "process": true
      },
      "packages": {
        "mocha>ms": true,
        "process": true
      }
    },
    "@metamask/eth-token-tracker>deep-equal": {
      "packages": {
        "string.prototype.matchall>es-abstract>array-buffer-byte-length": true,
        "string.prototype.matchall>call-bind": true,
        "@metamask/eth-token-tracker>deep-equal>es-get-iterator": true,
        "string.prototype.matchall>get-intrinsic": true,
        "browserify>util>is-arguments": true,
        "string.prototype.matchall>es-abstract>is-array-buffer": true,
        "@metamask/eth-token-tracker>deep-equal>is-date-object": true,
        "string.prototype.matchall>es-abstract>is-regex": true,
        "string.prototype.matchall>es-abstract>is-shared-array-buffer": true,
        "@lavamoat/webpack>json-stable-stringify>isarray": true,
        "@ngraveio/bc-ur>assert>object-is": true,
        "@lavamoat/webpack>json-stable-stringify>object-keys": true,
        "gulp>vinyl-fs>object.assign": true,
        "string.prototype.matchall>regexp.prototype.flags": true,
        "string.prototype.matchall>side-channel": true,
        "@metamask/eth-token-tracker>deep-equal>which-boxed-primitive": true,
        "@metamask/eth-token-tracker>deep-equal>which-collection": true,
        "browserify>util>which-typed-array": true
      }
    },
    "string.prototype.matchall>define-properties>define-data-property": {
      "packages": {
        "string.prototype.matchall>call-bind>es-define-property": true,
        "string.prototype.matchall>es-abstract>es-errors": true,
        "string.prototype.matchall>es-abstract>gopd": true
      }
    },
    "string.prototype.matchall>define-properties": {
      "packages": {
        "string.prototype.matchall>define-properties>define-data-property": true,
        "string.prototype.matchall>es-abstract>has-property-descriptors": true,
        "@lavamoat/webpack>json-stable-stringify>object-keys": true
      }
    },
    "crypto-browserify>browserify-cipher>browserify-des>des.js": {
      "packages": {
        "pumpify>inherits": true,
        "@toruslabs/eccrypto>elliptic>minimalistic-assert": true
      }
    },
    "crypto-browserify>diffie-hellman": {
      "globals": {
        "Buffer": true
      },
      "packages": {
        "bn.js": true,
        "buffer": true,
        "crypto-browserify>diffie-hellman>miller-rabin": true,
        "crypto-browserify>randombytes": true
      }
    },
    "dompurify": {
      "globals": {
        "console.warn": true
      }
    },
    "string.prototype.matchall>get-intrinsic>get-proto>dunder-proto": {
      "packages": {
        "string.prototype.matchall>call-bind>call-bind-apply-helpers": true,
        "string.prototype.matchall>es-abstract>gopd": true
      }
    },
    "@toruslabs/eccrypto>elliptic": {
      "packages": {
        "bn.js": true,
        "@toruslabs/eccrypto>elliptic>brorand": true,
        "ethers>@ethersproject/sha2>hash.js": true,
        "@toruslabs/eccrypto>elliptic>hmac-drbg": true,
        "pumpify>inherits": true,
        "@toruslabs/eccrypto>elliptic>minimalistic-assert": true,
        "@toruslabs/eccrypto>elliptic>minimalistic-crypto-utils": true
      }
    },
    "@metamask/eth-token-tracker>deep-equal>es-get-iterator": {
      "globals": {
        "process": true
      },
      "packages": {
        "string.prototype.matchall>call-bind": true,
        "string.prototype.matchall>get-intrinsic": true,
        "string.prototype.matchall>has-symbols": true,
        "browserify>util>is-arguments": true,
        "@metamask/eth-token-tracker>deep-equal>es-get-iterator>is-map": true,
        "@metamask/eth-token-tracker>deep-equal>es-get-iterator>is-set": true,
        "eslint-plugin-react>array-includes>is-string": true,
        "@lavamoat/webpack>json-stable-stringify>isarray": true,
        "process": true,
        "@metamask/eth-token-tracker>deep-equal>es-get-iterator>stop-iteration-iterator": true
      }
    },
    "eth-ens-namehash": {
      "globals": {
        "Buffer": true,
        "name": "write"
      },
      "packages": {
        "buffer": true,
        "eth-ens-namehash>idna-uts46-hx": true,
        "eth-ens-namehash>js-sha3": true
      }
    },
    "eth-method-registry": {
      "packages": {
        "eth-method-registry>@metamask/ethjs-contract": true,
        "eth-method-registry>@metamask/ethjs-query": true
      }
    },
    "@ethereumjs/tx>ethereum-cryptography": {
      "globals": {
        "TextDecoder": true,
        "crypto": true,
        "module": true
      },
      "packages": {
        "@ethereumjs/tx>ethereum-cryptography>@noble/curves": true,
        "@ethereumjs/tx>ethereum-cryptography>@noble/hashes": true
      }
    },
    "ethereumjs-util>ethereum-cryptography": {
      "globals": {
        "Buffer.from": true
      },
      "packages": {
        "buffer": true,
        "ethereumjs-util>ethereum-cryptography>keccak": true,
        "crypto-browserify>randombytes": true,
        "ganache>secp256k1": true
      }
    },
    "@metamask/keyring-controller>ethereumjs-wallet>ethereum-cryptography": {
      "globals": {
        "Buffer.concat": true,
        "Buffer.from": true,
        "Buffer.isBuffer": true
      },
      "packages": {
        "@ngraveio/bc-ur>assert": true,
        "ethereumjs-util>ethereum-cryptography>bs58check": true,
        "buffer": true,
        "crypto-browserify>create-hmac": true,
        "ethers>@ethersproject/sha2>hash.js": true,
        "ethereumjs-util>ethereum-cryptography>keccak": true,
        "crypto-browserify>randombytes": true,
        "koa>content-disposition>safe-buffer": true,
        "ganache>secp256k1": true
      }
    },
    "ethereumjs-util": {
      "globals": {
        "Buffer": true
      },
      "packages": {
        "@ngraveio/bc-ur>assert": true,
        "bn.js": true,
        "buffer": true,
        "ethereumjs-util>create-hash": true,
        "ethereumjs-util>ethereum-cryptography": true,
        "ethereumjs-util>rlp": true
      }
    },
    "@metamask/keyring-controller>ethereumjs-wallet>ethereumjs-util": {
      "globals": {
        "Buffer": true
      },
      "packages": {
        "@ngraveio/bc-ur>assert": true,
        "bn.js": true,
        "buffer": true,
        "ethereumjs-util>create-hash": true,
        "@metamask/keyring-controller>ethereumjs-wallet>ethereum-cryptography": true,
        "ethereumjs-util>rlp": true
      }
    },
    "@metamask/keyring-controller>ethereumjs-wallet": {
      "globals": {
        "Buffer.alloc": true,
        "Buffer.concat": true,
        "Buffer.from": true,
        "Buffer.isBuffer": true
      },
      "packages": {
        "eth-lattice-keyring>gridplus-sdk>aes-js": true,
        "ethereumjs-util>ethereum-cryptography>bs58check": true,
        "buffer": true,
        "crypto-browserify": true,
        "@metamask/keyring-controller>ethereumjs-wallet>ethereum-cryptography": true,
        "@metamask/keyring-controller>ethereumjs-wallet>ethereumjs-util": true,
        "crypto-browserify>randombytes": true,
        "ethers>@ethersproject/json-wallets>scrypt-js": true,
        "@metamask/keyring-controller>ethereumjs-wallet>utf8": true,
        "uuid": true
      }
    },
    "ethers": {
      "packages": {
        "@ethersproject/abi": true,
        "ethers>@ethersproject/address": true,
        "ethers>@ethersproject/base64": true,
        "ethers>@ethersproject/basex": true,
        "@ethersproject/bytes": true,
        "ethers>@ethersproject/hash": true,
        "@ethersproject/hdnode": true,
        "ethers>@ethersproject/json-wallets": true,
        "ethers>@ethersproject/keccak256": true,
        "ethers>@ethersproject/logger": true,
        "ethers>@ethersproject/properties": true,
        "ethers>@ethersproject/random": true,
        "ethers>@ethersproject/rlp": true,
        "ethers>@ethersproject/sha2": true,
        "ethers>@ethersproject/signing-key": true,
        "ethers>@ethersproject/solidity": true,
        "ethers>@ethersproject/strings": true,
        "ethers>@ethersproject/transactions": true,
        "ethers>@ethersproject/units": true,
        "ethers>@ethersproject/wallet": true,
        "ethers>@ethersproject/web": true
      }
    },
    "eth-method-registry>@metamask/ethjs-contract>ethjs-abi": {
      "globals": {
        "Buffer": true
      },
      "packages": {
        "bn.js": true,
        "buffer": true,
        "eth-ens-namehash>js-sha3": true,
        "eth-method-registry>@metamask/ethjs-contract>ethjs-abi>number-to-bn": true
      }
    },
    "webpack>events": {
      "globals": {
        "console": true
      }
    },
    "crypto-browserify>browserify-cipher>evp_bytestokey": {
      "packages": {
        "ethereumjs-util>create-hash>md5.js": true,
        "koa>content-disposition>safe-buffer": true
      }
    },
    "extension-port-stream": {
      "globals": {
        "AggregateError": true,
        "navigator.userAgent.includes": true,
        "performance.now": true,
        "queueMicrotask": true,
        "scheduler": true,
        "setTimeout": true
      },
      "packages": {
        "readable-stream": true
      }
    },
    "react-focus-lock>focus-lock": {
      "globals": {
        "HTMLIFrameElement": true,
        "Node.DOCUMENT_FRAGMENT_NODE": true,
        "Node.DOCUMENT_NODE": true,
        "Node.DOCUMENT_POSITION_CONTAINED_BY": true,
        "Node.DOCUMENT_POSITION_CONTAINS": true,
        "Node.ELEMENT_NODE": true,
        "console.error": true,
        "console.warn": true,
        "document": true,
        "getComputedStyle": true,
        "setTimeout": true
      }
    },
    "browserify>util>which-typed-array>for-each": {
      "packages": {
        "string.prototype.matchall>es-abstract>is-callable": true
      }
    },
    "fuse.js": {
      "globals": {
        "console": true,
        "define": true
      }
    },
    "string.prototype.matchall>get-intrinsic": {
      "globals": {
        "AggregateError": true,
        "FinalizationRegistry": true,
        "Float16Array": true,
        "WeakRef": true
      },
      "packages": {
        "string.prototype.matchall>call-bind>call-bind-apply-helpers": true,
        "string.prototype.matchall>call-bind>es-define-property": true,
        "string.prototype.matchall>es-abstract>es-errors": true,
        "string.prototype.matchall>es-abstract>es-object-atoms": true,
        "browserify>has>function-bind": true,
        "string.prototype.matchall>get-intrinsic>get-proto": true,
        "string.prototype.matchall>es-abstract>gopd": true,
        "string.prototype.matchall>has-symbols": true,
        "axios>form-data>hasown": true,
        "string.prototype.matchall>get-intrinsic>math-intrinsics": true
      }
    },
    "remote-redux-devtools>redux-devtools-core>get-params": {
      "globals": {
        "GetParams": "write"
      }
    },
    "string.prototype.matchall>get-intrinsic>get-proto": {
      "packages": {
        "string.prototype.matchall>get-intrinsic>get-proto>dunder-proto": true,
        "string.prototype.matchall>es-abstract>es-object-atoms": true
      }
    },
    "string.prototype.matchall>es-abstract>has-property-descriptors": {
      "packages": {
        "string.prototype.matchall>call-bind>es-define-property": true
      }
    },
    "koa>is-generator-function>has-tostringtag": {
      "packages": {
        "string.prototype.matchall>has-symbols": true
      }
    },
    "ethereumjs-util>create-hash>md5.js>hash-base": {
      "packages": {
        "pumpify>inherits": true,
        "ethereumjs-util>create-hash>md5.js>hash-base>readable-stream": true,
        "koa>content-disposition>safe-buffer": true
      }
    },
    "ethereumjs-util>create-hash>ripemd160>hash-base": {
      "packages": {
        "pumpify>inherits": true,
        "ethereumjs-util>create-hash>ripemd160>hash-base>readable-stream": true,
        "koa>content-disposition>safe-buffer": true
      }
    },
    "crypto-browserify>pbkdf2>ripemd160>hash-base": {
      "globals": {
        "Buffer": true
      },
      "packages": {
        "buffer": true,
        "pumpify>inherits": true,
        "stream-browserify": true
      }
    },
    "ethers>@ethersproject/sha2>hash.js": {
      "packages": {
        "pumpify>inherits": true,
        "@toruslabs/eccrypto>elliptic>minimalistic-assert": true
      }
    },
    "axios>form-data>hasown": {
      "packages": {
        "browserify>has>function-bind": true
      }
    },
    "@metamask/eth-qr-keyring>hdkey": {
      "packages": {
        "@ngraveio/bc-ur>assert": true,
        "ethereumjs-util>ethereum-cryptography>bs58check": true,
        "crypto-browserify": true,
        "ethereumjs-util>create-hash>ripemd160": true,
        "koa>content-disposition>safe-buffer": true,
        "ganache>secp256k1": true
      }
    },
    "he": {
      "globals": {
        "define": true
      }
    },
    "react-router-dom>history": {
      "globals": {
        "addEventListener": true,
        "confirm": true,
        "document": true,
        "history": true,
        "location": true,
        "navigator.userAgent": true,
        "removeEventListener": true
      },
      "packages": {
        "@babel/runtime": true,
        "react-router-dom>history>resolve-pathname": true,
        "react-router-dom>tiny-invariant": true,
        "react-router-dom>tiny-warning": true,
        "react-router-dom>history>value-equal": true
      }
    },
    "@toruslabs/eccrypto>elliptic>hmac-drbg": {
      "packages": {
        "ethers>@ethersproject/sha2>hash.js": true,
        "@toruslabs/eccrypto>elliptic>minimalistic-assert": true,
        "@toruslabs/eccrypto>elliptic>minimalistic-crypto-utils": true
      }
    },
    "react-redux>hoist-non-react-statics": {
      "packages": {
        "react-redux>hoist-non-react-statics>react-is": true
      }
    },
    "https-browserify": {
      "packages": {
        "stream-http": true,
        "browserify>url": true
      }
    },
    "eth-ens-namehash>idna-uts46-hx": {
      "globals": {
        "define": true
      },
      "packages": {
        "eth-ens-namehash>idna-uts46-hx>punycode": true
      }
    },
    "string.prototype.matchall>internal-slot": {
      "packages": {
        "string.prototype.matchall>es-abstract>es-errors": true,
        "axios>form-data>hasown": true,
        "string.prototype.matchall>side-channel": true
      }
    },
    "browserify>util>is-arguments": {
      "packages": {
        "string.prototype.matchall>call-bind": true,
        "koa>is-generator-function>has-tostringtag": true
      }
    },
    "string.prototype.matchall>es-abstract>is-array-buffer": {
      "packages": {
        "string.prototype.matchall>call-bind": true,
        "string.prototype.matchall>get-intrinsic": true
      }
    },
    "@metamask/eth-token-tracker>deep-equal>which-boxed-primitive>is-bigint": {
      "packages": {
        "string.prototype.matchall>es-abstract>unbox-primitive>has-bigints": true
      }
    },
    "@metamask/eth-token-tracker>deep-equal>which-boxed-primitive>is-boolean-object": {
      "packages": {
        "string.prototype.matchall>call-bind": true,
        "koa>is-generator-function>has-tostringtag": true
      }
    },
    "string.prototype.matchall>es-abstract>is-callable": {
      "globals": {
        "document": true
      }
    },
    "@metamask/eth-token-tracker>deep-equal>is-date-object": {
      "packages": {
        "koa>is-generator-function>has-tostringtag": true
      }
    },
    "koa>is-generator-function": {
      "packages": {
        "koa>is-generator-function>has-tostringtag": true
      }
    },
    "@material-ui/core>@material-ui/styles>jss>is-in-browser": {
      "globals": {
        "document": true
      }
    },
    "@ngraveio/bc-ur>assert>is-nan": {
      "packages": {
        "string.prototype.matchall>call-bind": true,
        "string.prototype.matchall>define-properties": true
      }
    },
    "@metamask/eth-token-tracker>deep-equal>which-boxed-primitive>is-number-object": {
      "packages": {
        "koa>is-generator-function>has-tostringtag": true
      }
    },
    "string.prototype.matchall>es-abstract>is-regex": {
      "packages": {
        "string.prototype.matchall>call-bind": true,
        "koa>is-generator-function>has-tostringtag": true
      }
    },
    "string.prototype.matchall>es-abstract>is-shared-array-buffer": {
      "packages": {
        "string.prototype.matchall>call-bind": true
      }
    },
    "eslint-plugin-react>array-includes>is-string": {
      "packages": {
        "koa>is-generator-function>has-tostringtag": true
      }
    },
    "string.prototype.matchall>es-abstract>es-to-primitive>is-symbol": {
      "packages": {
        "string.prototype.matchall>has-symbols": true
      }
    },
    "browserify>util>is-typed-array": {
      "packages": {
        "browserify>util>which-typed-array": true
      }
    },
    "@metamask/eth-token-tracker>deep-equal>which-collection>is-weakset": {
      "packages": {
        "string.prototype.matchall>call-bind": true,
        "string.prototype.matchall>get-intrinsic": true
      }
    },
    "eth-ens-namehash>js-sha3": {
      "globals": {
        "define": true,
        "process": true
      },
      "packages": {
        "process": true
      }
    },
    "remote-redux-devtools>jsan": {
      "globals": {
        "console.warn": true
      }
    },
    "@ngraveio/bc-ur>jsbi": {
      "globals": {
        "define": true
      }
    },
    "@material-ui/core>@material-ui/styles>jss-plugin-camel-case": {
      "packages": {
        "@material-ui/core>@material-ui/styles>jss-plugin-camel-case>hyphenate-style-name": true
      }
    },
    "@material-ui/core>@material-ui/styles>jss-plugin-default-unit": {
      "globals": {
        "CSS": true
      },
      "packages": {
        "@material-ui/core>@material-ui/styles>jss": true
      }
    },
    "@material-ui/core>@material-ui/styles>jss-plugin-global": {
      "packages": {
        "@babel/runtime": true,
        "@material-ui/core>@material-ui/styles>jss": true
      }
    },
    "@material-ui/core>@material-ui/styles>jss-plugin-nested": {
      "packages": {
        "@babel/runtime": true,
        "react-router-dom>tiny-warning": true
      }
    },
    "@material-ui/core>@material-ui/styles>jss-plugin-rule-value-function": {
      "packages": {
        "@material-ui/core>@material-ui/styles>jss": true,
        "react-router-dom>tiny-warning": true
      }
    },
    "@material-ui/core>@material-ui/styles>jss-plugin-vendor-prefixer": {
      "packages": {
        "@material-ui/core>@material-ui/styles>jss-plugin-vendor-prefixer>css-vendor": true,
        "@material-ui/core>@material-ui/styles>jss": true
      }
    },
    "@material-ui/core>@material-ui/styles>jss": {
      "globals": {
        "CSS": true,
        "document.createElement": true,
        "document.querySelector": true
      },
      "packages": {
        "@babel/runtime": true,
        "@material-ui/core>@material-ui/styles>jss>is-in-browser": true,
        "react-router-dom>tiny-warning": true
      }
    },
    "ethereumjs-util>ethereum-cryptography>keccak": {
      "globals": {
        "Buffer.alloc": true,
        "Buffer.from": true,
        "Buffer.isBuffer": true
      },
      "packages": {
        "buffer": true,
        "ethereumjs-util>ethereum-cryptography>keccak>readable-stream": true
      }
    },
    "currency-formatter>locale-currency": {
      "globals": {
        "countryCode": true
      }
    },
    "localforage": {
      "globals": {
        "Blob": true,
        "BlobBuilder": true,
        "FileReader": true,
        "IDBKeyRange": true,
        "MSBlobBuilder": true,
        "MozBlobBuilder": true,
        "OIndexedDB": true,
        "WebKitBlobBuilder": true,
        "atob": true,
        "btoa": true,
        "console.error": true,
        "console.info": true,
        "console.warn": true,
        "define": true,
        "fetch": true,
        "indexedDB": true,
        "localStorage": true,
        "mozIndexedDB": true,
        "msIndexedDB": true,
        "navigator.platform": true,
        "navigator.userAgent": true,
        "openDatabase": true,
        "setTimeout": true,
        "webkitIndexedDB": true
      }
    },
    "lodash": {
      "globals": {
        "define": true
      }
    },
    "loglevel": {
      "globals": {
        "console": true,
        "define": true,
        "document.cookie": true,
        "localStorage": true,
        "log": "write",
        "navigator": true
      }
    },
    "@trezor/connect-web>@trezor/connect>@trezor/protobuf>long": {
      "globals": {
        "WebAssembly.Instance": true,
        "WebAssembly.Module": true,
        "define": true
      }
    },
    "lottie-web": {
      "globals": {
        "Blob": true,
        "Howl": true,
        "OffscreenCanvas": true,
        "URL.createObjectURL": true,
        "Worker": true,
        "XMLHttpRequest": true,
        "bodymovin": "write",
        "clearInterval": true,
        "console": true,
        "define": true,
        "document.body": true,
        "document.createElement": true,
        "document.createElementNS": true,
        "document.getElementsByClassName": true,
        "document.getElementsByTagName": true,
        "document.querySelectorAll": true,
        "document.readyState": true,
        "location.origin": true,
        "location.pathname": true,
        "navigator": true,
        "requestAnimationFrame": true,
        "setInterval": true,
        "setTimeout": true
      }
    },
    "luxon": {
      "globals": {
        "Intl": true
      }
    },
    "@metamask/snaps-utils>marked": {
      "globals": {
        "console.error": true,
        "console.warn": true
      },
      "packages": {
        "@swc/helpers": true
      }
    },
    "ethereumjs-util>create-hash>md5.js": {
      "packages": {
        "ethereumjs-util>create-hash>md5.js>hash-base": true,
        "pumpify>inherits": true,
        "koa>content-disposition>safe-buffer": true
      }
    },
    "@storybook/addon-docs>remark-external-links>mdast-util-definitions": {
      "packages": {
        "react-markdown>unist-util-visit": true
      }
    },
    "react-markdown>remark-parse>mdast-util-from-markdown": {
      "packages": {
        "react-markdown>remark-parse>mdast-util-from-markdown>mdast-util-to-string": true,
        "react-markdown>remark-parse>mdast-util-from-markdown>micromark": true,
        "react-syntax-highlighter>refractor>parse-entities": true,
        "react-markdown>vfile>unist-util-stringify-position": true
      }
    },
    "react-markdown>remark-rehype>mdast-util-to-hast": {
      "globals": {
        "console.warn": true
      },
      "packages": {
        "@storybook/addon-docs>remark-external-links>mdast-util-definitions": true,
        "react-markdown>remark-rehype>mdast-util-to-hast>mdurl": true,
        "react-markdown>remark-rehype>mdast-util-to-hast>unist-builder": true,
        "react-markdown>remark-rehype>mdast-util-to-hast>unist-util-generated": true,
        "react-markdown>remark-rehype>mdast-util-to-hast>unist-util-position": true,
        "react-markdown>unist-util-visit": true
      }
    },
    "eth-lattice-keyring>@ethereumjs/util>micro-ftch": {
      "globals": {
        "Buffer.concat": true,
        "Headers": true,
        "TextDecoder": true,
        "URL": true,
        "btoa": true,
        "fetch": true,
        "process": true
      },
      "packages": {
        "buffer": true,
        "https-browserify": true,
        "process": true,
        "stream-http": true,
        "browserify>url": true,
        "browserify>util": true
      }
    },
    "react-markdown>remark-parse>mdast-util-from-markdown>micromark": {
      "packages": {
        "react-syntax-highlighter>refractor>parse-entities": true
      }
    },
    "crypto-browserify>diffie-hellman>miller-rabin": {
      "packages": {
        "bn.js": true,
        "@toruslabs/eccrypto>elliptic>brorand": true
      }
    },
    "@metamask/assets-controllers>multiformats": {
      "globals": {
        "TextDecoder": true,
        "TextEncoder": true,
        "console.warn": true
      }
    },
    "nanoid": {
      "globals": {
        "crypto.getRandomValues": true
      }
    },
    "eth-method-registry>@metamask/ethjs-contract>ethjs-abi>number-to-bn": {
      "packages": {
        "bn.js": true,
        "eth-method-registry>@metamask/ethjs-query>@metamask/ethjs-format>strip-hex-prefix": true
      }
    },
    "string.prototype.matchall>es-abstract>object-inspect": {
      "globals": {
        "HTMLElement": true,
        "WeakRef": true
      }
    },
    "@ngraveio/bc-ur>assert>object-is": {
      "packages": {
        "string.prototype.matchall>call-bind": true,
        "string.prototype.matchall>define-properties": true
      }
    },
    "gulp>vinyl-fs>object.assign": {
      "packages": {
        "string.prototype.matchall>call-bind": true,
        "string.prototype.matchall>define-properties": true,
        "string.prototype.matchall>has-symbols": true,
        "@lavamoat/webpack>json-stable-stringify>object-keys": true
      }
    },
    "@metamask/object-multiplex>once": {
      "packages": {
        "@metamask/object-multiplex>once>wrappy": true
      }
    },
    "crypto-browserify>public-encrypt>parse-asn1": {
      "packages": {
        "crypto-browserify>public-encrypt>parse-asn1>asn1.js": true,
        "ethereumjs-util>ethereum-cryptography>browserify-aes": true,
        "crypto-browserify>browserify-cipher>evp_bytestokey": true,
        "crypto-browserify>pbkdf2": true,
        "koa>content-disposition>safe-buffer": true
      }
    },
    "react-syntax-highlighter>refractor>parse-entities": {
      "globals": {
        "document.createElement": true
      }
    },
    "path-browserify": {
      "globals": {
        "process.cwd": true
      },
      "packages": {
        "process": true
      }
    },
    "serve-handler>path-to-regexp": {
      "packages": {
        "serve-handler>path-to-regexp>isarray": true
      }
    },
    "crypto-browserify>pbkdf2": {
      "globals": {
        "crypto": true,
        "process": true,
        "queueMicrotask": true,
        "setImmediate": true,
        "setTimeout": true
      },
      "packages": {
        "crypto-browserify>pbkdf2>create-hash": true,
        "process": true,
        "crypto-browserify>pbkdf2>ripemd160": true,
        "koa>content-disposition>safe-buffer": true,
        "addons-linter>sha.js": true,
        "addons-linter>sha.js>to-buffer": true
      }
    },
    "@material-ui/core>popper.js": {
      "globals": {
        "MSInputMethodContext": true,
        "Node.DOCUMENT_POSITION_FOLLOWING": true,
        "cancelAnimationFrame": true,
        "console.warn": true,
        "devicePixelRatio": true,
        "document": true,
        "getComputedStyle": true,
        "innerHeight": true,
        "innerWidth": true,
        "navigator": true,
        "requestAnimationFrame": true,
        "setTimeout": true
      }
    },
    "react-tippy>popper.js": {
      "globals": {
        "MSInputMethodContext": true,
        "Node.DOCUMENT_POSITION_FOLLOWING": true,
        "cancelAnimationFrame": true,
        "console.warn": true,
        "devicePixelRatio": true,
        "document": true,
        "getComputedStyle": true,
        "innerHeight": true,
        "innerWidth": true,
        "navigator.userAgent": true,
        "requestAnimationFrame": true,
        "setTimeout": true
      }
    },
    "process": {
      "globals": {
        "clearTimeout": true,
        "setTimeout": true
      }
    },
    "readable-stream-2>process-nextick-args": {
      "globals": {
        "process": true
      },
      "packages": {
        "process": true
      }
    },
    "eth-method-registry>@metamask/ethjs-query>promise-to-callback": {
      "packages": {
        "eth-method-registry>@metamask/ethjs-query>promise-to-callback>is-fn": true,
        "eth-method-registry>@metamask/ethjs-query>promise-to-callback>set-immediate-shim": true
      }
    },
    "react-markdown>property-information": {
      "packages": {
        "watchify>xtend": true
      }
    },
    "@trezor/connect-web>@trezor/connect>@trezor/protobuf>protobufjs": {
      "globals": {
        "process": true,
        "setTimeout": true
      },
      "packages": {
        "@trezor/connect-web>@trezor/connect>@trezor/protobuf>protobufjs>@protobufjs/aspromise": true,
        "@trezor/connect-web>@trezor/connect>@trezor/protobuf>protobufjs>@protobufjs/base64": true,
        "@trezor/connect-web>@trezor/connect>@trezor/protobuf>protobufjs>@protobufjs/codegen": true,
        "@trezor/connect-web>@trezor/connect>@trezor/protobuf>protobufjs>@protobufjs/eventemitter": true,
        "@trezor/connect-web>@trezor/connect>@trezor/protobuf>protobufjs>@protobufjs/fetch": true,
        "@trezor/connect-web>@trezor/connect>@trezor/protobuf>protobufjs>@protobufjs/float": true,
        "@trezor/connect-web>@trezor/connect>@trezor/protobuf>protobufjs>@protobufjs/inquire": true,
        "@trezor/connect-web>@trezor/connect>@trezor/protobuf>protobufjs>@protobufjs/path": true,
        "@trezor/connect-web>@trezor/connect>@trezor/protobuf>protobufjs>@protobufjs/pool": true,
        "@trezor/connect-web>@trezor/connect>@trezor/protobuf>protobufjs>@protobufjs/utf8": true
      }
    },
    "crypto-browserify>public-encrypt": {
      "packages": {
        "bn.js": true,
        "crypto-browserify>public-encrypt>browserify-rsa": true,
        "ethereumjs-util>create-hash": true,
        "crypto-browserify>public-encrypt>parse-asn1": true,
        "crypto-browserify>randombytes": true,
        "koa>content-disposition>safe-buffer": true
      }
    },
    "browserify>url>punycode": {
      "globals": {
        "define": true
      }
    },
    "qrcode-generator": {
      "globals": {
        "define": true
      }
    },
    "qrcode.react": {
      "globals": {
        "Path2D": true,
        "devicePixelRatio": true
      },
      "packages": {
        "react": true
      }
    },
    "browserify>url>qs": {
      "packages": {
        "string.prototype.matchall>side-channel": true
      }
    },
    "react-beautiful-dnd>raf-schd": {
      "globals": {
        "cancelAnimationFrame": true,
        "requestAnimationFrame": true
      }
    },
    "crypto-browserify>randombytes": {
      "globals": {
        "crypto": true,
        "msCrypto": true,
        "process.nextTick": true
      },
      "packages": {
        "process": true,
        "koa>content-disposition>safe-buffer": true
      }
    },
    "crypto-browserify>randomfill": {
      "globals": {
        "crypto": true,
        "msCrypto": true,
        "process.browser": true,
        "process.nextTick": true
      },
      "packages": {
        "process": true,
        "crypto-browserify>randombytes": true,
        "koa>content-disposition>safe-buffer": true
      }
    },
    "react": {
      "packages": {
        "react>object-assign": true
      }
    },
    "react-beautiful-dnd": {
      "globals": {
        "Element.prototype": true,
        "__REDUX_DEVTOOLS_EXTENSION_COMPOSE__": true,
        "cancelAnimationFrame": true,
        "clearTimeout": true,
        "console": true,
        "document": true,
        "getComputedStyle": true,
        "pageXOffset": true,
        "pageYOffset": true,
        "requestAnimationFrame": true,
        "scrollBy": true,
        "setTimeout": true
      },
      "packages": {
        "@babel/runtime": true,
        "react-beautiful-dnd>css-box-model": true,
        "react-beautiful-dnd>memoize-one": true,
        "react-beautiful-dnd>raf-schd": true,
        "react": true,
        "react-dom": true,
        "react-redux": true,
        "redux": true,
        "react-beautiful-dnd>use-memo-one": true
      }
    },
    "react-chartjs-2": {
      "globals": {
        "setTimeout": true
      },
      "packages": {
        "chart.js": true,
        "react": true
      }
    },
    "react-focus-lock>react-clientside-effect": {
      "packages": {
        "@babel/runtime": true,
        "react": true
      }
    },
    "react-devtools-core": {
      "globals": {
        "CSSStyleRule": true,
        "ElementTypeClass": true,
        "ElementTypeForwardRef": true,
        "ElementTypeFunction": true,
        "ElementTypeMemo": true,
        "ElementTypeVirtual": true,
        "ErrorEvent": true,
        "HTMLElement": true,
        "LOCAL_STORAGE_COMPONENT_FILTER_PREFERENCES_KEY": true,
        "LOCAL_STORAGE_OPEN_IN_EDITOR_URL": true,
        "Node.ELEMENT_NODE": true,
        "SESSION_STORAGE_RECORD_CHANGE_DESCRIPTIONS_KEY": true,
        "SESSION_STORAGE_RECORD_TIMELINE_KEY": true,
        "SESSION_STORAGE_RELOAD_AND_PROFILE_KEY": true,
        "URL": true,
        "WebSocket": true,
        "__REACT_DEVTOOLS_COMPONENT_FILTERS__": true,
        "__REACT_DEVTOOLS_GLOBAL_HOOK__": true,
        "__REACT_DEVTOOLS_TARGET_WINDOW__": true,
        "cancelAnimationFrame": true,
        "chrome": true,
        "clearTimeout": true,
        "console": true,
        "define": true,
        "devicePixelRatio": true,
        "devtoolsJestTestScheduler": true,
        "dispatchEvent": true,
        "document": true,
        "getComputedStyle": true,
        "getInObject": true,
        "innerHeight": true,
        "innerWidth": true,
        "localStorage.getItem": true,
        "localStorage.removeItem": true,
        "localStorage.setItem": true,
        "localStorageGetItem": true,
        "localStorageSetItem": true,
        "navigator.userAgent": true,
        "performance": true,
        "queueMicrotask": true,
        "regeneratorRuntime.mark": true,
        "regeneratorRuntime.wrap": true,
        "reportError": true,
        "requestAnimationFrame": true,
        "sessionStorage.getItem": true,
        "sessionStorage.removeItem": true,
        "sessionStorage.setItem": true,
        "sessionStorageGetItem": true,
        "sessionStorageRemoveItem": true,
        "sessionStorageSetItem": true,
        "setInObject": true,
        "setTimeout": true
      }
    },
    "react-dom": {
      "globals": {
        "MSApp": true,
        "__REACT_DEVTOOLS_GLOBAL_HOOK__": true,
        "addEventListener": true,
        "clearTimeout": true,
        "clipboardData": true,
        "console.error": true,
        "document": true,
        "removeEventListener": true,
        "setTimeout": true
      },
      "packages": {
        "react>object-assign": true,
        "react": true,
        "react-dom>scheduler": true
      }
    },
    "react-responsive-carousel>react-easy-swipe": {
      "globals": {
        "addEventListener": true,
        "define": true,
        "document.addEventListener": true,
        "document.removeEventListener": true
      },
      "packages": {
        "prop-types": true,
        "react": true
      }
    },
    "react-popper>react-fast-compare": {
      "globals": {
        "Element": true,
        "console.warn": true
      }
    },
    "react-focus-lock": {
      "globals": {
        "addEventListener": true,
        "console.error": true,
        "console.warn": true,
        "document": true,
        "removeEventListener": true,
        "setTimeout": true
      },
      "packages": {
        "@babel/runtime": true,
        "react-focus-lock>focus-lock": true,
        "prop-types": true,
        "react": true,
        "react-focus-lock>react-clientside-effect": true,
        "react-focus-lock>use-callback-ref": true,
        "react-focus-lock>use-sidecar": true
      }
    },
    "react-idle-timer": {
      "globals": {
        "clearTimeout": true,
        "document": true,
        "setTimeout": true
      },
      "packages": {
        "prop-types": true,
        "react": true
      }
    },
    "react-markdown": {
      "globals": {
        "console.warn": true
      },
      "packages": {
        "react-markdown>comma-separated-tokens": true,
        "prop-types": true,
        "react-markdown>property-information": true,
        "react": true,
        "react-markdown>react-is": true,
        "react-markdown>remark-parse": true,
        "react-markdown>remark-rehype": true,
        "react-markdown>space-separated-tokens": true,
        "react-markdown>style-to-object": true,
        "react-markdown>unified": true,
        "react-markdown>unist-util-visit": true,
        "react-markdown>vfile": true
      }
    },
    "react-popper": {
      "globals": {
        "document": true
      },
      "packages": {
        "@popperjs/core": true,
        "react": true,
        "react-popper>react-fast-compare": true
      }
    },
    "react-redux": {
      "globals": {
        "document": true
      },
      "packages": {
        "@babel/runtime": true,
        "react-redux>hoist-non-react-statics": true,
        "prop-types": true,
        "react": true,
        "react-dom": true,
        "react-redux>react-is": true
      }
    },
    "react-responsive-carousel": {
      "globals": {
        "HTMLElement": true,
        "clearTimeout": true,
        "console.warn": true,
        "document": true,
        "getComputedStyle": true,
        "setTimeout": true
      },
      "packages": {
        "classnames": true,
        "react": true,
        "react-dom": true,
        "react-responsive-carousel>react-easy-swipe": true
      }
    },
    "react-router-dom": {
      "packages": {
        "@babel/runtime": true,
        "react-router-dom>history": true,
        "prop-types": true,
        "react": true,
        "react-router-dom>react-router": true,
        "react-router-dom>tiny-invariant": true,
        "react-router-dom>tiny-warning": true
      }
    },
    "react-router-dom-v5-compat": {
      "globals": {
        "FormData": true,
        "URL": true,
        "URLSearchParams": true,
        "__reactRouterVersion": "write",
        "addEventListener": true,
        "confirm": true,
        "document": true,
        "history.scrollRestoration": true,
        "location.href": true,
        "removeEventListener": true,
        "scrollTo": true,
        "scrollY": true,
        "sessionStorage.getItem": true,
        "sessionStorage.setItem": true,
        "setTimeout": true
      },
      "meta": {
        "webpack-optimization": [
          "Dependency 'react-router-dom' reexports from 'react-router-dom>react-router' and webpack collapsed that to a direct import.",
          "Dependency 'react-router-dom-v5-compat>react-router' reexports from 'react-router-dom-v5-compat>@remix-run/router' and webpack collapsed that to a direct import."
        ]
      },
      "packages": {
        "react-router-dom-v5-compat>@remix-run/router": true,
        "history": true,
        "react": true,
        "react-dom": true,
        "react-router-dom": true,
        "react-router-dom>react-router": true,
        "react-router-dom-v5-compat>react-router": true
      }
    },
    "react-router-dom>react-router": {
      "packages": {
        "@babel/runtime": true,
        "react-router-dom>history": true,
        "react-redux>hoist-non-react-statics": true,
        "serve-handler>path-to-regexp": true,
        "prop-types": true,
        "react": true,
        "react-router-dom>react-router>react-is": true,
        "react-router-dom>tiny-invariant": true,
        "react-router-dom>tiny-warning": true
      }
    },
    "react-router-dom-v5-compat>react-router": {
      "globals": {
        "console.error": true
      },
      "packages": {
        "react-router-dom-v5-compat>@remix-run/router": true,
        "react": true
      }
    },
    "react-simple-file-input": {
      "globals": {
        "File": true,
        "FileReader": true,
        "console.warn": true
      },
      "packages": {
        "prop-types": true,
        "react": true
      }
    },
    "react-tippy": {
      "globals": {
        "Element": true,
        "MSStream": true,
        "MutationObserver": true,
        "addEventListener": true,
        "clearTimeout": true,
        "console.error": true,
        "console.warn": true,
        "define": true,
        "document": true,
        "getComputedStyle": true,
        "innerHeight": true,
        "innerWidth": true,
        "navigator.maxTouchPoints": true,
        "navigator.msMaxTouchPoints": true,
        "navigator.userAgent": true,
        "performance": true,
        "requestAnimationFrame": true,
        "setTimeout": true
      },
      "packages": {
        "react-tippy>popper.js": true,
        "react": true,
        "react-dom": true
      }
    },
    "react-toggle-button": {
      "globals": {
        "clearTimeout": true,
        "console.warn": true,
        "define": true,
        "performance": true,
        "setTimeout": true
      },
      "packages": {
        "react": true
      }
    },
    "react-transition-group": {
      "globals": {
        "Element": true,
        "setTimeout": true
      },
      "packages": {
        "@babel/runtime": true,
        "react-transition-group>dom-helpers": true,
        "prop-types": true,
        "react": true,
        "react-dom": true
      }
    },
    "readable-stream": {
      "globals": {
        "AbortController": true,
        "AbortSignal": true,
        "AggregateError": true,
        "Blob": true,
        "queueMicrotask": true
      },
      "packages": {
        "readable-stream>abort-controller": true,
        "buffer": true,
        "webpack>events": true,
        "process": true,
        "browserify>string_decoder": true
      }
    },
    "@metamask/json-rpc-middleware-stream>readable-stream": {
      "globals": {
        "process.nextTick": true,
        "process.stderr": true,
        "process.stdout": true
      },
      "packages": {
        "buffer": true,
        "webpack>events": true,
        "pumpify>inherits": true,
        "process": true,
        "browserify>string_decoder": true,
        "@storybook/react>util-deprecate": true
      }
    },
    "@metamask/object-multiplex>readable-stream": {
      "globals": {
        "process.nextTick": true,
        "process.stderr": true,
        "process.stdout": true
      },
      "packages": {
        "buffer": true,
        "webpack>events": true,
        "pumpify>inherits": true,
        "process": true,
        "browserify>string_decoder": true,
        "@storybook/react>util-deprecate": true
      }
    },
    "@metamask/post-message-stream>readable-stream": {
      "globals": {
        "process.nextTick": true,
        "process.stderr": true,
        "process.stdout": true
      },
      "packages": {
        "buffer": true,
        "webpack>events": true,
        "pumpify>inherits": true,
        "process": true,
        "browserify>string_decoder": true,
        "@storybook/react>util-deprecate": true
      }
    },
    "@metamask/providers>readable-stream": {
      "globals": {
        "process.nextTick": true,
        "process.stderr": true,
        "process.stdout": true
      },
      "packages": {
        "buffer": true,
        "webpack>events": true,
        "pumpify>inherits": true,
        "process": true,
        "browserify>string_decoder": true,
        "@storybook/react>util-deprecate": true
      }
    },
    "crypto-browserify>browserify-sign>readable-stream": {
      "globals": {
        "process.browser": true,
        "process.stderr": true,
        "process.stdout": true,
        "process.version.slice": true,
        "setImmediate": true
      },
      "packages": {
        "core-js-pure": true,
        "readable-stream-2>core-util-is": true,
        "webpack>events": true,
        "pumpify>inherits": true,
        "crypto-browserify>browserify-sign>readable-stream>isarray": true,
        "process": true,
        "readable-stream-2>process-nextick-args": true,
        "crypto-browserify>browserify-sign>readable-stream>safe-buffer": true,
        "crypto-browserify>browserify-sign>readable-stream>string_decoder": true,
        "@storybook/react>util-deprecate": true
      }
    },
    "ethereumjs-util>create-hash>md5.js>hash-base>readable-stream": {
      "globals": {
        "process.nextTick": true,
        "process.stderr": true,
        "process.stdout": true
      },
      "packages": {
        "buffer": true,
        "webpack>events": true,
        "pumpify>inherits": true,
        "process": true,
        "browserify>string_decoder": true,
        "@storybook/react>util-deprecate": true
      }
    },
    "ethereumjs-util>create-hash>ripemd160>hash-base>readable-stream": {
      "globals": {
        "process.nextTick": true,
        "process.stderr": true,
        "process.stdout": true
      },
      "packages": {
        "buffer": true,
        "webpack>events": true,
        "pumpify>inherits": true,
        "process": true,
        "browserify>string_decoder": true,
        "@storybook/react>util-deprecate": true
      }
    },
    "ethereumjs-util>ethereum-cryptography>keccak>readable-stream": {
      "globals": {
        "process.nextTick": true,
        "process.stderr": true,
        "process.stdout": true
      },
      "packages": {
        "buffer": true,
        "webpack>events": true,
        "pumpify>inherits": true,
        "process": true,
        "browserify>string_decoder": true,
        "@storybook/react>util-deprecate": true
      }
    },
    "stream-browserify>readable-stream": {
      "globals": {
        "process.nextTick": true,
        "process.stderr": true,
        "process.stdout": true
      },
      "packages": {
        "buffer": true,
        "webpack>events": true,
        "pumpify>inherits": true,
        "process": true,
        "browserify>string_decoder": true,
        "@storybook/react>util-deprecate": true
      }
    },
    "stream-http>readable-stream": {
      "globals": {
        "process.nextTick": true,
        "process.stderr": true,
        "process.stdout": true
      },
      "packages": {
        "buffer": true,
        "webpack>events": true,
        "pumpify>inherits": true,
        "process": true,
        "browserify>string_decoder": true,
        "@storybook/react>util-deprecate": true
      }
    },
    "redux": {
      "globals": {
        "console": true
      },
      "packages": {
        "@babel/runtime": true
      }
    },
    "remote-redux-devtools>redux-devtools-core": {
      "globals": {
        "ErrorUtils": true,
        "console": true,
        "devToolsOptions": true,
        "onerror": "write",
        "serializeState": true
      },
      "packages": {
        "remote-redux-devtools>redux-devtools-core>get-params": true,
        "remote-redux-devtools>jsan": true,
        "lodash": true,
        "remote-redux-devtools>redux-devtools-core>nanoid": true,
        "remote-redux-devtools>redux-devtools-core>remotedev-serialize": true
      }
    },
    "remote-redux-devtools>redux-devtools-instrument": {
      "globals": {
        "chrome": true,
        "console.error": true,
        "process": true,
        "setTimeout": true
      },
      "packages": {
        "lodash": true,
        "process": true,
        "mockttp>@httptoolkit/subscriptions-transport-ws>symbol-observable": true
      }
    },
    "string.prototype.matchall>regexp.prototype.flags": {
      "packages": {
        "string.prototype.matchall>call-bind": true,
        "string.prototype.matchall>define-properties": true,
        "string.prototype.matchall>es-abstract>es-errors": true,
        "string.prototype.matchall>get-intrinsic>get-proto": true,
        "string.prototype.matchall>es-abstract>gopd": true,
        "string.prototype.matchall>regexp.prototype.flags>set-function-name": true
      }
    },
    "react-markdown>remark-parse": {
      "packages": {
        "react-markdown>remark-parse>mdast-util-from-markdown": true
      }
    },
    "react-markdown>remark-rehype": {
      "packages": {
        "react-markdown>remark-rehype>mdast-util-to-hast": true
      }
    },
    "remote-redux-devtools": {
      "globals": {
        "console.log": true,
        "console.warn": true,
        "fetch": true,
        "setTimeout": true
      },
      "packages": {
        "remote-redux-devtools>jsan": true,
        "remote-redux-devtools>redux-devtools-core": true,
        "remote-redux-devtools>redux-devtools-instrument": true,
        "remote-redux-devtools>rn-host-detect": true,
        "remote-redux-devtools>socketcluster-client": true
      }
    },
    "react-markdown>vfile>replace-ext": {
      "packages": {
        "path-browserify": true
      }
    },
    "reselect": {
      "globals": {
        "WeakRef": true,
        "console.warn": true
      },
      "packages": {
        "@swc/helpers": true
      }
    },
    "@metamask/snaps-utils>rfdc": {
      "globals": {
        "Buffer": true
      },
      "packages": {
        "buffer": true
      }
    },
    "ethereumjs-util>create-hash>ripemd160": {
      "packages": {
        "buffer": true,
        "ethereumjs-util>create-hash>ripemd160>hash-base": true,
        "pumpify>inherits": true
      }
    },
    "crypto-browserify>pbkdf2>ripemd160": {
      "globals": {
        "Buffer": true
      },
      "packages": {
        "buffer": true,
        "crypto-browserify>pbkdf2>ripemd160>hash-base": true,
        "pumpify>inherits": true
      }
    },
    "ethereumjs-util>rlp": {
      "globals": {
        "Buffer.concat": true,
        "Buffer.from": true,
        "Buffer.isBuffer": true
      },
      "packages": {
        "bn.js": true,
        "buffer": true
      }
    },
    "remote-redux-devtools>rn-host-detect": {
      "globals": {
        "__DEV__": true,
        "__fbBatchedBridgeConfig": true,
        "console": true
      }
    },
    "koa>content-disposition>safe-buffer": {
      "packages": {
        "buffer": true
      }
    },
    "crypto-browserify>browserify-sign>readable-stream>safe-buffer": {
      "packages": {
        "buffer": true
      }
    },
    "crypto-browserify>browserify-sign>readable-stream>string_decoder>safe-buffer": {
      "packages": {
        "buffer": true
      }
    },
    "remote-redux-devtools>socketcluster-client>sc-channel": {
      "packages": {
        "remote-redux-devtools>socketcluster-client>sc-channel>component-emitter": true
      }
    },
    "remote-redux-devtools>socketcluster-client>sc-formatter": {
      "globals": {
        "Buffer": true
      }
    },
    "react-dom>scheduler": {
      "globals": {
        "MessageChannel": true,
        "cancelAnimationFrame": true,
        "clearTimeout": true,
        "console": true,
        "performance": true,
        "requestAnimationFrame": true,
        "setTimeout": true
      }
    },
    "ethers>@ethersproject/json-wallets>scrypt-js": {
      "globals": {
        "define": true,
        "setImmediate": true,
        "setTimeout": true
      },
      "packages": {
        "core-js-pure": true
      }
    },
    "ganache>secp256k1": {
      "packages": {
        "@toruslabs/eccrypto>elliptic": true
      }
    },
    "semver": {
      "globals": {
        "console.error": true,
        "process": true
      },
      "packages": {
        "process": true
      }
    },
    "string.prototype.matchall>call-bind>set-function-length": {
      "packages": {
        "string.prototype.matchall>define-properties>define-data-property": true,
        "string.prototype.matchall>es-abstract>es-errors": true,
        "string.prototype.matchall>get-intrinsic": true,
        "string.prototype.matchall>es-abstract>gopd": true,
        "string.prototype.matchall>es-abstract>has-property-descriptors": true
      }
    },
    "string.prototype.matchall>regexp.prototype.flags>set-function-name": {
      "packages": {
        "string.prototype.matchall>define-properties>define-data-property": true,
        "string.prototype.matchall>es-abstract>es-errors": true,
        "string.prototype.matchall>es-abstract>function.prototype.name>functions-have-names": true,
        "string.prototype.matchall>es-abstract>has-property-descriptors": true
      }
    },
    "eth-method-registry>@metamask/ethjs-query>promise-to-callback>set-immediate-shim": {
      "globals": {
        "setImmediate": true,
        "setTimeout.apply": true
      },
      "packages": {
        "core-js-pure": true
      }
    },
    "addons-linter>sha.js": {
      "packages": {
        "pumpify>inherits": true,
        "koa>content-disposition>safe-buffer": true,
        "addons-linter>sha.js>to-buffer": true
      }
    },
    "string.prototype.matchall>side-channel>side-channel-list": {
      "packages": {
        "string.prototype.matchall>es-abstract>es-errors": true,
        "string.prototype.matchall>es-abstract>object-inspect": true
      }
    },
    "string.prototype.matchall>side-channel>side-channel-map": {
      "packages": {
        "@lavamoat/webpack>json-stable-stringify>call-bound": true,
        "string.prototype.matchall>es-abstract>es-errors": true,
        "string.prototype.matchall>get-intrinsic": true,
        "string.prototype.matchall>es-abstract>object-inspect": true
      }
    },
    "string.prototype.matchall>side-channel>side-channel-weakmap": {
      "packages": {
        "@lavamoat/webpack>json-stable-stringify>call-bound": true,
        "string.prototype.matchall>es-abstract>es-errors": true,
        "string.prototype.matchall>get-intrinsic": true,
        "string.prototype.matchall>es-abstract>object-inspect": true,
        "string.prototype.matchall>side-channel>side-channel-map": true
      }
    },
    "string.prototype.matchall>side-channel": {
      "packages": {
        "string.prototype.matchall>es-abstract>es-errors": true,
        "string.prototype.matchall>es-abstract>object-inspect": true,
        "string.prototype.matchall>side-channel>side-channel-list": true,
        "string.prototype.matchall>side-channel>side-channel-map": true,
        "string.prototype.matchall>side-channel>side-channel-weakmap": true
      }
    },
    "remote-redux-devtools>socketcluster-client": {
      "globals": {
        "WebSocket": true,
        "WorkerGlobalScope": true,
        "addEventListener": true,
        "clearTimeout": true,
        "localStorage": true,
        "location": true,
        "removeEventListener": true,
        "setTimeout": true
      },
      "packages": {
        "remote-redux-devtools>socketcluster-client>buffer": true,
        "remote-redux-devtools>socketcluster-client>clone": true,
        "remote-redux-devtools>socketcluster-client>component-emitter": true,
        "remote-redux-devtools>socketcluster-client>linked-list": true,
        "remote-redux-devtools>socketcluster-client>querystring": true,
        "remote-redux-devtools>socketcluster-client>sc-channel": true,
        "remote-redux-devtools>socketcluster-client>sc-errors": true,
        "remote-redux-devtools>socketcluster-client>sc-formatter": true,
        "remote-redux-devtools>socketcluster-client>uuid": true
      }
    },
    "@metamask/eth-token-tracker>deep-equal>es-get-iterator>stop-iteration-iterator": {
      "globals": {
        "StopIteration": true
      },
      "packages": {
        "string.prototype.matchall>internal-slot": true
      }
    },
    "stream-browserify": {
      "packages": {
        "webpack>events": true,
        "pumpify>inherits": true,
        "stream-browserify>readable-stream": true
      }
    },
    "stream-http": {
      "globals": {
        "AbortController": true,
        "Blob": true,
        "Buffer.alloc": true,
        "Buffer.from": true,
        "MSStreamReader": true,
        "ReadableStream": true,
        "WritableStream": true,
        "XDomainRequest": true,
        "XMLHttpRequest": true,
        "clearTimeout": true,
        "fetch": true,
        "location.protocol.search": true,
        "process.nextTick": true,
        "setTimeout": true
      },
      "packages": {
        "buffer": true,
        "stream-http>builtin-status-codes": true,
        "pumpify>inherits": true,
        "process": true,
        "stream-http>readable-stream": true,
        "browserify>url": true,
        "watchify>xtend": true
      }
    },
    "browserify>string_decoder": {
      "packages": {
        "koa>content-disposition>safe-buffer": true
      }
    },
    "crypto-browserify>browserify-sign>readable-stream>string_decoder": {
      "packages": {
        "crypto-browserify>browserify-sign>readable-stream>string_decoder>safe-buffer": true
      }
    },
    "eth-method-registry>@metamask/ethjs-query>@metamask/ethjs-format>strip-hex-prefix": {
      "packages": {
        "eth-method-registry>@metamask/ethjs-query>@metamask/ethjs-format>is-hex-prefixed": true
      }
    },
    "react-markdown>style-to-object": {
      "packages": {
        "react-markdown>style-to-object>inline-style-parser": true
      }
    },
    "mockttp>@httptoolkit/subscriptions-transport-ws>symbol-observable": {
      "globals": {
        "module": true
      }
    },
    "addons-linter>sha.js>to-buffer": {
      "packages": {
        "@lavamoat/webpack>json-stable-stringify>isarray": true,
        "koa>content-disposition>safe-buffer": true,
        "string.prototype.matchall>es-abstract>typed-array-buffer": true
      }
    },
    "copy-to-clipboard>toggle-selection": {
      "globals": {
        "document.activeElement": true,
        "document.getSelection": true
      }
    },
    "tslib": {
      "globals": {
        "SuppressedError": true
      }
    },
    "tweetnacl": {
      "globals": {
        "crypto": true,
        "msCrypto": true,
        "nacl": "write"
      }
    },
    "string.prototype.matchall>es-abstract>typed-array-buffer": {
      "packages": {
        "@lavamoat/webpack>json-stable-stringify>call-bound": true,
        "string.prototype.matchall>es-abstract>es-errors": true,
        "browserify>util>is-typed-array": true
      }
    },
    "@trezor/connect-web>@trezor/connect-common>@trezor/env-utils>ua-parser-js": {
      "globals": {
        "define": true
      }
    },
    "@metamask/keyring-controller>ulid": {
      "globals": {
        "console.error": true,
        "require": true
      }
    },
    "react-markdown>unified": {
      "packages": {
        "react-markdown>unified>bail": true,
        "react-markdown>unified>extend": true,
        "react-markdown>unified>is-buffer": true,
        "mocha>yargs-unparser>is-plain-obj": true,
        "react-markdown>unified>trough": true,
        "react-markdown>vfile": true
      }
    },
    "react-markdown>unist-util-visit>unist-util-visit-parents": {
      "packages": {
        "react-markdown>unist-util-visit>unist-util-is": true
      }
    },
    "react-markdown>unist-util-visit": {
      "packages": {
        "react-markdown>unist-util-visit>unist-util-visit-parents": true
      }
    },
    "uri-js": {
      "globals": {
        "define": true
      }
    },
    "browserify>url": {
      "packages": {
        "browserify>url>punycode": true,
        "browserify>url>qs": true
      }
    },
    "react-focus-lock>use-callback-ref": {
      "packages": {
        "react": true
      }
    },
    "react-beautiful-dnd>use-memo-one": {
      "packages": {
        "react": true
      }
    },
    "react-focus-lock>use-sidecar": {
      "packages": {
        "tslib": true
      }
    },
    "@storybook/react>util-deprecate": {
      "globals": {
        "console.trace": true,
        "console.warn": true,
        "localStorage": true
      }
    },
    "browserify>util": {
      "globals": {
        "console.error": true,
        "console.log": true,
        "console.trace": true,
        "process": true
      },
      "packages": {
        "pumpify>inherits": true,
        "browserify>util>is-arguments": true,
        "koa>is-generator-function": true,
        "browserify>util>is-typed-array": true,
        "process": true,
        "browserify>util>which-typed-array": true
      }
    },
    "uuid": {
      "globals": {
        "crypto": true,
        "msCrypto": true
      }
    },
    "@metamask/eth-qr-keyring>@keystonehq/bc-ur-registry-eth>uuid": {
      "globals": {
        "crypto": true,
        "msCrypto": true
      }
    },
    "@metamask/eth-qr-keyring>uuid": {
      "globals": {
        "crypto": true
      }
    },
    "@metamask/keyring-snap-client>uuid": {
      "globals": {
        "crypto": true
      }
    },
    "remote-redux-devtools>socketcluster-client>uuid": {
      "globals": {
        "crypto": true,
        "msCrypto": true
      }
    },
    "@metamask/snaps-utils>validate-npm-package-name": {
      "packages": {
        "@metamask/snaps-utils>validate-npm-package-name>builtins": true
      }
    },
    "react-markdown>vfile>vfile-message": {
      "packages": {
        "react-markdown>vfile>unist-util-stringify-position": true
      }
    },
    "react-markdown>vfile": {
      "globals": {
        "process.cwd": true
      },
      "packages": {
        "react-markdown>vfile>is-buffer": true,
        "path-browserify": true,
        "process": true,
        "react-markdown>vfile>replace-ext": true,
        "react-markdown>vfile>vfile-message": true
      }
    },
    "webextension-polyfill": {
      "globals": {
        "browser": true,
        "chrome": true,
        "console.error": true,
        "console.warn": true,
        "define": true
      }
    },
    "@metamask/eth-token-tracker>deep-equal>which-boxed-primitive": {
      "packages": {
        "@metamask/eth-token-tracker>deep-equal>which-boxed-primitive>is-bigint": true,
        "@metamask/eth-token-tracker>deep-equal>which-boxed-primitive>is-boolean-object": true,
        "@metamask/eth-token-tracker>deep-equal>which-boxed-primitive>is-number-object": true,
        "eslint-plugin-react>array-includes>is-string": true,
        "string.prototype.matchall>es-abstract>es-to-primitive>is-symbol": true
      }
    },
    "@metamask/eth-token-tracker>deep-equal>which-collection": {
      "packages": {
        "@metamask/eth-token-tracker>deep-equal>es-get-iterator>is-map": true,
        "@metamask/eth-token-tracker>deep-equal>es-get-iterator>is-set": true,
        "@metamask/eth-token-tracker>deep-equal>which-collection>is-weakmap": true,
        "@metamask/eth-token-tracker>deep-equal>which-collection>is-weakset": true
      }
    },
    "browserify>util>which-typed-array": {
      "packages": {
        "string.prototype.matchall>es-abstract>available-typed-arrays": true,
        "string.prototype.matchall>call-bind": true,
        "@lavamoat/webpack>json-stable-stringify>call-bound": true,
        "browserify>util>which-typed-array>for-each": true,
        "string.prototype.matchall>get-intrinsic>get-proto": true,
        "string.prototype.matchall>es-abstract>gopd": true,
        "koa>is-generator-function>has-tostringtag": true
      }
    }
  }
}<|MERGE_RESOLUTION|>--- conflicted
+++ resolved
@@ -557,12 +557,9 @@
     },
     "@metamask/bridge-controller": {
       "globals": {
-<<<<<<< HEAD
-=======
         "AbortController": true,
         "Buffer.from": true,
         "TextDecoder": true,
->>>>>>> 0a93e06e
         "URLSearchParams": true,
         "console.warn": true
       },
