{
  "resources": {
    "@babel/runtime": {
      "globals": {
        "regeneratorRuntime": "write"
      }
    },
    "@metamask/notification-services-controller>@contentful/rich-text-html-renderer": {
      "globals": {
        "SuppressedError": true
      }
    },
    "@ethereumjs/tx>@ethereumjs/common": {
      "packages": {
        "@ethereumjs/tx>@ethereumjs/util": true,
        "webpack>events": true
      }
    },
    "@ethereumjs/tx>@ethereumjs/rlp": {
      "globals": {
        "TextEncoder": true
      }
    },
    "@metamask/eth-qr-keyring>@keystonehq/bc-ur-registry-eth>@ethereumjs/util>@ethereumjs/rlp": {
      "globals": {
        "TextEncoder": true
      }
    },
    "@metamask/eth-sig-util>@ethereumjs/rlp": {
      "globals": {
        "TextEncoder": true
      }
    },
    "@ethereumjs/tx": {
      "packages": {
        "@ethereumjs/tx>@ethereumjs/common": true,
        "@ethereumjs/tx>@ethereumjs/rlp": true,
        "@ethereumjs/tx>@ethereumjs/util": true,
        "@ethereumjs/tx>ethereum-cryptography": true
      }
    },
    "@ethereumjs/tx>@ethereumjs/util": {
      "globals": {
        "console.warn": true,
        "fetch": true
      },
      "meta": {
        "webpack-optimization": [
          "Dependency '@ethereumjs/tx>ethereum-cryptography' reexports from '@ethereumjs/tx>ethereum-cryptography>@noble/curves' and webpack collapsed that to a direct import."
        ]
      },
      "packages": {
        "@ethereumjs/tx>@ethereumjs/rlp": true,
        "@ethereumjs/tx>ethereum-cryptography>@noble/curves": true,
        "@ethereumjs/tx>ethereum-cryptography": true,
        "webpack>events": true
      }
    },
    "@metamask/eth-qr-keyring>@keystonehq/bc-ur-registry-eth>@ethereumjs/util": {
      "globals": {
        "Buffer.alloc": true,
        "Buffer.allocUnsafe": true,
        "Buffer.byteLength": true,
        "Buffer.concat": true,
        "Buffer.from": true,
        "Buffer.isBuffer": true,
        "console.warn": true
      },
      "packages": {
        "@metamask/eth-qr-keyring>@keystonehq/bc-ur-registry-eth>@ethereumjs/util>@ethereumjs/rlp": true,
        "buffer": true,
        "@ethereumjs/tx>ethereum-cryptography": true,
        "webpack>events": true,
        "eth-lattice-keyring>@ethereumjs/util>micro-ftch": true
      }
    },
    "@metamask/eth-sig-util>@ethereumjs/util": {
      "globals": {
        "Buffer.alloc": true,
        "Buffer.allocUnsafe": true,
        "Buffer.byteLength": true,
        "Buffer.concat": true,
        "Buffer.from": true,
        "Buffer.isBuffer": true,
        "console.warn": true
      },
      "packages": {
        "@metamask/eth-sig-util>@ethereumjs/rlp": true,
        "buffer": true,
        "@ethereumjs/tx>ethereum-cryptography": true,
        "webpack>events": true,
        "eth-lattice-keyring>@ethereumjs/util>micro-ftch": true
      }
    },
    "@ethersproject/abi": {
      "globals": {
        "console.log": true
      },
      "packages": {
        "ethers>@ethersproject/address": true,
        "@ethersproject/bignumber": true,
        "@ethersproject/bytes": true,
        "ethers>@ethersproject/constants": true,
        "ethers>@ethersproject/hash": true,
        "ethers>@ethersproject/keccak256": true,
        "ethers>@ethersproject/logger": true,
        "ethers>@ethersproject/properties": true,
        "ethers>@ethersproject/strings": true
      }
    },
    "ethers>@ethersproject/abstract-provider": {
      "packages": {
        "@ethersproject/bignumber": true,
        "@ethersproject/bytes": true,
        "ethers>@ethersproject/logger": true,
        "ethers>@ethersproject/properties": true
      }
    },
    "ethers>@ethersproject/abstract-signer": {
      "packages": {
        "ethers>@ethersproject/logger": true,
        "ethers>@ethersproject/properties": true
      }
    },
    "ethers>@ethersproject/address": {
      "packages": {
        "@ethersproject/bignumber": true,
        "@ethersproject/bytes": true,
        "ethers>@ethersproject/keccak256": true,
        "ethers>@ethersproject/logger": true,
        "ethers>@ethersproject/rlp": true
      }
    },
    "ethers>@ethersproject/base64": {
      "globals": {
        "atob": true,
        "btoa": true
      },
      "packages": {
        "@ethersproject/bytes": true
      }
    },
    "ethers>@ethersproject/basex": {
      "packages": {
        "@ethersproject/bytes": true,
        "ethers>@ethersproject/properties": true
      }
    },
    "@ethersproject/bignumber": {
      "packages": {
        "@ethersproject/bytes": true,
        "ethers>@ethersproject/logger": true,
        "bn.js": true
      }
    },
    "@ethersproject/bytes": {
      "packages": {
        "ethers>@ethersproject/logger": true
      }
    },
    "ethers>@ethersproject/constants": {
      "packages": {
        "@ethersproject/bignumber": true
      }
    },
    "@ethersproject/contracts": {
      "globals": {
        "setTimeout": true
      },
      "packages": {
        "@ethersproject/abi": true,
        "ethers>@ethersproject/abstract-provider": true,
        "ethers>@ethersproject/abstract-signer": true,
        "ethers>@ethersproject/address": true,
        "@ethersproject/bignumber": true,
        "@ethersproject/bytes": true,
        "ethers>@ethersproject/logger": true,
        "ethers>@ethersproject/properties": true,
        "ethers>@ethersproject/transactions": true
      }
    },
    "ethers>@ethersproject/hash": {
      "packages": {
        "ethers>@ethersproject/address": true,
        "ethers>@ethersproject/base64": true,
        "@ethersproject/bignumber": true,
        "@ethersproject/bytes": true,
        "ethers>@ethersproject/keccak256": true,
        "ethers>@ethersproject/logger": true,
        "ethers>@ethersproject/properties": true,
        "ethers>@ethersproject/strings": true
      }
    },
    "@ethersproject/hdnode": {
      "packages": {
        "ethers>@ethersproject/basex": true,
        "@ethersproject/bignumber": true,
        "@ethersproject/bytes": true,
        "ethers>@ethersproject/logger": true,
        "ethers>@ethersproject/pbkdf2": true,
        "ethers>@ethersproject/properties": true,
        "ethers>@ethersproject/sha2": true,
        "ethers>@ethersproject/signing-key": true,
        "ethers>@ethersproject/strings": true,
        "ethers>@ethersproject/transactions": true,
        "ethers>@ethersproject/wordlists": true
      }
    },
    "ethers>@ethersproject/json-wallets": {
      "packages": {
        "ethers>@ethersproject/address": true,
        "@ethersproject/bytes": true,
        "@ethersproject/hdnode": true,
        "ethers>@ethersproject/keccak256": true,
        "ethers>@ethersproject/logger": true,
        "ethers>@ethersproject/pbkdf2": true,
        "ethers>@ethersproject/properties": true,
        "ethers>@ethersproject/random": true,
        "ethers>@ethersproject/strings": true,
        "ethers>@ethersproject/transactions": true,
        "ethers>@ethersproject/json-wallets>aes-js": true,
        "ethers>@ethersproject/json-wallets>scrypt-js": true
      }
    },
    "ethers>@ethersproject/keccak256": {
      "packages": {
        "@ethersproject/bytes": true,
        "eth-ens-namehash>js-sha3": true
      }
    },
    "ethers>@ethersproject/logger": {
      "globals": {
        "console": true
      }
    },
    "ethers>@ethersproject/networks": {
      "packages": {
        "ethers>@ethersproject/logger": true
      }
    },
    "ethers>@ethersproject/pbkdf2": {
      "packages": {
        "@ethersproject/bytes": true,
        "ethers>@ethersproject/sha2": true
      }
    },
    "ethers>@ethersproject/properties": {
      "packages": {
        "ethers>@ethersproject/logger": true
      }
    },
    "@ethersproject/providers": {
      "globals": {
        "WebSocket": true,
        "clearInterval": true,
        "clearTimeout": true,
        "console.log": true,
        "console.warn": true,
        "setInterval": true,
        "setTimeout": true
      },
      "packages": {
        "ethers>@ethersproject/abstract-provider": true,
        "ethers>@ethersproject/abstract-signer": true,
        "ethers>@ethersproject/address": true,
        "ethers>@ethersproject/base64": true,
        "ethers>@ethersproject/basex": true,
        "@ethersproject/bignumber": true,
        "@ethersproject/bytes": true,
        "ethers>@ethersproject/constants": true,
        "ethers>@ethersproject/hash": true,
        "ethers>@ethersproject/logger": true,
        "ethers>@ethersproject/networks": true,
        "ethers>@ethersproject/properties": true,
        "ethers>@ethersproject/random": true,
        "ethers>@ethersproject/sha2": true,
        "ethers>@ethersproject/strings": true,
        "ethers>@ethersproject/transactions": true,
        "ethers>@ethersproject/web": true,
        "@ethersproject/providers>bech32": true
      }
    },
    "ethers>@ethersproject/random": {
      "packages": {
        "@ethersproject/bytes": true,
        "ethers>@ethersproject/logger": true
      }
    },
    "ethers>@ethersproject/rlp": {
      "packages": {
        "@ethersproject/bytes": true,
        "ethers>@ethersproject/logger": true
      }
    },
    "ethers>@ethersproject/sha2": {
      "packages": {
        "@ethersproject/bytes": true,
        "ethers>@ethersproject/logger": true,
        "ethers>@ethersproject/sha2>hash.js": true
      }
    },
    "ethers>@ethersproject/signing-key": {
      "packages": {
        "@ethersproject/bytes": true,
        "ethers>@ethersproject/logger": true,
        "ethers>@ethersproject/properties": true,
        "bn.js": true,
        "ethers>@ethersproject/sha2>hash.js": true
      }
    },
    "ethers>@ethersproject/solidity": {
      "packages": {
        "@ethersproject/bignumber": true,
        "@ethersproject/bytes": true,
        "ethers>@ethersproject/keccak256": true,
        "ethers>@ethersproject/logger": true,
        "ethers>@ethersproject/sha2": true,
        "ethers>@ethersproject/strings": true
      }
    },
    "ethers>@ethersproject/strings": {
      "packages": {
        "@ethersproject/bytes": true,
        "ethers>@ethersproject/constants": true,
        "ethers>@ethersproject/logger": true
      }
    },
    "ethers>@ethersproject/transactions": {
      "packages": {
        "ethers>@ethersproject/address": true,
        "@ethersproject/bignumber": true,
        "@ethersproject/bytes": true,
        "ethers>@ethersproject/constants": true,
        "ethers>@ethersproject/keccak256": true,
        "ethers>@ethersproject/logger": true,
        "ethers>@ethersproject/properties": true,
        "ethers>@ethersproject/rlp": true,
        "ethers>@ethersproject/signing-key": true
      }
    },
    "ethers>@ethersproject/units": {
      "packages": {
        "@ethersproject/bignumber": true,
        "ethers>@ethersproject/logger": true
      }
    },
    "ethers>@ethersproject/wallet": {
      "packages": {
        "ethers>@ethersproject/abstract-provider": true,
        "ethers>@ethersproject/abstract-signer": true,
        "ethers>@ethersproject/address": true,
        "@ethersproject/bytes": true,
        "ethers>@ethersproject/hash": true,
        "@ethersproject/hdnode": true,
        "ethers>@ethersproject/json-wallets": true,
        "ethers>@ethersproject/keccak256": true,
        "ethers>@ethersproject/logger": true,
        "ethers>@ethersproject/properties": true,
        "ethers>@ethersproject/random": true,
        "ethers>@ethersproject/signing-key": true,
        "ethers>@ethersproject/transactions": true
      }
    },
    "ethers>@ethersproject/web": {
      "globals": {
        "clearTimeout": true,
        "fetch": true,
        "setTimeout": true
      },
      "packages": {
        "ethers>@ethersproject/base64": true,
        "@ethersproject/bytes": true,
        "ethers>@ethersproject/logger": true,
        "ethers>@ethersproject/properties": true,
        "ethers>@ethersproject/strings": true
      }
    },
    "ethers>@ethersproject/wordlists": {
      "packages": {
        "ethers>@ethersproject/hash": true,
        "ethers>@ethersproject/logger": true,
        "ethers>@ethersproject/properties": true
      }
    },
    "@keystonehq/bc-ur-registry-eth": {
      "globals": {
        "Buffer.from": true
      },
      "packages": {
        "@ethereumjs/tx>@ethereumjs/util": true,
        "@keystonehq/bc-ur-registry-eth>@keystonehq/bc-ur-registry": true,
        "buffer": true,
        "@metamask/eth-qr-keyring>hdkey": true,
        "uuid": true
      }
    },
    "@metamask/eth-qr-keyring>@keystonehq/bc-ur-registry-eth": {
      "globals": {
        "Buffer.from": true
      },
      "packages": {
        "@metamask/eth-qr-keyring>@keystonehq/bc-ur-registry-eth>@ethereumjs/util": true,
        "@metamask/eth-qr-keyring>@keystonehq/bc-ur-registry-eth>@keystonehq/bc-ur-registry": true,
        "buffer": true,
        "@metamask/eth-qr-keyring>hdkey": true,
        "@metamask/eth-qr-keyring>@keystonehq/bc-ur-registry-eth>uuid": true
      }
    },
    "@keystonehq/bc-ur-registry-eth>@keystonehq/bc-ur-registry": {
      "globals": {
        "Buffer": true,
        "define": true
      },
      "packages": {
        "@ngraveio/bc-ur": true,
        "ethereumjs-util>ethereum-cryptography>bs58check": true,
        "buffer": true,
        "tslib": true
      }
    },
    "@metamask/eth-qr-keyring>@keystonehq/bc-ur-registry-eth>@keystonehq/bc-ur-registry": {
      "globals": {
        "Buffer": true,
        "define": true
      },
      "packages": {
        "@ngraveio/bc-ur": true,
        "ethereumjs-util>ethereum-cryptography>bs58check": true,
        "buffer": true,
        "tslib": true
      }
    },
    "@lavamoat/lavadome-react": {
      "globals": {
        "console.warn": true,
        "document": true,
        "navigation": true
      },
      "packages": {
        "react": true
      }
    },
    "@material-ui/core": {
      "globals": {
        "addEventListener": true,
        "clearInterval": true,
        "clearTimeout": true,
        "console.error": true,
        "console.warn": true,
        "document": true,
        "getComputedStyle": true,
        "getSelection": true,
        "performance.now": true,
        "removeEventListener": true,
        "setInterval": true,
        "setTimeout": true
      },
      "packages": {
        "@babel/runtime": true,
        "@material-ui/core>@material-ui/styles": true,
        "@material-ui/core>@material-ui/system": true,
        "@material-ui/core>@material-ui/utils": true,
        "@material-ui/core>clsx": true,
        "@material-ui/core>popper.js": true,
        "prop-types": true,
        "react": true,
        "react-dom": true,
        "@material-ui/core>react-is": true,
        "react-transition-group": true
      }
    },
    "@material-ui/core>@material-ui/styles": {
      "globals": {
        "console.error": true,
        "console.warn": true,
        "document.createComment": true,
        "document.head": true
      },
      "packages": {
        "@babel/runtime": true,
        "@material-ui/core>@material-ui/utils": true,
        "react-redux>hoist-non-react-statics": true,
        "@material-ui/core>@material-ui/styles>jss-plugin-camel-case": true,
        "@material-ui/core>@material-ui/styles>jss-plugin-default-unit": true,
        "@material-ui/core>@material-ui/styles>jss-plugin-global": true,
        "@material-ui/core>@material-ui/styles>jss-plugin-nested": true,
        "@material-ui/core>@material-ui/styles>jss-plugin-props-sort": true,
        "@material-ui/core>@material-ui/styles>jss-plugin-rule-value-function": true,
        "@material-ui/core>@material-ui/styles>jss-plugin-vendor-prefixer": true,
        "@material-ui/core>@material-ui/styles>jss": true,
        "prop-types": true,
        "react": true
      }
    },
    "@material-ui/core>@material-ui/system": {
      "globals": {
        "console.error": true
      },
      "packages": {
        "@babel/runtime": true,
        "@material-ui/core>@material-ui/utils": true,
        "prop-types": true
      }
    },
    "@material-ui/core>@material-ui/utils": {
      "packages": {
        "@babel/runtime": true
      }
    },
    "@metamask/abi-utils": {
      "packages": {
        "@metamask/superstruct": true,
        "@metamask/utils": true
      }
    },
    "@metamask/account-api": {
      "packages": {
        "@metamask/keyring-utils": true
      }
    },
    "@metamask/approval-controller": {
      "globals": {
        "console.info": true
      },
      "packages": {
        "@metamask/base-controller": true,
        "@metamask/rpc-errors": true,
        "nanoid": true
      }
    },
    "@metamask/assets-controllers": {
      "globals": {
        "Intl.NumberFormat": true,
        "URL": true,
        "console.error": true
      },
      "packages": {
        "@ethersproject/contracts": true,
        "@ethersproject/providers": true,
        "@metamask/account-api": true,
        "@metamask/controller-utils": true,
        "@metamask/keyring-api": true,
        "@metamask/utils": true,
        "bn.js": true,
        "@metamask/assets-controllers>multiformats": true,
        "reselect": true,
        "@metamask/assets-controllers>single-call-balance-checker-abi": true
      }
    },
    "@metamask/base-controller": {
      "globals": {
        "console.error": true
      },
      "packages": {
        "immer": true
      }
    },
    "@metamask/bridge-controller": {
      "globals": {
        "URLSearchParams": true,
        "console.warn": true
      },
      "packages": {
        "ethers>@ethersproject/address": true,
        "ethers>@ethersproject/constants": true,
        "@ethersproject/contracts": true,
        "@ethersproject/providers": true,
        "@metamask/controller-utils": true,
        "@metamask/keyring-api": true,
        "@metamask/metamask-eth-abis": true,
        "@metamask/multichain-network-controller": true,
        "@metamask/superstruct": true,
        "@metamask/utils": true,
        "@metamask/bridge-controller>bignumber.js": true,
        "lodash": true,
        "reselect": true
      }
    },
    "@metamask/browser-passworder": {
      "globals": {
        "Buffer.from": true,
        "CryptoKey": true,
        "btoa": true,
        "crypto.getRandomValues": true,
        "crypto.subtle.decrypt": true,
        "crypto.subtle.deriveKey": true,
        "crypto.subtle.encrypt": true,
        "crypto.subtle.exportKey": true,
        "crypto.subtle.importKey": true
      },
      "packages": {
        "@metamask/browser-passworder>@metamask/utils": true,
        "buffer": true
      }
    },
    "@metamask/chain-agnostic-permission": {
      "packages": {
        "@metamask/chain-agnostic-permission>@metamask/api-specs": true,
        "@metamask/controller-utils": true,
        "@metamask/permission-controller": true,
        "@metamask/utils": true,
        "lodash": true
      }
    },
    "@metamask/claims-controller": {
      "packages": {
        "@metamask/controller-utils": true
      }
    },
    "@metamask/controller-utils": {
      "globals": {
        "Buffer.from": true,
        "URL": true,
        "console.error": true,
        "fetch": true,
        "setTimeout": true
      },
      "packages": {
        "@metamask/controller-utils>@metamask/ethjs-unit": true,
        "@metamask/utils": true,
        "@metamask/controller-utils>@spruceid/siwe-parser": true,
        "bn.js": true,
        "buffer": true,
        "cockatiel": true,
        "eth-ens-namehash": true,
        "eslint>fast-deep-equal": true,
        "lodash": true
      }
    },
    "@metamask/delegation-core": {
      "packages": {
        "@metamask/abi-utils": true,
        "@metamask/utils": true,
        "@noble/hashes": true
      }
    },
    "@metamask/design-system-react": {
      "globals": {
        "console.warn": true
      },
      "packages": {
        "@metamask/design-system-react>@metamask/design-system-shared": true,
        "@metamask/jazzicon": true,
        "@metamask/design-system-react>@radix-ui/react-slot": true,
        "@metamask/design-system-react>blo": true,
        "react": true,
        "@metamask/design-system-react>tailwind-merge": true
      }
    },
    "@metamask/design-system-react>@metamask/design-system-shared": {
      "packages": {
        "@metamask/utils": true
      }
    },
    "@metamask/eth-token-tracker>@metamask/eth-block-tracker": {
      "globals": {
        "clearTimeout": true,
        "console.error": true,
        "setTimeout": true
      },
      "packages": {
        "@metamask/safe-event-emitter": true,
        "@metamask/utils": true,
        "@metamask/ppom-validator>json-rpc-random-id": true
      }
    },
    "@metamask/network-controller>@metamask/eth-block-tracker": {
      "globals": {
        "clearTimeout": true,
        "console.error": true,
        "setTimeout": true
      },
      "packages": {
        "@metamask/safe-event-emitter": true,
        "@metamask/utils": true,
        "@metamask/ppom-validator>json-rpc-random-id": true
      }
    },
    "@metamask/keyring-controller>@metamask/eth-hd-keyring": {
      "globals": {
        "Buffer.concat": true,
        "Buffer.from": true,
        "Buffer.isBuffer": true,
        "TextEncoder": true
      },
      "meta": {
        "webpack-optimization": [
          "Dependency '@ethereumjs/tx>ethereum-cryptography' reexports from '@ethereumjs/tx>ethereum-cryptography>@scure/bip32' and webpack collapsed that to a direct import."
        ]
      },
      "packages": {
        "@ethereumjs/tx>@ethereumjs/util": true,
        "@metamask/eth-sig-util": true,
        "@metamask/snaps-sdk>@metamask/key-tree": true,
        "@metamask/scure-bip39": true,
        "@metamask/utils": true,
        "@ethereumjs/tx>ethereum-cryptography>@scure/bip32": true,
        "buffer": true,
        "@ethereumjs/tx>ethereum-cryptography": true
      }
    },
    "@metamask/network-controller>@metamask/eth-json-rpc-infura": {
      "globals": {
        "fetch": true,
        "setTimeout": true
      },
      "packages": {
        "@metamask/network-controller>@metamask/eth-json-rpc-infura>@metamask/eth-json-rpc-provider": true,
        "@metamask/json-rpc-engine": true,
        "@metamask/rpc-errors": true,
        "@metamask/utils": true
      }
    },
    "@metamask/eth-json-rpc-middleware": {
      "globals": {
        "setTimeout": true
      },
      "packages": {
        "@metamask/rpc-errors": true,
        "@metamask/utils": true,
        "@metamask/json-rpc-engine>klona": true,
        "@metamask/eth-json-rpc-middleware>safe-stable-stringify": true
      }
    },
    "@metamask/eth-json-rpc-provider": {
      "packages": {
        "@metamask/json-rpc-engine": true,
        "nanoid": true
      }
    },
    "@metamask/network-controller>@metamask/eth-json-rpc-infura>@metamask/eth-json-rpc-provider": {
      "packages": {
        "@metamask/json-rpc-engine": true,
        "@metamask/rpc-errors": true,
        "@metamask/safe-event-emitter": true,
        "uuid": true
      }
    },
    "@metamask/eth-qr-keyring": {
      "globals": {
        "Buffer.concat": true,
        "Buffer.from": true
      },
      "packages": {
        "@ethereumjs/tx>@ethereumjs/rlp": true,
        "@ethereumjs/tx": true,
        "@ethereumjs/tx>@ethereumjs/util": true,
        "@metamask/eth-qr-keyring>@keystonehq/bc-ur-registry-eth": true,
        "@metamask/utils": true,
        "@metamask/eth-qr-keyring>async-mutex": true,
        "buffer": true,
        "@metamask/eth-qr-keyring>hdkey": true,
        "@metamask/eth-qr-keyring>uuid": true
      }
    },
    "@metamask/controller-utils>@metamask/eth-query": {
      "packages": {
        "@metamask/ppom-validator>json-rpc-random-id": true,
        "watchify>xtend": true
      }
    },
    "@metamask/eth-sig-util": {
      "globals": {
        "Buffer.byteLength": true,
        "Buffer.concat": true,
        "Buffer.from": true
      },
      "packages": {
        "@metamask/eth-sig-util>@ethereumjs/rlp": true,
        "@metamask/eth-sig-util>@ethereumjs/util": true,
        "@metamask/abi-utils": true,
        "@metamask/utils": true,
        "@metamask/eth-sig-util>@scure/base": true,
        "buffer": true,
        "@ethereumjs/tx>ethereum-cryptography": true,
        "tweetnacl": true
      }
    },
    "@metamask/keyring-controller>@metamask/eth-simple-keyring": {
      "globals": {
        "Buffer.concat": true,
        "Buffer.from": true
      },
      "packages": {
        "@ethereumjs/tx>@ethereumjs/util": true,
        "@metamask/eth-sig-util": true,
        "@metamask/utils": true,
        "buffer": true,
        "@ethereumjs/tx>ethereum-cryptography": true,
        "crypto-browserify>randombytes": true
      }
    },
    "@metamask/eth-token-tracker": {
      "globals": {
        "console.warn": true
      },
      "packages": {
        "@babel/runtime": true,
        "@ethersproject/bignumber": true,
        "@ethersproject/contracts": true,
        "@ethersproject/providers": true,
        "@metamask/eth-token-tracker>@metamask/eth-block-tracker": true,
        "@metamask/safe-event-emitter": true,
        "bn.js": true,
        "@metamask/eth-token-tracker>deep-equal": true,
        "human-standard-token-abi": true
      }
    },
    "@metamask/etherscan-link": {
      "globals": {
        "URL": true
      }
    },
    "eth-method-registry>@metamask/ethjs-contract": {
      "packages": {
        "@babel/runtime": true,
        "eth-method-registry>@metamask/ethjs-contract>@metamask/ethjs-filter": true,
        "eth-method-registry>@metamask/ethjs-contract>@metamask/ethjs-util": true,
        "eth-method-registry>@metamask/ethjs-contract>ethjs-abi": true,
        "eth-ens-namehash>js-sha3": true,
        "eth-method-registry>@metamask/ethjs-query>promise-to-callback": true
      }
    },
    "eth-method-registry>@metamask/ethjs-contract>@metamask/ethjs-filter": {
      "globals": {
        "clearInterval": true,
        "setInterval": true
      }
    },
    "eth-method-registry>@metamask/ethjs-query>@metamask/ethjs-format": {
      "packages": {
        "eth-method-registry>@metamask/ethjs-contract>@metamask/ethjs-util": true,
        "@metamask/controller-utils>@metamask/ethjs-unit>@metamask/number-to-bn": true,
        "eth-method-registry>@metamask/ethjs-query>@metamask/ethjs-format>ethjs-schema": true,
        "eth-method-registry>@metamask/ethjs-query>@metamask/ethjs-format>strip-hex-prefix": true
      }
    },
    "eth-method-registry>@metamask/ethjs-query": {
      "globals": {
        "console": true
      },
      "packages": {
        "eth-method-registry>@metamask/ethjs-query>@metamask/ethjs-format": true,
        "eth-method-registry>@metamask/ethjs-query>@metamask/ethjs-rpc": true,
        "eth-method-registry>@metamask/ethjs-query>promise-to-callback": true
      }
    },
    "eth-method-registry>@metamask/ethjs-query>@metamask/ethjs-rpc": {
      "packages": {
        "eth-method-registry>@metamask/ethjs-query>promise-to-callback": true
      }
    },
    "@metamask/controller-utils>@metamask/ethjs-unit": {
      "packages": {
        "@metamask/controller-utils>@metamask/ethjs-unit>@metamask/number-to-bn": true,
        "bn.js": true
      }
    },
    "eth-method-registry>@metamask/ethjs-contract>@metamask/ethjs-util": {
      "globals": {
        "Buffer.byteLength": true,
        "Buffer.from": true
      },
      "packages": {
        "buffer": true,
        "eth-method-registry>@metamask/ethjs-query>@metamask/ethjs-format>is-hex-prefixed": true,
        "eth-method-registry>@metamask/ethjs-query>@metamask/ethjs-format>strip-hex-prefix": true
      }
    },
    "@metamask/gator-permissions-controller": {
      "packages": {
        "@metamask/utils": true
      }
    },
    "@metamask/jazzicon": {
      "globals": {
        "document.createElement": true,
        "document.createElementNS": true
      },
      "packages": {
        "@metamask/jazzicon>color": true,
        "@metamask/jazzicon>mersenne-twister": true
      }
    },
    "@metamask/json-rpc-engine": {
      "packages": {
        "@metamask/rpc-errors": true,
        "@metamask/safe-event-emitter": true,
        "@metamask/utils": true,
<<<<<<< HEAD
        "deep-freeze-strict": true,
=======
>>>>>>> eeca5663
        "@metamask/json-rpc-engine>klona": true
      }
    },
    "@metamask/json-rpc-middleware-stream": {
      "globals": {
        "console.warn": true,
        "setTimeout": true
      },
      "packages": {
        "@metamask/safe-event-emitter": true,
        "@metamask/utils": true,
        "@metamask/json-rpc-middleware-stream>readable-stream": true
      }
    },
    "@metamask/snaps-sdk>@metamask/key-tree": {
      "globals": {
        "crypto": true,
        "ed25519": true,
        "ed25519Bip32": true,
        "secp256k1": true
      },
      "packages": {
        "@metamask/scure-bip39": true,
        "@metamask/utils": true,
        "@noble/curves": true,
        "@noble/hashes": true,
        "@scure/base": true
      }
    },
    "@metamask/keyring-api": {
      "packages": {
        "@metamask/keyring-utils": true,
        "@metamask/superstruct": true,
        "@metamask/utils": true,
        "bitcoin-address-validation": true
      }
    },
    "@metamask/keyring-controller": {
      "globals": {
        "console.error": true
      },
      "packages": {
        "@ethereumjs/tx>@ethereumjs/util": true,
        "@metamask/base-controller": true,
        "@metamask/browser-passworder": true,
        "@metamask/keyring-controller>@metamask/eth-hd-keyring": true,
        "@metamask/eth-sig-util": true,
        "@metamask/keyring-controller>@metamask/eth-simple-keyring": true,
        "@metamask/utils": true,
        "@metamask/eth-qr-keyring>async-mutex": true,
        "@metamask/keyring-controller>ethereumjs-wallet": true,
        "lodash": true,
        "@metamask/keyring-controller>ulid": true
      }
    },
    "@metamask/keyring-internal-api": {
      "packages": {
        "@metamask/keyring-api": true,
        "@metamask/keyring-utils": true,
        "@metamask/superstruct": true
      }
    },
    "@metamask/keyring-internal-snap-client": {
      "packages": {
        "@metamask/keyring-api": true,
        "@metamask/keyring-internal-api": true,
        "@metamask/keyring-snap-client": true,
        "@metamask/keyring-utils": true
      }
    },
    "@metamask/keyring-snap-client": {
      "packages": {
        "@metamask/keyring-api": true,
        "@metamask/keyring-utils": true,
        "@metamask/superstruct": true,
        "@metamask/keyring-snap-client>uuid": true
      }
    },
    "@metamask/keyring-utils": {
      "globals": {
        "URL": true
      },
      "packages": {
        "@metamask/superstruct": true,
        "@metamask/utils": true,
        "bitcoin-address-validation": true
      }
    },
    "@metamask/logo": {
      "globals": {
        "addEventListener": true,
        "document.body.appendChild": true,
        "document.createElementNS": true,
        "innerHeight": true,
        "innerWidth": true,
        "requestAnimationFrame": true
      },
      "packages": {
        "@metamask/logo>gl-mat4": true,
        "@metamask/logo>gl-vec3": true
      }
    },
    "@metamask/multichain-network-controller": {
      "packages": {
        "@metamask/keyring-api": true,
        "@metamask/network-controller": true,
        "@metamask/utils": true
      }
    },
    "@metamask/name-controller": {
      "packages": {
        "@metamask/base-controller": true,
        "@metamask/controller-utils": true
      }
    },
    "@metamask/network-controller": {
      "globals": {
        "Intl.NumberFormat": true,
        "URL": true,
        "setTimeout": true
      },
      "meta": {
        "webpack-optimization": [
          "Dependency '@metamask/controller-utils' reexports from 'cockatiel' and webpack collapsed that to a direct import."
        ]
      },
      "packages": {
        "@metamask/base-controller": true,
        "@metamask/controller-utils": true,
        "@metamask/network-controller>@metamask/eth-block-tracker": true,
        "@metamask/network-controller>@metamask/eth-json-rpc-infura": true,
        "@metamask/eth-json-rpc-middleware": true,
        "@metamask/eth-json-rpc-provider": true,
        "@metamask/controller-utils>@metamask/eth-query": true,
        "@metamask/json-rpc-engine": true,
        "@metamask/rpc-errors": true,
        "@metamask/network-controller>@metamask/swappable-obj-proxy": true,
        "@metamask/utils": true,
        "cockatiel": true,
        "addons-linter>deepmerge": true,
        "eslint>fast-deep-equal": true,
        "immer": true,
        "lodash": true,
        "reselect": true,
        "uri-js": true,
        "uuid": true
      }
    },
    "@metamask/notification-services-controller": {
      "globals": {
        "Intl.NumberFormat": true,
        "console.error": true,
        "fetch": true
      },
      "packages": {
        "@metamask/notification-services-controller>@contentful/rich-text-html-renderer": true,
        "@metamask/base-controller": true,
        "@metamask/controller-utils": true,
        "@metamask/keyring-controller": true,
        "@metamask/utils": true,
        "@metamask/notification-services-controller>bignumber.js": true,
        "loglevel": true,
        "semver": true,
        "uuid": true
      }
    },
    "@metamask/controller-utils>@metamask/ethjs-unit>@metamask/number-to-bn": {
      "packages": {
        "bn.js": true,
        "eth-method-registry>@metamask/ethjs-query>@metamask/ethjs-format>strip-hex-prefix": true
      }
    },
    "@metamask/object-multiplex": {
      "globals": {
        "console.warn": true
      },
      "packages": {
        "@metamask/object-multiplex>once": true,
        "@metamask/object-multiplex>readable-stream": true
      }
    },
    "@metamask/permission-controller": {
      "globals": {
        "console.error": true
      },
      "packages": {
        "@metamask/base-controller": true,
        "@metamask/controller-utils": true,
        "@metamask/json-rpc-engine": true,
        "@metamask/rpc-errors": true,
        "@metamask/utils": true,
        "deep-freeze-strict": true,
        "immer": true,
        "nanoid": true
      }
    },
    "@metamask/post-message-stream": {
      "globals": {
        "MessageEvent.prototype": true,
        "WorkerGlobalScope": true,
        "addEventListener": true,
        "browser": true,
        "chrome": true,
        "location.origin": true,
        "postMessage": true,
        "removeEventListener": true
      },
      "packages": {
        "@metamask/utils": true,
        "@metamask/post-message-stream>readable-stream": true
      }
    },
    "@metamask/providers": {
      "globals": {
        "console": true
      },
      "packages": {
        "@metamask/json-rpc-engine": true,
        "@metamask/json-rpc-middleware-stream": true,
        "@metamask/rpc-errors": true,
        "@metamask/safe-event-emitter": true,
        "eslint>fast-deep-equal": true,
        "@metamask/providers>is-stream": true,
        "@metamask/providers>readable-stream": true
      }
    },
    "@metamask/rpc-errors": {
      "packages": {
        "@metamask/utils": true,
        "@metamask/rpc-errors>fast-safe-stringify": true
      }
    },
    "@metamask/safe-event-emitter": {
      "globals": {
        "setTimeout": true
      },
      "packages": {
        "webpack>events": true
      }
    },
    "@metamask/scure-bip39": {
      "globals": {
        "TextEncoder": true
      },
      "packages": {
        "@metamask/scure-bip39>@noble/hashes": true,
        "@metamask/scure-bip39>@scure/base": true
      }
    },
    "@metamask/snaps-execution-environments": {
      "globals": {
        "document.getElementById": true
      },
      "packages": {
        "@metamask/post-message-stream": true,
        "@metamask/snaps-utils": true,
        "@metamask/utils": true,
        "@swc/helpers": true
      }
    },
    "@metamask/snaps-rpc-methods": {
      "packages": {
        "@metamask/permission-controller": true,
        "@metamask/rpc-errors": true,
        "@metamask/snaps-sdk": true,
        "@metamask/snaps-utils": true,
        "@metamask/superstruct": true,
        "@metamask/utils": true
      }
    },
    "@metamask/snaps-sdk": {
      "packages": {
        "@metamask/superstruct": true,
        "@metamask/utils": true
      }
    },
    "@metamask/snaps-utils": {
      "globals": {
        "File": true,
        "FileReader": true,
        "TextDecoder": true,
        "URL": true,
        "console.error": true,
        "console.log": true,
        "console.warn": true,
        "document.body.appendChild": true,
        "document.createElement": true,
        "fetch": true,
        "navigator": true
      },
      "packages": {
        "@metamask/snaps-sdk>@metamask/key-tree": true,
        "@metamask/permission-controller": true,
        "@metamask/snaps-utils>@metamask/slip44": true,
        "@metamask/snaps-sdk": true,
        "@metamask/superstruct": true,
        "@metamask/utils": true,
        "@scure/base": true,
        "@swc/helpers": true,
        "chalk": true,
        "cron-parser": true,
        "@metamask/snaps-utils>fast-json-stable-stringify": true,
        "luxon": true,
        "@metamask/snaps-utils>marked": true,
        "@metamask/snaps-utils>rfdc": true,
        "@metamask/snaps-utils>validate-npm-package-name": true
      }
    },
    "@metamask/transaction-controller": {
      "packages": {
        "@metamask/controller-utils": true
      }
    },
    "@metamask/utils": {
      "globals": {
        "Buffer": true,
        "TextDecoder": true,
        "TextEncoder": true
      },
      "packages": {
        "@metamask/superstruct": true,
        "@noble/hashes": true,
        "@scure/base": true,
        "buffer": true,
        "nock>debug": true,
        "lodash": true,
        "@metamask/utils>pony-cause": true,
        "semver": true
      }
    },
    "@metamask/browser-passworder>@metamask/utils": {
      "globals": {
        "Buffer": true,
        "TextDecoder": true,
        "TextEncoder": true
      },
      "packages": {
        "@metamask/superstruct": true,
        "@noble/hashes": true,
        "@scure/base": true,
        "buffer": true,
        "nock>debug": true,
        "@metamask/utils>pony-cause": true,
        "semver": true
      }
    },
    "@ngraveio/bc-ur": {
      "globals": {
        "Buffer.alloc": true,
        "Buffer.allocUnsafe": true,
        "Buffer.concat": true,
        "Buffer.from": true,
        "Buffer.isBuffer": true
      },
      "packages": {
        "@ngraveio/bc-ur>@keystonehq/alias-sampling": true,
        "@ngraveio/bc-ur>assert": true,
        "@ngraveio/bc-ur>bignumber.js": true,
        "buffer": true,
        "@ngraveio/bc-ur>cbor-sync": true,
        "@ngraveio/bc-ur>crc": true,
        "@ngraveio/bc-ur>jsbi": true,
        "addons-linter>sha.js": true
      }
    },
    "@noble/curves": {
      "packages": {
        "@noble/hashes": true
      }
    },
    "@ethereumjs/tx>ethereum-cryptography>@noble/curves": {
      "globals": {
        "TextEncoder": true
      },
      "packages": {
        "@ethereumjs/tx>ethereum-cryptography>@noble/hashes": true
      }
    },
    "@noble/hashes": {
      "globals": {
        "TextDecoder": true,
        "TextEncoder": true,
        "crypto": true
      }
    },
    "@metamask/scure-bip39>@noble/hashes": {
      "globals": {
        "TextEncoder": true,
        "crypto": true
      }
    },
    "@ethereumjs/tx>ethereum-cryptography>@noble/hashes": {
      "globals": {
        "TextEncoder": true,
        "crypto": true
      }
    },
    "@popperjs/core": {
      "globals": {
        "Element": true,
        "HTMLElement": true,
        "ShadowRoot": true,
        "document": true,
        "navigator.userAgent": true,
        "navigator.userAgentData": true
      }
    },
    "@trezor/connect-web>@trezor/connect>@trezor/protobuf>protobufjs>@protobufjs/codegen": {
      "globals": {
        "console.log": true
      }
    },
    "@trezor/connect-web>@trezor/connect>@trezor/protobuf>protobufjs>@protobufjs/fetch": {
      "globals": {
        "XMLHttpRequest": true
      },
      "packages": {
        "@trezor/connect-web>@trezor/connect>@trezor/protobuf>protobufjs>@protobufjs/aspromise": true,
        "@trezor/connect-web>@trezor/connect>@trezor/protobuf>protobufjs>@protobufjs/inquire": true
      }
    },
    "@metamask/design-system-react>@radix-ui/react-slot>@radix-ui/react-compose-refs": {
      "packages": {
        "react": true
      }
    },
    "@metamask/design-system-react>@radix-ui/react-slot": {
      "packages": {
        "@metamask/design-system-react>@radix-ui/react-slot>@radix-ui/react-compose-refs": true,
        "react": true
      }
    },
    "@reduxjs/toolkit": {
      "globals": {
        "AbortController": true,
        "__REDUX_DEVTOOLS_EXTENSION_COMPOSE__": true,
        "__REDUX_DEVTOOLS_EXTENSION__": true,
        "console": true,
        "process": true,
        "queueMicrotask": true,
        "requestAnimationFrame": true,
        "setTimeout": true
      },
      "packages": {
        "immer": true,
        "process": true,
        "redux": true,
        "redux-thunk": true,
        "@reduxjs/toolkit>reselect": true
      }
    },
    "react-router-dom-v5-compat>@remix-run/router": {
      "globals": {
        "AbortController": true,
        "DOMException": true,
        "FormData": true,
        "Headers": true,
        "Request": true,
        "Response": true,
        "URL": true,
        "URLSearchParams": true,
        "console": true,
        "document.defaultView": true
      }
    },
    "@rive-app/react-canvas>@rive-app/canvas": {
      "globals": {
        "AudioContext": true,
        "Blob": true,
        "DOMMatrix": true,
        "FinalizationRegistry": true,
        "HTMLCanvasElement": true,
        "Image": true,
        "Iterator": true,
        "MouseEvent": true,
        "Path2D": true,
        "Request": true,
        "ResizeObserver": true,
        "TextDecoder": true,
        "URL.createObjectURL": true,
        "URL.revokeObjectURL": true,
        "WebAssembly": true,
        "XMLHttpRequest": true,
        "cancelAnimationFrame": true,
        "clearInterval": true,
        "clearTimeout": true,
        "console": true,
        "crypto": true,
        "define": true,
        "devicePixelRatio": true,
        "document": true,
        "fetch": true,
        "h": "write",
        "importScripts": true,
        "location.href": true,
        "navigator": true,
        "performance.now": true,
        "prompt": true,
        "readline": true,
        "requestAnimationFrame": true,
        "setTimeout": true,
        "webkitAudioContext": true
      }
    },
    "@rive-app/react-canvas": {
      "globals": {
        "IntersectionObserver": true,
        "ResizeObserver": true,
        "addEventListener": true,
        "clearTimeout": true,
        "console.error": true,
        "devicePixelRatio": true,
        "document.documentElement.clientHeight": true,
        "document.documentElement.clientWidth": true,
        "innerHeight": true,
        "innerWidth": true,
        "matchMedia": true,
        "removeEventListener": true,
        "setTimeout": true
      },
      "packages": {
        "@rive-app/react-canvas>@rive-app/canvas": true,
        "react": true
      }
    },
    "@scure/base": {
      "globals": {
        "TextDecoder": true,
        "TextEncoder": true
      }
    },
    "@metamask/eth-sig-util>@scure/base": {
      "globals": {
        "TextDecoder": true,
        "TextEncoder": true
      }
    },
    "@metamask/scure-bip39>@scure/base": {
      "globals": {
        "TextDecoder": true,
        "TextEncoder": true
      }
    },
    "@ethereumjs/tx>ethereum-cryptography>@scure/bip32>@scure/base": {
      "globals": {
        "TextDecoder": true,
        "TextEncoder": true
      }
    },
    "@ethereumjs/tx>ethereum-cryptography>@scure/bip32": {
      "packages": {
        "@ethereumjs/tx>ethereum-cryptography>@noble/curves": true,
        "@ethereumjs/tx>ethereum-cryptography>@noble/hashes": true,
        "@ethereumjs/tx>ethereum-cryptography>@scure/bip32>@scure/base": true
      }
    },
    "@sentry/browser>@sentry-internal/browser-utils": {
      "globals": {
        "PerformanceEventTiming.prototype": true,
        "PerformanceObserver": true,
        "XMLHttpRequest.prototype": true,
        "__SENTRY_DEBUG__": true,
        "addEventListener": true,
        "clearTimeout": true,
        "performance": true,
        "removeEventListener": true,
        "setTimeout": true
      },
      "packages": {
        "@sentry/browser>@sentry/core": true,
        "@sentry/utils": true
      }
    },
    "@sentry/browser>@sentry-internal/feedback": {
      "globals": {
        "FormData": true,
        "HTMLFormElement": true,
        "__SENTRY_DEBUG__": true,
        "cancelAnimationFrame": true,
        "clearTimeout": true,
        "document.createElement": true,
        "document.createElementNS": true,
        "document.createTextNode": true,
        "isSecureContext": true,
        "requestAnimationFrame": true,
        "setTimeout": true
      },
      "packages": {
        "@sentry/browser>@sentry/core": true,
        "@sentry/utils": true
      }
    },
    "@sentry/browser>@sentry-internal/replay-canvas": {
      "globals": {
        "Blob": true,
        "HTMLCanvasElement": true,
        "HTMLImageElement": true,
        "ImageData": true,
        "URL.createObjectURL": true,
        "WeakRef": true,
        "Worker": true,
        "cancelAnimationFrame": true,
        "console.error": true,
        "createImageBitmap": true,
        "document": true
      },
      "packages": {
        "@sentry/browser>@sentry/core": true,
        "@sentry/utils": true
      }
    },
    "@sentry/browser>@sentry-internal/replay": {
      "globals": {
        "Blob": true,
        "CSSConditionRule": true,
        "CSSGroupingRule": true,
        "CSSMediaRule": true,
        "CSSRule": true,
        "CSSSupportsRule": true,
        "Document": true,
        "DragEvent": true,
        "Element": true,
        "FormData": true,
        "HTMLElement": true,
        "HTMLFormElement": true,
        "Headers": true,
        "MouseEvent": true,
        "MutationObserver": true,
        "Node.DOCUMENT_FRAGMENT_NODE": true,
        "Node.prototype.contains": true,
        "PointerEvent": true,
        "TextEncoder": true,
        "URL": true,
        "URLSearchParams": true,
        "Worker": true,
        "__RRWEB_EXCLUDE_IFRAME__": true,
        "__RRWEB_EXCLUDE_SHADOW_DOM__": true,
        "__SENTRY_DEBUG__": true,
        "__SENTRY_EXCLUDE_REPLAY_WORKER__": true,
        "__rrMutationObserver": true,
        "addEventListener": true,
        "clearTimeout": true,
        "console.debug": true,
        "console.error": true,
        "console.warn": true,
        "customElements.get": true,
        "document": true,
        "innerHeight": true,
        "innerWidth": true,
        "location.href": true,
        "location.origin": true,
        "parent": true,
        "setTimeout": true
      },
      "packages": {
        "@sentry/browser>@sentry-internal/browser-utils": true,
        "@sentry/browser>@sentry/core": true,
        "@sentry/utils": true
      }
    },
    "@sentry/browser": {
      "globals": {
        "PerformanceObserver.supportedEntryTypes": true,
        "Request": true,
        "URL": true,
        "XMLHttpRequest.prototype": true,
        "__SENTRY_DEBUG__": true,
        "__SENTRY_RELEASE__": true,
        "addEventListener": true,
        "console.error": true,
        "indexedDB.open": true,
        "performance.timeOrigin": true,
        "setTimeout": true
      },
      "meta": {
        "webpack-optimization": [
          "Dependency '@sentry/browser>@sentry/core' reexports from '@sentry/utils' and webpack collapsed that to a direct import."
        ]
      },
      "packages": {
        "@sentry/browser>@sentry-internal/browser-utils": true,
        "@sentry/browser>@sentry-internal/feedback": true,
        "@sentry/browser>@sentry-internal/replay-canvas": true,
        "@sentry/browser>@sentry-internal/replay": true,
        "@sentry/browser>@sentry/core": true,
        "@sentry/utils": true
      }
    },
    "@sentry/browser>@sentry/core": {
      "globals": {
        "Headers": true,
        "Request": true,
        "URL": true,
        "__SENTRY_DEBUG__": true,
        "__SENTRY_TRACING__": true,
        "clearInterval": true,
        "clearTimeout": true,
        "console.log": true,
        "console.warn": true,
        "setInterval": true,
        "setTimeout": true
      },
      "packages": {
        "@sentry/utils": true
      }
    },
    "@sentry/utils": {
      "globals": {
        "CustomEvent": true,
        "DOMError": true,
        "DOMException": true,
        "EdgeRuntime": true,
        "Element": true,
        "ErrorEvent": true,
        "Event": true,
        "HTMLElement": true,
        "Headers": true,
        "Request": true,
        "Response": true,
        "TextDecoder": true,
        "TextEncoder": true,
        "__SENTRY_BROWSER_BUNDLE__": true,
        "__SENTRY_DEBUG__": true,
        "clearTimeout": true,
        "console.error": true,
        "document": true,
        "module": true,
        "process": true,
        "setTimeout": true
      },
      "packages": {
        "process": true
      }
    },
    "@solana/addresses": {
      "globals": {
        "Intl.Collator": true,
        "TextEncoder": true,
        "crypto.subtle.digest": true,
        "crypto.subtle.exportKey": true
      },
      "packages": {
        "@solana/addresses>@solana/assertions": true,
        "@solana/addresses>@solana/codecs-core": true,
        "@solana/addresses>@solana/codecs-strings": true,
        "@solana/addresses>@solana/errors": true
      }
    },
    "@solana/addresses>@solana/codecs-core": {
      "packages": {
        "@solana/addresses>@solana/errors": true
      }
    },
    "@solana/addresses>@solana/codecs-strings": {
      "globals": {
        "TextDecoder": true,
        "TextEncoder": true,
        "atob": true,
        "btoa": true
      },
      "packages": {
        "@solana/addresses>@solana/codecs-core": true,
        "@solana/addresses>@solana/errors": true
      }
    },
    "@solana/addresses>@solana/errors": {
      "globals": {
        "btoa": true
      },
      "packages": {
        "@swc/helpers": true
      }
    },
    "@metamask/controller-utils>@spruceid/siwe-parser": {
      "globals": {
        "console.error": true,
        "console.log": true
      },
      "packages": {
        "@noble/hashes": true,
        "@metamask/controller-utils>@spruceid/siwe-parser>apg-js": true
      }
    },
    "@tanstack/react-virtual": {
      "globals": {
        "document": true,
        "scrollY": true
      },
      "packages": {
        "@tanstack/react-virtual>@tanstack/virtual-core": true,
        "react": true,
        "react-dom": true
      }
    },
    "@tanstack/react-virtual>@tanstack/virtual-core": {
      "globals": {
        "console.info": true,
        "console.warn": true,
        "requestAnimationFrame": true
      }
    },
    "@trezor/connect-web>@trezor/connect-common": {
      "globals": {
        "console.warn": true,
        "localStorage.getItem": true,
        "localStorage.setItem": true,
        "navigator": true,
        "setTimeout": true,
        "window": true
      },
      "packages": {
        "@swc/helpers": true,
        "@trezor/connect-web>@trezor/connect-common>@trezor/env-utils": true,
        "@trezor/connect-web>@trezor/utils": true,
        "tslib": true
      }
    },
    "@trezor/connect-web": {
      "globals": {
        "URLSearchParams": true,
        "__TREZOR_CONNECT_SRC": true,
        "addEventListener": true,
        "btoa": true,
        "chrome": true,
        "clearInterval": true,
        "clearTimeout": true,
        "console.warn": true,
        "document.body": true,
        "document.createElement": true,
        "document.createTextNode": true,
        "document.getElementById": true,
        "document.querySelectorAll": true,
        "location.origin": true,
        "navigator": true,
        "open": true,
        "origin": true,
        "removeEventListener": true,
        "setInterval": true,
        "setTimeout": true
      },
      "packages": {
        "@swc/helpers": true,
        "@trezor/connect-web>@trezor/connect-common": true,
        "@trezor/connect-web>@trezor/connect": true,
        "@trezor/connect-web>@trezor/utils": true,
        "@trezor/connect-web>@trezor/connect>@trezor/blockchain-link>@trezor/websocket-client": true,
        "webpack>events": true,
        "tslib": true
      }
    },
    "@trezor/connect-web>@trezor/connect": {
      "packages": {
        "@swc/helpers": true,
        "@trezor/connect-web>@trezor/connect>@trezor/device-utils": true,
        "@trezor/connect-web>@trezor/connect>@trezor/protobuf": true,
        "@trezor/connect-web>@trezor/connect>@trezor/schema-utils": true,
        "@trezor/connect-web>@trezor/connect>@trezor/transport": true,
        "@trezor/connect-web>@trezor/utils": true,
        "tslib": true
      }
    },
    "@trezor/connect-web>@trezor/connect>@trezor/device-utils": {
      "packages": {
        "tslib": true
      }
    },
    "@trezor/connect-web>@trezor/connect-common>@trezor/env-utils": {
      "globals": {
        "innerHeight": true,
        "innerWidth": true,
        "location.hostname": true,
        "location.origin": true,
        "navigator.languages": true,
        "navigator.platform": true,
        "navigator.userAgent": true,
        "process": true,
        "screen.height": true,
        "screen.width": true
      },
      "packages": {
        "process": true,
        "@trezor/connect-web>@trezor/connect-common>@trezor/env-utils>ua-parser-js": true
      }
    },
    "@trezor/connect-web>@trezor/connect>@trezor/protobuf": {
      "globals": {
        "Buffer.from": true
      },
      "packages": {
        "@trezor/connect-web>@trezor/connect>@trezor/schema-utils": true,
        "buffer": true,
        "@trezor/connect-web>@trezor/connect>@trezor/protobuf>long": true,
        "@trezor/connect-web>@trezor/connect>@trezor/protobuf>protobufjs": true,
        "tslib": true
      }
    },
    "@trezor/connect-web>@trezor/connect>@trezor/schema-utils": {
      "globals": {
        "Buffer": true,
        "console.warn": true
      },
      "packages": {
        "@trezor/connect-web>@trezor/connect>@trezor/schema-utils>@sinclair/typebox": true,
        "@swc/helpers": true,
        "buffer": true,
        "ts-mixer": true
      }
    },
    "@trezor/connect-web>@trezor/utils": {
      "globals": {
        "AbortController": true,
        "Blob": true,
        "Buffer.alloc": true,
        "Buffer.allocUnsafe": true,
        "Intl.NumberFormat": true,
        "TextEncoder": true,
        "clearInterval": true,
        "clearTimeout": true,
        "console.error": true,
        "console.info": true,
        "console.log": true,
        "console.warn": true,
        "crypto.getRandomValues": true,
        "setInterval": true,
        "setTimeout": true
      },
      "packages": {
        "@swc/helpers": true,
        "@trezor/connect-web>@trezor/utils>bignumber.js": true,
        "buffer": true,
        "webpack>events": true,
        "tslib": true
      }
    },
    "@trezor/connect-web>@trezor/connect>@trezor/blockchain-link>@trezor/websocket-client": {
      "globals": {
        "WebSocket": true,
        "clearTimeout": true,
        "setTimeout": true
      },
      "packages": {
        "@swc/helpers": true,
        "@trezor/connect-web>@trezor/utils": true,
        "webpack>events": true,
        "tslib": true
      }
    },
    "@zxing/browser": {
      "globals": {
        "HTMLElement": true,
        "HTMLImageElement": true,
        "HTMLVideoElement": true,
        "clearTimeout": true,
        "console.error": true,
        "console.warn": true,
        "document": true,
        "navigator": true,
        "setTimeout": true
      },
      "packages": {
        "@zxing/library": true
      }
    },
    "@zxing/library": {
      "globals": {
        "HTMLImageElement": true,
        "HTMLVideoElement": true,
        "TextDecoder": true,
        "TextEncoder": true,
        "URL.createObjectURL": true,
        "btoa": true,
        "console.log": true,
        "console.warn": true,
        "document": true,
        "navigator": true,
        "setTimeout": true
      },
      "packages": {
        "@zxing/library>ts-custom-error": true
      }
    },
    "readable-stream>abort-controller": {
      "globals": {
        "AbortController": true
      }
    },
    "currency-formatter>accounting": {
      "globals": {
        "define": true
      }
    },
    "ethers>@ethersproject/json-wallets>aes-js": {
      "globals": {
        "define": true
      }
    },
    "eth-lattice-keyring>gridplus-sdk>aes-js": {
      "globals": {
        "define": true
      }
    },
    "chalk>ansi-styles": {
      "packages": {
        "chalk>ansi-styles>color-convert": true
      }
    },
    "@metamask/controller-utils>@spruceid/siwe-parser>apg-js": {
      "packages": {
        "buffer": true
      }
    },
    "string.prototype.matchall>es-abstract>array-buffer-byte-length": {
      "packages": {
        "string.prototype.matchall>call-bound": true,
        "string.prototype.matchall>es-abstract>is-array-buffer": true
      }
    },
    "crypto-browserify>public-encrypt>parse-asn1>asn1.js": {
      "packages": {
        "bn.js": true,
        "buffer": true,
        "pumpify>inherits": true,
        "@toruslabs/eccrypto>elliptic>minimalistic-assert": true
      }
    },
    "@ngraveio/bc-ur>assert": {
      "globals": {
        "console": true,
        "process.emitWarning": true,
        "process.stderr": true
      },
      "packages": {
        "string.prototype.matchall>call-bind": true,
        "@ngraveio/bc-ur>assert>is-nan": true,
        "@ngraveio/bc-ur>assert>object-is": true,
        "gulp>vinyl-fs>object.assign": true,
        "process": true,
        "browserify>util": true
      }
    },
    "@metamask/eth-qr-keyring>async-mutex": {
      "globals": {
        "clearTimeout": true,
        "setTimeout": true
      }
    },
    "string.prototype.matchall>es-abstract>available-typed-arrays": {
      "packages": {
        "string.prototype.matchall>es-abstract>typed-array-length>possible-typed-array-names": true
      }
    },
    "@ensdomains/content-hash>multihashes>multibase>base-x": {
      "packages": {
        "koa>content-disposition>safe-buffer": true
      }
    },
    "bignumber.js": {
      "globals": {
        "crypto": true,
        "define": true
      }
    },
    "@metamask/bridge-controller>bignumber.js": {
      "globals": {
        "crypto": true
      }
    },
    "@metamask/notification-services-controller>bignumber.js": {
      "globals": {
        "crypto": true
      }
    },
    "@ngraveio/bc-ur>bignumber.js": {
      "globals": {
        "crypto": true,
        "define": true
      }
    },
    "@trezor/connect-web>@trezor/utils>bignumber.js": {
      "globals": {
        "crypto": true,
        "define": true
      }
    },
    "@metamask/design-system-react>blo": {
      "globals": {
        "btoa": true
      }
    },
    "bn.js": {
      "globals": {
        "Buffer": true
      }
    },
    "bowser": {
      "globals": {
        "define": true
      }
    },
    "@toruslabs/eccrypto>elliptic>brorand": {
      "globals": {
        "crypto": true,
        "msCrypto": true
      }
    },
    "ethereumjs-util>ethereum-cryptography>browserify-aes": {
      "globals": {
        "Buffer.concat": true
      },
      "packages": {
        "buffer": true,
        "ethereumjs-util>ethereum-cryptography>browserify-aes>buffer-xor": true,
        "ethereumjs-util>create-hash>cipher-base": true,
        "crypto-browserify>browserify-cipher>evp_bytestokey": true,
        "pumpify>inherits": true,
        "koa>content-disposition>safe-buffer": true
      }
    },
    "crypto-browserify>browserify-cipher": {
      "packages": {
        "ethereumjs-util>ethereum-cryptography>browserify-aes": true,
        "crypto-browserify>browserify-cipher>browserify-des": true,
        "crypto-browserify>browserify-cipher>evp_bytestokey": true
      }
    },
    "crypto-browserify>browserify-cipher>browserify-des": {
      "globals": {
        "Buffer": true
      },
      "packages": {
        "buffer": true,
        "ethereumjs-util>create-hash>cipher-base": true,
        "crypto-browserify>browserify-cipher>browserify-des>des.js": true,
        "pumpify>inherits": true
      }
    },
    "crypto-browserify>public-encrypt>browserify-rsa": {
      "packages": {
        "bn.js": true,
        "crypto-browserify>randombytes": true,
        "koa>content-disposition>safe-buffer": true
      }
    },
    "crypto-browserify>browserify-sign": {
      "packages": {
        "bn.js": true,
        "crypto-browserify>public-encrypt>browserify-rsa": true,
        "ethereumjs-util>create-hash": true,
        "crypto-browserify>create-hmac": true,
        "@toruslabs/eccrypto>elliptic": true,
        "pumpify>inherits": true,
        "crypto-browserify>public-encrypt>parse-asn1": true,
        "crypto-browserify>browserify-sign>readable-stream": true,
        "koa>content-disposition>safe-buffer": true
      }
    },
    "ethereumjs-util>ethereum-cryptography>bs58check>bs58": {
      "packages": {
        "@ensdomains/content-hash>multihashes>multibase>base-x": true
      }
    },
    "ethereumjs-util>ethereum-cryptography>bs58check": {
      "packages": {
        "ethereumjs-util>ethereum-cryptography>bs58check>bs58": true,
        "ethereumjs-util>create-hash": true,
        "koa>content-disposition>safe-buffer": true
      }
    },
    "buffer": {
      "globals": {
        "console": true
      },
      "packages": {
        "base64-js": true,
        "buffer>ieee754": true
      }
    },
    "ethereumjs-util>ethereum-cryptography>browserify-aes>buffer-xor": {
      "globals": {
        "Buffer": true
      },
      "packages": {
        "buffer": true
      }
    },
    "@ngraveio/bc-ur>crc>buffer": {
      "globals": {
        "console": true
      },
      "packages": {
        "base64-js": true,
        "buffer>ieee754": true
      }
    },
    "remote-redux-devtools>socketcluster-client>buffer": {
      "globals": {
        "console": true
      },
      "packages": {
        "base64-js": true,
        "buffer>ieee754": true
      }
    },
    "@metamask/snaps-utils>validate-npm-package-name>builtins": {
      "globals": {
        "process.version": true
      },
      "packages": {
        "process": true,
        "semver": true
      }
    },
    "string.prototype.matchall>call-bind>call-bind-apply-helpers": {
      "packages": {
        "string.prototype.matchall>es-errors": true,
        "browserify>has>function-bind": true
      }
    },
    "string.prototype.matchall>call-bind": {
      "packages": {
        "string.prototype.matchall>call-bind>call-bind-apply-helpers": true,
        "string.prototype.matchall>call-bind>es-define-property": true,
        "string.prototype.matchall>get-intrinsic": true,
        "string.prototype.matchall>call-bind>set-function-length": true
      }
    },
    "string.prototype.matchall>call-bound": {
      "packages": {
        "string.prototype.matchall>call-bind>call-bind-apply-helpers": true,
        "string.prototype.matchall>get-intrinsic": true
      }
    },
    "@ngraveio/bc-ur>cbor-sync": {
      "globals": {
        "Buffer": true,
        "define": true
      },
      "packages": {
        "buffer": true
      }
    },
    "chalk": {
      "packages": {
        "chalk>ansi-styles": true,
        "chalk>supports-color": true
      }
    },
    "chart.js": {
      "globals": {
        "Intl.NumberFormat": true,
        "MutationObserver": true,
        "OffscreenCanvas": true,
        "Path2D": true,
        "ResizeObserver": true,
        "addEventListener": true,
        "clearTimeout": true,
        "console.error": true,
        "console.warn": true,
        "devicePixelRatio": true,
        "document": true,
        "removeEventListener": true,
        "requestAnimationFrame": true,
        "setTimeout": true
      },
      "packages": {
        "chart.js>@kurkle/color": true,
        "@swc/helpers": true
      }
    },
    "ethereumjs-util>create-hash>cipher-base": {
      "packages": {
        "pumpify>inherits": true,
        "koa>content-disposition>safe-buffer": true,
        "stream-browserify": true,
        "browserify>string_decoder": true
      }
    },
    "classnames": {
      "globals": {
        "classNames": "write",
        "define": true
      }
    },
    "@metamask/jazzicon>color>clone": {
      "globals": {
        "Buffer": true
      },
      "packages": {
        "buffer": true
      }
    },
    "remote-redux-devtools>socketcluster-client>clone": {
      "globals": {
        "Buffer": true
      },
      "packages": {
        "remote-redux-devtools>socketcluster-client>buffer": true
      }
    },
    "cockatiel": {
      "globals": {
        "AbortController": true,
        "AbortSignal": true,
        "WeakRef": true,
        "performance": true,
        "process.hrtime.bigint": true,
        "setTimeout": true
      },
      "packages": {
        "process": true
      }
    },
    "chalk>ansi-styles>color-convert": {
      "packages": {
        "jest-canvas-mock>moo-color>color-name": true
      }
    },
    "@metamask/jazzicon>color>color-convert": {
      "packages": {
        "@metamask/jazzicon>color>color-convert>color-name": true
      }
    },
    "@metamask/jazzicon>color>color-string": {
      "packages": {
        "jest-canvas-mock>moo-color>color-name": true
      }
    },
    "@metamask/jazzicon>color": {
      "packages": {
        "@metamask/jazzicon>color>clone": true,
        "@metamask/jazzicon>color>color-convert": true,
        "@metamask/jazzicon>color>color-string": true
      }
    },
    "copy-to-clipboard": {
      "globals": {
        "clipboardData": true,
        "console.error": true,
        "console.warn": true,
        "document.body.appendChild": true,
        "document.body.removeChild": true,
        "document.createElement": true,
        "document.createRange": true,
        "document.execCommand": true,
        "document.getSelection": true,
        "navigator.userAgent": true,
        "prompt": true
      },
      "packages": {
        "copy-to-clipboard>toggle-selection": true
      }
    },
    "core-js-pure": {
      "globals": {
        "Bun.version": true,
        "Deno.version": true,
        "document": true,
        "setTimeout": true
      }
    },
    "readable-stream-2>core-util-is": {
      "globals": {
        "Buffer.isBuffer": true
      },
      "packages": {
        "buffer": true
      }
    },
    "@ngraveio/bc-ur>crc": {
      "packages": {
        "@ngraveio/bc-ur>crc>buffer": true
      }
    },
    "crypto-browserify>create-ecdh": {
      "globals": {
        "Buffer": true
      },
      "packages": {
        "bn.js": true,
        "buffer": true,
        "@toruslabs/eccrypto>elliptic": true
      }
    },
    "ethereumjs-util>create-hash": {
      "packages": {
        "ethereumjs-util>create-hash>cipher-base": true,
        "pumpify>inherits": true,
        "ethereumjs-util>create-hash>md5.js": true,
        "ethereumjs-util>create-hash>ripemd160": true,
        "addons-linter>sha.js": true
      }
    },
    "crypto-browserify>pbkdf2>create-hash": {
      "globals": {
        "Buffer": true
      },
      "packages": {
        "buffer": true
      }
    },
    "crypto-browserify>create-hmac": {
      "packages": {
        "ethereumjs-util>create-hash>cipher-base": true,
        "ethereumjs-util>create-hash": true,
        "pumpify>inherits": true,
        "ethereumjs-util>create-hash>ripemd160": true,
        "koa>content-disposition>safe-buffer": true,
        "addons-linter>sha.js": true
      }
    },
    "cron-parser": {
      "packages": {
        "luxon": true
      }
    },
    "crypto-browserify": {
      "packages": {
        "crypto-browserify>browserify-cipher": true,
        "crypto-browserify>browserify-sign": true,
        "crypto-browserify>create-ecdh": true,
        "ethereumjs-util>create-hash": true,
        "crypto-browserify>create-hmac": true,
        "crypto-browserify>diffie-hellman": true,
        "crypto-browserify>pbkdf2": true,
        "crypto-browserify>public-encrypt": true,
        "crypto-browserify>randombytes": true,
        "crypto-browserify>randomfill": true
      }
    },
    "react-beautiful-dnd>css-box-model": {
      "globals": {
        "getComputedStyle": true,
        "pageXOffset": true,
        "pageYOffset": true
      },
      "packages": {
        "react-router-dom>tiny-invariant": true
      }
    },
    "@material-ui/core>@material-ui/styles>jss-plugin-vendor-prefixer>css-vendor": {
      "globals": {
        "document.createElement": true,
        "document.documentElement": true,
        "getComputedStyle": true
      },
      "packages": {
        "@babel/runtime": true,
        "@material-ui/core>@material-ui/styles>jss>is-in-browser": true
      }
    },
    "currency-formatter": {
      "packages": {
        "currency-formatter>accounting": true,
        "currency-formatter>locale-currency": true,
        "react>object-assign": true
      }
    },
    "nock>debug": {
      "globals": {
        "console": true,
        "document": true,
        "localStorage": true,
        "navigator": true,
        "process": true
      },
      "packages": {
        "mocha>ms": true,
        "process": true
      }
    },
    "@metamask/eth-token-tracker>deep-equal": {
      "packages": {
        "string.prototype.matchall>es-abstract>array-buffer-byte-length": true,
        "string.prototype.matchall>call-bind": true,
        "@metamask/eth-token-tracker>deep-equal>es-get-iterator": true,
        "string.prototype.matchall>get-intrinsic": true,
        "browserify>util>is-arguments": true,
        "string.prototype.matchall>es-abstract>is-array-buffer": true,
        "@metamask/eth-token-tracker>deep-equal>is-date-object": true,
        "string.prototype.matchall>es-abstract>is-regex": true,
        "string.prototype.matchall>es-abstract>is-shared-array-buffer": true,
        "@lavamoat/webpack>json-stable-stringify>isarray": true,
        "@ngraveio/bc-ur>assert>object-is": true,
        "@lavamoat/webpack>json-stable-stringify>object-keys": true,
        "gulp>vinyl-fs>object.assign": true,
        "string.prototype.matchall>regexp.prototype.flags": true,
        "string.prototype.matchall>side-channel": true,
        "@metamask/eth-token-tracker>deep-equal>which-boxed-primitive": true,
        "@metamask/eth-token-tracker>deep-equal>which-collection": true,
        "browserify>util>which-typed-array": true
      }
    },
    "string.prototype.matchall>define-properties>define-data-property": {
      "packages": {
        "string.prototype.matchall>call-bind>es-define-property": true,
        "string.prototype.matchall>es-errors": true,
        "string.prototype.matchall>gopd": true
      }
    },
    "string.prototype.matchall>define-properties": {
      "packages": {
        "string.prototype.matchall>define-properties>define-data-property": true,
        "eslint-plugin-react>es-iterator-helpers>has-property-descriptors": true,
        "@lavamoat/webpack>json-stable-stringify>object-keys": true
      }
    },
    "crypto-browserify>browserify-cipher>browserify-des>des.js": {
      "packages": {
        "pumpify>inherits": true,
        "@toruslabs/eccrypto>elliptic>minimalistic-assert": true
      }
    },
    "crypto-browserify>diffie-hellman": {
      "globals": {
        "Buffer": true
      },
      "packages": {
        "bn.js": true,
        "buffer": true,
        "crypto-browserify>diffie-hellman>miller-rabin": true,
        "crypto-browserify>randombytes": true
      }
    },
    "dompurify": {
      "globals": {
        "console.warn": true
      }
    },
    "eslint-plugin-react>es-iterator-helpers>has-proto>dunder-proto": {
      "packages": {
        "string.prototype.matchall>call-bind>call-bind-apply-helpers": true,
        "string.prototype.matchall>gopd": true
      }
    },
    "@toruslabs/eccrypto>elliptic": {
      "packages": {
        "bn.js": true,
        "@toruslabs/eccrypto>elliptic>brorand": true,
        "ethers>@ethersproject/sha2>hash.js": true,
        "@toruslabs/eccrypto>elliptic>hmac-drbg": true,
        "pumpify>inherits": true,
        "@toruslabs/eccrypto>elliptic>minimalistic-assert": true,
        "@toruslabs/eccrypto>elliptic>minimalistic-crypto-utils": true
      }
    },
    "@metamask/eth-token-tracker>deep-equal>es-get-iterator": {
      "globals": {
        "process": true
      },
      "packages": {
        "string.prototype.matchall>call-bind": true,
        "string.prototype.matchall>get-intrinsic": true,
        "string.prototype.matchall>has-symbols": true,
        "browserify>util>is-arguments": true,
        "@metamask/eth-token-tracker>deep-equal>es-get-iterator>is-map": true,
        "string.prototype.matchall>es-abstract>is-set": true,
        "eslint-plugin-react>array-includes>is-string": true,
        "@lavamoat/webpack>json-stable-stringify>isarray": true,
        "process": true,
        "string.prototype.matchall>es-abstract>stop-iteration-iterator": true
      }
    },
    "eth-ens-namehash": {
      "globals": {
        "Buffer": true,
        "name": "write"
      },
      "packages": {
        "buffer": true,
        "eth-ens-namehash>idna-uts46-hx": true,
        "eth-ens-namehash>js-sha3": true
      }
    },
    "eth-method-registry": {
      "packages": {
        "eth-method-registry>@metamask/ethjs-contract": true,
        "eth-method-registry>@metamask/ethjs-query": true
      }
    },
    "@ethereumjs/tx>ethereum-cryptography": {
      "globals": {
        "TextDecoder": true,
        "crypto": true,
        "module": true
      },
      "packages": {
        "@ethereumjs/tx>ethereum-cryptography>@noble/curves": true,
        "@ethereumjs/tx>ethereum-cryptography>@noble/hashes": true
      }
    },
    "ethereumjs-util>ethereum-cryptography": {
      "globals": {
        "Buffer.from": true
      },
      "packages": {
        "buffer": true,
        "ethereumjs-util>ethereum-cryptography>keccak": true,
        "crypto-browserify>randombytes": true,
        "ganache>secp256k1": true
      }
    },
    "@metamask/keyring-controller>ethereumjs-wallet>ethereum-cryptography": {
      "globals": {
        "Buffer.concat": true,
        "Buffer.from": true,
        "Buffer.isBuffer": true
      },
      "packages": {
        "@ngraveio/bc-ur>assert": true,
        "ethereumjs-util>ethereum-cryptography>bs58check": true,
        "buffer": true,
        "crypto-browserify>create-hmac": true,
        "ethers>@ethersproject/sha2>hash.js": true,
        "ethereumjs-util>ethereum-cryptography>keccak": true,
        "crypto-browserify>randombytes": true,
        "koa>content-disposition>safe-buffer": true,
        "ganache>secp256k1": true
      }
    },
    "ethereumjs-util": {
      "globals": {
        "Buffer": true
      },
      "packages": {
        "@ngraveio/bc-ur>assert": true,
        "bn.js": true,
        "buffer": true,
        "ethereumjs-util>create-hash": true,
        "ethereumjs-util>ethereum-cryptography": true,
        "ethereumjs-util>rlp": true
      }
    },
    "@metamask/keyring-controller>ethereumjs-wallet>ethereumjs-util": {
      "globals": {
        "Buffer": true
      },
      "packages": {
        "@ngraveio/bc-ur>assert": true,
        "bn.js": true,
        "buffer": true,
        "ethereumjs-util>create-hash": true,
        "@metamask/keyring-controller>ethereumjs-wallet>ethereum-cryptography": true,
        "ethereumjs-util>rlp": true
      }
    },
    "@metamask/keyring-controller>ethereumjs-wallet": {
      "globals": {
        "Buffer.alloc": true,
        "Buffer.concat": true,
        "Buffer.from": true,
        "Buffer.isBuffer": true
      },
      "packages": {
        "eth-lattice-keyring>gridplus-sdk>aes-js": true,
        "ethereumjs-util>ethereum-cryptography>bs58check": true,
        "buffer": true,
        "crypto-browserify": true,
        "@metamask/keyring-controller>ethereumjs-wallet>ethereum-cryptography": true,
        "@metamask/keyring-controller>ethereumjs-wallet>ethereumjs-util": true,
        "crypto-browserify>randombytes": true,
        "ethers>@ethersproject/json-wallets>scrypt-js": true,
        "@metamask/keyring-controller>ethereumjs-wallet>utf8": true,
        "uuid": true
      }
    },
    "ethers": {
      "packages": {
        "@ethersproject/abi": true,
        "ethers>@ethersproject/address": true,
        "ethers>@ethersproject/base64": true,
        "ethers>@ethersproject/basex": true,
        "@ethersproject/bytes": true,
        "ethers>@ethersproject/hash": true,
        "@ethersproject/hdnode": true,
        "ethers>@ethersproject/json-wallets": true,
        "ethers>@ethersproject/keccak256": true,
        "ethers>@ethersproject/logger": true,
        "ethers>@ethersproject/properties": true,
        "ethers>@ethersproject/random": true,
        "ethers>@ethersproject/rlp": true,
        "ethers>@ethersproject/sha2": true,
        "ethers>@ethersproject/signing-key": true,
        "ethers>@ethersproject/solidity": true,
        "ethers>@ethersproject/strings": true,
        "ethers>@ethersproject/transactions": true,
        "ethers>@ethersproject/units": true,
        "ethers>@ethersproject/wallet": true,
        "ethers>@ethersproject/web": true
      }
    },
    "eth-method-registry>@metamask/ethjs-contract>ethjs-abi": {
      "globals": {
        "Buffer": true
      },
      "packages": {
        "bn.js": true,
        "buffer": true,
        "eth-ens-namehash>js-sha3": true,
        "eth-method-registry>@metamask/ethjs-contract>ethjs-abi>number-to-bn": true
      }
    },
    "webpack>events": {
      "globals": {
        "console": true
      }
    },
    "crypto-browserify>browserify-cipher>evp_bytestokey": {
      "packages": {
        "ethereumjs-util>create-hash>md5.js": true,
        "koa>content-disposition>safe-buffer": true
      }
    },
    "extension-port-stream": {
      "globals": {
        "AggregateError": true,
        "navigator.userAgent.includes": true,
        "performance.now": true,
        "queueMicrotask": true,
        "scheduler": true,
        "setTimeout": true
      },
      "packages": {
        "readable-stream": true
      }
    },
    "react-focus-lock>focus-lock": {
      "globals": {
        "HTMLIFrameElement": true,
        "Node.DOCUMENT_FRAGMENT_NODE": true,
        "Node.DOCUMENT_NODE": true,
        "Node.DOCUMENT_POSITION_CONTAINED_BY": true,
        "Node.DOCUMENT_POSITION_CONTAINS": true,
        "Node.ELEMENT_NODE": true,
        "console.error": true,
        "console.warn": true,
        "document": true,
        "getComputedStyle": true,
        "setTimeout": true
      }
    },
    "browserify>util>which-typed-array>for-each": {
      "packages": {
        "string.prototype.matchall>es-abstract>is-callable": true
      }
    },
    "fuse.js": {
      "globals": {
        "console": true,
        "define": true
      }
    },
    "string.prototype.matchall>get-intrinsic": {
      "globals": {
        "AggregateError": true,
        "FinalizationRegistry": true,
        "Float16Array": true,
        "WeakRef": true
      },
      "packages": {
        "string.prototype.matchall>get-intrinsic>async-function": true,
        "string.prototype.matchall>get-intrinsic>async-generator-function": true,
        "string.prototype.matchall>call-bind>call-bind-apply-helpers": true,
        "string.prototype.matchall>call-bind>es-define-property": true,
        "string.prototype.matchall>es-errors": true,
        "string.prototype.matchall>es-object-atoms": true,
        "browserify>has>function-bind": true,
        "string.prototype.matchall>get-intrinsic>generator-function": true,
        "string.prototype.matchall>es-abstract>get-proto": true,
        "string.prototype.matchall>gopd": true,
        "string.prototype.matchall>has-symbols": true,
        "eslint-plugin-react>hasown": true,
        "eslint-plugin-react>array-includes>math-intrinsics": true
      }
    },
    "remote-redux-devtools>redux-devtools-core>get-params": {
      "globals": {
        "GetParams": "write"
      }
    },
    "string.prototype.matchall>es-abstract>get-proto": {
      "packages": {
        "eslint-plugin-react>es-iterator-helpers>has-proto>dunder-proto": true,
        "string.prototype.matchall>es-object-atoms": true
      }
    },
    "eslint-plugin-react>es-iterator-helpers>has-property-descriptors": {
      "packages": {
        "string.prototype.matchall>call-bind>es-define-property": true
      }
    },
    "axios>form-data>es-set-tostringtag>has-tostringtag": {
      "packages": {
        "string.prototype.matchall>has-symbols": true
      }
    },
    "ethereumjs-util>create-hash>md5.js>hash-base": {
      "packages": {
        "pumpify>inherits": true,
        "ethereumjs-util>create-hash>md5.js>hash-base>readable-stream": true,
        "koa>content-disposition>safe-buffer": true
      }
    },
    "ethereumjs-util>create-hash>ripemd160>hash-base": {
      "packages": {
        "pumpify>inherits": true,
        "ethereumjs-util>create-hash>ripemd160>hash-base>readable-stream": true,
        "koa>content-disposition>safe-buffer": true
      }
    },
    "crypto-browserify>pbkdf2>ripemd160>hash-base": {
      "globals": {
        "Buffer": true
      },
      "packages": {
        "buffer": true,
        "pumpify>inherits": true,
        "stream-browserify": true
      }
    },
    "ethers>@ethersproject/sha2>hash.js": {
      "packages": {
        "pumpify>inherits": true,
        "@toruslabs/eccrypto>elliptic>minimalistic-assert": true
      }
    },
    "eslint-plugin-react>hasown": {
      "packages": {
        "browserify>has>function-bind": true
      }
    },
    "@metamask/eth-qr-keyring>hdkey": {
      "packages": {
        "@ngraveio/bc-ur>assert": true,
        "ethereumjs-util>ethereum-cryptography>bs58check": true,
        "crypto-browserify": true,
        "ethereumjs-util>create-hash>ripemd160": true,
        "koa>content-disposition>safe-buffer": true,
        "ganache>secp256k1": true
      }
    },
    "he": {
      "globals": {
        "define": true
      }
    },
    "react-router-dom>history": {
      "globals": {
        "addEventListener": true,
        "confirm": true,
        "document": true,
        "history": true,
        "location": true,
        "navigator.userAgent": true,
        "removeEventListener": true
      },
      "packages": {
        "@babel/runtime": true,
        "react-router-dom>history>resolve-pathname": true,
        "react-router-dom>tiny-invariant": true,
        "react-router-dom>tiny-warning": true,
        "react-router-dom>history>value-equal": true
      }
    },
    "@toruslabs/eccrypto>elliptic>hmac-drbg": {
      "packages": {
        "ethers>@ethersproject/sha2>hash.js": true,
        "@toruslabs/eccrypto>elliptic>minimalistic-assert": true,
        "@toruslabs/eccrypto>elliptic>minimalistic-crypto-utils": true
      }
    },
    "react-redux>hoist-non-react-statics": {
      "packages": {
        "react-redux>hoist-non-react-statics>react-is": true
      }
    },
    "https-browserify": {
      "packages": {
        "stream-http": true,
        "browserify>url": true
      }
    },
    "eth-ens-namehash>idna-uts46-hx": {
      "globals": {
        "define": true
      },
      "packages": {
        "eth-ens-namehash>idna-uts46-hx>punycode": true
      }
    },
    "string.prototype.matchall>internal-slot": {
      "packages": {
        "string.prototype.matchall>es-errors": true,
        "eslint-plugin-react>hasown": true,
        "string.prototype.matchall>side-channel": true
      }
    },
    "browserify>util>is-arguments": {
      "packages": {
        "string.prototype.matchall>call-bind": true,
        "axios>form-data>es-set-tostringtag>has-tostringtag": true
      }
    },
    "string.prototype.matchall>es-abstract>is-array-buffer": {
      "packages": {
        "string.prototype.matchall>call-bind": true,
        "string.prototype.matchall>call-bound": true,
        "string.prototype.matchall>get-intrinsic": true
      }
    },
    "@metamask/eth-token-tracker>deep-equal>which-boxed-primitive>is-bigint": {
      "packages": {
        "string.prototype.matchall>es-abstract>unbox-primitive>has-bigints": true
      }
    },
    "@metamask/eth-token-tracker>deep-equal>which-boxed-primitive>is-boolean-object": {
      "packages": {
        "string.prototype.matchall>call-bound": true,
        "axios>form-data>es-set-tostringtag>has-tostringtag": true
      }
    },
    "string.prototype.matchall>es-abstract>is-callable": {
      "globals": {
        "document": true
      }
    },
    "@metamask/eth-token-tracker>deep-equal>is-date-object": {
      "packages": {
        "string.prototype.matchall>call-bound": true,
        "axios>form-data>es-set-tostringtag>has-tostringtag": true
      }
    },
    "browserify>util>is-generator-function": {
      "packages": {
        "string.prototype.matchall>call-bound": true,
        "string.prototype.matchall>get-intrinsic>generator-function": true,
        "string.prototype.matchall>es-abstract>get-proto": true,
        "axios>form-data>es-set-tostringtag>has-tostringtag": true,
        "string.prototype.matchall>es-abstract>safe-regex-test": true
      }
    },
    "@material-ui/core>@material-ui/styles>jss>is-in-browser": {
      "globals": {
        "document": true
      }
    },
    "@ngraveio/bc-ur>assert>is-nan": {
      "packages": {
        "string.prototype.matchall>call-bind": true,
        "string.prototype.matchall>define-properties": true
      }
    },
    "@metamask/eth-token-tracker>deep-equal>which-boxed-primitive>is-number-object": {
      "packages": {
        "string.prototype.matchall>call-bound": true,
        "axios>form-data>es-set-tostringtag>has-tostringtag": true
      }
    },
    "string.prototype.matchall>es-abstract>is-regex": {
      "packages": {
        "string.prototype.matchall>call-bound": true,
        "string.prototype.matchall>gopd": true,
        "axios>form-data>es-set-tostringtag>has-tostringtag": true,
        "eslint-plugin-react>hasown": true
      }
    },
    "string.prototype.matchall>es-abstract>is-shared-array-buffer": {
      "packages": {
        "string.prototype.matchall>call-bound": true
      }
    },
    "eslint-plugin-react>array-includes>is-string": {
      "packages": {
        "string.prototype.matchall>call-bound": true,
        "axios>form-data>es-set-tostringtag>has-tostringtag": true
      }
    },
    "string.prototype.matchall>es-abstract>es-to-primitive>is-symbol": {
      "packages": {
        "string.prototype.matchall>call-bound": true,
        "string.prototype.matchall>has-symbols": true,
        "string.prototype.matchall>es-abstract>safe-regex-test": true
      }
    },
    "browserify>util>is-typed-array": {
      "packages": {
        "browserify>util>which-typed-array": true
      }
    },
    "@metamask/eth-token-tracker>deep-equal>which-collection>is-weakset": {
      "packages": {
        "string.prototype.matchall>call-bound": true,
        "string.prototype.matchall>get-intrinsic": true
      }
    },
    "eth-ens-namehash>js-sha3": {
      "globals": {
        "define": true,
        "process": true
      },
      "packages": {
        "process": true
      }
    },
    "remote-redux-devtools>jsan": {
      "globals": {
        "console.warn": true
      }
    },
    "@ngraveio/bc-ur>jsbi": {
      "globals": {
        "define": true
      }
    },
    "@material-ui/core>@material-ui/styles>jss-plugin-camel-case": {
      "packages": {
        "@material-ui/core>@material-ui/styles>jss-plugin-camel-case>hyphenate-style-name": true
      }
    },
    "@material-ui/core>@material-ui/styles>jss-plugin-default-unit": {
      "globals": {
        "CSS": true
      },
      "packages": {
        "@material-ui/core>@material-ui/styles>jss": true
      }
    },
    "@material-ui/core>@material-ui/styles>jss-plugin-global": {
      "packages": {
        "@babel/runtime": true,
        "@material-ui/core>@material-ui/styles>jss": true
      }
    },
    "@material-ui/core>@material-ui/styles>jss-plugin-nested": {
      "packages": {
        "@babel/runtime": true,
        "react-router-dom>tiny-warning": true
      }
    },
    "@material-ui/core>@material-ui/styles>jss-plugin-rule-value-function": {
      "packages": {
        "@material-ui/core>@material-ui/styles>jss": true,
        "react-router-dom>tiny-warning": true
      }
    },
    "@material-ui/core>@material-ui/styles>jss-plugin-vendor-prefixer": {
      "packages": {
        "@material-ui/core>@material-ui/styles>jss-plugin-vendor-prefixer>css-vendor": true,
        "@material-ui/core>@material-ui/styles>jss": true
      }
    },
    "@material-ui/core>@material-ui/styles>jss": {
      "globals": {
        "CSS": true,
        "document.createElement": true,
        "document.querySelector": true
      },
      "packages": {
        "@babel/runtime": true,
        "@material-ui/core>@material-ui/styles>jss>is-in-browser": true,
        "react-router-dom>tiny-warning": true
      }
    },
    "ethereumjs-util>ethereum-cryptography>keccak": {
      "globals": {
        "Buffer.alloc": true,
        "Buffer.from": true,
        "Buffer.isBuffer": true
      },
      "packages": {
        "buffer": true,
        "ethereumjs-util>ethereum-cryptography>keccak>readable-stream": true
      }
    },
    "currency-formatter>locale-currency": {
      "globals": {
        "countryCode": true
      }
    },
    "localforage": {
      "globals": {
        "Blob": true,
        "BlobBuilder": true,
        "FileReader": true,
        "IDBKeyRange": true,
        "MSBlobBuilder": true,
        "MozBlobBuilder": true,
        "OIndexedDB": true,
        "WebKitBlobBuilder": true,
        "atob": true,
        "btoa": true,
        "console.error": true,
        "console.info": true,
        "console.warn": true,
        "define": true,
        "fetch": true,
        "indexedDB": true,
        "localStorage": true,
        "mozIndexedDB": true,
        "msIndexedDB": true,
        "navigator.platform": true,
        "navigator.userAgent": true,
        "openDatabase": true,
        "setTimeout": true,
        "webkitIndexedDB": true
      }
    },
    "lodash": {
      "globals": {
        "define": true
      }
    },
    "loglevel": {
      "globals": {
        "console": true,
        "define": true,
        "document.cookie": true,
        "localStorage": true,
        "log": "write",
        "navigator": true
      }
    },
    "@trezor/connect-web>@trezor/connect>@trezor/protobuf>long": {
      "globals": {
        "WebAssembly.Instance": true,
        "WebAssembly.Module": true,
        "define": true
      }
    },
    "lottie-web": {
      "globals": {
        "Blob": true,
        "Howl": true,
        "OffscreenCanvas": true,
        "URL.createObjectURL": true,
        "Worker": true,
        "XMLHttpRequest": true,
        "bodymovin": "write",
        "clearInterval": true,
        "console": true,
        "define": true,
        "document.body": true,
        "document.createElement": true,
        "document.createElementNS": true,
        "document.getElementsByClassName": true,
        "document.getElementsByTagName": true,
        "document.querySelectorAll": true,
        "document.readyState": true,
        "location.origin": true,
        "location.pathname": true,
        "navigator": true,
        "requestAnimationFrame": true,
        "setInterval": true,
        "setTimeout": true
      }
    },
    "luxon": {
      "globals": {
        "Intl": true
      }
    },
    "@metamask/snaps-utils>marked": {
      "globals": {
        "console.error": true,
        "console.warn": true
      },
      "packages": {
        "@swc/helpers": true
      }
    },
    "ethereumjs-util>create-hash>md5.js": {
      "packages": {
        "ethereumjs-util>create-hash>md5.js>hash-base": true,
        "pumpify>inherits": true,
        "koa>content-disposition>safe-buffer": true
      }
    },
    "@storybook/addon-docs>remark-external-links>mdast-util-definitions": {
      "packages": {
        "react-markdown>unist-util-visit": true
      }
    },
    "react-markdown>remark-parse>mdast-util-from-markdown": {
      "packages": {
        "react-markdown>remark-parse>mdast-util-from-markdown>mdast-util-to-string": true,
        "react-markdown>remark-parse>mdast-util-from-markdown>micromark": true,
        "react-syntax-highlighter>refractor>parse-entities": true,
        "react-markdown>vfile>unist-util-stringify-position": true
      }
    },
    "react-markdown>remark-rehype>mdast-util-to-hast": {
      "globals": {
        "console.warn": true
      },
      "packages": {
        "@storybook/addon-docs>remark-external-links>mdast-util-definitions": true,
        "react-markdown>remark-rehype>mdast-util-to-hast>mdurl": true,
        "react-markdown>remark-rehype>mdast-util-to-hast>unist-builder": true,
        "react-markdown>remark-rehype>mdast-util-to-hast>unist-util-generated": true,
        "react-markdown>remark-rehype>mdast-util-to-hast>unist-util-position": true,
        "react-markdown>unist-util-visit": true
      }
    },
    "eth-lattice-keyring>@ethereumjs/util>micro-ftch": {
      "globals": {
        "Buffer.concat": true,
        "Headers": true,
        "TextDecoder": true,
        "URL": true,
        "btoa": true,
        "fetch": true,
        "process": true
      },
      "packages": {
        "buffer": true,
        "https-browserify": true,
        "process": true,
        "stream-http": true,
        "browserify>url": true,
        "browserify>util": true
      }
    },
    "react-markdown>remark-parse>mdast-util-from-markdown>micromark": {
      "packages": {
        "react-syntax-highlighter>refractor>parse-entities": true
      }
    },
    "crypto-browserify>diffie-hellman>miller-rabin": {
      "packages": {
        "bn.js": true,
        "@toruslabs/eccrypto>elliptic>brorand": true
      }
    },
    "@metamask/assets-controllers>multiformats": {
      "globals": {
        "TextDecoder": true,
        "TextEncoder": true,
        "console.warn": true
      }
    },
    "nanoid": {
      "globals": {
        "crypto.getRandomValues": true
      }
    },
    "eth-method-registry>@metamask/ethjs-contract>ethjs-abi>number-to-bn": {
      "packages": {
        "bn.js": true,
        "eth-method-registry>@metamask/ethjs-query>@metamask/ethjs-format>strip-hex-prefix": true
      }
    },
    "string.prototype.matchall>es-abstract>object-inspect": {
      "globals": {
        "HTMLElement": true,
        "WeakRef": true
      }
    },
    "@ngraveio/bc-ur>assert>object-is": {
      "packages": {
        "string.prototype.matchall>call-bind": true,
        "string.prototype.matchall>define-properties": true
      }
    },
    "gulp>vinyl-fs>object.assign": {
      "packages": {
        "string.prototype.matchall>call-bind": true,
        "string.prototype.matchall>call-bound": true,
        "string.prototype.matchall>define-properties": true,
        "string.prototype.matchall>es-object-atoms": true,
        "string.prototype.matchall>has-symbols": true,
        "@lavamoat/webpack>json-stable-stringify>object-keys": true
      }
    },
    "@metamask/object-multiplex>once": {
      "packages": {
        "@metamask/object-multiplex>once>wrappy": true
      }
    },
    "crypto-browserify>public-encrypt>parse-asn1": {
      "packages": {
        "crypto-browserify>public-encrypt>parse-asn1>asn1.js": true,
        "ethereumjs-util>ethereum-cryptography>browserify-aes": true,
        "crypto-browserify>browserify-cipher>evp_bytestokey": true,
        "crypto-browserify>pbkdf2": true,
        "koa>content-disposition>safe-buffer": true
      }
    },
    "react-syntax-highlighter>refractor>parse-entities": {
      "globals": {
        "document.createElement": true
      }
    },
    "path-browserify": {
      "globals": {
        "process.cwd": true
      },
      "packages": {
        "process": true
      }
    },
    "serve-handler>path-to-regexp": {
      "packages": {
        "serve-handler>path-to-regexp>isarray": true
      }
    },
    "crypto-browserify>pbkdf2": {
      "globals": {
        "crypto": true,
        "process": true,
        "queueMicrotask": true,
        "setImmediate": true,
        "setTimeout": true
      },
      "packages": {
        "crypto-browserify>pbkdf2>create-hash": true,
        "process": true,
        "crypto-browserify>pbkdf2>ripemd160": true,
        "koa>content-disposition>safe-buffer": true,
        "addons-linter>sha.js": true,
        "addons-linter>sha.js>to-buffer": true
      }
    },
    "@material-ui/core>popper.js": {
      "globals": {
        "MSInputMethodContext": true,
        "Node.DOCUMENT_POSITION_FOLLOWING": true,
        "cancelAnimationFrame": true,
        "console.warn": true,
        "devicePixelRatio": true,
        "document": true,
        "getComputedStyle": true,
        "innerHeight": true,
        "innerWidth": true,
        "navigator": true,
        "requestAnimationFrame": true,
        "setTimeout": true
      }
    },
    "react-tippy>popper.js": {
      "globals": {
        "MSInputMethodContext": true,
        "Node.DOCUMENT_POSITION_FOLLOWING": true,
        "cancelAnimationFrame": true,
        "console.warn": true,
        "devicePixelRatio": true,
        "document": true,
        "getComputedStyle": true,
        "innerHeight": true,
        "innerWidth": true,
        "navigator.userAgent": true,
        "requestAnimationFrame": true,
        "setTimeout": true
      }
    },
    "process": {
      "globals": {
        "clearTimeout": true,
        "setTimeout": true
      }
    },
    "readable-stream-2>process-nextick-args": {
      "globals": {
        "process": true
      },
      "packages": {
        "process": true
      }
    },
    "eth-method-registry>@metamask/ethjs-query>promise-to-callback": {
      "packages": {
        "eth-method-registry>@metamask/ethjs-query>promise-to-callback>is-fn": true,
        "eth-method-registry>@metamask/ethjs-query>promise-to-callback>set-immediate-shim": true
      }
    },
    "react-markdown>property-information": {
      "packages": {
        "watchify>xtend": true
      }
    },
    "@trezor/connect-web>@trezor/connect>@trezor/protobuf>protobufjs": {
      "globals": {
        "process": true,
        "setTimeout": true
      },
      "packages": {
        "@trezor/connect-web>@trezor/connect>@trezor/protobuf>protobufjs>@protobufjs/aspromise": true,
        "@trezor/connect-web>@trezor/connect>@trezor/protobuf>protobufjs>@protobufjs/base64": true,
        "@trezor/connect-web>@trezor/connect>@trezor/protobuf>protobufjs>@protobufjs/codegen": true,
        "@trezor/connect-web>@trezor/connect>@trezor/protobuf>protobufjs>@protobufjs/eventemitter": true,
        "@trezor/connect-web>@trezor/connect>@trezor/protobuf>protobufjs>@protobufjs/fetch": true,
        "@trezor/connect-web>@trezor/connect>@trezor/protobuf>protobufjs>@protobufjs/float": true,
        "@trezor/connect-web>@trezor/connect>@trezor/protobuf>protobufjs>@protobufjs/inquire": true,
        "@trezor/connect-web>@trezor/connect>@trezor/protobuf>protobufjs>@protobufjs/path": true,
        "@trezor/connect-web>@trezor/connect>@trezor/protobuf>protobufjs>@protobufjs/pool": true,
        "@trezor/connect-web>@trezor/connect>@trezor/protobuf>protobufjs>@protobufjs/utf8": true
      }
    },
    "crypto-browserify>public-encrypt": {
      "packages": {
        "bn.js": true,
        "crypto-browserify>public-encrypt>browserify-rsa": true,
        "ethereumjs-util>create-hash": true,
        "crypto-browserify>public-encrypt>parse-asn1": true,
        "crypto-browserify>randombytes": true,
        "koa>content-disposition>safe-buffer": true
      }
    },
    "browserify>url>punycode": {
      "globals": {
        "define": true
      }
    },
    "qrcode-generator": {
      "globals": {
        "define": true
      }
    },
    "qrcode.react": {
      "globals": {
        "Path2D": true,
        "devicePixelRatio": true
      },
      "packages": {
        "react": true
      }
    },
    "browserify>url>qs": {
      "packages": {
        "string.prototype.matchall>side-channel": true
      }
    },
    "react-beautiful-dnd>raf-schd": {
      "globals": {
        "cancelAnimationFrame": true,
        "requestAnimationFrame": true
      }
    },
    "crypto-browserify>randombytes": {
      "globals": {
        "crypto": true,
        "msCrypto": true,
        "process.nextTick": true
      },
      "packages": {
        "process": true,
        "koa>content-disposition>safe-buffer": true
      }
    },
    "crypto-browserify>randomfill": {
      "globals": {
        "crypto": true,
        "msCrypto": true,
        "process.browser": true,
        "process.nextTick": true
      },
      "packages": {
        "process": true,
        "crypto-browserify>randombytes": true,
        "koa>content-disposition>safe-buffer": true
      }
    },
    "react": {
      "packages": {
        "react>object-assign": true
      }
    },
    "react-beautiful-dnd": {
      "globals": {
        "Element.prototype": true,
        "__REDUX_DEVTOOLS_EXTENSION_COMPOSE__": true,
        "cancelAnimationFrame": true,
        "clearTimeout": true,
        "console": true,
        "document": true,
        "getComputedStyle": true,
        "pageXOffset": true,
        "pageYOffset": true,
        "requestAnimationFrame": true,
        "scrollBy": true,
        "setTimeout": true
      },
      "packages": {
        "@babel/runtime": true,
        "react-beautiful-dnd>css-box-model": true,
        "react-beautiful-dnd>memoize-one": true,
        "react-beautiful-dnd>raf-schd": true,
        "react": true,
        "react-dom": true,
        "react-redux": true,
        "redux": true,
        "react-beautiful-dnd>use-memo-one": true
      }
    },
    "react-chartjs-2": {
      "globals": {
        "setTimeout": true
      },
      "packages": {
        "chart.js": true,
        "react": true
      }
    },
    "react-focus-lock>react-clientside-effect": {
      "packages": {
        "@babel/runtime": true,
        "react": true
      }
    },
    "react-devtools-core": {
      "globals": {
        "CSSStyleRule": true,
        "ElementTypeClass": true,
        "ElementTypeForwardRef": true,
        "ElementTypeFunction": true,
        "ElementTypeMemo": true,
        "ElementTypeVirtual": true,
        "ErrorEvent": true,
        "HTMLElement": true,
        "LOCAL_STORAGE_COMPONENT_FILTER_PREFERENCES_KEY": true,
        "LOCAL_STORAGE_OPEN_IN_EDITOR_URL": true,
        "Node.ELEMENT_NODE": true,
        "SESSION_STORAGE_RECORD_CHANGE_DESCRIPTIONS_KEY": true,
        "SESSION_STORAGE_RECORD_TIMELINE_KEY": true,
        "SESSION_STORAGE_RELOAD_AND_PROFILE_KEY": true,
        "URL": true,
        "WebSocket": true,
        "__REACT_DEVTOOLS_COMPONENT_FILTERS__": true,
        "__REACT_DEVTOOLS_GLOBAL_HOOK__": true,
        "__REACT_DEVTOOLS_TARGET_WINDOW__": true,
        "cancelAnimationFrame": true,
        "chrome": true,
        "clearTimeout": true,
        "console": true,
        "define": true,
        "devicePixelRatio": true,
        "devtoolsJestTestScheduler": true,
        "dispatchEvent": true,
        "document": true,
        "getComputedStyle": true,
        "getInObject": true,
        "innerHeight": true,
        "innerWidth": true,
        "localStorage.getItem": true,
        "localStorage.removeItem": true,
        "localStorage.setItem": true,
        "localStorageGetItem": true,
        "localStorageSetItem": true,
        "navigator.userAgent": true,
        "performance": true,
        "queueMicrotask": true,
        "regeneratorRuntime.mark": true,
        "regeneratorRuntime.wrap": true,
        "reportError": true,
        "requestAnimationFrame": true,
        "sessionStorage.getItem": true,
        "sessionStorage.removeItem": true,
        "sessionStorage.setItem": true,
        "sessionStorageGetItem": true,
        "sessionStorageRemoveItem": true,
        "sessionStorageSetItem": true,
        "setInObject": true,
        "setTimeout": true
      }
    },
    "react-dom": {
      "globals": {
        "MSApp": true,
        "__REACT_DEVTOOLS_GLOBAL_HOOK__": true,
        "addEventListener": true,
        "clearTimeout": true,
        "clipboardData": true,
        "console.error": true,
        "document": true,
        "removeEventListener": true,
        "setTimeout": true
      },
      "packages": {
        "react>object-assign": true,
        "react": true,
        "react-dom>scheduler": true
      }
    },
    "react-responsive-carousel>react-easy-swipe": {
      "globals": {
        "addEventListener": true,
        "define": true,
        "document.addEventListener": true,
        "document.removeEventListener": true
      },
      "packages": {
        "prop-types": true,
        "react": true
      }
    },
    "react-popper>react-fast-compare": {
      "globals": {
        "Element": true,
        "console.warn": true
      }
    },
    "react-focus-lock": {
      "globals": {
        "addEventListener": true,
        "console.error": true,
        "console.warn": true,
        "document": true,
        "removeEventListener": true,
        "setTimeout": true
      },
      "packages": {
        "@babel/runtime": true,
        "react-focus-lock>focus-lock": true,
        "prop-types": true,
        "react": true,
        "react-focus-lock>react-clientside-effect": true,
        "react-focus-lock>use-callback-ref": true,
        "react-focus-lock>use-sidecar": true
      }
    },
    "react-idle-timer": {
      "globals": {
        "clearTimeout": true,
        "document": true,
        "setTimeout": true
      },
      "packages": {
        "prop-types": true,
        "react": true
      }
    },
    "react-markdown": {
      "globals": {
        "console.warn": true
      },
      "packages": {
        "react-markdown>comma-separated-tokens": true,
        "prop-types": true,
        "react-markdown>property-information": true,
        "react": true,
        "react-markdown>react-is": true,
        "react-markdown>remark-parse": true,
        "react-markdown>remark-rehype": true,
        "react-markdown>space-separated-tokens": true,
        "react-markdown>style-to-object": true,
        "react-markdown>unified": true,
        "react-markdown>unist-util-visit": true,
        "react-markdown>vfile": true
      }
    },
    "react-popper": {
      "globals": {
        "document": true
      },
      "packages": {
        "@popperjs/core": true,
        "react": true,
        "react-popper>react-fast-compare": true
      }
    },
    "react-redux": {
      "globals": {
        "document": true
      },
      "packages": {
        "@babel/runtime": true,
        "react-redux>hoist-non-react-statics": true,
        "prop-types": true,
        "react": true,
        "react-dom": true,
        "react-redux>react-is": true
      }
    },
    "react-responsive-carousel": {
      "globals": {
        "HTMLElement": true,
        "clearTimeout": true,
        "console.warn": true,
        "document": true,
        "getComputedStyle": true,
        "setTimeout": true
      },
      "packages": {
        "classnames": true,
        "react": true,
        "react-dom": true,
        "react-responsive-carousel>react-easy-swipe": true
      }
    },
    "react-router-dom": {
      "packages": {
        "@babel/runtime": true,
        "react-router-dom>history": true,
        "prop-types": true,
        "react": true,
        "react-router-dom>react-router": true,
        "react-router-dom>tiny-invariant": true,
        "react-router-dom>tiny-warning": true
      }
    },
    "react-router-dom-v5-compat": {
      "globals": {
        "FormData": true,
        "URL": true,
        "URLSearchParams": true,
        "__reactRouterVersion": "write",
        "addEventListener": true,
        "confirm": true,
        "document": true,
        "history.scrollRestoration": true,
        "location.href": true,
        "removeEventListener": true,
        "scrollTo": true,
        "scrollY": true,
        "sessionStorage.getItem": true,
        "sessionStorage.setItem": true,
        "setTimeout": true
      },
      "meta": {
        "webpack-optimization": [
          "Dependency 'react-router-dom' reexports from 'react-router-dom>react-router' and webpack collapsed that to a direct import.",
          "Dependency 'react-router-dom-v5-compat>react-router' reexports from 'react-router-dom-v5-compat>@remix-run/router' and webpack collapsed that to a direct import."
        ]
      },
      "packages": {
        "react-router-dom-v5-compat>@remix-run/router": true,
        "history": true,
        "react": true,
        "react-dom": true,
        "react-router-dom": true,
        "react-router-dom>react-router": true,
        "react-router-dom-v5-compat>react-router": true
      }
    },
    "react-router-dom>react-router": {
      "packages": {
        "@babel/runtime": true,
        "react-router-dom>history": true,
        "react-redux>hoist-non-react-statics": true,
        "serve-handler>path-to-regexp": true,
        "prop-types": true,
        "react": true,
        "react-router-dom>react-router>react-is": true,
        "react-router-dom>tiny-invariant": true,
        "react-router-dom>tiny-warning": true
      }
    },
    "react-router-dom-v5-compat>react-router": {
      "globals": {
        "console.error": true
      },
      "packages": {
        "react-router-dom-v5-compat>@remix-run/router": true,
        "react": true
      }
    },
    "react-simple-file-input": {
      "globals": {
        "File": true,
        "FileReader": true,
        "console.warn": true
      },
      "packages": {
        "prop-types": true,
        "react": true
      }
    },
    "react-tippy": {
      "globals": {
        "Element": true,
        "MSStream": true,
        "MutationObserver": true,
        "addEventListener": true,
        "clearTimeout": true,
        "console.error": true,
        "console.warn": true,
        "define": true,
        "document": true,
        "getComputedStyle": true,
        "innerHeight": true,
        "innerWidth": true,
        "navigator.maxTouchPoints": true,
        "navigator.msMaxTouchPoints": true,
        "navigator.userAgent": true,
        "performance": true,
        "requestAnimationFrame": true,
        "setTimeout": true
      },
      "packages": {
        "react-tippy>popper.js": true,
        "react": true,
        "react-dom": true
      }
    },
    "react-toggle-button": {
      "globals": {
        "clearTimeout": true,
        "console.warn": true,
        "define": true,
        "performance": true,
        "setTimeout": true
      },
      "packages": {
        "react": true
      }
    },
    "react-transition-group": {
      "globals": {
        "Element": true,
        "setTimeout": true
      },
      "packages": {
        "@babel/runtime": true,
        "react-transition-group>dom-helpers": true,
        "prop-types": true,
        "react": true,
        "react-dom": true
      }
    },
    "readable-stream": {
      "globals": {
        "AbortController": true,
        "AbortSignal": true,
        "AggregateError": true,
        "Blob": true,
        "queueMicrotask": true
      },
      "packages": {
        "readable-stream>abort-controller": true,
        "buffer": true,
        "webpack>events": true,
        "process": true,
        "browserify>string_decoder": true
      }
    },
    "@metamask/json-rpc-middleware-stream>readable-stream": {
      "globals": {
        "process.nextTick": true,
        "process.stderr": true,
        "process.stdout": true
      },
      "packages": {
        "buffer": true,
        "webpack>events": true,
        "pumpify>inherits": true,
        "process": true,
        "browserify>string_decoder": true,
        "@storybook/react>util-deprecate": true
      }
    },
    "@metamask/object-multiplex>readable-stream": {
      "globals": {
        "process.nextTick": true,
        "process.stderr": true,
        "process.stdout": true
      },
      "packages": {
        "buffer": true,
        "webpack>events": true,
        "pumpify>inherits": true,
        "process": true,
        "browserify>string_decoder": true,
        "@storybook/react>util-deprecate": true
      }
    },
    "@metamask/post-message-stream>readable-stream": {
      "globals": {
        "process.nextTick": true,
        "process.stderr": true,
        "process.stdout": true
      },
      "packages": {
        "buffer": true,
        "webpack>events": true,
        "pumpify>inherits": true,
        "process": true,
        "browserify>string_decoder": true,
        "@storybook/react>util-deprecate": true
      }
    },
    "@metamask/providers>readable-stream": {
      "globals": {
        "process.nextTick": true,
        "process.stderr": true,
        "process.stdout": true
      },
      "packages": {
        "buffer": true,
        "webpack>events": true,
        "pumpify>inherits": true,
        "process": true,
        "browserify>string_decoder": true,
        "@storybook/react>util-deprecate": true
      }
    },
    "crypto-browserify>browserify-sign>readable-stream": {
      "globals": {
        "process.browser": true,
        "process.stderr": true,
        "process.stdout": true,
        "process.version.slice": true,
        "setImmediate": true
      },
      "packages": {
        "core-js-pure": true,
        "readable-stream-2>core-util-is": true,
        "webpack>events": true,
        "pumpify>inherits": true,
        "crypto-browserify>browserify-sign>readable-stream>isarray": true,
        "process": true,
        "readable-stream-2>process-nextick-args": true,
        "crypto-browserify>browserify-sign>readable-stream>safe-buffer": true,
        "crypto-browserify>browserify-sign>readable-stream>string_decoder": true,
        "@storybook/react>util-deprecate": true
      }
    },
    "ethereumjs-util>create-hash>md5.js>hash-base>readable-stream": {
      "globals": {
        "process.nextTick": true,
        "process.stderr": true,
        "process.stdout": true
      },
      "packages": {
        "buffer": true,
        "webpack>events": true,
        "pumpify>inherits": true,
        "process": true,
        "browserify>string_decoder": true,
        "@storybook/react>util-deprecate": true
      }
    },
    "ethereumjs-util>create-hash>ripemd160>hash-base>readable-stream": {
      "globals": {
        "process.nextTick": true,
        "process.stderr": true,
        "process.stdout": true
      },
      "packages": {
        "buffer": true,
        "webpack>events": true,
        "pumpify>inherits": true,
        "process": true,
        "browserify>string_decoder": true,
        "@storybook/react>util-deprecate": true
      }
    },
    "ethereumjs-util>ethereum-cryptography>keccak>readable-stream": {
      "globals": {
        "process.nextTick": true,
        "process.stderr": true,
        "process.stdout": true
      },
      "packages": {
        "buffer": true,
        "webpack>events": true,
        "pumpify>inherits": true,
        "process": true,
        "browserify>string_decoder": true,
        "@storybook/react>util-deprecate": true
      }
    },
    "stream-browserify>readable-stream": {
      "globals": {
        "process.nextTick": true,
        "process.stderr": true,
        "process.stdout": true
      },
      "packages": {
        "buffer": true,
        "webpack>events": true,
        "pumpify>inherits": true,
        "process": true,
        "browserify>string_decoder": true,
        "@storybook/react>util-deprecate": true
      }
    },
    "stream-http>readable-stream": {
      "globals": {
        "process.nextTick": true,
        "process.stderr": true,
        "process.stdout": true
      },
      "packages": {
        "buffer": true,
        "webpack>events": true,
        "pumpify>inherits": true,
        "process": true,
        "browserify>string_decoder": true,
        "@storybook/react>util-deprecate": true
      }
    },
    "redux": {
      "globals": {
        "console": true
      },
      "packages": {
        "@babel/runtime": true
      }
    },
    "remote-redux-devtools>redux-devtools-core": {
      "globals": {
        "ErrorUtils": true,
        "console": true,
        "devToolsOptions": true,
        "onerror": "write",
        "serializeState": true
      },
      "packages": {
        "remote-redux-devtools>redux-devtools-core>get-params": true,
        "remote-redux-devtools>jsan": true,
        "lodash": true,
        "remote-redux-devtools>redux-devtools-core>nanoid": true,
        "remote-redux-devtools>redux-devtools-core>remotedev-serialize": true
      }
    },
    "remote-redux-devtools>redux-devtools-instrument": {
      "globals": {
        "chrome": true,
        "console.error": true,
        "process": true,
        "setTimeout": true
      },
      "packages": {
        "lodash": true,
        "process": true,
        "mockttp>@httptoolkit/subscriptions-transport-ws>symbol-observable": true
      }
    },
    "string.prototype.matchall>regexp.prototype.flags": {
      "packages": {
        "string.prototype.matchall>call-bind": true,
        "string.prototype.matchall>define-properties": true,
        "string.prototype.matchall>es-errors": true,
        "string.prototype.matchall>es-abstract>get-proto": true,
        "string.prototype.matchall>gopd": true,
        "string.prototype.matchall>set-function-name": true
      }
    },
    "react-markdown>remark-parse": {
      "packages": {
        "react-markdown>remark-parse>mdast-util-from-markdown": true
      }
    },
    "react-markdown>remark-rehype": {
      "packages": {
        "react-markdown>remark-rehype>mdast-util-to-hast": true
      }
    },
    "remote-redux-devtools": {
      "globals": {
        "console.log": true,
        "console.warn": true,
        "fetch": true,
        "setTimeout": true
      },
      "packages": {
        "remote-redux-devtools>jsan": true,
        "remote-redux-devtools>redux-devtools-core": true,
        "remote-redux-devtools>redux-devtools-instrument": true,
        "remote-redux-devtools>rn-host-detect": true,
        "remote-redux-devtools>socketcluster-client": true
      }
    },
    "react-markdown>vfile>replace-ext": {
      "packages": {
        "path-browserify": true
      }
    },
    "reselect": {
      "globals": {
        "WeakRef": true,
        "console.warn": true
      },
      "packages": {
        "@swc/helpers": true
      }
    },
    "@metamask/snaps-utils>rfdc": {
      "globals": {
        "Buffer": true
      },
      "packages": {
        "buffer": true
      }
    },
    "ethereumjs-util>create-hash>ripemd160": {
      "packages": {
        "buffer": true,
        "ethereumjs-util>create-hash>ripemd160>hash-base": true,
        "pumpify>inherits": true
      }
    },
    "crypto-browserify>pbkdf2>ripemd160": {
      "globals": {
        "Buffer": true
      },
      "packages": {
        "buffer": true,
        "crypto-browserify>pbkdf2>ripemd160>hash-base": true,
        "pumpify>inherits": true
      }
    },
    "ethereumjs-util>rlp": {
      "globals": {
        "Buffer.concat": true,
        "Buffer.from": true,
        "Buffer.isBuffer": true
      },
      "packages": {
        "bn.js": true,
        "buffer": true
      }
    },
    "remote-redux-devtools>rn-host-detect": {
      "globals": {
        "__DEV__": true,
        "__fbBatchedBridgeConfig": true,
        "console": true
      }
    },
    "koa>content-disposition>safe-buffer": {
      "packages": {
        "buffer": true
      }
    },
    "crypto-browserify>browserify-sign>readable-stream>safe-buffer": {
      "packages": {
        "buffer": true
      }
    },
    "crypto-browserify>browserify-sign>readable-stream>string_decoder>safe-buffer": {
      "packages": {
        "buffer": true
      }
    },
    "string.prototype.matchall>es-abstract>safe-regex-test": {
      "packages": {
        "string.prototype.matchall>call-bound": true,
        "string.prototype.matchall>es-errors": true,
        "string.prototype.matchall>es-abstract>is-regex": true
      }
    },
    "remote-redux-devtools>socketcluster-client>sc-channel": {
      "packages": {
        "remote-redux-devtools>socketcluster-client>sc-channel>component-emitter": true
      }
    },
    "remote-redux-devtools>socketcluster-client>sc-formatter": {
      "globals": {
        "Buffer": true
      }
    },
    "react-dom>scheduler": {
      "globals": {
        "MessageChannel": true,
        "cancelAnimationFrame": true,
        "clearTimeout": true,
        "console": true,
        "performance": true,
        "requestAnimationFrame": true,
        "setTimeout": true
      }
    },
    "ethers>@ethersproject/json-wallets>scrypt-js": {
      "globals": {
        "define": true,
        "setImmediate": true,
        "setTimeout": true
      },
      "packages": {
        "core-js-pure": true
      }
    },
    "ganache>secp256k1": {
      "packages": {
        "@toruslabs/eccrypto>elliptic": true
      }
    },
    "semver": {
      "globals": {
        "console.error": true,
        "process": true
      },
      "packages": {
        "process": true
      }
    },
    "string.prototype.matchall>call-bind>set-function-length": {
      "packages": {
        "string.prototype.matchall>define-properties>define-data-property": true,
        "string.prototype.matchall>es-errors": true,
        "string.prototype.matchall>get-intrinsic": true,
        "string.prototype.matchall>gopd": true,
        "eslint-plugin-react>es-iterator-helpers>has-property-descriptors": true
      }
    },
    "string.prototype.matchall>set-function-name": {
      "packages": {
        "string.prototype.matchall>define-properties>define-data-property": true,
        "string.prototype.matchall>es-errors": true,
        "string.prototype.matchall>set-function-name>functions-have-names": true,
        "eslint-plugin-react>es-iterator-helpers>has-property-descriptors": true
      }
    },
    "eth-method-registry>@metamask/ethjs-query>promise-to-callback>set-immediate-shim": {
      "globals": {
        "setImmediate": true,
        "setTimeout.apply": true
      },
      "packages": {
        "core-js-pure": true
      }
    },
    "addons-linter>sha.js": {
      "packages": {
        "pumpify>inherits": true,
        "koa>content-disposition>safe-buffer": true,
        "addons-linter>sha.js>to-buffer": true
      }
    },
    "string.prototype.matchall>side-channel>side-channel-list": {
      "packages": {
        "string.prototype.matchall>es-errors": true,
        "string.prototype.matchall>es-abstract>object-inspect": true
      }
    },
    "string.prototype.matchall>side-channel>side-channel-map": {
      "packages": {
        "string.prototype.matchall>call-bound": true,
        "string.prototype.matchall>es-errors": true,
        "string.prototype.matchall>get-intrinsic": true,
        "string.prototype.matchall>es-abstract>object-inspect": true
      }
    },
    "string.prototype.matchall>side-channel>side-channel-weakmap": {
      "packages": {
        "string.prototype.matchall>call-bound": true,
        "string.prototype.matchall>es-errors": true,
        "string.prototype.matchall>get-intrinsic": true,
        "string.prototype.matchall>es-abstract>object-inspect": true,
        "string.prototype.matchall>side-channel>side-channel-map": true
      }
    },
    "string.prototype.matchall>side-channel": {
      "packages": {
        "string.prototype.matchall>es-errors": true,
        "string.prototype.matchall>es-abstract>object-inspect": true,
        "string.prototype.matchall>side-channel>side-channel-list": true,
        "string.prototype.matchall>side-channel>side-channel-map": true,
        "string.prototype.matchall>side-channel>side-channel-weakmap": true
      }
    },
    "remote-redux-devtools>socketcluster-client": {
      "globals": {
        "WebSocket": true,
        "WorkerGlobalScope": true,
        "addEventListener": true,
        "clearTimeout": true,
        "localStorage": true,
        "location": true,
        "removeEventListener": true,
        "setTimeout": true
      },
      "packages": {
        "remote-redux-devtools>socketcluster-client>buffer": true,
        "remote-redux-devtools>socketcluster-client>clone": true,
        "remote-redux-devtools>socketcluster-client>component-emitter": true,
        "remote-redux-devtools>socketcluster-client>linked-list": true,
        "remote-redux-devtools>socketcluster-client>querystring": true,
        "remote-redux-devtools>socketcluster-client>sc-channel": true,
        "remote-redux-devtools>socketcluster-client>sc-errors": true,
        "remote-redux-devtools>socketcluster-client>sc-formatter": true,
        "remote-redux-devtools>socketcluster-client>uuid": true
      }
    },
    "string.prototype.matchall>es-abstract>stop-iteration-iterator": {
      "globals": {
        "StopIteration": true
      },
      "packages": {
        "string.prototype.matchall>es-errors": true,
        "string.prototype.matchall>internal-slot": true
      }
    },
    "stream-browserify": {
      "packages": {
        "webpack>events": true,
        "pumpify>inherits": true,
        "stream-browserify>readable-stream": true
      }
    },
    "stream-http": {
      "globals": {
        "AbortController": true,
        "Blob": true,
        "Buffer.alloc": true,
        "Buffer.from": true,
        "MSStreamReader": true,
        "ReadableStream": true,
        "WritableStream": true,
        "XDomainRequest": true,
        "XMLHttpRequest": true,
        "clearTimeout": true,
        "fetch": true,
        "location.protocol.search": true,
        "process.nextTick": true,
        "setTimeout": true
      },
      "packages": {
        "buffer": true,
        "stream-http>builtin-status-codes": true,
        "pumpify>inherits": true,
        "process": true,
        "stream-http>readable-stream": true,
        "browserify>url": true,
        "watchify>xtend": true
      }
    },
    "browserify>string_decoder": {
      "packages": {
        "koa>content-disposition>safe-buffer": true
      }
    },
    "crypto-browserify>browserify-sign>readable-stream>string_decoder": {
      "packages": {
        "crypto-browserify>browserify-sign>readable-stream>string_decoder>safe-buffer": true
      }
    },
    "eth-method-registry>@metamask/ethjs-query>@metamask/ethjs-format>strip-hex-prefix": {
      "packages": {
        "eth-method-registry>@metamask/ethjs-query>@metamask/ethjs-format>is-hex-prefixed": true
      }
    },
    "react-markdown>style-to-object": {
      "packages": {
        "react-markdown>style-to-object>inline-style-parser": true
      }
    },
    "mockttp>@httptoolkit/subscriptions-transport-ws>symbol-observable": {
      "globals": {
        "module": true
      }
    },
    "addons-linter>sha.js>to-buffer": {
      "packages": {
        "@lavamoat/webpack>json-stable-stringify>isarray": true,
        "koa>content-disposition>safe-buffer": true,
        "string.prototype.matchall>es-abstract>typed-array-buffer": true
      }
    },
    "copy-to-clipboard>toggle-selection": {
      "globals": {
        "document.activeElement": true,
        "document.getSelection": true
      }
    },
    "tslib": {
      "globals": {
        "SuppressedError": true
      }
    },
    "tweetnacl": {
      "globals": {
        "crypto": true,
        "msCrypto": true,
        "nacl": "write"
      }
    },
    "string.prototype.matchall>es-abstract>typed-array-buffer": {
      "packages": {
        "string.prototype.matchall>call-bound": true,
        "string.prototype.matchall>es-errors": true,
        "browserify>util>is-typed-array": true
      }
    },
    "@trezor/connect-web>@trezor/connect-common>@trezor/env-utils>ua-parser-js": {
      "globals": {
        "define": true
      }
    },
    "@metamask/keyring-controller>ulid": {
      "globals": {
        "console.error": true,
        "require": true
      }
    },
    "react-markdown>unified": {
      "packages": {
        "react-markdown>unified>bail": true,
        "react-markdown>unified>extend": true,
        "react-markdown>unified>is-buffer": true,
        "mocha>yargs-unparser>is-plain-obj": true,
        "react-markdown>unified>trough": true,
        "react-markdown>vfile": true
      }
    },
    "react-markdown>unist-util-visit>unist-util-visit-parents": {
      "packages": {
        "react-markdown>unist-util-visit>unist-util-is": true
      }
    },
    "react-markdown>unist-util-visit": {
      "packages": {
        "react-markdown>unist-util-visit>unist-util-visit-parents": true
      }
    },
    "uri-js": {
      "globals": {
        "define": true
      }
    },
    "browserify>url": {
      "packages": {
        "browserify>url>punycode": true,
        "browserify>url>qs": true
      }
    },
    "react-focus-lock>use-callback-ref": {
      "packages": {
        "react": true
      }
    },
    "react-beautiful-dnd>use-memo-one": {
      "packages": {
        "react": true
      }
    },
    "react-focus-lock>use-sidecar": {
      "packages": {
        "tslib": true
      }
    },
    "@storybook/react>util-deprecate": {
      "globals": {
        "console.trace": true,
        "console.warn": true,
        "localStorage": true
      }
    },
    "browserify>util": {
      "globals": {
        "console.error": true,
        "console.log": true,
        "console.trace": true,
        "process": true
      },
      "packages": {
        "pumpify>inherits": true,
        "browserify>util>is-arguments": true,
        "browserify>util>is-generator-function": true,
        "browserify>util>is-typed-array": true,
        "process": true,
        "browserify>util>which-typed-array": true
      }
    },
    "uuid": {
      "globals": {
        "crypto": true,
        "msCrypto": true
      }
    },
    "@metamask/eth-qr-keyring>@keystonehq/bc-ur-registry-eth>uuid": {
      "globals": {
        "crypto": true,
        "msCrypto": true
      }
    },
    "@metamask/eth-qr-keyring>uuid": {
      "globals": {
        "crypto": true
      }
    },
    "@metamask/keyring-snap-client>uuid": {
      "globals": {
        "crypto": true
      }
    },
    "remote-redux-devtools>socketcluster-client>uuid": {
      "globals": {
        "crypto": true,
        "msCrypto": true
      }
    },
    "@metamask/snaps-utils>validate-npm-package-name": {
      "packages": {
        "@metamask/snaps-utils>validate-npm-package-name>builtins": true
      }
    },
    "react-markdown>vfile>vfile-message": {
      "packages": {
        "react-markdown>vfile>unist-util-stringify-position": true
      }
    },
    "react-markdown>vfile": {
      "globals": {
        "process.cwd": true
      },
      "packages": {
        "react-markdown>vfile>is-buffer": true,
        "path-browserify": true,
        "process": true,
        "react-markdown>vfile>replace-ext": true,
        "react-markdown>vfile>vfile-message": true
      }
    },
    "webextension-polyfill": {
      "globals": {
        "browser": true,
        "chrome": true,
        "console.error": true,
        "console.warn": true,
        "define": true
      }
    },
    "@metamask/eth-token-tracker>deep-equal>which-boxed-primitive": {
      "packages": {
        "@metamask/eth-token-tracker>deep-equal>which-boxed-primitive>is-bigint": true,
        "@metamask/eth-token-tracker>deep-equal>which-boxed-primitive>is-boolean-object": true,
        "@metamask/eth-token-tracker>deep-equal>which-boxed-primitive>is-number-object": true,
        "eslint-plugin-react>array-includes>is-string": true,
        "string.prototype.matchall>es-abstract>es-to-primitive>is-symbol": true
      }
    },
    "@metamask/eth-token-tracker>deep-equal>which-collection": {
      "packages": {
        "@metamask/eth-token-tracker>deep-equal>es-get-iterator>is-map": true,
        "string.prototype.matchall>es-abstract>is-set": true,
        "@metamask/eth-token-tracker>deep-equal>which-collection>is-weakmap": true,
        "@metamask/eth-token-tracker>deep-equal>which-collection>is-weakset": true
      }
    },
    "browserify>util>which-typed-array": {
      "packages": {
        "string.prototype.matchall>es-abstract>available-typed-arrays": true,
        "string.prototype.matchall>call-bind": true,
        "string.prototype.matchall>call-bound": true,
        "browserify>util>which-typed-array>for-each": true,
        "string.prototype.matchall>es-abstract>get-proto": true,
        "string.prototype.matchall>gopd": true,
        "axios>form-data>es-set-tostringtag>has-tostringtag": true
      }
    }
  }
}<|MERGE_RESOLUTION|>--- conflicted
+++ resolved
@@ -887,10 +887,6 @@
         "@metamask/rpc-errors": true,
         "@metamask/safe-event-emitter": true,
         "@metamask/utils": true,
-<<<<<<< HEAD
-        "deep-freeze-strict": true,
-=======
->>>>>>> eeca5663
         "@metamask/json-rpc-engine>klona": true
       }
     },
