--- conflicted
+++ resolved
@@ -1799,8 +1799,6 @@
         "uuid": true
       }
     },
-<<<<<<< HEAD
-=======
     "@metamask/bridge-status-controller>@metamask/polling-controller": {
       "globals": {
         "clearTimeout": true,
@@ -1849,7 +1847,6 @@
         "uuid": true
       }
     },
->>>>>>> 820f60af
     "@metamask/subscription-controller>@metamask/polling-controller": {
       "globals": {
         "clearTimeout": true,
@@ -1862,8 +1859,6 @@
         "uuid": true
       }
     },
-<<<<<<< HEAD
-=======
     "@metamask/user-operation-controller>@metamask/polling-controller": {
       "packages": {
         "@metamask/base-controller": true,
@@ -1871,7 +1866,6 @@
         "uuid": true
       }
     },
->>>>>>> 820f60af
     "@metamask/post-message-stream": {
       "globals": {
         "MessageEvent.prototype": true,
@@ -2185,11 +2179,7 @@
       "packages": {
         "@metamask/controller-utils": true,
         "@metamask/subscription-controller>@metamask/polling-controller": true,
-<<<<<<< HEAD
-        "@metamask/subscription-controller>@metamask/transaction-controller": true,
-=======
         "@metamask/transaction-controller": true,
->>>>>>> 820f60af
         "@metamask/subscription-controller>bignumber.js": true
       }
     },
