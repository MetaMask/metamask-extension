--- conflicted
+++ resolved
@@ -3088,7 +3088,6 @@
       }
     },
     "node-pre-gyp": {
-<<<<<<< HEAD
       "builtin": {
         "events.EventEmitter": true,
         "fs.existsSync": true,
@@ -3121,8 +3120,6 @@
       }
     },
     "node-sass": {
-=======
->>>>>>> 966b2dcb
       "builtin": {
         "events.EventEmitter": true,
         "fs.existsSync": true,
