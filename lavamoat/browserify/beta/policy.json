{
  "resources": {
    "@babel/runtime": {
      "globals": {
        "regeneratorRuntime": "write"
      }
    },
    "@ensdomains/content-hash": {
      "globals": {
        "console.warn": true
      },
      "packages": {
        "@ensdomains/content-hash>cids": true,
        "@ensdomains/content-hash>js-base64": true,
        "@ensdomains/content-hash>multicodec": true,
        "@ensdomains/content-hash>multihashes": true,
        "browserify>buffer": true
      }
    },
    "@ensdomains/content-hash>cids": {
      "packages": {
        "@ensdomains/content-hash>cids>multibase": true,
        "@ensdomains/content-hash>cids>multihashes": true,
        "@ensdomains/content-hash>cids>uint8arrays": true,
        "@ensdomains/content-hash>multicodec": true
      }
    },
    "@ensdomains/content-hash>cids>multibase": {
      "globals": {
        "TextDecoder": true,
        "TextEncoder": true
      },
      "packages": {
        "@ensdomains/content-hash>cids>multibase>@multiformats/base-x": true
      }
    },
    "@ensdomains/content-hash>cids>multihashes": {
      "packages": {
        "@ensdomains/content-hash>cids>multibase": true,
        "@ensdomains/content-hash>cids>multihashes>varint": true,
        "@ensdomains/content-hash>cids>uint8arrays": true
      }
    },
    "@ensdomains/content-hash>cids>uint8arrays": {
      "globals": {
        "TextDecoder": true,
        "TextEncoder": true
      },
      "packages": {
        "@ensdomains/content-hash>cids>multibase": true
      }
    },
    "@ensdomains/content-hash>js-base64": {
      "globals": {
        "Base64": "write",
        "TextDecoder": true,
        "TextEncoder": true,
        "atob": true,
        "btoa": true,
        "define": true
      },
      "packages": {
        "browserify>buffer": true
      }
    },
    "@ensdomains/content-hash>multicodec": {
      "packages": {
        "@ensdomains/content-hash>multicodec>uint8arrays": true,
        "sass-embedded>varint": true
      }
    },
    "@ensdomains/content-hash>multicodec>uint8arrays": {
      "globals": {
        "Buffer": true,
        "TextDecoder": true,
        "TextEncoder": true
      },
      "packages": {
        "@metamask/assets-controllers>multiformats": true
      }
    },
    "@ensdomains/content-hash>multihashes": {
      "packages": {
        "@ensdomains/content-hash>multihashes>multibase": true,
        "@ensdomains/content-hash>multihashes>varint": true,
        "@ensdomains/content-hash>multihashes>web-encoding": true,
        "browserify>buffer": true
      }
    },
    "@ensdomains/content-hash>multihashes>multibase": {
      "packages": {
        "@ensdomains/content-hash>multihashes>multibase>base-x": true,
        "@ensdomains/content-hash>multihashes>web-encoding": true,
        "browserify>buffer": true
      }
    },
    "@ensdomains/content-hash>multihashes>multibase>base-x": {
      "packages": {
        "koa>content-disposition>safe-buffer": true
      }
    },
    "@ensdomains/content-hash>multihashes>web-encoding": {
      "globals": {
        "TextDecoder": true,
        "TextEncoder": true
      },
      "packages": {
        "browserify>util": true
      }
    },
    "@ethereumjs/tx": {
      "packages": {
        "@ethereumjs/tx>@ethereumjs/common": true,
        "@ethereumjs/tx>@ethereumjs/rlp": true,
        "@ethereumjs/tx>@ethereumjs/util": true,
        "@ethereumjs/tx>ethereum-cryptography": true,
        "browserify>buffer": true,
        "browserify>insert-module-globals>is-buffer": true
      }
    },
    "@ethereumjs/tx>@ethereumjs/common": {
      "packages": {
        "@ethereumjs/tx>@ethereumjs/common>crc-32": true,
        "@ethereumjs/tx>@ethereumjs/util": true,
        "browserify>buffer": true,
        "webpack>events": true
      }
    },
    "@ethereumjs/tx>@ethereumjs/common>crc-32": {
      "globals": {
        "DO_NOT_EXPORT_CRC": true,
        "define": true
      }
    },
    "@ethereumjs/tx>@ethereumjs/rlp": {
      "globals": {
        "TextEncoder": true
      }
    },
    "@ethereumjs/tx>@ethereumjs/util": {
      "globals": {
        "console.warn": true
      },
      "packages": {
        "@ethereumjs/tx>@ethereumjs/rlp": true,
        "@ethereumjs/tx>@ethereumjs/util>micro-ftch": true,
        "@ethereumjs/tx>ethereum-cryptography": true,
        "browserify>buffer": true,
        "browserify>insert-module-globals>is-buffer": true,
        "webpack>events": true
      }
    },
    "@ethereumjs/tx>@ethereumjs/util>micro-ftch": {
      "globals": {
        "Headers": true,
        "TextDecoder": true,
        "URL": true,
        "btoa": true,
        "fetch": true
      },
      "packages": {
        "browserify>browserify-zlib": true,
        "browserify>buffer": true,
        "browserify>https-browserify": true,
        "browserify>process": true,
        "browserify>stream-http": true,
        "browserify>url": true,
        "browserify>util": true
      }
    },
    "@ethereumjs/tx>ethereum-cryptography": {
      "globals": {
        "TextDecoder": true,
        "crypto": true
      },
      "packages": {
        "@ethereumjs/tx>ethereum-cryptography>@noble/curves": true,
        "@ethereumjs/tx>ethereum-cryptography>@noble/hashes": true,
        "@ethereumjs/tx>ethereum-cryptography>@scure/bip32": true
      }
    },
    "@ethereumjs/tx>ethereum-cryptography>@noble/curves": {
      "globals": {
        "TextEncoder": true
      },
      "packages": {
        "@ethereumjs/tx>ethereum-cryptography>@noble/hashes": true
      }
    },
    "@ethereumjs/tx>ethereum-cryptography>@noble/hashes": {
      "globals": {
        "TextEncoder": true,
        "crypto": true
      }
    },
    "@ethereumjs/tx>ethereum-cryptography>@scure/bip32": {
      "packages": {
        "@ethereumjs/tx>ethereum-cryptography>@scure/bip32>@noble/curves": true,
        "@ethereumjs/tx>ethereum-cryptography>@scure/bip32>@noble/hashes": true,
        "@metamask/utils>@scure/base": true
      }
    },
    "@ethereumjs/tx>ethereum-cryptography>@scure/bip32>@noble/curves": {
      "globals": {
        "TextEncoder": true
      },
      "packages": {
        "@ethereumjs/tx>ethereum-cryptography>@scure/bip32>@noble/hashes": true
      }
    },
    "@ethereumjs/tx>ethereum-cryptography>@scure/bip32>@noble/hashes": {
      "globals": {
        "TextEncoder": true,
        "crypto": true
      }
    },
    "@ethersproject/abi": {
      "globals": {
        "console.log": true
      },
      "packages": {
        "@ethersproject/abi>@ethersproject/address": true,
        "@ethersproject/abi>@ethersproject/bytes": true,
        "@ethersproject/abi>@ethersproject/constants": true,
        "@ethersproject/abi>@ethersproject/hash": true,
        "@ethersproject/abi>@ethersproject/keccak256": true,
        "@ethersproject/abi>@ethersproject/logger": true,
        "@ethersproject/abi>@ethersproject/properties": true,
        "@ethersproject/abi>@ethersproject/strings": true,
        "@ethersproject/bignumber": true
      }
    },
    "@ethersproject/abi>@ethersproject/address": {
      "packages": {
        "@ethersproject/abi>@ethersproject/bytes": true,
        "@ethersproject/abi>@ethersproject/keccak256": true,
        "@ethersproject/abi>@ethersproject/logger": true,
        "@ethersproject/bignumber": true,
        "@ethersproject/providers>@ethersproject/rlp": true
      }
    },
    "@ethersproject/abi>@ethersproject/bytes": {
      "packages": {
        "@ethersproject/abi>@ethersproject/logger": true
      }
    },
    "@ethersproject/abi>@ethersproject/constants": {
      "packages": {
        "@ethersproject/bignumber": true
      }
    },
    "@ethersproject/abi>@ethersproject/hash": {
      "packages": {
        "@ethersproject/abi>@ethersproject/address": true,
        "@ethersproject/abi>@ethersproject/bytes": true,
        "@ethersproject/abi>@ethersproject/keccak256": true,
        "@ethersproject/abi>@ethersproject/logger": true,
        "@ethersproject/abi>@ethersproject/properties": true,
        "@ethersproject/abi>@ethersproject/strings": true,
        "@ethersproject/bignumber": true,
        "@ethersproject/providers>@ethersproject/base64": true
      }
    },
    "@ethersproject/abi>@ethersproject/keccak256": {
      "packages": {
        "@ethersproject/abi>@ethersproject/bytes": true,
        "@metamask/ethjs>js-sha3": true
      }
    },
    "@ethersproject/abi>@ethersproject/logger": {
      "globals": {
        "console": true
      }
    },
    "@ethersproject/abi>@ethersproject/properties": {
      "packages": {
        "@ethersproject/abi>@ethersproject/logger": true
      }
    },
    "@ethersproject/abi>@ethersproject/strings": {
      "packages": {
        "@ethersproject/abi>@ethersproject/bytes": true,
        "@ethersproject/abi>@ethersproject/constants": true,
        "@ethersproject/abi>@ethersproject/logger": true
      }
    },
    "@ethersproject/bignumber": {
      "packages": {
        "@ethersproject/abi>@ethersproject/bytes": true,
        "@ethersproject/abi>@ethersproject/logger": true,
        "bn.js": true
      }
    },
    "@ethersproject/contracts": {
      "globals": {
        "setTimeout": true
      },
      "packages": {
        "@ethersproject/abi": true,
        "@ethersproject/abi>@ethersproject/address": true,
        "@ethersproject/abi>@ethersproject/bytes": true,
        "@ethersproject/abi>@ethersproject/logger": true,
        "@ethersproject/abi>@ethersproject/properties": true,
        "@ethersproject/bignumber": true,
        "@ethersproject/hdnode>@ethersproject/abstract-signer": true,
        "@ethersproject/hdnode>@ethersproject/transactions": true,
        "@metamask/test-bundler>@ethersproject/abstract-provider": true
      }
    },
    "@ethersproject/hdnode": {
      "packages": {
        "@ethersproject/abi>@ethersproject/bytes": true,
        "@ethersproject/abi>@ethersproject/logger": true,
        "@ethersproject/abi>@ethersproject/properties": true,
        "@ethersproject/abi>@ethersproject/strings": true,
        "@ethersproject/bignumber": true,
        "@ethersproject/hdnode>@ethersproject/basex": true,
        "@ethersproject/hdnode>@ethersproject/pbkdf2": true,
        "@ethersproject/hdnode>@ethersproject/sha2": true,
        "@ethersproject/hdnode>@ethersproject/signing-key": true,
        "@ethersproject/hdnode>@ethersproject/transactions": true,
        "@ethersproject/hdnode>@ethersproject/wordlists": true
      }
    },
    "@ethersproject/hdnode>@ethersproject/abstract-signer": {
      "packages": {
        "@ethersproject/abi>@ethersproject/logger": true,
        "@ethersproject/abi>@ethersproject/properties": true
      }
    },
    "@ethersproject/hdnode>@ethersproject/basex": {
      "packages": {
        "@ethersproject/abi>@ethersproject/bytes": true,
        "@ethersproject/abi>@ethersproject/properties": true
      }
    },
    "@ethersproject/hdnode>@ethersproject/pbkdf2": {
      "packages": {
        "@ethersproject/abi>@ethersproject/bytes": true,
        "@ethersproject/hdnode>@ethersproject/sha2": true
      }
    },
    "@ethersproject/hdnode>@ethersproject/sha2": {
      "packages": {
        "@ethersproject/abi>@ethersproject/bytes": true,
        "@ethersproject/abi>@ethersproject/logger": true,
        "ethereumjs-util>ethereum-cryptography>hash.js": true
      }
    },
    "@ethersproject/hdnode>@ethersproject/signing-key": {
      "packages": {
        "@ethersproject/abi>@ethersproject/bytes": true,
        "@ethersproject/abi>@ethersproject/logger": true,
        "@ethersproject/abi>@ethersproject/properties": true,
        "@metamask/ppom-validator>elliptic": true
      }
    },
    "@ethersproject/hdnode>@ethersproject/transactions": {
      "packages": {
        "@ethersproject/abi>@ethersproject/address": true,
        "@ethersproject/abi>@ethersproject/bytes": true,
        "@ethersproject/abi>@ethersproject/constants": true,
        "@ethersproject/abi>@ethersproject/keccak256": true,
        "@ethersproject/abi>@ethersproject/logger": true,
        "@ethersproject/abi>@ethersproject/properties": true,
        "@ethersproject/bignumber": true,
        "@ethersproject/hdnode>@ethersproject/signing-key": true,
        "@ethersproject/providers>@ethersproject/rlp": true
      }
    },
    "@ethersproject/hdnode>@ethersproject/wordlists": {
      "packages": {
        "@ethersproject/abi>@ethersproject/bytes": true,
        "@ethersproject/abi>@ethersproject/hash": true,
        "@ethersproject/abi>@ethersproject/logger": true,
        "@ethersproject/abi>@ethersproject/properties": true,
        "@ethersproject/abi>@ethersproject/strings": true
      }
    },
    "@ethersproject/providers": {
      "globals": {
        "WebSocket": true,
        "clearInterval": true,
        "clearTimeout": true,
        "console.log": true,
        "console.warn": true,
        "setInterval": true,
        "setTimeout": true
      },
      "packages": {
        "@ethersproject/abi>@ethersproject/address": true,
        "@ethersproject/abi>@ethersproject/bytes": true,
        "@ethersproject/abi>@ethersproject/constants": true,
        "@ethersproject/abi>@ethersproject/hash": true,
        "@ethersproject/abi>@ethersproject/logger": true,
        "@ethersproject/abi>@ethersproject/properties": true,
        "@ethersproject/abi>@ethersproject/strings": true,
        "@ethersproject/bignumber": true,
        "@ethersproject/hdnode>@ethersproject/abstract-signer": true,
        "@ethersproject/hdnode>@ethersproject/basex": true,
        "@ethersproject/hdnode>@ethersproject/sha2": true,
        "@ethersproject/hdnode>@ethersproject/transactions": true,
        "@ethersproject/providers>@ethersproject/base64": true,
        "@ethersproject/providers>@ethersproject/random": true,
        "@ethersproject/providers>@ethersproject/web": true,
        "@ethersproject/providers>bech32": true,
        "@metamask/test-bundler>@ethersproject/abstract-provider": true,
        "@metamask/test-bundler>@ethersproject/networks": true
      }
    },
    "@ethersproject/providers>@ethersproject/base64": {
      "globals": {
        "atob": true,
        "btoa": true
      },
      "packages": {
        "@ethersproject/abi>@ethersproject/bytes": true
      }
    },
    "@ethersproject/providers>@ethersproject/random": {
      "globals": {
        "crypto.getRandomValues": true
      },
      "packages": {
        "@ethersproject/abi>@ethersproject/bytes": true,
        "@ethersproject/abi>@ethersproject/logger": true
      }
    },
    "@ethersproject/providers>@ethersproject/rlp": {
      "packages": {
        "@ethersproject/abi>@ethersproject/bytes": true,
        "@ethersproject/abi>@ethersproject/logger": true
      }
    },
    "@ethersproject/providers>@ethersproject/web": {
      "globals": {
        "clearTimeout": true,
        "fetch": true,
        "setTimeout": true
      },
      "packages": {
        "@ethersproject/abi>@ethersproject/bytes": true,
        "@ethersproject/abi>@ethersproject/logger": true,
        "@ethersproject/abi>@ethersproject/properties": true,
        "@ethersproject/abi>@ethersproject/strings": true,
        "@ethersproject/providers>@ethersproject/base64": true
      }
    },
    "@keystonehq/bc-ur-registry-eth": {
      "packages": {
        "@ethereumjs/tx>@ethereumjs/util": true,
        "@keystonehq/bc-ur-registry-eth>@keystonehq/bc-ur-registry": true,
        "@metamask/eth-trezor-keyring>hdkey": true,
        "browserify>buffer": true,
        "uuid": true
      }
    },
    "@keystonehq/bc-ur-registry-eth>@keystonehq/bc-ur-registry": {
      "globals": {
        "define": true
      },
      "packages": {
        "@ngraveio/bc-ur": true,
        "@trezor/connect-web>tslib": true,
        "browserify>buffer": true,
        "ethereumjs-util>ethereum-cryptography>bs58check": true,
        "ganache>abstract-level>buffer": true
      }
    },
    "@keystonehq/metamask-airgapped-keyring": {
      "packages": {
        "@ethereumjs/tx": true,
        "@keystonehq/bc-ur-registry-eth": true,
        "@keystonehq/metamask-airgapped-keyring>@keystonehq/base-eth-keyring": true,
        "@keystonehq/metamask-airgapped-keyring>@metamask/obs-store": true,
        "@keystonehq/metamask-airgapped-keyring>rlp": true,
        "browserify>buffer": true,
        "uuid": true,
        "webpack>events": true
      }
    },
    "@keystonehq/metamask-airgapped-keyring>@keystonehq/base-eth-keyring": {
      "packages": {
        "@ethereumjs/tx": true,
        "@ethereumjs/tx>@ethereumjs/util": true,
        "@keystonehq/bc-ur-registry-eth": true,
        "@metamask/eth-trezor-keyring>hdkey": true,
        "browserify>buffer": true,
        "eth-lattice-keyring>rlp": true,
        "uuid": true
      }
    },
    "@keystonehq/metamask-airgapped-keyring>@metamask/obs-store": {
      "packages": {
        "@keystonehq/metamask-airgapped-keyring>@metamask/obs-store>@metamask/safe-event-emitter": true,
        "@keystonehq/metamask-airgapped-keyring>@metamask/obs-store>through2": true,
        "stream-browserify": true
      }
    },
    "@keystonehq/metamask-airgapped-keyring>@metamask/obs-store>@metamask/safe-event-emitter": {
      "globals": {
        "setTimeout": true
      },
      "packages": {
        "webpack>events": true
      }
    },
    "@keystonehq/metamask-airgapped-keyring>@metamask/obs-store>through2": {
      "packages": {
        "browserify>process": true,
        "browserify>util": true,
        "readable-stream": true,
        "watchify>xtend": true
      }
    },
    "@keystonehq/metamask-airgapped-keyring>rlp": {
      "packages": {
        "bn.js": true,
        "browserify>buffer": true
      }
    },
    "@lavamoat/lavadome-react": {
      "globals": {
        "Document.prototype": true,
        "DocumentFragment.prototype": true,
        "Element.prototype": true,
        "Node.prototype": true,
        "console.warn": true,
        "document": true
      },
      "packages": {
        "react": true
      }
    },
    "@material-ui/core": {
      "globals": {
        "Image": true,
        "_formatMuiErrorMessage": true,
        "addEventListener": true,
        "clearInterval": true,
        "clearTimeout": true,
        "console.error": true,
        "console.warn": true,
        "document": true,
        "getComputedStyle": true,
        "getSelection": true,
        "innerHeight": true,
        "innerWidth": true,
        "matchMedia": true,
        "navigator": true,
        "performance.now": true,
        "removeEventListener": true,
        "requestAnimationFrame": true,
        "setInterval": true,
        "setTimeout": true
      },
      "packages": {
        "@babel/runtime": true,
        "@material-ui/core>@material-ui/styles": true,
        "@material-ui/core>@material-ui/system": true,
        "@material-ui/core>@material-ui/utils": true,
        "@material-ui/core>clsx": true,
        "@material-ui/core>popper.js": true,
        "@material-ui/core>react-transition-group": true,
        "prop-types": true,
        "prop-types>react-is": true,
        "react": true,
        "react-dom": true,
        "react-redux>hoist-non-react-statics": true
      }
    },
    "@material-ui/core>@material-ui/styles": {
      "globals": {
        "console.error": true,
        "console.warn": true,
        "document.createComment": true,
        "document.head": true
      },
      "packages": {
        "@babel/runtime": true,
        "@material-ui/core>@material-ui/styles>jss": true,
        "@material-ui/core>@material-ui/styles>jss-plugin-camel-case": true,
        "@material-ui/core>@material-ui/styles>jss-plugin-default-unit": true,
        "@material-ui/core>@material-ui/styles>jss-plugin-global": true,
        "@material-ui/core>@material-ui/styles>jss-plugin-nested": true,
        "@material-ui/core>@material-ui/styles>jss-plugin-props-sort": true,
        "@material-ui/core>@material-ui/styles>jss-plugin-rule-value-function": true,
        "@material-ui/core>@material-ui/styles>jss-plugin-vendor-prefixer": true,
        "@material-ui/core>@material-ui/utils": true,
        "@material-ui/core>clsx": true,
        "prop-types": true,
        "react": true,
        "react-redux>hoist-non-react-statics": true
      }
    },
    "@material-ui/core>@material-ui/styles>jss": {
      "globals": {
        "CSS": true,
        "document.createElement": true,
        "document.querySelector": true
      },
      "packages": {
        "@babel/runtime": true,
        "@material-ui/core>@material-ui/styles>jss>is-in-browser": true,
        "react-router-dom>tiny-warning": true
      }
    },
    "@material-ui/core>@material-ui/styles>jss-plugin-camel-case": {
      "packages": {
        "@material-ui/core>@material-ui/styles>jss-plugin-camel-case>hyphenate-style-name": true
      }
    },
    "@material-ui/core>@material-ui/styles>jss-plugin-default-unit": {
      "globals": {
        "CSS": true
      },
      "packages": {
        "@material-ui/core>@material-ui/styles>jss": true
      }
    },
    "@material-ui/core>@material-ui/styles>jss-plugin-global": {
      "packages": {
        "@babel/runtime": true,
        "@material-ui/core>@material-ui/styles>jss": true
      }
    },
    "@material-ui/core>@material-ui/styles>jss-plugin-nested": {
      "packages": {
        "@babel/runtime": true,
        "react-router-dom>tiny-warning": true
      }
    },
    "@material-ui/core>@material-ui/styles>jss-plugin-rule-value-function": {
      "packages": {
        "@material-ui/core>@material-ui/styles>jss": true,
        "react-router-dom>tiny-warning": true
      }
    },
    "@material-ui/core>@material-ui/styles>jss-plugin-vendor-prefixer": {
      "packages": {
        "@material-ui/core>@material-ui/styles>jss": true,
        "@material-ui/core>@material-ui/styles>jss-plugin-vendor-prefixer>css-vendor": true
      }
    },
    "@material-ui/core>@material-ui/styles>jss-plugin-vendor-prefixer>css-vendor": {
      "globals": {
        "document.createElement": true,
        "document.documentElement": true,
        "getComputedStyle": true
      },
      "packages": {
        "@babel/runtime": true,
        "@material-ui/core>@material-ui/styles>jss>is-in-browser": true
      }
    },
    "@material-ui/core>@material-ui/styles>jss>is-in-browser": {
      "globals": {
        "document": true
      }
    },
    "@material-ui/core>@material-ui/system": {
      "globals": {
        "console.error": true
      },
      "packages": {
        "@babel/runtime": true,
        "@material-ui/core>@material-ui/utils": true,
        "prop-types": true
      }
    },
    "@material-ui/core>@material-ui/utils": {
      "packages": {
        "@babel/runtime": true,
        "prop-types": true,
        "prop-types>react-is": true
      }
    },
    "@material-ui/core>popper.js": {
      "globals": {
        "MSInputMethodContext": true,
        "Node.DOCUMENT_POSITION_FOLLOWING": true,
        "cancelAnimationFrame": true,
        "console.warn": true,
        "define": true,
        "devicePixelRatio": true,
        "document": true,
        "getComputedStyle": true,
        "innerHeight": true,
        "innerWidth": true,
        "navigator": true,
        "requestAnimationFrame": true,
        "setTimeout": true
      }
    },
    "@material-ui/core>react-transition-group": {
      "globals": {
        "Element": true,
        "setTimeout": true
      },
      "packages": {
        "@material-ui/core>react-transition-group>dom-helpers": true,
        "prop-types": true,
        "react": true,
        "react-dom": true
      }
    },
    "@material-ui/core>react-transition-group>dom-helpers": {
      "packages": {
        "@babel/runtime": true
      }
    },
    "@metamask/abi-utils": {
      "packages": {
        "@metamask/utils": true,
        "superstruct": true
      }
    },
    "@metamask/accounts-controller": {
      "packages": {
        "@ethereumjs/tx>@ethereumjs/util": true,
        "@ethereumjs/tx>ethereum-cryptography": true,
        "@metamask/base-controller": true,
        "@metamask/eth-snap-keyring": true,
        "@metamask/keyring-api": true,
        "@metamask/keyring-controller": true,
        "uuid": true
      }
    },
    "@metamask/address-book-controller": {
      "packages": {
        "@metamask/address-book-controller>@metamask/base-controller": true,
        "@metamask/controller-utils": true
      }
    },
    "@metamask/address-book-controller>@metamask/base-controller": {
      "globals": {
        "setTimeout": true
      },
      "packages": {
<<<<<<< HEAD
        "immer": true
=======
        "@ethereumjs/tx>@ethereumjs/util": true,
        "@metamask/controller-utils>@spruceid/siwe-parser": true,
        "@metamask/ethjs>@metamask/ethjs-unit": true,
        "@metamask/utils": true,
        "bn.js": true,
        "browserify>buffer": true,
        "eslint>fast-deep-equal": true,
        "eth-ens-namehash": true
>>>>>>> 4a1853cf
      }
    },
    "@metamask/announcement-controller": {
      "packages": {
        "@metamask/announcement-controller>@metamask/base-controller": true
      }
    },
    "@metamask/announcement-controller>@metamask/base-controller": {
      "globals": {
        "setTimeout": true
      },
      "packages": {
        "immer": true
      }
    },
    "@metamask/approval-controller": {
      "globals": {
        "console.info": true
      },
      "packages": {
        "@metamask/approval-controller>@metamask/base-controller": true,
        "@metamask/approval-controller>nanoid": true,
        "@metamask/providers>@metamask/rpc-errors": true
      }
    },
    "@metamask/approval-controller>@metamask/base-controller": {
      "globals": {
        "setTimeout": true
      },
      "packages": {
        "immer": true
      }
    },
    "@metamask/approval-controller>nanoid": {
      "globals": {
        "crypto.getRandomValues": true
      }
    },
    "@metamask/assets-controllers": {
      "globals": {
        "AbortController": true,
        "Headers": true,
        "URL": true,
        "clearInterval": true,
        "clearTimeout": true,
        "console.error": true,
        "console.log": true,
        "setInterval": true,
        "setTimeout": true
      },
      "packages": {
        "@ethereumjs/tx>@ethereumjs/util": true,
        "@ethersproject/abi>@ethersproject/address": true,
        "@ethersproject/contracts": true,
        "@ethersproject/providers": true,
        "@metamask/abi-utils": true,
        "@metamask/assets-controllers>@metamask/controller-utils": true,
        "@metamask/assets-controllers>@metamask/metamask-eth-abis": true,
        "@metamask/assets-controllers>@metamask/polling-controller": true,
        "@metamask/assets-controllers>cockatiel": true,
        "@metamask/assets-controllers>multiformats": true,
        "@metamask/base-controller": true,
        "@metamask/contract-metadata": true,
        "@metamask/eth-query": true,
        "@metamask/name-controller>async-mutex": true,
        "@metamask/providers>@metamask/rpc-errors": true,
        "@metamask/utils": true,
        "bn.js": true,
        "lodash": true,
        "single-call-balance-checker-abi": true,
        "uuid": true,
        "webpack>events": true
      }
    },
    "@metamask/assets-controllers>@metamask/controller-utils": {
      "globals": {
        "URL": true,
        "console.error": true,
        "fetch": true,
        "setTimeout": true
      },
      "packages": {
        "@ethereumjs/tx>@ethereumjs/util": true,
<<<<<<< HEAD
        "@metamask/assets-controllers>@metamask/controller-utils>@spruceid/siwe-parser": true,
=======
        "@metamask/controller-utils>@spruceid/siwe-parser": true,
>>>>>>> 4a1853cf
        "@metamask/ethjs>@metamask/ethjs-unit": true,
        "@metamask/utils": true,
        "bn.js": true,
        "browserify>buffer": true,
        "eslint>fast-deep-equal": true,
        "eth-ens-namehash": true
      }
    },
    "@metamask/assets-controllers>@metamask/controller-utils>@spruceid/siwe-parser": {
      "globals": {
        "console.error": true,
        "console.log": true
      },
      "packages": {
        "@metamask/controller-utils>@spruceid/siwe-parser>apg-js": true
      }
    },
    "@metamask/assets-controllers>@metamask/polling-controller": {
      "globals": {
        "clearTimeout": true,
        "console.error": true,
        "setTimeout": true
      },
      "packages": {
        "@metamask/base-controller": true,
        "@metamask/snaps-utils>fast-json-stable-stringify": true,
        "uuid": true
      }
    },
    "@metamask/assets-controllers>cockatiel": {
      "globals": {
        "AbortController": true,
        "AbortSignal": true,
        "WeakRef": true,
        "clearTimeout": true,
        "performance": true,
        "setTimeout": true
      },
      "packages": {
        "browserify>process": true
      }
    },
    "@metamask/assets-controllers>multiformats": {
      "globals": {
        "TextDecoder": true,
        "TextEncoder": true,
        "console.warn": true,
        "crypto.subtle.digest": true
      }
    },
    "@metamask/base-controller": {
      "globals": {
        "setTimeout": true
      },
      "packages": {
        "immer": true
      }
    },
    "@metamask/browser-passworder": {
      "globals": {
        "CryptoKey": true,
        "btoa": true,
        "crypto.getRandomValues": true,
        "crypto.subtle.decrypt": true,
        "crypto.subtle.deriveKey": true,
        "crypto.subtle.encrypt": true,
        "crypto.subtle.exportKey": true,
        "crypto.subtle.importKey": true
      },
      "packages": {
        "@metamask/utils": true,
        "browserify>buffer": true
      }
    },
    "@metamask/controller-utils": {
      "globals": {
        "URL": true,
        "console.error": true,
        "fetch": true,
        "setTimeout": true
      },
      "packages": {
        "@ethereumjs/tx>@ethereumjs/util": true,
        "@metamask/controller-utils>@spruceid/siwe-parser": true,
        "@metamask/ethjs>@metamask/ethjs-unit": true,
        "@metamask/utils": true,
        "bn.js": true,
        "browserify>buffer": true,
        "eslint>fast-deep-equal": true,
        "eth-ens-namehash": true
      }
    },
    "@metamask/controller-utils>@spruceid/siwe-parser": {
      "globals": {
        "console.error": true,
        "console.log": true
      },
      "packages": {
        "@metamask/controller-utils>@spruceid/siwe-parser>apg-js": true,
        "@noble/hashes": true
      }
    },
    "@metamask/controller-utils>@spruceid/siwe-parser>apg-js": {
      "globals": {
        "mode": true
      },
      "packages": {
        "browserify>buffer": true,
        "browserify>insert-module-globals>is-buffer": true
      }
    },
    "@metamask/controllers>web3": {
      "globals": {
        "XMLHttpRequest": true
      }
    },
    "@metamask/controllers>web3-provider-engine>cross-fetch>node-fetch": {
      "globals": {
        "fetch": true
      }
    },
    "@metamask/controllers>web3-provider-engine>eth-json-rpc-middleware>node-fetch": {
      "globals": {
        "fetch": true
      }
    },
    "@metamask/ens-controller": {
      "packages": {
        "@ethersproject/providers": true,
        "@metamask/base-controller": true,
        "@metamask/ens-controller>@metamask/controller-utils": true,
        "@metamask/utils": true,
        "ethereum-ens-network-map": true,
        "punycode": true
      }
    },
    "@metamask/ens-controller>@metamask/controller-utils": {
      "globals": {
        "URL": true,
        "console.error": true,
        "fetch": true,
        "setTimeout": true
      },
      "packages": {
        "@ethereumjs/tx>@ethereumjs/util": true,
        "@metamask/controller-utils>@spruceid/siwe-parser": true,
        "@metamask/ethjs>@metamask/ethjs-unit": true,
        "@metamask/utils": true,
        "bn.js": true,
        "browserify>buffer": true,
        "eslint>fast-deep-equal": true,
        "eth-ens-namehash": true
      }
    },
    "@metamask/eth-json-rpc-filters": {
      "globals": {
        "console.error": true
      },
      "packages": {
        "@metamask/eth-json-rpc-filters>@metamask/eth-query": true,
        "@metamask/name-controller>async-mutex": true,
        "@metamask/providers>@metamask/json-rpc-engine": true,
        "@metamask/safe-event-emitter": true,
        "pify": true
      }
    },
    "@metamask/eth-json-rpc-filters>@metamask/eth-query": {
      "packages": {
        "@metamask/eth-query>json-rpc-random-id": true,
        "watchify>xtend": true
      }
    },
    "@metamask/eth-json-rpc-middleware": {
      "globals": {
        "URL": true,
        "console.error": true,
        "setTimeout": true
      },
      "packages": {
        "@metamask/eth-json-rpc-middleware>safe-stable-stringify": true,
        "@metamask/eth-sig-util": true,
        "@metamask/providers>@metamask/json-rpc-engine": true,
        "@metamask/providers>@metamask/rpc-errors": true,
        "@metamask/utils": true,
        "pify": true,
        "sass-loader>klona": true
      }
    },
    "@metamask/eth-json-rpc-middleware>@metamask/eth-json-rpc-provider": {
      "packages": {
        "@metamask/providers>@metamask/json-rpc-engine": true,
        "@metamask/safe-event-emitter": true
      }
    },
    "@metamask/eth-keyring-controller": {
      "globals": {
        "console.error": true
      },
      "packages": {
        "@metamask/browser-passworder": true,
        "@metamask/eth-keyring-controller>@metamask/obs-store": true,
        "@metamask/eth-sig-util": true,
        "@metamask/keyring-controller>@metamask/eth-hd-keyring": true,
        "@metamask/keyring-controller>@metamask/eth-simple-keyring": true,
        "@metamask/utils": true,
        "webpack>events": true
      }
    },
    "@metamask/eth-keyring-controller>@metamask/obs-store": {
      "packages": {
        "@metamask/eth-keyring-controller>@metamask/obs-store>readable-stream": true,
        "@metamask/safe-event-emitter": true
      }
    },
    "@metamask/eth-keyring-controller>@metamask/obs-store>readable-stream": {
      "packages": {
        "browserify>browser-resolve": true,
        "browserify>buffer": true,
        "browserify>process": true,
        "browserify>string_decoder": true,
        "pumpify>inherits": true,
        "readable-stream>util-deprecate": true,
        "webpack>events": true
      }
    },
    "@metamask/eth-ledger-bridge-keyring": {
      "globals": {
        "addEventListener": true,
        "console.log": true,
        "document.createElement": true,
        "document.head.appendChild": true,
        "fetch": true,
        "removeEventListener": true
      },
      "packages": {
        "@ethereumjs/tx": true,
        "@ethereumjs/tx>@ethereumjs/rlp": true,
        "@ethereumjs/tx>@ethereumjs/util": true,
        "@metamask/eth-sig-util": true,
        "@metamask/eth-trezor-keyring>hdkey": true,
        "browserify>buffer": true,
        "webpack>events": true
      }
    },
    "@metamask/eth-query": {
      "packages": {
        "@metamask/eth-query>json-rpc-random-id": true,
        "watchify>xtend": true
      }
    },
    "@metamask/eth-sig-util": {
      "packages": {
        "@ethereumjs/tx>@ethereumjs/util": true,
        "@ethereumjs/tx>ethereum-cryptography": true,
        "@metamask/abi-utils": true,
        "@metamask/eth-sig-util>tweetnacl": true,
        "@metamask/eth-sig-util>tweetnacl-util": true,
        "@metamask/utils": true,
        "browserify>buffer": true
      }
    },
    "@metamask/eth-sig-util>tweetnacl": {
      "globals": {
        "crypto": true,
        "msCrypto": true,
        "nacl": "write"
      },
      "packages": {
        "browserify>browser-resolve": true
      }
    },
    "@metamask/eth-sig-util>tweetnacl-util": {
      "globals": {
        "atob": true,
        "btoa": true
      },
      "packages": {
        "browserify>browser-resolve": true
      }
    },
    "@metamask/eth-snap-keyring": {
      "globals": {
        "console.error": true
      },
      "packages": {
        "@ethereumjs/tx": true,
        "@metamask/eth-sig-util": true,
        "@metamask/eth-snap-keyring>@metamask/keyring-api": true,
        "@metamask/eth-snap-keyring>uuid": true,
        "@metamask/utils": true,
        "superstruct": true,
        "webpack>events": true
      }
    },
    "@metamask/eth-snap-keyring>@metamask/keyring-api": {
      "packages": {
        "@metamask/eth-snap-keyring>uuid": true,
        "@metamask/utils": true,
        "superstruct": true
      }
    },
    "@metamask/eth-snap-keyring>uuid": {
      "globals": {
        "crypto": true
      }
    },
    "@metamask/eth-token-tracker": {
      "globals": {
        "console.warn": true
      },
      "packages": {
        "@babel/runtime": true,
        "@metamask/eth-token-tracker>deep-equal": true,
        "@metamask/eth-token-tracker>eth-block-tracker": true,
        "@metamask/ethjs-contract": true,
        "@metamask/ethjs-query": true,
        "@metamask/safe-event-emitter": true,
        "bn.js": true,
        "human-standard-token-abi": true
      }
    },
    "@metamask/eth-token-tracker>deep-equal": {
      "packages": {
        "@lavamoat/lavapack>json-stable-stringify>isarray": true,
        "@lavamoat/lavapack>json-stable-stringify>object-keys": true,
        "@metamask/eth-token-tracker>deep-equal>es-get-iterator": true,
        "@metamask/eth-token-tracker>deep-equal>is-date-object": true,
        "@metamask/eth-token-tracker>deep-equal>which-boxed-primitive": true,
        "@metamask/eth-token-tracker>deep-equal>which-collection": true,
        "@ngraveio/bc-ur>assert>object-is": true,
        "browserify>util>is-arguments": true,
        "browserify>util>which-typed-array": true,
        "gulp>vinyl-fs>object.assign": true,
        "string.prototype.matchall>call-bind": true,
        "string.prototype.matchall>es-abstract>array-buffer-byte-length": true,
        "string.prototype.matchall>es-abstract>is-array-buffer": true,
        "string.prototype.matchall>es-abstract>is-regex": true,
        "string.prototype.matchall>es-abstract>is-shared-array-buffer": true,
        "string.prototype.matchall>get-intrinsic": true,
        "string.prototype.matchall>regexp.prototype.flags": true,
        "string.prototype.matchall>side-channel": true
      }
    },
    "@metamask/eth-token-tracker>deep-equal>es-get-iterator": {
      "packages": {
        "@lavamoat/lavapack>json-stable-stringify>isarray": true,
        "@metamask/eth-token-tracker>deep-equal>es-get-iterator>is-map": true,
        "@metamask/eth-token-tracker>deep-equal>es-get-iterator>is-set": true,
        "@metamask/eth-token-tracker>deep-equal>es-get-iterator>stop-iteration-iterator": true,
        "browserify>process": true,
        "browserify>util>is-arguments": true,
        "eslint-plugin-react>array-includes>is-string": true,
        "string.prototype.matchall>call-bind": true,
        "string.prototype.matchall>get-intrinsic": true,
        "string.prototype.matchall>has-symbols": true
      }
    },
    "@metamask/eth-token-tracker>deep-equal>es-get-iterator>stop-iteration-iterator": {
      "globals": {
        "StopIteration": true
      },
      "packages": {
        "string.prototype.matchall>internal-slot": true
      }
    },
    "@metamask/eth-token-tracker>deep-equal>is-date-object": {
      "packages": {
        "koa>is-generator-function>has-tostringtag": true
      }
    },
    "@metamask/eth-token-tracker>deep-equal>which-boxed-primitive": {
      "packages": {
        "@metamask/eth-token-tracker>deep-equal>which-boxed-primitive>is-bigint": true,
        "@metamask/eth-token-tracker>deep-equal>which-boxed-primitive>is-boolean-object": true,
        "@metamask/eth-token-tracker>deep-equal>which-boxed-primitive>is-number-object": true,
        "eslint-plugin-react>array-includes>is-string": true,
        "string.prototype.matchall>es-abstract>es-to-primitive>is-symbol": true
      }
    },
    "@metamask/eth-token-tracker>deep-equal>which-boxed-primitive>is-bigint": {
      "packages": {
        "string.prototype.matchall>es-abstract>unbox-primitive>has-bigints": true
      }
    },
    "@metamask/eth-token-tracker>deep-equal>which-boxed-primitive>is-boolean-object": {
      "packages": {
        "koa>is-generator-function>has-tostringtag": true,
        "string.prototype.matchall>call-bind": true
      }
    },
    "@metamask/eth-token-tracker>deep-equal>which-boxed-primitive>is-number-object": {
      "packages": {
        "koa>is-generator-function>has-tostringtag": true
      }
    },
    "@metamask/eth-token-tracker>deep-equal>which-collection": {
      "packages": {
        "@metamask/eth-token-tracker>deep-equal>es-get-iterator>is-map": true,
        "@metamask/eth-token-tracker>deep-equal>es-get-iterator>is-set": true,
        "@metamask/eth-token-tracker>deep-equal>which-collection>is-weakmap": true,
        "@metamask/eth-token-tracker>deep-equal>which-collection>is-weakset": true
      }
    },
    "@metamask/eth-token-tracker>deep-equal>which-collection>is-weakset": {
      "packages": {
        "string.prototype.matchall>call-bind": true,
        "string.prototype.matchall>get-intrinsic": true
      }
    },
    "@metamask/eth-token-tracker>eth-block-tracker": {
      "globals": {
        "clearTimeout": true,
        "console.error": true,
        "setTimeout": true
      },
      "packages": {
        "@metamask/eth-query>json-rpc-random-id": true,
        "@metamask/safe-event-emitter": true,
        "@metamask/utils": true,
        "pify": true
      }
    },
    "@metamask/eth-trezor-keyring": {
      "globals": {
        "setTimeout": true
      },
      "packages": {
        "@ethereumjs/tx": true,
        "@ethereumjs/tx>@ethereumjs/util": true,
        "@metamask/eth-trezor-keyring>@trezor/connect-plugin-ethereum": true,
        "@metamask/eth-trezor-keyring>hdkey": true,
        "@trezor/connect-web": true,
        "browserify>buffer": true,
        "webpack>events": true
      }
    },
    "@metamask/eth-trezor-keyring>@trezor/connect-plugin-ethereum": {
      "packages": {
        "@metamask/eth-sig-util": true,
        "@trezor/connect-web>tslib": true
      }
    },
    "@metamask/eth-trezor-keyring>hdkey": {
      "packages": {
        "browserify>assert": true,
        "browserify>crypto-browserify": true,
        "ethereumjs-util>create-hash>ripemd160": true,
        "ethereumjs-util>ethereum-cryptography>bs58check": true,
        "ganache>secp256k1": true,
        "koa>content-disposition>safe-buffer": true
      }
    },
    "@metamask/etherscan-link": {
      "globals": {
        "URL": true
      }
    },
    "@metamask/ethjs": {
      "globals": {
        "clearInterval": true,
        "setInterval": true
      },
      "packages": {
        "@metamask/ethjs-contract": true,
        "@metamask/ethjs-query": true,
        "@metamask/ethjs>@metamask/ethjs-filter": true,
        "@metamask/ethjs>@metamask/ethjs-provider-http": true,
        "@metamask/ethjs>@metamask/ethjs-unit": true,
        "@metamask/ethjs>@metamask/ethjs-util": true,
        "@metamask/ethjs>@metamask/number-to-bn": true,
        "@metamask/ethjs>ethjs-abi": true,
        "@metamask/ethjs>js-sha3": true,
        "bn.js": true,
        "browserify>buffer": true
      }
    },
    "@metamask/ethjs-contract": {
      "packages": {
        "@babel/runtime": true,
        "@metamask/ethjs>@metamask/ethjs-filter": true,
        "@metamask/ethjs>@metamask/ethjs-util": true,
        "@metamask/ethjs>ethjs-abi": true,
        "@metamask/ethjs>js-sha3": true,
        "promise-to-callback": true
      }
    },
    "@metamask/ethjs-query": {
      "globals": {
        "console": true
      },
      "packages": {
        "@metamask/ethjs-query>@metamask/ethjs-format": true,
        "@metamask/ethjs-query>@metamask/ethjs-rpc": true,
        "promise-to-callback": true
      }
    },
    "@metamask/ethjs-query>@metamask/ethjs-format": {
      "packages": {
        "@metamask/ethjs-query>@metamask/ethjs-format>ethjs-schema": true,
        "@metamask/ethjs>@metamask/ethjs-util": true,
        "@metamask/ethjs>@metamask/ethjs-util>strip-hex-prefix": true,
        "@metamask/ethjs>@metamask/number-to-bn": true
      }
    },
    "@metamask/ethjs-query>@metamask/ethjs-rpc": {
      "packages": {
        "promise-to-callback": true
      }
    },
    "@metamask/ethjs>@metamask/ethjs-filter": {
      "globals": {
        "clearInterval": true,
        "setInterval": true
      }
    },
    "@metamask/ethjs>@metamask/ethjs-provider-http": {
      "packages": {
        "@metamask/ethjs>@metamask/ethjs-provider-http>xhr2": true
      }
    },
    "@metamask/ethjs>@metamask/ethjs-provider-http>xhr2": {
      "globals": {
        "XMLHttpRequest": true
      }
    },
    "@metamask/ethjs>@metamask/ethjs-unit": {
      "packages": {
        "@metamask/ethjs>@metamask/number-to-bn": true,
        "bn.js": true
      }
    },
    "@metamask/ethjs>@metamask/ethjs-util": {
      "packages": {
        "@metamask/ethjs>@metamask/ethjs-util>is-hex-prefixed": true,
        "@metamask/ethjs>@metamask/ethjs-util>strip-hex-prefix": true,
        "browserify>buffer": true
      }
    },
    "@metamask/ethjs>@metamask/ethjs-util>strip-hex-prefix": {
      "packages": {
        "@metamask/ethjs>@metamask/ethjs-util>is-hex-prefixed": true
      }
    },
    "@metamask/ethjs>@metamask/number-to-bn": {
      "packages": {
        "@metamask/ethjs>@metamask/ethjs-util>strip-hex-prefix": true,
        "bn.js": true
      }
    },
    "@metamask/ethjs>ethjs-abi": {
      "packages": {
        "@metamask/ethjs>ethjs-abi>number-to-bn": true,
        "@metamask/ethjs>js-sha3": true,
        "bn.js": true,
        "browserify>buffer": true
      }
    },
    "@metamask/ethjs>ethjs-abi>number-to-bn": {
      "packages": {
        "@metamask/ethjs>@metamask/ethjs-util>strip-hex-prefix": true,
        "bn.js": true
      }
    },
    "@metamask/ethjs>js-sha3": {
      "globals": {
        "define": true
      },
      "packages": {
        "browserify>process": true
      }
    },
    "@metamask/gas-fee-controller": {
      "globals": {
        "clearInterval": true,
        "console.error": true,
        "setInterval": true
      },
      "packages": {
        "@metamask/controller-utils": true,
        "@metamask/eth-query": true,
        "@metamask/ethjs>@metamask/ethjs-unit": true,
        "@metamask/gas-fee-controller>@metamask/polling-controller": true,
        "bn.js": true,
        "browserify>buffer": true,
        "uuid": true
      }
    },
    "@metamask/gas-fee-controller>@metamask/polling-controller": {
      "globals": {
        "clearTimeout": true,
        "console.error": true,
        "setTimeout": true
      },
      "packages": {
        "@metamask/gas-fee-controller>@metamask/polling-controller>@metamask/base-controller": true,
        "@metamask/snaps-utils>fast-json-stable-stringify": true,
        "uuid": true
      }
    },
    "@metamask/gas-fee-controller>@metamask/polling-controller>@metamask/base-controller": {
      "globals": {
        "setTimeout": true
      },
      "packages": {
        "immer": true
      }
    },
    "@metamask/jazzicon": {
      "globals": {
        "document.createElement": true,
        "document.createElementNS": true
      },
      "packages": {
        "@metamask/jazzicon>color": true,
        "@metamask/jazzicon>mersenne-twister": true
      }
    },
    "@metamask/jazzicon>color": {
      "packages": {
        "@metamask/jazzicon>color>clone": true,
        "@metamask/jazzicon>color>color-convert": true,
        "@metamask/jazzicon>color>color-string": true
      }
    },
    "@metamask/jazzicon>color>clone": {
      "packages": {
        "browserify>buffer": true
      }
    },
    "@metamask/jazzicon>color>color-convert": {
      "packages": {
        "@metamask/jazzicon>color>color-convert>color-name": true
      }
    },
    "@metamask/jazzicon>color>color-string": {
      "packages": {
        "jest-canvas-mock>moo-color>color-name": true
      }
    },
    "@metamask/keyring-api": {
      "packages": {
        "@metamask/keyring-api>uuid": true,
        "@metamask/utils": true,
        "superstruct": true
      }
    },
    "@metamask/keyring-api>uuid": {
      "globals": {
        "crypto": true
      }
    },
    "@metamask/keyring-controller": {
      "packages": {
        "@ethereumjs/tx>@ethereumjs/util": true,
        "@metamask/base-controller": true,
        "@metamask/browser-passworder": true,
        "@metamask/eth-sig-util": true,
        "@metamask/keyring-controller>@metamask/eth-hd-keyring": true,
        "@metamask/keyring-controller>@metamask/eth-simple-keyring": true,
        "@metamask/keyring-controller>ethereumjs-wallet": true,
        "@metamask/name-controller>async-mutex": true,
        "@metamask/utils": true
      }
    },
    "@metamask/keyring-controller>@metamask/eth-hd-keyring": {
      "globals": {
        "TextEncoder": true
      },
      "packages": {
        "@ethereumjs/tx>@ethereumjs/util": true,
        "@ethereumjs/tx>ethereum-cryptography": true,
        "@metamask/eth-sig-util": true,
        "@metamask/scure-bip39": true,
        "@metamask/utils": true,
        "browserify>buffer": true
      }
    },
    "@metamask/keyring-controller>@metamask/eth-simple-keyring": {
      "packages": {
        "@ethereumjs/tx>@ethereumjs/util": true,
        "@ethereumjs/tx>ethereum-cryptography": true,
        "@metamask/eth-sig-util": true,
        "@metamask/utils": true,
        "browserify>buffer": true,
        "mocha>serialize-javascript>randombytes": true
      }
    },
    "@metamask/keyring-controller>ethereumjs-wallet": {
      "packages": {
        "@metamask/keyring-controller>ethereumjs-wallet>ethereum-cryptography": true,
        "@metamask/keyring-controller>ethereumjs-wallet>ethereumjs-util": true,
        "@metamask/keyring-controller>ethereumjs-wallet>utf8": true,
        "browserify>buffer": true,
        "browserify>crypto-browserify": true,
        "eth-lattice-keyring>gridplus-sdk>aes-js": true,
        "ethereumjs-util>ethereum-cryptography>bs58check": true,
        "ethereumjs-util>ethereum-cryptography>scrypt-js": true,
        "mocha>serialize-javascript>randombytes": true,
        "uuid": true
      }
    },
    "@metamask/keyring-controller>ethereumjs-wallet>ethereum-cryptography": {
      "packages": {
        "browserify>assert": true,
        "browserify>buffer": true,
        "browserify>crypto-browserify>create-hmac": true,
        "ethereumjs-util>ethereum-cryptography>bs58check": true,
        "ethereumjs-util>ethereum-cryptography>hash.js": true,
        "ganache>keccak": true,
        "ganache>secp256k1": true,
        "koa>content-disposition>safe-buffer": true,
        "mocha>serialize-javascript>randombytes": true
      }
    },
    "@metamask/keyring-controller>ethereumjs-wallet>ethereumjs-util": {
      "packages": {
        "@metamask/keyring-controller>ethereumjs-wallet>ethereum-cryptography": true,
        "@metamask/keyring-controller>ethereumjs-wallet>ethereumjs-util>rlp": true,
        "bn.js": true,
        "browserify>assert": true,
        "browserify>buffer": true,
        "browserify>insert-module-globals>is-buffer": true,
        "ethereumjs-util>create-hash": true
      }
    },
    "@metamask/keyring-controller>ethereumjs-wallet>ethereumjs-util>rlp": {
      "packages": {
        "bn.js": true,
        "browserify>buffer": true
      }
    },
    "@metamask/logging-controller": {
      "packages": {
        "@metamask/base-controller": true,
        "uuid": true
      }
    },
    "@metamask/logo": {
      "globals": {
        "addEventListener": true,
        "document.body.appendChild": true,
        "document.createElementNS": true,
        "innerHeight": true,
        "innerWidth": true,
        "requestAnimationFrame": true
      },
      "packages": {
        "@metamask/logo>gl-mat4": true,
        "@metamask/logo>gl-vec3": true
      }
    },
    "@metamask/message-manager": {
      "packages": {
        "@metamask/base-controller": true,
        "@metamask/eth-sig-util": true,
        "@metamask/message-manager>@metamask/controller-utils": true,
        "@metamask/message-manager>jsonschema": true,
        "@metamask/utils": true,
        "browserify>buffer": true,
        "uuid": true,
        "webpack>events": true
      }
    },
    "@metamask/message-manager>@metamask/controller-utils": {
      "globals": {
        "URL": true,
        "console.error": true,
        "fetch": true,
        "setTimeout": true
      },
      "packages": {
        "@ethereumjs/tx>@ethereumjs/util": true,
<<<<<<< HEAD
=======
        "@metamask/controller-utils>@spruceid/siwe-parser": true,
>>>>>>> 4a1853cf
        "@metamask/ethjs>@metamask/ethjs-unit": true,
        "@metamask/message-manager>@metamask/controller-utils>@spruceid/siwe-parser": true,
        "@metamask/utils": true,
        "bn.js": true,
        "browserify>buffer": true,
        "eslint>fast-deep-equal": true,
        "eth-ens-namehash": true
      }
    },
    "@metamask/message-manager>@metamask/controller-utils>@spruceid/siwe-parser": {
      "globals": {
        "console.error": true,
        "console.log": true
      },
      "packages": {
        "@metamask/controller-utils>@spruceid/siwe-parser>apg-js": true
      }
    },
    "@metamask/message-manager>jsonschema": {
      "packages": {
        "browserify>url": true
      }
    },
    "@metamask/name-controller": {
      "globals": {
        "fetch": true
      },
      "packages": {
        "@metamask/base-controller": true,
        "@metamask/name-controller>async-mutex": true,
        "@metamask/utils": true
      }
    },
    "@metamask/name-controller>async-mutex": {
      "globals": {
        "setTimeout": true
      },
      "packages": {
        "@trezor/connect-web>tslib": true
      }
    },
    "@metamask/network-controller": {
      "globals": {
        "URL": true,
        "btoa": true,
        "fetch": true,
        "setTimeout": true
      },
      "packages": {
        "@metamask/controller-utils": true,
        "@metamask/eth-json-rpc-middleware": true,
        "@metamask/eth-query": true,
        "@metamask/eth-token-tracker>eth-block-tracker": true,
        "@metamask/network-controller>@metamask/base-controller": true,
        "@metamask/network-controller>@metamask/eth-json-rpc-infura": true,
        "@metamask/network-controller>@metamask/eth-json-rpc-provider": true,
        "@metamask/network-controller>@metamask/json-rpc-engine": true,
        "@metamask/network-controller>@metamask/swappable-obj-proxy": true,
        "@metamask/providers>@metamask/rpc-errors": true,
        "@metamask/utils": true,
        "browserify>assert": true,
        "uuid": true
      }
    },
    "@metamask/network-controller>@metamask/base-controller": {
      "globals": {
        "setTimeout": true
      },
      "packages": {
        "immer": true
      }
    },
    "@metamask/network-controller>@metamask/eth-json-rpc-infura": {
      "globals": {
        "setTimeout": true
      },
      "packages": {
        "@metamask/eth-json-rpc-middleware>@metamask/eth-json-rpc-provider": true,
        "@metamask/providers>@metamask/json-rpc-engine": true,
        "@metamask/providers>@metamask/rpc-errors": true,
        "@metamask/utils": true,
        "node-fetch": true
      }
    },
    "@metamask/network-controller>@metamask/eth-json-rpc-provider": {
      "packages": {
        "@metamask/network-controller>@metamask/json-rpc-engine": true,
        "@metamask/safe-event-emitter": true
      }
    },
    "@metamask/network-controller>@metamask/json-rpc-engine": {
      "packages": {
        "@metamask/providers>@metamask/rpc-errors": true,
        "@metamask/safe-event-emitter": true,
        "@metamask/utils": true
      }
    },
    "@metamask/notification-controller>nanoid": {
      "globals": {
        "crypto.getRandomValues": true
      }
    },
    "@metamask/obs-store": {
      "packages": {
        "@metamask/obs-store>@metamask/safe-event-emitter": true,
        "@metamask/obs-store>through2": true,
        "stream-browserify": true
      }
    },
    "@metamask/obs-store>@metamask/safe-event-emitter": {
      "globals": {
        "setTimeout": true
      },
      "packages": {
        "webpack>events": true
      }
    },
    "@metamask/obs-store>through2": {
      "packages": {
        "browserify>process": true,
        "browserify>util": true,
        "readable-stream": true,
        "watchify>xtend": true
      }
    },
    "@metamask/permission-controller": {
      "globals": {
        "console.error": true
      },
      "packages": {
        "@metamask/controller-utils": true,
        "@metamask/permission-controller>@metamask/base-controller": true,
        "@metamask/permission-controller>@metamask/json-rpc-engine": true,
        "@metamask/permission-controller>nanoid": true,
        "@metamask/providers>@metamask/rpc-errors": true,
        "@metamask/utils": true,
        "deep-freeze-strict": true,
        "immer": true
      }
    },
    "@metamask/permission-controller>@metamask/base-controller": {
      "globals": {
        "setTimeout": true
      },
      "packages": {
        "immer": true
      }
    },
    "@metamask/permission-controller>@metamask/json-rpc-engine": {
      "packages": {
        "@metamask/providers>@metamask/rpc-errors": true,
        "@metamask/safe-event-emitter": true,
        "@metamask/utils": true
      }
    },
    "@metamask/permission-controller>nanoid": {
      "globals": {
        "crypto.getRandomValues": true
      }
    },
    "@metamask/permission-log-controller": {
      "packages": {
        "@metamask/base-controller": true,
        "@metamask/utils": true
      }
    },
    "@metamask/phishing-controller": {
      "globals": {
        "fetch": true
      },
      "packages": {
        "@metamask/controller-utils": true,
        "@metamask/phishing-controller>@metamask/base-controller": true,
        "@metamask/phishing-warning>eth-phishing-detect": true,
        "punycode": true
      }
    },
    "@metamask/phishing-controller>@metamask/base-controller": {
      "globals": {
        "setTimeout": true
      },
      "packages": {
<<<<<<< HEAD
        "@ethereumjs/tx>@ethereumjs/util": true,
        "@metamask/ethjs>@metamask/ethjs-unit": true,
        "@metamask/phishing-controller>@metamask/controller-utils>@spruceid/siwe-parser": true,
        "@metamask/utils": true,
        "bn.js": true,
        "browserify>buffer": true,
        "eslint>fast-deep-equal": true,
        "eth-ens-namehash": true
=======
        "immer": true
>>>>>>> 4a1853cf
      }
    },
    "@metamask/phishing-controller>@metamask/controller-utils>@spruceid/siwe-parser": {
      "globals": {
        "console.error": true,
        "console.log": true
      },
      "packages": {
        "@metamask/controller-utils>@spruceid/siwe-parser>apg-js": true
      }
    },
    "@metamask/phishing-warning>eth-phishing-detect": {
      "packages": {
        "eslint>optionator>fast-levenshtein": true
      }
    },
    "@metamask/ppom-validator>elliptic": {
      "packages": {
        "@metamask/ppom-validator>elliptic>brorand": true,
        "@metamask/ppom-validator>elliptic>hmac-drbg": true,
        "@metamask/ppom-validator>elliptic>minimalistic-assert": true,
        "@metamask/ppom-validator>elliptic>minimalistic-crypto-utils": true,
        "bn.js": true,
        "ethereumjs-util>ethereum-cryptography>hash.js": true,
        "pumpify>inherits": true
      }
    },
    "@metamask/ppom-validator>elliptic>brorand": {
      "globals": {
        "crypto": true,
        "msCrypto": true
      },
      "packages": {
        "browserify>browser-resolve": true
      }
    },
    "@metamask/ppom-validator>elliptic>hmac-drbg": {
      "packages": {
        "@metamask/ppom-validator>elliptic>minimalistic-assert": true,
        "@metamask/ppom-validator>elliptic>minimalistic-crypto-utils": true,
        "ethereumjs-util>ethereum-cryptography>hash.js": true
      }
    },
    "@metamask/providers>@metamask/json-rpc-engine": {
      "packages": {
        "@metamask/providers>@metamask/rpc-errors": true,
        "@metamask/safe-event-emitter": true,
        "@metamask/utils": true
      }
    },
    "@metamask/providers>@metamask/rpc-errors": {
      "packages": {
        "@metamask/utils": true,
        "eth-rpc-errors>fast-safe-stringify": true
      }
    },
    "@metamask/queued-request-controller": {
      "packages": {
        "@metamask/providers>@metamask/rpc-errors": true,
        "@metamask/queued-request-controller>@metamask/base-controller": true,
        "@metamask/queued-request-controller>@metamask/json-rpc-engine": true,
        "@metamask/selected-network-controller": true,
        "@metamask/utils": true
      }
    },
    "@metamask/queued-request-controller>@metamask/base-controller": {
      "globals": {
        "setTimeout": true
      },
      "packages": {
        "immer": true
      }
    },
    "@metamask/queued-request-controller>@metamask/json-rpc-engine": {
      "packages": {
        "@metamask/providers>@metamask/rpc-errors": true,
        "@metamask/safe-event-emitter": true,
        "@metamask/utils": true
      }
    },
    "@metamask/rpc-methods-flask>nanoid": {
      "globals": {
        "crypto.getRandomValues": true
      }
    },
    "@metamask/rpc-methods>nanoid": {
      "globals": {
        "crypto.getRandomValues": true
      }
    },
    "@metamask/safe-event-emitter": {
      "globals": {
        "setTimeout": true
      },
      "packages": {
        "webpack>events": true
      }
    },
    "@metamask/scure-bip39": {
      "globals": {
        "TextEncoder": true
      },
      "packages": {
        "@metamask/scure-bip39>@noble/hashes": true,
        "@metamask/utils>@scure/base": true
      }
    },
    "@metamask/scure-bip39>@noble/hashes": {
      "globals": {
        "TextEncoder": true,
        "crypto": true
      }
    },
    "@metamask/selected-network-controller": {
      "packages": {
        "@metamask/network-controller>@metamask/swappable-obj-proxy": true,
        "@metamask/selected-network-controller>@metamask/base-controller": true
      }
    },
    "@metamask/selected-network-controller>@metamask/base-controller": {
      "globals": {
        "setTimeout": true
      },
      "packages": {
        "immer": true
      }
    },
    "@metamask/signature-controller": {
      "globals": {
        "console.info": true
      },
      "packages": {
        "@metamask/base-controller": true,
        "@metamask/logging-controller": true,
        "@metamask/message-manager": true,
        "@metamask/providers>@metamask/rpc-errors": true,
        "@metamask/signature-controller>@metamask/controller-utils": true,
        "browserify>buffer": true,
        "ethereumjs-util": true,
        "lodash": true,
        "webpack>events": true
      }
    },
    "@metamask/signature-controller>@metamask/controller-utils": {
      "globals": {
        "URL": true,
        "console.error": true,
        "fetch": true,
        "setTimeout": true
      },
      "packages": {
        "@ethereumjs/tx>@ethereumjs/util": true,
<<<<<<< HEAD
=======
        "@metamask/controller-utils>@spruceid/siwe-parser": true,
>>>>>>> 4a1853cf
        "@metamask/ethjs>@metamask/ethjs-unit": true,
        "@metamask/signature-controller>@metamask/controller-utils>@spruceid/siwe-parser": true,
        "@metamask/utils": true,
        "bn.js": true,
        "browserify>buffer": true,
        "eslint>fast-deep-equal": true,
        "eth-ens-namehash": true
      }
    },
    "@metamask/signature-controller>@metamask/controller-utils>@spruceid/siwe-parser": {
      "globals": {
        "console.error": true,
        "console.log": true
      },
      "packages": {
        "@metamask/controller-utils>@spruceid/siwe-parser>apg-js": true
      }
    },
    "@metamask/smart-transactions-controller": {
      "globals": {
        "URLSearchParams": true,
        "clearInterval": true,
        "console.error": true,
        "console.log": true,
        "fetch": true,
        "setInterval": true
      },
      "packages": {
        "@ethersproject/abi>@ethersproject/bytes": true,
        "@metamask/eth-query": true,
        "@metamask/smart-transactions-controller>@ethereumjs/tx": true,
        "@metamask/smart-transactions-controller>@ethereumjs/util": true,
        "@metamask/smart-transactions-controller>@metamask/controller-utils": true,
        "@metamask/smart-transactions-controller>@metamask/polling-controller": true,
        "@metamask/smart-transactions-controller>@metamask/transaction-controller": true,
        "@metamask/smart-transactions-controller>bignumber.js": true,
        "browserify>buffer": true,
        "fast-json-patch": true,
        "lodash": true,
        "webpack>events": true
      }
    },
    "@metamask/smart-transactions-controller>@babel/runtime": {
      "globals": {
        "regeneratorRuntime": "write"
      }
    },
    "@metamask/smart-transactions-controller>@ethereumjs/tx": {
      "packages": {
        "@ethereumjs/tx>ethereum-cryptography": true,
        "@metamask/smart-transactions-controller>@ethereumjs/tx>@ethereumjs/common": true,
        "@metamask/smart-transactions-controller>@ethereumjs/tx>@ethereumjs/rlp": true,
        "@metamask/smart-transactions-controller>@ethereumjs/util": true
      }
    },
    "@metamask/smart-transactions-controller>@ethereumjs/tx>@ethereumjs/common": {
      "packages": {
        "@metamask/smart-transactions-controller>@ethereumjs/util": true,
        "webpack>events": true
      }
    },
    "@metamask/smart-transactions-controller>@ethereumjs/tx>@ethereumjs/rlp": {
      "globals": {
        "TextEncoder": true
      }
    },
    "@metamask/smart-transactions-controller>@ethereumjs/util": {
      "globals": {
        "console.warn": true,
        "fetch": true
      },
      "packages": {
        "@ethereumjs/tx>ethereum-cryptography": true,
        "@metamask/smart-transactions-controller>@ethereumjs/util>@ethereumjs/rlp": true,
        "webpack>events": true
      }
    },
    "@metamask/smart-transactions-controller>@ethereumjs/util>@ethereumjs/rlp": {
      "globals": {
        "TextEncoder": true
      }
    },
    "@metamask/smart-transactions-controller>@metamask/controller-utils": {
      "globals": {
        "URL": true,
        "console.error": true,
        "fetch": true,
        "setTimeout": true
      },
      "packages": {
<<<<<<< HEAD
=======
        "@metamask/controller-utils>@spruceid/siwe-parser": true,
>>>>>>> 4a1853cf
        "@metamask/ethjs>@metamask/ethjs-unit": true,
        "@metamask/smart-transactions-controller>@metamask/controller-utils>@ethereumjs/util": true,
        "@metamask/smart-transactions-controller>@metamask/controller-utils>@spruceid/siwe-parser": true,
        "@metamask/utils": true,
        "bn.js": true,
        "browserify>buffer": true,
        "eslint>fast-deep-equal": true,
        "eth-ens-namehash": true
      }
    },
    "@metamask/smart-transactions-controller>@metamask/controller-utils>@ethereumjs/util": {
      "globals": {
        "console.warn": true
      },
      "packages": {
        "@ethereumjs/tx>@ethereumjs/rlp": true,
        "@ethereumjs/tx>@ethereumjs/util>micro-ftch": true,
        "@ethereumjs/tx>ethereum-cryptography": true,
        "browserify>buffer": true,
        "browserify>insert-module-globals>is-buffer": true,
        "webpack>events": true
      }
    },
    "@metamask/smart-transactions-controller>@metamask/controller-utils>@spruceid/siwe-parser": {
      "globals": {
        "console.error": true,
        "console.log": true
      },
      "packages": {
        "@metamask/controller-utils>@spruceid/siwe-parser>apg-js": true
      }
    },
    "@metamask/smart-transactions-controller>@metamask/controllers>nanoid": {
      "globals": {
        "crypto.getRandomValues": true
      }
    },
    "@metamask/smart-transactions-controller>@metamask/polling-controller": {
      "globals": {
        "clearTimeout": true,
        "console.error": true,
        "setTimeout": true
      },
      "packages": {
        "@metamask/base-controller": true,
        "@metamask/snaps-utils>fast-json-stable-stringify": true,
        "uuid": true
      }
    },
    "@metamask/smart-transactions-controller>@metamask/transaction-controller": {
      "globals": {
        "clearTimeout": true,
        "console.error": true,
        "fetch": true,
        "setTimeout": true
      },
      "packages": {
        "@ethereumjs/tx>@ethereumjs/common": true,
        "@ethersproject/abi": true,
        "@metamask/eth-query": true,
        "@metamask/metamask-eth-abis": true,
        "@metamask/name-controller>async-mutex": true,
        "@metamask/network-controller": true,
        "@metamask/providers>@metamask/rpc-errors": true,
        "@metamask/smart-transactions-controller>@metamask/transaction-controller>@ethereumjs/tx": true,
        "@metamask/smart-transactions-controller>@metamask/transaction-controller>@ethereumjs/util": true,
        "@metamask/smart-transactions-controller>@metamask/transaction-controller>@metamask/base-controller": true,
        "@metamask/smart-transactions-controller>@metamask/transaction-controller>@metamask/controller-utils": true,
        "@metamask/smart-transactions-controller>@metamask/transaction-controller>@metamask/gas-fee-controller": true,
        "@metamask/smart-transactions-controller>@metamask/transaction-controller>eth-method-registry": true,
        "@metamask/transaction-controller>nonce-tracker": true,
        "@metamask/utils": true,
        "bn.js": true,
        "fast-json-patch": true,
        "lodash": true,
        "uuid": true,
        "webpack>events": true
      }
    },
    "@metamask/smart-transactions-controller>@metamask/transaction-controller>@ethereumjs/tx": {
      "packages": {
        "@ethereumjs/tx>@ethereumjs/common": true,
        "@ethereumjs/tx>@ethereumjs/rlp": true,
        "@ethereumjs/tx>ethereum-cryptography": true,
        "@metamask/smart-transactions-controller>@metamask/transaction-controller>@ethereumjs/util": true,
        "browserify>buffer": true,
        "browserify>insert-module-globals>is-buffer": true
      }
    },
    "@metamask/smart-transactions-controller>@metamask/transaction-controller>@ethereumjs/util": {
      "globals": {
        "console.warn": true
      },
      "packages": {
        "@ethereumjs/tx>@ethereumjs/rlp": true,
        "@ethereumjs/tx>@ethereumjs/util>micro-ftch": true,
        "@ethereumjs/tx>ethereum-cryptography": true,
        "browserify>buffer": true,
        "browserify>insert-module-globals>is-buffer": true,
        "webpack>events": true
      }
    },
    "@metamask/smart-transactions-controller>@metamask/transaction-controller>@metamask/base-controller": {
      "globals": {
        "setTimeout": true
      },
      "packages": {
        "immer": true
      }
    },
    "@metamask/smart-transactions-controller>@metamask/transaction-controller>@metamask/controller-utils": {
      "globals": {
        "URL": true,
        "console.error": true,
        "fetch": true,
        "setTimeout": true
      },
      "packages": {
        "@metamask/controller-utils>@spruceid/siwe-parser": true,
        "@metamask/ethjs>@metamask/ethjs-unit": true,
        "@metamask/smart-transactions-controller>@metamask/transaction-controller>@ethereumjs/util": true,
        "@metamask/utils": true,
        "bn.js": true,
        "browserify>buffer": true,
        "eslint>fast-deep-equal": true,
        "eth-ens-namehash": true
      }
    },
    "@metamask/smart-transactions-controller>@metamask/transaction-controller>@metamask/gas-fee-controller": {
      "globals": {
        "clearInterval": true,
        "console.error": true,
        "setInterval": true
      },
      "packages": {
        "@metamask/eth-query": true,
        "@metamask/ethjs>@metamask/ethjs-unit": true,
        "@metamask/smart-transactions-controller>@metamask/transaction-controller>@metamask/gas-fee-controller>@metamask/controller-utils": true,
        "@metamask/smart-transactions-controller>@metamask/transaction-controller>@metamask/gas-fee-controller>@metamask/polling-controller": true,
        "bn.js": true,
        "uuid": true
      }
    },
    "@metamask/smart-transactions-controller>@metamask/transaction-controller>@metamask/gas-fee-controller>@metamask/base-controller": {
      "globals": {
        "setTimeout": true
      },
      "packages": {
        "immer": true
      }
    },
    "@metamask/smart-transactions-controller>@metamask/transaction-controller>@metamask/gas-fee-controller>@metamask/controller-utils": {
      "globals": {
        "URL": true,
        "console.error": true,
        "fetch": true,
        "setTimeout": true
      },
      "packages": {
        "@metamask/controller-utils>@spruceid/siwe-parser": true,
        "@metamask/ethjs>@metamask/ethjs-unit": true,
        "@metamask/smart-transactions-controller>@metamask/transaction-controller>@metamask/gas-fee-controller>@metamask/controller-utils>@ethereumjs/util": true,
        "@metamask/utils": true,
        "bn.js": true,
        "browserify>buffer": true,
        "eslint>fast-deep-equal": true,
        "eth-ens-namehash": true
      }
    },
    "@metamask/smart-transactions-controller>@metamask/transaction-controller>@metamask/gas-fee-controller>@metamask/controller-utils>@ethereumjs/util": {
      "globals": {
        "console.warn": true
      },
      "packages": {
        "@ethereumjs/tx>@ethereumjs/rlp": true,
        "@ethereumjs/tx>@ethereumjs/util>micro-ftch": true,
        "@ethereumjs/tx>ethereum-cryptography": true,
        "browserify>buffer": true,
        "browserify>insert-module-globals>is-buffer": true,
        "webpack>events": true
      }
    },
    "@metamask/smart-transactions-controller>@metamask/transaction-controller>@metamask/gas-fee-controller>@metamask/polling-controller": {
      "globals": {
        "clearTimeout": true,
        "console.error": true,
        "setTimeout": true
      },
      "packages": {
        "@metamask/smart-transactions-controller>@metamask/transaction-controller>@metamask/gas-fee-controller>@metamask/base-controller": true,
        "@metamask/snaps-utils>fast-json-stable-stringify": true,
        "uuid": true
      }
    },
    "@metamask/smart-transactions-controller>@metamask/transaction-controller>eth-method-registry": {
      "packages": {
        "@metamask/smart-transactions-controller>@metamask/transaction-controller>eth-method-registry>@metamask/ethjs-contract": true,
        "@metamask/smart-transactions-controller>@metamask/transaction-controller>eth-method-registry>@metamask/ethjs-query": true
      }
    },
    "@metamask/smart-transactions-controller>@metamask/transaction-controller>eth-method-registry>@metamask/ethjs-contract": {
      "packages": {
        "@metamask/ethjs>ethjs-abi": true,
        "@metamask/ethjs>js-sha3": true,
        "@metamask/smart-transactions-controller>@babel/runtime": true,
        "@metamask/smart-transactions-controller>@metamask/transaction-controller>eth-method-registry>@metamask/ethjs-contract>@metamask/ethjs-filter": true,
        "@metamask/smart-transactions-controller>@metamask/transaction-controller>eth-method-registry>@metamask/ethjs-contract>@metamask/ethjs-util": true,
        "promise-to-callback": true
      }
    },
    "@metamask/smart-transactions-controller>@metamask/transaction-controller>eth-method-registry>@metamask/ethjs-contract>@metamask/ethjs-filter": {
      "globals": {
        "clearInterval": true,
        "setInterval": true
      }
    },
    "@metamask/smart-transactions-controller>@metamask/transaction-controller>eth-method-registry>@metamask/ethjs-contract>@metamask/ethjs-util": {
      "packages": {
        "@metamask/ethjs>@metamask/ethjs-util>is-hex-prefixed": true,
        "@metamask/ethjs>@metamask/ethjs-util>strip-hex-prefix": true,
        "browserify>buffer": true
      }
    },
    "@metamask/smart-transactions-controller>@metamask/transaction-controller>eth-method-registry>@metamask/ethjs-query": {
      "globals": {
        "console": true
      },
      "packages": {
        "@metamask/smart-transactions-controller>@metamask/transaction-controller>eth-method-registry>@metamask/ethjs-query>@metamask/ethjs-format": true,
        "@metamask/smart-transactions-controller>@metamask/transaction-controller>eth-method-registry>@metamask/ethjs-query>@metamask/ethjs-rpc": true,
        "promise-to-callback": true
      }
    },
    "@metamask/smart-transactions-controller>@metamask/transaction-controller>eth-method-registry>@metamask/ethjs-query>@metamask/ethjs-format": {
      "packages": {
        "@metamask/ethjs-query>@metamask/ethjs-format>ethjs-schema": true,
        "@metamask/ethjs>@metamask/ethjs-util>strip-hex-prefix": true,
        "@metamask/ethjs>@metamask/number-to-bn": true,
        "@metamask/smart-transactions-controller>@metamask/transaction-controller>eth-method-registry>@metamask/ethjs-contract>@metamask/ethjs-util": true
      }
    },
    "@metamask/smart-transactions-controller>@metamask/transaction-controller>eth-method-registry>@metamask/ethjs-query>@metamask/ethjs-rpc": {
      "packages": {
        "promise-to-callback": true
      }
    },
    "@metamask/smart-transactions-controller>bignumber.js": {
      "globals": {
        "crypto": true,
        "define": true
      }
    },
    "@metamask/snaps-controllers-flask>nanoid": {
      "globals": {
        "crypto.getRandomValues": true
      }
    },
    "@metamask/snaps-controllers>nanoid": {
      "globals": {
        "crypto.getRandomValues": true
      }
    },
    "@metamask/snaps-execution-environments": {
      "packages": {
        "@metamask/post-message-stream": true,
        "@metamask/snaps-utils": true,
        "@metamask/utils": true
      }
    },
    "@metamask/snaps-rpc-methods": {
      "packages": {
        "@metamask/permission-controller": true,
        "@metamask/providers>@metamask/rpc-errors": true,
        "@metamask/snaps-sdk": true,
        "@metamask/snaps-sdk>@metamask/key-tree": true,
        "@metamask/snaps-utils": true,
        "@metamask/utils": true,
        "@noble/hashes": true,
        "superstruct": true
      }
    },
    "@metamask/snaps-sdk": {
      "globals": {
        "fetch": true
      },
      "packages": {
        "@metamask/providers>@metamask/rpc-errors": true,
        "@metamask/snaps-sdk>fast-xml-parser": true,
        "@metamask/utils": true,
        "superstruct": true
      }
    },
    "@metamask/snaps-sdk>@metamask/key-tree": {
      "packages": {
        "@metamask/scure-bip39": true,
        "@metamask/snaps-sdk>@metamask/key-tree>@metamask/utils": true,
        "@metamask/snaps-sdk>@metamask/key-tree>@noble/ed25519": true,
        "@metamask/utils>@scure/base": true,
        "@noble/hashes": true,
        "eth-lattice-keyring>@noble/secp256k1": true
      }
    },
    "@metamask/snaps-sdk>@metamask/key-tree>@metamask/utils": {
      "globals": {
        "TextDecoder": true,
        "TextEncoder": true
      },
      "packages": {
        "@noble/hashes": true,
        "browserify>buffer": true,
        "nock>debug": true,
        "semver": true,
        "superstruct": true
      }
    },
    "@metamask/snaps-sdk>@metamask/key-tree>@noble/ed25519": {
      "globals": {
        "crypto": true
      },
      "packages": {
        "browserify>browser-resolve": true
      }
    },
    "@metamask/snaps-sdk>fast-xml-parser": {
      "globals": {
        "entityName": true,
        "val": true
      },
      "packages": {
        "@metamask/snaps-sdk>fast-xml-parser>strnum": true
      }
    },
    "@metamask/snaps-utils": {
      "globals": {
        "File": true,
        "FileReader": true,
        "TextDecoder": true,
        "TextEncoder": true,
        "URL": true,
        "console.error": true,
        "console.log": true,
        "console.warn": true,
        "crypto": true,
        "document.body.appendChild": true,
        "document.createElement": true,
        "fetch": true
      },
      "packages": {
        "@metamask/permission-controller": true,
        "@metamask/providers>@metamask/rpc-errors": true,
        "@metamask/snaps-sdk": true,
        "@metamask/snaps-sdk>@metamask/key-tree": true,
        "@metamask/snaps-utils>@metamask/slip44": true,
        "@metamask/snaps-utils>cron-parser": true,
        "@metamask/snaps-utils>fast-json-stable-stringify": true,
        "@metamask/snaps-utils>marked": true,
        "@metamask/snaps-utils>rfdc": true,
        "@metamask/snaps-utils>validate-npm-package-name": true,
        "@metamask/utils": true,
        "@metamask/utils>@scure/base": true,
        "@noble/hashes": true,
        "chalk": true,
        "semver": true,
        "superstruct": true
      }
    },
    "@metamask/snaps-utils>cron-parser": {
      "packages": {
        "browserify>browser-resolve": true,
        "luxon": true
      }
    },
    "@metamask/snaps-utils>marked": {
      "globals": {
        "console.error": true,
        "console.warn": true,
        "define": true
      }
    },
    "@metamask/snaps-utils>rfdc": {
      "packages": {
        "browserify>buffer": true
      }
    },
    "@metamask/snaps-utils>validate-npm-package-name": {
      "packages": {
        "@metamask/snaps-utils>validate-npm-package-name>builtins": true
      }
    },
    "@metamask/snaps-utils>validate-npm-package-name>builtins": {
      "packages": {
        "browserify>process": true,
        "semver": true
      }
    },
    "@metamask/test-bundler>@ethersproject/abstract-provider": {
      "packages": {
        "@ethersproject/abi>@ethersproject/bytes": true,
        "@ethersproject/abi>@ethersproject/logger": true,
        "@ethersproject/abi>@ethersproject/properties": true,
        "@ethersproject/bignumber": true
      }
    },
    "@metamask/test-bundler>@ethersproject/networks": {
      "packages": {
        "@ethersproject/abi>@ethersproject/logger": true
      }
    },
    "@metamask/transaction-controller": {
      "globals": {
        "clearTimeout": true,
        "console.error": true,
        "fetch": true,
        "setTimeout": true
      },
      "packages": {
        "@ethereumjs/tx": true,
        "@ethereumjs/tx>@ethereumjs/common": true,
        "@ethereumjs/tx>@ethereumjs/util": true,
        "@ethersproject/abi": true,
        "@ethersproject/contracts": true,
        "@ethersproject/providers": true,
        "@metamask/controller-utils": true,
        "@metamask/eth-query": true,
        "@metamask/gas-fee-controller": true,
        "@metamask/metamask-eth-abis": true,
        "@metamask/name-controller>async-mutex": true,
        "@metamask/network-controller": true,
        "@metamask/providers>@metamask/rpc-errors": true,
        "@metamask/transaction-controller>@metamask/base-controller": true,
        "@metamask/transaction-controller>nonce-tracker": true,
        "@metamask/utils": true,
        "bn.js": true,
        "browserify>buffer": true,
        "eth-method-registry": true,
        "fast-json-patch": true,
        "lodash": true,
        "uuid": true,
        "webpack>events": true
      }
    },
    "@metamask/transaction-controller>@metamask/base-controller": {
      "globals": {
        "setTimeout": true
      },
      "packages": {
        "immer": true
      }
    },
    "@metamask/transaction-controller>nonce-tracker": {
      "packages": {
        "@ethersproject/providers": true,
        "@metamask/eth-token-tracker>eth-block-tracker": true,
        "@metamask/transaction-controller>nonce-tracker>async-mutex": true,
        "browserify>assert": true
      }
    },
    "@metamask/transaction-controller>nonce-tracker>async-mutex": {
      "globals": {
        "clearTimeout": true,
        "setTimeout": true
      },
      "packages": {
        "@trezor/connect-web>tslib": true
      }
    },
    "@metamask/user-operation-controller": {
      "globals": {
        "fetch": true
      },
      "packages": {
        "@metamask/controller-utils": true,
        "@metamask/eth-query": true,
        "@metamask/gas-fee-controller": true,
        "@metamask/gas-fee-controller>@metamask/polling-controller": true,
        "@metamask/providers>@metamask/rpc-errors": true,
        "@metamask/transaction-controller": true,
        "@metamask/user-operation-controller>@metamask/base-controller": true,
        "@metamask/utils": true,
        "bn.js": true,
        "lodash": true,
        "superstruct": true,
        "uuid": true,
        "webpack>events": true
      }
    },
    "@metamask/user-operation-controller>@metamask/base-controller": {
      "globals": {
        "setTimeout": true
      },
      "packages": {
        "immer": true
      }
    },
    "@metamask/utils": {
      "globals": {
        "TextDecoder": true,
        "TextEncoder": true
      },
      "packages": {
        "@metamask/utils>@scure/base": true,
        "@metamask/utils>pony-cause": true,
        "@noble/hashes": true,
        "browserify>buffer": true,
        "nock>debug": true,
        "semver": true,
        "superstruct": true
      }
    },
    "@metamask/utils>@scure/base": {
      "globals": {
        "TextDecoder": true,
        "TextEncoder": true
      }
    },
    "@ngraveio/bc-ur": {
      "packages": {
        "@ngraveio/bc-ur>@keystonehq/alias-sampling": true,
        "@ngraveio/bc-ur>bignumber.js": true,
        "@ngraveio/bc-ur>cbor-sync": true,
        "@ngraveio/bc-ur>crc": true,
        "@ngraveio/bc-ur>jsbi": true,
        "addons-linter>sha.js": true,
        "browserify>assert": true,
        "browserify>buffer": true
      }
    },
    "@ngraveio/bc-ur>assert>object-is": {
      "packages": {
        "string.prototype.matchall>call-bind": true,
        "string.prototype.matchall>define-properties": true
      }
    },
    "@ngraveio/bc-ur>bignumber.js": {
      "globals": {
        "crypto": true,
        "define": true
      }
    },
    "@ngraveio/bc-ur>cbor-sync": {
      "globals": {
        "define": true
      },
      "packages": {
        "browserify>buffer": true
      }
    },
    "@ngraveio/bc-ur>crc": {
      "packages": {
        "browserify>buffer": true
      }
    },
    "@ngraveio/bc-ur>jsbi": {
      "globals": {
        "define": true
      }
    },
    "@noble/ciphers": {
      "globals": {
        "TextDecoder": true,
        "TextEncoder": true,
        "crypto": true
      }
    },
    "@noble/hashes": {
      "globals": {
        "TextEncoder": true,
        "crypto": true
      }
    },
    "@popperjs/core": {
      "globals": {
        "Element": true,
        "HTMLElement": true,
        "ShadowRoot": true,
        "console.error": true,
        "console.warn": true,
        "document": true,
        "navigator.userAgent": true
      }
    },
    "@reduxjs/toolkit": {
      "globals": {
        "AbortController": true,
        "__REDUX_DEVTOOLS_EXTENSION_COMPOSE__": true,
        "__REDUX_DEVTOOLS_EXTENSION__": true,
        "console.error": true,
        "console.info": true,
        "console.warn": true
      },
      "packages": {
        "@reduxjs/toolkit>reselect": true,
        "immer": true,
        "redux": true,
        "redux-thunk": true
      }
    },
    "@segment/loosely-validate-event": {
      "packages": {
        "@segment/loosely-validate-event>component-type": true,
        "@segment/loosely-validate-event>join-component": true,
        "browserify>assert": true,
        "browserify>buffer": true
      }
    },
    "@sentry/browser": {
      "globals": {
        "TextDecoder": true,
        "TextEncoder": true,
        "XMLHttpRequest": true,
        "__SENTRY_DEBUG__": true,
        "__SENTRY_RELEASE__": true,
        "indexedDB.open": true,
        "setTimeout": true
      },
      "packages": {
        "@sentry/browser>@sentry-internal/tracing": true,
        "@sentry/browser>@sentry/core": true,
        "@sentry/browser>@sentry/replay": true,
        "@sentry/utils": true
      }
    },
    "@sentry/browser>@sentry-internal/tracing": {
      "globals": {
        "Headers": true,
        "PerformanceObserver": true,
        "Request": true,
        "__SENTRY_DEBUG__": true,
        "addEventListener": true,
        "performance.getEntriesByType": true,
        "removeEventListener": true
      },
      "packages": {
        "@sentry/browser>@sentry/core": true,
        "@sentry/utils": true
      }
    },
    "@sentry/browser>@sentry/core": {
      "globals": {
        "__SENTRY_DEBUG__": true,
        "__SENTRY_TRACING__": true,
        "clearInterval": true,
        "clearTimeout": true,
        "console.warn": true,
        "setInterval": true,
        "setTimeout": true
      },
      "packages": {
        "@sentry/utils": true
      }
    },
    "@sentry/browser>@sentry/replay": {
      "globals": {
        "Blob": true,
        "CSSConditionRule": true,
        "CSSGroupingRule": true,
        "CSSMediaRule": true,
        "CSSSupportsRule": true,
        "DragEvent": true,
        "Element": true,
        "FormData": true,
        "HTMLCanvasElement": true,
        "HTMLElement.prototype": true,
        "HTMLFormElement": true,
        "HTMLImageElement": true,
        "HTMLInputElement.prototype": true,
        "HTMLOptionElement.prototype": true,
        "HTMLSelectElement.prototype": true,
        "HTMLTextAreaElement.prototype": true,
        "Headers": true,
        "ImageData": true,
        "MouseEvent": true,
        "MutationObserver": true,
        "Node.prototype.contains": true,
        "PerformanceObserver": true,
        "TextEncoder": true,
        "URL": true,
        "URLSearchParams": true,
        "Worker": true,
        "Zone": true,
        "__SENTRY_DEBUG__": true,
        "__rrMutationObserver": true,
        "clearTimeout": true,
        "console.error": true,
        "console.warn": true,
        "document": true,
        "innerHeight": true,
        "innerWidth": true,
        "location.href": true,
        "pageXOffset": true,
        "pageYOffset": true,
        "requestAnimationFrame": true,
        "setTimeout": true
      },
      "packages": {
        "@sentry/browser>@sentry/core": true,
        "@sentry/utils": true,
        "browserify>process": true
      }
    },
    "@sentry/integrations": {
      "globals": {
        "Request": true,
        "__SENTRY_DEBUG__": true,
        "console.log": true
      },
      "packages": {
        "@sentry/utils": true,
        "localforage": true
      }
    },
    "@sentry/utils": {
      "globals": {
        "CustomEvent": true,
        "DOMError": true,
        "DOMException": true,
        "Element": true,
        "ErrorEvent": true,
        "Event": true,
        "Headers": true,
        "Request": true,
        "Response": true,
        "TextEncoder": true,
        "URL": true,
        "XMLHttpRequest.prototype": true,
        "__SENTRY_BROWSER_BUNDLE__": true,
        "__SENTRY_DEBUG__": true,
        "clearTimeout": true,
        "console.error": true,
        "document": true,
        "setTimeout": true
      },
      "packages": {
        "browserify>process": true
      }
    },
    "@storybook/addon-knobs>qs": {
      "packages": {
        "string.prototype.matchall>side-channel": true
      }
    },
    "@trezor/connect-web": {
      "globals": {
        "URLSearchParams": true,
        "__TREZOR_CONNECT_SRC": true,
        "addEventListener": true,
        "btoa": true,
        "chrome": true,
        "clearInterval": true,
        "clearTimeout": true,
        "console.warn": true,
        "document.body": true,
        "document.createElement": true,
        "document.createTextNode": true,
        "document.getElementById": true,
        "document.querySelectorAll": true,
        "location": true,
        "navigator": true,
        "open": true,
        "removeEventListener": true,
        "setInterval": true,
        "setTimeout": true
      },
      "packages": {
        "@trezor/connect-web>@trezor/connect": true,
        "@trezor/connect-web>@trezor/utils": true,
        "@trezor/connect-web>tslib": true,
        "webpack>events": true
      }
    },
    "@trezor/connect-web>@trezor/connect": {
      "globals": {
        "console.error": true,
        "console.log": true,
        "console.warn": true
      },
      "packages": {
        "@trezor/connect-web>@trezor/connect>@trezor/protobuf": true,
        "@trezor/connect-web>@trezor/connect>@trezor/schema-utils": true,
        "@trezor/connect-web>@trezor/connect>@trezor/transport": true,
        "@trezor/connect-web>@trezor/utils": true,
        "@trezor/connect-web>tslib": true
      }
    },
    "@trezor/connect-web>@trezor/connect>@trezor/protobuf": {
      "packages": {
        "@trezor/connect-web>@trezor/connect>@trezor/schema-utils": true
      }
    },
    "@trezor/connect-web>@trezor/connect>@trezor/schema-utils": {
      "globals": {
        "console.warn": true
      },
      "packages": {
        "@trezor/connect-web>@trezor/connect>@trezor/schema-utils>@sinclair/typebox": true,
        "@trezor/connect-web>@trezor/connect>@trezor/schema-utils>ts-mixer": true,
        "browserify>buffer": true
      }
    },
    "@trezor/connect-web>@trezor/utils": {
      "globals": {
        "clearTimeout": true,
        "setTimeout": true
      }
    },
    "@trezor/connect-web>tslib": {
      "globals": {
        "SuppressedError": true,
        "define": true
      }
    },
    "@zxing/browser": {
      "globals": {
        "HTMLElement": true,
        "HTMLImageElement": true,
        "HTMLVideoElement": true,
        "clearTimeout": true,
        "console.error": true,
        "console.warn": true,
        "document": true,
        "navigator": true,
        "setTimeout": true
      },
      "packages": {
        "@zxing/library": true
      }
    },
    "@zxing/library": {
      "globals": {
        "HTMLImageElement": true,
        "HTMLVideoElement": true,
        "TextDecoder": true,
        "TextEncoder": true,
        "URL.createObjectURL": true,
        "btoa": true,
        "console.log": true,
        "console.warn": true,
        "document": true,
        "navigator": true,
        "setTimeout": true
      },
      "packages": {
        "@zxing/library>ts-custom-error": true
      }
    },
    "addons-linter>sha.js": {
      "packages": {
        "koa>content-disposition>safe-buffer": true,
        "pumpify>inherits": true
      }
    },
    "await-semaphore": {
      "packages": {
        "browserify>process": true,
        "browserify>timers-browserify": true
      }
    },
    "base32-encode": {
      "packages": {
        "base32-encode>to-data-view": true
      }
    },
    "bignumber.js": {
      "globals": {
        "crypto": true,
        "define": true
      }
    },
    "blo": {
      "globals": {
        "btoa": true
      }
    },
    "bn.js": {
      "globals": {
        "Buffer": true
      },
      "packages": {
        "browserify>browser-resolve": true
      }
    },
    "bowser": {
      "globals": {
        "define": true
      }
    },
    "browserify>assert": {
      "globals": {
        "Buffer": true
      },
      "packages": {
        "browserify>assert>util": true,
        "react>object-assign": true
      }
    },
    "browserify>assert>util": {
      "globals": {
        "console.error": true,
        "console.log": true,
        "console.trace": true,
        "process": true
      },
      "packages": {
        "browserify>assert>util>inherits": true,
        "browserify>process": true
      }
    },
    "browserify>browserify-zlib": {
      "packages": {
        "browserify>assert": true,
        "browserify>browserify-zlib>pako": true,
        "browserify>buffer": true,
        "browserify>process": true,
        "browserify>util": true,
        "stream-browserify": true
      }
    },
    "browserify>buffer": {
      "globals": {
        "console": true
      },
      "packages": {
        "base64-js": true,
        "browserify>buffer>ieee754": true
      }
    },
    "browserify>crypto-browserify": {
      "packages": {
        "browserify>crypto-browserify>browserify-cipher": true,
        "browserify>crypto-browserify>browserify-sign": true,
        "browserify>crypto-browserify>create-ecdh": true,
        "browserify>crypto-browserify>create-hmac": true,
        "browserify>crypto-browserify>diffie-hellman": true,
        "browserify>crypto-browserify>pbkdf2": true,
        "browserify>crypto-browserify>public-encrypt": true,
        "browserify>crypto-browserify>randomfill": true,
        "ethereumjs-util>create-hash": true,
        "mocha>serialize-javascript>randombytes": true
      }
    },
    "browserify>crypto-browserify>browserify-cipher": {
      "packages": {
        "browserify>crypto-browserify>browserify-cipher>browserify-des": true,
        "browserify>crypto-browserify>browserify-cipher>evp_bytestokey": true,
        "ethereumjs-util>ethereum-cryptography>browserify-aes": true
      }
    },
    "browserify>crypto-browserify>browserify-cipher>browserify-des": {
      "packages": {
        "browserify>buffer": true,
        "browserify>crypto-browserify>browserify-cipher>browserify-des>des.js": true,
        "ethereumjs-util>create-hash>cipher-base": true,
        "pumpify>inherits": true
      }
    },
    "browserify>crypto-browserify>browserify-cipher>browserify-des>des.js": {
      "packages": {
        "@metamask/ppom-validator>elliptic>minimalistic-assert": true,
        "pumpify>inherits": true
      }
    },
    "browserify>crypto-browserify>browserify-cipher>evp_bytestokey": {
      "packages": {
        "ethereumjs-util>create-hash>md5.js": true,
        "koa>content-disposition>safe-buffer": true
      }
    },
    "browserify>crypto-browserify>browserify-sign": {
      "packages": {
        "@metamask/ppom-validator>elliptic": true,
        "bn.js": true,
        "browserify>buffer": true,
        "browserify>crypto-browserify>create-hmac": true,
        "browserify>crypto-browserify>public-encrypt>browserify-rsa": true,
        "browserify>crypto-browserify>public-encrypt>parse-asn1": true,
        "ethereumjs-util>create-hash": true,
        "pumpify>inherits": true,
        "stream-browserify": true
      }
    },
    "browserify>crypto-browserify>create-ecdh": {
      "packages": {
        "@metamask/ppom-validator>elliptic": true,
        "bn.js": true,
        "browserify>buffer": true
      }
    },
    "browserify>crypto-browserify>create-hmac": {
      "packages": {
        "addons-linter>sha.js": true,
        "ethereumjs-util>create-hash": true,
        "ethereumjs-util>create-hash>cipher-base": true,
        "ethereumjs-util>create-hash>ripemd160": true,
        "koa>content-disposition>safe-buffer": true,
        "pumpify>inherits": true
      }
    },
    "browserify>crypto-browserify>diffie-hellman": {
      "packages": {
        "bn.js": true,
        "browserify>buffer": true,
        "browserify>crypto-browserify>diffie-hellman>miller-rabin": true,
        "mocha>serialize-javascript>randombytes": true
      }
    },
    "browserify>crypto-browserify>diffie-hellman>miller-rabin": {
      "packages": {
        "@metamask/ppom-validator>elliptic>brorand": true,
        "bn.js": true
      }
    },
    "browserify>crypto-browserify>pbkdf2": {
      "globals": {
        "crypto": true,
        "process": true,
        "queueMicrotask": true,
        "setImmediate": true,
        "setTimeout": true
      },
      "packages": {
        "addons-linter>sha.js": true,
        "browserify>process": true,
        "ethereumjs-util>create-hash": true,
        "ethereumjs-util>create-hash>ripemd160": true,
        "koa>content-disposition>safe-buffer": true
      }
    },
    "browserify>crypto-browserify>public-encrypt": {
      "packages": {
        "bn.js": true,
        "browserify>buffer": true,
        "browserify>crypto-browserify>public-encrypt>browserify-rsa": true,
        "browserify>crypto-browserify>public-encrypt>parse-asn1": true,
        "ethereumjs-util>create-hash": true,
        "mocha>serialize-javascript>randombytes": true
      }
    },
    "browserify>crypto-browserify>public-encrypt>browserify-rsa": {
      "packages": {
        "bn.js": true,
        "browserify>buffer": true,
        "mocha>serialize-javascript>randombytes": true
      }
    },
    "browserify>crypto-browserify>public-encrypt>parse-asn1": {
      "packages": {
        "browserify>buffer": true,
        "browserify>crypto-browserify>browserify-cipher>evp_bytestokey": true,
        "browserify>crypto-browserify>pbkdf2": true,
        "browserify>crypto-browserify>public-encrypt>parse-asn1>asn1.js": true,
        "ethereumjs-util>ethereum-cryptography>browserify-aes": true
      }
    },
    "browserify>crypto-browserify>public-encrypt>parse-asn1>asn1.js": {
      "packages": {
        "@metamask/ppom-validator>elliptic>minimalistic-assert": true,
        "bn.js": true,
        "browserify>buffer": true,
        "browserify>vm-browserify": true,
        "pumpify>inherits": true
      }
    },
    "browserify>crypto-browserify>randomfill": {
      "globals": {
        "crypto": true,
        "msCrypto": true
      },
      "packages": {
        "browserify>process": true,
        "koa>content-disposition>safe-buffer": true,
        "mocha>serialize-javascript>randombytes": true
      }
    },
    "browserify>https-browserify": {
      "packages": {
        "browserify>stream-http": true,
        "browserify>url": true
      }
    },
    "browserify>process": {
      "globals": {
        "clearTimeout": true,
        "setTimeout": true
      }
    },
    "browserify>punycode": {
      "globals": {
        "define": true
      }
    },
    "browserify>stream-http": {
      "globals": {
        "AbortController": true,
        "Blob": true,
        "MSStreamReader": true,
        "ReadableStream": true,
        "WritableStream": true,
        "XDomainRequest": true,
        "XMLHttpRequest": true,
        "clearTimeout": true,
        "fetch": true,
        "location.protocol.search": true,
        "setTimeout": true
      },
      "packages": {
        "browserify>buffer": true,
        "browserify>process": true,
        "browserify>stream-http>builtin-status-codes": true,
        "browserify>stream-http>readable-stream": true,
        "browserify>url": true,
        "pumpify>inherits": true,
        "watchify>xtend": true
      }
    },
    "browserify>stream-http>readable-stream": {
      "packages": {
        "browserify>browser-resolve": true,
        "browserify>buffer": true,
        "browserify>process": true,
        "browserify>string_decoder": true,
        "pumpify>inherits": true,
        "readable-stream>util-deprecate": true,
        "webpack>events": true
      }
    },
    "browserify>string_decoder": {
      "packages": {
        "koa>content-disposition>safe-buffer": true
      }
    },
    "browserify>timers-browserify": {
      "globals": {
        "clearInterval": true,
        "clearTimeout": true,
        "setInterval": true,
        "setTimeout": true
      },
      "packages": {
        "browserify>process": true
      }
    },
    "browserify>url": {
      "packages": {
        "@storybook/addon-knobs>qs": true,
        "browserify>punycode": true
      }
    },
    "browserify>util": {
      "globals": {
        "console.error": true,
        "console.log": true,
        "console.trace": true
      },
      "packages": {
        "browserify>process": true,
        "browserify>util>is-arguments": true,
        "browserify>util>is-typed-array": true,
        "browserify>util>which-typed-array": true,
        "koa>is-generator-function": true,
        "pumpify>inherits": true
      }
    },
    "browserify>util>is-arguments": {
      "packages": {
        "koa>is-generator-function>has-tostringtag": true,
        "string.prototype.matchall>call-bind": true
      }
    },
    "browserify>util>is-typed-array": {
      "packages": {
        "browserify>util>is-typed-array>for-each": true,
        "koa>is-generator-function>has-tostringtag": true,
        "string.prototype.matchall>call-bind": true,
        "string.prototype.matchall>es-abstract>available-typed-arrays": true,
        "string.prototype.matchall>es-abstract>gopd": true
      }
    },
    "browserify>util>is-typed-array>for-each": {
      "packages": {
        "string.prototype.matchall>es-abstract>is-callable": true
      }
    },
    "browserify>util>which-typed-array": {
      "packages": {
        "browserify>util>is-typed-array": true,
        "browserify>util>is-typed-array>for-each": true,
        "koa>is-generator-function>has-tostringtag": true,
        "string.prototype.matchall>call-bind": true,
        "string.prototype.matchall>es-abstract>available-typed-arrays": true,
        "string.prototype.matchall>es-abstract>gopd": true
      }
    },
    "browserify>vm-browserify": {
      "globals": {
        "document.body.appendChild": true,
        "document.body.removeChild": true,
        "document.createElement": true
      }
    },
    "chalk": {
      "packages": {
        "chalk>ansi-styles": true,
        "chalk>supports-color": true
      }
    },
    "chalk>ansi-styles": {
      "packages": {
        "chalk>ansi-styles>color-convert": true
      }
    },
    "chalk>ansi-styles>color-convert": {
      "packages": {
        "jest-canvas-mock>moo-color>color-name": true
      }
    },
    "classnames": {
      "globals": {
        "classNames": "write",
        "define": true
      }
    },
    "copy-to-clipboard": {
      "globals": {
        "clipboardData": true,
        "console.error": true,
        "console.warn": true,
        "document.body.appendChild": true,
        "document.body.removeChild": true,
        "document.createElement": true,
        "document.createRange": true,
        "document.execCommand": true,
        "document.getSelection": true,
        "navigator.userAgent": true,
        "prompt": true
      },
      "packages": {
        "copy-to-clipboard>toggle-selection": true
      }
    },
    "copy-to-clipboard>toggle-selection": {
      "globals": {
        "document.activeElement": true,
        "document.getSelection": true
      }
    },
    "currency-formatter": {
      "packages": {
        "currency-formatter>accounting": true,
        "currency-formatter>locale-currency": true,
        "react>object-assign": true
      }
    },
    "currency-formatter>accounting": {
      "globals": {
        "define": true
      }
    },
    "currency-formatter>locale-currency": {
      "globals": {
        "countryCode": true
      }
    },
    "debounce-stream": {
      "packages": {
        "debounce-stream>debounce": true,
        "debounce-stream>duplexer": true,
        "debounce-stream>through": true
      }
    },
    "debounce-stream>debounce": {
      "globals": {
        "clearTimeout": true,
        "setTimeout": true
      }
    },
    "debounce-stream>duplexer": {
      "packages": {
        "stream-browserify": true
      }
    },
    "debounce-stream>through": {
      "packages": {
        "browserify>process": true,
        "stream-browserify": true
      }
    },
    "depcheck>@vue/compiler-sfc>postcss>nanoid": {
      "globals": {
        "crypto.getRandomValues": true
      }
    },
    "depcheck>is-core-module>hasown": {
      "packages": {
        "browserify>has>function-bind": true
      }
    },
    "dependency-tree>precinct>detective-postcss>postcss>nanoid": {
      "globals": {
        "crypto.getRandomValues": true
      }
    },
    "end-of-stream": {
      "packages": {
        "browserify>process": true,
        "pump>once": true
      }
    },
    "eslint-plugin-react>array-includes>is-string": {
      "packages": {
        "koa>is-generator-function>has-tostringtag": true
      }
    },
    "eslint>optionator>fast-levenshtein": {
      "globals": {
        "Intl": true,
        "Levenshtein": "write",
        "console.log": true,
        "define": true,
        "importScripts": true,
        "postMessage": true
      }
    },
    "eth-ens-namehash": {
      "globals": {
        "name": "write"
      },
      "packages": {
        "@metamask/ethjs>js-sha3": true,
        "browserify>buffer": true,
        "eth-ens-namehash>idna-uts46-hx": true
      }
    },
    "eth-ens-namehash>idna-uts46-hx": {
      "globals": {
        "define": true
      },
      "packages": {
        "browserify>punycode": true
      }
    },
    "eth-keyring-controller>@metamask/browser-passworder": {
      "globals": {
        "crypto": true
      }
    },
    "eth-lattice-keyring": {
      "globals": {
        "addEventListener": true,
        "browser": true,
        "clearInterval": true,
        "fetch": true,
        "open": true,
        "setInterval": true
      },
      "packages": {
        "@ethereumjs/tx>@ethereumjs/util": true,
        "bn.js": true,
        "browserify>buffer": true,
        "browserify>crypto-browserify": true,
        "eth-lattice-keyring>@ethereumjs/tx": true,
        "eth-lattice-keyring>gridplus-sdk": true,
        "eth-lattice-keyring>rlp": true,
        "webpack>events": true
      }
    },
    "eth-lattice-keyring>@ethereumjs/tx": {
      "packages": {
        "@ethereumjs/tx>@ethereumjs/common": true,
        "@ethereumjs/tx>@ethereumjs/rlp": true,
        "@ethereumjs/tx>@ethereumjs/util": true,
        "@ethersproject/providers": true,
        "browserify>buffer": true,
        "browserify>insert-module-globals>is-buffer": true,
        "eth-lattice-keyring>@ethereumjs/tx>@chainsafe/ssz": true,
        "eth-lattice-keyring>@ethereumjs/tx>ethereum-cryptography": true
      }
    },
    "eth-lattice-keyring>@ethereumjs/tx>@chainsafe/ssz": {
      "packages": {
        "browserify": true,
        "browserify>buffer": true,
        "eth-lattice-keyring>@ethereumjs/tx>@chainsafe/ssz>@chainsafe/persistent-merkle-tree": true,
        "eth-lattice-keyring>@ethereumjs/tx>@chainsafe/ssz>case": true
      }
    },
    "eth-lattice-keyring>@ethereumjs/tx>@chainsafe/ssz>@chainsafe/persistent-merkle-tree": {
      "globals": {
        "WeakRef": true
      },
      "packages": {
        "browserify": true
      }
    },
    "eth-lattice-keyring>@ethereumjs/tx>ethereum-cryptography": {
      "globals": {
        "TextDecoder": true,
        "crypto": true
      },
      "packages": {
        "eth-lattice-keyring>@ethereumjs/tx>ethereum-cryptography>@noble/hashes": true
      }
    },
    "eth-lattice-keyring>@ethereumjs/tx>ethereum-cryptography>@noble/hashes": {
      "globals": {
        "TextEncoder": true,
        "crypto": true
      }
    },
    "eth-lattice-keyring>@noble/secp256k1": {
      "globals": {
        "crypto": true
      },
      "packages": {
        "browserify>browser-resolve": true
      }
    },
    "eth-lattice-keyring>gridplus-sdk": {
      "globals": {
        "AbortController": true,
        "Request": true,
        "URL": true,
        "__values": true,
        "caches": true,
        "clearTimeout": true,
        "console.error": true,
        "console.log": true,
        "console.warn": true,
        "fetch": true,
        "setTimeout": true
      },
      "packages": {
        "@ethereumjs/tx>@ethereumjs/common>crc-32": true,
        "@ethersproject/abi": true,
        "@metamask/ethjs>js-sha3": true,
        "@metamask/ppom-validator>elliptic": true,
        "bn.js": true,
        "browserify>buffer": true,
        "eth-lattice-keyring>gridplus-sdk>@ethereumjs/common": true,
        "eth-lattice-keyring>gridplus-sdk>@ethereumjs/tx": true,
        "eth-lattice-keyring>gridplus-sdk>aes-js": true,
        "eth-lattice-keyring>gridplus-sdk>bech32": true,
        "eth-lattice-keyring>gridplus-sdk>bignumber.js": true,
        "eth-lattice-keyring>gridplus-sdk>bitwise": true,
        "eth-lattice-keyring>gridplus-sdk>borc": true,
        "eth-lattice-keyring>gridplus-sdk>eth-eip712-util-browser": true,
        "eth-lattice-keyring>gridplus-sdk>secp256k1": true,
        "eth-lattice-keyring>gridplus-sdk>uuid": true,
        "eth-lattice-keyring>rlp": true,
        "ethereumjs-util>ethereum-cryptography>bs58check": true,
        "ethereumjs-util>ethereum-cryptography>hash.js": true,
        "lodash": true
      }
    },
    "eth-lattice-keyring>gridplus-sdk>@ethereumjs/common": {
      "packages": {
        "@ethereumjs/tx>@ethereumjs/common>crc-32": true,
        "@ethereumjs/tx>@ethereumjs/util": true,
        "browserify>buffer": true,
        "webpack>events": true
      }
    },
    "eth-lattice-keyring>gridplus-sdk>@ethereumjs/tx": {
      "packages": {
        "@ethereumjs/tx>@ethereumjs/rlp": true,
        "@ethereumjs/tx>@ethereumjs/util": true,
        "@ethersproject/providers": true,
        "browserify>buffer": true,
        "browserify>insert-module-globals>is-buffer": true,
        "eth-lattice-keyring>@ethereumjs/tx>@chainsafe/ssz": true,
        "eth-lattice-keyring>gridplus-sdk>@ethereumjs/tx>@ethereumjs/common": true,
        "eth-lattice-keyring>gridplus-sdk>@ethereumjs/tx>ethereum-cryptography": true
      }
    },
    "eth-lattice-keyring>gridplus-sdk>@ethereumjs/tx>@ethereumjs/common": {
      "packages": {
        "@ethereumjs/tx>@ethereumjs/common>crc-32": true,
        "@ethereumjs/tx>@ethereumjs/util": true,
        "browserify>buffer": true,
        "webpack>events": true
      }
    },
    "eth-lattice-keyring>gridplus-sdk>@ethereumjs/tx>ethereum-cryptography": {
      "globals": {
        "TextDecoder": true,
        "crypto": true
      },
      "packages": {
        "eth-lattice-keyring>gridplus-sdk>@ethereumjs/tx>ethereum-cryptography>@noble/hashes": true
      }
    },
    "eth-lattice-keyring>gridplus-sdk>@ethereumjs/tx>ethereum-cryptography>@noble/hashes": {
      "globals": {
        "TextEncoder": true,
        "crypto": true
      }
    },
    "eth-lattice-keyring>gridplus-sdk>aes-js": {
      "globals": {
        "define": true
      }
    },
    "eth-lattice-keyring>gridplus-sdk>bignumber.js": {
      "globals": {
        "crypto": true,
        "define": true
      }
    },
    "eth-lattice-keyring>gridplus-sdk>bitwise": {
      "packages": {
        "browserify>buffer": true
      }
    },
    "eth-lattice-keyring>gridplus-sdk>borc": {
      "globals": {
        "console": true
      },
      "packages": {
        "browserify>buffer": true,
        "browserify>buffer>ieee754": true,
        "eth-lattice-keyring>gridplus-sdk>borc>bignumber.js": true,
        "eth-lattice-keyring>gridplus-sdk>borc>iso-url": true
      }
    },
    "eth-lattice-keyring>gridplus-sdk>borc>bignumber.js": {
      "globals": {
        "crypto": true,
        "define": true
      }
    },
    "eth-lattice-keyring>gridplus-sdk>borc>iso-url": {
      "globals": {
        "URL": true,
        "URLSearchParams": true,
        "location": true
      }
    },
    "eth-lattice-keyring>gridplus-sdk>eth-eip712-util-browser": {
      "globals": {
        "intToBuffer": true
      },
      "packages": {
        "@metamask/ethjs>js-sha3": true,
        "bn.js": true,
        "ganache>abstract-level>buffer": true
      }
    },
    "eth-lattice-keyring>gridplus-sdk>secp256k1": {
      "packages": {
        "@metamask/ppom-validator>elliptic": true
      }
    },
    "eth-lattice-keyring>gridplus-sdk>uuid": {
      "globals": {
        "crypto": true
      }
    },
    "eth-lattice-keyring>rlp": {
      "globals": {
        "TextEncoder": true
      }
    },
    "eth-method-registry": {
      "packages": {
        "@metamask/ethjs-contract": true,
        "@metamask/ethjs-query": true
      }
    },
    "eth-rpc-errors": {
      "packages": {
        "eth-rpc-errors>fast-safe-stringify": true
      }
    },
    "ethereumjs-util": {
      "packages": {
        "bn.js": true,
        "browserify>assert": true,
        "browserify>buffer": true,
        "browserify>insert-module-globals>is-buffer": true,
        "ethereumjs-util>create-hash": true,
        "ethereumjs-util>ethereum-cryptography": true,
        "ethereumjs-util>rlp": true
      }
    },
    "ethereumjs-util>create-hash": {
      "packages": {
        "addons-linter>sha.js": true,
        "ethereumjs-util>create-hash>cipher-base": true,
        "ethereumjs-util>create-hash>md5.js": true,
        "ethereumjs-util>create-hash>ripemd160": true,
        "pumpify>inherits": true
      }
    },
    "ethereumjs-util>create-hash>cipher-base": {
      "packages": {
        "browserify>string_decoder": true,
        "koa>content-disposition>safe-buffer": true,
        "pumpify>inherits": true,
        "stream-browserify": true
      }
    },
    "ethereumjs-util>create-hash>md5.js": {
      "packages": {
        "ethereumjs-util>create-hash>md5.js>hash-base": true,
        "koa>content-disposition>safe-buffer": true,
        "pumpify>inherits": true
      }
    },
    "ethereumjs-util>create-hash>md5.js>hash-base": {
      "packages": {
        "ethereumjs-util>create-hash>md5.js>hash-base>readable-stream": true,
        "koa>content-disposition>safe-buffer": true,
        "pumpify>inherits": true
      }
    },
    "ethereumjs-util>create-hash>md5.js>hash-base>readable-stream": {
      "packages": {
        "browserify>browser-resolve": true,
        "browserify>buffer": true,
        "browserify>process": true,
        "browserify>string_decoder": true,
        "pumpify>inherits": true,
        "readable-stream>util-deprecate": true,
        "webpack>events": true
      }
    },
    "ethereumjs-util>create-hash>ripemd160": {
      "packages": {
        "browserify>buffer": true,
        "ethereumjs-util>create-hash>md5.js>hash-base": true,
        "pumpify>inherits": true
      }
    },
    "ethereumjs-util>ethereum-cryptography": {
      "packages": {
        "browserify>buffer": true,
        "ganache>keccak": true,
        "ganache>secp256k1": true,
        "mocha>serialize-javascript>randombytes": true
      }
    },
    "ethereumjs-util>ethereum-cryptography>browserify-aes": {
      "packages": {
        "browserify>buffer": true,
        "browserify>crypto-browserify>browserify-cipher>evp_bytestokey": true,
        "ethereumjs-util>create-hash>cipher-base": true,
        "ethereumjs-util>ethereum-cryptography>browserify-aes>buffer-xor": true,
        "koa>content-disposition>safe-buffer": true,
        "pumpify>inherits": true
      }
    },
    "ethereumjs-util>ethereum-cryptography>browserify-aes>buffer-xor": {
      "packages": {
        "browserify>buffer": true
      }
    },
    "ethereumjs-util>ethereum-cryptography>bs58check": {
      "packages": {
        "ethereumjs-util>create-hash": true,
        "ethereumjs-util>ethereum-cryptography>bs58check>bs58": true,
        "koa>content-disposition>safe-buffer": true
      }
    },
    "ethereumjs-util>ethereum-cryptography>bs58check>bs58": {
      "packages": {
        "@ensdomains/content-hash>multihashes>multibase>base-x": true
      }
    },
    "ethereumjs-util>ethereum-cryptography>hash.js": {
      "packages": {
        "@metamask/ppom-validator>elliptic>minimalistic-assert": true,
        "pumpify>inherits": true
      }
    },
    "ethereumjs-util>ethereum-cryptography>scrypt-js": {
      "globals": {
        "define": true,
        "setTimeout": true
      },
      "packages": {
        "browserify>timers-browserify": true
      }
    },
    "ethereumjs-util>rlp": {
      "packages": {
        "bn.js": true,
        "browserify>buffer": true
      }
    },
    "ethereumjs-wallet>randombytes": {
      "globals": {
        "crypto.getRandomValues": true
      }
    },
    "extension-port-stream": {
      "packages": {
        "browserify>buffer": true,
        "extension-port-stream>readable-stream": true
      }
    },
    "extension-port-stream>readable-stream": {
      "globals": {
        "AbortController": true,
        "AggregateError": true,
        "Blob": true
      },
      "packages": {
        "browserify>buffer": true,
        "browserify>process": true,
        "browserify>string_decoder": true,
        "extension-port-stream>readable-stream>abort-controller": true,
        "webpack>events": true
      }
    },
    "extension-port-stream>readable-stream>abort-controller": {
      "globals": {
        "AbortController": true
      }
    },
    "fast-json-patch": {
      "globals": {
        "addEventListener": true,
        "clearTimeout": true,
        "removeEventListener": true,
        "setTimeout": true
      }
    },
    "firebase": {
      "packages": {
        "firebase>@firebase/app": true,
        "firebase>@firebase/messaging": true
      }
    },
    "firebase>@firebase/app": {
      "globals": {
        "FinalizationRegistry": true,
        "console.warn": true
      },
      "packages": {
        "firebase>@firebase/app>@firebase/component": true,
        "firebase>@firebase/app>@firebase/logger": true,
        "firebase>@firebase/app>idb": true,
        "firebase>@firebase/util": true
      }
    },
    "firebase>@firebase/app>@firebase/component": {
      "packages": {
        "firebase>@firebase/util": true
      }
    },
    "firebase>@firebase/app>@firebase/logger": {
      "globals": {
        "console": true
      },
      "packages": {
        "@trezor/connect-web>tslib": true
      }
    },
    "firebase>@firebase/app>idb": {
      "globals": {
        "DOMException": true,
        "IDBCursor": true,
        "IDBDatabase": true,
        "IDBIndex": true,
        "IDBObjectStore": true,
        "IDBRequest": true,
        "IDBTransaction": true,
        "indexedDB.deleteDatabase": true,
        "indexedDB.open": true
      }
    },
    "firebase>@firebase/installations": {
      "globals": {
        "BroadcastChannel": true,
        "Headers": true,
        "btoa": true,
        "console.error": true,
        "crypto": true,
        "fetch": true,
        "msCrypto": true,
        "navigator.onLine": true,
        "setTimeout": true
      },
      "packages": {
        "firebase>@firebase/app": true,
        "firebase>@firebase/app>@firebase/component": true,
        "firebase>@firebase/app>idb": true,
        "firebase>@firebase/util": true
      }
    },
    "firebase>@firebase/messaging": {
      "globals": {
        "Headers": true,
        "Notification.maxActions": true,
        "Notification.permission": true,
        "Notification.requestPermission": true,
        "PushSubscription.prototype.hasOwnProperty": true,
        "ServiceWorkerRegistration": true,
        "URL": true,
        "addEventListener": true,
        "atob": true,
        "btoa": true,
        "clients.matchAll": true,
        "clients.openWindow": true,
        "console.warn": true,
        "document": true,
        "fetch": true,
        "indexedDB": true,
        "location.href": true,
        "location.origin": true,
        "navigator": true,
        "origin.replace": true,
        "registration.showNotification": true,
        "setTimeout": true
      },
      "packages": {
        "@trezor/connect-web>tslib": true,
        "firebase>@firebase/app": true,
        "firebase>@firebase/app>@firebase/component": true,
        "firebase>@firebase/app>idb": true,
        "firebase>@firebase/installations": true,
        "firebase>@firebase/util": true
      }
    },
    "firebase>@firebase/util": {
      "globals": {
        "atob": true,
        "browser": true,
        "btoa": true,
        "chrome": true,
        "console": true,
        "document": true,
        "indexedDB": true,
        "navigator": true,
        "process": true,
        "self": true,
        "setTimeout": true
      },
      "packages": {
        "browserify>process": true
      }
    },
    "fuse.js": {
      "globals": {
        "console": true,
        "define": true
      }
    },
    "ganache>abstract-level>buffer": {
      "globals": {
        "console": true
      },
      "packages": {
        "base64-js": true,
        "browserify>buffer>ieee754": true
      }
    },
    "ganache>keccak": {
      "packages": {
        "browserify>buffer": true,
        "ganache>keccak>readable-stream": true
      }
    },
    "ganache>keccak>readable-stream": {
      "packages": {
        "browserify>browser-resolve": true,
        "browserify>buffer": true,
        "browserify>process": true,
        "browserify>string_decoder": true,
        "pumpify>inherits": true,
        "readable-stream>util-deprecate": true,
        "webpack>events": true
      }
    },
    "ganache>secp256k1": {
      "packages": {
        "@metamask/ppom-validator>elliptic": true
      }
    },
    "gulp>vinyl-fs>object.assign": {
      "packages": {
        "@lavamoat/lavapack>json-stable-stringify>object-keys": true,
        "string.prototype.matchall>call-bind": true,
        "string.prototype.matchall>define-properties": true,
        "string.prototype.matchall>has-symbols": true
      }
    },
    "json-rpc-engine": {
      "packages": {
        "eth-rpc-errors": true,
        "json-rpc-engine>@metamask/safe-event-emitter": true
      }
    },
    "json-rpc-engine>@metamask/safe-event-emitter": {
      "globals": {
        "setTimeout": true
      },
      "packages": {
        "webpack>events": true
      }
    },
    "json-rpc-middleware-stream": {
      "globals": {
        "console.warn": true,
        "setTimeout": true
      },
      "packages": {
        "@metamask/safe-event-emitter": true,
        "json-rpc-middleware-stream>readable-stream": true
      }
    },
    "json-rpc-middleware-stream>readable-stream": {
      "packages": {
        "browserify>browser-resolve": true,
        "browserify>buffer": true,
        "browserify>process": true,
        "browserify>string_decoder": true,
        "pumpify>inherits": true,
        "readable-stream>util-deprecate": true,
        "webpack>events": true
      }
    },
    "koa>content-disposition>safe-buffer": {
      "packages": {
        "browserify>buffer": true
      }
    },
    "koa>is-generator-function": {
      "packages": {
        "koa>is-generator-function>has-tostringtag": true
      }
    },
    "koa>is-generator-function>has-tostringtag": {
      "packages": {
        "string.prototype.matchall>has-symbols": true
      }
    },
    "localforage": {
      "globals": {
        "Blob": true,
        "BlobBuilder": true,
        "FileReader": true,
        "IDBKeyRange": true,
        "MSBlobBuilder": true,
        "MozBlobBuilder": true,
        "OIndexedDB": true,
        "WebKitBlobBuilder": true,
        "atob": true,
        "btoa": true,
        "console.error": true,
        "console.info": true,
        "console.warn": true,
        "define": true,
        "fetch": true,
        "indexedDB": true,
        "localStorage": true,
        "mozIndexedDB": true,
        "msIndexedDB": true,
        "navigator.platform": true,
        "navigator.userAgent": true,
        "openDatabase": true,
        "setTimeout": true,
        "webkitIndexedDB": true
      }
    },
    "lodash": {
      "globals": {
        "clearTimeout": true,
        "define": true,
        "setTimeout": true
      }
    },
    "loglevel": {
      "globals": {
        "console": true,
        "define": true,
        "document.cookie": true,
        "localStorage": true,
        "log": "write",
        "navigator": true
      }
    },
    "luxon": {
      "globals": {
        "Intl": true
      }
    },
    "mocha>serialize-javascript>randombytes": {
      "globals": {
        "crypto": true,
        "msCrypto": true
      },
      "packages": {
        "browserify>process": true,
        "koa>content-disposition>safe-buffer": true
      }
    },
    "nanoid": {
      "globals": {
        "crypto": true,
        "msCrypto": true,
        "navigator": true
      }
    },
    "nock>debug": {
      "globals": {
        "console": true,
        "document": true,
        "localStorage": true,
        "navigator": true,
        "process": true
      },
      "packages": {
        "browserify>process": true,
        "nock>debug>ms": true
      }
    },
    "node-fetch": {
      "globals": {
        "Headers": true,
        "Request": true,
        "Response": true,
        "fetch": true
      }
    },
    "obj-multiplex": {
      "globals": {
        "console.warn": true
      },
      "packages": {
        "end-of-stream": true,
        "pump>once": true,
        "readable-stream": true
      }
    },
    "promise-to-callback": {
      "packages": {
        "promise-to-callback>is-fn": true,
        "promise-to-callback>set-immediate-shim": true
      }
    },
    "promise-to-callback>set-immediate-shim": {
      "globals": {
        "setTimeout.apply": true
      },
      "packages": {
        "browserify>timers-browserify": true
      }
    },
    "prop-types": {
      "globals": {
        "console": true
      },
      "packages": {
        "prop-types>react-is": true,
        "react>object-assign": true
      }
    },
    "prop-types>react-is": {
      "globals": {
        "console": true
      }
    },
    "pump": {
      "packages": {
        "browserify>browser-resolve": true,
        "browserify>process": true,
        "end-of-stream": true,
        "pump>once": true
      }
    },
    "pump>once": {
      "packages": {
        "pump>once>wrappy": true
      }
    },
    "qrcode-generator": {
      "globals": {
        "define": true
      }
    },
    "qrcode.react": {
      "globals": {
        "Path2D": true,
        "devicePixelRatio": true
      },
      "packages": {
        "prop-types": true,
        "qrcode.react>qr.js": true,
        "react": true
      }
    },
    "react": {
      "globals": {
        "console": true
      },
      "packages": {
        "prop-types": true,
        "react>object-assign": true
      }
    },
    "react-beautiful-dnd": {
      "globals": {
        "Element.prototype": true,
        "__REDUX_DEVTOOLS_EXTENSION_COMPOSE__": true,
        "addEventListener": true,
        "cancelAnimationFrame": true,
        "clearTimeout": true,
        "console": true,
        "document": true,
        "getComputedStyle": true,
        "pageXOffset": true,
        "pageYOffset": true,
        "removeEventListener": true,
        "requestAnimationFrame": true,
        "scrollBy": true,
        "setTimeout": true
      },
      "packages": {
        "@babel/runtime": true,
        "react": true,
        "react-beautiful-dnd>css-box-model": true,
        "react-beautiful-dnd>memoize-one": true,
        "react-beautiful-dnd>raf-schd": true,
        "react-beautiful-dnd>use-memo-one": true,
        "react-dom": true,
        "react-redux": true,
        "redux": true
      }
    },
    "react-beautiful-dnd>css-box-model": {
      "globals": {
        "getComputedStyle": true,
        "pageXOffset": true,
        "pageYOffset": true
      },
      "packages": {
        "react-router-dom>tiny-invariant": true
      }
    },
    "react-beautiful-dnd>raf-schd": {
      "globals": {
        "cancelAnimationFrame": true,
        "requestAnimationFrame": true
      }
    },
    "react-beautiful-dnd>use-memo-one": {
      "packages": {
        "react": true
      }
    },
    "react-devtools": {
      "packages": {
        "react-devtools>react-devtools-core": true
      }
    },
    "react-devtools>react-devtools-core": {
      "globals": {
        "WebSocket": true,
        "setTimeout": true
      }
    },
    "react-dnd-html5-backend": {
      "globals": {
        "addEventListener": true,
        "clearTimeout": true,
        "removeEventListener": true
      }
    },
    "react-dom": {
      "globals": {
        "HTMLIFrameElement": true,
        "MSApp": true,
        "__REACT_DEVTOOLS_GLOBAL_HOOK__": true,
        "addEventListener": true,
        "clearTimeout": true,
        "clipboardData": true,
        "console": true,
        "dispatchEvent": true,
        "document": true,
        "event": "write",
        "jest": true,
        "location.protocol": true,
        "navigator.userAgent.indexOf": true,
        "performance": true,
        "removeEventListener": true,
        "self": true,
        "setTimeout": true,
        "top": true,
        "trustedTypes": true
      },
      "packages": {
        "prop-types": true,
        "react": true,
        "react-dom>scheduler": true,
        "react>object-assign": true
      }
    },
    "react-dom>scheduler": {
      "globals": {
        "MessageChannel": true,
        "cancelAnimationFrame": true,
        "clearTimeout": true,
        "console": true,
        "navigator": true,
        "performance": true,
        "requestAnimationFrame": true,
        "setTimeout": true
      }
    },
    "react-focus-lock": {
      "globals": {
        "addEventListener": true,
        "console.error": true,
        "console.warn": true,
        "document": true,
        "removeEventListener": true,
        "setTimeout": true
      },
      "packages": {
        "@babel/runtime": true,
        "prop-types": true,
        "react": true,
        "react-focus-lock>focus-lock": true,
        "react-focus-lock>react-clientside-effect": true,
        "react-focus-lock>use-callback-ref": true,
        "react-focus-lock>use-sidecar": true
      }
    },
    "react-focus-lock>focus-lock": {
      "globals": {
        "HTMLIFrameElement": true,
        "Node.DOCUMENT_FRAGMENT_NODE": true,
        "Node.DOCUMENT_NODE": true,
        "Node.DOCUMENT_POSITION_CONTAINED_BY": true,
        "Node.DOCUMENT_POSITION_CONTAINS": true,
        "Node.ELEMENT_NODE": true,
        "console.error": true,
        "console.warn": true,
        "document": true,
        "getComputedStyle": true,
        "setTimeout": true
      },
      "packages": {
        "@trezor/connect-web>tslib": true
      }
    },
    "react-focus-lock>react-clientside-effect": {
      "packages": {
        "@babel/runtime": true,
        "react": true
      }
    },
    "react-focus-lock>use-callback-ref": {
      "packages": {
        "react": true
      }
    },
    "react-focus-lock>use-sidecar": {
      "globals": {
        "console.error": true
      },
      "packages": {
        "@trezor/connect-web>tslib": true,
        "react": true,
        "react-focus-lock>use-sidecar>detect-node-es": true
      }
    },
    "react-idle-timer": {
      "globals": {
        "clearTimeout": true,
        "document": true,
        "setTimeout": true
      },
      "packages": {
        "prop-types": true,
        "react": true
      }
    },
    "react-inspector": {
      "globals": {
        "Node": true,
        "chromeDark": true,
        "chromeLight": true
      },
      "packages": {
        "react": true
      }
    },
    "react-popper": {
      "globals": {
        "document": true
      },
      "packages": {
        "@popperjs/core": true,
        "react": true,
        "react-popper>react-fast-compare": true,
        "react-popper>warning": true
      }
    },
    "react-popper>react-fast-compare": {
      "globals": {
        "Element": true,
        "console.warn": true
      }
    },
    "react-popper>warning": {
      "globals": {
        "console": true
      }
    },
    "react-redux": {
      "globals": {
        "console": true,
        "document": true
      },
      "packages": {
        "@babel/runtime": true,
        "prop-types": true,
        "prop-types>react-is": true,
        "react": true,
        "react-dom": true,
        "react-redux>hoist-non-react-statics": true,
        "redux": true
      }
    },
    "react-redux>hoist-non-react-statics": {
      "packages": {
        "prop-types>react-is": true
      }
    },
    "react-responsive-carousel": {
      "globals": {
        "HTMLElement": true,
        "addEventListener": true,
        "clearTimeout": true,
        "console.warn": true,
        "document": true,
        "getComputedStyle": true,
        "removeEventListener": true,
        "setTimeout": true
      },
      "packages": {
        "classnames": true,
        "react": true,
        "react-dom": true,
        "react-responsive-carousel>react-easy-swipe": true
      }
    },
    "react-responsive-carousel>react-easy-swipe": {
      "globals": {
        "addEventListener": true,
        "define": true,
        "document.addEventListener": true,
        "document.removeEventListener": true
      },
      "packages": {
        "prop-types": true,
        "react": true
      }
    },
    "react-router-dom": {
      "packages": {
        "prop-types": true,
        "react": true,
        "react-router-dom>history": true,
        "react-router-dom>react-router": true,
        "react-router-dom>tiny-invariant": true,
        "react-router-dom>tiny-warning": true
      }
    },
    "react-router-dom>history": {
      "globals": {
        "addEventListener": true,
        "confirm": true,
        "document": true,
        "history": true,
        "location": true,
        "navigator.userAgent": true,
        "removeEventListener": true
      },
      "packages": {
        "react-router-dom>history>resolve-pathname": true,
        "react-router-dom>history>value-equal": true,
        "react-router-dom>tiny-invariant": true,
        "react-router-dom>tiny-warning": true
      }
    },
    "react-router-dom>react-router": {
      "packages": {
        "prop-types": true,
        "prop-types>react-is": true,
        "react": true,
        "react-redux>hoist-non-react-statics": true,
        "react-router-dom>react-router>history": true,
        "react-router-dom>react-router>mini-create-react-context": true,
        "react-router-dom>tiny-invariant": true,
        "react-router-dom>tiny-warning": true,
        "sinon>nise>path-to-regexp": true
      }
    },
    "react-router-dom>react-router>history": {
      "globals": {
        "addEventListener": true,
        "confirm": true,
        "document": true,
        "history": true,
        "location": true,
        "navigator.userAgent": true,
        "removeEventListener": true
      },
      "packages": {
        "react-router-dom>history>resolve-pathname": true,
        "react-router-dom>history>value-equal": true,
        "react-router-dom>tiny-invariant": true,
        "react-router-dom>tiny-warning": true
      }
    },
    "react-router-dom>react-router>mini-create-react-context": {
      "packages": {
        "@babel/runtime": true,
        "prop-types": true,
        "react": true,
        "react-router-dom>react-router>mini-create-react-context>gud": true,
        "react-router-dom>tiny-warning": true
      }
    },
    "react-router-dom>tiny-warning": {
      "globals": {
        "console": true
      }
    },
    "react-simple-file-input": {
      "globals": {
        "File": true,
        "FileReader": true,
        "console.warn": true
      },
      "packages": {
        "prop-types": true,
        "react": true
      }
    },
    "react-tippy": {
      "globals": {
        "Element": true,
        "MSStream": true,
        "MutationObserver": true,
        "addEventListener": true,
        "clearTimeout": true,
        "console.error": true,
        "console.warn": true,
        "define": true,
        "document": true,
        "getComputedStyle": true,
        "innerHeight": true,
        "innerWidth": true,
        "navigator.maxTouchPoints": true,
        "navigator.msMaxTouchPoints": true,
        "navigator.userAgent": true,
        "performance": true,
        "requestAnimationFrame": true,
        "setTimeout": true
      },
      "packages": {
        "react": true,
        "react-dom": true,
        "react-tippy>popper.js": true
      }
    },
    "react-tippy>popper.js": {
      "globals": {
        "MSInputMethodContext": true,
        "Node.DOCUMENT_POSITION_FOLLOWING": true,
        "cancelAnimationFrame": true,
        "console.warn": true,
        "define": true,
        "devicePixelRatio": true,
        "document": true,
        "getComputedStyle": true,
        "innerHeight": true,
        "innerWidth": true,
        "navigator.userAgent": true,
        "requestAnimationFrame": true,
        "setTimeout": true
      }
    },
    "react-toggle-button": {
      "globals": {
        "clearTimeout": true,
        "console.warn": true,
        "define": true,
        "performance": true,
        "setTimeout": true
      },
      "packages": {
        "react": true
      }
    },
    "readable-stream": {
      "packages": {
        "browserify>browser-resolve": true,
        "browserify>process": true,
        "browserify>timers-browserify": true,
        "pumpify>inherits": true,
        "readable-stream>core-util-is": true,
        "readable-stream>isarray": true,
        "readable-stream>process-nextick-args": true,
        "readable-stream>safe-buffer": true,
        "readable-stream>string_decoder": true,
        "readable-stream>util-deprecate": true,
        "webpack>events": true
      }
    },
    "readable-stream>core-util-is": {
      "packages": {
        "browserify>insert-module-globals>is-buffer": true
      }
    },
    "readable-stream>process-nextick-args": {
      "packages": {
        "browserify>process": true
      }
    },
    "readable-stream>safe-buffer": {
      "packages": {
        "browserify>buffer": true
      }
    },
    "readable-stream>string_decoder": {
      "packages": {
        "readable-stream>safe-buffer": true
      }
    },
    "readable-stream>util-deprecate": {
      "globals": {
        "console.trace": true,
        "console.warn": true,
        "localStorage": true
      }
    },
    "redux": {
      "globals": {
        "console": true
      },
      "packages": {
        "@babel/runtime": true
      }
    },
    "semver": {
      "globals": {
        "console.error": true
      },
      "packages": {
        "browserify>process": true,
        "semver>lru-cache": true
      }
    },
    "semver>lru-cache": {
      "packages": {
        "semver>lru-cache>yallist": true
      }
    },
    "sinon>nise>path-to-regexp": {
      "packages": {
        "sinon>nise>path-to-regexp>isarray": true
      }
    },
    "stream-browserify": {
      "packages": {
        "pumpify>inherits": true,
        "stream-browserify>readable-stream": true,
        "webpack>events": true
      }
    },
    "stream-browserify>readable-stream": {
      "packages": {
        "browserify>browser-resolve": true,
        "browserify>buffer": true,
        "browserify>process": true,
        "browserify>string_decoder": true,
        "pumpify>inherits": true,
        "readable-stream>util-deprecate": true,
        "webpack>events": true
      }
    },
    "string.prototype.matchall>call-bind": {
      "packages": {
        "browserify>has>function-bind": true,
        "string.prototype.matchall>call-bind>es-errors": true,
        "string.prototype.matchall>call-bind>set-function-length": true,
        "string.prototype.matchall>get-intrinsic": true
      }
    },
    "string.prototype.matchall>call-bind>set-function-length": {
      "packages": {
        "string.prototype.matchall>call-bind>es-errors": true,
        "string.prototype.matchall>define-properties>define-data-property": true,
        "string.prototype.matchall>es-abstract>gopd": true,
        "string.prototype.matchall>es-abstract>has-property-descriptors": true,
        "string.prototype.matchall>get-intrinsic": true
      }
    },
    "string.prototype.matchall>define-properties": {
      "packages": {
        "@lavamoat/lavapack>json-stable-stringify>object-keys": true,
        "string.prototype.matchall>define-properties>define-data-property": true,
        "string.prototype.matchall>es-abstract>has-property-descriptors": true
      }
    },
    "string.prototype.matchall>define-properties>define-data-property": {
      "packages": {
        "string.prototype.matchall>call-bind>es-errors": true,
        "string.prototype.matchall>es-abstract>gopd": true,
        "string.prototype.matchall>es-abstract>has-property-descriptors": true,
        "string.prototype.matchall>get-intrinsic": true
      }
    },
    "string.prototype.matchall>es-abstract>array-buffer-byte-length": {
      "packages": {
        "string.prototype.matchall>call-bind": true,
        "string.prototype.matchall>es-abstract>is-array-buffer": true
      }
    },
    "string.prototype.matchall>es-abstract>es-to-primitive>is-symbol": {
      "packages": {
        "string.prototype.matchall>has-symbols": true
      }
    },
    "string.prototype.matchall>es-abstract>gopd": {
      "packages": {
        "string.prototype.matchall>get-intrinsic": true
      }
    },
    "string.prototype.matchall>es-abstract>has-property-descriptors": {
      "packages": {
        "string.prototype.matchall>get-intrinsic": true
      }
    },
    "string.prototype.matchall>es-abstract>is-array-buffer": {
      "packages": {
        "browserify>util>is-typed-array": true,
        "string.prototype.matchall>call-bind": true,
        "string.prototype.matchall>get-intrinsic": true
      }
    },
    "string.prototype.matchall>es-abstract>is-callable": {
      "globals": {
        "document": true
      }
    },
    "string.prototype.matchall>es-abstract>is-regex": {
      "packages": {
        "koa>is-generator-function>has-tostringtag": true,
        "string.prototype.matchall>call-bind": true
      }
    },
    "string.prototype.matchall>es-abstract>is-shared-array-buffer": {
      "packages": {
        "string.prototype.matchall>call-bind": true
      }
    },
    "string.prototype.matchall>es-abstract>object-inspect": {
      "globals": {
        "HTMLElement": true,
        "WeakRef": true
      },
      "packages": {
        "browserify>browser-resolve": true
      }
    },
    "string.prototype.matchall>get-intrinsic": {
      "globals": {
        "AggregateError": true,
        "FinalizationRegistry": true,
        "WeakRef": true
      },
      "packages": {
        "browserify>has>function-bind": true,
        "depcheck>is-core-module>hasown": true,
        "string.prototype.matchall>call-bind>es-errors": true,
        "string.prototype.matchall>es-abstract>has-proto": true,
        "string.prototype.matchall>has-symbols": true
      }
    },
    "string.prototype.matchall>internal-slot": {
      "packages": {
        "depcheck>is-core-module>hasown": true,
        "string.prototype.matchall>get-intrinsic": true,
        "string.prototype.matchall>side-channel": true
      }
    },
    "string.prototype.matchall>regexp.prototype.flags": {
      "packages": {
        "string.prototype.matchall>call-bind": true,
        "string.prototype.matchall>define-properties": true,
        "string.prototype.matchall>regexp.prototype.flags>set-function-name": true
      }
    },
    "string.prototype.matchall>regexp.prototype.flags>set-function-name": {
      "packages": {
        "string.prototype.matchall>define-properties>define-data-property": true,
        "string.prototype.matchall>es-abstract>function.prototype.name>functions-have-names": true,
        "string.prototype.matchall>es-abstract>has-property-descriptors": true
      }
    },
    "string.prototype.matchall>side-channel": {
      "packages": {
        "string.prototype.matchall>call-bind": true,
        "string.prototype.matchall>es-abstract>object-inspect": true,
        "string.prototype.matchall>get-intrinsic": true
      }
    },
    "superstruct": {
      "globals": {
        "console.warn": true,
        "define": true
      }
    },
    "uuid": {
      "globals": {
        "crypto": true,
        "msCrypto": true
      }
    },
    "web3": {
      "globals": {
        "XMLHttpRequest": true
      }
    },
    "web3-stream-provider": {
      "globals": {
        "setTimeout": true
      },
      "packages": {
        "browserify>util": true,
        "web3-stream-provider>readable-stream": true,
        "web3-stream-provider>uuid": true
      }
    },
    "web3-stream-provider>readable-stream": {
      "packages": {
        "browserify>browser-resolve": true,
        "browserify>buffer": true,
        "browserify>process": true,
        "browserify>string_decoder": true,
        "pumpify>inherits": true,
        "readable-stream>util-deprecate": true,
        "webpack>events": true
      }
    },
    "web3-stream-provider>uuid": {
      "globals": {
        "crypto": true
      }
    },
    "webextension-polyfill": {
      "globals": {
        "browser": true,
        "chrome": true,
        "console.error": true,
        "console.warn": true,
        "define": true
      }
    },
    "webpack>events": {
      "globals": {
        "console": true
      }
    }
  }
}<|MERGE_RESOLUTION|>--- conflicted
+++ resolved
@@ -737,18 +737,7 @@
         "setTimeout": true
       },
       "packages": {
-<<<<<<< HEAD
         "immer": true
-=======
-        "@ethereumjs/tx>@ethereumjs/util": true,
-        "@metamask/controller-utils>@spruceid/siwe-parser": true,
-        "@metamask/ethjs>@metamask/ethjs-unit": true,
-        "@metamask/utils": true,
-        "bn.js": true,
-        "browserify>buffer": true,
-        "eslint>fast-deep-equal": true,
-        "eth-ens-namehash": true
->>>>>>> 4a1853cf
       }
     },
     "@metamask/announcement-controller": {
@@ -832,26 +821,13 @@
       },
       "packages": {
         "@ethereumjs/tx>@ethereumjs/util": true,
-<<<<<<< HEAD
-        "@metamask/assets-controllers>@metamask/controller-utils>@spruceid/siwe-parser": true,
-=======
         "@metamask/controller-utils>@spruceid/siwe-parser": true,
->>>>>>> 4a1853cf
         "@metamask/ethjs>@metamask/ethjs-unit": true,
         "@metamask/utils": true,
         "bn.js": true,
         "browserify>buffer": true,
         "eslint>fast-deep-equal": true,
         "eth-ens-namehash": true
-      }
-    },
-    "@metamask/assets-controllers>@metamask/controller-utils>@spruceid/siwe-parser": {
-      "globals": {
-        "console.error": true,
-        "console.log": true
-      },
-      "packages": {
-        "@metamask/controller-utils>@spruceid/siwe-parser>apg-js": true
       }
     },
     "@metamask/assets-controllers>@metamask/polling-controller": {
@@ -1609,26 +1585,13 @@
       },
       "packages": {
         "@ethereumjs/tx>@ethereumjs/util": true,
-<<<<<<< HEAD
-=======
         "@metamask/controller-utils>@spruceid/siwe-parser": true,
->>>>>>> 4a1853cf
         "@metamask/ethjs>@metamask/ethjs-unit": true,
-        "@metamask/message-manager>@metamask/controller-utils>@spruceid/siwe-parser": true,
         "@metamask/utils": true,
         "bn.js": true,
         "browserify>buffer": true,
         "eslint>fast-deep-equal": true,
         "eth-ens-namehash": true
-      }
-    },
-    "@metamask/message-manager>@metamask/controller-utils>@spruceid/siwe-parser": {
-      "globals": {
-        "console.error": true,
-        "console.log": true
-      },
-      "packages": {
-        "@metamask/controller-utils>@spruceid/siwe-parser>apg-js": true
       }
     },
     "@metamask/message-manager>jsonschema": {
@@ -1795,27 +1758,7 @@
         "setTimeout": true
       },
       "packages": {
-<<<<<<< HEAD
-        "@ethereumjs/tx>@ethereumjs/util": true,
-        "@metamask/ethjs>@metamask/ethjs-unit": true,
-        "@metamask/phishing-controller>@metamask/controller-utils>@spruceid/siwe-parser": true,
-        "@metamask/utils": true,
-        "bn.js": true,
-        "browserify>buffer": true,
-        "eslint>fast-deep-equal": true,
-        "eth-ens-namehash": true
-=======
         "immer": true
->>>>>>> 4a1853cf
-      }
-    },
-    "@metamask/phishing-controller>@metamask/controller-utils>@spruceid/siwe-parser": {
-      "globals": {
-        "console.error": true,
-        "console.log": true
-      },
-      "packages": {
-        "@metamask/controller-utils>@spruceid/siwe-parser>apg-js": true
       }
     },
     "@metamask/phishing-warning>eth-phishing-detect": {
@@ -1959,26 +1902,13 @@
       },
       "packages": {
         "@ethereumjs/tx>@ethereumjs/util": true,
-<<<<<<< HEAD
-=======
         "@metamask/controller-utils>@spruceid/siwe-parser": true,
->>>>>>> 4a1853cf
         "@metamask/ethjs>@metamask/ethjs-unit": true,
-        "@metamask/signature-controller>@metamask/controller-utils>@spruceid/siwe-parser": true,
         "@metamask/utils": true,
         "bn.js": true,
         "browserify>buffer": true,
         "eslint>fast-deep-equal": true,
         "eth-ens-namehash": true
-      }
-    },
-    "@metamask/signature-controller>@metamask/controller-utils>@spruceid/siwe-parser": {
-      "globals": {
-        "console.error": true,
-        "console.log": true
-      },
-      "packages": {
-        "@metamask/controller-utils>@spruceid/siwe-parser>apg-js": true
       }
     },
     "@metamask/smart-transactions-controller": {
@@ -2053,13 +1983,9 @@
         "setTimeout": true
       },
       "packages": {
-<<<<<<< HEAD
-=======
         "@metamask/controller-utils>@spruceid/siwe-parser": true,
->>>>>>> 4a1853cf
         "@metamask/ethjs>@metamask/ethjs-unit": true,
         "@metamask/smart-transactions-controller>@metamask/controller-utils>@ethereumjs/util": true,
-        "@metamask/smart-transactions-controller>@metamask/controller-utils>@spruceid/siwe-parser": true,
         "@metamask/utils": true,
         "bn.js": true,
         "browserify>buffer": true,
@@ -2078,15 +2004,6 @@
         "browserify>buffer": true,
         "browserify>insert-module-globals>is-buffer": true,
         "webpack>events": true
-      }
-    },
-    "@metamask/smart-transactions-controller>@metamask/controller-utils>@spruceid/siwe-parser": {
-      "globals": {
-        "console.error": true,
-        "console.log": true
-      },
-      "packages": {
-        "@metamask/controller-utils>@spruceid/siwe-parser>apg-js": true
       }
     },
     "@metamask/smart-transactions-controller>@metamask/controllers>nanoid": {
