--- conflicted
+++ resolved
@@ -846,7 +846,7 @@
     "@metamask/accounts-controller>@metamask/eth-snap-keyring>@metamask/eth-sig-util>@metamask/abi-utils": {
       "packages": {
         "@metamask/utils>@metamask/superstruct": true,
-        "@metamask/accounts-controller>@metamask/utils": true
+        "@metamask/utils": true
       }
     },
     "@metamask/eth-trezor-keyring>@metamask/eth-sig-util>@metamask/abi-utils": {
@@ -1210,7 +1210,7 @@
         "@ethereumjs/tx>@ethereumjs/rlp": true,
         "@ethereumjs/tx>@ethereumjs/util": true,
         "@metamask/accounts-controller>@metamask/eth-snap-keyring>@metamask/eth-sig-util>@metamask/abi-utils": true,
-        "@metamask/accounts-controller>@metamask/utils": true,
+        "@metamask/utils": true,
         "@metamask/utils>@scure/base": true,
         "browserify>buffer": true,
         "@ethereumjs/tx>ethereum-cryptography": true,
@@ -1291,10 +1291,10 @@
         "@ethereumjs/tx": true,
         "@metamask/accounts-controller>@metamask/eth-snap-keyring>@metamask/eth-sig-util": true,
         "@metamask/keyring-api": true,
-        "@metamask/eth-snap-keyring>@metamask/keyring-internal-snap-client": true,
+        "@metamask/accounts-controller>@metamask/eth-snap-keyring>@metamask/keyring-internal-snap-client": true,
         "@metamask/keyring-api>@metamask/keyring-utils": true,
         "@metamask/utils>@metamask/superstruct": true,
-        "@metamask/accounts-controller>@metamask/utils": true,
+        "@metamask/utils": true,
         "webpack>events": true,
         "@metamask/accounts-controller>@metamask/eth-snap-keyring>uuid": true
       }
@@ -1449,6 +1449,14 @@
         "@metamask/keyring-api>bech32": true
       }
     },
+    "@metamask/eth-snap-keyring>@metamask/keyring-internal-snap-client>@metamask/keyring-snap-client>@metamask/keyring-api": {
+      "packages": {
+        "@metamask/eth-snap-keyring>@metamask/keyring-utils": true,
+        "@metamask/utils>@metamask/superstruct": true,
+        "@metamask/utils": true,
+        "@metamask/keyring-api>bech32": true
+      }
+    },
     "@metamask/multichain-transactions-controller>@metamask/keyring-snap-client>@metamask/keyring-api": {
       "packages": {
         "@metamask/keyring-api>@metamask/keyring-utils": true,
@@ -1472,6 +1480,11 @@
     },
     "@metamask/eth-snap-keyring>@metamask/keyring-internal-snap-client": {
       "packages": {
+        "@metamask/eth-snap-keyring>@metamask/keyring-internal-snap-client>@metamask/keyring-snap-client": true
+      }
+    },
+    "@metamask/accounts-controller>@metamask/eth-snap-keyring>@metamask/keyring-internal-snap-client": {
+      "packages": {
         "@metamask/keyring-snap-client": true
       }
     },
@@ -1483,23 +1496,30 @@
         "@metamask/keyring-snap-client>uuid": true
       }
     },
-<<<<<<< HEAD
-    "@metamask/eth-snap-keyring>@metamask/keyring-utils": {
-      "globals": {
-        "URL": true
-      },
-      "packages": {
+    "@metamask/eth-snap-keyring>@metamask/keyring-internal-snap-client>@metamask/keyring-snap-client": {
+      "packages": {
+        "@metamask/eth-snap-keyring>@metamask/keyring-internal-snap-client>@metamask/keyring-snap-client>@metamask/keyring-api": true,
+        "@metamask/eth-snap-keyring>@metamask/keyring-utils": true,
         "@metamask/utils>@metamask/superstruct": true,
-        "@metamask/eth-snap-keyring>@metamask/utils": true,
-        "bitcoin-address-validation": true
-=======
+        "@metamask/eth-snap-keyring>uuid": true
+      }
+    },
     "@metamask/multichain-transactions-controller>@metamask/keyring-snap-client": {
       "packages": {
         "@metamask/multichain-transactions-controller>@metamask/keyring-snap-client>@metamask/keyring-api": true,
         "@metamask/keyring-api>@metamask/keyring-utils": true,
         "@metamask/utils>@metamask/superstruct": true,
         "@metamask/multichain-transactions-controller>@metamask/keyring-snap-client>uuid": true
->>>>>>> dc2249c4
+      }
+    },
+    "@metamask/eth-snap-keyring>@metamask/keyring-utils": {
+      "globals": {
+        "URL": true
+      },
+      "packages": {
+        "@metamask/utils>@metamask/superstruct": true,
+        "@metamask/utils": true,
+        "bitcoin-address-validation": true
       }
     },
     "@metamask/keyring-api>@metamask/keyring-utils": {
