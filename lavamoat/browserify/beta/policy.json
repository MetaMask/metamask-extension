{
  "resources": {
    "@babel/runtime": {
      "globals": {
        "regeneratorRuntime": "write"
      }
    },
    "eth-lattice-keyring>@ethereumjs/tx>@chainsafe/ssz>@chainsafe/persistent-merkle-tree": {
      "globals": {
        "WeakRef": true
      },
      "packages": {
        "browserify": true
      }
    },
    "eth-lattice-keyring>@ethereumjs/tx>@chainsafe/ssz": {
      "packages": {
        "eth-lattice-keyring>@ethereumjs/tx>@chainsafe/ssz>@chainsafe/persistent-merkle-tree": true,
        "browserify": true,
        "browserify>buffer": true,
        "eth-lattice-keyring>@ethereumjs/tx>@chainsafe/ssz>case": true
      }
    },
    "@metamask/notification-services-controller>@contentful/rich-text-html-renderer": {
      "globals": {
        "SuppressedError": true
      }
    },
    "@ensdomains/content-hash": {
      "globals": {
        "console.warn": true
      },
      "packages": {
        "browserify>buffer": true,
        "@ensdomains/content-hash>cids": true,
        "@ensdomains/content-hash>js-base64": true,
        "@ensdomains/content-hash>multicodec": true,
        "@ensdomains/content-hash>multihashes": true
      }
    },
    "@ethereumjs/tx>@ethereumjs/common": {
      "packages": {
        "@ethereumjs/tx>@ethereumjs/util": true,
        "browserify>buffer": true,
        "@ethereumjs/tx>@ethereumjs/common>crc-32": true,
        "webpack>events": true
      }
    },
    "@metamask/smart-transactions-controller>@ethereumjs/tx>@ethereumjs/common": {
      "packages": {
        "@metamask/smart-transactions-controller>@ethereumjs/util": true,
        "webpack>events": true
      }
    },
    "eth-lattice-keyring>gridplus-sdk>@ethereumjs/tx>@ethereumjs/common": {
      "packages": {
        "@ethereumjs/tx>@ethereumjs/util": true,
        "browserify>buffer": true,
        "@ethereumjs/tx>@ethereumjs/common>crc-32": true,
        "webpack>events": true
      }
    },
    "eth-lattice-keyring>gridplus-sdk>@ethereumjs/common": {
      "packages": {
        "@ethereumjs/tx>@ethereumjs/util": true,
        "browserify>buffer": true,
        "@ethereumjs/tx>@ethereumjs/common>crc-32": true,
        "webpack>events": true
      }
    },
    "@ethereumjs/tx>@ethereumjs/rlp": {
      "globals": {
        "TextEncoder": true
      }
    },
    "@metamask/smart-transactions-controller>@ethereumjs/tx>@ethereumjs/rlp": {
      "globals": {
        "TextEncoder": true
      }
    },
    "@metamask/eth-ledger-bridge-keyring>@ethereumjs/rlp": {
      "globals": {
        "TextEncoder": true
      }
    },
    "@ethereumjs/tx": {
      "packages": {
        "@ethereumjs/tx>@ethereumjs/common": true,
        "@ethereumjs/tx>@ethereumjs/rlp": true,
        "@ethereumjs/tx>@ethereumjs/util": true,
        "browserify>buffer": true,
        "@ethereumjs/tx>ethereum-cryptography": true,
        "browserify>insert-module-globals>is-buffer": true
      }
    },
    "@metamask/smart-transactions-controller>@ethereumjs/tx": {
      "packages": {
        "@metamask/smart-transactions-controller>@ethereumjs/tx>@ethereumjs/common": true,
        "@metamask/smart-transactions-controller>@ethereumjs/tx>@ethereumjs/rlp": true,
        "@metamask/smart-transactions-controller>@ethereumjs/util": true,
        "@ethereumjs/tx>ethereum-cryptography": true
      }
    },
    "eth-lattice-keyring>@ethereumjs/tx": {
      "packages": {
        "eth-lattice-keyring>@ethereumjs/tx>@chainsafe/ssz": true,
        "@ethereumjs/tx>@ethereumjs/common": true,
        "@ethereumjs/tx>@ethereumjs/rlp": true,
        "@ethereumjs/tx>@ethereumjs/util": true,
        "@ethersproject/providers": true,
        "browserify>buffer": true,
        "eth-lattice-keyring>@ethereumjs/tx>ethereum-cryptography": true,
        "browserify>insert-module-globals>is-buffer": true
      }
    },
    "eth-lattice-keyring>gridplus-sdk>@ethereumjs/tx": {
      "packages": {
        "eth-lattice-keyring>@ethereumjs/tx>@chainsafe/ssz": true,
        "eth-lattice-keyring>gridplus-sdk>@ethereumjs/tx>@ethereumjs/common": true,
        "@ethereumjs/tx>@ethereumjs/rlp": true,
        "@ethereumjs/tx>@ethereumjs/util": true,
        "@ethersproject/providers": true,
        "browserify>buffer": true,
        "eth-lattice-keyring>gridplus-sdk>@ethereumjs/tx>ethereum-cryptography": true,
        "browserify>insert-module-globals>is-buffer": true
      }
    },
    "@ethereumjs/tx>@ethereumjs/util": {
      "globals": {
        "console.warn": true
      },
      "packages": {
        "@ethereumjs/tx>@ethereumjs/rlp": true,
        "browserify>buffer": true,
        "@ethereumjs/tx>ethereum-cryptography": true,
        "webpack>events": true,
        "browserify>insert-module-globals>is-buffer": true,
        "@ethereumjs/tx>@ethereumjs/util>micro-ftch": true
      }
    },
    "@metamask/smart-transactions-controller>@ethereumjs/util": {
      "globals": {
        "console.warn": true,
        "fetch": true
      },
      "packages": {
        "@metamask/smart-transactions-controller>@ethereumjs/tx>@ethereumjs/rlp": true,
        "@ethereumjs/tx>ethereum-cryptography": true,
        "webpack>events": true
      }
    },
    "@ethersproject/abi": {
      "globals": {
        "console.log": true
      },
      "packages": {
        "ethers>@ethersproject/address": true,
        "@ethersproject/bignumber": true,
        "@ethersproject/bytes": true,
        "ethers>@ethersproject/constants": true,
        "@ethersproject/hash": true,
        "ethers>@ethersproject/keccak256": true,
        "ethers>@ethersproject/logger": true,
        "ethers>@ethersproject/properties": true,
        "ethers>@ethersproject/strings": true
      }
    },
    "ethers>@ethersproject/abstract-provider": {
      "packages": {
        "@ethersproject/bignumber": true,
        "@ethersproject/bytes": true,
        "ethers>@ethersproject/logger": true,
        "ethers>@ethersproject/properties": true
      }
    },
    "ethers>@ethersproject/abstract-signer": {
      "packages": {
        "ethers>@ethersproject/logger": true,
        "ethers>@ethersproject/properties": true
      }
    },
    "ethers>@ethersproject/address": {
      "packages": {
        "@ethersproject/bignumber": true,
        "@ethersproject/bytes": true,
        "ethers>@ethersproject/keccak256": true,
        "ethers>@ethersproject/logger": true,
        "ethers>@ethersproject/rlp": true
      }
    },
    "ethers>@ethersproject/base64": {
      "globals": {
        "atob": true,
        "btoa": true
      },
      "packages": {
        "@ethersproject/bytes": true
      }
    },
    "ethers>@ethersproject/basex": {
      "packages": {
        "@ethersproject/bytes": true,
        "ethers>@ethersproject/properties": true
      }
    },
    "@ethersproject/bignumber": {
      "packages": {
        "@ethersproject/bytes": true,
        "ethers>@ethersproject/logger": true,
        "bn.js": true
      }
    },
    "@ethersproject/bytes": {
      "packages": {
        "ethers>@ethersproject/logger": true
      }
    },
    "ethers>@ethersproject/constants": {
      "packages": {
        "@ethersproject/bignumber": true
      }
    },
    "@ethersproject/contracts": {
      "globals": {
        "setTimeout": true
      },
      "packages": {
        "@ethersproject/abi": true,
        "ethers>@ethersproject/abstract-provider": true,
        "ethers>@ethersproject/abstract-signer": true,
        "ethers>@ethersproject/address": true,
        "@ethersproject/bignumber": true,
        "@ethersproject/bytes": true,
        "ethers>@ethersproject/logger": true,
        "ethers>@ethersproject/properties": true,
        "ethers>@ethersproject/transactions": true
      }
    },
    "@ethersproject/hash": {
      "packages": {
        "ethers>@ethersproject/address": true,
        "ethers>@ethersproject/base64": true,
        "@ethersproject/bignumber": true,
        "@ethersproject/bytes": true,
        "ethers>@ethersproject/keccak256": true,
        "ethers>@ethersproject/logger": true,
        "ethers>@ethersproject/properties": true,
        "ethers>@ethersproject/strings": true
      }
    },
    "@ethersproject/hdnode": {
      "packages": {
        "ethers>@ethersproject/basex": true,
        "@ethersproject/bignumber": true,
        "@ethersproject/bytes": true,
        "ethers>@ethersproject/logger": true,
        "ethers>@ethersproject/pbkdf2": true,
        "ethers>@ethersproject/properties": true,
        "ethers>@ethersproject/sha2": true,
        "ethers>@ethersproject/signing-key": true,
        "ethers>@ethersproject/strings": true,
        "ethers>@ethersproject/transactions": true,
        "ethers>@ethersproject/wordlists": true
      }
    },
    "ethers>@ethersproject/json-wallets": {
      "packages": {
        "ethers>@ethersproject/address": true,
        "@ethersproject/bytes": true,
        "@ethersproject/hdnode": true,
        "ethers>@ethersproject/keccak256": true,
        "ethers>@ethersproject/logger": true,
        "ethers>@ethersproject/pbkdf2": true,
        "ethers>@ethersproject/properties": true,
        "ethers>@ethersproject/random": true,
        "ethers>@ethersproject/strings": true,
        "ethers>@ethersproject/transactions": true,
        "ethers>@ethersproject/json-wallets>aes-js": true,
        "ethers>@ethersproject/json-wallets>scrypt-js": true
      }
    },
    "ethers>@ethersproject/keccak256": {
      "packages": {
        "@ethersproject/bytes": true,
        "@metamask/ethjs>js-sha3": true
      }
    },
    "ethers>@ethersproject/logger": {
      "globals": {
        "console": true
      }
    },
    "ethers>@ethersproject/providers>@ethersproject/networks": {
      "packages": {
        "ethers>@ethersproject/logger": true
      }
    },
    "@metamask/test-bundler>@ethersproject/networks": {
      "packages": {
        "ethers>@ethersproject/logger": true
      }
    },
    "ethers>@ethersproject/pbkdf2": {
      "packages": {
        "@ethersproject/bytes": true,
        "ethers>@ethersproject/sha2": true
      }
    },
    "ethers>@ethersproject/properties": {
      "packages": {
        "ethers>@ethersproject/logger": true
      }
    },
    "@ethersproject/providers": {
      "globals": {
        "WebSocket": true,
        "clearInterval": true,
        "clearTimeout": true,
        "console.log": true,
        "console.warn": true,
        "setInterval": true,
        "setTimeout": true
      },
      "packages": {
        "ethers>@ethersproject/abstract-provider": true,
        "ethers>@ethersproject/abstract-signer": true,
        "ethers>@ethersproject/address": true,
        "ethers>@ethersproject/base64": true,
        "ethers>@ethersproject/basex": true,
        "@ethersproject/bignumber": true,
        "@ethersproject/bytes": true,
        "ethers>@ethersproject/constants": true,
        "@ethersproject/hash": true,
        "ethers>@ethersproject/logger": true,
        "@metamask/test-bundler>@ethersproject/networks": true,
        "ethers>@ethersproject/properties": true,
        "ethers>@ethersproject/random": true,
        "ethers>@ethersproject/sha2": true,
        "ethers>@ethersproject/strings": true,
        "ethers>@ethersproject/transactions": true,
        "@ethersproject/providers>@ethersproject/web": true,
        "@ethersproject/providers>bech32": true
      }
    },
    "ethers>@ethersproject/providers": {
      "globals": {
        "WebSocket": true,
        "clearInterval": true,
        "clearTimeout": true,
        "console.log": true,
        "console.warn": true,
        "setInterval": true,
        "setTimeout": true
      },
      "packages": {
        "ethers>@ethersproject/abstract-provider": true,
        "ethers>@ethersproject/abstract-signer": true,
        "ethers>@ethersproject/address": true,
        "ethers>@ethersproject/base64": true,
        "ethers>@ethersproject/basex": true,
        "@ethersproject/bignumber": true,
        "@ethersproject/bytes": true,
        "ethers>@ethersproject/constants": true,
        "@ethersproject/hash": true,
        "ethers>@ethersproject/logger": true,
        "ethers>@ethersproject/providers>@ethersproject/networks": true,
        "ethers>@ethersproject/properties": true,
        "ethers>@ethersproject/random": true,
        "ethers>@ethersproject/sha2": true,
        "ethers>@ethersproject/strings": true,
        "ethers>@ethersproject/transactions": true,
        "ethers>@ethersproject/providers>@ethersproject/web": true,
        "ethers>@ethersproject/providers>bech32": true
      }
    },
    "@ethersproject/providers>@ethersproject/random": {
      "globals": {
        "crypto.getRandomValues": true
      }
    },
    "ethers>@ethersproject/random": {
      "packages": {
        "@ethersproject/bytes": true,
        "ethers>@ethersproject/logger": true
      }
    },
    "ethers>@ethersproject/rlp": {
      "packages": {
        "@ethersproject/bytes": true,
        "ethers>@ethersproject/logger": true
      }
    },
    "ethers>@ethersproject/sha2": {
      "packages": {
        "@ethersproject/bytes": true,
        "ethers>@ethersproject/logger": true,
        "ethers>@ethersproject/sha2>hash.js": true
      }
    },
    "ethers>@ethersproject/signing-key": {
      "packages": {
        "@ethersproject/bytes": true,
        "ethers>@ethersproject/logger": true,
        "ethers>@ethersproject/properties": true,
        "ethers>@ethersproject/signing-key>elliptic": true
      }
    },
    "ethers>@ethersproject/solidity": {
      "packages": {
        "@ethersproject/bignumber": true,
        "@ethersproject/bytes": true,
        "ethers>@ethersproject/keccak256": true,
        "ethers>@ethersproject/logger": true,
        "ethers>@ethersproject/sha2": true,
        "ethers>@ethersproject/strings": true
      }
    },
    "ethers>@ethersproject/strings": {
      "packages": {
        "@ethersproject/bytes": true,
        "ethers>@ethersproject/constants": true,
        "ethers>@ethersproject/logger": true
      }
    },
    "ethers>@ethersproject/transactions": {
      "packages": {
        "ethers>@ethersproject/address": true,
        "@ethersproject/bignumber": true,
        "@ethersproject/bytes": true,
        "ethers>@ethersproject/constants": true,
        "ethers>@ethersproject/keccak256": true,
        "ethers>@ethersproject/logger": true,
        "ethers>@ethersproject/properties": true,
        "ethers>@ethersproject/rlp": true,
        "ethers>@ethersproject/signing-key": true
      }
    },
    "ethers>@ethersproject/units": {
      "packages": {
        "@ethersproject/bignumber": true,
        "ethers>@ethersproject/logger": true
      }
    },
    "@ethersproject/wallet": {
      "packages": {
        "ethers>@ethersproject/abstract-provider": true,
        "ethers>@ethersproject/abstract-signer": true,
        "ethers>@ethersproject/address": true,
        "@ethersproject/bytes": true,
        "@ethersproject/hash": true,
        "@ethersproject/hdnode": true,
        "ethers>@ethersproject/json-wallets": true,
        "ethers>@ethersproject/keccak256": true,
        "ethers>@ethersproject/logger": true,
        "ethers>@ethersproject/properties": true,
        "ethers>@ethersproject/random": true,
        "ethers>@ethersproject/signing-key": true,
        "ethers>@ethersproject/transactions": true
      }
    },
    "@ethersproject/providers>@ethersproject/web": {
      "globals": {
        "clearTimeout": true,
        "fetch": true,
        "setTimeout": true
      },
      "packages": {
        "ethers>@ethersproject/base64": true,
        "@ethersproject/bytes": true,
        "ethers>@ethersproject/logger": true,
        "ethers>@ethersproject/properties": true,
        "ethers>@ethersproject/strings": true
      }
    },
    "ethers>@ethersproject/providers>@ethersproject/web": {
      "globals": {
        "clearTimeout": true,
        "fetch": true,
        "setTimeout": true
      },
      "packages": {
        "ethers>@ethersproject/base64": true,
        "@ethersproject/bytes": true,
        "ethers>@ethersproject/logger": true,
        "ethers>@ethersproject/properties": true,
        "ethers>@ethersproject/strings": true
      }
    },
    "ethers>@ethersproject/web": {
      "globals": {
        "clearTimeout": true,
        "fetch": true,
        "setTimeout": true
      },
      "packages": {
        "ethers>@ethersproject/base64": true,
        "@ethersproject/bytes": true,
        "ethers>@ethersproject/logger": true,
        "ethers>@ethersproject/properties": true,
        "ethers>@ethersproject/strings": true
      }
    },
    "ethers>@ethersproject/wordlists": {
      "packages": {
        "@ethersproject/bytes": true,
        "@ethersproject/hash": true,
        "ethers>@ethersproject/logger": true,
        "ethers>@ethersproject/properties": true,
        "ethers>@ethersproject/strings": true
      }
    },
    "@metamask/notification-services-controller>firebase>@firebase/app": {
      "globals": {
        "FinalizationRegistry": true,
        "console.warn": true
      },
      "packages": {
        "@metamask/notification-services-controller>firebase>@firebase/app>@firebase/component": true,
        "@metamask/notification-services-controller>firebase>@firebase/app>@firebase/logger": true,
        "@metamask/notification-services-controller>firebase>@firebase/util": true,
        "@metamask/notification-services-controller>firebase>@firebase/app>idb": true
      }
    },
    "@metamask/notification-services-controller>firebase>@firebase/app>@firebase/component": {
      "packages": {
        "@metamask/notification-services-controller>firebase>@firebase/util": true
      }
    },
    "@metamask/notification-services-controller>firebase>@firebase/installations": {
      "globals": {
        "BroadcastChannel": true,
        "Headers": true,
        "btoa": true,
        "console.error": true,
        "crypto": true,
        "fetch": true,
        "msCrypto": true,
        "navigator.onLine": true,
        "setTimeout": true
      },
      "packages": {
        "@metamask/notification-services-controller>firebase>@firebase/app": true,
        "@metamask/notification-services-controller>firebase>@firebase/app>@firebase/component": true,
        "@metamask/notification-services-controller>firebase>@firebase/util": true,
        "@metamask/notification-services-controller>firebase>@firebase/app>idb": true
      }
    },
    "@metamask/notification-services-controller>firebase>@firebase/app>@firebase/logger": {
      "globals": {
        "console": true
      },
      "packages": {
        "tslib": true
      }
    },
    "@metamask/notification-services-controller>firebase>@firebase/messaging": {
      "globals": {
        "Headers": true,
        "Notification.maxActions": true,
        "Notification.permission": true,
        "Notification.requestPermission": true,
        "PushSubscription.prototype.hasOwnProperty": true,
        "ServiceWorkerRegistration": true,
        "URL": true,
        "addEventListener": true,
        "atob": true,
        "btoa": true,
        "clients.matchAll": true,
        "clients.openWindow": true,
        "console.warn": true,
        "document": true,
        "fetch": true,
        "indexedDB": true,
        "location.href": true,
        "location.origin": true,
        "navigator": true,
        "origin.replace": true,
        "registration.showNotification": true,
        "setTimeout": true
      },
      "packages": {
        "@metamask/notification-services-controller>firebase>@firebase/app": true,
        "@metamask/notification-services-controller>firebase>@firebase/app>@firebase/component": true,
        "@metamask/notification-services-controller>firebase>@firebase/installations": true,
        "@metamask/notification-services-controller>firebase>@firebase/util": true,
        "@metamask/notification-services-controller>firebase>@firebase/app>idb": true,
        "tslib": true
      }
    },
    "@metamask/notification-services-controller>firebase>@firebase/util": {
      "globals": {
        "atob": true,
        "browser": true,
        "btoa": true,
        "chrome": true,
        "console": true,
        "document": true,
        "indexedDB": true,
        "navigator": true,
        "process": true,
        "self": true,
        "setTimeout": true
      },
      "packages": {
        "process": true
      }
    },
    "@keystonehq/metamask-airgapped-keyring>@keystonehq/base-eth-keyring": {
      "packages": {
        "@ethereumjs/tx": true,
        "@ethereumjs/tx>@ethereumjs/util": true,
        "@keystonehq/bc-ur-registry-eth": true,
        "browserify>buffer": true,
        "@metamask/eth-trezor-keyring>hdkey": true,
        "eth-lattice-keyring>rlp": true,
        "uuid": true
      }
    },
    "@keystonehq/bc-ur-registry-eth": {
      "packages": {
        "@ethereumjs/tx>@ethereumjs/util": true,
        "@keystonehq/bc-ur-registry-eth>@keystonehq/bc-ur-registry": true,
        "browserify>buffer": true,
        "@metamask/eth-trezor-keyring>hdkey": true,
        "uuid": true
      }
    },
    "@keystonehq/bc-ur-registry-eth>@keystonehq/bc-ur-registry": {
      "globals": {
        "define": true
      },
      "packages": {
        "@ngraveio/bc-ur": true,
        "ethereumjs-util>ethereum-cryptography>bs58check": true,
        "buffer": true,
        "browserify>buffer": true,
        "tslib": true
      }
    },
    "@keystonehq/metamask-airgapped-keyring": {
      "packages": {
        "@ethereumjs/tx": true,
        "@keystonehq/metamask-airgapped-keyring>@keystonehq/base-eth-keyring": true,
        "@keystonehq/bc-ur-registry-eth": true,
        "@metamask/obs-store": true,
        "browserify>buffer": true,
        "webpack>events": true,
        "@keystonehq/metamask-airgapped-keyring>rlp": true,
        "uuid": true
      }
    },
    "chart.js>@kurkle/color": {
      "globals": {
        "define": true
      }
    },
    "@lavamoat/lavadome-react": {
      "globals": {
        "Document.prototype": true,
        "DocumentFragment.prototype": true,
        "Element.prototype": true,
        "Node.prototype": true,
        "console.warn": true,
        "document": true
      },
      "packages": {
        "react": true
      }
    },
    "@metamask/eth-ledger-bridge-keyring>@ledgerhq/hw-app-eth>@ledgerhq/domain-service": {
      "packages": {
        "@metamask/eth-ledger-bridge-keyring>@ledgerhq/hw-app-eth>@ledgerhq/logs": true,
        "@metamask/eth-ledger-bridge-keyring>@ledgerhq/hw-app-eth>@ledgerhq/domain-service>axios": true
      }
    },
    "@metamask/eth-ledger-bridge-keyring>@ledgerhq/hw-app-eth>@ledgerhq/errors": {
      "globals": {
        "console.warn": true
      }
    },
    "@metamask/eth-ledger-bridge-keyring>@ledgerhq/hw-app-eth>@ledgerhq/evm-tools": {
      "packages": {
        "@metamask/eth-ledger-bridge-keyring>@ledgerhq/hw-app-eth>@ledgerhq/cryptoassets-evm-signatures": true,
        "@metamask/eth-ledger-bridge-keyring>@ledgerhq/hw-app-eth>@ledgerhq/evm-tools>@ledgerhq/live-env": true,
        "@metamask/eth-ledger-bridge-keyring>@ledgerhq/hw-app-eth>@ledgerhq/evm-tools>axios": true,
        "@metamask/ppom-validator>crypto-js": true,
        "@metamask/eth-ledger-bridge-keyring>@ledgerhq/hw-app-eth>@ledgerhq/evm-tools>ethers": true
      }
    },
    "@metamask/eth-ledger-bridge-keyring>@ledgerhq/hw-app-eth": {
      "globals": {
        "console.warn": true
      },
      "packages": {
        "@ethersproject/abi": true,
        "ethers>@ethersproject/rlp": true,
        "@metamask/eth-ledger-bridge-keyring>@ledgerhq/hw-app-eth>@ledgerhq/cryptoassets-evm-signatures": true,
        "@metamask/eth-ledger-bridge-keyring>@ledgerhq/hw-app-eth>@ledgerhq/domain-service": true,
        "@metamask/eth-ledger-bridge-keyring>@ledgerhq/hw-app-eth>@ledgerhq/errors": true,
        "@metamask/eth-ledger-bridge-keyring>@ledgerhq/hw-app-eth>@ledgerhq/evm-tools": true,
        "@metamask/eth-ledger-bridge-keyring>@ledgerhq/hw-app-eth>@ledgerhq/logs": true,
        "@metamask/eth-ledger-bridge-keyring>@ledgerhq/hw-app-eth>axios": true,
        "@metamask/eth-ledger-bridge-keyring>@ledgerhq/hw-app-eth>bignumber.js": true,
        "browserify>buffer": true,
        "semver": true
      }
    },
    "@metamask/eth-ledger-bridge-keyring>@ledgerhq/hw-app-eth>@ledgerhq/evm-tools>@ledgerhq/live-env": {
      "globals": {
        "console.warn": true
      },
      "packages": {
        "wait-on>rxjs": true
      }
    },
    "@metamask/eth-ledger-bridge-keyring>@ledgerhq/hw-app-eth>@ledgerhq/logs": {
      "globals": {
        "__ledgerLogsListen": "write",
        "console.error": true
      }
    },
    "@material-ui/core": {
      "globals": {
        "Image": true,
        "_formatMuiErrorMessage": true,
        "addEventListener": true,
        "clearInterval": true,
        "clearTimeout": true,
        "console.error": true,
        "console.warn": true,
        "document": true,
        "getComputedStyle": true,
        "getSelection": true,
        "innerHeight": true,
        "innerWidth": true,
        "matchMedia": true,
        "navigator": true,
        "performance.now": true,
        "removeEventListener": true,
        "requestAnimationFrame": true,
        "setInterval": true,
        "setTimeout": true
      },
      "packages": {
        "@babel/runtime": true,
        "@material-ui/core>@material-ui/styles": true,
        "@material-ui/core>@material-ui/system": true,
        "@material-ui/core>@material-ui/utils": true,
        "@material-ui/core>clsx": true,
        "react-redux>hoist-non-react-statics": true,
        "@material-ui/core>popper.js": true,
        "prop-types": true,
        "react": true,
        "react-dom": true,
        "prop-types>react-is": true,
        "@material-ui/core>react-transition-group": true
      }
    },
    "@material-ui/core>@material-ui/styles": {
      "globals": {
        "console.error": true,
        "console.warn": true,
        "document.createComment": true,
        "document.head": true
      },
      "packages": {
        "@babel/runtime": true,
        "@material-ui/core>@material-ui/utils": true,
        "@material-ui/core>clsx": true,
        "react-redux>hoist-non-react-statics": true,
        "@material-ui/core>@material-ui/styles>jss-plugin-camel-case": true,
        "@material-ui/core>@material-ui/styles>jss-plugin-default-unit": true,
        "@material-ui/core>@material-ui/styles>jss-plugin-global": true,
        "@material-ui/core>@material-ui/styles>jss-plugin-nested": true,
        "@material-ui/core>@material-ui/styles>jss-plugin-props-sort": true,
        "@material-ui/core>@material-ui/styles>jss-plugin-rule-value-function": true,
        "@material-ui/core>@material-ui/styles>jss-plugin-vendor-prefixer": true,
        "@material-ui/core>@material-ui/styles>jss": true,
        "prop-types": true,
        "react": true
      }
    },
    "@material-ui/core>@material-ui/system": {
      "globals": {
        "console.error": true
      },
      "packages": {
        "@babel/runtime": true,
        "@material-ui/core>@material-ui/utils": true,
        "prop-types": true
      }
    },
    "@material-ui/core>@material-ui/utils": {
      "packages": {
        "@babel/runtime": true,
        "prop-types": true,
        "prop-types>react-is": true
      }
    },
    "@metamask/abi-utils": {
      "packages": {
        "@metamask/utils>@metamask/superstruct": true,
        "@metamask/abi-utils>@metamask/utils": true
      }
    },
    "@metamask/eth-json-rpc-middleware>@metamask/eth-sig-util>@metamask/abi-utils": {
      "packages": {
        "@metamask/utils>@metamask/superstruct": true,
        "@metamask/eth-json-rpc-middleware>@metamask/utils": true
      }
    },
    "@metamask/eth-ledger-bridge-keyring>@metamask/eth-sig-util>@metamask/abi-utils": {
      "packages": {
        "@metamask/utils>@metamask/superstruct": true,
        "@metamask/eth-ledger-bridge-keyring>@metamask/eth-sig-util>@metamask/utils": true
      }
    },
    "@metamask/eth-snap-keyring>@metamask/eth-sig-util>@metamask/abi-utils": {
      "packages": {
        "@metamask/utils>@metamask/superstruct": true,
        "@metamask/eth-snap-keyring>@metamask/utils": true
      }
    },
    "@metamask/eth-trezor-keyring>@metamask/eth-sig-util>@metamask/abi-utils": {
      "packages": {
        "@metamask/utils>@metamask/superstruct": true,
        "@metamask/eth-trezor-keyring>@metamask/eth-sig-util>@metamask/utils": true
      }
    },
    "@metamask/keyring-controller>@metamask/eth-sig-util>@metamask/abi-utils": {
      "packages": {
        "@metamask/utils>@metamask/superstruct": true,
        "@metamask/keyring-controller>@metamask/utils": true
      }
    },
    "@metamask/signature-controller>@metamask/eth-sig-util>@metamask/abi-utils": {
      "packages": {
        "@metamask/utils>@metamask/superstruct": true,
        "@metamask/signature-controller>@metamask/eth-sig-util>@metamask/abi-utils>@metamask/utils": true
      }
    },
    "@metamask/accounts-controller": {
      "packages": {
        "@ethereumjs/tx>@ethereumjs/util": true,
        "@metamask/accounts-controller>@metamask/base-controller": true,
        "@metamask/eth-snap-keyring": true,
        "@metamask/keyring-api": true,
        "@metamask/keyring-controller": true,
        "@metamask/accounts-controller>@metamask/utils": true,
        "@ethereumjs/tx>ethereum-cryptography": true,
        "uuid": true
      }
    },
    "@metamask/address-book-controller": {
      "packages": {
        "@metamask/base-controller": true,
        "@metamask/controller-utils": true
      }
    },
    "@metamask/announcement-controller": {
      "packages": {
        "@metamask/announcement-controller>@metamask/base-controller": true
      }
    },
    "@metamask/approval-controller": {
      "globals": {
        "console.info": true
      },
      "packages": {
        "@metamask/base-controller": true,
        "@metamask/rpc-errors": true,
        "nanoid": true
      }
    },
    "@metamask/assets-controllers": {
      "globals": {
        "AbortController": true,
        "Headers": true,
        "URL": true,
        "URLSearchParams": true,
        "clearInterval": true,
        "clearTimeout": true,
        "console.error": true,
        "console.log": true,
        "setInterval": true,
        "setTimeout": true
      },
      "packages": {
        "@ethereumjs/tx>@ethereumjs/util": true,
        "ethers>@ethersproject/address": true,
        "@ethersproject/bignumber": true,
        "@ethersproject/contracts": true,
        "@ethersproject/providers": true,
        "@metamask/abi-utils": true,
        "@metamask/base-controller": true,
        "@metamask/contract-metadata": true,
        "@metamask/controller-utils": true,
        "@metamask/eth-query": true,
        "@metamask/metamask-eth-abis": true,
        "@metamask/polling-controller": true,
        "@metamask/rpc-errors": true,
        "@metamask/utils": true,
        "@metamask/name-controller>async-mutex": true,
        "bn.js": true,
        "cockatiel": true,
        "lodash": true,
        "@ensdomains/content-hash>multicodec>uint8arrays>multiformats": true,
        "single-call-balance-checker-abi": true,
        "uuid": true
      }
    },
    "@metamask/base-controller": {
      "globals": {
        "setTimeout": true
      },
      "packages": {
        "immer": true
      }
    },
    "@metamask/accounts-controller>@metamask/base-controller": {
      "globals": {
        "setTimeout": true
      },
      "packages": {
        "immer": true
      }
    },
    "@metamask/announcement-controller>@metamask/base-controller": {
      "globals": {
        "setTimeout": true
      },
      "packages": {
        "immer": true
      }
    },
    "@metamask/keyring-controller>@metamask/base-controller": {
      "globals": {
        "setTimeout": true
      },
      "packages": {
        "immer": true
      }
    },
    "@metamask/name-controller>@metamask/base-controller": {
      "globals": {
        "setTimeout": true
      },
      "packages": {
        "immer": true
      }
    },
    "@metamask/profile-sync-controller>@metamask/base-controller": {
      "globals": {
        "setTimeout": true
      },
      "packages": {
        "immer": true
      }
    },
    "@metamask/rate-limit-controller>@metamask/base-controller": {
      "globals": {
        "setTimeout": true
      },
      "packages": {
        "immer": true
      }
    },
    "@metamask/browser-passworder": {
      "globals": {
        "CryptoKey": true,
        "btoa": true,
        "crypto.getRandomValues": true,
        "crypto.subtle.decrypt": true,
        "crypto.subtle.deriveKey": true,
        "crypto.subtle.encrypt": true,
        "crypto.subtle.exportKey": true,
        "crypto.subtle.importKey": true
      },
      "packages": {
        "@metamask/browser-passworder>@metamask/utils": true,
        "browserify>buffer": true
      }
    },
    "eth-keyring-controller>@metamask/browser-passworder": {
      "globals": {
        "crypto": true
      }
    },
    "@metamask/controller-utils": {
      "globals": {
        "URL": true,
        "console.error": true,
        "fetch": true,
        "setTimeout": true
      },
      "packages": {
        "@ethereumjs/tx>@ethereumjs/util": true,
        "@metamask/ethjs>@metamask/ethjs-unit": true,
        "@metamask/utils": true,
        "@metamask/controller-utils>@spruceid/siwe-parser": true,
        "bn.js": true,
        "browserify>buffer": true,
        "eth-ens-namehash": true,
        "eslint>fast-deep-equal": true
      }
    },
    "@metamask/ens-controller": {
      "packages": {
        "@ethersproject/providers": true,
        "@metamask/base-controller": true,
        "@metamask/controller-utils": true,
        "@metamask/utils": true,
        "punycode": true
      }
    },
    "@metamask/eth-token-tracker>@metamask/eth-block-tracker": {
      "globals": {
        "clearTimeout": true,
        "console.error": true,
        "setTimeout": true
      },
      "packages": {
        "@metamask/safe-event-emitter": true,
        "@metamask/eth-token-tracker>@metamask/eth-block-tracker>@metamask/utils": true,
        "@metamask/eth-query>json-rpc-random-id": true,
        "pify": true
      }
    },
    "@metamask/network-controller>@metamask/eth-block-tracker": {
      "globals": {
        "clearTimeout": true,
        "console.error": true,
        "setTimeout": true
      },
      "packages": {
        "@metamask/safe-event-emitter": true,
        "@metamask/network-controller>@metamask/eth-block-tracker>@metamask/utils": true,
        "@metamask/eth-query>json-rpc-random-id": true
      }
    },
    "@metamask/keyring-controller>@metamask/eth-hd-keyring": {
      "globals": {
        "TextEncoder": true
      },
      "packages": {
        "@ethereumjs/tx>@ethereumjs/util": true,
        "@metamask/eth-sig-util": true,
        "@metamask/scure-bip39": true,
        "@metamask/keyring-controller>@metamask/eth-hd-keyring>@metamask/utils": true,
        "browserify>buffer": true,
        "@ethereumjs/tx>ethereum-cryptography": true
      }
    },
    "@metamask/eth-json-rpc-filters": {
      "globals": {
        "console.error": true
      },
      "packages": {
        "@metamask/eth-query": true,
        "@metamask/json-rpc-engine": true,
        "@metamask/safe-event-emitter": true,
        "@metamask/name-controller>async-mutex": true,
        "pify": true
      }
    },
    "@metamask/network-controller>@metamask/eth-json-rpc-infura": {
      "globals": {
        "fetch": true,
        "setTimeout": true
      },
      "packages": {
        "@metamask/eth-json-rpc-provider": true,
        "@metamask/json-rpc-engine": true,
        "@metamask/rpc-errors": true,
        "@metamask/network-controller>@metamask/eth-json-rpc-infura>@metamask/utils": true
      }
    },
    "@metamask/eth-json-rpc-middleware": {
      "globals": {
        "URL": true,
        "console.error": true,
        "setTimeout": true
      },
      "packages": {
        "@metamask/eth-json-rpc-middleware>@metamask/eth-sig-util": true,
        "@metamask/json-rpc-engine": true,
        "@metamask/rpc-errors": true,
        "@metamask/eth-json-rpc-middleware>@metamask/utils": true,
        "@metamask/eth-json-rpc-middleware>klona": true,
        "@metamask/eth-json-rpc-middleware>safe-stable-stringify": true
      }
    },
    "@metamask/eth-json-rpc-provider": {
      "packages": {
        "@metamask/json-rpc-engine": true,
        "@metamask/rpc-errors": true,
        "@metamask/safe-event-emitter": true,
        "uuid": true
      }
    },
    "@metamask/eth-ledger-bridge-keyring": {
      "globals": {
        "addEventListener": true,
        "console.error": true,
        "document.createElement": true,
        "document.head.appendChild": true,
        "fetch": true,
        "removeEventListener": true
      },
      "packages": {
        "@metamask/eth-ledger-bridge-keyring>@ethereumjs/rlp": true,
        "@ethereumjs/tx": true,
        "@ethereumjs/tx>@ethereumjs/util": true,
        "@metamask/eth-ledger-bridge-keyring>@ledgerhq/hw-app-eth": true,
        "@metamask/eth-ledger-bridge-keyring>@ledgerhq/hw-app-eth>@ledgerhq/types-live": true,
        "@metamask/eth-ledger-bridge-keyring>@metamask/eth-sig-util": true,
        "browserify>buffer": true,
        "webpack>events": true,
        "@metamask/eth-trezor-keyring>hdkey": true
      }
    },
    "@metamask/eth-query": {
      "packages": {
        "@metamask/eth-query>json-rpc-random-id": true,
        "watchify>xtend": true
      }
    },
    "@metamask/eth-sig-util": {
      "packages": {
        "@ethereumjs/tx>@ethereumjs/util": true,
        "@metamask/abi-utils": true,
        "@metamask/eth-sig-util>@metamask/utils": true,
        "@metamask/utils>@scure/base": true,
        "browserify>buffer": true,
        "@ethereumjs/tx>ethereum-cryptography": true,
        "@metamask/eth-sig-util>tweetnacl": true
      }
    },
    "@metamask/eth-json-rpc-middleware>@metamask/eth-sig-util": {
      "packages": {
        "@ethereumjs/tx>@ethereumjs/util": true,
        "@metamask/eth-json-rpc-middleware>@metamask/eth-sig-util>@metamask/abi-utils": true,
        "@metamask/eth-json-rpc-middleware>@metamask/utils": true,
        "@metamask/utils>@scure/base": true,
        "browserify>buffer": true,
        "@ethereumjs/tx>ethereum-cryptography": true,
        "@metamask/eth-sig-util>tweetnacl": true
      }
    },
    "@metamask/eth-ledger-bridge-keyring>@metamask/eth-sig-util": {
      "packages": {
        "@ethereumjs/tx>@ethereumjs/util": true,
        "@metamask/eth-ledger-bridge-keyring>@metamask/eth-sig-util>@metamask/abi-utils": true,
        "@metamask/eth-ledger-bridge-keyring>@metamask/eth-sig-util>@metamask/utils": true,
        "@metamask/utils>@scure/base": true,
        "browserify>buffer": true,
        "@ethereumjs/tx>ethereum-cryptography": true,
        "@metamask/eth-sig-util>tweetnacl": true
      }
    },
    "@metamask/eth-snap-keyring>@metamask/eth-sig-util": {
      "packages": {
        "@ethereumjs/tx>@ethereumjs/util": true,
        "@metamask/eth-snap-keyring>@metamask/eth-sig-util>@metamask/abi-utils": true,
        "@metamask/eth-snap-keyring>@metamask/utils": true,
        "@metamask/utils>@scure/base": true,
        "browserify>buffer": true,
        "@ethereumjs/tx>ethereum-cryptography": true,
        "@metamask/eth-sig-util>tweetnacl": true
      }
    },
    "@metamask/eth-trezor-keyring>@metamask/eth-sig-util": {
      "packages": {
        "@ethereumjs/tx>@ethereumjs/util": true,
        "@metamask/eth-trezor-keyring>@metamask/eth-sig-util>@metamask/abi-utils": true,
        "@metamask/eth-trezor-keyring>@metamask/eth-sig-util>@metamask/utils": true,
        "@metamask/utils>@scure/base": true,
        "browserify>buffer": true,
        "@ethereumjs/tx>ethereum-cryptography": true,
        "@metamask/eth-sig-util>tweetnacl": true
      }
    },
    "@metamask/keyring-controller>@metamask/eth-sig-util": {
      "packages": {
        "@ethereumjs/tx>@ethereumjs/util": true,
        "@metamask/keyring-controller>@metamask/eth-sig-util>@metamask/abi-utils": true,
        "@metamask/keyring-controller>@metamask/utils": true,
        "@metamask/utils>@scure/base": true,
        "browserify>buffer": true,
        "@ethereumjs/tx>ethereum-cryptography": true,
        "@metamask/eth-sig-util>tweetnacl": true
      }
    },
    "@metamask/signature-controller>@metamask/eth-sig-util": {
      "packages": {
        "@ethereumjs/tx>@ethereumjs/util": true,
        "@metamask/signature-controller>@metamask/eth-sig-util>@metamask/abi-utils": true,
        "@metamask/signature-controller>@metamask/eth-sig-util>@metamask/utils": true,
        "@metamask/utils>@scure/base": true,
        "browserify>buffer": true,
        "@ethereumjs/tx>ethereum-cryptography": true,
        "@metamask/eth-sig-util>tweetnacl": true
      }
    },
    "@metamask/keyring-controller>@metamask/eth-simple-keyring": {
      "packages": {
        "@ethereumjs/tx>@ethereumjs/util": true,
        "@metamask/eth-sig-util": true,
        "@metamask/keyring-controller>@metamask/eth-simple-keyring>@metamask/utils": true,
        "browserify>buffer": true,
        "@ethereumjs/tx>ethereum-cryptography": true,
        "crypto-browserify>randombytes": true
      }
    },
    "@metamask/eth-snap-keyring": {
      "globals": {
        "URL": true,
        "console.error": true
      },
      "packages": {
        "@ethereumjs/tx": true,
        "@metamask/eth-snap-keyring>@metamask/eth-sig-util": true,
        "@metamask/keyring-api": true,
        "@metamask/eth-snap-keyring>@metamask/keyring-internal-snap-client": true,
        "@metamask/keyring-api>@metamask/keyring-utils": true,
        "@metamask/snaps-utils": true,
        "@metamask/utils>@metamask/superstruct": true,
        "@metamask/eth-snap-keyring>@metamask/utils": true,
        "webpack>events": true,
        "@metamask/eth-snap-keyring>uuid": true
      }
    },
    "@metamask/eth-token-tracker": {
      "globals": {
        "console.warn": true
      },
      "packages": {
        "@babel/runtime": true,
        "@metamask/eth-token-tracker>@metamask/eth-block-tracker": true,
        "@metamask/ethjs-contract": true,
        "@metamask/ethjs-query": true,
        "@metamask/safe-event-emitter": true,
        "bn.js": true,
        "@metamask/eth-token-tracker>deep-equal": true,
        "human-standard-token-abi": true
      }
    },
    "@metamask/eth-trezor-keyring": {
      "globals": {
        "setTimeout": true
      },
      "packages": {
        "@ethereumjs/tx": true,
        "@ethereumjs/tx>@ethereumjs/util": true,
        "@metamask/eth-trezor-keyring>@metamask/eth-sig-util": true,
        "@metamask/eth-trezor-keyring>@trezor/connect-plugin-ethereum": true,
        "@trezor/connect-web": true,
        "browserify>buffer": true,
        "webpack>events": true,
        "@metamask/eth-trezor-keyring>hdkey": true
      }
    },
    "@metamask/etherscan-link": {
      "globals": {
        "URL": true
      }
    },
    "@metamask/ethjs": {
      "globals": {
        "clearInterval": true,
        "setInterval": true
      },
      "packages": {
        "@metamask/ethjs-contract": true,
        "@metamask/ethjs>@metamask/ethjs-filter": true,
        "@metamask/ethjs>@metamask/ethjs-provider-http": true,
        "@metamask/ethjs-query": true,
        "@metamask/ethjs>@metamask/ethjs-unit": true,
        "@metamask/ethjs>@metamask/ethjs-util": true,
        "@metamask/ethjs>@metamask/number-to-bn": true,
        "bn.js": true,
        "browserify>buffer": true,
        "@metamask/ethjs>ethjs-abi": true,
        "@metamask/ethjs>js-sha3": true
      }
    },
    "@metamask/ethjs-contract": {
      "packages": {
        "@babel/runtime": true,
        "@metamask/ethjs>@metamask/ethjs-filter": true,
        "@metamask/ethjs>@metamask/ethjs-util": true,
        "@metamask/ethjs>ethjs-abi": true,
        "@metamask/ethjs>js-sha3": true,
        "promise-to-callback": true
      }
    },
    "@metamask/ethjs>@metamask/ethjs-filter": {
      "globals": {
        "clearInterval": true,
        "setInterval": true
      }
    },
    "@metamask/ethjs-query>@metamask/ethjs-format": {
      "packages": {
        "@metamask/ethjs>@metamask/ethjs-util": true,
        "@metamask/ethjs>@metamask/number-to-bn": true,
        "@metamask/ethjs-query>@metamask/ethjs-format>ethjs-schema": true,
        "@metamask/ethjs>@metamask/ethjs-util>strip-hex-prefix": true
      }
    },
    "@metamask/ethjs>@metamask/ethjs-provider-http": {
      "packages": {
        "@metamask/ethjs>@metamask/ethjs-provider-http>xhr2": true
      }
    },
    "@metamask/ethjs-query": {
      "globals": {
        "console": true
      },
      "packages": {
        "@metamask/ethjs-query>@metamask/ethjs-format": true,
        "@metamask/ethjs-query>@metamask/ethjs-rpc": true,
        "promise-to-callback": true
      }
    },
    "@metamask/ethjs-query>@metamask/ethjs-rpc": {
      "packages": {
        "promise-to-callback": true
      }
    },
    "@metamask/ethjs>@metamask/ethjs-unit": {
      "packages": {
        "@metamask/ethjs>@metamask/number-to-bn": true,
        "bn.js": true
      }
    },
    "@metamask/ethjs>@metamask/ethjs-util": {
      "packages": {
        "browserify>buffer": true,
        "@metamask/ethjs>@metamask/ethjs-util>is-hex-prefixed": true,
        "@metamask/ethjs>@metamask/ethjs-util>strip-hex-prefix": true
      }
    },
    "@metamask/gas-fee-controller": {
      "globals": {
        "clearInterval": true,
        "console.error": true,
        "setInterval": true
      },
      "packages": {
        "@metamask/controller-utils": true,
        "@metamask/eth-query": true,
        "@metamask/polling-controller": true,
        "bn.js": true,
        "uuid": true
      }
    },
    "@metamask/jazzicon": {
      "globals": {
        "document.createElement": true,
        "document.createElementNS": true
      },
      "packages": {
        "@metamask/jazzicon>color": true,
        "@metamask/jazzicon>mersenne-twister": true
      }
    },
    "@metamask/json-rpc-engine": {
      "packages": {
        "@metamask/rpc-errors": true,
        "@metamask/safe-event-emitter": true,
        "@metamask/json-rpc-engine>@metamask/utils": true
      }
    },
    "@metamask/json-rpc-middleware-stream": {
      "globals": {
        "console.warn": true,
        "setTimeout": true
      },
      "packages": {
        "@metamask/safe-event-emitter": true,
        "@metamask/utils": true,
        "readable-stream": true
      }
    },
    "@metamask/snaps-sdk>@metamask/key-tree": {
      "globals": {
        "crypto.subtle": true
      },
      "packages": {
        "@metamask/scure-bip39": true,
        "@metamask/utils": true,
        "@ethereumjs/tx>ethereum-cryptography>@noble/curves": true,
        "@noble/hashes": true,
        "@metamask/utils>@scure/base": true
      }
    },
    "@metamask/keyring-api": {
      "packages": {
        "@metamask/keyring-api>@metamask/keyring-utils": true,
        "@metamask/utils>@metamask/superstruct": true,
        "@metamask/keyring-api>@metamask/utils": true,
        "@metamask/keyring-api>bech32": true
      }
    },
    "@metamask/keyring-controller": {
      "packages": {
        "@ethereumjs/tx>@ethereumjs/util": true,
        "@metamask/keyring-controller>@metamask/base-controller": true,
        "@metamask/browser-passworder": true,
        "@metamask/keyring-controller>@metamask/eth-hd-keyring": true,
        "@metamask/keyring-controller>@metamask/eth-sig-util": true,
        "@metamask/keyring-controller>@metamask/eth-simple-keyring": true,
        "@metamask/keyring-controller>@metamask/utils": true,
        "@metamask/name-controller>async-mutex": true,
        "@metamask/keyring-controller>ethereumjs-wallet": true
      }
    },
    "@metamask/eth-snap-keyring>@metamask/keyring-internal-snap-client": {
      "packages": {
        "@metamask/keyring-snap-client": true
      }
    },
    "@metamask/keyring-snap-client": {
      "packages": {
        "@metamask/keyring-api": true,
        "@metamask/keyring-api>@metamask/keyring-utils": true,
        "@metamask/utils>@metamask/superstruct": true,
        "@metamask/keyring-snap-client>uuid": true
      }
    },
    "@metamask/keyring-api>@metamask/keyring-utils": {
      "globals": {
        "URL": true
      },
      "packages": {
        "@metamask/utils>@metamask/superstruct": true,
        "@metamask/keyring-api>@metamask/keyring-utils>@metamask/utils": true
      }
    },
    "@metamask/logging-controller": {
      "packages": {
        "@metamask/base-controller": true,
        "uuid": true
      }
    },
    "@metamask/logo": {
      "globals": {
        "addEventListener": true,
        "document.body.appendChild": true,
        "document.createElementNS": true,
        "innerHeight": true,
        "innerWidth": true,
        "requestAnimationFrame": true
      },
      "packages": {
        "@metamask/logo>gl-mat4": true,
        "@metamask/logo>gl-vec3": true
      }
    },
    "@metamask/message-manager": {
      "packages": {
        "@metamask/base-controller": true,
        "@metamask/controller-utils": true,
        "@metamask/utils": true,
        "browserify>buffer": true,
        "webpack>events": true,
        "uuid": true
      }
    },
    "@metamask/name-controller": {
      "globals": {
        "fetch": true
      },
      "packages": {
        "@metamask/name-controller>@metamask/base-controller": true,
        "@metamask/controller-utils": true,
        "@metamask/name-controller>@metamask/utils": true,
        "@metamask/name-controller>async-mutex": true
      }
    },
    "@metamask/network-controller": {
      "globals": {
        "btoa": true,
        "fetch": true,
        "setTimeout": true
      },
      "packages": {
        "@metamask/base-controller": true,
        "@metamask/controller-utils": true,
        "@metamask/network-controller>@metamask/eth-block-tracker": true,
        "@metamask/network-controller>@metamask/eth-json-rpc-infura": true,
        "@metamask/eth-json-rpc-middleware": true,
        "@metamask/eth-json-rpc-provider": true,
        "@metamask/eth-query": true,
        "@metamask/json-rpc-engine": true,
        "@metamask/rpc-errors": true,
        "@metamask/network-controller>@metamask/swappable-obj-proxy": true,
        "@metamask/utils": true,
        "eslint>fast-deep-equal": true,
        "reselect": true,
        "uri-js": true,
        "uuid": true
      }
    },
    "@metamask/transaction-controller>@metamask/nonce-tracker": {
      "packages": {
        "@ethersproject/providers": true,
        "browserify>assert": true,
        "@metamask/transaction-controller>@metamask/nonce-tracker>async-mutex": true
      }
    },
    "@metamask/notification-services-controller": {
      "globals": {
        "Intl.NumberFormat": true,
        "addEventListener": true,
        "fetch": true,
        "registration": true,
        "removeEventListener": true
      },
      "packages": {
        "@metamask/notification-services-controller>@contentful/rich-text-html-renderer": true,
        "@metamask/base-controller": true,
        "@metamask/controller-utils": true,
        "@metamask/profile-sync-controller": true,
        "@metamask/utils": true,
        "@metamask/notification-services-controller>bignumber.js": true,
        "@metamask/notification-services-controller>firebase": true,
        "loglevel": true,
        "uuid": true
      }
    },
    "@metamask/ethjs>@metamask/number-to-bn": {
      "packages": {
        "bn.js": true,
        "@metamask/ethjs>@metamask/ethjs-util>strip-hex-prefix": true
      }
    },
    "@metamask/object-multiplex": {
      "globals": {
        "console.warn": true
      },
      "packages": {
        "@metamask/object-multiplex>once": true,
        "readable-stream": true
      }
    },
    "@metamask/obs-store": {
      "packages": {
        "@metamask/safe-event-emitter": true,
        "readable-stream": true
      }
    },
    "@metamask/permission-controller": {
      "globals": {
        "console.error": true
      },
      "packages": {
        "@metamask/base-controller": true,
        "@metamask/controller-utils": true,
        "@metamask/json-rpc-engine": true,
        "@metamask/rpc-errors": true,
        "@metamask/utils": true,
        "deep-freeze-strict": true,
        "immer": true,
        "nanoid": true
      }
    },
    "@metamask/permission-log-controller": {
      "packages": {
        "@metamask/base-controller": true,
        "@metamask/permission-log-controller>@metamask/utils": true
      }
    },
    "@metamask/phishing-controller": {
      "globals": {
        "TextEncoder": true,
        "URL": true,
        "console.error": true,
        "fetch": true
      },
      "packages": {
        "@metamask/base-controller": true,
        "@metamask/controller-utils": true,
        "@noble/hashes": true,
        "@ethereumjs/tx>ethereum-cryptography": true,
        "webpack-cli>fastest-levenshtein": true,
        "punycode": true
      }
    },
    "@metamask/polling-controller": {
      "globals": {
        "clearTimeout": true,
        "console.error": true,
        "setTimeout": true
      },
      "packages": {
        "@metamask/base-controller": true,
        "@metamask/snaps-utils>fast-json-stable-stringify": true,
        "uuid": true
      }
    },
    "@metamask/post-message-stream": {
      "globals": {
        "MessageEvent.prototype": true,
        "WorkerGlobalScope": true,
        "addEventListener": true,
        "browser": true,
        "chrome": true,
        "location.origin": true,
        "postMessage": true,
        "removeEventListener": true
      },
      "packages": {
        "@metamask/post-message-stream>@metamask/utils": true,
        "readable-stream": true
      }
    },
    "@metamask/ppom-validator": {
      "globals": {
        "URL": true,
        "console.error": true,
        "crypto": true
      },
      "packages": {
        "@metamask/base-controller": true,
        "@metamask/controller-utils": true,
        "await-semaphore": true,
        "browserify>buffer": true,
        "@metamask/ppom-validator>crypto-js": true,
        "@metamask/ppom-validator>elliptic": true,
        "@metamask/eth-query>json-rpc-random-id": true
      }
    },
    "@metamask/preferences-controller": {
      "packages": {
        "@metamask/base-controller": true,
        "@metamask/controller-utils": true
      }
    },
    "@metamask/profile-sync-controller": {
      "globals": {
        "Event": true,
        "Headers": true,
        "TextDecoder": true,
        "TextEncoder": true,
        "URL": true,
        "URLSearchParams": true,
        "addEventListener": true,
        "console.error": true,
        "dispatchEvent": true,
        "fetch": true,
        "removeEventListener": true,
        "setTimeout": true
      },
      "packages": {
        "@metamask/profile-sync-controller>@metamask/base-controller": true,
        "@metamask/keyring-api": true,
        "@metamask/keyring-controller": true,
        "@metamask/network-controller": true,
        "@metamask/profile-sync-controller>@noble/ciphers": true,
        "@noble/hashes": true,
        "browserify>buffer": true,
        "loglevel": true,
        "@metamask/profile-sync-controller>siwe": true
      }
    },
    "@metamask/queued-request-controller": {
      "packages": {
        "@metamask/base-controller": true,
        "@metamask/json-rpc-engine": true,
        "@metamask/rpc-errors": true,
        "@metamask/selected-network-controller": true,
        "@metamask/utils": true
      }
    },
    "@metamask/rate-limit-controller": {
      "globals": {
        "setTimeout": true
      },
      "packages": {
        "@metamask/rate-limit-controller>@metamask/base-controller": true,
        "@metamask/rate-limit-controller>@metamask/rpc-errors": true,
        "@metamask/rate-limit-controller>@metamask/utils": true
      }
    },
    "@metamask/remote-feature-flag-controller": {
      "packages": {
        "@metamask/base-controller": true,
        "cockatiel": true
      }
    },
    "@metamask/rpc-errors": {
      "packages": {
        "@metamask/rpc-errors>@metamask/utils": true,
        "@metamask/rpc-errors>fast-safe-stringify": true
      }
    },
    "@metamask/rate-limit-controller>@metamask/rpc-errors": {
      "packages": {
        "@metamask/rate-limit-controller>@metamask/rpc-errors>@metamask/utils": true,
        "@metamask/rpc-errors>fast-safe-stringify": true
      }
    },
    "@metamask/safe-event-emitter": {
      "globals": {
        "setTimeout": true
      },
      "packages": {
        "webpack>events": true
      }
    },
    "@metamask/scure-bip39": {
      "globals": {
        "TextEncoder": true
      },
      "packages": {
        "@metamask/scure-bip39>@noble/hashes": true,
        "@metamask/utils>@scure/base": true
      }
    },
    "@metamask/selected-network-controller": {
      "packages": {
        "@metamask/base-controller": true,
        "@metamask/network-controller>@metamask/swappable-obj-proxy": true
      }
    },
    "@metamask/signature-controller": {
      "globals": {
        "fetch": true
      },
      "packages": {
        "@metamask/base-controller": true,
        "@metamask/controller-utils": true,
        "@metamask/signature-controller>@metamask/eth-sig-util": true,
        "@metamask/keyring-controller": true,
        "@metamask/logging-controller": true,
        "@metamask/utils": true,
        "browserify>buffer": true,
        "webpack>events": true,
        "@metamask/message-manager>jsonschema": true,
        "uuid": true
      }
    },
    "@metamask/smart-transactions-controller": {
      "globals": {
        "URLSearchParams": true,
        "clearInterval": true,
        "console.error": true,
        "console.log": true,
        "fetch": true,
        "setInterval": true
      },
      "packages": {
        "@metamask/smart-transactions-controller>@ethereumjs/tx": true,
        "@metamask/smart-transactions-controller>@ethereumjs/util": true,
        "@ethersproject/bytes": true,
        "@metamask/controller-utils": true,
        "@metamask/eth-query": true,
        "@metamask/polling-controller": true,
        "@metamask/transaction-controller": true,
        "@metamask/smart-transactions-controller>bignumber.js": true,
        "browserify>buffer": true,
        "fast-json-patch": true,
        "lodash": true
      }
    },
    "@metamask/snaps-controllers": {
      "globals": {
        "DecompressionStream": true,
        "URL": true,
        "clearTimeout": true,
        "document.getElementById": true,
        "fetch.bind": true,
        "setTimeout": true
      },
      "packages": {
        "@metamask/base-controller": true,
        "@metamask/json-rpc-engine": true,
        "@metamask/json-rpc-middleware-stream": true,
        "@metamask/object-multiplex": true,
        "@metamask/permission-controller": true,
        "@metamask/post-message-stream": true,
        "@metamask/rpc-errors": true,
        "@metamask/snaps-utils>@metamask/snaps-registry": true,
        "@metamask/snaps-rpc-methods": true,
        "@metamask/snaps-sdk": true,
        "@metamask/snaps-utils": true,
        "@metamask/utils": true,
        "@metamask/snaps-controllers>@xstate/fsm": true,
        "browserify>browserify-zlib": true,
        "@metamask/snaps-controllers>concat-stream": true,
        "eslint>fast-deep-equal": true,
        "@metamask/snaps-controllers>get-npm-tarball-url": true,
        "immer": true,
        "nanoid": true,
        "readable-stream": true,
        "@metamask/snaps-controllers>readable-web-to-node-stream": true,
        "semver": true,
        "@metamask/snaps-controllers>tar-stream": true
      }
    },
    "@metamask/snaps-execution-environments": {
      "globals": {
        "document.getElementById": true
      },
      "packages": {
        "@metamask/post-message-stream": true,
        "@metamask/snaps-utils": true,
        "@metamask/utils": true
      }
    },
    "@metamask/snaps-utils>@metamask/snaps-registry": {
      "packages": {
        "@metamask/utils>@metamask/superstruct": true,
        "@metamask/utils": true,
        "@ethereumjs/tx>ethereum-cryptography>@noble/curves": true,
        "@noble/hashes": true
      }
    },
    "@metamask/snaps-rpc-methods": {
      "packages": {
        "@metamask/snaps-sdk>@metamask/key-tree": true,
        "@metamask/permission-controller": true,
        "@metamask/rpc-errors": true,
        "@metamask/snaps-sdk": true,
        "@metamask/snaps-utils": true,
        "@metamask/utils>@metamask/superstruct": true,
        "@metamask/utils": true,
        "@noble/hashes": true
      }
    },
    "@metamask/snaps-sdk": {
      "globals": {
        "fetch": true
      },
      "packages": {
        "@metamask/rpc-errors": true,
        "@metamask/utils>@metamask/superstruct": true,
        "@metamask/utils": true
      }
    },
    "@metamask/snaps-utils": {
      "globals": {
        "File": true,
        "FileReader": true,
        "TextDecoder": true,
        "TextEncoder": true,
        "URL": true,
        "console.error": true,
        "console.log": true,
        "console.warn": true,
        "crypto": true,
        "document.body.appendChild": true,
        "document.createElement": true,
        "fetch": true
      },
      "packages": {
        "@metamask/snaps-sdk>@metamask/key-tree": true,
        "@metamask/permission-controller": true,
        "@metamask/rpc-errors": true,
        "@metamask/snaps-utils>@metamask/slip44": true,
        "@metamask/snaps-sdk": true,
        "@metamask/utils>@metamask/superstruct": true,
        "@metamask/utils": true,
        "@noble/hashes": true,
        "@metamask/utils>@scure/base": true,
        "chalk": true,
        "@metamask/snaps-utils>cron-parser": true,
        "@metamask/snaps-utils>fast-json-stable-stringify": true,
        "@metamask/snaps-utils>fast-xml-parser": true,
        "@metamask/snaps-utils>marked": true,
        "@metamask/snaps-utils>rfdc": true,
        "semver": true,
        "@metamask/snaps-utils>validate-npm-package-name": true
      }
    },
    "@metamask/transaction-controller": {
      "globals": {
        "clearTimeout": true,
        "console.error": true,
        "fetch": true,
        "setTimeout": true
      },
      "packages": {
        "@ethereumjs/tx>@ethereumjs/common": true,
        "@ethereumjs/tx": true,
        "@ethereumjs/tx>@ethereumjs/util": true,
        "@ethersproject/abi": true,
        "@ethersproject/contracts": true,
        "@ethersproject/providers": true,
        "@metamask/base-controller": true,
        "@metamask/controller-utils": true,
        "@metamask/eth-query": true,
        "@metamask/gas-fee-controller": true,
        "@metamask/metamask-eth-abis": true,
        "@metamask/network-controller": true,
        "@metamask/transaction-controller>@metamask/nonce-tracker": true,
        "@metamask/rpc-errors": true,
        "@metamask/transaction-controller>@metamask/utils": true,
        "@metamask/name-controller>async-mutex": true,
        "bn.js": true,
        "browserify>buffer": true,
        "eth-method-registry": true,
        "webpack>events": true,
        "fast-json-patch": true,
        "lodash": true,
        "uuid": true
      }
    },
    "@metamask/user-operation-controller": {
      "globals": {
        "fetch": true
      },
      "packages": {
        "@metamask/base-controller": true,
        "@metamask/controller-utils": true,
        "@metamask/eth-query": true,
        "@metamask/gas-fee-controller": true,
        "@metamask/polling-controller": true,
        "@metamask/rpc-errors": true,
        "@metamask/utils>@metamask/superstruct": true,
        "@metamask/transaction-controller": true,
        "@metamask/utils": true,
        "bn.js": true,
        "webpack>events": true,
        "lodash": true,
        "uuid": true
      }
    },
    "@metamask/utils": {
      "globals": {
        "TextDecoder": true,
        "TextEncoder": true
      },
      "packages": {
        "@metamask/utils>@metamask/superstruct": true,
        "@noble/hashes": true,
        "@metamask/utils>@scure/base": true,
        "browserify>buffer": true,
        "nock>debug": true,
        "@metamask/utils>pony-cause": true,
        "semver": true
      }
    },
    "@metamask/abi-utils>@metamask/utils": {
      "globals": {
        "TextDecoder": true,
        "TextEncoder": true
      },
      "packages": {
        "@metamask/utils>@metamask/superstruct": true,
        "@noble/hashes": true,
        "@metamask/utils>@scure/base": true,
        "browserify>buffer": true,
        "nock>debug": true,
        "@metamask/utils>pony-cause": true,
        "semver": true
      }
    },
    "@metamask/signature-controller>@metamask/eth-sig-util>@metamask/abi-utils>@metamask/utils": {
      "globals": {
        "TextDecoder": true,
        "TextEncoder": true
      },
      "packages": {
        "@metamask/utils>@metamask/superstruct": true,
        "@noble/hashes": true,
        "@metamask/utils>@scure/base": true,
        "browserify>buffer": true,
        "nock>debug": true,
        "@metamask/utils>pony-cause": true,
        "semver": true
      }
    },
    "@metamask/accounts-controller>@metamask/utils": {
      "globals": {
        "TextDecoder": true,
        "TextEncoder": true
      },
      "packages": {
        "@metamask/utils>@metamask/superstruct": true,
        "@noble/hashes": true,
        "@metamask/utils>@scure/base": true,
        "browserify>buffer": true,
        "nock>debug": true,
        "@metamask/utils>pony-cause": true,
        "semver": true
      }
    },
    "@metamask/browser-passworder>@metamask/utils": {
      "globals": {
        "TextDecoder": true,
        "TextEncoder": true
      },
      "packages": {
        "@metamask/utils>@metamask/superstruct": true,
        "@noble/hashes": true,
        "@metamask/utils>@scure/base": true,
        "browserify>buffer": true,
        "nock>debug": true,
        "@metamask/utils>pony-cause": true,
        "semver": true
      }
    },
    "@metamask/eth-token-tracker>@metamask/eth-block-tracker>@metamask/utils": {
      "globals": {
        "TextDecoder": true,
        "TextEncoder": true
      },
      "packages": {
        "@metamask/utils>@metamask/superstruct": true,
        "@noble/hashes": true,
        "@metamask/utils>@scure/base": true,
        "browserify>buffer": true,
        "nock>debug": true,
        "@metamask/utils>pony-cause": true,
        "semver": true
      }
    },
    "@metamask/network-controller>@metamask/eth-block-tracker>@metamask/utils": {
      "globals": {
        "TextDecoder": true,
        "TextEncoder": true
      },
      "packages": {
        "@metamask/utils>@metamask/superstruct": true,
        "@noble/hashes": true,
        "@metamask/utils>@scure/base": true,
        "browserify>buffer": true,
        "nock>debug": true,
        "@metamask/utils>pony-cause": true,
        "semver": true
      }
    },
    "@metamask/keyring-controller>@metamask/eth-hd-keyring>@metamask/utils": {
      "globals": {
        "TextDecoder": true,
        "TextEncoder": true
      },
      "packages": {
        "@metamask/utils>@metamask/superstruct": true,
        "@noble/hashes": true,
        "@metamask/utils>@scure/base": true,
        "browserify>buffer": true,
        "nock>debug": true,
        "@metamask/utils>pony-cause": true,
        "semver": true
      }
    },
    "@metamask/network-controller>@metamask/eth-json-rpc-infura>@metamask/utils": {
      "globals": {
        "TextDecoder": true,
        "TextEncoder": true
      },
      "packages": {
        "@metamask/utils>@metamask/superstruct": true,
        "@noble/hashes": true,
        "@metamask/utils>@scure/base": true,
        "browserify>buffer": true,
        "nock>debug": true,
        "@metamask/utils>pony-cause": true,
        "semver": true
      }
    },
    "@metamask/eth-json-rpc-middleware>@metamask/utils": {
      "globals": {
        "TextDecoder": true,
        "TextEncoder": true
      },
      "packages": {
        "@metamask/utils>@metamask/superstruct": true,
        "@noble/hashes": true,
        "@metamask/utils>@scure/base": true,
        "browserify>buffer": true,
        "nock>debug": true,
        "@metamask/utils>pony-cause": true,
        "semver": true
      }
    },
    "@metamask/eth-sig-util>@metamask/utils": {
      "globals": {
        "TextDecoder": true,
        "TextEncoder": true
      },
      "packages": {
        "@metamask/utils>@metamask/superstruct": true,
        "@noble/hashes": true,
        "@metamask/utils>@scure/base": true,
        "browserify>buffer": true,
        "nock>debug": true,
        "@metamask/utils>pony-cause": true,
        "semver": true
      }
    },
<<<<<<< HEAD
=======
    "@metamask/eth-ledger-bridge-keyring>@metamask/eth-sig-util>@metamask/utils": {
      "globals": {
        "TextDecoder": true,
        "TextEncoder": true
      },
      "packages": {
        "@metamask/utils>@metamask/superstruct": true,
        "@noble/hashes": true,
        "@metamask/utils>@scure/base": true,
        "browserify>buffer": true,
        "nock>debug": true,
        "@metamask/utils>pony-cause": true,
        "semver": true
      }
    },
    "@metamask/eth-snap-keyring>@metamask/eth-sig-util>@metamask/utils": {
      "globals": {
        "TextDecoder": true,
        "TextEncoder": true
      },
      "packages": {
        "@metamask/utils>@metamask/superstruct": true,
        "@noble/hashes": true,
        "@metamask/utils>@scure/base": true,
        "browserify>buffer": true,
        "nock>debug": true,
        "@metamask/utils>pony-cause": true,
        "semver": true
      }
    },
>>>>>>> 500e4a86
    "@metamask/eth-trezor-keyring>@metamask/eth-sig-util>@metamask/utils": {
      "globals": {
        "TextDecoder": true,
        "TextEncoder": true
      },
      "packages": {
        "@metamask/utils>@metamask/superstruct": true,
        "@noble/hashes": true,
        "@metamask/utils>@scure/base": true,
        "browserify>buffer": true,
        "nock>debug": true,
        "@metamask/utils>pony-cause": true,
        "semver": true
      }
    },
    "@metamask/signature-controller>@metamask/eth-sig-util>@metamask/utils": {
      "globals": {
        "TextDecoder": true,
        "TextEncoder": true
      },
      "packages": {
        "@metamask/utils>@metamask/superstruct": true,
        "@noble/hashes": true,
        "@metamask/utils>@scure/base": true,
        "browserify>buffer": true,
        "nock>debug": true,
        "@metamask/utils>pony-cause": true,
        "semver": true
      }
    },
    "@metamask/keyring-controller>@metamask/eth-simple-keyring>@metamask/utils": {
      "globals": {
        "TextDecoder": true,
        "TextEncoder": true
      },
      "packages": {
        "@metamask/utils>@metamask/superstruct": true,
        "@noble/hashes": true,
        "@metamask/utils>@scure/base": true,
        "browserify>buffer": true,
        "nock>debug": true,
        "@metamask/utils>pony-cause": true,
        "semver": true
      }
    },
    "@metamask/eth-snap-keyring>@metamask/utils": {
      "globals": {
        "TextDecoder": true,
        "TextEncoder": true
      },
      "packages": {
        "@metamask/utils>@metamask/superstruct": true,
        "@noble/hashes": true,
        "@metamask/utils>@scure/base": true,
        "browserify>buffer": true,
        "nock>debug": true,
        "@metamask/utils>pony-cause": true,
        "semver": true
      }
    },
    "@metamask/json-rpc-engine>@metamask/utils": {
      "globals": {
        "TextDecoder": true,
        "TextEncoder": true
      },
      "packages": {
        "@metamask/utils>@metamask/superstruct": true,
        "@noble/hashes": true,
        "@metamask/utils>@scure/base": true,
        "browserify>buffer": true,
        "nock>debug": true,
        "@metamask/utils>pony-cause": true,
        "semver": true
      }
    },
    "@metamask/keyring-api>@metamask/utils": {
      "globals": {
        "TextDecoder": true,
        "TextEncoder": true
      },
      "packages": {
        "@metamask/utils>@metamask/superstruct": true,
        "@noble/hashes": true,
        "@metamask/utils>@scure/base": true,
        "browserify>buffer": true,
        "nock>debug": true,
        "@metamask/utils>pony-cause": true,
        "semver": true
      }
    },
    "@metamask/keyring-controller>@metamask/utils": {
      "globals": {
        "TextDecoder": true,
        "TextEncoder": true
      },
      "packages": {
        "@metamask/utils>@metamask/superstruct": true,
        "@noble/hashes": true,
        "@metamask/utils>@scure/base": true,
        "browserify>buffer": true,
        "nock>debug": true,
        "@metamask/utils>pony-cause": true,
        "semver": true
      }
    },
    "@metamask/keyring-api>@metamask/keyring-utils>@metamask/utils": {
      "globals": {
        "TextDecoder": true,
        "TextEncoder": true
      },
      "packages": {
        "@metamask/utils>@metamask/superstruct": true,
        "@noble/hashes": true,
        "@metamask/utils>@scure/base": true,
        "browserify>buffer": true,
        "nock>debug": true,
        "@metamask/utils>pony-cause": true,
        "semver": true
      }
    },
    "@metamask/name-controller>@metamask/utils": {
      "globals": {
        "TextDecoder": true,
        "TextEncoder": true
      },
      "packages": {
        "@metamask/utils>@metamask/superstruct": true,
        "@noble/hashes": true,
        "@metamask/utils>@scure/base": true,
        "browserify>buffer": true,
        "nock>debug": true,
        "@metamask/utils>pony-cause": true,
        "semver": true
      }
    },
    "@metamask/permission-log-controller>@metamask/utils": {
      "globals": {
        "TextDecoder": true,
        "TextEncoder": true
      },
      "packages": {
        "@metamask/utils>@metamask/superstruct": true,
        "@noble/hashes": true,
        "@metamask/utils>@scure/base": true,
        "browserify>buffer": true,
        "nock>debug": true,
        "@metamask/utils>pony-cause": true,
        "semver": true
      }
    },
    "@metamask/post-message-stream>@metamask/utils": {
      "globals": {
        "TextDecoder": true,
        "TextEncoder": true
      },
      "packages": {
        "@metamask/utils>@metamask/superstruct": true,
        "@noble/hashes": true,
        "@metamask/utils>@scure/base": true,
        "browserify>buffer": true,
        "nock>debug": true,
        "@metamask/utils>pony-cause": true,
        "semver": true
      }
    },
    "@metamask/rate-limit-controller>@metamask/utils": {
      "globals": {
        "TextDecoder": true,
        "TextEncoder": true
      },
      "packages": {
        "@metamask/utils>@metamask/superstruct": true,
        "@noble/hashes": true,
        "@metamask/utils>@scure/base": true,
        "browserify>buffer": true,
        "nock>debug": true,
        "@metamask/utils>pony-cause": true,
        "semver": true
      }
    },
    "@metamask/rpc-errors>@metamask/utils": {
      "globals": {
        "TextDecoder": true,
        "TextEncoder": true
      },
      "packages": {
        "@metamask/utils>@metamask/superstruct": true,
        "@noble/hashes": true,
        "@metamask/utils>@scure/base": true,
        "browserify>buffer": true,
        "nock>debug": true,
        "@metamask/utils>pony-cause": true,
        "semver": true
      }
    },
    "@metamask/rate-limit-controller>@metamask/rpc-errors>@metamask/utils": {
      "globals": {
        "TextDecoder": true,
        "TextEncoder": true
      },
      "packages": {
        "@metamask/utils>@metamask/superstruct": true,
        "@noble/hashes": true,
        "@metamask/utils>@scure/base": true,
        "browserify>buffer": true,
        "nock>debug": true,
        "@metamask/utils>pony-cause": true,
        "semver": true
      }
    },
    "@metamask/transaction-controller>@metamask/utils": {
      "globals": {
        "TextDecoder": true,
        "TextEncoder": true
      },
      "packages": {
        "@metamask/utils>@metamask/superstruct": true,
        "@noble/hashes": true,
        "@metamask/utils>@scure/base": true,
        "browserify>buffer": true,
        "nock>debug": true,
        "@metamask/utils>pony-cause": true,
        "semver": true
      }
    },
    "@ngraveio/bc-ur": {
      "packages": {
        "@ngraveio/bc-ur>@keystonehq/alias-sampling": true,
        "browserify>assert": true,
        "@ngraveio/bc-ur>bignumber.js": true,
        "browserify>buffer": true,
        "@ngraveio/bc-ur>cbor-sync": true,
        "@ngraveio/bc-ur>crc": true,
        "@ngraveio/bc-ur>jsbi": true,
        "addons-linter>sha.js": true
      }
    },
    "@metamask/profile-sync-controller>@noble/ciphers": {
      "globals": {
        "TextDecoder": true,
        "TextEncoder": true,
        "crypto": true
      }
    },
    "@ethereumjs/tx>ethereum-cryptography>@noble/curves": {
      "globals": {
        "TextEncoder": true
      },
      "packages": {
        "@noble/hashes": true
      }
    },
    "@noble/hashes": {
      "globals": {
        "TextEncoder": true,
        "crypto": true
      }
    },
    "@metamask/scure-bip39>@noble/hashes": {
      "globals": {
        "TextEncoder": true,
        "crypto": true
      }
    },
    "eth-lattice-keyring>@ethereumjs/tx>ethereum-cryptography>@noble/hashes": {
      "globals": {
        "TextEncoder": true,
        "crypto": true
      }
    },
    "eth-lattice-keyring>gridplus-sdk>@ethereumjs/tx>ethereum-cryptography>@noble/hashes": {
      "globals": {
        "TextEncoder": true,
        "crypto": true
      }
    },
    "@popperjs/core": {
      "globals": {
        "Element": true,
        "HTMLElement": true,
        "ShadowRoot": true,
        "console.error": true,
        "console.warn": true,
        "document": true,
        "navigator.userAgent": true
      }
    },
    "@trezor/connect-web>@trezor/connect>@trezor/protobuf>protobufjs>@protobufjs/codegen": {
      "globals": {
        "console.log": true
      }
    },
    "@trezor/connect-web>@trezor/connect>@trezor/protobuf>protobufjs>@protobufjs/fetch": {
      "globals": {
        "XMLHttpRequest": true
      },
      "packages": {
        "@trezor/connect-web>@trezor/connect>@trezor/protobuf>protobufjs>@protobufjs/aspromise": true,
        "@trezor/connect-web>@trezor/connect>@trezor/protobuf>protobufjs>@protobufjs/inquire": true
      }
    },
    "@reduxjs/toolkit": {
      "globals": {
        "AbortController": true,
        "__REDUX_DEVTOOLS_EXTENSION_COMPOSE__": true,
        "__REDUX_DEVTOOLS_EXTENSION__": true,
        "console": true,
        "queueMicrotask": true,
        "requestAnimationFrame": true,
        "setTimeout": true
      },
      "packages": {
        "immer": true,
        "process": true,
        "redux": true,
        "redux-thunk": true,
        "@reduxjs/toolkit>reselect": true
      }
    },
    "react-router-dom-v5-compat>@remix-run/router": {
      "globals": {
        "AbortController": true,
        "DOMException": true,
        "FormData": true,
        "Headers": true,
        "Request": true,
        "Response": true,
        "URL": true,
        "URLSearchParams": true,
        "console": true,
        "document.defaultView": true
      }
    },
    "@metamask/utils>@scure/base": {
      "globals": {
        "TextDecoder": true,
        "TextEncoder": true
      }
    },
    "@ethereumjs/tx>ethereum-cryptography>@scure/bip32": {
      "packages": {
        "@ethereumjs/tx>ethereum-cryptography>@noble/curves": true,
        "@noble/hashes": true,
        "@metamask/utils>@scure/base": true
      }
    },
    "@segment/loosely-validate-event": {
      "packages": {
        "browserify>assert": true,
        "browserify>buffer": true,
        "@segment/loosely-validate-event>component-type": true,
        "@segment/loosely-validate-event>join-component": true
      }
    },
    "@sentry/browser>@sentry-internal/browser-utils": {
      "globals": {
        "PerformanceEventTiming.prototype": true,
        "PerformanceObserver": true,
        "XMLHttpRequest.prototype": true,
        "__SENTRY_DEBUG__": true,
        "addEventListener": true,
        "clearTimeout": true,
        "performance": true,
        "removeEventListener": true,
        "setTimeout": true
      },
      "packages": {
        "@sentry/browser>@sentry/core": true,
        "@sentry/utils": true
      }
    },
    "@sentry/browser>@sentry-internal/feedback": {
      "globals": {
        "FormData": true,
        "HTMLFormElement": true,
        "__SENTRY_DEBUG__": true,
        "cancelAnimationFrame": true,
        "clearTimeout": true,
        "document.createElement": true,
        "document.createElementNS": true,
        "document.createTextNode": true,
        "isSecureContext": true,
        "requestAnimationFrame": true,
        "setTimeout": true
      },
      "packages": {
        "@sentry/browser>@sentry/core": true,
        "@sentry/utils": true
      }
    },
    "@sentry/browser>@sentry-internal/replay-canvas": {
      "globals": {
        "Blob": true,
        "HTMLCanvasElement": true,
        "HTMLImageElement": true,
        "ImageData": true,
        "URL.createObjectURL": true,
        "WeakRef": true,
        "Worker": true,
        "cancelAnimationFrame": true,
        "console.error": true,
        "createImageBitmap": true,
        "document": true
      },
      "packages": {
        "@sentry/browser>@sentry/core": true,
        "@sentry/utils": true
      }
    },
    "@sentry/browser>@sentry-internal/replay": {
      "globals": {
        "Blob": true,
        "CSSConditionRule": true,
        "CSSGroupingRule": true,
        "CSSMediaRule": true,
        "CSSRule": true,
        "CSSSupportsRule": true,
        "Document": true,
        "DragEvent": true,
        "Element": true,
        "FormData": true,
        "HTMLElement": true,
        "HTMLFormElement": true,
        "Headers": true,
        "MouseEvent": true,
        "MutationObserver": true,
        "Node.DOCUMENT_FRAGMENT_NODE": true,
        "Node.prototype.contains": true,
        "PointerEvent": true,
        "TextEncoder": true,
        "URL": true,
        "URLSearchParams": true,
        "Worker": true,
        "__RRWEB_EXCLUDE_IFRAME__": true,
        "__RRWEB_EXCLUDE_SHADOW_DOM__": true,
        "__SENTRY_DEBUG__": true,
        "__SENTRY_EXCLUDE_REPLAY_WORKER__": true,
        "__rrMutationObserver": true,
        "addEventListener": true,
        "clearTimeout": true,
        "console.debug": true,
        "console.error": true,
        "console.warn": true,
        "customElements.get": true,
        "document": true,
        "innerHeight": true,
        "innerWidth": true,
        "location.href": true,
        "location.origin": true,
        "parent": true,
        "setTimeout": true
      },
      "packages": {
        "@sentry/browser>@sentry-internal/browser-utils": true,
        "@sentry/browser>@sentry/core": true,
        "@sentry/utils": true
      }
    },
    "@sentry/browser": {
      "globals": {
        "PerformanceObserver.supportedEntryTypes": true,
        "Request": true,
        "URL": true,
        "XMLHttpRequest.prototype": true,
        "__SENTRY_DEBUG__": true,
        "__SENTRY_RELEASE__": true,
        "addEventListener": true,
        "console.error": true,
        "indexedDB.open": true,
        "performance.timeOrigin": true,
        "setTimeout": true
      },
      "packages": {
        "@sentry/browser>@sentry-internal/browser-utils": true,
        "@sentry/browser>@sentry-internal/feedback": true,
        "@sentry/browser>@sentry-internal/replay-canvas": true,
        "@sentry/browser>@sentry-internal/replay": true,
        "@sentry/browser>@sentry/core": true,
        "@sentry/utils": true
      }
    },
    "@sentry/browser>@sentry/core": {
      "globals": {
        "Headers": true,
        "Request": true,
        "URL": true,
        "__SENTRY_DEBUG__": true,
        "__SENTRY_TRACING__": true,
        "clearInterval": true,
        "clearTimeout": true,
        "console.log": true,
        "console.warn": true,
        "setInterval": true,
        "setTimeout": true
      },
      "packages": {
        "@sentry/utils": true
      }
    },
    "@sentry/utils": {
      "globals": {
        "CustomEvent": true,
        "DOMError": true,
        "DOMException": true,
        "EdgeRuntime": true,
        "Element": true,
        "ErrorEvent": true,
        "Event": true,
        "HTMLElement": true,
        "Headers": true,
        "Request": true,
        "Response": true,
        "TextDecoder": true,
        "TextEncoder": true,
        "URL": true,
        "__SENTRY_BROWSER_BUNDLE__": true,
        "__SENTRY_DEBUG__": true,
        "clearTimeout": true,
        "console.error": true,
        "document": true,
        "setInterval": true,
        "setTimeout": true
      },
      "packages": {
        "process": true
      }
    },
    "@solana/addresses": {
      "globals": {
        "Intl.Collator": true,
        "TextEncoder": true,
        "crypto.subtle.digest": true,
        "crypto.subtle.exportKey": true
      },
      "packages": {
        "@solana/addresses>@solana/assertions": true,
        "@solana/addresses>@solana/codecs-core": true,
        "@solana/addresses>@solana/codecs-strings": true,
        "@solana/addresses>@solana/errors": true
      }
    },
    "@solana/addresses>@solana/assertions": {
      "globals": {
        "crypto": true,
        "isSecureContext": true
      },
      "packages": {
        "@solana/addresses>@solana/errors": true
      }
    },
    "@solana/addresses>@solana/codecs-core": {
      "packages": {
        "@solana/addresses>@solana/errors": true
      }
    },
    "@solana/addresses>@solana/codecs-strings": {
      "globals": {
        "TextDecoder": true,
        "TextEncoder": true,
        "atob": true,
        "btoa": true
      },
      "packages": {
        "@solana/addresses>@solana/codecs-core": true,
        "@solana/addresses>@solana/errors": true
      }
    },
    "@solana/addresses>@solana/errors": {
      "globals": {
        "btoa": true
      }
    },
    "@metamask/controller-utils>@spruceid/siwe-parser": {
      "globals": {
        "console.error": true,
        "console.log": true
      },
      "packages": {
        "@noble/hashes": true,
        "@metamask/controller-utils>@spruceid/siwe-parser>apg-js": true
      }
    },
    "@metamask/profile-sync-controller>siwe>@spruceid/siwe-parser": {
      "globals": {
        "console.error": true,
        "console.log": true
      },
      "packages": {
        "@noble/hashes": true,
        "@metamask/controller-utils>@spruceid/siwe-parser>apg-js": true
      }
    },
    "@metamask/profile-sync-controller>siwe>@stablelib/random>@stablelib/binary": {
      "packages": {
        "@metamask/profile-sync-controller>siwe>@stablelib/random>@stablelib/binary>@stablelib/int": true
      }
    },
    "@metamask/profile-sync-controller>siwe>@stablelib/random": {
      "globals": {
        "crypto": true,
        "msCrypto": true
      },
      "packages": {
        "@metamask/profile-sync-controller>siwe>@stablelib/random>@stablelib/binary": true,
        "@metamask/profile-sync-controller>siwe>@stablelib/random>@stablelib/wipe": true,
        "browserify>browser-resolve": true
      }
    },
    "@trezor/connect-web>@trezor/connect-common": {
      "globals": {
        "console.warn": true,
        "localStorage.getItem": true,
        "localStorage.setItem": true,
        "navigator": true,
        "setTimeout": true,
        "window": true
      },
      "packages": {
        "@trezor/connect-web>@trezor/connect-common>@trezor/env-utils": true,
        "@trezor/connect-web>@trezor/utils": true,
        "tslib": true
      }
    },
    "@metamask/eth-trezor-keyring>@trezor/connect-plugin-ethereum": {
      "packages": {
        "@metamask/eth-trezor-keyring>@metamask/eth-sig-util": true,
        "tslib": true
      }
    },
    "@trezor/connect-web": {
      "globals": {
        "URLSearchParams": true,
        "__TREZOR_CONNECT_SRC": true,
        "addEventListener": true,
        "btoa": true,
        "chrome": true,
        "clearInterval": true,
        "clearTimeout": true,
        "console.warn": true,
        "document.body": true,
        "document.createElement": true,
        "document.createTextNode": true,
        "document.getElementById": true,
        "document.querySelectorAll": true,
        "location": true,
        "navigator": true,
        "open": true,
        "origin": true,
        "removeEventListener": true,
        "setInterval": true,
        "setTimeout": true
      },
      "packages": {
        "@trezor/connect-web>@trezor/connect-common": true,
        "@trezor/connect-web>@trezor/connect": true,
        "@trezor/connect-web>@trezor/utils": true,
        "webpack>events": true,
        "tslib": true
      }
    },
    "@trezor/connect-web>@trezor/connect": {
      "packages": {
        "@trezor/connect-web>@trezor/connect>@trezor/protobuf": true,
        "@trezor/connect-web>@trezor/connect>@trezor/schema-utils": true,
        "@trezor/connect-web>@trezor/connect>@trezor/transport": true,
        "@trezor/connect-web>@trezor/utils": true,
        "tslib": true
      }
    },
    "@trezor/connect-web>@trezor/connect-common>@trezor/env-utils": {
      "globals": {
        "innerHeight": true,
        "innerWidth": true,
        "location.hostname": true,
        "location.origin": true,
        "navigator.languages": true,
        "navigator.platform": true,
        "navigator.userAgent": true,
        "screen.height": true,
        "screen.width": true
      },
      "packages": {
        "process": true,
        "tslib": true,
        "@trezor/connect-web>@trezor/connect-common>@trezor/env-utils>ua-parser-js": true
      }
    },
    "@trezor/connect-web>@trezor/connect>@trezor/protobuf": {
      "packages": {
        "@trezor/connect-web>@trezor/connect>@trezor/schema-utils": true,
        "browserify>buffer": true,
        "@trezor/connect-web>@trezor/connect>@trezor/protobuf>protobufjs": true,
        "tslib": true
      }
    },
    "@trezor/connect-web>@trezor/connect>@trezor/schema-utils": {
      "globals": {
        "console.warn": true
      },
      "packages": {
        "@trezor/connect-web>@trezor/connect>@trezor/schema-utils>@sinclair/typebox": true,
        "browserify>buffer": true,
        "ts-mixer": true
      }
    },
    "@trezor/connect-web>@trezor/utils": {
      "globals": {
        "AbortController": true,
        "Intl.NumberFormat": true,
        "clearInterval": true,
        "clearTimeout": true,
        "console.error": true,
        "console.info": true,
        "console.log": true,
        "console.warn": true,
        "setInterval": true,
        "setTimeout": true
      },
      "packages": {
        "@trezor/connect-web>@trezor/utils>bignumber.js": true,
        "browserify>buffer": true,
        "webpack>events": true,
        "tslib": true
      }
    },
    "@welldone-software/why-did-you-render": {
      "globals": {
        "Element": true,
        "console.group": true,
        "console.groupCollapsed": true,
        "console.groupEnd": true,
        "console.log": true,
        "console.warn": true,
        "define": true,
        "setTimeout": true
      },
      "packages": {
        "lodash": true,
        "react": true
      }
    },
    "@zxing/browser": {
      "globals": {
        "HTMLElement": true,
        "HTMLImageElement": true,
        "HTMLVideoElement": true,
        "clearTimeout": true,
        "console.error": true,
        "console.warn": true,
        "document": true,
        "navigator": true,
        "setTimeout": true
      },
      "packages": {
        "@zxing/library": true
      }
    },
    "@zxing/library": {
      "globals": {
        "HTMLImageElement": true,
        "HTMLVideoElement": true,
        "TextDecoder": true,
        "TextEncoder": true,
        "URL.createObjectURL": true,
        "btoa": true,
        "console.log": true,
        "console.warn": true,
        "document": true,
        "navigator": true,
        "setTimeout": true
      },
      "packages": {
        "@zxing/library>ts-custom-error": true
      }
    },
    "@lavamoat/lavapack>readable-stream>abort-controller": {
      "globals": {
        "AbortController": true
      }
    },
    "currency-formatter>accounting": {
      "globals": {
        "define": true
      }
    },
    "ethers>@ethersproject/json-wallets>aes-js": {
      "globals": {
        "define": true
      }
    },
    "eth-lattice-keyring>gridplus-sdk>aes-js": {
      "globals": {
        "define": true
      }
    },
    "chalk>ansi-styles": {
      "packages": {
        "chalk>ansi-styles>color-convert": true
      }
    },
    "@metamask/controller-utils>@spruceid/siwe-parser>apg-js": {
      "packages": {
        "browserify>buffer": true
      }
    },
    "string.prototype.matchall>es-abstract>array-buffer-byte-length": {
      "packages": {
        "string.prototype.matchall>call-bind": true,
        "string.prototype.matchall>es-abstract>is-array-buffer": true
      }
    },
    "crypto-browserify>public-encrypt>parse-asn1>asn1.js": {
      "packages": {
        "bn.js": true,
        "browserify>buffer": true,
        "pumpify>inherits": true,
        "@metamask/ppom-validator>elliptic>minimalistic-assert": true,
        "browserify>vm-browserify": true
      }
    },
    "browserify>assert": {
      "globals": {
        "Buffer": true
      },
      "packages": {
        "react>object-assign": true,
        "browserify>assert>util": true
      }
    },
    "@metamask/name-controller>async-mutex": {
      "globals": {
        "clearTimeout": true,
        "setTimeout": true
      },
      "packages": {
        "tslib": true
      }
    },
    "@metamask/transaction-controller>@metamask/nonce-tracker>async-mutex": {
      "globals": {
        "clearTimeout": true,
        "setTimeout": true
      },
      "packages": {
        "tslib": true
      }
    },
    "string.prototype.matchall>es-abstract>available-typed-arrays": {
      "packages": {
        "string.prototype.matchall>es-abstract>typed-array-length>possible-typed-array-names": true
      }
    },
    "await-semaphore": {
      "packages": {
        "process": true,
        "browserify>timers-browserify": true
      }
    },
    "@metamask/eth-ledger-bridge-keyring>@ledgerhq/hw-app-eth>@ledgerhq/domain-service>axios": {
      "globals": {
        "Blob": true,
        "FormData": true,
        "URLSearchParams": true,
        "XMLHttpRequest": true,
        "btoa": true,
        "console.warn": true,
        "document": true,
        "location.href": true,
        "navigator": true,
        "setTimeout": true
      },
      "packages": {
        "browserify>buffer": true,
        "axios>form-data": true,
        "process": true
      }
    },
    "@metamask/eth-ledger-bridge-keyring>@ledgerhq/hw-app-eth>@ledgerhq/evm-tools>axios": {
      "globals": {
        "Blob": true,
        "FormData": true,
        "URLSearchParams": true,
        "XMLHttpRequest": true,
        "btoa": true,
        "console.warn": true,
        "document": true,
        "location.href": true,
        "navigator": true,
        "setTimeout": true
      },
      "packages": {
        "browserify>buffer": true,
        "axios>form-data": true,
        "process": true
      }
    },
    "@metamask/eth-ledger-bridge-keyring>@ledgerhq/hw-app-eth>axios": {
      "globals": {
        "Blob": true,
        "FormData": true,
        "URLSearchParams": true,
        "XMLHttpRequest": true,
        "btoa": true,
        "console.warn": true,
        "document": true,
        "location.href": true,
        "navigator": true,
        "setTimeout": true
      },
      "packages": {
        "browserify>buffer": true,
        "axios>form-data": true,
        "process": true
      }
    },
    "@metamask/snaps-controllers>tar-stream>b4a": {
      "globals": {
        "TextDecoder": true,
        "TextEncoder": true
      }
    },
    "@ensdomains/content-hash>multihashes>multibase>base-x": {
      "packages": {
        "koa>content-disposition>safe-buffer": true
      }
    },
    "base32-encode": {
      "packages": {
        "base32-encode>to-data-view": true
      }
    },
    "bignumber.js": {
      "globals": {
        "crypto": true,
        "define": true
      }
    },
    "@metamask/eth-ledger-bridge-keyring>@ledgerhq/hw-app-eth>bignumber.js": {
      "globals": {
        "crypto": true,
        "define": true
      }
    },
    "@metamask/notification-services-controller>bignumber.js": {
      "globals": {
        "crypto": true,
        "define": true
      }
    },
    "@metamask/smart-transactions-controller>bignumber.js": {
      "globals": {
        "crypto": true,
        "define": true
      }
    },
    "@ngraveio/bc-ur>bignumber.js": {
      "globals": {
        "crypto": true,
        "define": true
      }
    },
    "@trezor/connect-web>@trezor/utils>bignumber.js": {
      "globals": {
        "crypto": true,
        "define": true
      }
    },
    "eth-lattice-keyring>gridplus-sdk>borc>bignumber.js": {
      "globals": {
        "crypto": true,
        "define": true
      }
    },
    "eth-lattice-keyring>gridplus-sdk>bignumber.js": {
      "globals": {
        "crypto": true,
        "define": true
      }
    },
    "eth-lattice-keyring>gridplus-sdk>bitwise": {
      "packages": {
        "browserify>buffer": true
      }
    },
    "blo": {
      "globals": {
        "btoa": true
      }
    },
    "bn.js": {
      "globals": {
        "Buffer": true
      },
      "packages": {
        "browserify>browser-resolve": true
      }
    },
    "eth-lattice-keyring>gridplus-sdk>borc": {
      "globals": {
        "console": true
      },
      "packages": {
        "eth-lattice-keyring>gridplus-sdk>borc>bignumber.js": true,
        "browserify>buffer": true,
        "buffer>ieee754": true,
        "eth-lattice-keyring>gridplus-sdk>borc>iso-url": true
      }
    },
    "bowser": {
      "globals": {
        "define": true
      }
    },
    "@metamask/ppom-validator>elliptic>brorand": {
      "globals": {
        "crypto": true,
        "msCrypto": true
      },
      "packages": {
        "browserify>browser-resolve": true
      }
    },
    "ethereumjs-util>ethereum-cryptography>browserify-aes": {
      "packages": {
        "ethereumjs-util>ethereum-cryptography>browserify-aes>buffer-xor": true,
        "browserify>buffer": true,
        "ethereumjs-util>create-hash>cipher-base": true,
        "crypto-browserify>browserify-cipher>evp_bytestokey": true,
        "pumpify>inherits": true,
        "koa>content-disposition>safe-buffer": true
      }
    },
    "crypto-browserify>browserify-cipher": {
      "packages": {
        "ethereumjs-util>ethereum-cryptography>browserify-aes": true,
        "crypto-browserify>browserify-cipher>browserify-des": true,
        "crypto-browserify>browserify-cipher>evp_bytestokey": true
      }
    },
    "crypto-browserify>browserify-cipher>browserify-des": {
      "packages": {
        "browserify>buffer": true,
        "ethereumjs-util>create-hash>cipher-base": true,
        "crypto-browserify>browserify-cipher>browserify-des>des.js": true,
        "pumpify>inherits": true
      }
    },
    "crypto-browserify>public-encrypt>browserify-rsa": {
      "packages": {
        "bn.js": true,
        "browserify>buffer": true,
        "crypto-browserify>randombytes": true
      }
    },
    "crypto-browserify>browserify-sign": {
      "packages": {
        "bn.js": true,
        "crypto-browserify>public-encrypt>browserify-rsa": true,
        "browserify>buffer": true,
        "ethereumjs-util>create-hash": true,
        "crypto-browserify>create-hmac": true,
        "@metamask/ppom-validator>elliptic": true,
        "pumpify>inherits": true,
        "crypto-browserify>public-encrypt>parse-asn1": true,
        "stream-browserify": true
      }
    },
    "browserify>browserify-zlib": {
      "packages": {
        "browserify>assert": true,
        "browserify>buffer": true,
        "browserify>browserify-zlib>pako": true,
        "process": true,
        "stream-browserify": true,
        "browserify>util": true
      }
    },
    "ethereumjs-util>ethereum-cryptography>bs58check>bs58": {
      "packages": {
        "@ensdomains/content-hash>multihashes>multibase>base-x": true
      }
    },
    "ethereumjs-util>ethereum-cryptography>bs58check": {
      "packages": {
        "ethereumjs-util>ethereum-cryptography>bs58check>bs58": true,
        "ethereumjs-util>create-hash": true,
        "koa>content-disposition>safe-buffer": true
      }
    },
    "buffer": {
      "globals": {
        "console": true
      },
      "packages": {
        "base64-js": true,
        "buffer>ieee754": true
      }
    },
    "terser>source-map-support>buffer-from": {
      "packages": {
        "browserify>buffer": true
      }
    },
    "ethereumjs-util>ethereum-cryptography>browserify-aes>buffer-xor": {
      "packages": {
        "browserify>buffer": true
      }
    },
    "browserify>buffer": {
      "globals": {
        "console": true
      },
      "packages": {
        "base64-js": true,
        "buffer>ieee754": true
      }
    },
    "@metamask/snaps-utils>validate-npm-package-name>builtins": {
      "packages": {
        "process": true,
        "semver": true
      }
    },
    "string.prototype.matchall>call-bind": {
      "packages": {
        "string.prototype.matchall>call-bind>es-define-property": true,
        "string.prototype.matchall>call-bind>es-errors": true,
        "browserify>has>function-bind": true,
        "string.prototype.matchall>get-intrinsic": true,
        "string.prototype.matchall>call-bind>set-function-length": true
      }
    },
    "@ngraveio/bc-ur>cbor-sync": {
      "globals": {
        "define": true
      },
      "packages": {
        "browserify>buffer": true
      }
    },
    "chalk": {
      "packages": {
        "chalk>ansi-styles": true,
        "chalk>supports-color": true
      }
    },
    "chart.js": {
      "globals": {
        "Intl.NumberFormat": true,
        "MutationObserver": true,
        "OffscreenCanvas": true,
        "Path2D": true,
        "ResizeObserver": true,
        "addEventListener": true,
        "clearTimeout": true,
        "console.error": true,
        "console.warn": true,
        "devicePixelRatio": true,
        "document": true,
        "removeEventListener": true,
        "requestAnimationFrame": true,
        "setTimeout": true
      },
      "packages": {
        "chart.js>@kurkle/color": true
      }
    },
    "@ensdomains/content-hash>cids": {
      "packages": {
        "@ensdomains/content-hash>cids>multibase": true,
        "@ensdomains/content-hash>multicodec": true,
        "@ensdomains/content-hash>cids>multihashes": true,
        "@ensdomains/content-hash>cids>uint8arrays": true
      }
    },
    "ethereumjs-util>create-hash>cipher-base": {
      "packages": {
        "pumpify>inherits": true,
        "koa>content-disposition>safe-buffer": true,
        "stream-browserify": true,
        "browserify>string_decoder": true
      }
    },
    "classnames": {
      "globals": {
        "classNames": "write",
        "define": true
      }
    },
    "@metamask/jazzicon>color>clone": {
      "packages": {
        "browserify>buffer": true
      }
    },
    "cockatiel": {
      "globals": {
        "AbortController": true,
        "AbortSignal": true,
        "WeakRef": true,
        "clearTimeout": true,
        "performance": true,
        "setTimeout": true
      },
      "packages": {
        "process": true
      }
    },
    "chalk>ansi-styles>color-convert": {
      "packages": {
        "jest-canvas-mock>moo-color>color-name": true
      }
    },
    "@metamask/jazzicon>color>color-convert": {
      "packages": {
        "@metamask/jazzicon>color>color-convert>color-name": true
      }
    },
    "@metamask/jazzicon>color>color-string": {
      "packages": {
        "jest-canvas-mock>moo-color>color-name": true
      }
    },
    "@metamask/jazzicon>color": {
      "packages": {
        "@metamask/jazzicon>color>clone": true,
        "@metamask/jazzicon>color>color-convert": true,
        "@metamask/jazzicon>color>color-string": true
      }
    },
    "@metamask/snaps-controllers>concat-stream": {
      "packages": {
        "terser>source-map-support>buffer-from": true,
        "browserify>buffer": true,
        "pumpify>inherits": true,
        "readable-stream": true,
        "browserify>concat-stream>typedarray": true
      }
    },
    "copy-to-clipboard": {
      "globals": {
        "clipboardData": true,
        "console.error": true,
        "console.warn": true,
        "document.body.appendChild": true,
        "document.body.removeChild": true,
        "document.createElement": true,
        "document.createRange": true,
        "document.execCommand": true,
        "document.getSelection": true,
        "navigator.userAgent": true,
        "prompt": true
      },
      "packages": {
        "copy-to-clipboard>toggle-selection": true
      }
    },
    "@ethereumjs/tx>@ethereumjs/common>crc-32": {
      "globals": {
        "DO_NOT_EXPORT_CRC": true,
        "define": true
      }
    },
    "@ngraveio/bc-ur>crc": {
      "packages": {
        "browserify>buffer": true
      }
    },
    "crypto-browserify>create-ecdh": {
      "packages": {
        "bn.js": true,
        "browserify>buffer": true,
        "@metamask/ppom-validator>elliptic": true
      }
    },
    "ethereumjs-util>create-hash": {
      "packages": {
        "ethereumjs-util>create-hash>cipher-base": true,
        "pumpify>inherits": true,
        "ethereumjs-util>create-hash>md5.js": true,
        "ethereumjs-util>create-hash>ripemd160": true,
        "addons-linter>sha.js": true
      }
    },
    "crypto-browserify>create-hmac": {
      "packages": {
        "ethereumjs-util>create-hash>cipher-base": true,
        "ethereumjs-util>create-hash": true,
        "pumpify>inherits": true,
        "ethereumjs-util>create-hash>ripemd160": true,
        "koa>content-disposition>safe-buffer": true,
        "addons-linter>sha.js": true
      }
    },
    "@metamask/snaps-utils>cron-parser": {
      "packages": {
        "browserify>browser-resolve": true,
        "luxon": true
      }
    },
    "crypto-browserify": {
      "packages": {
        "crypto-browserify>browserify-cipher": true,
        "crypto-browserify>browserify-sign": true,
        "crypto-browserify>create-ecdh": true,
        "ethereumjs-util>create-hash": true,
        "crypto-browserify>create-hmac": true,
        "crypto-browserify>diffie-hellman": true,
        "crypto-browserify>pbkdf2": true,
        "crypto-browserify>public-encrypt": true,
        "crypto-browserify>randombytes": true,
        "crypto-browserify>randomfill": true
      }
    },
    "@metamask/ppom-validator>crypto-js": {
      "globals": {
        "crypto": true,
        "define": true,
        "msCrypto": true
      },
      "packages": {
        "browserify>browser-resolve": true
      }
    },
    "react-beautiful-dnd>css-box-model": {
      "globals": {
        "getComputedStyle": true,
        "pageXOffset": true,
        "pageYOffset": true
      },
      "packages": {
        "react-router-dom>tiny-invariant": true
      }
    },
    "@material-ui/core>@material-ui/styles>jss-plugin-vendor-prefixer>css-vendor": {
      "globals": {
        "document.createElement": true,
        "document.documentElement": true,
        "getComputedStyle": true
      },
      "packages": {
        "@babel/runtime": true,
        "@material-ui/core>@material-ui/styles>jss>is-in-browser": true
      }
    },
    "currency-formatter": {
      "packages": {
        "currency-formatter>accounting": true,
        "currency-formatter>locale-currency": true,
        "react>object-assign": true
      }
    },
    "debounce-stream": {
      "packages": {
        "debounce-stream>debounce": true,
        "debounce-stream>duplexer": true,
        "debounce-stream>through": true
      }
    },
    "debounce-stream>debounce": {
      "globals": {
        "clearTimeout": true,
        "setTimeout": true
      }
    },
    "nock>debug": {
      "globals": {
        "console": true,
        "document": true,
        "localStorage": true,
        "navigator": true,
        "process": true
      },
      "packages": {
        "nock>debug>ms": true,
        "process": true
      }
    },
    "@metamask/eth-token-tracker>deep-equal": {
      "packages": {
        "string.prototype.matchall>es-abstract>array-buffer-byte-length": true,
        "string.prototype.matchall>call-bind": true,
        "@metamask/eth-token-tracker>deep-equal>es-get-iterator": true,
        "string.prototype.matchall>get-intrinsic": true,
        "browserify>util>is-arguments": true,
        "string.prototype.matchall>es-abstract>is-array-buffer": true,
        "@metamask/eth-token-tracker>deep-equal>is-date-object": true,
        "string.prototype.matchall>es-abstract>is-regex": true,
        "string.prototype.matchall>es-abstract>is-shared-array-buffer": true,
        "@lavamoat/lavapack>json-stable-stringify>isarray": true,
        "@ngraveio/bc-ur>assert>object-is": true,
        "@lavamoat/lavapack>json-stable-stringify>object-keys": true,
        "gulp>vinyl-fs>object.assign": true,
        "string.prototype.matchall>regexp.prototype.flags": true,
        "string.prototype.matchall>side-channel": true,
        "@metamask/eth-token-tracker>deep-equal>which-boxed-primitive": true,
        "@metamask/eth-token-tracker>deep-equal>which-collection": true,
        "browserify>util>which-typed-array": true
      }
    },
    "string.prototype.matchall>define-properties>define-data-property": {
      "packages": {
        "string.prototype.matchall>call-bind>es-define-property": true,
        "string.prototype.matchall>call-bind>es-errors": true,
        "string.prototype.matchall>es-abstract>gopd": true
      }
    },
    "string.prototype.matchall>define-properties": {
      "packages": {
        "string.prototype.matchall>define-properties>define-data-property": true,
        "string.prototype.matchall>es-abstract>has-property-descriptors": true,
        "@lavamoat/lavapack>json-stable-stringify>object-keys": true
      }
    },
    "crypto-browserify>browserify-cipher>browserify-des>des.js": {
      "packages": {
        "pumpify>inherits": true,
        "@metamask/ppom-validator>elliptic>minimalistic-assert": true
      }
    },
    "crypto-browserify>diffie-hellman": {
      "packages": {
        "bn.js": true,
        "browserify>buffer": true,
        "crypto-browserify>diffie-hellman>miller-rabin": true,
        "crypto-browserify>randombytes": true
      }
    },
    "@material-ui/core>react-transition-group>dom-helpers": {
      "packages": {
        "@babel/runtime": true
      }
    },
    "debounce-stream>duplexer": {
      "packages": {
        "stream-browserify": true
      }
    },
    "ethers>@ethersproject/signing-key>elliptic": {
      "packages": {
        "bn.js": true,
        "@metamask/ppom-validator>elliptic>brorand": true,
        "ethers>@ethersproject/sha2>hash.js": true,
        "@metamask/ppom-validator>elliptic>hmac-drbg": true,
        "pumpify>inherits": true,
        "@metamask/ppom-validator>elliptic>minimalistic-assert": true,
        "@metamask/ppom-validator>elliptic>minimalistic-crypto-utils": true
      }
    },
    "@metamask/ppom-validator>elliptic": {
      "packages": {
        "bn.js": true,
        "@metamask/ppom-validator>elliptic>brorand": true,
        "ethers>@ethersproject/sha2>hash.js": true,
        "@metamask/ppom-validator>elliptic>hmac-drbg": true,
        "pumpify>inherits": true,
        "@metamask/ppom-validator>elliptic>minimalistic-assert": true,
        "@metamask/ppom-validator>elliptic>minimalistic-crypto-utils": true
      }
    },
    "eth-lattice-keyring>gridplus-sdk>elliptic": {
      "packages": {
        "bn.js": true,
        "@metamask/ppom-validator>elliptic>brorand": true,
        "ethers>@ethersproject/sha2>hash.js": true,
        "@metamask/ppom-validator>elliptic>hmac-drbg": true,
        "pumpify>inherits": true,
        "@metamask/ppom-validator>elliptic>minimalistic-assert": true,
        "@metamask/ppom-validator>elliptic>minimalistic-crypto-utils": true
      }
    },
    "string.prototype.matchall>call-bind>es-define-property": {
      "packages": {
        "string.prototype.matchall>get-intrinsic": true
      }
    },
    "@metamask/eth-token-tracker>deep-equal>es-get-iterator": {
      "packages": {
        "string.prototype.matchall>call-bind": true,
        "string.prototype.matchall>get-intrinsic": true,
        "string.prototype.matchall>has-symbols": true,
        "browserify>util>is-arguments": true,
        "@metamask/eth-token-tracker>deep-equal>es-get-iterator>is-map": true,
        "@metamask/eth-token-tracker>deep-equal>es-get-iterator>is-set": true,
        "eslint-plugin-react>array-includes>is-string": true,
        "@lavamoat/lavapack>json-stable-stringify>isarray": true,
        "process": true,
        "@metamask/eth-token-tracker>deep-equal>es-get-iterator>stop-iteration-iterator": true
      }
    },
    "eth-lattice-keyring>gridplus-sdk>eth-eip712-util-browser": {
      "globals": {
        "intToBuffer": true
      },
      "packages": {
        "bn.js": true,
        "buffer": true,
        "@metamask/ethjs>js-sha3": true
      }
    },
    "eth-ens-namehash": {
      "globals": {
        "name": "write"
      },
      "packages": {
        "browserify>buffer": true,
        "eth-ens-namehash>idna-uts46-hx": true,
        "@metamask/ethjs>js-sha3": true
      }
    },
    "eth-lattice-keyring": {
      "globals": {
        "addEventListener": true,
        "browser": true,
        "clearInterval": true,
        "fetch": true,
        "open": true,
        "setInterval": true
      },
      "packages": {
        "eth-lattice-keyring>@ethereumjs/tx": true,
        "@ethereumjs/tx>@ethereumjs/util": true,
        "bn.js": true,
        "browserify>buffer": true,
        "crypto-browserify": true,
        "webpack>events": true,
        "eth-lattice-keyring>gridplus-sdk": true,
        "eth-lattice-keyring>rlp": true
      }
    },
    "eth-method-registry": {
      "packages": {
        "@metamask/ethjs-contract": true,
        "@metamask/ethjs-query": true
      }
    },
    "@ethereumjs/tx>ethereum-cryptography": {
      "globals": {
        "TextDecoder": true,
        "crypto": true
      },
      "packages": {
        "@ethereumjs/tx>ethereum-cryptography>@noble/curves": true,
        "@noble/hashes": true,
        "@ethereumjs/tx>ethereum-cryptography>@scure/bip32": true
      }
    },
    "eth-lattice-keyring>@ethereumjs/tx>ethereum-cryptography": {
      "globals": {
        "TextDecoder": true,
        "crypto": true
      },
      "packages": {
        "eth-lattice-keyring>@ethereumjs/tx>ethereum-cryptography>@noble/hashes": true
      }
    },
    "eth-lattice-keyring>gridplus-sdk>@ethereumjs/tx>ethereum-cryptography": {
      "globals": {
        "TextDecoder": true,
        "crypto": true
      },
      "packages": {
        "eth-lattice-keyring>gridplus-sdk>@ethereumjs/tx>ethereum-cryptography>@noble/hashes": true
      }
    },
    "ethereumjs-util>ethereum-cryptography": {
      "packages": {
        "browserify>buffer": true,
        "ethereumjs-util>ethereum-cryptography>keccak": true,
        "crypto-browserify>randombytes": true,
        "ganache>secp256k1": true
      }
    },
    "@metamask/keyring-controller>ethereumjs-wallet>ethereum-cryptography": {
      "packages": {
        "browserify>assert": true,
        "ethereumjs-util>ethereum-cryptography>bs58check": true,
        "browserify>buffer": true,
        "crypto-browserify>create-hmac": true,
        "ethers>@ethersproject/sha2>hash.js": true,
        "ethereumjs-util>ethereum-cryptography>keccak": true,
        "crypto-browserify>randombytes": true,
        "koa>content-disposition>safe-buffer": true,
        "ganache>secp256k1": true
      }
    },
    "ethereumjs-util": {
      "packages": {
        "browserify>assert": true,
        "bn.js": true,
        "browserify>buffer": true,
        "ethereumjs-util>create-hash": true,
        "ethereumjs-util>ethereum-cryptography": true,
        "browserify>insert-module-globals>is-buffer": true,
        "ethereumjs-util>rlp": true
      }
    },
    "@metamask/keyring-controller>ethereumjs-wallet>ethereumjs-util": {
      "packages": {
        "browserify>assert": true,
        "bn.js": true,
        "browserify>buffer": true,
        "ethereumjs-util>create-hash": true,
        "@metamask/keyring-controller>ethereumjs-wallet>ethereum-cryptography": true,
        "browserify>insert-module-globals>is-buffer": true,
        "@metamask/keyring-controller>ethereumjs-wallet>ethereumjs-util>rlp": true
      }
    },
    "@metamask/keyring-controller>ethereumjs-wallet": {
      "packages": {
        "eth-lattice-keyring>gridplus-sdk>aes-js": true,
        "ethereumjs-util>ethereum-cryptography>bs58check": true,
        "browserify>buffer": true,
        "crypto-browserify": true,
        "@metamask/keyring-controller>ethereumjs-wallet>ethereum-cryptography": true,
        "@metamask/keyring-controller>ethereumjs-wallet>ethereumjs-util": true,
        "crypto-browserify>randombytes": true,
        "ethers>@ethersproject/json-wallets>scrypt-js": true,
        "@metamask/keyring-controller>ethereumjs-wallet>utf8": true,
        "uuid": true
      }
    },
    "ethers": {
      "packages": {
        "@ethersproject/abi": true,
        "ethers>@ethersproject/abstract-signer": true,
        "ethers>@ethersproject/address": true,
        "ethers>@ethersproject/base64": true,
        "ethers>@ethersproject/basex": true,
        "@ethersproject/bignumber": true,
        "@ethersproject/bytes": true,
        "ethers>@ethersproject/constants": true,
        "@ethersproject/contracts": true,
        "@ethersproject/hash": true,
        "@ethersproject/hdnode": true,
        "ethers>@ethersproject/json-wallets": true,
        "ethers>@ethersproject/keccak256": true,
        "ethers>@ethersproject/logger": true,
        "ethers>@ethersproject/properties": true,
        "ethers>@ethersproject/providers": true,
        "ethers>@ethersproject/random": true,
        "ethers>@ethersproject/rlp": true,
        "ethers>@ethersproject/sha2": true,
        "ethers>@ethersproject/signing-key": true,
        "ethers>@ethersproject/solidity": true,
        "ethers>@ethersproject/strings": true,
        "ethers>@ethersproject/transactions": true,
        "ethers>@ethersproject/units": true,
        "@ethersproject/wallet": true,
        "ethers>@ethersproject/web": true,
        "ethers>@ethersproject/wordlists": true
      }
    },
    "@metamask/eth-ledger-bridge-keyring>@ledgerhq/hw-app-eth>@ledgerhq/evm-tools>ethers": {
      "packages": {
        "@ethersproject/abi": true,
        "ethers>@ethersproject/abstract-signer": true,
        "ethers>@ethersproject/address": true,
        "ethers>@ethersproject/base64": true,
        "ethers>@ethersproject/basex": true,
        "@ethersproject/bignumber": true,
        "@ethersproject/bytes": true,
        "ethers>@ethersproject/constants": true,
        "@ethersproject/contracts": true,
        "@ethersproject/hash": true,
        "@ethersproject/hdnode": true,
        "ethers>@ethersproject/json-wallets": true,
        "ethers>@ethersproject/keccak256": true,
        "ethers>@ethersproject/logger": true,
        "ethers>@ethersproject/properties": true,
        "@ethersproject/providers": true,
        "ethers>@ethersproject/random": true,
        "ethers>@ethersproject/rlp": true,
        "ethers>@ethersproject/sha2": true,
        "ethers>@ethersproject/signing-key": true,
        "ethers>@ethersproject/solidity": true,
        "ethers>@ethersproject/strings": true,
        "ethers>@ethersproject/transactions": true,
        "ethers>@ethersproject/units": true,
        "@ethersproject/wallet": true,
        "@ethersproject/providers>@ethersproject/web": true,
        "ethers>@ethersproject/wordlists": true
      }
    },
    "@metamask/ethjs>ethjs-abi": {
      "packages": {
        "bn.js": true,
        "browserify>buffer": true,
        "@metamask/ethjs>js-sha3": true,
        "@metamask/ethjs>ethjs-abi>number-to-bn": true
      }
    },
    "webpack>events": {
      "globals": {
        "console": true
      }
    },
    "crypto-browserify>browserify-cipher>evp_bytestokey": {
      "packages": {
        "ethereumjs-util>create-hash>md5.js": true,
        "koa>content-disposition>safe-buffer": true
      }
    },
    "extension-port-stream": {
      "packages": {
        "browserify>buffer": true,
        "extension-port-stream>readable-stream": true
      }
    },
    "fast-json-patch": {
      "globals": {
        "addEventListener": true,
        "clearTimeout": true,
        "removeEventListener": true,
        "setTimeout": true
      }
    },
    "@metamask/snaps-utils>fast-xml-parser": {
      "globals": {
        "entityName": true,
        "val": true
      },
      "packages": {
        "@metamask/snaps-utils>fast-xml-parser>strnum": true
      }
    },
    "@metamask/notification-services-controller>firebase": {
      "packages": {
        "@metamask/notification-services-controller>firebase>@firebase/app": true,
        "@metamask/notification-services-controller>firebase>@firebase/messaging": true
      }
    },
    "react-focus-lock>focus-lock": {
      "globals": {
        "HTMLIFrameElement": true,
        "Node.DOCUMENT_FRAGMENT_NODE": true,
        "Node.DOCUMENT_NODE": true,
        "Node.DOCUMENT_POSITION_CONTAINED_BY": true,
        "Node.DOCUMENT_POSITION_CONTAINS": true,
        "Node.ELEMENT_NODE": true,
        "console.error": true,
        "console.warn": true,
        "document": true,
        "getComputedStyle": true,
        "setTimeout": true
      },
      "packages": {
        "tslib": true
      }
    },
    "browserify>util>which-typed-array>for-each": {
      "packages": {
        "string.prototype.matchall>es-abstract>is-callable": true
      }
    },
    "axios>form-data": {
      "globals": {
        "FormData": true
      }
    },
    "fuse.js": {
      "globals": {
        "console": true,
        "define": true
      }
    },
    "string.prototype.matchall>get-intrinsic": {
      "globals": {
        "AggregateError": true,
        "FinalizationRegistry": true,
        "WeakRef": true
      },
      "packages": {
        "string.prototype.matchall>call-bind>es-errors": true,
        "browserify>has>function-bind": true,
        "string.prototype.matchall>es-abstract>has-proto": true,
        "string.prototype.matchall>has-symbols": true,
        "depcheck>is-core-module>hasown": true
      }
    },
    "string.prototype.matchall>es-abstract>gopd": {
      "packages": {
        "string.prototype.matchall>get-intrinsic": true
      }
    },
    "eth-lattice-keyring>gridplus-sdk": {
      "globals": {
        "AbortController": true,
        "Request": true,
        "URL": true,
        "__values": true,
        "caches": true,
        "clearTimeout": true,
        "console.error": true,
        "console.log": true,
        "console.warn": true,
        "fetch": true,
        "setTimeout": true
      },
      "packages": {
        "eth-lattice-keyring>gridplus-sdk>@ethereumjs/common": true,
        "eth-lattice-keyring>gridplus-sdk>@ethereumjs/tx": true,
        "@ethersproject/abi": true,
        "eth-lattice-keyring>gridplus-sdk>aes-js": true,
        "@metamask/keyring-api>bech32": true,
        "eth-lattice-keyring>gridplus-sdk>bignumber.js": true,
        "eth-lattice-keyring>gridplus-sdk>bitwise": true,
        "bn.js": true,
        "eth-lattice-keyring>gridplus-sdk>borc": true,
        "ethereumjs-util>ethereum-cryptography>bs58check": true,
        "browserify>buffer": true,
        "@ethereumjs/tx>@ethereumjs/common>crc-32": true,
        "eth-lattice-keyring>gridplus-sdk>elliptic": true,
        "eth-lattice-keyring>gridplus-sdk>eth-eip712-util-browser": true,
        "ethers>@ethersproject/sha2>hash.js": true,
        "@metamask/ethjs>js-sha3": true,
        "lodash": true,
        "eth-lattice-keyring>rlp": true,
        "ganache>secp256k1": true,
        "eth-lattice-keyring>gridplus-sdk>uuid": true
      }
    },
    "string.prototype.matchall>es-abstract>has-property-descriptors": {
      "packages": {
        "string.prototype.matchall>call-bind>es-define-property": true
      }
    },
    "koa>is-generator-function>has-tostringtag": {
      "packages": {
        "string.prototype.matchall>has-symbols": true
      }
    },
    "ethereumjs-util>create-hash>md5.js>hash-base": {
      "packages": {
        "pumpify>inherits": true,
        "readable-stream": true,
        "koa>content-disposition>safe-buffer": true
      }
    },
    "ethers>@ethersproject/sha2>hash.js": {
      "packages": {
        "pumpify>inherits": true,
        "@metamask/ppom-validator>elliptic>minimalistic-assert": true
      }
    },
    "depcheck>is-core-module>hasown": {
      "packages": {
        "browserify>has>function-bind": true
      }
    },
    "@metamask/eth-trezor-keyring>hdkey": {
      "packages": {
        "browserify>assert": true,
        "ethereumjs-util>ethereum-cryptography>bs58check": true,
        "crypto-browserify": true,
        "ethereumjs-util>create-hash>ripemd160": true,
        "koa>content-disposition>safe-buffer": true,
        "ganache>secp256k1": true
      }
    },
    "he": {
      "globals": {
        "define": true
      }
    },
    "history": {
      "globals": {
        "console": true,
        "define": true,
        "document.defaultView": true,
        "document.querySelector": true
      }
    },
    "react-router-dom>history": {
      "globals": {
        "addEventListener": true,
        "confirm": true,
        "document": true,
        "history": true,
        "location": true,
        "navigator.userAgent": true,
        "removeEventListener": true
      },
      "packages": {
        "react-router-dom>history>resolve-pathname": true,
        "react-router-dom>tiny-invariant": true,
        "react-router-dom>tiny-warning": true,
        "react-router-dom>history>value-equal": true
      }
    },
    "@metamask/ppom-validator>elliptic>hmac-drbg": {
      "packages": {
        "ethers>@ethersproject/sha2>hash.js": true,
        "@metamask/ppom-validator>elliptic>minimalistic-assert": true,
        "@metamask/ppom-validator>elliptic>minimalistic-crypto-utils": true
      }
    },
    "react-redux>hoist-non-react-statics": {
      "packages": {
        "prop-types>react-is": true
      }
    },
    "https-browserify": {
      "packages": {
        "stream-http": true,
        "browserify>url": true
      }
    },
    "@metamask/notification-services-controller>firebase>@firebase/app>idb": {
      "globals": {
        "DOMException": true,
        "IDBCursor": true,
        "IDBDatabase": true,
        "IDBIndex": true,
        "IDBObjectStore": true,
        "IDBRequest": true,
        "IDBTransaction": true,
        "indexedDB.deleteDatabase": true,
        "indexedDB.open": true
      }
    },
    "eth-ens-namehash>idna-uts46-hx": {
      "globals": {
        "define": true
      },
      "packages": {
        "browserify>punycode": true
      }
    },
    "string.prototype.matchall>internal-slot": {
      "packages": {
        "string.prototype.matchall>call-bind>es-errors": true,
        "depcheck>is-core-module>hasown": true,
        "string.prototype.matchall>side-channel": true
      }
    },
    "browserify>util>is-arguments": {
      "packages": {
        "string.prototype.matchall>call-bind": true,
        "koa>is-generator-function>has-tostringtag": true
      }
    },
    "string.prototype.matchall>es-abstract>is-array-buffer": {
      "packages": {
        "string.prototype.matchall>call-bind": true,
        "string.prototype.matchall>get-intrinsic": true
      }
    },
    "@metamask/eth-token-tracker>deep-equal>which-boxed-primitive>is-bigint": {
      "packages": {
        "string.prototype.matchall>es-abstract>unbox-primitive>has-bigints": true
      }
    },
    "@metamask/eth-token-tracker>deep-equal>which-boxed-primitive>is-boolean-object": {
      "packages": {
        "string.prototype.matchall>call-bind": true,
        "koa>is-generator-function>has-tostringtag": true
      }
    },
    "string.prototype.matchall>es-abstract>is-callable": {
      "globals": {
        "document": true
      }
    },
    "@metamask/eth-token-tracker>deep-equal>is-date-object": {
      "packages": {
        "koa>is-generator-function>has-tostringtag": true
      }
    },
    "koa>is-generator-function": {
      "packages": {
        "koa>is-generator-function>has-tostringtag": true
      }
    },
    "@material-ui/core>@material-ui/styles>jss>is-in-browser": {
      "globals": {
        "document": true
      }
    },
    "@metamask/eth-token-tracker>deep-equal>which-boxed-primitive>is-number-object": {
      "packages": {
        "koa>is-generator-function>has-tostringtag": true
      }
    },
    "string.prototype.matchall>es-abstract>is-regex": {
      "packages": {
        "string.prototype.matchall>call-bind": true,
        "koa>is-generator-function>has-tostringtag": true
      }
    },
    "string.prototype.matchall>es-abstract>is-shared-array-buffer": {
      "packages": {
        "string.prototype.matchall>call-bind": true
      }
    },
    "eslint-plugin-react>array-includes>is-string": {
      "packages": {
        "koa>is-generator-function>has-tostringtag": true
      }
    },
    "string.prototype.matchall>es-abstract>es-to-primitive>is-symbol": {
      "packages": {
        "string.prototype.matchall>has-symbols": true
      }
    },
    "browserify>util>is-typed-array": {
      "packages": {
        "browserify>util>which-typed-array": true
      }
    },
    "@metamask/eth-token-tracker>deep-equal>which-collection>is-weakset": {
      "packages": {
        "string.prototype.matchall>call-bind": true,
        "string.prototype.matchall>get-intrinsic": true
      }
    },
    "eth-lattice-keyring>gridplus-sdk>borc>iso-url": {
      "globals": {
        "URL": true,
        "URLSearchParams": true,
        "location": true
      }
    },
    "@ensdomains/content-hash>js-base64": {
      "globals": {
        "Base64": "write",
        "TextDecoder": true,
        "TextEncoder": true,
        "atob": true,
        "btoa": true,
        "define": true
      },
      "packages": {
        "browserify>buffer": true
      }
    },
    "@metamask/ethjs>js-sha3": {
      "globals": {
        "define": true
      },
      "packages": {
        "process": true
      }
    },
    "@ngraveio/bc-ur>jsbi": {
      "globals": {
        "define": true
      }
    },
    "@metamask/message-manager>jsonschema": {
      "packages": {
        "browserify>url": true
      }
    },
    "@material-ui/core>@material-ui/styles>jss-plugin-camel-case": {
      "packages": {
        "@material-ui/core>@material-ui/styles>jss-plugin-camel-case>hyphenate-style-name": true
      }
    },
    "@material-ui/core>@material-ui/styles>jss-plugin-default-unit": {
      "globals": {
        "CSS": true
      },
      "packages": {
        "@material-ui/core>@material-ui/styles>jss": true
      }
    },
    "@material-ui/core>@material-ui/styles>jss-plugin-global": {
      "packages": {
        "@babel/runtime": true,
        "@material-ui/core>@material-ui/styles>jss": true
      }
    },
    "@material-ui/core>@material-ui/styles>jss-plugin-nested": {
      "packages": {
        "@babel/runtime": true,
        "react-router-dom>tiny-warning": true
      }
    },
    "@material-ui/core>@material-ui/styles>jss-plugin-rule-value-function": {
      "packages": {
        "@material-ui/core>@material-ui/styles>jss": true,
        "react-router-dom>tiny-warning": true
      }
    },
    "@material-ui/core>@material-ui/styles>jss-plugin-vendor-prefixer": {
      "packages": {
        "@material-ui/core>@material-ui/styles>jss-plugin-vendor-prefixer>css-vendor": true,
        "@material-ui/core>@material-ui/styles>jss": true
      }
    },
    "@material-ui/core>@material-ui/styles>jss": {
      "globals": {
        "CSS": true,
        "document.createElement": true,
        "document.querySelector": true
      },
      "packages": {
        "@babel/runtime": true,
        "@material-ui/core>@material-ui/styles>jss>is-in-browser": true,
        "react-router-dom>tiny-warning": true
      }
    },
    "ethereumjs-util>ethereum-cryptography>keccak": {
      "packages": {
        "browserify>buffer": true,
        "readable-stream": true
      }
    },
    "currency-formatter>locale-currency": {
      "globals": {
        "countryCode": true
      }
    },
    "localforage": {
      "globals": {
        "Blob": true,
        "BlobBuilder": true,
        "FileReader": true,
        "IDBKeyRange": true,
        "MSBlobBuilder": true,
        "MozBlobBuilder": true,
        "OIndexedDB": true,
        "WebKitBlobBuilder": true,
        "atob": true,
        "btoa": true,
        "console.error": true,
        "console.info": true,
        "console.warn": true,
        "define": true,
        "fetch": true,
        "indexedDB": true,
        "localStorage": true,
        "mozIndexedDB": true,
        "msIndexedDB": true,
        "navigator.platform": true,
        "navigator.userAgent": true,
        "openDatabase": true,
        "setTimeout": true,
        "webkitIndexedDB": true
      }
    },
    "lodash": {
      "globals": {
        "clearTimeout": true,
        "define": true,
        "setTimeout": true
      }
    },
    "loglevel": {
      "globals": {
        "console": true,
        "define": true,
        "document.cookie": true,
        "localStorage": true,
        "log": "write",
        "navigator": true
      }
    },
    "lottie-web": {
      "globals": {
        "Blob": true,
        "Howl": true,
        "OffscreenCanvas": true,
        "URL.createObjectURL": true,
        "Worker": true,
        "XMLHttpRequest": true,
        "bodymovin": "write",
        "clearInterval": true,
        "console": true,
        "define": true,
        "document.body": true,
        "document.createElement": true,
        "document.createElementNS": true,
        "document.getElementsByClassName": true,
        "document.getElementsByTagName": true,
        "document.querySelectorAll": true,
        "document.readyState": true,
        "location.origin": true,
        "location.pathname": true,
        "navigator": true,
        "requestAnimationFrame": true,
        "setInterval": true,
        "setTimeout": true
      }
    },
    "luxon": {
      "globals": {
        "Intl": true
      }
    },
    "@metamask/snaps-utils>marked": {
      "globals": {
        "console.error": true,
        "console.warn": true,
        "define": true
      }
    },
    "ethereumjs-util>create-hash>md5.js": {
      "packages": {
        "ethereumjs-util>create-hash>md5.js>hash-base": true,
        "pumpify>inherits": true,
        "koa>content-disposition>safe-buffer": true
      }
    },
    "@storybook/addon-docs>remark-external-links>mdast-util-definitions": {
      "packages": {
        "react-markdown>unist-util-visit": true
      }
    },
    "react-markdown>remark-parse>mdast-util-from-markdown": {
      "packages": {
        "react-markdown>remark-parse>mdast-util-from-markdown>mdast-util-to-string": true,
        "react-markdown>remark-parse>mdast-util-from-markdown>micromark": true,
        "react-syntax-highlighter>refractor>parse-entities": true,
        "react-markdown>remark-parse>mdast-util-from-markdown>unist-util-stringify-position": true
      }
    },
    "react-markdown>remark-rehype>mdast-util-to-hast": {
      "globals": {
        "console.warn": true
      },
      "packages": {
        "@storybook/addon-docs>remark-external-links>mdast-util-definitions": true,
        "react-markdown>remark-rehype>mdast-util-to-hast>mdurl": true,
        "react-markdown>remark-rehype>mdast-util-to-hast>unist-builder": true,
        "react-markdown>remark-rehype>mdast-util-to-hast>unist-util-generated": true,
        "react-markdown>remark-rehype>mdast-util-to-hast>unist-util-position": true,
        "react-markdown>unist-util-visit": true
      }
    },
    "@ethereumjs/tx>@ethereumjs/util>micro-ftch": {
      "globals": {
        "Headers": true,
        "TextDecoder": true,
        "URL": true,
        "btoa": true,
        "fetch": true
      },
      "packages": {
        "browserify>browserify-zlib": true,
        "browserify>buffer": true,
        "https-browserify": true,
        "process": true,
        "stream-http": true,
        "browserify>url": true,
        "browserify>util": true
      }
    },
    "react-markdown>remark-parse>mdast-util-from-markdown>micromark": {
      "packages": {
        "react-syntax-highlighter>refractor>parse-entities": true
      }
    },
    "crypto-browserify>diffie-hellman>miller-rabin": {
      "packages": {
        "bn.js": true,
        "@metamask/ppom-validator>elliptic>brorand": true
      }
    },
    "@ensdomains/content-hash>cids>multibase": {
      "globals": {
        "TextDecoder": true,
        "TextEncoder": true
      },
      "packages": {
        "@ensdomains/content-hash>cids>multibase>@multiformats/base-x": true
      }
    },
    "@ensdomains/content-hash>multihashes>multibase": {
      "packages": {
        "@ensdomains/content-hash>multihashes>multibase>base-x": true,
        "browserify>buffer": true,
        "@ensdomains/content-hash>multihashes>web-encoding": true
      }
    },
    "@ensdomains/content-hash>multicodec": {
      "packages": {
        "@ensdomains/content-hash>multicodec>uint8arrays": true,
        "sass-embedded>varint": true
      }
    },
    "@ensdomains/content-hash>multicodec>uint8arrays>multiformats": {
      "globals": {
        "TextDecoder": true,
        "TextEncoder": true,
        "console.warn": true,
        "crypto.subtle.digest": true
      }
    },
    "@ensdomains/content-hash>multihashes": {
      "packages": {
        "browserify>buffer": true,
        "@ensdomains/content-hash>multihashes>multibase": true,
        "@ensdomains/content-hash>multihashes>varint": true,
        "@ensdomains/content-hash>multihashes>web-encoding": true
      }
    },
    "@ensdomains/content-hash>cids>multihashes": {
      "packages": {
        "@ensdomains/content-hash>cids>multibase": true,
        "@ensdomains/content-hash>cids>uint8arrays": true,
        "@ensdomains/content-hash>cids>multihashes>varint": true
      }
    },
    "nanoid": {
      "globals": {
        "crypto.getRandomValues": true
      }
    },
    "@metamask/approval-controller>nanoid": {
      "globals": {
        "crypto.getRandomValues": true
      }
    },
    "@metamask/smart-transactions-controller>@metamask/controllers>nanoid": {
      "globals": {
        "crypto.getRandomValues": true
      }
    },
    "@metamask/notification-controller>nanoid": {
      "globals": {
        "crypto.getRandomValues": true
      }
    },
    "@metamask/permission-controller>nanoid": {
      "globals": {
        "crypto.getRandomValues": true
      }
    },
    "@metamask/rpc-methods>nanoid": {
      "globals": {
        "crypto.getRandomValues": true
      }
    },
    "@metamask/rpc-methods-flask>nanoid": {
      "globals": {
        "crypto.getRandomValues": true
      }
    },
    "@metamask/snaps-controllers>nanoid": {
      "globals": {
        "crypto.getRandomValues": true
      }
    },
    "@metamask/snaps-controllers-flask>nanoid": {
      "globals": {
        "crypto.getRandomValues": true
      }
    },
    "depcheck>@vue/compiler-sfc>postcss>nanoid": {
      "globals": {
        "crypto.getRandomValues": true
      }
    },
    "dependency-tree>precinct>detective-postcss>postcss>nanoid": {
      "globals": {
        "crypto.getRandomValues": true
      }
    },
    "node-fetch": {
      "globals": {
        "Headers": true,
        "Request": true,
        "Response": true,
        "fetch": true
      }
    },
    "@metamask/controllers>web3-provider-engine>cross-fetch>node-fetch": {
      "globals": {
        "fetch": true
      }
    },
    "@metamask/controllers>web3-provider-engine>eth-json-rpc-middleware>node-fetch": {
      "globals": {
        "fetch": true
      }
    },
    "@metamask/ethjs>ethjs-abi>number-to-bn": {
      "packages": {
        "bn.js": true,
        "@metamask/ethjs>@metamask/ethjs-util>strip-hex-prefix": true
      }
    },
    "string.prototype.matchall>es-abstract>object-inspect": {
      "globals": {
        "HTMLElement": true,
        "WeakRef": true
      },
      "packages": {
        "browserify>browser-resolve": true
      }
    },
    "@ngraveio/bc-ur>assert>object-is": {
      "packages": {
        "string.prototype.matchall>call-bind": true,
        "string.prototype.matchall>define-properties": true
      }
    },
    "gulp>vinyl-fs>object.assign": {
      "packages": {
        "string.prototype.matchall>call-bind": true,
        "string.prototype.matchall>define-properties": true,
        "string.prototype.matchall>has-symbols": true,
        "@lavamoat/lavapack>json-stable-stringify>object-keys": true
      }
    },
    "@metamask/object-multiplex>once": {
      "packages": {
        "@metamask/object-multiplex>once>wrappy": true
      }
    },
    "crypto-browserify>public-encrypt>parse-asn1": {
      "packages": {
        "crypto-browserify>public-encrypt>parse-asn1>asn1.js": true,
        "ethereumjs-util>ethereum-cryptography>browserify-aes": true,
        "browserify>buffer": true,
        "crypto-browserify>browserify-cipher>evp_bytestokey": true,
        "crypto-browserify>pbkdf2": true
      }
    },
    "react-syntax-highlighter>refractor>parse-entities": {
      "globals": {
        "document.createElement": true
      }
    },
    "path-browserify": {
      "packages": {
        "process": true
      }
    },
    "serve-handler>path-to-regexp": {
      "packages": {
        "serve-handler>path-to-regexp>isarray": true
      }
    },
    "crypto-browserify>pbkdf2": {
      "globals": {
        "crypto": true,
        "process": true,
        "queueMicrotask": true,
        "setImmediate": true,
        "setTimeout": true
      },
      "packages": {
        "ethereumjs-util>create-hash": true,
        "process": true,
        "ethereumjs-util>create-hash>ripemd160": true,
        "koa>content-disposition>safe-buffer": true,
        "addons-linter>sha.js": true
      }
    },
    "@material-ui/core>popper.js": {
      "globals": {
        "MSInputMethodContext": true,
        "Node.DOCUMENT_POSITION_FOLLOWING": true,
        "cancelAnimationFrame": true,
        "console.warn": true,
        "define": true,
        "devicePixelRatio": true,
        "document": true,
        "getComputedStyle": true,
        "innerHeight": true,
        "innerWidth": true,
        "navigator": true,
        "requestAnimationFrame": true,
        "setTimeout": true
      }
    },
    "react-tippy>popper.js": {
      "globals": {
        "MSInputMethodContext": true,
        "Node.DOCUMENT_POSITION_FOLLOWING": true,
        "cancelAnimationFrame": true,
        "console.warn": true,
        "define": true,
        "devicePixelRatio": true,
        "document": true,
        "getComputedStyle": true,
        "innerHeight": true,
        "innerWidth": true,
        "navigator.userAgent": true,
        "requestAnimationFrame": true,
        "setTimeout": true
      }
    },
    "process": {
      "globals": {
        "clearTimeout": true,
        "setTimeout": true
      }
    },
    "promise-to-callback": {
      "packages": {
        "promise-to-callback>is-fn": true,
        "promise-to-callback>set-immediate-shim": true
      }
    },
    "prop-types": {
      "globals": {
        "console": true
      },
      "packages": {
        "react>object-assign": true,
        "prop-types>react-is": true
      }
    },
    "react-markdown>property-information": {
      "packages": {
        "watchify>xtend": true
      }
    },
    "@trezor/connect-web>@trezor/connect>@trezor/protobuf>protobufjs": {
      "globals": {
        "process": true,
        "setTimeout": true
      },
      "packages": {
        "@trezor/connect-web>@trezor/connect>@trezor/protobuf>protobufjs>@protobufjs/aspromise": true,
        "@trezor/connect-web>@trezor/connect>@trezor/protobuf>protobufjs>@protobufjs/base64": true,
        "@trezor/connect-web>@trezor/connect>@trezor/protobuf>protobufjs>@protobufjs/codegen": true,
        "@trezor/connect-web>@trezor/connect>@trezor/protobuf>protobufjs>@protobufjs/eventemitter": true,
        "@trezor/connect-web>@trezor/connect>@trezor/protobuf>protobufjs>@protobufjs/fetch": true,
        "@trezor/connect-web>@trezor/connect>@trezor/protobuf>protobufjs>@protobufjs/float": true,
        "@trezor/connect-web>@trezor/connect>@trezor/protobuf>protobufjs>@protobufjs/inquire": true,
        "@trezor/connect-web>@trezor/connect>@trezor/protobuf>protobufjs>@protobufjs/path": true,
        "@trezor/connect-web>@trezor/connect>@trezor/protobuf>protobufjs>@protobufjs/pool": true,
        "@trezor/connect-web>@trezor/connect>@trezor/protobuf>protobufjs>@protobufjs/utf8": true
      }
    },
    "crypto-browserify>public-encrypt": {
      "packages": {
        "bn.js": true,
        "crypto-browserify>public-encrypt>browserify-rsa": true,
        "browserify>buffer": true,
        "ethereumjs-util>create-hash": true,
        "crypto-browserify>public-encrypt>parse-asn1": true,
        "crypto-browserify>randombytes": true
      }
    },
    "browserify>punycode": {
      "globals": {
        "define": true
      }
    },
    "qrcode-generator": {
      "globals": {
        "define": true
      }
    },
    "qrcode.react": {
      "globals": {
        "Path2D": true,
        "devicePixelRatio": true
      },
      "packages": {
        "react": true
      }
    },
    "@storybook/addon-knobs>qs": {
      "packages": {
        "string.prototype.matchall>side-channel": true
      }
    },
    "@metamask/snaps-controllers>tar-stream>streamx>queue-tick": {
      "globals": {
        "queueMicrotask": true
      }
    },
    "react-beautiful-dnd>raf-schd": {
      "globals": {
        "cancelAnimationFrame": true,
        "requestAnimationFrame": true
      }
    },
    "crypto-browserify>randombytes": {
      "globals": {
        "crypto": true,
        "msCrypto": true
      },
      "packages": {
        "process": true,
        "koa>content-disposition>safe-buffer": true
      }
    },
    "ethereumjs-wallet>randombytes": {
      "globals": {
        "crypto.getRandomValues": true
      }
    },
    "crypto-browserify>randomfill": {
      "globals": {
        "crypto": true,
        "msCrypto": true
      },
      "packages": {
        "process": true,
        "crypto-browserify>randombytes": true,
        "koa>content-disposition>safe-buffer": true
      }
    },
    "react": {
      "globals": {
        "console": true
      },
      "packages": {
        "react>object-assign": true,
        "prop-types": true
      }
    },
    "react-beautiful-dnd": {
      "globals": {
        "Element.prototype": true,
        "__REDUX_DEVTOOLS_EXTENSION_COMPOSE__": true,
        "addEventListener": true,
        "cancelAnimationFrame": true,
        "clearTimeout": true,
        "console": true,
        "document": true,
        "getComputedStyle": true,
        "pageXOffset": true,
        "pageYOffset": true,
        "removeEventListener": true,
        "requestAnimationFrame": true,
        "scrollBy": true,
        "setTimeout": true
      },
      "packages": {
        "@babel/runtime": true,
        "react-beautiful-dnd>css-box-model": true,
        "react-beautiful-dnd>memoize-one": true,
        "react-beautiful-dnd>raf-schd": true,
        "react": true,
        "react-dom": true,
        "react-redux": true,
        "redux": true,
        "react-beautiful-dnd>use-memo-one": true
      }
    },
    "react-chartjs-2": {
      "globals": {
        "setTimeout": true
      },
      "packages": {
        "chart.js": true,
        "react": true
      }
    },
    "react-focus-lock>react-clientside-effect": {
      "packages": {
        "@babel/runtime": true,
        "react": true
      }
    },
    "react-devtools": {
      "packages": {
        "react-devtools>react-devtools-core": true
      }
    },
    "react-devtools>react-devtools-core": {
      "globals": {
        "WebSocket": true,
        "setTimeout": true
      }
    },
    "react-dnd-html5-backend": {
      "globals": {
        "addEventListener": true,
        "clearTimeout": true,
        "removeEventListener": true
      }
    },
    "react-dom": {
      "globals": {
        "HTMLIFrameElement": true,
        "MSApp": true,
        "__REACT_DEVTOOLS_GLOBAL_HOOK__": true,
        "addEventListener": true,
        "clearTimeout": true,
        "clipboardData": true,
        "console": true,
        "dispatchEvent": true,
        "document": true,
        "event": "write",
        "jest": true,
        "location.protocol": true,
        "navigator.userAgent.indexOf": true,
        "performance": true,
        "removeEventListener": true,
        "self": true,
        "setTimeout": true,
        "top": true,
        "trustedTypes": true
      },
      "packages": {
        "react>object-assign": true,
        "prop-types": true,
        "react": true,
        "react-dom>scheduler": true
      }
    },
    "react-responsive-carousel>react-easy-swipe": {
      "globals": {
        "addEventListener": true,
        "define": true,
        "document.addEventListener": true,
        "document.removeEventListener": true
      },
      "packages": {
        "prop-types": true,
        "react": true
      }
    },
    "react-popper>react-fast-compare": {
      "globals": {
        "Element": true,
        "console.warn": true
      }
    },
    "react-focus-lock": {
      "globals": {
        "addEventListener": true,
        "console.error": true,
        "console.warn": true,
        "document": true,
        "removeEventListener": true,
        "setTimeout": true
      },
      "packages": {
        "@babel/runtime": true,
        "react-focus-lock>focus-lock": true,
        "prop-types": true,
        "react": true,
        "react-focus-lock>react-clientside-effect": true,
        "react-focus-lock>use-callback-ref": true,
        "react-focus-lock>use-sidecar": true
      }
    },
    "react-idle-timer": {
      "globals": {
        "clearTimeout": true,
        "document": true,
        "setTimeout": true
      },
      "packages": {
        "prop-types": true,
        "react": true
      }
    },
    "react-inspector": {
      "globals": {
        "Node": true,
        "chromeDark": true,
        "chromeLight": true
      },
      "packages": {
        "react": true
      }
    },
    "prop-types>react-is": {
      "globals": {
        "console": true
      }
    },
    "react-markdown>react-is": {
      "globals": {
        "console": true
      }
    },
    "react-redux>react-is": {
      "globals": {
        "console": true
      }
    },
    "react-markdown": {
      "globals": {
        "console.warn": true
      },
      "packages": {
        "react-markdown>comma-separated-tokens": true,
        "prop-types": true,
        "react-markdown>property-information": true,
        "react": true,
        "react-markdown>react-is": true,
        "react-markdown>remark-parse": true,
        "react-markdown>remark-rehype": true,
        "react-markdown>space-separated-tokens": true,
        "react-markdown>style-to-object": true,
        "react-markdown>unified": true,
        "react-markdown>unist-util-visit": true,
        "react-markdown>vfile": true
      }
    },
    "react-popper": {
      "globals": {
        "document": true
      },
      "packages": {
        "@popperjs/core": true,
        "react": true,
        "react-popper>react-fast-compare": true,
        "react-popper>warning": true
      }
    },
    "react-redux": {
      "globals": {
        "console": true,
        "document": true
      },
      "packages": {
        "@babel/runtime": true,
        "react-redux>hoist-non-react-statics": true,
        "prop-types": true,
        "react": true,
        "react-dom": true,
        "react-redux>react-is": true
      }
    },
    "react-responsive-carousel": {
      "globals": {
        "HTMLElement": true,
        "addEventListener": true,
        "clearTimeout": true,
        "console.warn": true,
        "document": true,
        "getComputedStyle": true,
        "removeEventListener": true,
        "setTimeout": true
      },
      "packages": {
        "classnames": true,
        "react": true,
        "react-dom": true,
        "react-responsive-carousel>react-easy-swipe": true
      }
    },
    "react-router-dom": {
      "packages": {
        "react-router-dom>history": true,
        "prop-types": true,
        "react": true,
        "react-router-dom>react-router": true,
        "react-router-dom>tiny-invariant": true,
        "react-router-dom>tiny-warning": true
      }
    },
    "react-router-dom-v5-compat": {
      "globals": {
        "FormData": true,
        "URL": true,
        "URLSearchParams": true,
        "__reactRouterVersion": "write",
        "addEventListener": true,
        "confirm": true,
        "define": true,
        "document": true,
        "history.scrollRestoration": true,
        "location.href": true,
        "removeEventListener": true,
        "scrollTo": true,
        "scrollY": true,
        "sessionStorage.getItem": true,
        "sessionStorage.setItem": true,
        "setTimeout": true
      },
      "packages": {
        "react-router-dom-v5-compat>@remix-run/router": true,
        "history": true,
        "react": true,
        "react-dom": true,
        "react-router-dom": true,
        "react-router-dom-v5-compat>react-router": true
      }
    },
    "react-router-dom>react-router": {
      "packages": {
        "react-router-dom>history": true,
        "react-redux>hoist-non-react-statics": true,
        "serve-handler>path-to-regexp": true,
        "prop-types": true,
        "react": true,
        "prop-types>react-is": true,
        "react-router-dom>tiny-invariant": true,
        "react-router-dom>tiny-warning": true
      }
    },
    "react-router-dom-v5-compat>react-router": {
      "globals": {
        "console.error": true,
        "define": true
      },
      "packages": {
        "react-router-dom-v5-compat>@remix-run/router": true,
        "react": true
      }
    },
    "react-simple-file-input": {
      "globals": {
        "File": true,
        "FileReader": true,
        "console.warn": true
      },
      "packages": {
        "prop-types": true,
        "react": true
      }
    },
    "react-tippy": {
      "globals": {
        "Element": true,
        "MSStream": true,
        "MutationObserver": true,
        "addEventListener": true,
        "clearTimeout": true,
        "console.error": true,
        "console.warn": true,
        "define": true,
        "document": true,
        "getComputedStyle": true,
        "innerHeight": true,
        "innerWidth": true,
        "navigator.maxTouchPoints": true,
        "navigator.msMaxTouchPoints": true,
        "navigator.userAgent": true,
        "performance": true,
        "requestAnimationFrame": true,
        "setTimeout": true
      },
      "packages": {
        "react-tippy>popper.js": true,
        "react": true,
        "react-dom": true
      }
    },
    "react-toggle-button": {
      "globals": {
        "clearTimeout": true,
        "console.warn": true,
        "define": true,
        "performance": true,
        "setTimeout": true
      },
      "packages": {
        "react": true
      }
    },
    "@material-ui/core>react-transition-group": {
      "globals": {
        "Element": true,
        "setTimeout": true
      },
      "packages": {
        "@material-ui/core>react-transition-group>dom-helpers": true,
        "prop-types": true,
        "react": true,
        "react-dom": true
      }
    },
    "readable-stream": {
      "packages": {
        "browserify>browser-resolve": true,
        "browserify>buffer": true,
        "webpack>events": true,
        "pumpify>inherits": true,
        "process": true,
        "browserify>string_decoder": true,
        "readable-stream>util-deprecate": true
      }
    },
    "extension-port-stream>readable-stream": {
      "globals": {
        "AbortController": true,
        "AbortSignal": true,
        "AggregateError": true,
        "Blob": true,
        "ERR_INVALID_ARG_TYPE": true,
        "queueMicrotask": true
      },
      "packages": {
        "@lavamoat/lavapack>readable-stream>abort-controller": true,
        "browserify>buffer": true,
        "webpack>events": true,
        "process": true,
        "browserify>string_decoder": true
      }
    },
    "@metamask/snaps-controllers>readable-web-to-node-stream": {
      "packages": {
        "readable-stream": true
      }
    },
    "redux": {
      "globals": {
        "console": true
      },
      "packages": {
        "@babel/runtime": true
      }
    },
    "string.prototype.matchall>regexp.prototype.flags": {
      "packages": {
        "string.prototype.matchall>call-bind": true,
        "string.prototype.matchall>define-properties": true,
        "string.prototype.matchall>call-bind>es-errors": true,
        "string.prototype.matchall>regexp.prototype.flags>set-function-name": true
      }
    },
    "react-markdown>remark-parse": {
      "packages": {
        "react-markdown>remark-parse>mdast-util-from-markdown": true
      }
    },
    "react-markdown>remark-rehype": {
      "packages": {
        "react-markdown>remark-rehype>mdast-util-to-hast": true
      }
    },
    "react-markdown>vfile>replace-ext": {
      "packages": {
        "path-browserify": true
      }
    },
    "reselect": {
      "globals": {
        "WeakRef": true,
        "console.warn": true,
        "unstable_autotrackMemoize": true
      }
    },
    "@metamask/snaps-utils>rfdc": {
      "packages": {
        "browserify>buffer": true
      }
    },
    "ethereumjs-util>create-hash>ripemd160": {
      "packages": {
        "browserify>buffer": true,
        "ethereumjs-util>create-hash>md5.js>hash-base": true,
        "pumpify>inherits": true
      }
    },
    "@keystonehq/metamask-airgapped-keyring>rlp": {
      "packages": {
        "bn.js": true,
        "browserify>buffer": true
      }
    },
    "eth-lattice-keyring>rlp": {
      "globals": {
        "TextEncoder": true
      }
    },
    "ethereumjs-util>rlp": {
      "packages": {
        "bn.js": true,
        "browserify>buffer": true
      }
    },
    "@metamask/keyring-controller>ethereumjs-wallet>ethereumjs-util>rlp": {
      "packages": {
        "bn.js": true,
        "browserify>buffer": true
      }
    },
    "wait-on>rxjs": {
      "globals": {
        "cancelAnimationFrame": true,
        "clearInterval": true,
        "clearTimeout": true,
        "performance": true,
        "requestAnimationFrame": true,
        "setInterval.apply": true,
        "setTimeout.apply": true
      }
    },
    "koa>content-disposition>safe-buffer": {
      "packages": {
        "browserify>buffer": true
      }
    },
    "react-dom>scheduler": {
      "globals": {
        "MessageChannel": true,
        "cancelAnimationFrame": true,
        "clearTimeout": true,
        "console": true,
        "navigator": true,
        "performance": true,
        "requestAnimationFrame": true,
        "setTimeout": true
      }
    },
    "ethers>@ethersproject/json-wallets>scrypt-js": {
      "globals": {
        "define": true,
        "setTimeout": true
      },
      "packages": {
        "browserify>timers-browserify": true
      }
    },
    "ganache>secp256k1": {
      "packages": {
        "@metamask/ppom-validator>elliptic": true
      }
    },
    "semver": {
      "globals": {
        "console.error": true
      },
      "packages": {
        "process": true
      }
    },
    "string.prototype.matchall>call-bind>set-function-length": {
      "packages": {
        "string.prototype.matchall>define-properties>define-data-property": true,
        "string.prototype.matchall>call-bind>es-errors": true,
        "string.prototype.matchall>get-intrinsic": true,
        "string.prototype.matchall>es-abstract>gopd": true,
        "string.prototype.matchall>es-abstract>has-property-descriptors": true
      }
    },
    "string.prototype.matchall>regexp.prototype.flags>set-function-name": {
      "packages": {
        "string.prototype.matchall>define-properties>define-data-property": true,
        "string.prototype.matchall>call-bind>es-errors": true,
        "string.prototype.matchall>es-abstract>function.prototype.name>functions-have-names": true,
        "string.prototype.matchall>es-abstract>has-property-descriptors": true
      }
    },
    "promise-to-callback>set-immediate-shim": {
      "globals": {
        "setTimeout.apply": true
      },
      "packages": {
        "browserify>timers-browserify": true
      }
    },
    "addons-linter>sha.js": {
      "packages": {
        "pumpify>inherits": true,
        "koa>content-disposition>safe-buffer": true
      }
    },
    "string.prototype.matchall>side-channel": {
      "packages": {
        "string.prototype.matchall>call-bind": true,
        "string.prototype.matchall>get-intrinsic": true,
        "string.prototype.matchall>es-abstract>object-inspect": true
      }
    },
    "@metamask/profile-sync-controller>siwe": {
      "globals": {
        "console.error": true,
        "console.warn": true
      },
      "packages": {
        "@metamask/profile-sync-controller>siwe>@spruceid/siwe-parser": true,
        "@metamask/profile-sync-controller>siwe>@stablelib/random": true,
        "ethers": true,
        "@metamask/controller-utils>@spruceid/siwe-parser>valid-url": true
      }
    },
    "@metamask/eth-token-tracker>deep-equal>es-get-iterator>stop-iteration-iterator": {
      "globals": {
        "StopIteration": true
      },
      "packages": {
        "string.prototype.matchall>internal-slot": true
      }
    },
    "stream-browserify": {
      "packages": {
        "webpack>events": true,
        "pumpify>inherits": true,
        "readable-stream": true
      }
    },
    "stream-http": {
      "globals": {
        "AbortController": true,
        "Blob": true,
        "MSStreamReader": true,
        "ReadableStream": true,
        "WritableStream": true,
        "XDomainRequest": true,
        "XMLHttpRequest": true,
        "clearTimeout": true,
        "fetch": true,
        "location.protocol.search": true,
        "setTimeout": true
      },
      "packages": {
        "browserify>buffer": true,
        "stream-http>builtin-status-codes": true,
        "pumpify>inherits": true,
        "process": true,
        "readable-stream": true,
        "browserify>url": true,
        "watchify>xtend": true
      }
    },
    "@metamask/snaps-controllers>tar-stream>streamx": {
      "packages": {
        "webpack>events": true,
        "@metamask/snaps-controllers>tar-stream>fast-fifo": true,
        "@metamask/snaps-controllers>tar-stream>streamx>queue-tick": true
      }
    },
    "browserify>string_decoder": {
      "packages": {
        "koa>content-disposition>safe-buffer": true
      }
    },
    "@metamask/ethjs>@metamask/ethjs-util>strip-hex-prefix": {
      "packages": {
        "@metamask/ethjs>@metamask/ethjs-util>is-hex-prefixed": true
      }
    },
    "react-markdown>style-to-object": {
      "packages": {
        "react-markdown>style-to-object>inline-style-parser": true
      }
    },
    "@metamask/snaps-controllers>tar-stream": {
      "packages": {
        "@metamask/snaps-controllers>tar-stream>b4a": true,
        "browserify>browser-resolve": true,
        "@metamask/snaps-controllers>tar-stream>fast-fifo": true,
        "@metamask/snaps-controllers>tar-stream>streamx": true
      }
    },
    "debounce-stream>through": {
      "packages": {
        "process": true,
        "stream-browserify": true
      }
    },
    "browserify>timers-browserify": {
      "globals": {
        "clearInterval": true,
        "clearTimeout": true,
        "setInterval": true,
        "setTimeout": true
      },
      "packages": {
        "process": true
      }
    },
    "react-router-dom>tiny-warning": {
      "globals": {
        "console": true
      }
    },
    "copy-to-clipboard>toggle-selection": {
      "globals": {
        "document.activeElement": true,
        "document.getSelection": true
      }
    },
    "tslib": {
      "globals": {
        "SuppressedError": true,
        "define": true
      }
    },
    "@metamask/eth-sig-util>tweetnacl": {
      "globals": {
        "crypto": true,
        "msCrypto": true,
        "nacl": "write"
      },
      "packages": {
        "browserify>browser-resolve": true
      }
    },
    "@trezor/connect-web>@trezor/connect-common>@trezor/env-utils>ua-parser-js": {
      "globals": {
        "define": true
      }
    },
    "@ensdomains/content-hash>cids>uint8arrays": {
      "globals": {
        "TextDecoder": true,
        "TextEncoder": true
      },
      "packages": {
        "@ensdomains/content-hash>cids>multibase": true
      }
    },
    "@ensdomains/content-hash>multicodec>uint8arrays": {
      "globals": {
        "Buffer": true,
        "TextDecoder": true,
        "TextEncoder": true
      },
      "packages": {
        "@ensdomains/content-hash>multicodec>uint8arrays>multiformats": true
      }
    },
    "react-markdown>unified": {
      "packages": {
        "react-markdown>unified>bail": true,
        "react-markdown>unified>extend": true,
        "react-markdown>unified>is-buffer": true,
        "mocha>yargs-unparser>is-plain-obj": true,
        "react-markdown>unified>trough": true,
        "react-markdown>vfile": true
      }
    },
    "react-markdown>unist-util-visit>unist-util-visit-parents": {
      "packages": {
        "react-markdown>unist-util-visit>unist-util-is": true
      }
    },
    "react-markdown>unist-util-visit": {
      "packages": {
        "react-markdown>unist-util-visit>unist-util-visit-parents": true
      }
    },
    "uri-js": {
      "globals": {
        "define": true
      }
    },
    "browserify>url": {
      "packages": {
        "browserify>punycode": true,
        "@storybook/addon-knobs>qs": true
      }
    },
    "react-focus-lock>use-callback-ref": {
      "packages": {
        "react": true
      }
    },
    "react-beautiful-dnd>use-memo-one": {
      "packages": {
        "react": true
      }
    },
    "react-focus-lock>use-sidecar": {
      "globals": {
        "console.error": true
      },
      "packages": {
        "react-focus-lock>use-sidecar>detect-node-es": true,
        "react": true,
        "tslib": true
      }
    },
    "readable-stream>util-deprecate": {
      "globals": {
        "console.trace": true,
        "console.warn": true,
        "localStorage": true
      }
    },
    "browserify>assert>util": {
      "globals": {
        "console.error": true,
        "console.log": true,
        "console.trace": true,
        "process": true
      },
      "packages": {
        "browserify>assert>util>inherits": true,
        "process": true
      }
    },
    "browserify>util": {
      "globals": {
        "console.error": true,
        "console.log": true,
        "console.trace": true
      },
      "packages": {
        "pumpify>inherits": true,
        "browserify>util>is-arguments": true,
        "koa>is-generator-function": true,
        "browserify>util>is-typed-array": true,
        "process": true,
        "browserify>util>which-typed-array": true
      }
    },
    "uuid": {
      "globals": {
        "crypto": true,
        "msCrypto": true
      }
    },
    "@metamask/eth-snap-keyring>uuid": {
      "globals": {
        "crypto": true
      }
    },
    "@metamask/keyring-snap-client>uuid": {
      "globals": {
        "crypto": true
      }
    },
    "eth-lattice-keyring>gridplus-sdk>uuid": {
      "globals": {
        "crypto": true
      }
    },
    "web3-stream-provider>uuid": {
      "globals": {
        "crypto": true
      }
    },
    "@metamask/snaps-utils>validate-npm-package-name": {
      "packages": {
        "@metamask/snaps-utils>validate-npm-package-name>builtins": true
      }
    },
    "react-markdown>vfile>vfile-message": {
      "packages": {
        "react-markdown>vfile>unist-util-stringify-position": true
      }
    },
    "react-markdown>vfile": {
      "packages": {
        "react-markdown>vfile>is-buffer": true,
        "path-browserify": true,
        "process": true,
        "react-markdown>vfile>replace-ext": true,
        "react-markdown>vfile>vfile-message": true
      }
    },
    "browserify>vm-browserify": {
      "globals": {
        "document.body.appendChild": true,
        "document.body.removeChild": true,
        "document.createElement": true
      }
    },
    "react-popper>warning": {
      "globals": {
        "console": true
      }
    },
    "@ensdomains/content-hash>multihashes>web-encoding": {
      "globals": {
        "TextDecoder": true,
        "TextEncoder": true
      },
      "packages": {
        "browserify>util": true
      }
    },
    "web3": {
      "globals": {
        "XMLHttpRequest": true
      }
    },
    "web3-stream-provider": {
      "globals": {
        "setTimeout": true
      },
      "packages": {
        "readable-stream": true,
        "browserify>util": true,
        "web3-stream-provider>uuid": true
      }
    },
    "@metamask/controllers>web3": {
      "globals": {
        "XMLHttpRequest": true
      }
    },
    "webextension-polyfill": {
      "globals": {
        "browser": true,
        "chrome": true,
        "console.error": true,
        "console.warn": true,
        "define": true
      }
    },
    "@metamask/eth-token-tracker>deep-equal>which-boxed-primitive": {
      "packages": {
        "@metamask/eth-token-tracker>deep-equal>which-boxed-primitive>is-bigint": true,
        "@metamask/eth-token-tracker>deep-equal>which-boxed-primitive>is-boolean-object": true,
        "@metamask/eth-token-tracker>deep-equal>which-boxed-primitive>is-number-object": true,
        "eslint-plugin-react>array-includes>is-string": true,
        "string.prototype.matchall>es-abstract>es-to-primitive>is-symbol": true
      }
    },
    "@metamask/eth-token-tracker>deep-equal>which-collection": {
      "packages": {
        "@metamask/eth-token-tracker>deep-equal>es-get-iterator>is-map": true,
        "@metamask/eth-token-tracker>deep-equal>es-get-iterator>is-set": true,
        "@metamask/eth-token-tracker>deep-equal>which-collection>is-weakmap": true,
        "@metamask/eth-token-tracker>deep-equal>which-collection>is-weakset": true
      }
    },
    "browserify>util>which-typed-array": {
      "packages": {
        "string.prototype.matchall>es-abstract>available-typed-arrays": true,
        "string.prototype.matchall>call-bind": true,
        "browserify>util>which-typed-array>for-each": true,
        "string.prototype.matchall>es-abstract>gopd": true,
        "koa>is-generator-function>has-tostringtag": true
      }
    },
    "@metamask/ethjs>@metamask/ethjs-provider-http>xhr2": {
      "globals": {
        "XMLHttpRequest": true
      }
    }
  }
}<|MERGE_RESOLUTION|>--- conflicted
+++ resolved
@@ -2093,8 +2093,6 @@
         "semver": true
       }
     },
-<<<<<<< HEAD
-=======
     "@metamask/eth-ledger-bridge-keyring>@metamask/eth-sig-util>@metamask/utils": {
       "globals": {
         "TextDecoder": true,
@@ -2110,22 +2108,6 @@
         "semver": true
       }
     },
-    "@metamask/eth-snap-keyring>@metamask/eth-sig-util>@metamask/utils": {
-      "globals": {
-        "TextDecoder": true,
-        "TextEncoder": true
-      },
-      "packages": {
-        "@metamask/utils>@metamask/superstruct": true,
-        "@noble/hashes": true,
-        "@metamask/utils>@scure/base": true,
-        "browserify>buffer": true,
-        "nock>debug": true,
-        "@metamask/utils>pony-cause": true,
-        "semver": true
-      }
-    },
->>>>>>> 500e4a86
     "@metamask/eth-trezor-keyring>@metamask/eth-sig-util>@metamask/utils": {
       "globals": {
         "TextDecoder": true,
