{
  "resources": {
    "@babel/runtime": {
      "globals": {
        "regeneratorRuntime": "write"
      }
    },
    "@metamask/notification-services-controller>@contentful/rich-text-html-renderer": {
      "globals": {
        "SuppressedError": true
      }
    },
    "@ensdomains/content-hash": {
      "globals": {
        "console.warn": true
      },
      "packages": {
        "browserify>buffer": true,
        "@ensdomains/content-hash>cids": true,
        "@ensdomains/content-hash>js-base64": true,
        "@ensdomains/content-hash>multicodec": true,
        "@ensdomains/content-hash>multihashes": true
      }
    },
    "@ethereumjs/tx>@ethereumjs/common": {
      "packages": {
        "@ethereumjs/tx>@ethereumjs/util": true,
        "webpack>events": true
      }
    },
    "eth-lattice-keyring>gridplus-sdk>@ethereumjs/common": {
      "packages": {
        "eth-lattice-keyring>gridplus-sdk>@ethereumjs/common>@ethereumjs/util": true,
        "browserify>buffer": true,
        "eth-lattice-keyring>gridplus-sdk>crc-32": true,
        "webpack>events": true
      }
    },
    "@ethereumjs/tx>@ethereumjs/rlp": {
      "globals": {
        "TextEncoder": true
      }
    },
    "@ethereumjs/tx>@ethereumjs/util>@ethereumjs/rlp": {
      "globals": {
        "TextEncoder": true
      }
    },
    "@keystonehq/metamask-airgapped-keyring>@ethereumjs/rlp": {
      "globals": {
        "TextEncoder": true
      }
    },
    "@metamask/eth-ledger-bridge-keyring>@ethereumjs/rlp": {
      "globals": {
        "TextEncoder": true
      }
    },
    "@metamask/eth-ledger-bridge-keyring>@metamask/eth-sig-util>@ethereumjs/rlp": {
      "globals": {
        "TextEncoder": true
      }
    },
    "@ethereumjs/tx": {
      "packages": {
        "@ethereumjs/tx>@ethereumjs/common": true,
        "@ethereumjs/tx>@ethereumjs/rlp": true,
        "@ethereumjs/tx>@ethereumjs/util": true,
        "@ethereumjs/tx>ethereum-cryptography": true
      }
    },
    "eth-lattice-keyring>gridplus-sdk>@ethereumjs/common>@ethereumjs/util": {
      "globals": {
        "console.warn": true
      },
      "packages": {
        "@keystonehq/metamask-airgapped-keyring>@ethereumjs/rlp": true,
        "browserify>buffer": true,
        "@ethereumjs/tx>ethereum-cryptography": true,
        "webpack>events": true,
        "browserify>insert-module-globals>is-buffer": true,
        "eth-lattice-keyring>@ethereumjs/util>micro-ftch": true
      }
    },
    "@ethereumjs/tx>@ethereumjs/util": {
      "globals": {
        "console.warn": true,
        "fetch": true
      },
      "packages": {
        "@ethereumjs/tx>@ethereumjs/util>@ethereumjs/rlp": true,
        "@ethereumjs/tx>ethereum-cryptography": true,
        "webpack>events": true
      }
    },
    "@keystonehq/metamask-airgapped-keyring>@keystonehq/base-eth-keyring>@ethereumjs/util": {
      "globals": {
        "console.warn": true
      },
      "packages": {
        "@keystonehq/metamask-airgapped-keyring>@ethereumjs/rlp": true,
        "browserify>buffer": true,
        "@ethereumjs/tx>ethereum-cryptography": true,
        "webpack>events": true,
        "browserify>insert-module-globals>is-buffer": true,
        "eth-lattice-keyring>@ethereumjs/util>micro-ftch": true
      }
    },
    "@keystonehq/metamask-airgapped-keyring>@keystonehq/bc-ur-registry-eth>@ethereumjs/util": {
      "globals": {
        "console.warn": true
      },
      "packages": {
        "@keystonehq/metamask-airgapped-keyring>@ethereumjs/rlp": true,
        "browserify>buffer": true,
        "@ethereumjs/tx>ethereum-cryptography": true,
        "webpack>events": true,
        "browserify>insert-module-globals>is-buffer": true,
        "eth-lattice-keyring>@ethereumjs/util>micro-ftch": true
      }
    },
    "@metamask/eth-sig-util>@ethereumjs/util": {
      "globals": {
        "console.warn": true
      },
      "packages": {
        "@keystonehq/metamask-airgapped-keyring>@ethereumjs/rlp": true,
        "browserify>buffer": true,
        "@ethereumjs/tx>ethereum-cryptography": true,
        "webpack>events": true,
        "browserify>insert-module-globals>is-buffer": true,
        "eth-lattice-keyring>@ethereumjs/util>micro-ftch": true
      }
    },
    "@metamask/keyring-controller>@metamask/eth-hd-keyring>@metamask/eth-sig-util>@ethereumjs/util": {
      "globals": {
        "console.warn": true
      },
      "packages": {
        "@keystonehq/metamask-airgapped-keyring>@ethereumjs/rlp": true,
        "browserify>buffer": true,
        "@ethereumjs/tx>ethereum-cryptography": true,
        "webpack>events": true,
        "browserify>insert-module-globals>is-buffer": true,
        "eth-lattice-keyring>@ethereumjs/util>micro-ftch": true
      }
    },
    "@metamask/eth-json-rpc-middleware>@metamask/eth-sig-util>@ethereumjs/util": {
      "globals": {
        "console.warn": true
      },
      "packages": {
        "@keystonehq/metamask-airgapped-keyring>@ethereumjs/rlp": true,
        "browserify>buffer": true,
        "@ethereumjs/tx>ethereum-cryptography": true,
        "webpack>events": true,
        "browserify>insert-module-globals>is-buffer": true,
        "eth-lattice-keyring>@ethereumjs/util>micro-ftch": true
      }
    },
    "@metamask/network-controller>@metamask/eth-json-rpc-middleware>@metamask/eth-sig-util>@ethereumjs/util": {
      "globals": {
        "console.warn": true
      },
      "packages": {
        "@keystonehq/metamask-airgapped-keyring>@ethereumjs/rlp": true,
        "browserify>buffer": true,
        "@ethereumjs/tx>ethereum-cryptography": true,
        "webpack>events": true,
        "browserify>insert-module-globals>is-buffer": true,
        "eth-lattice-keyring>@ethereumjs/util>micro-ftch": true
      }
    },
    "@metamask/eth-ledger-bridge-keyring>@metamask/eth-sig-util>@ethereumjs/util": {
      "globals": {
        "console.warn": true
      },
      "packages": {
        "@metamask/eth-ledger-bridge-keyring>@metamask/eth-sig-util>@ethereumjs/rlp": true,
        "browserify>buffer": true,
        "@ethereumjs/tx>ethereum-cryptography": true,
        "webpack>events": true,
        "browserify>insert-module-globals>is-buffer": true,
        "eth-lattice-keyring>@ethereumjs/util>micro-ftch": true
      }
    },
    "@metamask/keyring-controller>@metamask/eth-simple-keyring>@metamask/eth-sig-util>@ethereumjs/util": {
      "globals": {
        "console.warn": true
      },
      "packages": {
        "@keystonehq/metamask-airgapped-keyring>@ethereumjs/rlp": true,
        "browserify>buffer": true,
        "@ethereumjs/tx>ethereum-cryptography": true,
        "webpack>events": true,
        "browserify>insert-module-globals>is-buffer": true,
        "eth-lattice-keyring>@ethereumjs/util>micro-ftch": true
      }
    },
    "@metamask/eth-snap-keyring>@metamask/eth-sig-util>@ethereumjs/util": {
      "globals": {
        "console.warn": true
      },
      "packages": {
        "@keystonehq/metamask-airgapped-keyring>@ethereumjs/rlp": true,
        "browserify>buffer": true,
        "@ethereumjs/tx>ethereum-cryptography": true,
        "webpack>events": true,
        "browserify>insert-module-globals>is-buffer": true,
        "eth-lattice-keyring>@ethereumjs/util>micro-ftch": true
      }
    },
    "@metamask/eth-trezor-keyring>@metamask/eth-sig-util>@ethereumjs/util": {
      "globals": {
        "console.warn": true
      },
      "packages": {
        "@keystonehq/metamask-airgapped-keyring>@ethereumjs/rlp": true,
        "browserify>buffer": true,
        "@ethereumjs/tx>ethereum-cryptography": true,
        "webpack>events": true,
        "browserify>insert-module-globals>is-buffer": true,
        "eth-lattice-keyring>@ethereumjs/util>micro-ftch": true
      }
    },
    "@metamask/keyring-controller>@metamask/eth-sig-util>@ethereumjs/util": {
      "globals": {
        "console.warn": true
      },
      "packages": {
        "@keystonehq/metamask-airgapped-keyring>@ethereumjs/rlp": true,
        "browserify>buffer": true,
        "@ethereumjs/tx>ethereum-cryptography": true,
        "webpack>events": true,
        "browserify>insert-module-globals>is-buffer": true,
        "eth-lattice-keyring>@ethereumjs/util>micro-ftch": true
      }
    },
    "@metamask/signature-controller>@metamask/eth-sig-util>@ethereumjs/util": {
      "globals": {
        "console.warn": true
      },
      "packages": {
        "@keystonehq/metamask-airgapped-keyring>@ethereumjs/rlp": true,
        "browserify>buffer": true,
        "@ethereumjs/tx>ethereum-cryptography": true,
        "webpack>events": true,
        "browserify>insert-module-globals>is-buffer": true,
        "eth-lattice-keyring>@ethereumjs/util>micro-ftch": true
      }
    },
    "eth-lattice-keyring>@ethereumjs/util": {
      "globals": {
        "console.warn": true
      },
      "packages": {
        "@keystonehq/metamask-airgapped-keyring>@ethereumjs/rlp": true,
        "browserify>buffer": true,
        "@ethereumjs/tx>ethereum-cryptography": true,
        "webpack>events": true,
        "browserify>insert-module-globals>is-buffer": true,
        "eth-lattice-keyring>@ethereumjs/util>micro-ftch": true
      }
    },
    "@ethersproject/abi": {
      "globals": {
        "console.log": true
      },
      "packages": {
        "ethers>@ethersproject/address": true,
        "@ethersproject/bignumber": true,
        "@ethersproject/bytes": true,
        "ethers>@ethersproject/constants": true,
        "@ethersproject/hash": true,
        "ethers>@ethersproject/keccak256": true,
        "ethers>@ethersproject/logger": true,
        "ethers>@ethersproject/properties": true,
        "ethers>@ethersproject/strings": true
      }
    },
    "ethers>@ethersproject/abstract-provider": {
      "packages": {
        "@ethersproject/bignumber": true,
        "@ethersproject/bytes": true,
        "ethers>@ethersproject/logger": true,
        "ethers>@ethersproject/properties": true
      }
    },
    "ethers>@ethersproject/abstract-signer": {
      "packages": {
        "ethers>@ethersproject/logger": true,
        "ethers>@ethersproject/properties": true
      }
    },
    "ethers>@ethersproject/address": {
      "packages": {
        "@ethersproject/bignumber": true,
        "@ethersproject/bytes": true,
        "ethers>@ethersproject/keccak256": true,
        "ethers>@ethersproject/logger": true,
        "ethers>@ethersproject/rlp": true
      }
    },
    "ethers>@ethersproject/base64": {
      "globals": {
        "atob": true,
        "btoa": true
      },
      "packages": {
        "@ethersproject/bytes": true
      }
    },
    "ethers>@ethersproject/basex": {
      "packages": {
        "@ethersproject/bytes": true,
        "ethers>@ethersproject/properties": true
      }
    },
    "@ethersproject/bignumber": {
      "packages": {
        "@ethersproject/bytes": true,
        "ethers>@ethersproject/logger": true,
        "bn.js": true
      }
    },
    "@ethersproject/bytes": {
      "packages": {
        "ethers>@ethersproject/logger": true
      }
    },
    "ethers>@ethersproject/constants": {
      "packages": {
        "@ethersproject/bignumber": true
      }
    },
    "@ethersproject/contracts": {
      "globals": {
        "setTimeout": true
      },
      "packages": {
        "@ethersproject/abi": true,
        "ethers>@ethersproject/abstract-provider": true,
        "ethers>@ethersproject/abstract-signer": true,
        "ethers>@ethersproject/address": true,
        "@ethersproject/bignumber": true,
        "@ethersproject/bytes": true,
        "ethers>@ethersproject/logger": true,
        "ethers>@ethersproject/properties": true,
        "ethers>@ethersproject/transactions": true
      }
    },
    "@ethersproject/hash": {
      "packages": {
        "ethers>@ethersproject/address": true,
        "ethers>@ethersproject/base64": true,
        "@ethersproject/bignumber": true,
        "@ethersproject/bytes": true,
        "ethers>@ethersproject/keccak256": true,
        "ethers>@ethersproject/logger": true,
        "ethers>@ethersproject/properties": true,
        "ethers>@ethersproject/strings": true
      }
    },
    "@ethersproject/hdnode": {
      "packages": {
        "ethers>@ethersproject/basex": true,
        "@ethersproject/bignumber": true,
        "@ethersproject/bytes": true,
        "ethers>@ethersproject/logger": true,
        "ethers>@ethersproject/pbkdf2": true,
        "ethers>@ethersproject/properties": true,
        "ethers>@ethersproject/sha2": true,
        "ethers>@ethersproject/signing-key": true,
        "ethers>@ethersproject/strings": true,
        "ethers>@ethersproject/transactions": true,
        "ethers>@ethersproject/wordlists": true
      }
    },
    "ethers>@ethersproject/json-wallets": {
      "packages": {
        "ethers>@ethersproject/address": true,
        "@ethersproject/bytes": true,
        "@ethersproject/hdnode": true,
        "ethers>@ethersproject/keccak256": true,
        "ethers>@ethersproject/logger": true,
        "ethers>@ethersproject/pbkdf2": true,
        "ethers>@ethersproject/properties": true,
        "ethers>@ethersproject/random": true,
        "ethers>@ethersproject/strings": true,
        "ethers>@ethersproject/transactions": true,
        "ethers>@ethersproject/json-wallets>aes-js": true,
        "ethers>@ethersproject/json-wallets>scrypt-js": true
      }
    },
    "ethers>@ethersproject/keccak256": {
      "packages": {
        "@ethersproject/bytes": true,
        "eth-ens-namehash>js-sha3": true
      }
    },
    "ethers>@ethersproject/logger": {
      "globals": {
        "console": true
      }
    },
    "ethers>@ethersproject/providers>@ethersproject/networks": {
      "packages": {
        "ethers>@ethersproject/logger": true
      }
    },
    "@metamask/test-bundler>@ethersproject/networks": {
      "packages": {
        "ethers>@ethersproject/logger": true
      }
    },
    "ethers>@ethersproject/pbkdf2": {
      "packages": {
        "@ethersproject/bytes": true,
        "ethers>@ethersproject/sha2": true
      }
    },
    "ethers>@ethersproject/properties": {
      "packages": {
        "ethers>@ethersproject/logger": true
      }
    },
    "@ethersproject/providers": {
      "globals": {
        "WebSocket": true,
        "clearInterval": true,
        "clearTimeout": true,
        "console.log": true,
        "console.warn": true,
        "setInterval": true,
        "setTimeout": true
      },
      "packages": {
        "ethers>@ethersproject/abstract-provider": true,
        "ethers>@ethersproject/abstract-signer": true,
        "ethers>@ethersproject/address": true,
        "ethers>@ethersproject/base64": true,
        "ethers>@ethersproject/basex": true,
        "@ethersproject/bignumber": true,
        "@ethersproject/bytes": true,
        "ethers>@ethersproject/constants": true,
        "@ethersproject/hash": true,
        "ethers>@ethersproject/logger": true,
        "@metamask/test-bundler>@ethersproject/networks": true,
        "ethers>@ethersproject/properties": true,
        "ethers>@ethersproject/random": true,
        "ethers>@ethersproject/sha2": true,
        "ethers>@ethersproject/strings": true,
        "ethers>@ethersproject/transactions": true,
        "@ethersproject/providers>@ethersproject/web": true,
        "@ethersproject/providers>bech32": true
      }
    },
    "ethers>@ethersproject/providers": {
      "globals": {
        "WebSocket": true,
        "clearInterval": true,
        "clearTimeout": true,
        "console.log": true,
        "console.warn": true,
        "setInterval": true,
        "setTimeout": true
      },
      "packages": {
        "ethers>@ethersproject/abstract-provider": true,
        "ethers>@ethersproject/abstract-signer": true,
        "ethers>@ethersproject/address": true,
        "ethers>@ethersproject/base64": true,
        "ethers>@ethersproject/basex": true,
        "@ethersproject/bignumber": true,
        "@ethersproject/bytes": true,
        "ethers>@ethersproject/constants": true,
        "@ethersproject/hash": true,
        "ethers>@ethersproject/logger": true,
        "ethers>@ethersproject/providers>@ethersproject/networks": true,
        "ethers>@ethersproject/properties": true,
        "ethers>@ethersproject/random": true,
        "ethers>@ethersproject/sha2": true,
        "ethers>@ethersproject/strings": true,
        "ethers>@ethersproject/transactions": true,
        "ethers>@ethersproject/providers>@ethersproject/web": true,
        "ethers>@ethersproject/providers>bech32": true
      }
    },
    "@ethersproject/providers>@ethersproject/random": {
      "globals": {
        "crypto.getRandomValues": true
      }
    },
    "ethers>@ethersproject/random": {
      "packages": {
        "@ethersproject/bytes": true,
        "ethers>@ethersproject/logger": true
      }
    },
    "ethers>@ethersproject/rlp": {
      "packages": {
        "@ethersproject/bytes": true,
        "ethers>@ethersproject/logger": true
      }
    },
    "ethers>@ethersproject/sha2": {
      "packages": {
        "@ethersproject/bytes": true,
        "ethers>@ethersproject/logger": true,
        "ethers>@ethersproject/sha2>hash.js": true
      }
    },
    "ethers>@ethersproject/signing-key": {
      "packages": {
        "@ethersproject/bytes": true,
        "ethers>@ethersproject/logger": true,
        "ethers>@ethersproject/properties": true,
        "@metamask/ppom-validator>elliptic": true
      }
    },
    "ethers>@ethersproject/solidity": {
      "packages": {
        "@ethersproject/bignumber": true,
        "@ethersproject/bytes": true,
        "ethers>@ethersproject/keccak256": true,
        "ethers>@ethersproject/logger": true,
        "ethers>@ethersproject/sha2": true,
        "ethers>@ethersproject/strings": true
      }
    },
    "ethers>@ethersproject/strings": {
      "packages": {
        "@ethersproject/bytes": true,
        "ethers>@ethersproject/constants": true,
        "ethers>@ethersproject/logger": true
      }
    },
    "ethers>@ethersproject/transactions": {
      "packages": {
        "ethers>@ethersproject/address": true,
        "@ethersproject/bignumber": true,
        "@ethersproject/bytes": true,
        "ethers>@ethersproject/constants": true,
        "ethers>@ethersproject/keccak256": true,
        "ethers>@ethersproject/logger": true,
        "ethers>@ethersproject/properties": true,
        "ethers>@ethersproject/rlp": true,
        "ethers>@ethersproject/signing-key": true
      }
    },
    "ethers>@ethersproject/units": {
      "packages": {
        "@ethersproject/bignumber": true,
        "ethers>@ethersproject/logger": true
      }
    },
    "@ethersproject/wallet": {
      "packages": {
        "ethers>@ethersproject/abstract-provider": true,
        "ethers>@ethersproject/abstract-signer": true,
        "ethers>@ethersproject/address": true,
        "@ethersproject/bytes": true,
        "@ethersproject/hash": true,
        "@ethersproject/hdnode": true,
        "ethers>@ethersproject/json-wallets": true,
        "ethers>@ethersproject/keccak256": true,
        "ethers>@ethersproject/logger": true,
        "ethers>@ethersproject/properties": true,
        "ethers>@ethersproject/random": true,
        "ethers>@ethersproject/signing-key": true,
        "ethers>@ethersproject/transactions": true
      }
    },
    "@ethersproject/providers>@ethersproject/web": {
      "globals": {
        "clearTimeout": true,
        "fetch": true,
        "setTimeout": true
      },
      "packages": {
        "ethers>@ethersproject/base64": true,
        "@ethersproject/bytes": true,
        "ethers>@ethersproject/logger": true,
        "ethers>@ethersproject/properties": true,
        "ethers>@ethersproject/strings": true
      }
    },
    "ethers>@ethersproject/providers>@ethersproject/web": {
      "globals": {
        "clearTimeout": true,
        "fetch": true,
        "setTimeout": true
      },
      "packages": {
        "ethers>@ethersproject/base64": true,
        "@ethersproject/bytes": true,
        "ethers>@ethersproject/logger": true,
        "ethers>@ethersproject/properties": true,
        "ethers>@ethersproject/strings": true
      }
    },
    "ethers>@ethersproject/web": {
      "globals": {
        "clearTimeout": true,
        "fetch": true,
        "setTimeout": true
      },
      "packages": {
        "ethers>@ethersproject/base64": true,
        "@ethersproject/bytes": true,
        "ethers>@ethersproject/logger": true,
        "ethers>@ethersproject/properties": true,
        "ethers>@ethersproject/strings": true
      }
    },
    "ethers>@ethersproject/wordlists": {
      "packages": {
        "@ethersproject/bytes": true,
        "@ethersproject/hash": true,
        "ethers>@ethersproject/logger": true,
        "ethers>@ethersproject/properties": true,
        "ethers>@ethersproject/strings": true
      }
    },
    "@metamask/notification-services-controller>firebase>@firebase/app": {
      "globals": {
        "FinalizationRegistry": true,
        "console.warn": true
      },
      "packages": {
        "@metamask/notification-services-controller>firebase>@firebase/app>@firebase/component": true,
        "@metamask/notification-services-controller>firebase>@firebase/app>@firebase/logger": true,
        "@metamask/notification-services-controller>firebase>@firebase/util": true,
        "@metamask/notification-services-controller>firebase>@firebase/app>idb": true
      }
    },
    "@metamask/notification-services-controller>firebase>@firebase/app>@firebase/component": {
      "packages": {
        "@metamask/notification-services-controller>firebase>@firebase/util": true
      }
    },
    "@metamask/notification-services-controller>firebase>@firebase/installations": {
      "globals": {
        "BroadcastChannel": true,
        "Headers": true,
        "btoa": true,
        "console.error": true,
        "crypto": true,
        "fetch": true,
        "msCrypto": true,
        "navigator.onLine": true,
        "setTimeout": true
      },
      "packages": {
        "@metamask/notification-services-controller>firebase>@firebase/app": true,
        "@metamask/notification-services-controller>firebase>@firebase/app>@firebase/component": true,
        "@metamask/notification-services-controller>firebase>@firebase/util": true,
        "@metamask/notification-services-controller>firebase>@firebase/app>idb": true
      }
    },
    "@metamask/notification-services-controller>firebase>@firebase/app>@firebase/logger": {
      "globals": {
        "console": true
      }
    },
    "@metamask/notification-services-controller>firebase>@firebase/messaging": {
      "globals": {
        "Headers": true,
        "Notification.maxActions": true,
        "Notification.permission": true,
        "Notification.requestPermission": true,
        "PushSubscription.prototype.hasOwnProperty": true,
        "ServiceWorkerRegistration": true,
        "URL": true,
        "addEventListener": true,
        "atob": true,
        "btoa": true,
        "clearTimeout": true,
        "clients.matchAll": true,
        "clients.openWindow": true,
        "console.warn": true,
        "document": true,
        "fetch": true,
        "indexedDB": true,
        "location.href": true,
        "location.origin": true,
        "navigator": true,
        "origin.replace": true,
        "registration.showNotification": true,
        "setTimeout": true
      },
      "packages": {
        "@metamask/notification-services-controller>firebase>@firebase/app": true,
        "@metamask/notification-services-controller>firebase>@firebase/app>@firebase/component": true,
        "@metamask/notification-services-controller>firebase>@firebase/installations": true,
        "@metamask/notification-services-controller>firebase>@firebase/util": true,
        "@metamask/notification-services-controller>firebase>@firebase/app>idb": true
      }
    },
    "@metamask/notification-services-controller>firebase>@firebase/util": {
      "globals": {
        "WorkerGlobalScope": true,
        "atob": true,
        "browser": true,
        "btoa": true,
        "chrome": true,
        "console": true,
        "document": true,
        "indexedDB": true,
        "navigator": true,
        "process": true,
        "setTimeout": true
      },
      "packages": {
        "process": true
      }
    },
    "@open-rpc/schema-utils-js>@json-schema-tools/dereferencer": {
      "packages": {
        "@open-rpc/schema-utils-js>@json-schema-tools/reference-resolver": true,
        "@open-rpc/schema-utils-js>@json-schema-tools/dereferencer>@json-schema-tools/traverse": true,
        "@metamask/rpc-errors>fast-safe-stringify": true
      }
    },
    "@open-rpc/schema-utils-js>@json-schema-tools/reference-resolver": {
      "packages": {
        "@open-rpc/schema-utils-js>@json-schema-tools/reference-resolver>@json-schema-spec/json-pointer": true,
        "@open-rpc/test-coverage>isomorphic-fetch": true
      }
    },
    "@keystonehq/metamask-airgapped-keyring>@keystonehq/base-eth-keyring": {
      "packages": {
        "@keystonehq/metamask-airgapped-keyring>@ethereumjs/rlp": true,
        "@ethereumjs/tx": true,
        "@keystonehq/metamask-airgapped-keyring>@keystonehq/base-eth-keyring>@ethereumjs/util": true,
        "@keystonehq/metamask-airgapped-keyring>@keystonehq/base-eth-keyring>@keystonehq/bc-ur-registry-eth": true,
        "browserify>buffer": true,
        "@metamask/eth-trezor-keyring>hdkey": true,
        "uuid": true
      }
    },
    "@keystonehq/bc-ur-registry-eth": {
      "packages": {
        "@ethereumjs/tx>@ethereumjs/util": true,
        "@keystonehq/bc-ur-registry-eth>@keystonehq/bc-ur-registry": true,
        "browserify>buffer": true,
        "@metamask/eth-trezor-keyring>hdkey": true,
        "uuid": true
      }
    },
    "@keystonehq/metamask-airgapped-keyring>@keystonehq/base-eth-keyring>@keystonehq/bc-ur-registry-eth": {
      "packages": {
        "@keystonehq/metamask-airgapped-keyring>@keystonehq/base-eth-keyring>@ethereumjs/util": true,
        "@keystonehq/metamask-airgapped-keyring>@keystonehq/base-eth-keyring>@keystonehq/bc-ur-registry-eth>@keystonehq/bc-ur-registry": true,
        "browserify>buffer": true,
        "@metamask/eth-trezor-keyring>hdkey": true,
        "uuid": true
      }
    },
    "@keystonehq/metamask-airgapped-keyring>@keystonehq/bc-ur-registry-eth": {
      "packages": {
        "@keystonehq/metamask-airgapped-keyring>@keystonehq/bc-ur-registry-eth>@ethereumjs/util": true,
        "@keystonehq/metamask-airgapped-keyring>@keystonehq/bc-ur-registry-eth>@keystonehq/bc-ur-registry": true,
        "browserify>buffer": true,
        "@metamask/eth-trezor-keyring>hdkey": true,
        "uuid": true
      }
    },
    "@keystonehq/bc-ur-registry-eth>@keystonehq/bc-ur-registry": {
      "globals": {
        "define": true
      },
      "packages": {
        "@ngraveio/bc-ur": true,
        "ethereumjs-util>ethereum-cryptography>bs58check": true,
        "buffer": true,
        "browserify>buffer": true,
        "tslib": true
      }
    },
    "@keystonehq/metamask-airgapped-keyring>@keystonehq/base-eth-keyring>@keystonehq/bc-ur-registry-eth>@keystonehq/bc-ur-registry": {
      "globals": {
        "define": true
      },
      "packages": {
        "@ngraveio/bc-ur": true,
        "ethereumjs-util>ethereum-cryptography>bs58check": true,
        "buffer": true,
        "browserify>buffer": true,
        "tslib": true
      }
    },
    "@keystonehq/metamask-airgapped-keyring>@keystonehq/bc-ur-registry-eth>@keystonehq/bc-ur-registry": {
      "globals": {
        "define": true
      },
      "packages": {
        "@ngraveio/bc-ur": true,
        "ethereumjs-util>ethereum-cryptography>bs58check": true,
        "buffer": true,
        "browserify>buffer": true,
        "tslib": true
      }
    },
    "@keystonehq/metamask-airgapped-keyring": {
      "packages": {
        "@keystonehq/metamask-airgapped-keyring>@ethereumjs/rlp": true,
        "@ethereumjs/tx": true,
        "@keystonehq/metamask-airgapped-keyring>@keystonehq/base-eth-keyring": true,
        "@keystonehq/metamask-airgapped-keyring>@keystonehq/bc-ur-registry-eth": true,
        "@metamask/obs-store": true,
        "browserify>buffer": true,
        "webpack>events": true,
        "uuid": true
      }
    },
    "chart.js>@kurkle/color": {
      "globals": {
        "define": true
      }
    },
    "@lavamoat/lavadome-react": {
      "globals": {
        "Document.prototype": true,
        "DocumentFragment.prototype": true,
        "Element.prototype": true,
        "Event.prototype": true,
        "EventTarget.prototype": true,
        "NavigateEvent.prototype": true,
        "NavigationDestination.prototype": true,
        "Node.prototype": true,
        "console.warn": true,
        "document": true,
        "navigation": true
      },
      "packages": {
        "react": true
      }
    },
    "@metamask/eth-ledger-bridge-keyring>@ledgerhq/hw-app-eth>@ledgerhq/domain-service": {
      "packages": {
        "@metamask/eth-ledger-bridge-keyring>@ledgerhq/hw-app-eth>@ledgerhq/logs": true,
        "axios": true
      }
    },
    "@metamask/eth-ledger-bridge-keyring>@ledgerhq/hw-app-eth>@ledgerhq/errors": {
      "globals": {
        "console.warn": true
      }
    },
    "@metamask/eth-ledger-bridge-keyring>@ledgerhq/hw-app-eth>@ledgerhq/evm-tools": {
      "packages": {
        "ethers>@ethersproject/constants": true,
        "@ethersproject/hash": true,
        "@metamask/eth-ledger-bridge-keyring>@ledgerhq/hw-app-eth>@ledgerhq/cryptoassets-evm-signatures": true,
        "@metamask/eth-ledger-bridge-keyring>@ledgerhq/hw-app-eth>@ledgerhq/evm-tools>@ledgerhq/live-env": true,
        "axios": true,
        "@metamask/ppom-validator>crypto-js": true
      }
    },
    "@metamask/eth-ledger-bridge-keyring>@ledgerhq/hw-app-eth": {
      "globals": {
        "console.warn": true
      },
      "packages": {
        "@ethersproject/abi": true,
        "ethers>@ethersproject/rlp": true,
        "ethers>@ethersproject/transactions": true,
        "@metamask/eth-ledger-bridge-keyring>@ledgerhq/hw-app-eth>@ledgerhq/cryptoassets-evm-signatures": true,
        "@metamask/eth-ledger-bridge-keyring>@ledgerhq/hw-app-eth>@ledgerhq/domain-service": true,
        "@metamask/eth-ledger-bridge-keyring>@ledgerhq/hw-app-eth>@ledgerhq/errors": true,
        "@metamask/eth-ledger-bridge-keyring>@ledgerhq/hw-app-eth>@ledgerhq/evm-tools": true,
        "@metamask/eth-ledger-bridge-keyring>@ledgerhq/hw-app-eth>@ledgerhq/logs": true,
        "axios": true,
        "@metamask/eth-ledger-bridge-keyring>@ledgerhq/hw-app-eth>bignumber.js": true,
        "browserify>buffer": true,
        "semver": true
      }
    },
    "@metamask/eth-ledger-bridge-keyring>@ledgerhq/hw-app-eth>@ledgerhq/evm-tools>@ledgerhq/live-env": {
      "globals": {
        "console.warn": true
      },
      "packages": {
        "wait-on>rxjs": true
      }
    },
    "@metamask/eth-ledger-bridge-keyring>@ledgerhq/hw-app-eth>@ledgerhq/logs": {
      "globals": {
        "__ledgerLogsListen": "write",
        "console.error": true
      }
    },
    "@material-ui/core": {
      "globals": {
        "Image": true,
        "_formatMuiErrorMessage": true,
        "addEventListener": true,
        "clearInterval": true,
        "clearTimeout": true,
        "console.error": true,
        "console.warn": true,
        "document": true,
        "getComputedStyle": true,
        "getSelection": true,
        "innerHeight": true,
        "innerWidth": true,
        "matchMedia": true,
        "navigator": true,
        "performance.now": true,
        "removeEventListener": true,
        "requestAnimationFrame": true,
        "setInterval": true,
        "setTimeout": true
      },
      "packages": {
        "@babel/runtime": true,
        "@material-ui/core>@material-ui/styles": true,
        "@material-ui/core>@material-ui/system": true,
        "@material-ui/core>@material-ui/utils": true,
        "@material-ui/core>clsx": true,
        "react-redux>hoist-non-react-statics": true,
        "@material-ui/core>popper.js": true,
        "prop-types": true,
        "react": true,
        "react-dom": true,
        "prop-types>react-is": true,
        "@material-ui/core>react-transition-group": true
      }
    },
    "@material-ui/core>@material-ui/styles": {
      "globals": {
        "console.error": true,
        "console.warn": true,
        "document.createComment": true,
        "document.head": true
      },
      "packages": {
        "@babel/runtime": true,
        "@material-ui/core>@material-ui/utils": true,
        "@material-ui/core>clsx": true,
        "react-redux>hoist-non-react-statics": true,
        "@material-ui/core>@material-ui/styles>jss-plugin-camel-case": true,
        "@material-ui/core>@material-ui/styles>jss-plugin-default-unit": true,
        "@material-ui/core>@material-ui/styles>jss-plugin-global": true,
        "@material-ui/core>@material-ui/styles>jss-plugin-nested": true,
        "@material-ui/core>@material-ui/styles>jss-plugin-props-sort": true,
        "@material-ui/core>@material-ui/styles>jss-plugin-rule-value-function": true,
        "@material-ui/core>@material-ui/styles>jss-plugin-vendor-prefixer": true,
        "@material-ui/core>@material-ui/styles>jss": true,
        "prop-types": true,
        "react": true
      }
    },
    "@material-ui/core>@material-ui/system": {
      "globals": {
        "console.error": true
      },
      "packages": {
        "@babel/runtime": true,
        "@material-ui/core>@material-ui/utils": true,
        "prop-types": true
      }
    },
    "@material-ui/core>@material-ui/utils": {
      "packages": {
        "@babel/runtime": true,
        "prop-types": true,
        "prop-types>react-is": true
      }
    },
    "@metamask/abi-utils": {
      "packages": {
        "@metamask/utils>@metamask/superstruct": true,
        "@metamask/abi-utils>@metamask/utils": true
      }
    },
    "@metamask/keyring-controller>@metamask/eth-hd-keyring>@metamask/eth-sig-util>@metamask/abi-utils": {
      "packages": {
        "@metamask/utils>@metamask/superstruct": true,
        "@metamask/utils": true
      }
    },
    "@metamask/eth-json-rpc-middleware>@metamask/eth-sig-util>@metamask/abi-utils": {
      "packages": {
        "@metamask/utils>@metamask/superstruct": true,
        "@metamask/utils": true
      }
    },
    "@metamask/network-controller>@metamask/eth-json-rpc-middleware>@metamask/eth-sig-util>@metamask/abi-utils": {
      "packages": {
        "@metamask/utils>@metamask/superstruct": true,
        "@metamask/network-controller>@metamask/eth-json-rpc-middleware>@metamask/eth-sig-util>@metamask/abi-utils>@metamask/utils": true
      }
    },
    "@metamask/eth-ledger-bridge-keyring>@metamask/eth-sig-util>@metamask/abi-utils": {
      "packages": {
        "@metamask/utils>@metamask/superstruct": true,
        "@metamask/utils": true
      }
    },
    "@metamask/keyring-controller>@metamask/eth-simple-keyring>@metamask/eth-sig-util>@metamask/abi-utils": {
      "packages": {
        "@metamask/utils>@metamask/superstruct": true,
        "@metamask/utils": true
      }
    },
    "@metamask/eth-snap-keyring>@metamask/eth-sig-util>@metamask/abi-utils": {
      "packages": {
        "@metamask/utils>@metamask/superstruct": true,
        "@metamask/utils": true
      }
    },
    "@metamask/eth-trezor-keyring>@metamask/eth-sig-util>@metamask/abi-utils": {
      "packages": {
        "@metamask/utils>@metamask/superstruct": true,
        "@metamask/utils": true
      }
    },
    "@metamask/keyring-controller>@metamask/eth-sig-util>@metamask/abi-utils": {
      "packages": {
        "@metamask/utils>@metamask/superstruct": true,
        "@metamask/utils": true
      }
    },
    "@metamask/signature-controller>@metamask/eth-sig-util>@metamask/abi-utils": {
      "packages": {
        "@metamask/utils>@metamask/superstruct": true,
        "@metamask/utils": true
      }
    },
    "@metamask/accounts-controller": {
      "packages": {
        "@metamask/base-controller": true,
        "@metamask/eth-snap-keyring": true,
        "@metamask/keyring-api": true,
        "@metamask/keyring-controller": true,
        "@metamask/keyring-api>@metamask/keyring-utils": true,
        "@metamask/utils": true,
        "@ethereumjs/tx>ethereum-cryptography": true,
        "uuid": true
      }
    },
    "@metamask/address-book-controller": {
      "packages": {
        "@metamask/base-controller": true,
        "@metamask/controller-utils": true
      }
    },
    "@metamask/announcement-controller": {
      "packages": {
        "@metamask/base-controller": true
      }
    },
    "@metamask/approval-controller": {
      "globals": {
        "console.info": true
      },
      "packages": {
        "@metamask/base-controller": true,
        "@metamask/rpc-errors": true,
        "nanoid": true
      }
    },
    "@metamask/assets-controllers": {
      "globals": {
        "AbortController": true,
        "Headers": true,
        "URL": true,
        "URLSearchParams": true,
        "clearInterval": true,
        "clearTimeout": true,
        "console.error": true,
        "console.log": true,
        "setInterval": true,
        "setTimeout": true
      },
      "packages": {
        "@ethereumjs/tx>@ethereumjs/util": true,
        "ethers>@ethersproject/address": true,
        "@ethersproject/bignumber": true,
        "@ethersproject/contracts": true,
        "@ethersproject/providers": true,
        "@metamask/abi-utils": true,
        "@metamask/base-controller": true,
        "@metamask/contract-metadata": true,
        "@metamask/controller-utils": true,
        "@metamask/controller-utils>@metamask/eth-query": true,
        "@metamask/keyring-api": true,
        "@metamask/keyring-snap-client": true,
        "@metamask/metamask-eth-abis": true,
        "@metamask/assets-controllers>@metamask/polling-controller": true,
        "@metamask/rpc-errors": true,
        "@metamask/assets-controllers>@metamask/snaps-utils": true,
        "@metamask/utils": true,
        "@metamask/name-controller>async-mutex": true,
        "bn.js": true,
        "lodash": true,
        "@ensdomains/content-hash>multicodec>uint8arrays>multiformats": true,
        "single-call-balance-checker-abi": true,
        "uuid": true
      }
    },
    "@metamask/base-controller": {
      "globals": {
        "setTimeout": true
      },
      "packages": {
        "immer": true
      }
    },
    "@metamask/announcement-controller>@metamask/base-controller": {
      "globals": {
        "setTimeout": true
      },
      "packages": {
        "immer": true
      }
    },
    "@metamask/network-controller>@metamask/base-controller": {
      "globals": {
        "setTimeout": true
      },
      "packages": {
        "immer": true
      }
    },
    "@metamask/ppom-validator>@metamask/base-controller": {
      "globals": {
        "setTimeout": true
      },
      "packages": {
        "immer": true
      }
    },
    "@metamask/queued-request-controller>@metamask/base-controller": {
      "globals": {
        "setTimeout": true
      },
      "packages": {
        "immer": true
      }
    },
    "@metamask/selected-network-controller>@metamask/base-controller": {
      "globals": {
        "setTimeout": true
      },
      "packages": {
        "immer": true
      }
    },
    "@metamask/bridge-controller": {
      "globals": {
        "AbortController": true,
        "URLSearchParams": true,
        "console.log": true
      },
      "packages": {
        "ethers>@ethersproject/address": true,
        "ethers>@ethersproject/constants": true,
        "@ethersproject/contracts": true,
        "@ethersproject/providers": true,
        "@metamask/controller-utils": true,
        "@metamask/keyring-api": true,
        "@metamask/metamask-eth-abis": true,
        "@metamask/bridge-controller>@metamask/multichain-network-controller": true,
        "@metamask/bridge-controller>@metamask/polling-controller": true,
        "@metamask/bridge-controller>@metamask/snaps-utils": true,
        "@metamask/utils>@metamask/superstruct": true,
        "@metamask/utils": true
      }
    },
    "@metamask/browser-passworder": {
      "globals": {
        "CryptoKey": true,
        "btoa": true,
        "crypto.getRandomValues": true,
        "crypto.subtle.decrypt": true,
        "crypto.subtle.deriveKey": true,
        "crypto.subtle.encrypt": true,
        "crypto.subtle.exportKey": true,
        "crypto.subtle.importKey": true
      },
      "packages": {
        "@metamask/browser-passworder>@metamask/utils": true,
        "browserify>buffer": true
      }
    },
    "eth-keyring-controller>@metamask/browser-passworder": {
      "globals": {
        "crypto": true
      }
    },
    "@metamask/chain-agnostic-permission": {
      "packages": {
        "@metamask/chain-agnostic-permission>@metamask/api-specs": true,
        "@metamask/controller-utils": true,
        "@metamask/permission-controller": true,
        "@metamask/rpc-errors": true,
        "@metamask/utils": true,
        "lodash": true
      }
    },
    "@metamask/multichain-api-middleware>@metamask/chain-agnostic-permission": {
      "packages": {
        "@metamask/multichain-api-middleware>@metamask/api-specs": true,
        "@metamask/controller-utils": true,
        "@metamask/permission-controller": true,
        "@metamask/rpc-errors": true,
        "@metamask/utils": true,
        "lodash": true
      }
    },
    "@metamask/controller-utils": {
      "globals": {
        "URL": true,
        "console.error": true,
        "fetch": true,
        "setTimeout": true
      },
      "packages": {
        "@ethereumjs/tx>@ethereumjs/util": true,
        "@metamask/controller-utils>@metamask/ethjs-unit": true,
        "@metamask/utils": true,
        "@metamask/controller-utils>@spruceid/siwe-parser": true,
        "bn.js": true,
        "browserify>buffer": true,
        "cockatiel": true,
        "eth-ens-namehash": true,
        "eslint>fast-deep-equal": true
      }
    },
    "@metamask/ens-controller": {
      "packages": {
        "@ethersproject/providers": true,
        "@metamask/base-controller": true,
        "@metamask/controller-utils": true,
        "@metamask/utils": true,
        "punycode": true
      }
    },
    "@metamask/eth-token-tracker>@metamask/eth-block-tracker": {
      "globals": {
        "clearTimeout": true,
        "console.error": true,
        "setTimeout": true
      },
      "packages": {
        "@metamask/safe-event-emitter": true,
        "@metamask/utils": true,
        "@metamask/ppom-validator>json-rpc-random-id": true
      }
    },
    "@metamask/keyring-controller>@metamask/eth-hd-keyring": {
      "globals": {
        "TextEncoder": true
      },
      "packages": {
        "@ethereumjs/tx>@ethereumjs/util": true,
        "@metamask/keyring-controller>@metamask/eth-hd-keyring>@metamask/eth-sig-util": true,
        "@metamask/snaps-sdk>@metamask/key-tree": true,
        "@metamask/scure-bip39": true,
        "@metamask/utils": true,
        "browserify>buffer": true,
        "@ethereumjs/tx>ethereum-cryptography": true
      }
    },
    "@metamask/eth-json-rpc-filters": {
      "globals": {
        "console.error": true
      },
      "packages": {
        "@metamask/controller-utils>@metamask/eth-query": true,
        "@metamask/json-rpc-engine": true,
        "@metamask/safe-event-emitter": true,
        "@metamask/name-controller>async-mutex": true,
        "pify": true
      }
    },
    "@metamask/network-controller>@metamask/eth-json-rpc-infura": {
      "globals": {
        "fetch": true,
        "setTimeout": true
      },
      "packages": {
        "@metamask/eth-json-rpc-provider": true,
        "@metamask/json-rpc-engine": true,
        "@metamask/rpc-errors": true,
        "@metamask/utils": true
      }
    },
    "@metamask/eth-json-rpc-middleware": {
      "globals": {
        "URL": true,
        "console.error": true,
        "setTimeout": true
      },
      "packages": {
        "@metamask/eth-json-rpc-middleware>@metamask/eth-sig-util": true,
        "@metamask/json-rpc-engine": true,
        "@metamask/rpc-errors": true,
        "@metamask/utils>@metamask/superstruct": true,
        "@metamask/utils": true,
        "@metamask/eth-json-rpc-middleware>klona": true,
        "@metamask/eth-json-rpc-middleware>safe-stable-stringify": true
      }
    },
    "@metamask/network-controller>@metamask/eth-json-rpc-middleware": {
      "globals": {
        "URL": true,
        "console.error": true,
        "setTimeout": true
      },
      "packages": {
        "@metamask/network-controller>@metamask/eth-json-rpc-middleware>@metamask/eth-sig-util": true,
        "@metamask/json-rpc-engine": true,
        "@metamask/rpc-errors": true,
        "@metamask/utils>@metamask/superstruct": true,
        "@metamask/network-controller>@metamask/eth-json-rpc-middleware>@metamask/utils": true,
        "@metamask/eth-json-rpc-middleware>klona": true,
        "@metamask/eth-json-rpc-middleware>safe-stable-stringify": true
      }
    },
    "@metamask/eth-json-rpc-provider": {
      "packages": {
        "@metamask/json-rpc-engine": true,
        "@metamask/rpc-errors": true,
        "@metamask/safe-event-emitter": true,
        "uuid": true
      }
    },
    "@metamask/eth-ledger-bridge-keyring": {
      "globals": {
        "addEventListener": true,
        "console.error": true,
        "document.createElement": true,
        "document.head.appendChild": true,
        "fetch": true,
        "removeEventListener": true
      },
      "packages": {
        "@metamask/eth-ledger-bridge-keyring>@ethereumjs/rlp": true,
        "@ethereumjs/tx": true,
        "@ethereumjs/tx>@ethereumjs/util": true,
        "@metamask/eth-ledger-bridge-keyring>@ledgerhq/hw-app-eth": true,
        "@metamask/eth-ledger-bridge-keyring>@metamask/eth-sig-util": true,
        "@metamask/utils": true,
        "browserify>buffer": true,
        "@metamask/eth-trezor-keyring>hdkey": true
      }
    },
    "@metamask/controller-utils>@metamask/eth-query": {
      "packages": {
        "@metamask/ppom-validator>json-rpc-random-id": true,
        "watchify>xtend": true
      }
    },
    "@metamask/eth-sig-util": {
      "packages": {
        "@metamask/eth-sig-util>@ethereumjs/util": true,
        "@metamask/abi-utils": true,
        "@metamask/eth-sig-util>@metamask/utils": true,
        "@metamask/utils>@scure/base": true,
        "browserify>buffer": true,
        "@ethereumjs/tx>ethereum-cryptography": true,
        "@metamask/eth-sig-util>tweetnacl": true
      }
    },
    "@metamask/keyring-controller>@metamask/eth-hd-keyring>@metamask/eth-sig-util": {
      "packages": {
        "@keystonehq/metamask-airgapped-keyring>@ethereumjs/rlp": true,
        "@metamask/keyring-controller>@metamask/eth-hd-keyring>@metamask/eth-sig-util>@ethereumjs/util": true,
        "@metamask/keyring-controller>@metamask/eth-hd-keyring>@metamask/eth-sig-util>@metamask/abi-utils": true,
        "@metamask/utils": true,
        "@metamask/utils>@scure/base": true,
        "browserify>buffer": true,
        "@ethereumjs/tx>ethereum-cryptography": true,
        "@metamask/eth-sig-util>tweetnacl": true
      }
    },
    "@metamask/eth-json-rpc-middleware>@metamask/eth-sig-util": {
      "packages": {
        "@keystonehq/metamask-airgapped-keyring>@ethereumjs/rlp": true,
        "@metamask/eth-json-rpc-middleware>@metamask/eth-sig-util>@ethereumjs/util": true,
        "@metamask/eth-json-rpc-middleware>@metamask/eth-sig-util>@metamask/abi-utils": true,
        "@metamask/utils": true,
        "@metamask/utils>@scure/base": true,
        "browserify>buffer": true,
        "@ethereumjs/tx>ethereum-cryptography": true,
        "@metamask/eth-sig-util>tweetnacl": true
      }
    },
    "@metamask/network-controller>@metamask/eth-json-rpc-middleware>@metamask/eth-sig-util": {
      "packages": {
        "@keystonehq/metamask-airgapped-keyring>@ethereumjs/rlp": true,
        "@metamask/network-controller>@metamask/eth-json-rpc-middleware>@metamask/eth-sig-util>@ethereumjs/util": true,
        "@metamask/network-controller>@metamask/eth-json-rpc-middleware>@metamask/eth-sig-util>@metamask/abi-utils": true,
        "@metamask/network-controller>@metamask/eth-json-rpc-middleware>@metamask/eth-sig-util>@metamask/utils": true,
        "@metamask/utils>@scure/base": true,
        "browserify>buffer": true,
        "@ethereumjs/tx>ethereum-cryptography": true,
        "@metamask/eth-sig-util>tweetnacl": true
      }
    },
    "@metamask/eth-ledger-bridge-keyring>@metamask/eth-sig-util": {
      "packages": {
        "@metamask/eth-ledger-bridge-keyring>@metamask/eth-sig-util>@ethereumjs/rlp": true,
        "@metamask/eth-ledger-bridge-keyring>@metamask/eth-sig-util>@ethereumjs/util": true,
        "@metamask/eth-ledger-bridge-keyring>@metamask/eth-sig-util>@metamask/abi-utils": true,
        "@metamask/utils": true,
        "@metamask/utils>@scure/base": true,
        "browserify>buffer": true,
        "@ethereumjs/tx>ethereum-cryptography": true,
        "@metamask/eth-sig-util>tweetnacl": true
      }
    },
    "@metamask/keyring-controller>@metamask/eth-simple-keyring>@metamask/eth-sig-util": {
      "packages": {
        "@keystonehq/metamask-airgapped-keyring>@ethereumjs/rlp": true,
        "@metamask/keyring-controller>@metamask/eth-simple-keyring>@metamask/eth-sig-util>@ethereumjs/util": true,
        "@metamask/keyring-controller>@metamask/eth-simple-keyring>@metamask/eth-sig-util>@metamask/abi-utils": true,
        "@metamask/utils": true,
        "@metamask/utils>@scure/base": true,
        "browserify>buffer": true,
        "@ethereumjs/tx>ethereum-cryptography": true,
        "@metamask/eth-sig-util>tweetnacl": true
      }
    },
    "@metamask/eth-snap-keyring>@metamask/eth-sig-util": {
      "packages": {
        "@keystonehq/metamask-airgapped-keyring>@ethereumjs/rlp": true,
        "@metamask/eth-snap-keyring>@metamask/eth-sig-util>@ethereumjs/util": true,
        "@metamask/eth-snap-keyring>@metamask/eth-sig-util>@metamask/abi-utils": true,
        "@metamask/utils": true,
        "@metamask/utils>@scure/base": true,
        "browserify>buffer": true,
        "@ethereumjs/tx>ethereum-cryptography": true,
        "@metamask/eth-sig-util>tweetnacl": true
      }
    },
    "@metamask/eth-trezor-keyring>@metamask/eth-sig-util": {
      "packages": {
        "@keystonehq/metamask-airgapped-keyring>@ethereumjs/rlp": true,
        "@metamask/eth-trezor-keyring>@metamask/eth-sig-util>@ethereumjs/util": true,
        "@metamask/eth-trezor-keyring>@metamask/eth-sig-util>@metamask/abi-utils": true,
        "@metamask/utils": true,
        "@metamask/utils>@scure/base": true,
        "browserify>buffer": true,
        "@ethereumjs/tx>ethereum-cryptography": true,
        "@metamask/eth-sig-util>tweetnacl": true
      }
    },
    "@metamask/keyring-controller>@metamask/eth-sig-util": {
      "packages": {
        "@keystonehq/metamask-airgapped-keyring>@ethereumjs/rlp": true,
        "@metamask/keyring-controller>@metamask/eth-sig-util>@ethereumjs/util": true,
        "@metamask/keyring-controller>@metamask/eth-sig-util>@metamask/abi-utils": true,
        "@metamask/utils": true,
        "@metamask/utils>@scure/base": true,
        "browserify>buffer": true,
        "@ethereumjs/tx>ethereum-cryptography": true,
        "@metamask/eth-sig-util>tweetnacl": true
      }
    },
    "@metamask/signature-controller>@metamask/eth-sig-util": {
      "packages": {
        "@keystonehq/metamask-airgapped-keyring>@ethereumjs/rlp": true,
        "@metamask/signature-controller>@metamask/eth-sig-util>@ethereumjs/util": true,
        "@metamask/signature-controller>@metamask/eth-sig-util>@metamask/abi-utils": true,
        "@metamask/utils": true,
        "@metamask/utils>@scure/base": true,
        "browserify>buffer": true,
        "@ethereumjs/tx>ethereum-cryptography": true,
        "@metamask/eth-sig-util>tweetnacl": true
      }
    },
    "@metamask/keyring-controller>@metamask/eth-simple-keyring": {
      "packages": {
        "@ethereumjs/tx>@ethereumjs/util": true,
        "@metamask/keyring-controller>@metamask/eth-simple-keyring>@metamask/eth-sig-util": true,
        "@metamask/utils": true,
        "browserify>buffer": true,
        "@ethereumjs/tx>ethereum-cryptography": true,
        "crypto-browserify>randombytes": true
      }
    },
    "@metamask/eth-snap-keyring": {
      "globals": {
        "URL": true,
        "console.error": true,
        "console.info": true,
        "console.warn": true
      },
      "packages": {
        "@ethereumjs/tx": true,
        "@metamask/eth-snap-keyring>@metamask/eth-sig-util": true,
        "@metamask/keyring-api": true,
        "@metamask/eth-snap-keyring>@metamask/keyring-internal-snap-client": true,
        "@metamask/keyring-api>@metamask/keyring-utils": true,
        "@metamask/utils>@metamask/superstruct": true,
        "@metamask/utils": true,
        "webpack>events": true,
        "@metamask/eth-snap-keyring>uuid": true
      }
    },
    "@metamask/eth-token-tracker": {
      "globals": {
        "console.warn": true
      },
      "packages": {
        "@babel/runtime": true,
        "@ethersproject/bignumber": true,
        "@ethersproject/contracts": true,
        "@ethersproject/providers": true,
        "@metamask/eth-token-tracker>@metamask/eth-block-tracker": true,
        "@metamask/safe-event-emitter": true,
        "bn.js": true,
        "@metamask/eth-token-tracker>deep-equal": true,
        "human-standard-token-abi": true
      }
    },
    "@metamask/eth-trezor-keyring": {
      "globals": {
        "setTimeout": true
      },
      "packages": {
        "@ethereumjs/tx": true,
        "@ethereumjs/tx>@ethereumjs/util": true,
        "@metamask/eth-trezor-keyring>@metamask/eth-sig-util": true,
        "@metamask/utils": true,
        "@metamask/eth-trezor-keyring>@trezor/connect-plugin-ethereum": true,
        "@trezor/connect-web": true,
        "browserify>buffer": true,
        "@metamask/eth-trezor-keyring>hdkey": true
      }
    },
    "@metamask/etherscan-link": {
      "globals": {
        "URL": true
      }
    },
    "eth-method-registry>@metamask/ethjs-contract": {
      "packages": {
        "@babel/runtime": true,
        "eth-method-registry>@metamask/ethjs-contract>@metamask/ethjs-filter": true,
        "eth-method-registry>@metamask/ethjs-contract>@metamask/ethjs-util": true,
        "eth-method-registry>@metamask/ethjs-contract>ethjs-abi": true,
        "eth-ens-namehash>js-sha3": true,
        "promise-to-callback": true
      }
    },
    "eth-method-registry>@metamask/ethjs-contract>@metamask/ethjs-filter": {
      "globals": {
        "clearInterval": true,
        "setInterval": true
      }
    },
    "eth-method-registry>@metamask/ethjs-query>@metamask/ethjs-format": {
      "packages": {
        "eth-method-registry>@metamask/ethjs-contract>@metamask/ethjs-util": true,
        "@metamask/controller-utils>@metamask/ethjs-unit>@metamask/number-to-bn": true,
        "eth-method-registry>@metamask/ethjs-query>@metamask/ethjs-format>ethjs-schema": true,
        "eth-method-registry>@metamask/ethjs-query>@metamask/ethjs-format>strip-hex-prefix": true
      }
    },
    "eth-method-registry>@metamask/ethjs-query": {
      "globals": {
        "console": true
      },
      "packages": {
        "eth-method-registry>@metamask/ethjs-query>@metamask/ethjs-format": true,
        "eth-method-registry>@metamask/ethjs-query>@metamask/ethjs-rpc": true,
        "promise-to-callback": true
      }
    },
    "eth-method-registry>@metamask/ethjs-query>@metamask/ethjs-rpc": {
      "packages": {
        "promise-to-callback": true
      }
    },
    "@metamask/controller-utils>@metamask/ethjs-unit": {
      "packages": {
        "@metamask/controller-utils>@metamask/ethjs-unit>@metamask/number-to-bn": true,
        "bn.js": true
      }
    },
    "eth-method-registry>@metamask/ethjs-contract>@metamask/ethjs-util": {
      "packages": {
        "browserify>buffer": true,
        "eth-method-registry>@metamask/ethjs-query>@metamask/ethjs-format>is-hex-prefixed": true,
        "eth-method-registry>@metamask/ethjs-query>@metamask/ethjs-format>strip-hex-prefix": true
      }
    },
    "@metamask/gas-fee-controller": {
      "globals": {
        "clearInterval": true,
        "console.error": true,
        "setInterval": true
      },
      "packages": {
        "@metamask/controller-utils": true,
        "@metamask/controller-utils>@metamask/eth-query": true,
        "@metamask/polling-controller": true,
        "bn.js": true,
        "uuid": true
      }
    },
    "@metamask/jazzicon": {
      "globals": {
        "document.createElement": true,
        "document.createElementNS": true
      },
      "packages": {
        "@metamask/jazzicon>color": true,
        "@metamask/jazzicon>mersenne-twister": true
      }
    },
    "@metamask/json-rpc-engine": {
      "packages": {
        "@metamask/rpc-errors": true,
        "@metamask/safe-event-emitter": true,
        "@metamask/utils": true
      }
    },
    "@metamask/json-rpc-middleware-stream": {
      "globals": {
        "console.warn": true,
        "setTimeout": true
      },
      "packages": {
        "@metamask/safe-event-emitter": true,
        "@metamask/utils": true,
        "readable-stream": true
      }
    },
    "@metamask/snaps-sdk>@metamask/key-tree": {
      "globals": {
        "crypto.subtle": true
      },
      "packages": {
        "@metamask/scure-bip39": true,
        "@metamask/utils": true,
        "viem>webauthn-p256>@noble/curves": true,
        "@noble/hashes": true,
        "@metamask/utils>@scure/base": true
      }
    },
    "@metamask/keyring-api": {
      "packages": {
        "@metamask/keyring-api>@metamask/keyring-utils": true,
        "@metamask/utils>@metamask/superstruct": true,
        "@metamask/utils": true,
        "@metamask/keyring-api>bech32": true
      }
    },
    "@metamask/keyring-controller": {
      "globals": {
        "console.error": true,
        "console.log": true
      },
      "packages": {
        "@ethereumjs/tx>@ethereumjs/util": true,
        "@metamask/base-controller": true,
        "@metamask/browser-passworder": true,
        "@metamask/keyring-controller>@metamask/eth-hd-keyring": true,
        "@metamask/keyring-controller>@metamask/eth-sig-util": true,
        "@metamask/keyring-controller>@metamask/eth-simple-keyring": true,
        "@metamask/utils": true,
        "@metamask/name-controller>async-mutex": true,
        "@metamask/keyring-controller>ethereumjs-wallet": true,
        "@metamask/keyring-controller>ulid": true
      }
    },
    "@metamask/eth-snap-keyring>@metamask/keyring-internal-snap-client": {
      "packages": {
        "@metamask/keyring-snap-client": true
      }
    },
    "@metamask/keyring-snap-client": {
      "packages": {
        "@metamask/keyring-api": true,
        "@metamask/keyring-api>@metamask/keyring-utils": true,
        "@metamask/utils>@metamask/superstruct": true,
        "@metamask/keyring-snap-client>uuid": true
      }
    },
    "@metamask/keyring-api>@metamask/keyring-utils": {
      "globals": {
        "URL": true
      },
      "packages": {
        "@metamask/utils>@metamask/superstruct": true,
        "@metamask/utils": true,
        "bitcoin-address-validation": true
      }
    },
    "@metamask/logging-controller": {
      "packages": {
        "@metamask/base-controller": true,
        "uuid": true
      }
    },
    "@metamask/logo": {
      "globals": {
        "addEventListener": true,
        "document.body.appendChild": true,
        "document.createElementNS": true,
        "innerHeight": true,
        "innerWidth": true,
        "requestAnimationFrame": true
      },
      "packages": {
        "@metamask/logo>gl-mat4": true,
        "@metamask/logo>gl-vec3": true
      }
    },
    "@metamask/message-manager": {
      "packages": {
        "@metamask/base-controller": true,
        "@metamask/controller-utils": true,
        "@metamask/utils": true,
        "browserify>buffer": true,
        "webpack>events": true,
        "uuid": true
      }
    },
<<<<<<< HEAD
    "@metamask/metamask-airgapped-keyring": {
      "packages": {
        "@metamask/metamask-airgapped-keyring>@ethereumjs/rlp": true,
        "@ethereumjs/tx": true,
        "@metamask/metamask-airgapped-keyring>@keystonehq/base-eth-keyring": true,
        "@metamask/metamask-airgapped-keyring>@keystonehq/bc-ur-registry-eth": true,
        "@metamask/obs-store": true,
        "browserify>buffer": true,
        "webpack>events": true,
        "uuid": true
      }
    },
    "@metamask/multichain-api-middleware": {
=======
    "@metamask/multichain": {
>>>>>>> 4bb91c2f
      "globals": {
        "console.error": true
      },
      "packages": {
        "@metamask/multichain-api-middleware>@metamask/api-specs": true,
        "@metamask/multichain-api-middleware>@metamask/chain-agnostic-permission": true,
        "@metamask/controller-utils": true,
        "@metamask/eth-json-rpc-filters": true,
        "@metamask/json-rpc-engine": true,
        "@metamask/permission-controller": true,
        "@metamask/rpc-errors": true,
        "@metamask/safe-event-emitter": true,
        "@metamask/utils": true,
        "@open-rpc/schema-utils-js": true,
        "@metamask/message-manager>jsonschema": true
      }
    },
    "@metamask/multichain-network-controller": {
      "packages": {
        "@metamask/base-controller": true,
        "@metamask/keyring-api": true,
        "@metamask/network-controller": true,
        "@metamask/utils": true,
        "@metamask/multichain-network-controller>@solana/addresses": true
      }
    },
    "@metamask/bridge-controller>@metamask/multichain-network-controller": {
      "packages": {
        "@metamask/base-controller": true,
        "@metamask/keyring-api": true,
        "@metamask/network-controller": true,
        "@metamask/utils": true,
        "@metamask/bridge-controller>@metamask/multichain-network-controller>@solana/addresses": true
      }
    },
    "@metamask/multichain-transactions-controller": {
      "globals": {
        "console.error": true
      },
      "packages": {
        "@metamask/base-controller": true,
        "@metamask/keyring-api": true,
        "@metamask/keyring-snap-client": true,
        "@metamask/multichain-transactions-controller>@metamask/snaps-utils": true,
        "@metamask/utils": true
      }
    },
    "@metamask/name-controller": {
      "globals": {
        "fetch": true
      },
      "packages": {
        "@metamask/base-controller": true,
        "@metamask/controller-utils": true,
        "@metamask/utils": true,
        "@metamask/name-controller>async-mutex": true
      }
    },
    "@metamask/network-controller": {
      "globals": {
        "btoa": true,
        "fetch": true,
        "setTimeout": true
      },
      "packages": {
        "@metamask/network-controller>@metamask/base-controller": true,
        "@metamask/controller-utils": true,
        "@metamask/eth-token-tracker>@metamask/eth-block-tracker": true,
        "@metamask/network-controller>@metamask/eth-json-rpc-infura": true,
        "@metamask/network-controller>@metamask/eth-json-rpc-middleware": true,
        "@metamask/eth-json-rpc-provider": true,
        "@metamask/controller-utils>@metamask/eth-query": true,
        "@metamask/json-rpc-engine": true,
        "@metamask/rpc-errors": true,
        "@metamask/network-controller>@metamask/swappable-obj-proxy": true,
        "@metamask/network-controller>@metamask/utils": true,
        "eslint>fast-deep-equal": true,
        "reselect": true,
        "uri-js": true,
        "uuid": true
      }
    },
    "@metamask/transaction-controller>@metamask/nonce-tracker": {
      "packages": {
        "@ethersproject/providers": true,
        "browserify>assert": true,
        "@metamask/transaction-controller>@metamask/nonce-tracker>async-mutex": true
      }
    },
    "@metamask/notification-services-controller": {
      "globals": {
        "Intl.NumberFormat": true,
        "addEventListener": true,
        "fetch": true,
        "registration": true,
        "removeEventListener": true
      },
      "packages": {
        "@metamask/notification-services-controller>@contentful/rich-text-html-renderer": true,
        "@metamask/base-controller": true,
        "@metamask/controller-utils": true,
        "@metamask/keyring-controller": true,
        "@metamask/profile-sync-controller": true,
        "@metamask/utils": true,
        "@metamask/notification-services-controller>bignumber.js": true,
        "@metamask/notification-services-controller>firebase": true,
        "loglevel": true,
        "uuid": true
      }
    },
    "@metamask/controller-utils>@metamask/ethjs-unit>@metamask/number-to-bn": {
      "packages": {
        "bn.js": true,
        "eth-method-registry>@metamask/ethjs-query>@metamask/ethjs-format>strip-hex-prefix": true
      }
    },
    "@metamask/object-multiplex": {
      "globals": {
        "console.warn": true
      },
      "packages": {
        "@metamask/object-multiplex>once": true,
        "readable-stream": true
      }
    },
    "@metamask/obs-store": {
      "packages": {
        "@metamask/safe-event-emitter": true,
        "readable-stream": true
      }
    },
    "@metamask/permission-controller": {
      "globals": {
        "console.error": true
      },
      "packages": {
        "@metamask/base-controller": true,
        "@metamask/controller-utils": true,
        "@metamask/json-rpc-engine": true,
        "@metamask/rpc-errors": true,
        "@metamask/utils": true,
        "deep-freeze-strict": true,
        "immer": true,
        "nanoid": true
      }
    },
    "@metamask/permission-log-controller": {
      "packages": {
        "@metamask/base-controller": true,
        "@metamask/utils": true
      }
    },
    "@metamask/phishing-controller": {
      "globals": {
        "TextEncoder": true,
        "URL": true,
        "console.error": true,
        "fetch": true
      },
      "packages": {
        "@metamask/base-controller": true,
        "@metamask/controller-utils": true,
        "@noble/hashes": true,
        "@ethereumjs/tx>ethereum-cryptography": true,
        "webpack-cli>fastest-levenshtein": true,
        "punycode": true
      }
    },
    "@metamask/polling-controller": {
      "globals": {
        "clearTimeout": true,
        "console.error": true,
        "setTimeout": true
      },
      "packages": {
        "@metamask/base-controller": true,
        "@metamask/snaps-utils>fast-json-stable-stringify": true,
        "uuid": true
      }
    },
    "@metamask/assets-controllers>@metamask/polling-controller": {
      "globals": {
        "clearTimeout": true,
        "console.error": true,
        "setTimeout": true
      },
      "packages": {
        "@metamask/base-controller": true,
        "@metamask/snaps-utils>fast-json-stable-stringify": true,
        "uuid": true
      }
    },
    "@metamask/bridge-controller>@metamask/polling-controller": {
      "globals": {
        "clearTimeout": true,
        "console.error": true,
        "setTimeout": true
      },
      "packages": {
        "@metamask/base-controller": true,
        "@metamask/snaps-utils>fast-json-stable-stringify": true,
        "uuid": true
      }
    },
    "@metamask/user-operation-controller>@metamask/polling-controller": {
      "globals": {
        "clearTimeout": true,
        "console.error": true,
        "setTimeout": true
      },
      "packages": {
        "@metamask/base-controller": true,
        "@metamask/snaps-utils>fast-json-stable-stringify": true,
        "uuid": true
      }
    },
    "@metamask/post-message-stream": {
      "globals": {
        "MessageEvent.prototype": true,
        "WorkerGlobalScope": true,
        "addEventListener": true,
        "browser": true,
        "chrome": true,
        "location.origin": true,
        "postMessage": true,
        "removeEventListener": true
      },
      "packages": {
        "@metamask/utils": true,
        "readable-stream": true
      }
    },
    "@metamask/ppom-validator": {
      "globals": {
        "URL": true,
        "console.error": true,
        "crypto": true
      },
      "packages": {
        "@metamask/ppom-validator>@metamask/base-controller": true,
        "@metamask/controller-utils": true,
        "await-semaphore": true,
        "browserify>buffer": true,
        "@metamask/ppom-validator>crypto-js": true,
        "@metamask/ppom-validator>elliptic": true,
        "@metamask/ppom-validator>json-rpc-random-id": true
      }
    },
    "@metamask/preferences-controller": {
      "packages": {
        "@metamask/base-controller": true,
        "@metamask/controller-utils": true
      }
    },
    "@metamask/profile-sync-controller": {
      "globals": {
        "Event": true,
        "Headers": true,
        "TextDecoder": true,
        "TextEncoder": true,
        "URL": true,
        "URLSearchParams": true,
        "addEventListener": true,
        "console.error": true,
        "dispatchEvent": true,
        "fetch": true,
        "removeEventListener": true,
        "setTimeout": true
      },
      "packages": {
        "@metamask/base-controller": true,
        "@metamask/keyring-api": true,
        "@metamask/keyring-controller": true,
        "@metamask/network-controller": true,
        "@metamask/profile-sync-controller>@noble/ciphers": true,
        "@noble/hashes": true,
        "browserify>buffer": true,
        "loglevel": true,
        "@metamask/profile-sync-controller>siwe": true
      }
    },
    "@metamask/providers": {
      "globals": {
        "CustomEvent": true,
        "Event": true,
        "addEventListener": true,
        "chrome.runtime.connect": true,
        "console": true,
        "dispatchEvent": true,
        "document.createElement": true,
        "document.readyState": true,
        "ethereum": "write",
        "location.hostname": true,
        "removeEventListener": true,
        "web3": true
      },
      "packages": {
        "@metamask/json-rpc-engine": true,
        "@metamask/json-rpc-middleware-stream": true,
        "@metamask/object-multiplex": true,
        "@metamask/rpc-errors": true,
        "@metamask/safe-event-emitter": true,
        "@metamask/utils": true,
        "@metamask/providers>detect-browser": true,
        "@metamask/providers>extension-port-stream": true,
        "eslint>fast-deep-equal": true,
        "@metamask/providers>is-stream": true,
        "readable-stream": true
      }
    },
    "@metamask/queued-request-controller": {
      "packages": {
        "@metamask/queued-request-controller>@metamask/base-controller": true,
        "@metamask/json-rpc-engine": true,
        "@metamask/rpc-errors": true,
        "@metamask/selected-network-controller": true,
        "@metamask/queued-request-controller>@metamask/utils": true
      }
    },
    "@metamask/rate-limit-controller": {
      "globals": {
        "setTimeout": true
      },
      "packages": {
        "@metamask/base-controller": true,
        "@metamask/rpc-errors": true,
        "@metamask/utils": true
      }
    },
    "@metamask/remote-feature-flag-controller": {
      "packages": {
        "@metamask/base-controller": true,
        "@metamask/controller-utils": true,
        "uuid": true
      }
    },
    "@metamask/rpc-errors": {
      "packages": {
        "@metamask/utils": true,
        "@metamask/rpc-errors>fast-safe-stringify": true
      }
    },
    "@metamask/safe-event-emitter": {
      "globals": {
        "setTimeout": true
      },
      "packages": {
        "webpack>events": true
      }
    },
    "@metamask/scure-bip39": {
      "globals": {
        "TextEncoder": true
      },
      "packages": {
        "@metamask/scure-bip39>@noble/hashes": true,
        "@metamask/utils>@scure/base": true
      }
    },
    "@metamask/selected-network-controller": {
      "packages": {
        "@metamask/selected-network-controller>@metamask/base-controller": true,
        "@metamask/network-controller>@metamask/swappable-obj-proxy": true
      }
    },
    "@metamask/signature-controller": {
      "globals": {
        "fetch": true
      },
      "packages": {
        "@metamask/approval-controller": true,
        "@metamask/base-controller": true,
        "@metamask/controller-utils": true,
        "@metamask/signature-controller>@metamask/eth-sig-util": true,
        "@metamask/keyring-controller": true,
        "@metamask/logging-controller": true,
        "@metamask/utils": true,
        "browserify>buffer": true,
        "webpack>events": true,
        "@metamask/message-manager>jsonschema": true,
        "uuid": true
      }
    },
    "@metamask/smart-transactions-controller": {
      "globals": {
        "URLSearchParams": true,
        "clearInterval": true,
        "console.error": true,
        "console.log": true,
        "fetch": true,
        "setInterval": true
      },
      "packages": {
        "@ethereumjs/tx": true,
        "@ethereumjs/tx>@ethereumjs/util": true,
        "@ethersproject/bytes": true,
        "@metamask/controller-utils": true,
        "@metamask/controller-utils>@metamask/eth-query": true,
        "@metamask/polling-controller": true,
        "@metamask/transaction-controller": true,
        "@metamask/smart-transactions-controller>bignumber.js": true,
        "browserify>buffer": true,
        "fast-json-patch": true,
        "lodash": true
      }
    },
    "@metamask/snaps-controllers": {
      "globals": {
        "DecompressionStream": true,
        "URL": true,
        "clearTimeout": true,
        "document.getElementById": true,
        "fetch.bind": true,
        "setTimeout": true
      },
      "packages": {
        "@metamask/base-controller": true,
        "@metamask/json-rpc-engine": true,
        "@metamask/json-rpc-middleware-stream": true,
        "@metamask/object-multiplex": true,
        "@metamask/permission-controller": true,
        "@metamask/post-message-stream": true,
        "@metamask/rpc-errors": true,
        "@metamask/snaps-utils>@metamask/snaps-registry": true,
        "@metamask/snaps-rpc-methods": true,
        "@metamask/snaps-sdk": true,
        "@metamask/snaps-utils": true,
        "@metamask/utils": true,
        "@metamask/snaps-controllers>@xstate/fsm": true,
        "@metamask/name-controller>async-mutex": true,
        "browserify>browserify-zlib": true,
        "@metamask/snaps-controllers>concat-stream": true,
        "eslint>fast-deep-equal": true,
        "@metamask/snaps-controllers>get-npm-tarball-url": true,
        "immer": true,
        "luxon": true,
        "nanoid": true,
        "readable-stream": true,
        "@metamask/snaps-controllers>readable-web-to-node-stream": true,
        "semver": true,
        "@metamask/snaps-controllers>tar-stream": true
      }
    },
    "@metamask/snaps-execution-environments": {
      "globals": {
        "document.getElementById": true
      },
      "packages": {
        "@metamask/post-message-stream": true,
        "@metamask/snaps-utils": true,
        "@metamask/utils": true
      }
    },
    "@metamask/snaps-utils>@metamask/snaps-registry": {
      "packages": {
        "@metamask/utils>@metamask/superstruct": true,
        "@metamask/utils": true,
        "viem>webauthn-p256>@noble/curves": true,
        "@noble/hashes": true
      }
    },
    "@metamask/snaps-rpc-methods": {
      "packages": {
        "@metamask/snaps-sdk>@metamask/key-tree": true,
        "@metamask/permission-controller": true,
        "@metamask/rpc-errors": true,
        "@metamask/snaps-sdk": true,
        "@metamask/snaps-utils": true,
        "@metamask/utils>@metamask/superstruct": true,
        "@metamask/utils": true,
        "@noble/hashes": true,
        "luxon": true
      }
    },
    "@metamask/snaps-sdk": {
      "globals": {
        "URL": true,
        "fetch": true
      },
      "packages": {
        "@metamask/rpc-errors": true,
        "@metamask/utils>@metamask/superstruct": true,
        "@metamask/utils": true
      }
    },
    "@metamask/snaps-utils": {
      "globals": {
        "File": true,
        "FileReader": true,
        "TextDecoder": true,
        "TextEncoder": true,
        "URL": true,
        "console.error": true,
        "console.log": true,
        "console.warn": true,
        "crypto": true,
        "document.body.appendChild": true,
        "document.createElement": true,
        "fetch": true
      },
      "packages": {
        "@metamask/snaps-sdk>@metamask/key-tree": true,
        "@metamask/permission-controller": true,
        "@metamask/rpc-errors": true,
        "@metamask/snaps-utils>@metamask/slip44": true,
        "@metamask/snaps-sdk": true,
        "@metamask/utils>@metamask/superstruct": true,
        "@metamask/utils": true,
        "@noble/hashes": true,
        "@metamask/utils>@scure/base": true,
        "chalk": true,
        "@metamask/snaps-utils>cron-parser": true,
        "@metamask/snaps-utils>fast-json-stable-stringify": true,
        "@metamask/snaps-utils>fast-xml-parser": true,
        "@metamask/snaps-utils>marked": true,
        "@metamask/snaps-utils>rfdc": true,
        "semver": true,
        "@metamask/snaps-utils>validate-npm-package-name": true
      }
    },
    "@metamask/assets-controllers>@metamask/snaps-utils": {
      "globals": {
        "File": true,
        "FileReader": true,
        "TextDecoder": true,
        "TextEncoder": true,
        "URL": true,
        "console.error": true,
        "console.log": true,
        "console.warn": true,
        "crypto": true,
        "document.body.appendChild": true,
        "document.createElement": true,
        "fetch": true
      },
      "packages": {
        "@metamask/snaps-sdk>@metamask/key-tree": true,
        "@metamask/permission-controller": true,
        "@metamask/rpc-errors": true,
        "@metamask/snaps-utils>@metamask/slip44": true,
        "@metamask/snaps-sdk": true,
        "@metamask/utils>@metamask/superstruct": true,
        "@metamask/utils": true,
        "@noble/hashes": true,
        "@metamask/utils>@scure/base": true,
        "chalk": true,
        "@metamask/snaps-utils>cron-parser": true,
        "@metamask/snaps-utils>fast-json-stable-stringify": true,
        "@metamask/snaps-utils>fast-xml-parser": true,
        "@metamask/snaps-utils>marked": true,
        "@metamask/snaps-utils>rfdc": true,
        "semver": true,
        "@metamask/snaps-utils>validate-npm-package-name": true
      }
    },
    "@metamask/bridge-controller>@metamask/snaps-utils": {
      "globals": {
        "File": true,
        "FileReader": true,
        "TextDecoder": true,
        "TextEncoder": true,
        "URL": true,
        "console.error": true,
        "console.log": true,
        "console.warn": true,
        "crypto": true,
        "document.body.appendChild": true,
        "document.createElement": true,
        "fetch": true
      },
      "packages": {
        "@metamask/snaps-sdk>@metamask/key-tree": true,
        "@metamask/permission-controller": true,
        "@metamask/rpc-errors": true,
        "@metamask/snaps-utils>@metamask/slip44": true,
        "@metamask/snaps-sdk": true,
        "@metamask/utils>@metamask/superstruct": true,
        "@metamask/utils": true,
        "@noble/hashes": true,
        "@metamask/utils>@scure/base": true,
        "chalk": true,
        "@metamask/snaps-utils>cron-parser": true,
        "@metamask/snaps-utils>fast-json-stable-stringify": true,
        "@metamask/snaps-utils>fast-xml-parser": true,
        "@metamask/snaps-utils>marked": true,
        "@metamask/snaps-utils>rfdc": true,
        "semver": true,
        "@metamask/snaps-utils>validate-npm-package-name": true
      }
    },
    "@metamask/multichain-transactions-controller>@metamask/snaps-utils": {
      "globals": {
        "File": true,
        "FileReader": true,
        "TextDecoder": true,
        "TextEncoder": true,
        "URL": true,
        "console.error": true,
        "console.log": true,
        "console.warn": true,
        "crypto": true,
        "document.body.appendChild": true,
        "document.createElement": true,
        "fetch": true
      },
      "packages": {
        "@metamask/snaps-sdk>@metamask/key-tree": true,
        "@metamask/permission-controller": true,
        "@metamask/rpc-errors": true,
        "@metamask/snaps-utils>@metamask/slip44": true,
        "@metamask/snaps-sdk": true,
        "@metamask/utils>@metamask/superstruct": true,
        "@metamask/utils": true,
        "@noble/hashes": true,
        "@metamask/utils>@scure/base": true,
        "chalk": true,
        "@metamask/snaps-utils>cron-parser": true,
        "@metamask/snaps-utils>fast-json-stable-stringify": true,
        "@metamask/snaps-utils>fast-xml-parser": true,
        "@metamask/snaps-utils>marked": true,
        "@metamask/snaps-utils>rfdc": true,
        "semver": true,
        "@metamask/snaps-utils>validate-npm-package-name": true
      }
    },
    "@metamask/transaction-controller": {
      "globals": {
        "clearTimeout": true,
        "console.error": true,
        "fetch": true,
        "setTimeout": true
      },
      "packages": {
        "@ethereumjs/tx>@ethereumjs/common": true,
        "@ethereumjs/tx": true,
        "@ethersproject/abi": true,
        "@ethersproject/contracts": true,
        "@ethersproject/providers": true,
        "@ethersproject/wallet": true,
        "@metamask/base-controller": true,
        "@metamask/controller-utils": true,
        "@metamask/controller-utils>@metamask/eth-query": true,
        "@metamask/gas-fee-controller": true,
        "@metamask/metamask-eth-abis": true,
        "@metamask/network-controller": true,
        "@metamask/transaction-controller>@metamask/nonce-tracker": true,
        "@metamask/rpc-errors": true,
        "@metamask/utils": true,
        "@metamask/name-controller>async-mutex": true,
        "bn.js": true,
        "browserify>buffer": true,
        "eth-method-registry": true,
        "webpack>events": true,
        "fast-json-patch": true,
        "lodash": true,
        "uuid": true
      }
    },
    "@metamask/user-operation-controller": {
      "globals": {
        "fetch": true
      },
      "packages": {
        "@metamask/base-controller": true,
        "@metamask/controller-utils": true,
        "@metamask/controller-utils>@metamask/eth-query": true,
        "@metamask/gas-fee-controller": true,
        "@metamask/user-operation-controller>@metamask/polling-controller": true,
        "@metamask/rpc-errors": true,
        "@metamask/utils>@metamask/superstruct": true,
        "@metamask/transaction-controller": true,
        "@metamask/utils": true,
        "bn.js": true,
        "webpack>events": true,
        "lodash": true,
        "uuid": true
      }
    },
    "@metamask/utils": {
      "globals": {
        "TextDecoder": true,
        "TextEncoder": true
      },
      "packages": {
        "@metamask/utils>@metamask/superstruct": true,
        "@noble/hashes": true,
        "@metamask/utils>@scure/base": true,
        "browserify>buffer": true,
        "nock>debug": true,
        "@metamask/utils>pony-cause": true,
        "semver": true
      }
    },
    "@metamask/abi-utils>@metamask/utils": {
      "globals": {
        "TextDecoder": true,
        "TextEncoder": true
      },
      "packages": {
        "@metamask/utils>@metamask/superstruct": true,
        "@noble/hashes": true,
        "@metamask/utils>@scure/base": true,
        "browserify>buffer": true,
        "nock>debug": true,
        "@metamask/utils>pony-cause": true,
        "semver": true
      }
    },
    "@metamask/network-controller>@metamask/eth-json-rpc-middleware>@metamask/eth-sig-util>@metamask/abi-utils>@metamask/utils": {
      "globals": {
        "TextDecoder": true,
        "TextEncoder": true
      },
      "packages": {
        "@metamask/utils>@metamask/superstruct": true,
        "@noble/hashes": true,
        "@metamask/utils>@scure/base": true,
        "browserify>buffer": true,
        "nock>debug": true,
        "@metamask/utils>pony-cause": true,
        "semver": true
      }
    },
    "@metamask/browser-passworder>@metamask/utils": {
      "globals": {
        "TextDecoder": true,
        "TextEncoder": true
      },
      "packages": {
        "@metamask/utils>@metamask/superstruct": true,
        "@noble/hashes": true,
        "@metamask/utils>@scure/base": true,
        "browserify>buffer": true,
        "nock>debug": true,
        "@metamask/utils>pony-cause": true,
        "semver": true
      }
    },
    "@metamask/network-controller>@metamask/eth-json-rpc-middleware>@metamask/utils": {
      "globals": {
        "TextDecoder": true,
        "TextEncoder": true
      },
      "packages": {
        "@metamask/utils>@metamask/superstruct": true,
        "@noble/hashes": true,
        "@metamask/utils>@scure/base": true,
        "browserify>buffer": true,
        "nock>debug": true,
        "@metamask/utils>pony-cause": true,
        "semver": true
      }
    },
    "@metamask/eth-sig-util>@metamask/utils": {
      "globals": {
        "TextDecoder": true,
        "TextEncoder": true
      },
      "packages": {
        "@metamask/utils>@metamask/superstruct": true,
        "@noble/hashes": true,
        "@metamask/utils>@scure/base": true,
        "browserify>buffer": true,
        "nock>debug": true,
        "@metamask/utils>pony-cause": true,
        "semver": true
      }
    },
    "@metamask/network-controller>@metamask/eth-json-rpc-middleware>@metamask/eth-sig-util>@metamask/utils": {
      "globals": {
        "TextDecoder": true,
        "TextEncoder": true
      },
      "packages": {
        "@metamask/utils>@metamask/superstruct": true,
        "@noble/hashes": true,
        "@metamask/utils>@scure/base": true,
        "browserify>buffer": true,
        "nock>debug": true,
        "@metamask/utils>pony-cause": true,
        "semver": true
      }
    },
    "@metamask/network-controller>@metamask/utils": {
      "globals": {
        "TextDecoder": true,
        "TextEncoder": true
      },
      "packages": {
        "@metamask/utils>@metamask/superstruct": true,
        "@noble/hashes": true,
        "@metamask/utils>@scure/base": true,
        "browserify>buffer": true,
        "nock>debug": true,
        "@metamask/utils>pony-cause": true,
        "semver": true
      }
    },
    "@metamask/queued-request-controller>@metamask/utils": {
      "globals": {
        "TextDecoder": true,
        "TextEncoder": true
      },
      "packages": {
        "@metamask/utils>@metamask/superstruct": true,
        "@noble/hashes": true,
        "@metamask/utils>@scure/base": true,
        "browserify>buffer": true,
        "nock>debug": true,
        "@metamask/utils>pony-cause": true,
        "semver": true
      }
    },
    "@ngraveio/bc-ur": {
      "packages": {
        "@ngraveio/bc-ur>@keystonehq/alias-sampling": true,
        "browserify>assert": true,
        "@ngraveio/bc-ur>bignumber.js": true,
        "browserify>buffer": true,
        "@ngraveio/bc-ur>cbor-sync": true,
        "@ngraveio/bc-ur>crc": true,
        "@ngraveio/bc-ur>jsbi": true,
        "addons-linter>sha.js": true
      }
    },
    "@metamask/profile-sync-controller>@noble/ciphers": {
      "globals": {
        "TextDecoder": true,
        "TextEncoder": true,
        "crypto": true
      }
    },
    "viem>@scure/bip32>@noble/curves": {
      "globals": {
        "TextEncoder": true
      },
      "packages": {
        "viem>@scure/bip32>@noble/hashes": true
      }
    },
    "@ethereumjs/tx>ethereum-cryptography>@noble/curves": {
      "globals": {
        "TextEncoder": true
      },
      "packages": {
        "@ethereumjs/tx>ethereum-cryptography>@noble/hashes": true
      }
    },
    "viem>webauthn-p256>@noble/curves": {
      "globals": {
        "TextEncoder": true
      },
      "packages": {
        "@noble/hashes": true
      }
    },
    "@noble/hashes": {
      "globals": {
        "TextEncoder": true,
        "crypto": true
      }
    },
    "@metamask/scure-bip39>@noble/hashes": {
      "globals": {
        "TextEncoder": true,
        "crypto": true
      }
    },
    "viem>@scure/bip32>@noble/hashes": {
      "globals": {
        "TextEncoder": true,
        "crypto": true
      }
    },
    "@ethereumjs/tx>ethereum-cryptography>@noble/hashes": {
      "globals": {
        "TextEncoder": true,
        "crypto": true
      }
    },
    "@open-rpc/schema-utils-js": {
      "packages": {
        "@open-rpc/schema-utils-js>@json-schema-tools/dereferencer": true,
        "@open-rpc/schema-utils-js>@json-schema-tools/meta-schema": true,
        "@open-rpc/schema-utils-js>@json-schema-tools/reference-resolver": true,
        "@open-rpc/meta-schema": true,
        "eslint>ajv": true,
        "@metamask/rpc-errors>fast-safe-stringify": true,
        "@open-rpc/schema-utils-js>is-url": true
      }
    },
    "@popperjs/core": {
      "globals": {
        "Element": true,
        "HTMLElement": true,
        "ShadowRoot": true,
        "console.error": true,
        "console.warn": true,
        "document": true,
        "navigator.userAgent": true
      }
    },
    "@trezor/connect-web>@trezor/connect>@trezor/protobuf>protobufjs>@protobufjs/codegen": {
      "globals": {
        "console.log": true
      }
    },
    "@trezor/connect-web>@trezor/connect>@trezor/protobuf>protobufjs>@protobufjs/fetch": {
      "globals": {
        "XMLHttpRequest": true
      },
      "packages": {
        "@trezor/connect-web>@trezor/connect>@trezor/protobuf>protobufjs>@protobufjs/aspromise": true,
        "@trezor/connect-web>@trezor/connect>@trezor/protobuf>protobufjs>@protobufjs/inquire": true
      }
    },
    "@reduxjs/toolkit": {
      "globals": {
        "AbortController": true,
        "__REDUX_DEVTOOLS_EXTENSION_COMPOSE__": true,
        "__REDUX_DEVTOOLS_EXTENSION__": true,
        "console": true,
        "queueMicrotask": true,
        "requestAnimationFrame": true,
        "setTimeout": true
      },
      "packages": {
        "immer": true,
        "process": true,
        "redux": true,
        "redux-thunk": true,
        "@reduxjs/toolkit>reselect": true
      }
    },
    "react-router-dom-v5-compat>@remix-run/router": {
      "globals": {
        "AbortController": true,
        "DOMException": true,
        "FormData": true,
        "Headers": true,
        "Request": true,
        "Response": true,
        "URL": true,
        "URLSearchParams": true,
        "console": true,
        "document.defaultView": true
      }
    },
    "@metamask/utils>@scure/base": {
      "globals": {
        "TextDecoder": true,
        "TextEncoder": true
      }
    },
    "viem>@scure/bip32": {
      "packages": {
        "viem>@scure/bip32>@noble/curves": true,
        "viem>@scure/bip32>@noble/hashes": true,
        "@metamask/utils>@scure/base": true
      }
    },
    "@segment/loosely-validate-event": {
      "packages": {
        "browserify>assert": true,
        "browserify>buffer": true,
        "@segment/loosely-validate-event>component-type": true,
        "@segment/loosely-validate-event>join-component": true
      }
    },
    "@sentry/browser>@sentry-internal/browser-utils": {
      "globals": {
        "PerformanceEventTiming.prototype": true,
        "PerformanceObserver": true,
        "XMLHttpRequest.prototype": true,
        "__SENTRY_DEBUG__": true,
        "addEventListener": true,
        "clearTimeout": true,
        "performance": true,
        "removeEventListener": true,
        "setTimeout": true
      },
      "packages": {
        "@sentry/browser>@sentry/core": true,
        "@sentry/utils": true
      }
    },
    "@sentry/browser>@sentry-internal/feedback": {
      "globals": {
        "FormData": true,
        "HTMLFormElement": true,
        "__SENTRY_DEBUG__": true,
        "cancelAnimationFrame": true,
        "clearTimeout": true,
        "document.createElement": true,
        "document.createElementNS": true,
        "document.createTextNode": true,
        "isSecureContext": true,
        "requestAnimationFrame": true,
        "setTimeout": true
      },
      "packages": {
        "@sentry/browser>@sentry/core": true,
        "@sentry/utils": true
      }
    },
    "@sentry/browser>@sentry-internal/replay-canvas": {
      "globals": {
        "Blob": true,
        "HTMLCanvasElement": true,
        "HTMLImageElement": true,
        "ImageData": true,
        "URL.createObjectURL": true,
        "WeakRef": true,
        "Worker": true,
        "cancelAnimationFrame": true,
        "console.error": true,
        "createImageBitmap": true,
        "document": true
      },
      "packages": {
        "@sentry/browser>@sentry/core": true,
        "@sentry/utils": true
      }
    },
    "@sentry/browser>@sentry-internal/replay": {
      "globals": {
        "Blob": true,
        "CSSConditionRule": true,
        "CSSGroupingRule": true,
        "CSSMediaRule": true,
        "CSSRule": true,
        "CSSSupportsRule": true,
        "Document": true,
        "DragEvent": true,
        "Element": true,
        "FormData": true,
        "HTMLElement": true,
        "HTMLFormElement": true,
        "Headers": true,
        "MouseEvent": true,
        "MutationObserver": true,
        "Node.DOCUMENT_FRAGMENT_NODE": true,
        "Node.prototype.contains": true,
        "PointerEvent": true,
        "TextEncoder": true,
        "URL": true,
        "URLSearchParams": true,
        "Worker": true,
        "__RRWEB_EXCLUDE_IFRAME__": true,
        "__RRWEB_EXCLUDE_SHADOW_DOM__": true,
        "__SENTRY_DEBUG__": true,
        "__SENTRY_EXCLUDE_REPLAY_WORKER__": true,
        "__rrMutationObserver": true,
        "addEventListener": true,
        "clearTimeout": true,
        "console.debug": true,
        "console.error": true,
        "console.warn": true,
        "customElements.get": true,
        "document": true,
        "innerHeight": true,
        "innerWidth": true,
        "location.href": true,
        "location.origin": true,
        "parent": true,
        "setTimeout": true
      },
      "packages": {
        "@sentry/browser>@sentry-internal/browser-utils": true,
        "@sentry/browser>@sentry/core": true,
        "@sentry/utils": true
      }
    },
    "@sentry/browser": {
      "globals": {
        "PerformanceObserver.supportedEntryTypes": true,
        "Request": true,
        "URL": true,
        "XMLHttpRequest.prototype": true,
        "__SENTRY_DEBUG__": true,
        "__SENTRY_RELEASE__": true,
        "addEventListener": true,
        "console.error": true,
        "indexedDB.open": true,
        "performance.timeOrigin": true,
        "setTimeout": true
      },
      "packages": {
        "@sentry/browser>@sentry-internal/browser-utils": true,
        "@sentry/browser>@sentry-internal/feedback": true,
        "@sentry/browser>@sentry-internal/replay-canvas": true,
        "@sentry/browser>@sentry-internal/replay": true,
        "@sentry/browser>@sentry/core": true,
        "@sentry/utils": true
      }
    },
    "@sentry/browser>@sentry/core": {
      "globals": {
        "Headers": true,
        "Request": true,
        "URL": true,
        "__SENTRY_DEBUG__": true,
        "__SENTRY_TRACING__": true,
        "clearInterval": true,
        "clearTimeout": true,
        "console.log": true,
        "console.warn": true,
        "setInterval": true,
        "setTimeout": true
      },
      "packages": {
        "@sentry/utils": true
      }
    },
    "@sentry/utils": {
      "globals": {
        "CustomEvent": true,
        "DOMError": true,
        "DOMException": true,
        "EdgeRuntime": true,
        "Element": true,
        "ErrorEvent": true,
        "Event": true,
        "HTMLElement": true,
        "Headers": true,
        "Request": true,
        "Response": true,
        "TextDecoder": true,
        "TextEncoder": true,
        "URL": true,
        "__SENTRY_BROWSER_BUNDLE__": true,
        "__SENTRY_DEBUG__": true,
        "clearTimeout": true,
        "console.error": true,
        "document": true,
        "setInterval": true,
        "setTimeout": true
      },
      "packages": {
        "process": true
      }
    },
    "@solana/addresses": {
      "globals": {
        "Intl.Collator": true,
        "TextEncoder": true,
        "crypto.subtle.digest": true,
        "crypto.subtle.exportKey": true
      },
      "packages": {
        "@solana/addresses>@solana/assertions": true,
        "@solana/addresses>@solana/codecs-core": true,
        "@solana/addresses>@solana/codecs-strings": true,
        "@solana/addresses>@solana/errors": true
      }
    },
    "@metamask/multichain-network-controller>@solana/addresses": {
      "globals": {
        "Intl.Collator": true,
        "TextEncoder": true,
        "crypto.subtle.digest": true,
        "crypto.subtle.exportKey": true
      },
      "packages": {
        "@metamask/multichain-network-controller>@solana/addresses>@solana/assertions": true,
        "@metamask/multichain-network-controller>@solana/addresses>@solana/codecs-core": true,
        "@metamask/multichain-network-controller>@solana/addresses>@solana/codecs-strings": true,
        "@metamask/multichain-network-controller>@solana/addresses>@solana/errors": true
      }
    },
    "@metamask/bridge-controller>@metamask/multichain-network-controller>@solana/addresses": {
      "globals": {
        "Intl.Collator": true,
        "TextEncoder": true,
        "crypto.subtle.digest": true,
        "crypto.subtle.exportKey": true
      },
      "packages": {
        "@metamask/multichain-network-controller>@solana/addresses>@solana/assertions": true,
        "@metamask/multichain-network-controller>@solana/addresses>@solana/codecs-core": true,
        "@metamask/multichain-network-controller>@solana/addresses>@solana/codecs-strings": true,
        "@metamask/multichain-network-controller>@solana/addresses>@solana/errors": true
      }
    },
    "@solana/addresses>@solana/assertions": {
      "globals": {
        "crypto": true,
        "isSecureContext": true
      },
      "packages": {
        "@solana/addresses>@solana/errors": true
      }
    },
    "@metamask/multichain-network-controller>@solana/addresses>@solana/assertions": {
      "globals": {
        "crypto": true,
        "isSecureContext": true
      },
      "packages": {
        "@metamask/multichain-network-controller>@solana/addresses>@solana/errors": true
      }
    },
    "@solana/addresses>@solana/codecs-core": {
      "packages": {
        "@solana/addresses>@solana/errors": true
      }
    },
    "@metamask/multichain-network-controller>@solana/addresses>@solana/codecs-core": {
      "packages": {
        "@metamask/multichain-network-controller>@solana/addresses>@solana/errors": true
      }
    },
    "@solana/addresses>@solana/codecs-strings": {
      "globals": {
        "TextDecoder": true,
        "TextEncoder": true,
        "atob": true,
        "btoa": true
      },
      "packages": {
        "@solana/addresses>@solana/codecs-core": true,
        "@solana/addresses>@solana/errors": true
      }
    },
    "@metamask/multichain-network-controller>@solana/addresses>@solana/codecs-strings": {
      "globals": {
        "TextDecoder": true,
        "TextEncoder": true,
        "atob": true,
        "btoa": true
      },
      "packages": {
        "@metamask/multichain-network-controller>@solana/addresses>@solana/codecs-core": true,
        "@metamask/multichain-network-controller>@solana/addresses>@solana/errors": true
      }
    },
    "@solana/addresses>@solana/errors": {
      "globals": {
        "btoa": true
      }
    },
    "@metamask/multichain-network-controller>@solana/addresses>@solana/errors": {
      "globals": {
        "btoa": true
      }
    },
    "@metamask/controller-utils>@spruceid/siwe-parser": {
      "globals": {
        "console.error": true,
        "console.log": true
      },
      "packages": {
        "@noble/hashes": true,
        "@metamask/controller-utils>@spruceid/siwe-parser>apg-js": true
      }
    },
    "@metamask/profile-sync-controller>siwe>@spruceid/siwe-parser": {
      "globals": {
        "console.error": true,
        "console.log": true
      },
      "packages": {
        "@noble/hashes": true,
        "@metamask/controller-utils>@spruceid/siwe-parser>apg-js": true
      }
    },
    "@metamask/profile-sync-controller>siwe>@stablelib/random>@stablelib/binary": {
      "packages": {
        "@metamask/profile-sync-controller>siwe>@stablelib/random>@stablelib/binary>@stablelib/int": true
      }
    },
    "@metamask/profile-sync-controller>siwe>@stablelib/random": {
      "globals": {
        "crypto": true,
        "msCrypto": true
      },
      "packages": {
        "@metamask/profile-sync-controller>siwe>@stablelib/random>@stablelib/binary": true,
        "@metamask/profile-sync-controller>siwe>@stablelib/random>@stablelib/wipe": true,
        "browserify>browser-resolve": true
      }
    },
    "@trezor/connect-web>@trezor/connect-common": {
      "globals": {
        "console.warn": true,
        "localStorage.getItem": true,
        "localStorage.setItem": true,
        "navigator": true,
        "setTimeout": true,
        "window": true
      },
      "packages": {
        "@trezor/connect-web>@trezor/connect-common>@trezor/env-utils": true,
        "@trezor/connect-web>@trezor/utils": true,
        "tslib": true
      }
    },
    "@metamask/eth-trezor-keyring>@trezor/connect-plugin-ethereum": {
      "packages": {
        "@metamask/eth-trezor-keyring>@metamask/eth-sig-util": true,
        "tslib": true
      }
    },
    "@trezor/connect-web": {
      "globals": {
        "URLSearchParams": true,
        "WebSocket": true,
        "__TREZOR_CONNECT_SRC": true,
        "addEventListener": true,
        "btoa": true,
        "chrome": true,
        "clearInterval": true,
        "clearTimeout": true,
        "console.error": true,
        "console.warn": true,
        "document.body": true,
        "document.createElement": true,
        "document.createTextNode": true,
        "document.getElementById": true,
        "document.querySelectorAll": true,
        "location": true,
        "navigator": true,
        "open": true,
        "origin": true,
        "removeEventListener": true,
        "setInterval": true,
        "setTimeout": true
      },
      "packages": {
        "@trezor/connect-web>@trezor/connect-common": true,
        "@trezor/connect-web>@trezor/connect": true,
        "@trezor/connect-web>@trezor/utils": true,
        "webpack>events": true,
        "tslib": true
      }
    },
    "@trezor/connect-web>@trezor/connect": {
      "packages": {
        "@trezor/connect-web>@trezor/connect>@trezor/protobuf": true,
        "@trezor/connect-web>@trezor/connect>@trezor/schema-utils": true,
        "@trezor/connect-web>@trezor/connect>@trezor/transport": true,
        "@trezor/connect-web>@trezor/utils": true,
        "tslib": true
      }
    },
    "@trezor/connect-web>@trezor/connect-common>@trezor/env-utils": {
      "globals": {
        "innerHeight": true,
        "innerWidth": true,
        "location.hostname": true,
        "location.origin": true,
        "navigator.languages": true,
        "navigator.platform": true,
        "navigator.userAgent": true,
        "screen.height": true,
        "screen.width": true
      },
      "packages": {
        "process": true,
        "tslib": true,
        "@trezor/connect-web>@trezor/connect-common>@trezor/env-utils>ua-parser-js": true
      }
    },
    "@trezor/connect-web>@trezor/connect>@trezor/protobuf": {
      "packages": {
        "@trezor/connect-web>@trezor/connect>@trezor/schema-utils": true,
        "browserify>buffer": true,
        "@trezor/connect-web>@trezor/connect>@trezor/protobuf>protobufjs": true,
        "tslib": true
      }
    },
    "@trezor/connect-web>@trezor/connect>@trezor/schema-utils": {
      "globals": {
        "console.warn": true
      },
      "packages": {
        "@trezor/connect-web>@trezor/connect>@trezor/schema-utils>@sinclair/typebox": true,
        "browserify>buffer": true,
        "ts-mixer": true
      }
    },
    "@trezor/connect-web>@trezor/utils": {
      "globals": {
        "AbortController": true,
        "Intl.NumberFormat": true,
        "clearInterval": true,
        "clearTimeout": true,
        "console.error": true,
        "console.info": true,
        "console.log": true,
        "console.warn": true,
        "crypto.getRandomValues": true,
        "setInterval": true,
        "setTimeout": true
      },
      "packages": {
        "@trezor/connect-web>@trezor/utils>bignumber.js": true,
        "browserify>browser-resolve": true,
        "browserify>buffer": true,
        "webpack>events": true,
        "tslib": true
      }
    },
    "@welldone-software/why-did-you-render": {
      "globals": {
        "Element": true,
        "console.group": true,
        "console.groupCollapsed": true,
        "console.groupEnd": true,
        "console.log": true,
        "console.warn": true,
        "define": true,
        "setTimeout": true
      },
      "packages": {
        "lodash": true,
        "react": true
      }
    },
    "@zxing/browser": {
      "globals": {
        "HTMLElement": true,
        "HTMLImageElement": true,
        "HTMLVideoElement": true,
        "clearTimeout": true,
        "console.error": true,
        "console.warn": true,
        "document": true,
        "navigator": true,
        "setTimeout": true
      },
      "packages": {
        "@zxing/library": true
      }
    },
    "@zxing/library": {
      "globals": {
        "HTMLImageElement": true,
        "HTMLVideoElement": true,
        "TextDecoder": true,
        "TextEncoder": true,
        "URL.createObjectURL": true,
        "btoa": true,
        "console.log": true,
        "console.warn": true,
        "document": true,
        "navigator": true,
        "setTimeout": true
      },
      "packages": {
        "@zxing/library>ts-custom-error": true
      }
    },
    "@lavamoat/lavapack>readable-stream>abort-controller": {
      "globals": {
        "AbortController": true
      }
    },
    "currency-formatter>accounting": {
      "globals": {
        "define": true
      }
    },
    "ethers>@ethersproject/json-wallets>aes-js": {
      "globals": {
        "define": true
      }
    },
    "eth-lattice-keyring>gridplus-sdk>aes-js": {
      "globals": {
        "define": true
      }
    },
    "eslint>ajv": {
      "globals": {
        "console": true
      },
      "packages": {
        "eslint>fast-deep-equal": true,
        "@metamask/snaps-utils>fast-json-stable-stringify": true,
        "eslint>ajv>json-schema-traverse": true,
        "uri-js": true
      }
    },
    "chalk>ansi-styles": {
      "packages": {
        "chalk>ansi-styles>color-convert": true
      }
    },
    "@metamask/controller-utils>@spruceid/siwe-parser>apg-js": {
      "packages": {
        "browserify>buffer": true
      }
    },
    "string.prototype.matchall>es-abstract>array-buffer-byte-length": {
      "packages": {
        "string.prototype.matchall>call-bind": true,
        "string.prototype.matchall>es-abstract>is-array-buffer": true
      }
    },
    "crypto-browserify>public-encrypt>parse-asn1>asn1.js": {
      "packages": {
        "bn.js": true,
        "browserify>buffer": true,
        "pumpify>inherits": true,
        "@metamask/ppom-validator>elliptic>minimalistic-assert": true,
        "browserify>vm-browserify": true
      }
    },
    "browserify>assert": {
      "globals": {
        "Buffer": true
      },
      "packages": {
        "react>object-assign": true,
        "browserify>assert>util": true
      }
    },
    "@metamask/name-controller>async-mutex": {
      "globals": {
        "clearTimeout": true,
        "setTimeout": true
      },
      "packages": {
        "tslib": true
      }
    },
    "@metamask/transaction-controller>@metamask/nonce-tracker>async-mutex": {
      "globals": {
        "clearTimeout": true,
        "setTimeout": true
      },
      "packages": {
        "tslib": true
      }
    },
    "string.prototype.matchall>es-abstract>available-typed-arrays": {
      "packages": {
        "string.prototype.matchall>es-abstract>typed-array-length>possible-typed-array-names": true
      }
    },
    "await-semaphore": {
      "packages": {
        "process": true,
        "browserify>timers-browserify": true
      }
    },
    "axios": {
      "globals": {
        "AbortController": true,
        "Blob": true,
        "FormData": true,
        "ReadableStream": true,
        "Request": true,
        "Response": true,
        "TextEncoder": true,
        "URL": true,
        "URLSearchParams": true,
        "WorkerGlobalScope": true,
        "XMLHttpRequest": true,
        "btoa": true,
        "clearTimeout": true,
        "console.warn": true,
        "document": true,
        "fetch": true,
        "importScripts": true,
        "location.href": true,
        "navigator": true,
        "queueMicrotask": true,
        "setTimeout": true
      },
      "packages": {
        "browserify>buffer": true,
        "process": true,
        "browserify>timers-browserify": true
      }
    },
    "@metamask/snaps-controllers>tar-stream>b4a": {
      "globals": {
        "TextDecoder": true,
        "TextEncoder": true
      }
    },
    "@ensdomains/content-hash>multihashes>multibase>base-x": {
      "packages": {
        "koa>content-disposition>safe-buffer": true
      }
    },
    "base32-encode": {
      "packages": {
        "base32-encode>to-data-view": true
      }
    },
    "bignumber.js": {
      "globals": {
        "crypto": true,
        "define": true
      }
    },
    "@metamask/eth-ledger-bridge-keyring>@ledgerhq/hw-app-eth>bignumber.js": {
      "globals": {
        "crypto": true,
        "define": true
      }
    },
    "@metamask/notification-services-controller>bignumber.js": {
      "globals": {
        "crypto": true,
        "define": true
      }
    },
    "@metamask/smart-transactions-controller>bignumber.js": {
      "globals": {
        "crypto": true,
        "define": true
      }
    },
    "@ngraveio/bc-ur>bignumber.js": {
      "globals": {
        "crypto": true,
        "define": true
      }
    },
    "@trezor/connect-web>@trezor/utils>bignumber.js": {
      "globals": {
        "crypto": true,
        "define": true
      }
    },
    "eth-lattice-keyring>gridplus-sdk>borc>bignumber.js": {
      "globals": {
        "crypto": true,
        "define": true
      }
    },
    "eth-lattice-keyring>gridplus-sdk>bignumber.js": {
      "globals": {
        "crypto": true,
        "define": true
      }
    },
    "eth-lattice-keyring>gridplus-sdk>bitwise": {
      "packages": {
        "browserify>buffer": true
      }
    },
    "blo": {
      "globals": {
        "btoa": true
      }
    },
    "bn.js": {
      "globals": {
        "Buffer": true
      },
      "packages": {
        "browserify>browser-resolve": true
      }
    },
    "eth-lattice-keyring>gridplus-sdk>borc": {
      "globals": {
        "console": true
      },
      "packages": {
        "eth-lattice-keyring>gridplus-sdk>borc>bignumber.js": true,
        "browserify>buffer": true,
        "buffer>ieee754": true,
        "eth-lattice-keyring>gridplus-sdk>borc>iso-url": true
      }
    },
    "bowser": {
      "globals": {
        "define": true
      }
    },
    "@metamask/ppom-validator>elliptic>brorand": {
      "globals": {
        "crypto": true,
        "msCrypto": true
      },
      "packages": {
        "browserify>browser-resolve": true
      }
    },
    "ethereumjs-util>ethereum-cryptography>browserify-aes": {
      "packages": {
        "ethereumjs-util>ethereum-cryptography>browserify-aes>buffer-xor": true,
        "browserify>buffer": true,
        "ethereumjs-util>create-hash>cipher-base": true,
        "crypto-browserify>browserify-cipher>evp_bytestokey": true,
        "pumpify>inherits": true,
        "koa>content-disposition>safe-buffer": true
      }
    },
    "crypto-browserify>browserify-cipher": {
      "packages": {
        "ethereumjs-util>ethereum-cryptography>browserify-aes": true,
        "crypto-browserify>browserify-cipher>browserify-des": true,
        "crypto-browserify>browserify-cipher>evp_bytestokey": true
      }
    },
    "crypto-browserify>browserify-cipher>browserify-des": {
      "packages": {
        "browserify>buffer": true,
        "ethereumjs-util>create-hash>cipher-base": true,
        "crypto-browserify>browserify-cipher>browserify-des>des.js": true,
        "pumpify>inherits": true
      }
    },
    "crypto-browserify>public-encrypt>browserify-rsa": {
      "packages": {
        "bn.js": true,
        "browserify>buffer": true,
        "crypto-browserify>randombytes": true
      }
    },
    "crypto-browserify>browserify-sign": {
      "packages": {
        "bn.js": true,
        "crypto-browserify>public-encrypt>browserify-rsa": true,
        "browserify>buffer": true,
        "ethereumjs-util>create-hash": true,
        "crypto-browserify>create-hmac": true,
        "@metamask/ppom-validator>elliptic": true,
        "pumpify>inherits": true,
        "crypto-browserify>public-encrypt>parse-asn1": true,
        "stream-browserify": true
      }
    },
    "browserify>browserify-zlib": {
      "packages": {
        "browserify>assert": true,
        "browserify>buffer": true,
        "browserify>browserify-zlib>pako": true,
        "process": true,
        "stream-browserify": true,
        "browserify>util": true
      }
    },
    "ethereumjs-util>ethereum-cryptography>bs58check>bs58": {
      "packages": {
        "@ensdomains/content-hash>multihashes>multibase>base-x": true
      }
    },
    "ethereumjs-util>ethereum-cryptography>bs58check": {
      "packages": {
        "ethereumjs-util>ethereum-cryptography>bs58check>bs58": true,
        "ethereumjs-util>create-hash": true,
        "koa>content-disposition>safe-buffer": true
      }
    },
    "buffer": {
      "globals": {
        "console": true
      },
      "packages": {
        "base64-js": true,
        "buffer>ieee754": true
      }
    },
    "terser>source-map-support>buffer-from": {
      "packages": {
        "browserify>buffer": true
      }
    },
    "ethereumjs-util>ethereum-cryptography>browserify-aes>buffer-xor": {
      "packages": {
        "browserify>buffer": true
      }
    },
    "browserify>buffer": {
      "globals": {
        "console": true
      },
      "packages": {
        "base64-js": true,
        "buffer>ieee754": true
      }
    },
    "@metamask/snaps-utils>validate-npm-package-name>builtins": {
      "packages": {
        "process": true,
        "semver": true
      }
    },
    "string.prototype.matchall>get-intrinsic>call-bind-apply-helpers": {
      "packages": {
        "string.prototype.matchall>call-bind>es-errors": true,
        "browserify>has>function-bind": true
      }
    },
    "string.prototype.matchall>call-bind": {
      "packages": {
        "string.prototype.matchall>call-bind>es-define-property": true,
        "string.prototype.matchall>call-bind>es-errors": true,
        "browserify>has>function-bind": true,
        "string.prototype.matchall>get-intrinsic": true,
        "string.prototype.matchall>call-bind>set-function-length": true
      }
    },
    "string.prototype.matchall>side-channel>side-channel-map>call-bound": {
      "packages": {
        "string.prototype.matchall>get-intrinsic>call-bind-apply-helpers": true,
        "string.prototype.matchall>get-intrinsic": true
      }
    },
    "@ngraveio/bc-ur>cbor-sync": {
      "globals": {
        "define": true
      },
      "packages": {
        "browserify>buffer": true
      }
    },
    "chalk": {
      "packages": {
        "chalk>ansi-styles": true,
        "chalk>supports-color": true
      }
    },
    "chart.js": {
      "globals": {
        "Intl.NumberFormat": true,
        "MutationObserver": true,
        "OffscreenCanvas": true,
        "Path2D": true,
        "ResizeObserver": true,
        "addEventListener": true,
        "clearTimeout": true,
        "console.error": true,
        "console.warn": true,
        "devicePixelRatio": true,
        "document": true,
        "removeEventListener": true,
        "requestAnimationFrame": true,
        "setTimeout": true
      },
      "packages": {
        "chart.js>@kurkle/color": true
      }
    },
    "@ensdomains/content-hash>cids": {
      "packages": {
        "@ensdomains/content-hash>cids>multibase": true,
        "@ensdomains/content-hash>multicodec": true,
        "@ensdomains/content-hash>cids>multihashes": true,
        "@ensdomains/content-hash>cids>uint8arrays": true
      }
    },
    "ethereumjs-util>create-hash>cipher-base": {
      "packages": {
        "pumpify>inherits": true,
        "koa>content-disposition>safe-buffer": true,
        "stream-browserify": true,
        "browserify>string_decoder": true
      }
    },
    "classnames": {
      "globals": {
        "classNames": "write",
        "define": true
      }
    },
    "@metamask/jazzicon>color>clone": {
      "packages": {
        "browserify>buffer": true
      }
    },
    "cockatiel": {
      "globals": {
        "AbortController": true,
        "AbortSignal": true,
        "WeakRef": true,
        "clearTimeout": true,
        "performance": true,
        "setTimeout": true
      },
      "packages": {
        "process": true
      }
    },
    "chalk>ansi-styles>color-convert": {
      "packages": {
        "jest-canvas-mock>moo-color>color-name": true
      }
    },
    "@metamask/jazzicon>color>color-convert": {
      "packages": {
        "@metamask/jazzicon>color>color-convert>color-name": true
      }
    },
    "@metamask/jazzicon>color>color-string": {
      "packages": {
        "jest-canvas-mock>moo-color>color-name": true
      }
    },
    "@metamask/jazzicon>color": {
      "packages": {
        "@metamask/jazzicon>color>clone": true,
        "@metamask/jazzicon>color>color-convert": true,
        "@metamask/jazzicon>color>color-string": true
      }
    },
    "@metamask/snaps-controllers>concat-stream": {
      "packages": {
        "terser>source-map-support>buffer-from": true,
        "browserify>buffer": true,
        "pumpify>inherits": true,
        "readable-stream": true,
        "browserify>concat-stream>typedarray": true
      }
    },
    "copy-to-clipboard": {
      "globals": {
        "clipboardData": true,
        "console.error": true,
        "console.warn": true,
        "document.body.appendChild": true,
        "document.body.removeChild": true,
        "document.createElement": true,
        "document.createRange": true,
        "document.execCommand": true,
        "document.getSelection": true,
        "navigator.userAgent": true,
        "prompt": true
      },
      "packages": {
        "copy-to-clipboard>toggle-selection": true
      }
    },
    "eth-lattice-keyring>gridplus-sdk>crc-32": {
      "globals": {
        "DO_NOT_EXPORT_CRC": true,
        "define": true
      }
    },
    "@ngraveio/bc-ur>crc": {
      "packages": {
        "browserify>buffer": true
      }
    },
    "crypto-browserify>create-ecdh": {
      "packages": {
        "bn.js": true,
        "browserify>buffer": true,
        "@metamask/ppom-validator>elliptic": true
      }
    },
    "ethereumjs-util>create-hash": {
      "packages": {
        "ethereumjs-util>create-hash>cipher-base": true,
        "pumpify>inherits": true,
        "ethereumjs-util>create-hash>md5.js": true,
        "ethereumjs-util>create-hash>ripemd160": true,
        "addons-linter>sha.js": true
      }
    },
    "crypto-browserify>create-hmac": {
      "packages": {
        "ethereumjs-util>create-hash>cipher-base": true,
        "ethereumjs-util>create-hash": true,
        "pumpify>inherits": true,
        "ethereumjs-util>create-hash>ripemd160": true,
        "koa>content-disposition>safe-buffer": true,
        "addons-linter>sha.js": true
      }
    },
    "@metamask/snaps-utils>cron-parser": {
      "packages": {
        "browserify>browser-resolve": true,
        "luxon": true
      }
    },
    "crypto-browserify": {
      "packages": {
        "crypto-browserify>browserify-cipher": true,
        "crypto-browserify>browserify-sign": true,
        "crypto-browserify>create-ecdh": true,
        "ethereumjs-util>create-hash": true,
        "crypto-browserify>create-hmac": true,
        "crypto-browserify>diffie-hellman": true,
        "crypto-browserify>pbkdf2": true,
        "crypto-browserify>public-encrypt": true,
        "crypto-browserify>randombytes": true,
        "crypto-browserify>randomfill": true
      }
    },
    "@metamask/ppom-validator>crypto-js": {
      "globals": {
        "crypto": true,
        "define": true,
        "msCrypto": true
      },
      "packages": {
        "browserify>browser-resolve": true
      }
    },
    "react-beautiful-dnd>css-box-model": {
      "globals": {
        "getComputedStyle": true,
        "pageXOffset": true,
        "pageYOffset": true
      },
      "packages": {
        "react-router-dom>tiny-invariant": true
      }
    },
    "@material-ui/core>@material-ui/styles>jss-plugin-vendor-prefixer>css-vendor": {
      "globals": {
        "document.createElement": true,
        "document.documentElement": true,
        "getComputedStyle": true
      },
      "packages": {
        "@babel/runtime": true,
        "@material-ui/core>@material-ui/styles>jss>is-in-browser": true
      }
    },
    "currency-formatter": {
      "packages": {
        "currency-formatter>accounting": true,
        "currency-formatter>locale-currency": true,
        "react>object-assign": true
      }
    },
    "debounce-stream": {
      "packages": {
        "debounce-stream>debounce": true,
        "debounce-stream>duplexer": true,
        "debounce-stream>through": true
      }
    },
    "debounce-stream>debounce": {
      "globals": {
        "clearTimeout": true,
        "setTimeout": true
      }
    },
    "nock>debug": {
      "globals": {
        "console": true,
        "document": true,
        "localStorage": true,
        "navigator": true,
        "process": true
      },
      "packages": {
        "nock>debug>ms": true,
        "process": true
      }
    },
    "@metamask/eth-token-tracker>deep-equal": {
      "packages": {
        "string.prototype.matchall>es-abstract>array-buffer-byte-length": true,
        "string.prototype.matchall>call-bind": true,
        "@metamask/eth-token-tracker>deep-equal>es-get-iterator": true,
        "string.prototype.matchall>get-intrinsic": true,
        "browserify>util>is-arguments": true,
        "string.prototype.matchall>es-abstract>is-array-buffer": true,
        "@metamask/eth-token-tracker>deep-equal>is-date-object": true,
        "string.prototype.matchall>es-abstract>is-regex": true,
        "string.prototype.matchall>es-abstract>is-shared-array-buffer": true,
        "@lavamoat/lavapack>json-stable-stringify>isarray": true,
        "@ngraveio/bc-ur>assert>object-is": true,
        "@lavamoat/lavapack>json-stable-stringify>object-keys": true,
        "gulp>vinyl-fs>object.assign": true,
        "string.prototype.matchall>regexp.prototype.flags": true,
        "string.prototype.matchall>side-channel": true,
        "@metamask/eth-token-tracker>deep-equal>which-boxed-primitive": true,
        "@metamask/eth-token-tracker>deep-equal>which-collection": true,
        "browserify>util>which-typed-array": true
      }
    },
    "string.prototype.matchall>define-properties>define-data-property": {
      "packages": {
        "string.prototype.matchall>call-bind>es-define-property": true,
        "string.prototype.matchall>call-bind>es-errors": true,
        "string.prototype.matchall>es-abstract>gopd": true
      }
    },
    "string.prototype.matchall>define-properties": {
      "packages": {
        "string.prototype.matchall>define-properties>define-data-property": true,
        "string.prototype.matchall>es-abstract>has-property-descriptors": true,
        "@lavamoat/lavapack>json-stable-stringify>object-keys": true
      }
    },
    "crypto-browserify>browserify-cipher>browserify-des>des.js": {
      "packages": {
        "pumpify>inherits": true,
        "@metamask/ppom-validator>elliptic>minimalistic-assert": true
      }
    },
    "@metamask/providers>detect-browser": {
      "globals": {
        "document": true,
        "navigator": true
      },
      "packages": {
        "process": true
      }
    },
    "crypto-browserify>diffie-hellman": {
      "packages": {
        "bn.js": true,
        "browserify>buffer": true,
        "crypto-browserify>diffie-hellman>miller-rabin": true,
        "crypto-browserify>randombytes": true
      }
    },
    "@material-ui/core>react-transition-group>dom-helpers": {
      "packages": {
        "@babel/runtime": true
      }
    },
    "string.prototype.matchall>get-intrinsic>get-proto>dunder-proto": {
      "packages": {
        "string.prototype.matchall>get-intrinsic>call-bind-apply-helpers": true,
        "string.prototype.matchall>es-abstract>gopd": true
      }
    },
    "debounce-stream>duplexer": {
      "packages": {
        "stream-browserify": true
      }
    },
    "@metamask/ppom-validator>elliptic": {
      "packages": {
        "bn.js": true,
        "@metamask/ppom-validator>elliptic>brorand": true,
        "ethers>@ethersproject/sha2>hash.js": true,
        "@metamask/ppom-validator>elliptic>hmac-drbg": true,
        "pumpify>inherits": true,
        "@metamask/ppom-validator>elliptic>minimalistic-assert": true,
        "@metamask/ppom-validator>elliptic>minimalistic-crypto-utils": true
      }
    },
    "@metamask/eth-token-tracker>deep-equal>es-get-iterator": {
      "packages": {
        "string.prototype.matchall>call-bind": true,
        "string.prototype.matchall>get-intrinsic": true,
        "string.prototype.matchall>has-symbols": true,
        "browserify>util>is-arguments": true,
        "@metamask/eth-token-tracker>deep-equal>es-get-iterator>is-map": true,
        "@metamask/eth-token-tracker>deep-equal>es-get-iterator>is-set": true,
        "eslint-plugin-react>array-includes>is-string": true,
        "@lavamoat/lavapack>json-stable-stringify>isarray": true,
        "process": true,
        "@metamask/eth-token-tracker>deep-equal>es-get-iterator>stop-iteration-iterator": true
      }
    },
    "eth-lattice-keyring>gridplus-sdk>eth-eip712-util-browser": {
      "globals": {
        "intToBuffer": true
      },
      "packages": {
        "bn.js": true,
        "buffer": true,
        "eth-ens-namehash>js-sha3": true
      }
    },
    "eth-ens-namehash": {
      "globals": {
        "name": "write"
      },
      "packages": {
        "browserify>buffer": true,
        "eth-ens-namehash>idna-uts46-hx": true,
        "eth-ens-namehash>js-sha3": true
      }
    },
    "eth-lattice-keyring": {
      "globals": {
        "addEventListener": true,
        "browser": true,
        "clearInterval": true,
        "fetch": true,
        "open": true,
        "setInterval": true
      },
      "packages": {
        "@ethereumjs/tx": true,
        "eth-lattice-keyring>@ethereumjs/util": true,
        "bn.js": true,
        "browserify>buffer": true,
        "crypto-browserify": true,
        "webpack>events": true,
        "eth-lattice-keyring>gridplus-sdk": true,
        "eth-lattice-keyring>rlp": true
      }
    },
    "eth-method-registry": {
      "packages": {
        "eth-method-registry>@metamask/ethjs-contract": true,
        "eth-method-registry>@metamask/ethjs-query": true
      }
    },
    "@ethereumjs/tx>ethereum-cryptography": {
      "globals": {
        "TextDecoder": true,
        "crypto": true
      },
      "packages": {
        "@ethereumjs/tx>ethereum-cryptography>@noble/curves": true,
        "@ethereumjs/tx>ethereum-cryptography>@noble/hashes": true,
        "viem>@scure/bip32": true
      }
    },
    "ethereumjs-util>ethereum-cryptography": {
      "packages": {
        "browserify>buffer": true,
        "ethereumjs-util>ethereum-cryptography>keccak": true,
        "crypto-browserify>randombytes": true,
        "ganache>secp256k1": true
      }
    },
    "@metamask/keyring-controller>ethereumjs-wallet>ethereum-cryptography": {
      "packages": {
        "browserify>assert": true,
        "ethereumjs-util>ethereum-cryptography>bs58check": true,
        "browserify>buffer": true,
        "crypto-browserify>create-hmac": true,
        "ethers>@ethersproject/sha2>hash.js": true,
        "ethereumjs-util>ethereum-cryptography>keccak": true,
        "crypto-browserify>randombytes": true,
        "koa>content-disposition>safe-buffer": true,
        "ganache>secp256k1": true
      }
    },
    "ethereumjs-util": {
      "packages": {
        "browserify>assert": true,
        "bn.js": true,
        "browserify>buffer": true,
        "ethereumjs-util>create-hash": true,
        "ethereumjs-util>ethereum-cryptography": true,
        "browserify>insert-module-globals>is-buffer": true,
        "ethereumjs-util>rlp": true
      }
    },
    "@metamask/keyring-controller>ethereumjs-wallet>ethereumjs-util": {
      "packages": {
        "browserify>assert": true,
        "bn.js": true,
        "browserify>buffer": true,
        "ethereumjs-util>create-hash": true,
        "@metamask/keyring-controller>ethereumjs-wallet>ethereum-cryptography": true,
        "browserify>insert-module-globals>is-buffer": true,
        "@metamask/keyring-controller>ethereumjs-wallet>ethereumjs-util>rlp": true
      }
    },
    "@metamask/keyring-controller>ethereumjs-wallet": {
      "packages": {
        "eth-lattice-keyring>gridplus-sdk>aes-js": true,
        "ethereumjs-util>ethereum-cryptography>bs58check": true,
        "browserify>buffer": true,
        "crypto-browserify": true,
        "@metamask/keyring-controller>ethereumjs-wallet>ethereum-cryptography": true,
        "@metamask/keyring-controller>ethereumjs-wallet>ethereumjs-util": true,
        "crypto-browserify>randombytes": true,
        "ethers>@ethersproject/json-wallets>scrypt-js": true,
        "@metamask/keyring-controller>ethereumjs-wallet>utf8": true,
        "uuid": true
      }
    },
    "ethers": {
      "packages": {
        "@ethersproject/abi": true,
        "ethers>@ethersproject/abstract-signer": true,
        "ethers>@ethersproject/address": true,
        "ethers>@ethersproject/base64": true,
        "ethers>@ethersproject/basex": true,
        "@ethersproject/bignumber": true,
        "@ethersproject/bytes": true,
        "ethers>@ethersproject/constants": true,
        "@ethersproject/contracts": true,
        "@ethersproject/hash": true,
        "@ethersproject/hdnode": true,
        "ethers>@ethersproject/json-wallets": true,
        "ethers>@ethersproject/keccak256": true,
        "ethers>@ethersproject/logger": true,
        "ethers>@ethersproject/properties": true,
        "ethers>@ethersproject/providers": true,
        "ethers>@ethersproject/random": true,
        "ethers>@ethersproject/rlp": true,
        "ethers>@ethersproject/sha2": true,
        "ethers>@ethersproject/signing-key": true,
        "ethers>@ethersproject/solidity": true,
        "ethers>@ethersproject/strings": true,
        "ethers>@ethersproject/transactions": true,
        "ethers>@ethersproject/units": true,
        "@ethersproject/wallet": true,
        "ethers>@ethersproject/web": true,
        "ethers>@ethersproject/wordlists": true
      }
    },
    "eth-method-registry>@metamask/ethjs-contract>ethjs-abi": {
      "packages": {
        "bn.js": true,
        "browserify>buffer": true,
        "eth-ens-namehash>js-sha3": true,
        "eth-method-registry>@metamask/ethjs-contract>ethjs-abi>number-to-bn": true
      }
    },
    "webpack>events": {
      "globals": {
        "console": true
      }
    },
    "crypto-browserify>browserify-cipher>evp_bytestokey": {
      "packages": {
        "ethereumjs-util>create-hash>md5.js": true,
        "koa>content-disposition>safe-buffer": true
      }
    },
    "extension-port-stream": {
      "packages": {
        "browserify>buffer": true,
        "extension-port-stream>readable-stream": true
      }
    },
    "@metamask/providers>extension-port-stream": {
      "packages": {
        "browserify>buffer": true,
        "@metamask/providers>extension-port-stream>readable-stream": true
      }
    },
    "fast-json-patch": {
      "globals": {
        "addEventListener": true,
        "clearTimeout": true,
        "removeEventListener": true,
        "setTimeout": true
      }
    },
    "@metamask/snaps-utils>fast-xml-parser": {
      "globals": {
        "entityName": true,
        "val": true
      },
      "packages": {
        "@metamask/snaps-utils>fast-xml-parser>strnum": true
      }
    },
    "@metamask/notification-services-controller>firebase": {
      "packages": {
        "@metamask/notification-services-controller>firebase>@firebase/app": true,
        "@metamask/notification-services-controller>firebase>@firebase/messaging": true
      }
    },
    "react-focus-lock>focus-lock": {
      "globals": {
        "HTMLIFrameElement": true,
        "Node.DOCUMENT_FRAGMENT_NODE": true,
        "Node.DOCUMENT_NODE": true,
        "Node.DOCUMENT_POSITION_CONTAINED_BY": true,
        "Node.DOCUMENT_POSITION_CONTAINS": true,
        "Node.ELEMENT_NODE": true,
        "console.error": true,
        "console.warn": true,
        "document": true,
        "getComputedStyle": true,
        "setTimeout": true
      },
      "packages": {
        "tslib": true
      }
    },
    "browserify>util>which-typed-array>for-each": {
      "packages": {
        "string.prototype.matchall>es-abstract>is-callable": true
      }
    },
    "fuse.js": {
      "globals": {
        "console": true,
        "define": true
      }
    },
    "string.prototype.matchall>get-intrinsic": {
      "globals": {
        "AggregateError": true,
        "FinalizationRegistry": true,
        "WeakRef": true
      },
      "packages": {
        "string.prototype.matchall>get-intrinsic>call-bind-apply-helpers": true,
        "string.prototype.matchall>call-bind>es-define-property": true,
        "string.prototype.matchall>call-bind>es-errors": true,
        "string.prototype.matchall>es-abstract>es-object-atoms": true,
        "browserify>has>function-bind": true,
        "string.prototype.matchall>get-intrinsic>get-proto": true,
        "string.prototype.matchall>es-abstract>gopd": true,
        "string.prototype.matchall>has-symbols": true,
        "depcheck>is-core-module>hasown": true,
        "string.prototype.matchall>get-intrinsic>math-intrinsics": true
      }
    },
    "string.prototype.matchall>get-intrinsic>get-proto": {
      "packages": {
        "string.prototype.matchall>get-intrinsic>get-proto>dunder-proto": true,
        "string.prototype.matchall>es-abstract>es-object-atoms": true
      }
    },
    "eth-lattice-keyring>gridplus-sdk": {
      "globals": {
        "AbortController": true,
        "Request": true,
        "URL": true,
        "__values": true,
        "caches": true,
        "clearTimeout": true,
        "console.error": true,
        "console.log": true,
        "console.warn": true,
        "fetch": true,
        "setTimeout": true
      },
      "packages": {
        "eth-lattice-keyring>gridplus-sdk>@ethereumjs/common": true,
        "@ethereumjs/tx": true,
        "@ethersproject/abi": true,
        "eth-lattice-keyring>gridplus-sdk>aes-js": true,
        "@metamask/keyring-api>bech32": true,
        "eth-lattice-keyring>gridplus-sdk>bignumber.js": true,
        "eth-lattice-keyring>gridplus-sdk>bitwise": true,
        "bn.js": true,
        "eth-lattice-keyring>gridplus-sdk>borc": true,
        "ethereumjs-util>ethereum-cryptography>bs58check": true,
        "browserify>buffer": true,
        "eth-lattice-keyring>gridplus-sdk>crc-32": true,
        "@metamask/ppom-validator>elliptic": true,
        "eth-lattice-keyring>gridplus-sdk>eth-eip712-util-browser": true,
        "ethers>@ethersproject/sha2>hash.js": true,
        "eth-ens-namehash>js-sha3": true,
        "lodash": true,
        "eth-lattice-keyring>rlp": true,
        "ganache>secp256k1": true,
        "eth-lattice-keyring>gridplus-sdk>uuid": true
      }
    },
    "string.prototype.matchall>es-abstract>has-property-descriptors": {
      "packages": {
        "string.prototype.matchall>call-bind>es-define-property": true
      }
    },
    "koa>is-generator-function>has-tostringtag": {
      "packages": {
        "string.prototype.matchall>has-symbols": true
      }
    },
    "ethereumjs-util>create-hash>md5.js>hash-base": {
      "packages": {
        "pumpify>inherits": true,
        "readable-stream": true,
        "koa>content-disposition>safe-buffer": true
      }
    },
    "ethers>@ethersproject/sha2>hash.js": {
      "packages": {
        "pumpify>inherits": true,
        "@metamask/ppom-validator>elliptic>minimalistic-assert": true
      }
    },
    "depcheck>is-core-module>hasown": {
      "packages": {
        "browserify>has>function-bind": true
      }
    },
    "@metamask/eth-trezor-keyring>hdkey": {
      "packages": {
        "browserify>assert": true,
        "ethereumjs-util>ethereum-cryptography>bs58check": true,
        "crypto-browserify": true,
        "ethereumjs-util>create-hash>ripemd160": true,
        "koa>content-disposition>safe-buffer": true,
        "ganache>secp256k1": true
      }
    },
    "he": {
      "globals": {
        "define": true
      }
    },
    "history": {
      "globals": {
        "console": true,
        "define": true,
        "document.defaultView": true,
        "document.querySelector": true
      }
    },
    "react-router-dom>history": {
      "globals": {
        "addEventListener": true,
        "confirm": true,
        "document": true,
        "history": true,
        "location": true,
        "navigator.userAgent": true,
        "removeEventListener": true
      },
      "packages": {
        "react-router-dom>history>resolve-pathname": true,
        "react-router-dom>tiny-invariant": true,
        "react-router-dom>tiny-warning": true,
        "react-router-dom>history>value-equal": true
      }
    },
    "@metamask/ppom-validator>elliptic>hmac-drbg": {
      "packages": {
        "ethers>@ethersproject/sha2>hash.js": true,
        "@metamask/ppom-validator>elliptic>minimalistic-assert": true,
        "@metamask/ppom-validator>elliptic>minimalistic-crypto-utils": true
      }
    },
    "react-redux>hoist-non-react-statics": {
      "packages": {
        "prop-types>react-is": true
      }
    },
    "https-browserify": {
      "packages": {
        "stream-http": true,
        "browserify>url": true
      }
    },
    "@metamask/notification-services-controller>firebase>@firebase/app>idb": {
      "globals": {
        "DOMException": true,
        "IDBCursor": true,
        "IDBDatabase": true,
        "IDBIndex": true,
        "IDBObjectStore": true,
        "IDBRequest": true,
        "IDBTransaction": true,
        "indexedDB.deleteDatabase": true,
        "indexedDB.open": true
      }
    },
    "eth-ens-namehash>idna-uts46-hx": {
      "globals": {
        "define": true
      },
      "packages": {
        "browserify>punycode": true
      }
    },
    "string.prototype.matchall>internal-slot": {
      "packages": {
        "string.prototype.matchall>call-bind>es-errors": true,
        "depcheck>is-core-module>hasown": true,
        "string.prototype.matchall>side-channel": true
      }
    },
    "browserify>util>is-arguments": {
      "packages": {
        "string.prototype.matchall>call-bind": true,
        "koa>is-generator-function>has-tostringtag": true
      }
    },
    "string.prototype.matchall>es-abstract>is-array-buffer": {
      "packages": {
        "string.prototype.matchall>call-bind": true,
        "string.prototype.matchall>get-intrinsic": true
      }
    },
    "@metamask/eth-token-tracker>deep-equal>which-boxed-primitive>is-bigint": {
      "packages": {
        "string.prototype.matchall>es-abstract>unbox-primitive>has-bigints": true
      }
    },
    "@metamask/eth-token-tracker>deep-equal>which-boxed-primitive>is-boolean-object": {
      "packages": {
        "string.prototype.matchall>call-bind": true,
        "koa>is-generator-function>has-tostringtag": true
      }
    },
    "string.prototype.matchall>es-abstract>is-callable": {
      "globals": {
        "document": true
      }
    },
    "@metamask/eth-token-tracker>deep-equal>is-date-object": {
      "packages": {
        "koa>is-generator-function>has-tostringtag": true
      }
    },
    "koa>is-generator-function": {
      "packages": {
        "koa>is-generator-function>has-tostringtag": true
      }
    },
    "@material-ui/core>@material-ui/styles>jss>is-in-browser": {
      "globals": {
        "document": true
      }
    },
    "@metamask/eth-token-tracker>deep-equal>which-boxed-primitive>is-number-object": {
      "packages": {
        "koa>is-generator-function>has-tostringtag": true
      }
    },
    "string.prototype.matchall>es-abstract>is-regex": {
      "packages": {
        "string.prototype.matchall>call-bind": true,
        "koa>is-generator-function>has-tostringtag": true
      }
    },
    "string.prototype.matchall>es-abstract>is-shared-array-buffer": {
      "packages": {
        "string.prototype.matchall>call-bind": true
      }
    },
    "eslint-plugin-react>array-includes>is-string": {
      "packages": {
        "koa>is-generator-function>has-tostringtag": true
      }
    },
    "string.prototype.matchall>es-abstract>es-to-primitive>is-symbol": {
      "packages": {
        "string.prototype.matchall>has-symbols": true
      }
    },
    "browserify>util>is-typed-array": {
      "packages": {
        "browserify>util>which-typed-array": true
      }
    },
    "@metamask/eth-token-tracker>deep-equal>which-collection>is-weakset": {
      "packages": {
        "string.prototype.matchall>call-bind": true,
        "string.prototype.matchall>get-intrinsic": true
      }
    },
    "eth-lattice-keyring>gridplus-sdk>borc>iso-url": {
      "globals": {
        "URL": true,
        "URLSearchParams": true,
        "location": true
      }
    },
    "@open-rpc/test-coverage>isomorphic-fetch": {
      "globals": {
        "fetch.bind": true
      },
      "packages": {
        "@open-rpc/test-coverage>isomorphic-fetch>whatwg-fetch": true
      }
    },
    "@ensdomains/content-hash>js-base64": {
      "globals": {
        "Base64": "write",
        "TextDecoder": true,
        "TextEncoder": true,
        "atob": true,
        "btoa": true,
        "define": true
      },
      "packages": {
        "browserify>buffer": true
      }
    },
    "eth-ens-namehash>js-sha3": {
      "globals": {
        "define": true
      },
      "packages": {
        "process": true
      }
    },
    "@ngraveio/bc-ur>jsbi": {
      "globals": {
        "define": true
      }
    },
    "@metamask/message-manager>jsonschema": {
      "packages": {
        "browserify>url": true
      }
    },
    "@material-ui/core>@material-ui/styles>jss-plugin-camel-case": {
      "packages": {
        "@material-ui/core>@material-ui/styles>jss-plugin-camel-case>hyphenate-style-name": true
      }
    },
    "@material-ui/core>@material-ui/styles>jss-plugin-default-unit": {
      "globals": {
        "CSS": true
      },
      "packages": {
        "@material-ui/core>@material-ui/styles>jss": true
      }
    },
    "@material-ui/core>@material-ui/styles>jss-plugin-global": {
      "packages": {
        "@babel/runtime": true,
        "@material-ui/core>@material-ui/styles>jss": true
      }
    },
    "@material-ui/core>@material-ui/styles>jss-plugin-nested": {
      "packages": {
        "@babel/runtime": true,
        "react-router-dom>tiny-warning": true
      }
    },
    "@material-ui/core>@material-ui/styles>jss-plugin-rule-value-function": {
      "packages": {
        "@material-ui/core>@material-ui/styles>jss": true,
        "react-router-dom>tiny-warning": true
      }
    },
    "@material-ui/core>@material-ui/styles>jss-plugin-vendor-prefixer": {
      "packages": {
        "@material-ui/core>@material-ui/styles>jss-plugin-vendor-prefixer>css-vendor": true,
        "@material-ui/core>@material-ui/styles>jss": true
      }
    },
    "@material-ui/core>@material-ui/styles>jss": {
      "globals": {
        "CSS": true,
        "document.createElement": true,
        "document.querySelector": true
      },
      "packages": {
        "@babel/runtime": true,
        "@material-ui/core>@material-ui/styles>jss>is-in-browser": true,
        "react-router-dom>tiny-warning": true
      }
    },
    "ethereumjs-util>ethereum-cryptography>keccak": {
      "packages": {
        "browserify>buffer": true,
        "readable-stream": true
      }
    },
    "currency-formatter>locale-currency": {
      "globals": {
        "countryCode": true
      }
    },
    "localforage": {
      "globals": {
        "Blob": true,
        "BlobBuilder": true,
        "FileReader": true,
        "IDBKeyRange": true,
        "MSBlobBuilder": true,
        "MozBlobBuilder": true,
        "OIndexedDB": true,
        "WebKitBlobBuilder": true,
        "atob": true,
        "btoa": true,
        "console.error": true,
        "console.info": true,
        "console.warn": true,
        "define": true,
        "fetch": true,
        "indexedDB": true,
        "localStorage": true,
        "mozIndexedDB": true,
        "msIndexedDB": true,
        "navigator.platform": true,
        "navigator.userAgent": true,
        "openDatabase": true,
        "setTimeout": true,
        "webkitIndexedDB": true
      }
    },
    "lodash": {
      "globals": {
        "clearTimeout": true,
        "define": true,
        "setTimeout": true
      }
    },
    "loglevel": {
      "globals": {
        "console": true,
        "define": true,
        "document.cookie": true,
        "localStorage": true,
        "log": "write",
        "navigator": true
      }
    },
    "lottie-web": {
      "globals": {
        "Blob": true,
        "Howl": true,
        "OffscreenCanvas": true,
        "URL.createObjectURL": true,
        "Worker": true,
        "XMLHttpRequest": true,
        "bodymovin": "write",
        "clearInterval": true,
        "console": true,
        "define": true,
        "document.body": true,
        "document.createElement": true,
        "document.createElementNS": true,
        "document.getElementsByClassName": true,
        "document.getElementsByTagName": true,
        "document.querySelectorAll": true,
        "document.readyState": true,
        "location.origin": true,
        "location.pathname": true,
        "navigator": true,
        "requestAnimationFrame": true,
        "setInterval": true,
        "setTimeout": true
      }
    },
    "luxon": {
      "globals": {
        "Intl": true
      }
    },
    "@metamask/snaps-utils>marked": {
      "globals": {
        "console.error": true,
        "console.warn": true,
        "define": true
      }
    },
    "ethereumjs-util>create-hash>md5.js": {
      "packages": {
        "ethereumjs-util>create-hash>md5.js>hash-base": true,
        "pumpify>inherits": true,
        "koa>content-disposition>safe-buffer": true
      }
    },
    "@storybook/addon-docs>remark-external-links>mdast-util-definitions": {
      "packages": {
        "react-markdown>unist-util-visit": true
      }
    },
    "react-markdown>remark-parse>mdast-util-from-markdown": {
      "packages": {
        "react-markdown>remark-parse>mdast-util-from-markdown>mdast-util-to-string": true,
        "react-markdown>remark-parse>mdast-util-from-markdown>micromark": true,
        "react-syntax-highlighter>refractor>parse-entities": true,
        "react-markdown>remark-parse>mdast-util-from-markdown>unist-util-stringify-position": true
      }
    },
    "react-markdown>remark-rehype>mdast-util-to-hast": {
      "globals": {
        "console.warn": true
      },
      "packages": {
        "@storybook/addon-docs>remark-external-links>mdast-util-definitions": true,
        "react-markdown>remark-rehype>mdast-util-to-hast>mdurl": true,
        "react-markdown>remark-rehype>mdast-util-to-hast>unist-builder": true,
        "react-markdown>remark-rehype>mdast-util-to-hast>unist-util-generated": true,
        "react-markdown>remark-rehype>mdast-util-to-hast>unist-util-position": true,
        "react-markdown>unist-util-visit": true
      }
    },
    "eth-lattice-keyring>@ethereumjs/util>micro-ftch": {
      "globals": {
        "Headers": true,
        "TextDecoder": true,
        "URL": true,
        "btoa": true,
        "fetch": true
      },
      "packages": {
        "browserify>browserify-zlib": true,
        "browserify>buffer": true,
        "https-browserify": true,
        "process": true,
        "stream-http": true,
        "browserify>url": true,
        "browserify>util": true
      }
    },
    "react-markdown>remark-parse>mdast-util-from-markdown>micromark": {
      "packages": {
        "react-syntax-highlighter>refractor>parse-entities": true
      }
    },
    "crypto-browserify>diffie-hellman>miller-rabin": {
      "packages": {
        "bn.js": true,
        "@metamask/ppom-validator>elliptic>brorand": true
      }
    },
    "@ensdomains/content-hash>cids>multibase": {
      "globals": {
        "TextDecoder": true,
        "TextEncoder": true
      },
      "packages": {
        "@ensdomains/content-hash>cids>multibase>@multiformats/base-x": true
      }
    },
    "@ensdomains/content-hash>multihashes>multibase": {
      "packages": {
        "@ensdomains/content-hash>multihashes>multibase>base-x": true,
        "browserify>buffer": true,
        "@ensdomains/content-hash>multihashes>web-encoding": true
      }
    },
    "@ensdomains/content-hash>multicodec": {
      "packages": {
        "@ensdomains/content-hash>multicodec>uint8arrays": true,
        "sass-embedded>varint": true
      }
    },
    "@ensdomains/content-hash>multicodec>uint8arrays>multiformats": {
      "globals": {
        "TextDecoder": true,
        "TextEncoder": true,
        "console.warn": true,
        "crypto.subtle.digest": true
      }
    },
    "@ensdomains/content-hash>multihashes": {
      "packages": {
        "browserify>buffer": true,
        "@ensdomains/content-hash>multihashes>multibase": true,
        "@ensdomains/content-hash>multihashes>varint": true,
        "@ensdomains/content-hash>multihashes>web-encoding": true
      }
    },
    "@ensdomains/content-hash>cids>multihashes": {
      "packages": {
        "@ensdomains/content-hash>cids>multibase": true,
        "@ensdomains/content-hash>cids>uint8arrays": true,
        "@ensdomains/content-hash>cids>multihashes>varint": true
      }
    },
    "nanoid": {
      "globals": {
        "crypto.getRandomValues": true
      }
    },
    "@metamask/approval-controller>nanoid": {
      "globals": {
        "crypto.getRandomValues": true
      }
    },
    "@metamask/smart-transactions-controller>@metamask/controllers>nanoid": {
      "globals": {
        "crypto.getRandomValues": true
      }
    },
    "@metamask/notification-controller>nanoid": {
      "globals": {
        "crypto.getRandomValues": true
      }
    },
    "@metamask/permission-controller>nanoid": {
      "globals": {
        "crypto.getRandomValues": true
      }
    },
    "@metamask/rpc-methods>nanoid": {
      "globals": {
        "crypto.getRandomValues": true
      }
    },
    "@metamask/rpc-methods-flask>nanoid": {
      "globals": {
        "crypto.getRandomValues": true
      }
    },
    "@metamask/snaps-controllers>nanoid": {
      "globals": {
        "crypto.getRandomValues": true
      }
    },
    "@metamask/snaps-controllers-flask>nanoid": {
      "globals": {
        "crypto.getRandomValues": true
      }
    },
    "depcheck>@vue/compiler-sfc>postcss>nanoid": {
      "globals": {
        "crypto.getRandomValues": true
      }
    },
    "dependency-tree>precinct>detective-postcss>postcss>nanoid": {
      "globals": {
        "crypto.getRandomValues": true
      }
    },
    "node-fetch": {
      "globals": {
        "Headers": true,
        "Request": true,
        "Response": true,
        "fetch": true
      }
    },
    "@metamask/controllers>web3-provider-engine>cross-fetch>node-fetch": {
      "globals": {
        "fetch": true
      }
    },
    "@metamask/controllers>web3-provider-engine>eth-json-rpc-middleware>node-fetch": {
      "globals": {
        "fetch": true
      }
    },
    "eth-method-registry>@metamask/ethjs-contract>ethjs-abi>number-to-bn": {
      "packages": {
        "bn.js": true,
        "eth-method-registry>@metamask/ethjs-query>@metamask/ethjs-format>strip-hex-prefix": true
      }
    },
    "string.prototype.matchall>es-abstract>object-inspect": {
      "globals": {
        "HTMLElement": true,
        "WeakRef": true
      },
      "packages": {
        "browserify>browser-resolve": true
      }
    },
    "@ngraveio/bc-ur>assert>object-is": {
      "packages": {
        "string.prototype.matchall>call-bind": true,
        "string.prototype.matchall>define-properties": true
      }
    },
    "gulp>vinyl-fs>object.assign": {
      "packages": {
        "string.prototype.matchall>call-bind": true,
        "string.prototype.matchall>define-properties": true,
        "string.prototype.matchall>has-symbols": true,
        "@lavamoat/lavapack>json-stable-stringify>object-keys": true
      }
    },
    "@metamask/object-multiplex>once": {
      "packages": {
        "@metamask/object-multiplex>once>wrappy": true
      }
    },
    "crypto-browserify>public-encrypt>parse-asn1": {
      "packages": {
        "crypto-browserify>public-encrypt>parse-asn1>asn1.js": true,
        "ethereumjs-util>ethereum-cryptography>browserify-aes": true,
        "browserify>buffer": true,
        "crypto-browserify>browserify-cipher>evp_bytestokey": true,
        "crypto-browserify>pbkdf2": true
      }
    },
    "react-syntax-highlighter>refractor>parse-entities": {
      "globals": {
        "document.createElement": true
      }
    },
    "path-browserify": {
      "packages": {
        "process": true
      }
    },
    "serve-handler>path-to-regexp": {
      "packages": {
        "serve-handler>path-to-regexp>isarray": true
      }
    },
    "crypto-browserify>pbkdf2": {
      "globals": {
        "crypto": true,
        "process": true,
        "queueMicrotask": true,
        "setImmediate": true,
        "setTimeout": true
      },
      "packages": {
        "ethereumjs-util>create-hash": true,
        "process": true,
        "ethereumjs-util>create-hash>ripemd160": true,
        "koa>content-disposition>safe-buffer": true,
        "addons-linter>sha.js": true
      }
    },
    "@material-ui/core>popper.js": {
      "globals": {
        "MSInputMethodContext": true,
        "Node.DOCUMENT_POSITION_FOLLOWING": true,
        "cancelAnimationFrame": true,
        "console.warn": true,
        "define": true,
        "devicePixelRatio": true,
        "document": true,
        "getComputedStyle": true,
        "innerHeight": true,
        "innerWidth": true,
        "navigator": true,
        "requestAnimationFrame": true,
        "setTimeout": true
      }
    },
    "react-tippy>popper.js": {
      "globals": {
        "MSInputMethodContext": true,
        "Node.DOCUMENT_POSITION_FOLLOWING": true,
        "cancelAnimationFrame": true,
        "console.warn": true,
        "define": true,
        "devicePixelRatio": true,
        "document": true,
        "getComputedStyle": true,
        "innerHeight": true,
        "innerWidth": true,
        "navigator.userAgent": true,
        "requestAnimationFrame": true,
        "setTimeout": true
      }
    },
    "process": {
      "globals": {
        "clearTimeout": true,
        "setTimeout": true
      }
    },
    "promise-to-callback": {
      "packages": {
        "promise-to-callback>is-fn": true,
        "promise-to-callback>set-immediate-shim": true
      }
    },
    "prop-types": {
      "globals": {
        "console": true
      },
      "packages": {
        "react>object-assign": true,
        "prop-types>react-is": true
      }
    },
    "react-markdown>property-information": {
      "packages": {
        "watchify>xtend": true
      }
    },
    "@trezor/connect-web>@trezor/connect>@trezor/protobuf>protobufjs": {
      "globals": {
        "process": true,
        "setTimeout": true
      },
      "packages": {
        "@trezor/connect-web>@trezor/connect>@trezor/protobuf>protobufjs>@protobufjs/aspromise": true,
        "@trezor/connect-web>@trezor/connect>@trezor/protobuf>protobufjs>@protobufjs/base64": true,
        "@trezor/connect-web>@trezor/connect>@trezor/protobuf>protobufjs>@protobufjs/codegen": true,
        "@trezor/connect-web>@trezor/connect>@trezor/protobuf>protobufjs>@protobufjs/eventemitter": true,
        "@trezor/connect-web>@trezor/connect>@trezor/protobuf>protobufjs>@protobufjs/fetch": true,
        "@trezor/connect-web>@trezor/connect>@trezor/protobuf>protobufjs>@protobufjs/float": true,
        "@trezor/connect-web>@trezor/connect>@trezor/protobuf>protobufjs>@protobufjs/inquire": true,
        "@trezor/connect-web>@trezor/connect>@trezor/protobuf>protobufjs>@protobufjs/path": true,
        "@trezor/connect-web>@trezor/connect>@trezor/protobuf>protobufjs>@protobufjs/pool": true,
        "@trezor/connect-web>@trezor/connect>@trezor/protobuf>protobufjs>@protobufjs/utf8": true
      }
    },
    "crypto-browserify>public-encrypt": {
      "packages": {
        "bn.js": true,
        "crypto-browserify>public-encrypt>browserify-rsa": true,
        "browserify>buffer": true,
        "ethereumjs-util>create-hash": true,
        "crypto-browserify>public-encrypt>parse-asn1": true,
        "crypto-browserify>randombytes": true
      }
    },
    "browserify>punycode": {
      "globals": {
        "define": true
      }
    },
    "qrcode-generator": {
      "globals": {
        "define": true
      }
    },
    "qrcode.react": {
      "globals": {
        "Path2D": true,
        "devicePixelRatio": true
      },
      "packages": {
        "react": true
      }
    },
    "mockttp>body-parser>qs": {
      "packages": {
        "string.prototype.matchall>side-channel": true
      }
    },
    "@metamask/snaps-controllers>tar-stream>streamx>queue-tick": {
      "globals": {
        "queueMicrotask": true
      }
    },
    "react-beautiful-dnd>raf-schd": {
      "globals": {
        "cancelAnimationFrame": true,
        "requestAnimationFrame": true
      }
    },
    "crypto-browserify>randombytes": {
      "globals": {
        "crypto": true,
        "msCrypto": true
      },
      "packages": {
        "process": true,
        "koa>content-disposition>safe-buffer": true
      }
    },
    "ethereumjs-wallet>randombytes": {
      "globals": {
        "crypto.getRandomValues": true
      }
    },
    "crypto-browserify>randomfill": {
      "globals": {
        "crypto": true,
        "msCrypto": true
      },
      "packages": {
        "process": true,
        "crypto-browserify>randombytes": true,
        "koa>content-disposition>safe-buffer": true
      }
    },
    "react": {
      "globals": {
        "console": true
      },
      "packages": {
        "react>object-assign": true,
        "prop-types": true
      }
    },
    "react-beautiful-dnd": {
      "globals": {
        "Element.prototype": true,
        "__REDUX_DEVTOOLS_EXTENSION_COMPOSE__": true,
        "addEventListener": true,
        "cancelAnimationFrame": true,
        "clearTimeout": true,
        "console": true,
        "document": true,
        "getComputedStyle": true,
        "pageXOffset": true,
        "pageYOffset": true,
        "removeEventListener": true,
        "requestAnimationFrame": true,
        "scrollBy": true,
        "setTimeout": true
      },
      "packages": {
        "@babel/runtime": true,
        "react-beautiful-dnd>css-box-model": true,
        "react-beautiful-dnd>memoize-one": true,
        "react-beautiful-dnd>raf-schd": true,
        "react": true,
        "react-dom": true,
        "react-redux": true,
        "redux": true,
        "react-beautiful-dnd>use-memo-one": true
      }
    },
    "react-chartjs-2": {
      "globals": {
        "setTimeout": true
      },
      "packages": {
        "chart.js": true,
        "react": true
      }
    },
    "react-focus-lock>react-clientside-effect": {
      "packages": {
        "@babel/runtime": true,
        "react": true
      }
    },
    "react-devtools": {
      "packages": {
        "react-devtools>react-devtools-core": true
      }
    },
    "react-devtools>react-devtools-core": {
      "globals": {
        "WebSocket": true,
        "setTimeout": true
      }
    },
    "react-dnd-html5-backend": {
      "globals": {
        "addEventListener": true,
        "clearTimeout": true,
        "removeEventListener": true
      }
    },
    "react-dom": {
      "globals": {
        "HTMLIFrameElement": true,
        "MSApp": true,
        "__REACT_DEVTOOLS_GLOBAL_HOOK__": true,
        "addEventListener": true,
        "clearTimeout": true,
        "clipboardData": true,
        "console": true,
        "dispatchEvent": true,
        "document": true,
        "event": "write",
        "jest": true,
        "location.protocol": true,
        "navigator.userAgent.indexOf": true,
        "performance": true,
        "removeEventListener": true,
        "self": true,
        "setTimeout": true,
        "top": true,
        "trustedTypes": true
      },
      "packages": {
        "react>object-assign": true,
        "prop-types": true,
        "react": true,
        "react-dom>scheduler": true
      }
    },
    "react-responsive-carousel>react-easy-swipe": {
      "globals": {
        "addEventListener": true,
        "define": true,
        "document.addEventListener": true,
        "document.removeEventListener": true
      },
      "packages": {
        "prop-types": true,
        "react": true
      }
    },
    "react-popper>react-fast-compare": {
      "globals": {
        "Element": true,
        "console.warn": true
      }
    },
    "react-focus-lock": {
      "globals": {
        "addEventListener": true,
        "console.error": true,
        "console.warn": true,
        "document": true,
        "removeEventListener": true,
        "setTimeout": true
      },
      "packages": {
        "@babel/runtime": true,
        "react-focus-lock>focus-lock": true,
        "prop-types": true,
        "react": true,
        "react-focus-lock>react-clientside-effect": true,
        "react-focus-lock>use-callback-ref": true,
        "react-focus-lock>use-sidecar": true
      }
    },
    "react-idle-timer": {
      "globals": {
        "clearTimeout": true,
        "document": true,
        "setTimeout": true
      },
      "packages": {
        "prop-types": true,
        "react": true
      }
    },
    "prop-types>react-is": {
      "globals": {
        "console": true
      }
    },
    "react-markdown>react-is": {
      "globals": {
        "console": true
      }
    },
    "react-redux>react-is": {
      "globals": {
        "console": true
      }
    },
    "react-markdown": {
      "globals": {
        "console.warn": true
      },
      "packages": {
        "react-markdown>comma-separated-tokens": true,
        "prop-types": true,
        "react-markdown>property-information": true,
        "react": true,
        "react-markdown>react-is": true,
        "react-markdown>remark-parse": true,
        "react-markdown>remark-rehype": true,
        "react-markdown>space-separated-tokens": true,
        "react-markdown>style-to-object": true,
        "react-markdown>unified": true,
        "react-markdown>unist-util-visit": true,
        "react-markdown>vfile": true
      }
    },
    "react-popper": {
      "globals": {
        "document": true
      },
      "packages": {
        "@popperjs/core": true,
        "react": true,
        "react-popper>react-fast-compare": true,
        "react-popper>warning": true
      }
    },
    "react-redux": {
      "globals": {
        "console": true,
        "document": true
      },
      "packages": {
        "@babel/runtime": true,
        "react-redux>hoist-non-react-statics": true,
        "prop-types": true,
        "react": true,
        "react-dom": true,
        "react-redux>react-is": true
      }
    },
    "react-responsive-carousel": {
      "globals": {
        "HTMLElement": true,
        "addEventListener": true,
        "clearTimeout": true,
        "console.warn": true,
        "document": true,
        "getComputedStyle": true,
        "removeEventListener": true,
        "setTimeout": true
      },
      "packages": {
        "classnames": true,
        "react": true,
        "react-dom": true,
        "react-responsive-carousel>react-easy-swipe": true
      }
    },
    "react-router-dom": {
      "packages": {
        "react-router-dom>history": true,
        "prop-types": true,
        "react": true,
        "react-router-dom>react-router": true,
        "react-router-dom>tiny-invariant": true,
        "react-router-dom>tiny-warning": true
      }
    },
    "react-router-dom-v5-compat": {
      "globals": {
        "FormData": true,
        "URL": true,
        "URLSearchParams": true,
        "__reactRouterVersion": "write",
        "addEventListener": true,
        "confirm": true,
        "define": true,
        "document": true,
        "history.scrollRestoration": true,
        "location.href": true,
        "removeEventListener": true,
        "scrollTo": true,
        "scrollY": true,
        "sessionStorage.getItem": true,
        "sessionStorage.setItem": true,
        "setTimeout": true
      },
      "packages": {
        "react-router-dom-v5-compat>@remix-run/router": true,
        "history": true,
        "react": true,
        "react-dom": true,
        "react-router-dom": true,
        "react-router-dom-v5-compat>react-router": true
      }
    },
    "react-router-dom>react-router": {
      "packages": {
        "react-router-dom>history": true,
        "react-redux>hoist-non-react-statics": true,
        "serve-handler>path-to-regexp": true,
        "prop-types": true,
        "react": true,
        "prop-types>react-is": true,
        "react-router-dom>tiny-invariant": true,
        "react-router-dom>tiny-warning": true
      }
    },
    "react-router-dom-v5-compat>react-router": {
      "globals": {
        "console.error": true,
        "define": true
      },
      "packages": {
        "react-router-dom-v5-compat>@remix-run/router": true,
        "react": true
      }
    },
    "react-simple-file-input": {
      "globals": {
        "File": true,
        "FileReader": true,
        "console.warn": true
      },
      "packages": {
        "prop-types": true,
        "react": true
      }
    },
    "react-tippy": {
      "globals": {
        "Element": true,
        "MSStream": true,
        "MutationObserver": true,
        "addEventListener": true,
        "clearTimeout": true,
        "console.error": true,
        "console.warn": true,
        "define": true,
        "document": true,
        "getComputedStyle": true,
        "innerHeight": true,
        "innerWidth": true,
        "navigator.maxTouchPoints": true,
        "navigator.msMaxTouchPoints": true,
        "navigator.userAgent": true,
        "performance": true,
        "requestAnimationFrame": true,
        "setTimeout": true
      },
      "packages": {
        "react-tippy>popper.js": true,
        "react": true,
        "react-dom": true
      }
    },
    "react-toggle-button": {
      "globals": {
        "clearTimeout": true,
        "console.warn": true,
        "define": true,
        "performance": true,
        "setTimeout": true
      },
      "packages": {
        "react": true
      }
    },
    "@material-ui/core>react-transition-group": {
      "globals": {
        "Element": true,
        "setTimeout": true
      },
      "packages": {
        "@material-ui/core>react-transition-group>dom-helpers": true,
        "prop-types": true,
        "react": true,
        "react-dom": true
      }
    },
    "readable-stream": {
      "packages": {
        "browserify>browser-resolve": true,
        "browserify>buffer": true,
        "webpack>events": true,
        "pumpify>inherits": true,
        "process": true,
        "browserify>string_decoder": true,
        "readable-stream>util-deprecate": true
      }
    },
    "extension-port-stream>readable-stream": {
      "globals": {
        "AbortController": true,
        "AbortSignal": true,
        "AggregateError": true,
        "Blob": true,
        "ERR_INVALID_ARG_TYPE": true,
        "queueMicrotask": true
      },
      "packages": {
        "@lavamoat/lavapack>readable-stream>abort-controller": true,
        "browserify>buffer": true,
        "webpack>events": true,
        "process": true,
        "browserify>string_decoder": true
      }
    },
    "@metamask/providers>extension-port-stream>readable-stream": {
      "globals": {
        "AbortController": true,
        "AbortSignal": true,
        "AggregateError": true,
        "Blob": true,
        "ERR_INVALID_ARG_TYPE": true,
        "queueMicrotask": true
      },
      "packages": {
        "@lavamoat/lavapack>readable-stream>abort-controller": true,
        "browserify>buffer": true,
        "webpack>events": true,
        "process": true,
        "browserify>string_decoder": true
      }
    },
    "@metamask/snaps-controllers>readable-web-to-node-stream": {
      "packages": {
        "readable-stream": true
      }
    },
    "redux": {
      "globals": {
        "console": true
      },
      "packages": {
        "@babel/runtime": true
      }
    },
    "string.prototype.matchall>regexp.prototype.flags": {
      "packages": {
        "string.prototype.matchall>call-bind": true,
        "string.prototype.matchall>define-properties": true,
        "string.prototype.matchall>call-bind>es-errors": true,
        "string.prototype.matchall>regexp.prototype.flags>set-function-name": true
      }
    },
    "react-markdown>remark-parse": {
      "packages": {
        "react-markdown>remark-parse>mdast-util-from-markdown": true
      }
    },
    "react-markdown>remark-rehype": {
      "packages": {
        "react-markdown>remark-rehype>mdast-util-to-hast": true
      }
    },
    "react-markdown>vfile>replace-ext": {
      "packages": {
        "path-browserify": true
      }
    },
    "reselect": {
      "globals": {
        "WeakRef": true,
        "console.warn": true,
        "unstable_autotrackMemoize": true
      }
    },
    "@metamask/snaps-utils>rfdc": {
      "packages": {
        "browserify>buffer": true
      }
    },
    "ethereumjs-util>create-hash>ripemd160": {
      "packages": {
        "browserify>buffer": true,
        "ethereumjs-util>create-hash>md5.js>hash-base": true,
        "pumpify>inherits": true
      }
    },
    "eth-lattice-keyring>rlp": {
      "globals": {
        "TextEncoder": true
      }
    },
    "ethereumjs-util>rlp": {
      "packages": {
        "bn.js": true,
        "browserify>buffer": true
      }
    },
    "@metamask/keyring-controller>ethereumjs-wallet>ethereumjs-util>rlp": {
      "packages": {
        "bn.js": true,
        "browserify>buffer": true
      }
    },
    "wait-on>rxjs": {
      "globals": {
        "cancelAnimationFrame": true,
        "clearInterval": true,
        "clearTimeout": true,
        "performance": true,
        "requestAnimationFrame": true,
        "setInterval.apply": true,
        "setTimeout.apply": true
      }
    },
    "koa>content-disposition>safe-buffer": {
      "packages": {
        "browserify>buffer": true
      }
    },
    "react-dom>scheduler": {
      "globals": {
        "MessageChannel": true,
        "cancelAnimationFrame": true,
        "clearTimeout": true,
        "console": true,
        "navigator": true,
        "performance": true,
        "requestAnimationFrame": true,
        "setTimeout": true
      }
    },
    "ethers>@ethersproject/json-wallets>scrypt-js": {
      "globals": {
        "define": true,
        "setTimeout": true
      },
      "packages": {
        "browserify>timers-browserify": true
      }
    },
    "ganache>secp256k1": {
      "packages": {
        "@metamask/ppom-validator>elliptic": true
      }
    },
    "semver": {
      "globals": {
        "console.error": true
      },
      "packages": {
        "process": true
      }
    },
    "string.prototype.matchall>call-bind>set-function-length": {
      "packages": {
        "string.prototype.matchall>define-properties>define-data-property": true,
        "string.prototype.matchall>call-bind>es-errors": true,
        "string.prototype.matchall>get-intrinsic": true,
        "string.prototype.matchall>es-abstract>gopd": true,
        "string.prototype.matchall>es-abstract>has-property-descriptors": true
      }
    },
    "string.prototype.matchall>regexp.prototype.flags>set-function-name": {
      "packages": {
        "string.prototype.matchall>define-properties>define-data-property": true,
        "string.prototype.matchall>call-bind>es-errors": true,
        "string.prototype.matchall>es-abstract>function.prototype.name>functions-have-names": true,
        "string.prototype.matchall>es-abstract>has-property-descriptors": true
      }
    },
    "promise-to-callback>set-immediate-shim": {
      "globals": {
        "setTimeout.apply": true
      },
      "packages": {
        "browserify>timers-browserify": true
      }
    },
    "addons-linter>sha.js": {
      "packages": {
        "pumpify>inherits": true,
        "koa>content-disposition>safe-buffer": true
      }
    },
    "string.prototype.matchall>side-channel>side-channel-list": {
      "packages": {
        "string.prototype.matchall>call-bind>es-errors": true,
        "string.prototype.matchall>es-abstract>object-inspect": true
      }
    },
    "string.prototype.matchall>side-channel>side-channel-map": {
      "packages": {
        "string.prototype.matchall>side-channel>side-channel-map>call-bound": true,
        "string.prototype.matchall>call-bind>es-errors": true,
        "string.prototype.matchall>get-intrinsic": true,
        "string.prototype.matchall>es-abstract>object-inspect": true
      }
    },
    "string.prototype.matchall>side-channel>side-channel-weakmap": {
      "packages": {
        "string.prototype.matchall>side-channel>side-channel-map>call-bound": true,
        "string.prototype.matchall>call-bind>es-errors": true,
        "string.prototype.matchall>get-intrinsic": true,
        "string.prototype.matchall>es-abstract>object-inspect": true,
        "string.prototype.matchall>side-channel>side-channel-map": true
      }
    },
    "string.prototype.matchall>side-channel": {
      "packages": {
        "string.prototype.matchall>call-bind>es-errors": true,
        "string.prototype.matchall>es-abstract>object-inspect": true,
        "string.prototype.matchall>side-channel>side-channel-list": true,
        "string.prototype.matchall>side-channel>side-channel-map": true,
        "string.prototype.matchall>side-channel>side-channel-weakmap": true
      }
    },
    "@metamask/profile-sync-controller>siwe": {
      "globals": {
        "console.error": true,
        "console.warn": true
      },
      "packages": {
        "@metamask/profile-sync-controller>siwe>@spruceid/siwe-parser": true,
        "@metamask/profile-sync-controller>siwe>@stablelib/random": true,
        "ethers": true,
        "@metamask/controller-utils>@spruceid/siwe-parser>valid-url": true
      }
    },
    "@metamask/eth-token-tracker>deep-equal>es-get-iterator>stop-iteration-iterator": {
      "globals": {
        "StopIteration": true
      },
      "packages": {
        "string.prototype.matchall>internal-slot": true
      }
    },
    "stream-browserify": {
      "packages": {
        "webpack>events": true,
        "pumpify>inherits": true,
        "readable-stream": true
      }
    },
    "stream-http": {
      "globals": {
        "AbortController": true,
        "Blob": true,
        "MSStreamReader": true,
        "ReadableStream": true,
        "WritableStream": true,
        "XDomainRequest": true,
        "XMLHttpRequest": true,
        "clearTimeout": true,
        "fetch": true,
        "location.protocol.search": true,
        "setTimeout": true
      },
      "packages": {
        "browserify>buffer": true,
        "stream-http>builtin-status-codes": true,
        "pumpify>inherits": true,
        "process": true,
        "readable-stream": true,
        "browserify>url": true,
        "watchify>xtend": true
      }
    },
    "@metamask/snaps-controllers>tar-stream>streamx": {
      "packages": {
        "webpack>events": true,
        "@metamask/snaps-controllers>tar-stream>fast-fifo": true,
        "@metamask/snaps-controllers>tar-stream>streamx>queue-tick": true
      }
    },
    "browserify>string_decoder": {
      "packages": {
        "koa>content-disposition>safe-buffer": true
      }
    },
    "eth-method-registry>@metamask/ethjs-query>@metamask/ethjs-format>strip-hex-prefix": {
      "packages": {
        "eth-method-registry>@metamask/ethjs-query>@metamask/ethjs-format>is-hex-prefixed": true
      }
    },
    "react-markdown>style-to-object": {
      "packages": {
        "react-markdown>style-to-object>inline-style-parser": true
      }
    },
    "@metamask/snaps-controllers>tar-stream": {
      "packages": {
        "@metamask/snaps-controllers>tar-stream>b4a": true,
        "browserify>browser-resolve": true,
        "@metamask/snaps-controllers>tar-stream>fast-fifo": true,
        "@metamask/snaps-controllers>tar-stream>streamx": true
      }
    },
    "debounce-stream>through": {
      "packages": {
        "process": true,
        "stream-browserify": true
      }
    },
    "browserify>timers-browserify": {
      "globals": {
        "clearInterval": true,
        "clearTimeout": true,
        "setInterval": true,
        "setTimeout": true
      },
      "packages": {
        "process": true
      }
    },
    "react-router-dom>tiny-warning": {
      "globals": {
        "console": true
      }
    },
    "copy-to-clipboard>toggle-selection": {
      "globals": {
        "document.activeElement": true,
        "document.getSelection": true
      }
    },
    "tslib": {
      "globals": {
        "SuppressedError": true,
        "define": true
      }
    },
    "@metamask/eth-sig-util>tweetnacl": {
      "globals": {
        "crypto": true,
        "msCrypto": true,
        "nacl": "write"
      },
      "packages": {
        "browserify>browser-resolve": true
      }
    },
    "@trezor/connect-web>@trezor/connect-common>@trezor/env-utils>ua-parser-js": {
      "globals": {
        "define": true
      }
    },
    "@ensdomains/content-hash>cids>uint8arrays": {
      "globals": {
        "TextDecoder": true,
        "TextEncoder": true
      },
      "packages": {
        "@ensdomains/content-hash>cids>multibase": true
      }
    },
    "@ensdomains/content-hash>multicodec>uint8arrays": {
      "globals": {
        "Buffer": true,
        "TextDecoder": true,
        "TextEncoder": true
      },
      "packages": {
        "@ensdomains/content-hash>multicodec>uint8arrays>multiformats": true
      }
    },
    "@metamask/keyring-controller>ulid": {
      "globals": {
        "console.error": true,
        "crypto": true,
        "define": true
      }
    },
    "react-markdown>unified": {
      "packages": {
        "react-markdown>unified>bail": true,
        "react-markdown>unified>extend": true,
        "react-markdown>unified>is-buffer": true,
        "mocha>yargs-unparser>is-plain-obj": true,
        "react-markdown>unified>trough": true,
        "react-markdown>vfile": true
      }
    },
    "react-markdown>unist-util-visit>unist-util-visit-parents": {
      "packages": {
        "react-markdown>unist-util-visit>unist-util-is": true
      }
    },
    "react-markdown>unist-util-visit": {
      "packages": {
        "react-markdown>unist-util-visit>unist-util-visit-parents": true
      }
    },
    "uri-js": {
      "globals": {
        "define": true
      }
    },
    "browserify>url": {
      "packages": {
        "browserify>punycode": true,
        "mockttp>body-parser>qs": true
      }
    },
    "react-focus-lock>use-callback-ref": {
      "packages": {
        "react": true
      }
    },
    "react-beautiful-dnd>use-memo-one": {
      "packages": {
        "react": true
      }
    },
    "react-focus-lock>use-sidecar": {
      "globals": {
        "console.error": true
      },
      "packages": {
        "react-focus-lock>use-sidecar>detect-node-es": true,
        "react": true,
        "tslib": true
      }
    },
    "readable-stream>util-deprecate": {
      "globals": {
        "console.trace": true,
        "console.warn": true,
        "localStorage": true
      }
    },
    "browserify>assert>util": {
      "globals": {
        "console.error": true,
        "console.log": true,
        "console.trace": true,
        "process": true
      },
      "packages": {
        "browserify>assert>util>inherits": true,
        "process": true
      }
    },
    "browserify>util": {
      "globals": {
        "console.error": true,
        "console.log": true,
        "console.trace": true
      },
      "packages": {
        "pumpify>inherits": true,
        "browserify>util>is-arguments": true,
        "koa>is-generator-function": true,
        "browserify>util>is-typed-array": true,
        "process": true,
        "browserify>util>which-typed-array": true
      }
    },
    "uuid": {
      "globals": {
        "crypto": true,
        "msCrypto": true
      }
    },
    "@metamask/eth-snap-keyring>uuid": {
      "globals": {
        "crypto": true
      }
    },
    "@metamask/keyring-snap-client>uuid": {
      "globals": {
        "crypto": true
      }
    },
    "eth-lattice-keyring>gridplus-sdk>uuid": {
      "globals": {
        "crypto": true
      }
    },
    "@metamask/snaps-utils>validate-npm-package-name": {
      "packages": {
        "@metamask/snaps-utils>validate-npm-package-name>builtins": true
      }
    },
    "react-markdown>vfile>vfile-message": {
      "packages": {
        "react-markdown>vfile>unist-util-stringify-position": true
      }
    },
    "react-markdown>vfile": {
      "packages": {
        "react-markdown>vfile>is-buffer": true,
        "path-browserify": true,
        "process": true,
        "react-markdown>vfile>replace-ext": true,
        "react-markdown>vfile>vfile-message": true
      }
    },
    "browserify>vm-browserify": {
      "globals": {
        "document.body.appendChild": true,
        "document.body.removeChild": true,
        "document.createElement": true
      }
    },
    "react-popper>warning": {
      "globals": {
        "console": true
      }
    },
    "@ensdomains/content-hash>multihashes>web-encoding": {
      "globals": {
        "TextDecoder": true,
        "TextEncoder": true
      },
      "packages": {
        "browserify>util": true
      }
    },
    "web3": {
      "globals": {
        "XMLHttpRequest": true
      }
    },
    "@metamask/controllers>web3": {
      "globals": {
        "XMLHttpRequest": true
      }
    },
    "webextension-polyfill": {
      "globals": {
        "browser": true,
        "chrome": true,
        "console.error": true,
        "console.warn": true,
        "define": true
      }
    },
    "@open-rpc/test-coverage>isomorphic-fetch>whatwg-fetch": {
      "globals": {
        "AbortController": true,
        "Blob": true,
        "FileReader": true,
        "FormData": true,
        "URLSearchParams.prototype.isPrototypeOf": true,
        "XMLHttpRequest": true,
        "console.warn": true,
        "define": true,
        "setTimeout": true
      }
    },
    "@metamask/eth-token-tracker>deep-equal>which-boxed-primitive": {
      "packages": {
        "@metamask/eth-token-tracker>deep-equal>which-boxed-primitive>is-bigint": true,
        "@metamask/eth-token-tracker>deep-equal>which-boxed-primitive>is-boolean-object": true,
        "@metamask/eth-token-tracker>deep-equal>which-boxed-primitive>is-number-object": true,
        "eslint-plugin-react>array-includes>is-string": true,
        "string.prototype.matchall>es-abstract>es-to-primitive>is-symbol": true
      }
    },
    "@metamask/eth-token-tracker>deep-equal>which-collection": {
      "packages": {
        "@metamask/eth-token-tracker>deep-equal>es-get-iterator>is-map": true,
        "@metamask/eth-token-tracker>deep-equal>es-get-iterator>is-set": true,
        "@metamask/eth-token-tracker>deep-equal>which-collection>is-weakmap": true,
        "@metamask/eth-token-tracker>deep-equal>which-collection>is-weakset": true
      }
    },
    "browserify>util>which-typed-array": {
      "packages": {
        "string.prototype.matchall>es-abstract>available-typed-arrays": true,
        "string.prototype.matchall>call-bind": true,
        "browserify>util>which-typed-array>for-each": true,
        "string.prototype.matchall>es-abstract>gopd": true,
        "koa>is-generator-function>has-tostringtag": true
      }
    }
  }
}<|MERGE_RESOLUTION|>--- conflicted
+++ resolved
@@ -1724,7 +1724,6 @@
         "uuid": true
       }
     },
-<<<<<<< HEAD
     "@metamask/metamask-airgapped-keyring": {
       "packages": {
         "@metamask/metamask-airgapped-keyring>@ethereumjs/rlp": true,
@@ -1738,9 +1737,6 @@
       }
     },
     "@metamask/multichain-api-middleware": {
-=======
-    "@metamask/multichain": {
->>>>>>> 4bb91c2f
       "globals": {
         "console.error": true
       },
