--- conflicted
+++ resolved
@@ -1322,17 +1322,13 @@
       "packages": {
         "@ethereumjs/tx>ethereum-cryptography": true,
         "@metamask/abi-utils": true,
-<<<<<<< HEAD
         "@metamask/eth-sig-util>@ethereumjs/util": true,
-=======
         "@metamask/eth-sig-util>@metamask/utils": true,
->>>>>>> 590f0a9b
         "@metamask/eth-sig-util>tweetnacl": true,
         "@metamask/utils>@scure/base": true,
         "browserify>buffer": true
       }
     },
-<<<<<<< HEAD
     "@metamask/eth-sig-util>@ethereumjs/util": {
       "globals": {
         "console.warn": true
@@ -1344,24 +1340,6 @@
         "browserify>buffer": true,
         "browserify>insert-module-globals>is-buffer": true,
         "webpack>events": true
-      }
-    },
-    "@metamask/eth-sig-util>tweetnacl": {
-=======
-    "@metamask/eth-sig-util>@metamask/utils": {
->>>>>>> 590f0a9b
-      "globals": {
-        "TextDecoder": true,
-        "TextEncoder": true
-      },
-      "packages": {
-        "@metamask/utils>@metamask/superstruct": true,
-        "@metamask/utils>@scure/base": true,
-        "@metamask/utils>pony-cause": true,
-        "@noble/hashes": true,
-        "browserify>buffer": true,
-        "nock>debug": true,
-        "semver": true
       }
     },
     "@metamask/eth-sig-util>tweetnacl": {
