--- conflicted
+++ resolved
@@ -1511,17 +1511,17 @@
       "packages": {
         "@metamask/multichain>@open-rpc/schema-utils-js>@json-schema-tools/dereferencer": true,
         "@metamask/multichain>@open-rpc/schema-utils-js>@json-schema-tools/meta-schema": true,
+        "@metamask/multichain>@open-rpc/schema-utils-js>@open-rpc/meta-schema": true,
         "@metamask/multichain>@open-rpc/schema-utils-js>ajv": true,
         "@metamask/rpc-errors>fast-safe-stringify": true,
-        "@open-rpc/meta-schema": true,
         "@open-rpc/schema-utils-js>@json-schema-tools/reference-resolver": true,
         "@open-rpc/schema-utils-js>is-url": true
       }
     },
     "@metamask/multichain>@open-rpc/schema-utils-js>@json-schema-tools/dereferencer": {
       "packages": {
+        "@metamask/multichain>@open-rpc/schema-utils-js>@json-schema-tools/dereferencer>@json-schema-tools/traverse": true,
         "@metamask/rpc-errors>fast-safe-stringify": true,
-        "@open-rpc/schema-utils-js>@json-schema-tools/dereferencer>@json-schema-tools/traverse": true,
         "@open-rpc/schema-utils-js>@json-schema-tools/reference-resolver": true
       }
     },
@@ -2052,54 +2052,15 @@
         "crypto": true
       },
       "packages": {
-<<<<<<< HEAD
-        "@metamask/controller-utils": true,
-        "@metamask/eth-query>json-rpc-random-id": true,
-        "@metamask/ppom-validator>@metamask/base-controller": true,
-        "@metamask/ppom-validator>@metamask/rpc-errors": true,
-=======
         "@metamask/base-controller": true,
         "@metamask/controller-utils": true,
         "@metamask/eth-query>json-rpc-random-id": true,
->>>>>>> 9716e949
         "@metamask/ppom-validator>crypto-js": true,
         "@metamask/ppom-validator>elliptic": true,
         "await-semaphore": true,
         "browserify>buffer": true
       }
     },
-<<<<<<< HEAD
-    "@metamask/ppom-validator>@metamask/base-controller": {
-      "globals": {
-        "setTimeout": true
-      },
-      "packages": {
-        "immer": true
-      }
-    },
-    "@metamask/ppom-validator>@metamask/rpc-errors": {
-      "packages": {
-        "@metamask/ppom-validator>@metamask/rpc-errors>@metamask/utils": true,
-        "@metamask/rpc-errors>fast-safe-stringify": true
-      }
-    },
-    "@metamask/ppom-validator>@metamask/rpc-errors>@metamask/utils": {
-      "globals": {
-        "TextDecoder": true,
-        "TextEncoder": true
-      },
-      "packages": {
-        "@metamask/utils>@metamask/superstruct": true,
-        "@metamask/utils>@scure/base": true,
-        "@metamask/utils>pony-cause": true,
-        "@noble/hashes": true,
-        "browserify>buffer": true,
-        "nock>debug": true,
-        "semver": true
-      }
-    },
-=======
->>>>>>> 9716e949
     "@metamask/ppom-validator>crypto-js": {
       "globals": {
         "crypto": true,
@@ -4623,6 +4584,9 @@
       }
     },
     "extension-port-stream": {
+      "globals": {
+        "console.log": true
+      },
       "packages": {
         "browserify>buffer": true,
         "extension-port-stream>readable-stream": true
