--- conflicted
+++ resolved
@@ -1411,11 +1411,7 @@
         "bitcoin-address-validation": true
       }
     },
-<<<<<<< HEAD
-    "@metamask/accounts-controller>@metamask/keyring-api": {
-=======
     "@metamask/account-api>@metamask/keyring-api": {
->>>>>>> c1f7fed5
       "packages": {
         "@metamask/account-api>@metamask/keyring-utils": true,
         "@metamask/superstruct": true,
@@ -1423,11 +1419,15 @@
         "bitcoin-address-validation": true
       }
     },
-<<<<<<< HEAD
+    "@metamask/accounts-controller>@metamask/keyring-api": {
+      "packages": {
+        "@metamask/account-api>@metamask/keyring-utils": true,
+        "@metamask/superstruct": true,
+        "@metamask/utils": true,
+        "bitcoin-address-validation": true
+      }
+    },
     "@metamask/multichain-account-service>@metamask/keyring-api": {
-=======
-    "@metamask/accounts-controller>@metamask/keyring-api": {
->>>>>>> c1f7fed5
       "packages": {
         "@metamask/account-api>@metamask/keyring-utils": true,
         "@metamask/superstruct": true,
@@ -1499,7 +1499,6 @@
         "@metamask/accounts-controller>@metamask/eth-snap-keyring>@metamask/keyring-internal-snap-client>@metamask/keyring-snap-client>uuid": true
       }
     },
-<<<<<<< HEAD
     "@metamask/multichain-account-service>@metamask/keyring-snap-client": {
       "packages": {
         "@metamask/multichain-account-service>@metamask/keyring-api": true,
@@ -1508,8 +1507,6 @@
         "@metamask/multichain-account-service>@metamask/eth-snap-keyring>uuid": true
       }
     },
-=======
->>>>>>> c1f7fed5
     "@metamask/account-api>@metamask/keyring-utils": {
       "globals": {
         "URL": true
@@ -1557,20 +1554,12 @@
       },
       "packages": {
         "@metamask/account-api": true,
-<<<<<<< HEAD
         "@metamask/multichain-account-service>@metamask/keyring-api": true,
         "@metamask/keyring-controller": true,
         "@metamask/multichain-account-service>@metamask/keyring-snap-client": true,
         "@metamask/snaps-utils": true,
         "@metamask/utils": true,
         "@metamask/eth-qr-keyring>async-mutex": true
-=======
-        "@metamask/keyring-api": true,
-        "@metamask/keyring-controller": true,
-        "@metamask/keyring-snap-client": true,
-        "@metamask/snaps-utils": true,
-        "@metamask/utils": true
->>>>>>> c1f7fed5
       }
     },
     "@metamask/multichain-api-middleware": {
@@ -5334,14 +5323,11 @@
         "crypto": true
       }
     },
-<<<<<<< HEAD
     "@metamask/multichain-account-service>@metamask/eth-snap-keyring>uuid": {
       "globals": {
         "crypto": true
       }
     },
-=======
->>>>>>> c1f7fed5
     "@metamask/keyring-snap-client>uuid": {
       "globals": {
         "crypto": true
