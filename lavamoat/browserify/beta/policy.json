{
  "resources": {
    "@babel/runtime": {
      "globals": {
        "regeneratorRuntime": "write"
      }
    },
    "@ensdomains/content-hash": {
      "globals": {
        "console.warn": true
      },
      "packages": {
        "@ensdomains/content-hash>cids": true,
        "@ensdomains/content-hash>js-base64": true,
        "@ensdomains/content-hash>multicodec": true,
        "@ensdomains/content-hash>multihashes": true,
        "browserify>buffer": true
      }
    },
    "@ensdomains/content-hash>cids": {
      "packages": {
        "@ensdomains/content-hash>cids>multibase": true,
        "@ensdomains/content-hash>cids>multihashes": true,
        "@ensdomains/content-hash>cids>uint8arrays": true,
        "@ensdomains/content-hash>multicodec": true
      }
    },
    "@ensdomains/content-hash>cids>multibase": {
      "globals": {
        "TextDecoder": true,
        "TextEncoder": true
      },
      "packages": {
        "@ensdomains/content-hash>cids>multibase>@multiformats/base-x": true
      }
    },
    "@ensdomains/content-hash>cids>multihashes": {
      "packages": {
        "@ensdomains/content-hash>cids>multibase": true,
        "@ensdomains/content-hash>cids>multihashes>varint": true,
        "@ensdomains/content-hash>cids>uint8arrays": true
      }
    },
    "@ensdomains/content-hash>cids>uint8arrays": {
      "globals": {
        "TextDecoder": true,
        "TextEncoder": true
      },
      "packages": {
        "@ensdomains/content-hash>cids>multibase": true
      }
    },
    "@ensdomains/content-hash>js-base64": {
      "globals": {
        "Base64": "write",
        "TextDecoder": true,
        "TextEncoder": true,
        "atob": true,
        "btoa": true,
        "define": true
      },
      "packages": {
        "browserify>buffer": true
      }
    },
    "@ensdomains/content-hash>multicodec": {
      "packages": {
        "@ensdomains/content-hash>multicodec>uint8arrays": true,
        "sass-embedded>varint": true
      }
    },
    "@ensdomains/content-hash>multicodec>uint8arrays": {
      "globals": {
        "Buffer": true,
        "TextDecoder": true,
        "TextEncoder": true
      },
      "packages": {
        "@ensdomains/content-hash>multicodec>uint8arrays>multiformats": true
      }
    },
    "@ensdomains/content-hash>multicodec>uint8arrays>multiformats": {
      "globals": {
        "TextDecoder": true,
        "TextEncoder": true,
        "console.warn": true,
        "crypto.subtle.digest": true
      }
    },
    "@ensdomains/content-hash>multihashes": {
      "packages": {
        "@ensdomains/content-hash>multihashes>multibase": true,
        "@ensdomains/content-hash>multihashes>varint": true,
        "@ensdomains/content-hash>multihashes>web-encoding": true,
        "browserify>buffer": true
      }
    },
    "@ensdomains/content-hash>multihashes>multibase": {
      "packages": {
        "@ensdomains/content-hash>multihashes>multibase>base-x": true,
        "@ensdomains/content-hash>multihashes>web-encoding": true,
        "browserify>buffer": true
      }
    },
    "@ensdomains/content-hash>multihashes>multibase>base-x": {
      "packages": {
        "koa>content-disposition>safe-buffer": true
      }
    },
    "@ensdomains/content-hash>multihashes>web-encoding": {
      "globals": {
        "TextDecoder": true,
        "TextEncoder": true
      },
      "packages": {
        "browserify>util": true
      }
    },
    "@ethereumjs/tx": {
      "packages": {
        "@ethereumjs/tx>@ethereumjs/common": true,
        "@ethereumjs/tx>@ethereumjs/rlp": true,
        "@ethereumjs/tx>@ethereumjs/util": true,
        "@ethereumjs/tx>ethereum-cryptography": true,
        "browserify>buffer": true,
        "browserify>insert-module-globals>is-buffer": true
      }
    },
    "@ethereumjs/tx>@ethereumjs/common": {
      "packages": {
        "@ethereumjs/tx>@ethereumjs/common>crc-32": true,
        "@ethereumjs/tx>@ethereumjs/util": true,
        "browserify>buffer": true,
        "webpack>events": true
      }
    },
    "@ethereumjs/tx>@ethereumjs/common>crc-32": {
      "globals": {
        "DO_NOT_EXPORT_CRC": true,
        "define": true
      }
    },
    "@ethereumjs/tx>@ethereumjs/rlp": {
      "globals": {
        "TextEncoder": true
      }
    },
    "@ethereumjs/tx>@ethereumjs/util": {
      "globals": {
        "console.warn": true
      },
      "packages": {
        "@ethereumjs/tx>@ethereumjs/util>@ethereumjs/rlp": true,
        "@ethereumjs/tx>@ethereumjs/util>micro-ftch": true,
        "@ethereumjs/tx>ethereum-cryptography": true,
        "browserify>buffer": true,
        "browserify>insert-module-globals>is-buffer": true,
        "webpack>events": true
      }
    },
    "@ethereumjs/tx>@ethereumjs/util>@ethereumjs/rlp": {
      "globals": {
        "TextEncoder": true
      }
    },
    "@ethereumjs/tx>@ethereumjs/util>micro-ftch": {
      "globals": {
        "Headers": true,
        "TextDecoder": true,
        "URL": true,
        "btoa": true,
        "fetch": true
      },
      "packages": {
        "browserify>browserify-zlib": true,
        "browserify>buffer": true,
        "browserify>url": true,
        "browserify>util": true,
        "https-browserify": true,
        "process": true,
        "stream-http": true
      }
    },
    "@ethereumjs/tx>ethereum-cryptography": {
      "globals": {
        "TextDecoder": true,
        "crypto": true
      },
      "packages": {
        "@ethereumjs/tx>ethereum-cryptography>@noble/hashes": true,
        "@ethereumjs/tx>ethereum-cryptography>@scure/bip32": true,
        "@metamask/message-signing-snap>@noble/curves": true
      }
    },
    "@ethereumjs/tx>ethereum-cryptography>@noble/hashes": {
      "globals": {
        "TextEncoder": true,
        "crypto": true
      }
    },
    "@ethereumjs/tx>ethereum-cryptography>@scure/bip32": {
      "packages": {
        "@ethereumjs/tx>ethereum-cryptography>@scure/bip32>@noble/hashes": true,
        "@metamask/message-signing-snap>@noble/curves": true,
        "@metamask/utils>@scure/base": true
      }
    },
    "@ethereumjs/tx>ethereum-cryptography>@scure/bip32>@noble/hashes": {
      "globals": {
        "TextEncoder": true,
        "crypto": true
      }
    },
    "@ethersproject/abi": {
      "globals": {
        "console.log": true
      },
      "packages": {
        "@ethersproject/bignumber": true,
        "@ethersproject/bytes": true,
        "@ethersproject/hash": true,
        "ethers>@ethersproject/address": true,
        "ethers>@ethersproject/constants": true,
        "ethers>@ethersproject/keccak256": true,
        "ethers>@ethersproject/logger": true,
        "ethers>@ethersproject/properties": true,
        "ethers>@ethersproject/strings": true
      }
    },
    "@ethersproject/bignumber": {
      "packages": {
        "@ethersproject/bytes": true,
        "bn.js": true,
        "ethers>@ethersproject/logger": true
      }
    },
    "@ethersproject/bytes": {
      "packages": {
        "ethers>@ethersproject/logger": true
      }
    },
    "@ethersproject/contracts": {
      "globals": {
        "setTimeout": true
      },
      "packages": {
        "@ethersproject/abi": true,
        "@ethersproject/bignumber": true,
        "@ethersproject/bytes": true,
        "ethers>@ethersproject/abstract-provider": true,
        "ethers>@ethersproject/abstract-signer": true,
        "ethers>@ethersproject/address": true,
        "ethers>@ethersproject/logger": true,
        "ethers>@ethersproject/properties": true,
        "ethers>@ethersproject/transactions": true
      }
    },
    "@ethersproject/hash": {
      "packages": {
        "@ethersproject/bignumber": true,
        "@ethersproject/bytes": true,
        "ethers>@ethersproject/address": true,
        "ethers>@ethersproject/base64": true,
        "ethers>@ethersproject/keccak256": true,
        "ethers>@ethersproject/logger": true,
        "ethers>@ethersproject/properties": true,
        "ethers>@ethersproject/strings": true
      }
    },
    "@ethersproject/hdnode": {
      "packages": {
        "@ethersproject/bignumber": true,
        "@ethersproject/bytes": true,
        "ethers>@ethersproject/basex": true,
        "ethers>@ethersproject/logger": true,
        "ethers>@ethersproject/pbkdf2": true,
        "ethers>@ethersproject/properties": true,
        "ethers>@ethersproject/sha2": true,
        "ethers>@ethersproject/signing-key": true,
        "ethers>@ethersproject/strings": true,
        "ethers>@ethersproject/transactions": true,
        "ethers>@ethersproject/wordlists": true
      }
    },
    "@ethersproject/providers": {
      "globals": {
        "WebSocket": true,
        "clearInterval": true,
        "clearTimeout": true,
        "console.log": true,
        "console.warn": true,
        "setInterval": true,
        "setTimeout": true
      },
      "packages": {
        "@ethersproject/bignumber": true,
        "@ethersproject/bytes": true,
        "@ethersproject/hash": true,
        "@ethersproject/providers>@ethersproject/web": true,
        "@ethersproject/providers>bech32": true,
        "@metamask/test-bundler>@ethersproject/networks": true,
        "ethers>@ethersproject/abstract-provider": true,
        "ethers>@ethersproject/abstract-signer": true,
        "ethers>@ethersproject/address": true,
        "ethers>@ethersproject/base64": true,
        "ethers>@ethersproject/basex": true,
        "ethers>@ethersproject/constants": true,
        "ethers>@ethersproject/logger": true,
        "ethers>@ethersproject/properties": true,
        "ethers>@ethersproject/random": true,
        "ethers>@ethersproject/sha2": true,
        "ethers>@ethersproject/strings": true,
        "ethers>@ethersproject/transactions": true
      }
    },
    "@ethersproject/providers>@ethersproject/random": {
      "globals": {
        "crypto.getRandomValues": true
      }
    },
    "@ethersproject/providers>@ethersproject/web": {
      "globals": {
        "clearTimeout": true,
        "fetch": true,
        "setTimeout": true
      },
      "packages": {
        "@ethersproject/bytes": true,
        "ethers>@ethersproject/base64": true,
        "ethers>@ethersproject/logger": true,
        "ethers>@ethersproject/properties": true,
        "ethers>@ethersproject/strings": true
      }
    },
    "@ethersproject/wallet": {
      "packages": {
        "@ethersproject/bytes": true,
        "@ethersproject/hash": true,
        "@ethersproject/hdnode": true,
        "ethers>@ethersproject/abstract-provider": true,
        "ethers>@ethersproject/abstract-signer": true,
        "ethers>@ethersproject/address": true,
        "ethers>@ethersproject/json-wallets": true,
        "ethers>@ethersproject/keccak256": true,
        "ethers>@ethersproject/logger": true,
        "ethers>@ethersproject/properties": true,
        "ethers>@ethersproject/random": true,
        "ethers>@ethersproject/signing-key": true,
        "ethers>@ethersproject/transactions": true
      }
    },
    "@keystonehq/bc-ur-registry-eth": {
      "packages": {
        "@ethereumjs/tx>@ethereumjs/util": true,
        "@keystonehq/bc-ur-registry-eth>@keystonehq/bc-ur-registry": true,
        "@metamask/eth-trezor-keyring>hdkey": true,
        "browserify>buffer": true,
        "uuid": true
      }
    },
    "@keystonehq/bc-ur-registry-eth>@keystonehq/bc-ur-registry": {
      "globals": {
        "define": true
      },
      "packages": {
        "@ngraveio/bc-ur": true,
        "@swc/helpers>tslib": true,
        "browserify>buffer": true,
        "buffer": true,
        "ethereumjs-util>ethereum-cryptography>bs58check": true
      }
    },
    "@keystonehq/metamask-airgapped-keyring": {
      "packages": {
        "@ethereumjs/tx": true,
        "@keystonehq/bc-ur-registry-eth": true,
        "@keystonehq/metamask-airgapped-keyring>@keystonehq/base-eth-keyring": true,
        "@metamask/obs-store": true,
        "browserify>buffer": true,
        "ethereumjs-util>rlp": true,
        "uuid": true,
        "webpack>events": true
      }
    },
    "@keystonehq/metamask-airgapped-keyring>@keystonehq/base-eth-keyring": {
      "packages": {
        "@ethereumjs/tx": true,
        "@ethereumjs/tx>@ethereumjs/util": true,
        "@keystonehq/bc-ur-registry-eth": true,
        "@keystonehq/metamask-airgapped-keyring>@keystonehq/base-eth-keyring>rlp": true,
        "@metamask/eth-trezor-keyring>hdkey": true,
        "browserify>buffer": true,
        "uuid": true
      }
    },
    "@keystonehq/metamask-airgapped-keyring>@keystonehq/base-eth-keyring>rlp": {
      "globals": {
        "TextEncoder": true
      }
    },
    "@lavamoat/lavadome-react": {
      "globals": {
        "Document.prototype": true,
        "DocumentFragment.prototype": true,
        "Element.prototype": true,
        "Node.prototype": true,
        "console.warn": true,
        "document": true
      },
      "packages": {
        "react": true
      }
    },
    "@material-ui/core": {
      "globals": {
        "Image": true,
        "_formatMuiErrorMessage": true,
        "addEventListener": true,
        "clearInterval": true,
        "clearTimeout": true,
        "console.error": true,
        "console.warn": true,
        "document": true,
        "getComputedStyle": true,
        "getSelection": true,
        "innerHeight": true,
        "innerWidth": true,
        "matchMedia": true,
        "navigator": true,
        "performance.now": true,
        "removeEventListener": true,
        "requestAnimationFrame": true,
        "setInterval": true,
        "setTimeout": true
      },
      "packages": {
        "@babel/runtime": true,
        "@material-ui/core>@material-ui/styles": true,
        "@material-ui/core>@material-ui/system": true,
        "@material-ui/core>@material-ui/utils": true,
        "@material-ui/core>clsx": true,
        "@material-ui/core>popper.js": true,
        "@material-ui/core>react-transition-group": true,
        "prop-types": true,
        "prop-types>react-is": true,
        "react": true,
        "react-dom": true,
        "react-redux>hoist-non-react-statics": true
      }
    },
    "@material-ui/core>@material-ui/styles": {
      "globals": {
        "console.error": true,
        "console.warn": true,
        "document.createComment": true,
        "document.head": true
      },
      "packages": {
        "@babel/runtime": true,
        "@material-ui/core>@material-ui/styles>jss": true,
        "@material-ui/core>@material-ui/styles>jss-plugin-camel-case": true,
        "@material-ui/core>@material-ui/styles>jss-plugin-default-unit": true,
        "@material-ui/core>@material-ui/styles>jss-plugin-global": true,
        "@material-ui/core>@material-ui/styles>jss-plugin-nested": true,
        "@material-ui/core>@material-ui/styles>jss-plugin-props-sort": true,
        "@material-ui/core>@material-ui/styles>jss-plugin-rule-value-function": true,
        "@material-ui/core>@material-ui/styles>jss-plugin-vendor-prefixer": true,
        "@material-ui/core>@material-ui/utils": true,
        "@material-ui/core>clsx": true,
        "prop-types": true,
        "react": true,
        "react-redux>hoist-non-react-statics": true
      }
    },
    "@material-ui/core>@material-ui/styles>jss": {
      "globals": {
        "CSS": true,
        "document.createElement": true,
        "document.querySelector": true
      },
      "packages": {
        "@babel/runtime": true,
        "@material-ui/core>@material-ui/styles>jss>is-in-browser": true,
        "react-router-dom>tiny-warning": true
      }
    },
    "@material-ui/core>@material-ui/styles>jss-plugin-camel-case": {
      "packages": {
        "@material-ui/core>@material-ui/styles>jss-plugin-camel-case>hyphenate-style-name": true
      }
    },
    "@material-ui/core>@material-ui/styles>jss-plugin-default-unit": {
      "globals": {
        "CSS": true
      },
      "packages": {
        "@material-ui/core>@material-ui/styles>jss": true
      }
    },
    "@material-ui/core>@material-ui/styles>jss-plugin-global": {
      "packages": {
        "@babel/runtime": true,
        "@material-ui/core>@material-ui/styles>jss": true
      }
    },
    "@material-ui/core>@material-ui/styles>jss-plugin-nested": {
      "packages": {
        "@babel/runtime": true,
        "react-router-dom>tiny-warning": true
      }
    },
    "@material-ui/core>@material-ui/styles>jss-plugin-rule-value-function": {
      "packages": {
        "@material-ui/core>@material-ui/styles>jss": true,
        "react-router-dom>tiny-warning": true
      }
    },
    "@material-ui/core>@material-ui/styles>jss-plugin-vendor-prefixer": {
      "packages": {
        "@material-ui/core>@material-ui/styles>jss": true,
        "@material-ui/core>@material-ui/styles>jss-plugin-vendor-prefixer>css-vendor": true
      }
    },
    "@material-ui/core>@material-ui/styles>jss-plugin-vendor-prefixer>css-vendor": {
      "globals": {
        "document.createElement": true,
        "document.documentElement": true,
        "getComputedStyle": true
      },
      "packages": {
        "@babel/runtime": true,
        "@material-ui/core>@material-ui/styles>jss>is-in-browser": true
      }
    },
    "@material-ui/core>@material-ui/styles>jss>is-in-browser": {
      "globals": {
        "document": true
      }
    },
    "@material-ui/core>@material-ui/system": {
      "globals": {
        "console.error": true
      },
      "packages": {
        "@babel/runtime": true,
        "@material-ui/core>@material-ui/utils": true,
        "prop-types": true
      }
    },
    "@material-ui/core>@material-ui/utils": {
      "packages": {
        "@babel/runtime": true,
        "prop-types": true,
        "prop-types>react-is": true
      }
    },
    "@material-ui/core>popper.js": {
      "globals": {
        "MSInputMethodContext": true,
        "Node.DOCUMENT_POSITION_FOLLOWING": true,
        "cancelAnimationFrame": true,
        "console.warn": true,
        "define": true,
        "devicePixelRatio": true,
        "document": true,
        "getComputedStyle": true,
        "innerHeight": true,
        "innerWidth": true,
        "navigator": true,
        "requestAnimationFrame": true,
        "setTimeout": true
      }
    },
    "@material-ui/core>react-transition-group": {
      "globals": {
        "Element": true,
        "setTimeout": true
      },
      "packages": {
        "@material-ui/core>react-transition-group>dom-helpers": true,
        "prop-types": true,
        "react": true,
        "react-dom": true
      }
    },
    "@material-ui/core>react-transition-group>dom-helpers": {
      "packages": {
        "@babel/runtime": true
      }
    },
    "@metamask/abi-utils": {
      "packages": {
        "@metamask/abi-utils>@metamask/utils": true,
        "@metamask/utils>@metamask/superstruct": true
      }
    },
    "@metamask/abi-utils>@metamask/utils": {
      "globals": {
        "TextDecoder": true,
        "TextEncoder": true
      },
      "packages": {
        "@metamask/utils>@metamask/superstruct": true,
        "@metamask/utils>@scure/base": true,
        "@metamask/utils>pony-cause": true,
        "@noble/hashes": true,
        "browserify>buffer": true,
        "nock>debug": true,
        "semver": true
      }
    },
    "@metamask/accounts-controller": {
      "packages": {
        "@ethereumjs/tx>@ethereumjs/util": true,
        "@ethereumjs/tx>ethereum-cryptography": true,
        "@metamask/base-controller": true,
        "@metamask/eth-snap-keyring": true,
        "@metamask/keyring-api": true,
        "@metamask/keyring-controller": true,
        "@metamask/utils": true,
        "uuid": true
      }
    },
    "@metamask/address-book-controller": {
      "packages": {
        "@metamask/base-controller": true,
        "@metamask/controller-utils": true
      }
    },
    "@metamask/announcement-controller": {
      "packages": {
        "@metamask/announcement-controller>@metamask/base-controller": true
      }
    },
    "@metamask/announcement-controller>@metamask/base-controller": {
      "globals": {
        "setTimeout": true
      },
      "packages": {
        "immer": true
      }
    },
    "@metamask/approval-controller": {
      "globals": {
        "console.info": true
      },
      "packages": {
        "@metamask/approval-controller>nanoid": true,
        "@metamask/base-controller": true,
        "@metamask/rpc-errors": true
      }
    },
    "@metamask/approval-controller>nanoid": {
      "globals": {
        "crypto.getRandomValues": true
      }
    },
    "@metamask/assets-controllers": {
      "globals": {
        "AbortController": true,
        "Headers": true,
        "URL": true,
        "URLSearchParams": true,
        "clearInterval": true,
        "clearTimeout": true,
        "console.error": true,
        "console.log": true,
        "setInterval": true,
        "setTimeout": true
      },
      "packages": {
        "@ensdomains/content-hash>multicodec>uint8arrays>multiformats": true,
        "@ethereumjs/tx>@ethereumjs/util": true,
        "@ethersproject/bignumber": true,
        "@ethersproject/contracts": true,
        "@ethersproject/providers": true,
        "@metamask/abi-utils": true,
        "@metamask/assets-controllers>@metamask/polling-controller": true,
        "@metamask/base-controller": true,
        "@metamask/contract-metadata": true,
        "@metamask/controller-utils": true,
        "@metamask/eth-query": true,
        "@metamask/metamask-eth-abis": true,
        "@metamask/name-controller>async-mutex": true,
        "@metamask/rpc-errors": true,
        "@metamask/utils": true,
        "bn.js": true,
        "cockatiel": true,
        "ethers>@ethersproject/address": true,
        "lodash": true,
        "single-call-balance-checker-abi": true,
        "uuid": true
      }
    },
    "@metamask/assets-controllers>@metamask/polling-controller": {
      "globals": {
        "clearTimeout": true,
        "console.error": true,
        "setTimeout": true
      },
      "packages": {
        "@metamask/base-controller": true,
        "@metamask/snaps-utils>fast-json-stable-stringify": true,
        "uuid": true
      }
    },
    "@metamask/base-controller": {
      "globals": {
        "setTimeout": true
      },
      "packages": {
        "immer": true
      }
    },
    "@metamask/browser-passworder": {
      "globals": {
        "CryptoKey": true,
        "btoa": true,
        "crypto.getRandomValues": true,
        "crypto.subtle.decrypt": true,
        "crypto.subtle.deriveKey": true,
        "crypto.subtle.encrypt": true,
        "crypto.subtle.exportKey": true,
        "crypto.subtle.importKey": true
      },
      "packages": {
        "@metamask/browser-passworder>@metamask/utils": true,
        "browserify>buffer": true
      }
    },
    "@metamask/browser-passworder>@metamask/utils": {
      "globals": {
        "TextDecoder": true,
        "TextEncoder": true
      },
      "packages": {
        "@metamask/utils>@metamask/superstruct": true,
        "@metamask/utils>@scure/base": true,
        "@metamask/utils>pony-cause": true,
        "@noble/hashes": true,
        "browserify>buffer": true,
        "nock>debug": true,
        "semver": true
      }
    },
    "@metamask/controller-utils": {
      "globals": {
        "URL": true,
        "console.error": true,
        "fetch": true,
        "setTimeout": true
      },
      "packages": {
        "@ethereumjs/tx>@ethereumjs/util": true,
        "@metamask/controller-utils>@spruceid/siwe-parser": true,
        "@metamask/ethjs>@metamask/ethjs-unit": true,
        "@metamask/utils": true,
        "bn.js": true,
        "browserify>buffer": true,
        "eslint>fast-deep-equal": true,
        "eth-ens-namehash": true
      }
    },
    "@metamask/controller-utils>@spruceid/siwe-parser": {
      "globals": {
        "console.error": true,
        "console.log": true
      },
      "packages": {
        "@metamask/controller-utils>@spruceid/siwe-parser>apg-js": true,
        "@noble/hashes": true
      }
    },
    "@metamask/controller-utils>@spruceid/siwe-parser>apg-js": {
      "packages": {
        "browserify>buffer": true
      }
    },
    "@metamask/controllers>web3": {
      "globals": {
        "XMLHttpRequest": true
      }
    },
    "@metamask/controllers>web3-provider-engine>cross-fetch>node-fetch": {
      "globals": {
        "fetch": true
      }
    },
    "@metamask/controllers>web3-provider-engine>eth-json-rpc-middleware>node-fetch": {
      "globals": {
        "fetch": true
      }
    },
    "@metamask/ens-controller": {
      "packages": {
        "@ethersproject/providers": true,
        "@metamask/controller-utils": true,
        "@metamask/ens-controller>@metamask/base-controller": true,
        "@metamask/ens-controller>@metamask/utils": true,
        "punycode": true
      }
    },
    "@metamask/ens-controller>@metamask/base-controller": {
      "globals": {
        "setTimeout": true
      },
      "packages": {
        "immer": true
      }
    },
    "@metamask/ens-controller>@metamask/utils": {
      "globals": {
        "TextDecoder": true,
        "TextEncoder": true
      },
      "packages": {
        "@metamask/utils>@metamask/superstruct": true,
        "@metamask/utils>@scure/base": true,
        "@metamask/utils>pony-cause": true,
        "@noble/hashes": true,
        "browserify>buffer": true,
        "nock>debug": true,
        "semver": true
      }
    },
    "@metamask/eth-json-rpc-filters": {
      "globals": {
        "console.error": true
      },
      "packages": {
        "@metamask/eth-query": true,
        "@metamask/json-rpc-engine": true,
        "@metamask/name-controller>async-mutex": true,
        "@metamask/safe-event-emitter": true,
        "pify": true
      }
    },
    "@metamask/eth-json-rpc-middleware": {
      "globals": {
        "URL": true,
        "console.error": true,
        "setTimeout": true
      },
      "packages": {
        "@metamask/eth-json-rpc-middleware>@metamask/json-rpc-engine": true,
        "@metamask/eth-json-rpc-middleware>@metamask/rpc-errors": true,
        "@metamask/eth-json-rpc-middleware>@metamask/utils": true,
        "@metamask/eth-json-rpc-middleware>klona": true,
        "@metamask/eth-json-rpc-middleware>safe-stable-stringify": true,
        "@metamask/eth-sig-util": true
      }
    },
    "@metamask/eth-json-rpc-middleware>@metamask/json-rpc-engine": {
      "packages": {
        "@metamask/eth-json-rpc-middleware>@metamask/rpc-errors": true,
        "@metamask/eth-json-rpc-middleware>@metamask/utils": true,
        "@metamask/safe-event-emitter": true
      }
    },
    "@metamask/eth-json-rpc-middleware>@metamask/rpc-errors": {
      "packages": {
        "@metamask/eth-json-rpc-middleware>@metamask/utils": true,
        "@metamask/rpc-errors>fast-safe-stringify": true
      }
    },
    "@metamask/eth-json-rpc-middleware>@metamask/utils": {
      "globals": {
        "TextDecoder": true,
        "TextEncoder": true
      },
      "packages": {
        "@metamask/utils>@metamask/superstruct": true,
        "@metamask/utils>@scure/base": true,
        "@metamask/utils>pony-cause": true,
        "@noble/hashes": true,
        "browserify>buffer": true,
        "nock>debug": true,
        "semver": true
      }
    },
    "@metamask/eth-json-rpc-provider": {
      "packages": {
        "@metamask/json-rpc-engine": true,
        "@metamask/rpc-errors": true,
        "@metamask/safe-event-emitter": true,
        "uuid": true
      }
    },
    "@metamask/eth-ledger-bridge-keyring": {
      "globals": {
        "addEventListener": true,
        "console.error": true,
        "document.createElement": true,
        "document.head.appendChild": true,
        "fetch": true,
        "removeEventListener": true
      },
      "packages": {
        "@ethereumjs/tx": true,
        "@ethereumjs/tx>@ethereumjs/util": true,
        "@metamask/eth-ledger-bridge-keyring>@ethereumjs/rlp": true,
        "@metamask/eth-ledger-bridge-keyring>@ledgerhq/hw-app-eth": true,
        "@metamask/eth-sig-util": true,
        "@metamask/eth-trezor-keyring>hdkey": true,
        "browserify>buffer": true,
        "webpack>events": true
      }
    },
    "@metamask/eth-ledger-bridge-keyring>@ethereumjs/rlp": {
      "globals": {
        "TextEncoder": true
      }
    },
    "@metamask/eth-ledger-bridge-keyring>@ledgerhq/hw-app-eth": {
      "globals": {
        "console.warn": true
      },
      "packages": {
        "@ethersproject/abi": true,
        "@metamask/eth-ledger-bridge-keyring>@ledgerhq/hw-app-eth>@ledgerhq/cryptoassets-evm-signatures": true,
        "@metamask/eth-ledger-bridge-keyring>@ledgerhq/hw-app-eth>@ledgerhq/domain-service": true,
        "@metamask/eth-ledger-bridge-keyring>@ledgerhq/hw-app-eth>@ledgerhq/errors": true,
        "@metamask/eth-ledger-bridge-keyring>@ledgerhq/hw-app-eth>@ledgerhq/evm-tools": true,
        "@metamask/eth-ledger-bridge-keyring>@ledgerhq/hw-app-eth>@ledgerhq/logs": true,
        "@metamask/eth-ledger-bridge-keyring>@ledgerhq/hw-app-eth>axios": true,
        "@metamask/eth-ledger-bridge-keyring>@ledgerhq/hw-app-eth>bignumber.js": true,
        "browserify>buffer": true,
        "ethers>@ethersproject/rlp": true,
        "semver": true
      }
    },
    "@metamask/eth-ledger-bridge-keyring>@ledgerhq/hw-app-eth>@ledgerhq/domain-service": {
      "packages": {
        "@metamask/eth-ledger-bridge-keyring>@ledgerhq/hw-app-eth>@ledgerhq/domain-service>axios": true,
        "@metamask/eth-ledger-bridge-keyring>@ledgerhq/hw-app-eth>@ledgerhq/logs": true
      }
    },
    "@metamask/eth-ledger-bridge-keyring>@ledgerhq/hw-app-eth>@ledgerhq/domain-service>axios": {
      "globals": {
        "Blob": true,
        "FormData": true,
        "URLSearchParams": true,
        "XMLHttpRequest": true,
        "btoa": true,
        "console.warn": true,
        "document": true,
        "location.href": true,
        "navigator": true,
        "setTimeout": true
      },
      "packages": {
        "axios>form-data": true,
        "browserify>buffer": true,
        "process": true
      }
    },
    "@metamask/eth-ledger-bridge-keyring>@ledgerhq/hw-app-eth>@ledgerhq/errors": {
      "globals": {
        "console.warn": true
      }
    },
    "@metamask/eth-ledger-bridge-keyring>@ledgerhq/hw-app-eth>@ledgerhq/evm-tools": {
      "packages": {
        "@metamask/eth-ledger-bridge-keyring>@ledgerhq/hw-app-eth>@ledgerhq/cryptoassets-evm-signatures": true,
        "@metamask/eth-ledger-bridge-keyring>@ledgerhq/hw-app-eth>@ledgerhq/evm-tools>@ledgerhq/live-env": true,
        "@metamask/eth-ledger-bridge-keyring>@ledgerhq/hw-app-eth>@ledgerhq/evm-tools>axios": true,
        "@metamask/eth-ledger-bridge-keyring>@ledgerhq/hw-app-eth>@ledgerhq/evm-tools>ethers": true,
        "@metamask/ppom-validator>crypto-js": true
      }
    },
    "@metamask/eth-ledger-bridge-keyring>@ledgerhq/hw-app-eth>@ledgerhq/evm-tools>@ledgerhq/live-env": {
      "globals": {
        "console.warn": true
      },
      "packages": {
        "wait-on>rxjs": true
      }
    },
    "@metamask/eth-ledger-bridge-keyring>@ledgerhq/hw-app-eth>@ledgerhq/evm-tools>axios": {
      "globals": {
        "Blob": true,
        "FormData": true,
        "URLSearchParams": true,
        "XMLHttpRequest": true,
        "btoa": true,
        "console.warn": true,
        "document": true,
        "location.href": true,
        "navigator": true,
        "setTimeout": true
      },
      "packages": {
        "axios>form-data": true,
        "browserify>buffer": true,
        "process": true
      }
    },
    "@metamask/eth-ledger-bridge-keyring>@ledgerhq/hw-app-eth>@ledgerhq/evm-tools>ethers": {
      "packages": {
        "@ethersproject/abi": true,
        "@ethersproject/bignumber": true,
        "@ethersproject/bytes": true,
        "@ethersproject/contracts": true,
        "@ethersproject/hash": true,
        "@ethersproject/hdnode": true,
        "@ethersproject/providers": true,
        "@ethersproject/providers>@ethersproject/web": true,
        "@ethersproject/wallet": true,
        "ethers>@ethersproject/abstract-signer": true,
        "ethers>@ethersproject/address": true,
        "ethers>@ethersproject/base64": true,
        "ethers>@ethersproject/basex": true,
        "ethers>@ethersproject/constants": true,
        "ethers>@ethersproject/json-wallets": true,
        "ethers>@ethersproject/keccak256": true,
        "ethers>@ethersproject/logger": true,
        "ethers>@ethersproject/properties": true,
        "ethers>@ethersproject/random": true,
        "ethers>@ethersproject/rlp": true,
        "ethers>@ethersproject/sha2": true,
        "ethers>@ethersproject/signing-key": true,
        "ethers>@ethersproject/solidity": true,
        "ethers>@ethersproject/strings": true,
        "ethers>@ethersproject/transactions": true,
        "ethers>@ethersproject/units": true,
        "ethers>@ethersproject/wordlists": true
      }
    },
    "@metamask/eth-ledger-bridge-keyring>@ledgerhq/hw-app-eth>@ledgerhq/logs": {
      "globals": {
        "__ledgerLogsListen": "write",
        "console.error": true
      }
    },
    "@metamask/eth-ledger-bridge-keyring>@ledgerhq/hw-app-eth>axios": {
      "globals": {
        "Blob": true,
        "FormData": true,
        "URLSearchParams": true,
        "XMLHttpRequest": true,
        "btoa": true,
        "console.warn": true,
        "document": true,
        "location.href": true,
        "navigator": true,
        "setTimeout": true
      },
      "packages": {
        "axios>form-data": true,
        "browserify>buffer": true,
        "process": true
      }
    },
    "@metamask/eth-ledger-bridge-keyring>@ledgerhq/hw-app-eth>bignumber.js": {
      "globals": {
        "crypto": true,
        "define": true
      }
    },
    "@metamask/eth-query": {
      "packages": {
        "@metamask/eth-query>json-rpc-random-id": true,
        "watchify>xtend": true
      }
    },
    "@metamask/eth-sig-util": {
      "packages": {
        "@ethereumjs/tx>@ethereumjs/util": true,
        "@ethereumjs/tx>ethereum-cryptography": true,
        "@metamask/abi-utils": true,
        "@metamask/eth-sig-util>@metamask/utils": true,
        "@metamask/eth-sig-util>tweetnacl": true,
        "@metamask/utils>@scure/base": true,
        "browserify>buffer": true
      }
    },
    "@metamask/eth-sig-util>@metamask/utils": {
      "globals": {
        "TextDecoder": true,
        "TextEncoder": true
      },
      "packages": {
        "@metamask/utils>@metamask/superstruct": true,
        "@metamask/utils>@scure/base": true,
        "@metamask/utils>pony-cause": true,
        "@noble/hashes": true,
        "browserify>buffer": true,
        "nock>debug": true,
        "semver": true
      }
    },
    "@metamask/eth-sig-util>tweetnacl": {
      "globals": {
        "crypto": true,
        "msCrypto": true,
        "nacl": "write"
      },
      "packages": {
        "browserify>browser-resolve": true
      }
    },
    "@metamask/eth-snap-keyring": {
      "globals": {
        "URL": true,
        "console.error": true
      },
      "packages": {
        "@ethereumjs/tx": true,
        "@metamask/eth-snap-keyring>@metamask/eth-sig-util": true,
        "@metamask/eth-snap-keyring>@metamask/utils": true,
        "@metamask/eth-snap-keyring>uuid": true,
        "@metamask/keyring-api": true,
        "@metamask/utils>@metamask/superstruct": true,
        "webpack>events": true
      }
    },
    "@metamask/eth-snap-keyring>@metamask/eth-sig-util": {
      "packages": {
        "@ethereumjs/tx>@ethereumjs/util": true,
        "@ethereumjs/tx>ethereum-cryptography": true,
        "@metamask/abi-utils": true,
        "@metamask/eth-sig-util>tweetnacl": true,
        "@metamask/eth-snap-keyring>@metamask/utils": true,
        "@metamask/utils>@scure/base": true,
        "browserify>buffer": true
      }
    },
    "@metamask/eth-snap-keyring>@metamask/utils": {
      "globals": {
        "TextDecoder": true,
        "TextEncoder": true
      },
      "packages": {
        "@metamask/utils>@metamask/superstruct": true,
        "@metamask/utils>@scure/base": true,
        "@metamask/utils>pony-cause": true,
        "@noble/hashes": true,
        "browserify>buffer": true,
        "nock>debug": true,
        "semver": true
      }
    },
    "@metamask/eth-snap-keyring>uuid": {
      "globals": {
        "crypto": true
      }
    },
    "@metamask/eth-token-tracker": {
      "globals": {
        "console.warn": true
      },
      "packages": {
        "@babel/runtime": true,
        "@metamask/eth-token-tracker>@metamask/eth-block-tracker": true,
        "@metamask/eth-token-tracker>deep-equal": true,
        "@metamask/ethjs-contract": true,
        "@metamask/ethjs-query": true,
        "@metamask/safe-event-emitter": true,
        "bn.js": true,
        "human-standard-token-abi": true
      }
    },
    "@metamask/eth-token-tracker>@metamask/eth-block-tracker": {
      "globals": {
        "clearTimeout": true,
        "console.error": true,
        "setTimeout": true
      },
      "packages": {
        "@metamask/eth-query>json-rpc-random-id": true,
        "@metamask/eth-token-tracker>@metamask/eth-block-tracker>@metamask/utils": true,
        "@metamask/safe-event-emitter": true,
        "pify": true
      }
    },
    "@metamask/eth-token-tracker>@metamask/eth-block-tracker>@metamask/utils": {
      "globals": {
        "TextDecoder": true,
        "TextEncoder": true
      },
      "packages": {
        "@metamask/utils>@metamask/superstruct": true,
        "@metamask/utils>@scure/base": true,
        "@metamask/utils>pony-cause": true,
        "@noble/hashes": true,
        "browserify>buffer": true,
        "nock>debug": true,
        "semver": true
      }
    },
    "@metamask/eth-token-tracker>deep-equal": {
      "packages": {
        "@lavamoat/lavapack>json-stable-stringify>isarray": true,
        "@lavamoat/lavapack>json-stable-stringify>object-keys": true,
        "@metamask/eth-token-tracker>deep-equal>es-get-iterator": true,
        "@metamask/eth-token-tracker>deep-equal>is-date-object": true,
        "@metamask/eth-token-tracker>deep-equal>which-boxed-primitive": true,
        "@metamask/eth-token-tracker>deep-equal>which-collection": true,
        "@ngraveio/bc-ur>assert>object-is": true,
        "browserify>util>is-arguments": true,
        "browserify>util>which-typed-array": true,
        "gulp>vinyl-fs>object.assign": true,
        "string.prototype.matchall>call-bind": true,
        "string.prototype.matchall>es-abstract>array-buffer-byte-length": true,
        "string.prototype.matchall>es-abstract>is-array-buffer": true,
        "string.prototype.matchall>es-abstract>is-regex": true,
        "string.prototype.matchall>es-abstract>is-shared-array-buffer": true,
        "string.prototype.matchall>get-intrinsic": true,
        "string.prototype.matchall>regexp.prototype.flags": true,
        "string.prototype.matchall>side-channel": true
      }
    },
    "@metamask/eth-token-tracker>deep-equal>es-get-iterator": {
      "packages": {
        "@lavamoat/lavapack>json-stable-stringify>isarray": true,
        "@metamask/eth-token-tracker>deep-equal>es-get-iterator>is-map": true,
        "@metamask/eth-token-tracker>deep-equal>es-get-iterator>is-set": true,
        "@metamask/eth-token-tracker>deep-equal>es-get-iterator>stop-iteration-iterator": true,
        "browserify>util>is-arguments": true,
        "eslint-plugin-react>array-includes>is-string": true,
        "process": true,
        "string.prototype.matchall>call-bind": true,
        "string.prototype.matchall>get-intrinsic": true,
        "string.prototype.matchall>has-symbols": true
      }
    },
    "@metamask/eth-token-tracker>deep-equal>es-get-iterator>stop-iteration-iterator": {
      "globals": {
        "StopIteration": true
      },
      "packages": {
        "string.prototype.matchall>internal-slot": true
      }
    },
    "@metamask/eth-token-tracker>deep-equal>is-date-object": {
      "packages": {
        "koa>is-generator-function>has-tostringtag": true
      }
    },
    "@metamask/eth-token-tracker>deep-equal>which-boxed-primitive": {
      "packages": {
        "@metamask/eth-token-tracker>deep-equal>which-boxed-primitive>is-bigint": true,
        "@metamask/eth-token-tracker>deep-equal>which-boxed-primitive>is-boolean-object": true,
        "@metamask/eth-token-tracker>deep-equal>which-boxed-primitive>is-number-object": true,
        "eslint-plugin-react>array-includes>is-string": true,
        "string.prototype.matchall>es-abstract>es-to-primitive>is-symbol": true
      }
    },
    "@metamask/eth-token-tracker>deep-equal>which-boxed-primitive>is-bigint": {
      "packages": {
        "string.prototype.matchall>es-abstract>unbox-primitive>has-bigints": true
      }
    },
    "@metamask/eth-token-tracker>deep-equal>which-boxed-primitive>is-boolean-object": {
      "packages": {
        "koa>is-generator-function>has-tostringtag": true,
        "string.prototype.matchall>call-bind": true
      }
    },
    "@metamask/eth-token-tracker>deep-equal>which-boxed-primitive>is-number-object": {
      "packages": {
        "koa>is-generator-function>has-tostringtag": true
      }
    },
    "@metamask/eth-token-tracker>deep-equal>which-collection": {
      "packages": {
        "@metamask/eth-token-tracker>deep-equal>es-get-iterator>is-map": true,
        "@metamask/eth-token-tracker>deep-equal>es-get-iterator>is-set": true,
        "@metamask/eth-token-tracker>deep-equal>which-collection>is-weakmap": true,
        "@metamask/eth-token-tracker>deep-equal>which-collection>is-weakset": true
      }
    },
    "@metamask/eth-token-tracker>deep-equal>which-collection>is-weakset": {
      "packages": {
        "string.prototype.matchall>call-bind": true,
        "string.prototype.matchall>get-intrinsic": true
      }
    },
    "@metamask/eth-trezor-keyring": {
      "globals": {
        "setTimeout": true
      },
      "packages": {
        "@ethereumjs/tx": true,
        "@ethereumjs/tx>@ethereumjs/util": true,
        "@metamask/eth-trezor-keyring>@trezor/connect-plugin-ethereum": true,
        "@metamask/eth-trezor-keyring>hdkey": true,
        "@trezor/connect-web": true,
        "browserify>buffer": true,
        "webpack>events": true
      }
    },
    "@metamask/eth-trezor-keyring>@trezor/connect-plugin-ethereum": {
      "packages": {
        "@metamask/eth-sig-util": true,
        "@swc/helpers>tslib": true
      }
    },
    "@metamask/eth-trezor-keyring>hdkey": {
      "packages": {
        "browserify>assert": true,
        "crypto-browserify": true,
        "ethereumjs-util>create-hash>ripemd160": true,
        "ethereumjs-util>ethereum-cryptography>bs58check": true,
        "ganache>secp256k1": true,
        "koa>content-disposition>safe-buffer": true
      }
    },
    "@metamask/etherscan-link": {
      "globals": {
        "URL": true
      }
    },
    "@metamask/ethjs": {
      "globals": {
        "clearInterval": true,
        "setInterval": true
      },
      "packages": {
        "@metamask/ethjs-contract": true,
        "@metamask/ethjs-query": true,
        "@metamask/ethjs>@metamask/ethjs-filter": true,
        "@metamask/ethjs>@metamask/ethjs-provider-http": true,
        "@metamask/ethjs>@metamask/ethjs-unit": true,
        "@metamask/ethjs>@metamask/ethjs-util": true,
        "@metamask/ethjs>@metamask/number-to-bn": true,
        "@metamask/ethjs>ethjs-abi": true,
        "@metamask/ethjs>js-sha3": true,
        "bn.js": true,
        "browserify>buffer": true
      }
    },
    "@metamask/ethjs-contract": {
      "packages": {
        "@babel/runtime": true,
        "@metamask/ethjs>@metamask/ethjs-filter": true,
        "@metamask/ethjs>@metamask/ethjs-util": true,
        "@metamask/ethjs>ethjs-abi": true,
        "@metamask/ethjs>js-sha3": true,
        "promise-to-callback": true
      }
    },
    "@metamask/ethjs-query": {
      "globals": {
        "console": true
      },
      "packages": {
        "@metamask/ethjs-query>@metamask/ethjs-format": true,
        "@metamask/ethjs-query>@metamask/ethjs-rpc": true,
        "promise-to-callback": true
      }
    },
    "@metamask/ethjs-query>@metamask/ethjs-format": {
      "packages": {
        "@metamask/ethjs-query>@metamask/ethjs-format>ethjs-schema": true,
        "@metamask/ethjs>@metamask/ethjs-util": true,
        "@metamask/ethjs>@metamask/ethjs-util>strip-hex-prefix": true,
        "@metamask/ethjs>@metamask/number-to-bn": true
      }
    },
    "@metamask/ethjs-query>@metamask/ethjs-rpc": {
      "packages": {
        "promise-to-callback": true
      }
    },
    "@metamask/ethjs>@metamask/ethjs-filter": {
      "globals": {
        "clearInterval": true,
        "setInterval": true
      }
    },
    "@metamask/ethjs>@metamask/ethjs-provider-http": {
      "packages": {
        "@metamask/ethjs>@metamask/ethjs-provider-http>xhr2": true
      }
    },
    "@metamask/ethjs>@metamask/ethjs-provider-http>xhr2": {
      "globals": {
        "XMLHttpRequest": true
      }
    },
    "@metamask/ethjs>@metamask/ethjs-unit": {
      "packages": {
        "@metamask/ethjs>@metamask/number-to-bn": true,
        "bn.js": true
      }
    },
    "@metamask/ethjs>@metamask/ethjs-util": {
      "packages": {
        "@metamask/ethjs>@metamask/ethjs-util>is-hex-prefixed": true,
        "@metamask/ethjs>@metamask/ethjs-util>strip-hex-prefix": true,
        "browserify>buffer": true
      }
    },
    "@metamask/ethjs>@metamask/ethjs-util>strip-hex-prefix": {
      "packages": {
        "@metamask/ethjs>@metamask/ethjs-util>is-hex-prefixed": true
      }
    },
    "@metamask/ethjs>@metamask/number-to-bn": {
      "packages": {
        "@metamask/ethjs>@metamask/ethjs-util>strip-hex-prefix": true,
        "bn.js": true
      }
    },
    "@metamask/ethjs>ethjs-abi": {
      "packages": {
        "@metamask/ethjs>ethjs-abi>number-to-bn": true,
        "@metamask/ethjs>js-sha3": true,
        "bn.js": true,
        "browserify>buffer": true
      }
    },
    "@metamask/ethjs>ethjs-abi>number-to-bn": {
      "packages": {
        "@metamask/ethjs>@metamask/ethjs-util>strip-hex-prefix": true,
        "bn.js": true
      }
    },
    "@metamask/ethjs>js-sha3": {
      "globals": {
        "define": true
      },
      "packages": {
        "process": true
      }
    },
    "@metamask/gas-fee-controller": {
      "globals": {
        "clearInterval": true,
        "console.error": true,
        "setInterval": true
      },
      "packages": {
        "@metamask/controller-utils": true,
        "@metamask/eth-query": true,
        "@metamask/gas-fee-controller>@metamask/polling-controller": true,
        "bn.js": true,
        "uuid": true
      }
    },
    "@metamask/gas-fee-controller>@metamask/base-controller": {
      "globals": {
        "setTimeout": true
      },
      "packages": {
        "immer": true
      }
    },
    "@metamask/gas-fee-controller>@metamask/polling-controller": {
      "globals": {
        "clearTimeout": true,
        "console.error": true,
        "setTimeout": true
      },
      "packages": {
        "@metamask/gas-fee-controller>@metamask/base-controller": true,
        "@metamask/snaps-utils>fast-json-stable-stringify": true,
        "uuid": true
      }
    },
    "@metamask/jazzicon": {
      "globals": {
        "document.createElement": true,
        "document.createElementNS": true
      },
      "packages": {
        "@metamask/jazzicon>color": true,
        "@metamask/jazzicon>mersenne-twister": true
      }
    },
    "@metamask/jazzicon>color": {
      "packages": {
        "@metamask/jazzicon>color>clone": true,
        "@metamask/jazzicon>color>color-convert": true,
        "@metamask/jazzicon>color>color-string": true
      }
    },
    "@metamask/jazzicon>color>clone": {
      "packages": {
        "browserify>buffer": true
      }
    },
    "@metamask/jazzicon>color>color-convert": {
      "packages": {
        "@metamask/jazzicon>color>color-convert>color-name": true
      }
    },
    "@metamask/jazzicon>color>color-string": {
      "packages": {
        "jest-canvas-mock>moo-color>color-name": true
      }
    },
    "@metamask/json-rpc-engine": {
      "packages": {
        "@metamask/json-rpc-engine>@metamask/utils": true,
        "@metamask/rpc-errors": true,
        "@metamask/safe-event-emitter": true
      }
    },
    "@metamask/json-rpc-engine>@metamask/utils": {
      "globals": {
        "TextDecoder": true,
        "TextEncoder": true
      },
      "packages": {
        "@metamask/utils>@metamask/superstruct": true,
        "@metamask/utils>@scure/base": true,
        "@metamask/utils>pony-cause": true,
        "@noble/hashes": true,
        "browserify>buffer": true,
        "nock>debug": true,
        "semver": true
      }
    },
    "@metamask/json-rpc-middleware-stream": {
      "globals": {
        "console.warn": true,
        "setTimeout": true
      },
      "packages": {
        "@metamask/safe-event-emitter": true,
        "@metamask/utils": true,
        "readable-stream": true
      }
    },
    "@metamask/keyring-api": {
      "globals": {
        "URL": true
      },
      "packages": {
        "@metamask/keyring-api>@metamask/utils": true,
        "@metamask/keyring-api>bech32": true,
        "@metamask/keyring-api>uuid": true,
        "@metamask/utils>@metamask/superstruct": true
      }
    },
    "@metamask/keyring-api>@metamask/utils": {
      "globals": {
        "TextDecoder": true,
        "TextEncoder": true
      },
      "packages": {
        "@metamask/utils>@metamask/superstruct": true,
        "@metamask/utils>@scure/base": true,
        "@metamask/utils>pony-cause": true,
        "@noble/hashes": true,
        "browserify>buffer": true,
        "nock>debug": true,
        "semver": true
      }
    },
    "@metamask/keyring-api>uuid": {
      "globals": {
        "crypto": true
      }
    },
    "@metamask/keyring-controller": {
      "packages": {
        "@ethereumjs/tx>@ethereumjs/util": true,
        "@metamask/base-controller": true,
        "@metamask/browser-passworder": true,
        "@metamask/keyring-controller>@metamask/eth-hd-keyring": true,
        "@metamask/keyring-controller>@metamask/eth-sig-util": true,
        "@metamask/keyring-controller>@metamask/eth-simple-keyring": true,
        "@metamask/keyring-controller>ethereumjs-wallet": true,
        "@metamask/name-controller>async-mutex": true,
        "@metamask/utils": true
      }
    },
    "@metamask/keyring-controller>@metamask/eth-hd-keyring": {
      "globals": {
        "TextEncoder": true
      },
      "packages": {
        "@ethereumjs/tx>@ethereumjs/util": true,
        "@ethereumjs/tx>ethereum-cryptography": true,
        "@metamask/eth-sig-util": true,
        "@metamask/keyring-controller>@metamask/eth-hd-keyring>@metamask/utils": true,
        "@metamask/scure-bip39": true,
        "browserify>buffer": true
      }
    },
    "@metamask/keyring-controller>@metamask/eth-hd-keyring>@metamask/utils": {
      "globals": {
        "TextDecoder": true,
        "TextEncoder": true
      },
      "packages": {
        "@metamask/utils>@metamask/superstruct": true,
        "@metamask/utils>@scure/base": true,
        "@metamask/utils>pony-cause": true,
        "@noble/hashes": true,
        "browserify>buffer": true,
        "nock>debug": true,
        "semver": true
      }
    },
    "@metamask/keyring-controller>@metamask/eth-sig-util": {
      "packages": {
        "@ethereumjs/tx>@ethereumjs/util": true,
        "@ethereumjs/tx>ethereum-cryptography": true,
        "@metamask/abi-utils": true,
        "@metamask/eth-sig-util>tweetnacl": true,
        "@metamask/keyring-controller>@metamask/eth-sig-util>@metamask/utils": true,
        "@metamask/utils>@scure/base": true,
        "browserify>buffer": true
      }
    },
    "@metamask/keyring-controller>@metamask/eth-sig-util>@metamask/utils": {
      "globals": {
        "TextDecoder": true,
        "TextEncoder": true
      },
      "packages": {
        "@metamask/utils>@metamask/superstruct": true,
        "@metamask/utils>@scure/base": true,
        "@metamask/utils>pony-cause": true,
        "@noble/hashes": true,
        "browserify>buffer": true,
        "nock>debug": true,
        "semver": true
      }
    },
    "@metamask/keyring-controller>@metamask/eth-simple-keyring": {
      "packages": {
        "@ethereumjs/tx>@ethereumjs/util": true,
        "@ethereumjs/tx>ethereum-cryptography": true,
        "@metamask/eth-sig-util": true,
        "@metamask/keyring-controller>@metamask/eth-simple-keyring>@metamask/utils": true,
        "browserify>buffer": true,
        "crypto-browserify>randombytes": true
      }
    },
    "@metamask/keyring-controller>@metamask/eth-simple-keyring>@metamask/utils": {
      "globals": {
        "TextDecoder": true,
        "TextEncoder": true
      },
      "packages": {
        "@metamask/utils>@metamask/superstruct": true,
        "@metamask/utils>@scure/base": true,
        "@metamask/utils>pony-cause": true,
        "@noble/hashes": true,
        "browserify>buffer": true,
        "nock>debug": true,
        "semver": true
      }
    },
    "@metamask/keyring-controller>ethereumjs-wallet": {
      "packages": {
        "@metamask/keyring-controller>ethereumjs-wallet>ethereum-cryptography": true,
        "@metamask/keyring-controller>ethereumjs-wallet>ethereumjs-util": true,
        "@metamask/keyring-controller>ethereumjs-wallet>utf8": true,
        "browserify>buffer": true,
        "crypto-browserify": true,
        "crypto-browserify>randombytes": true,
        "eth-lattice-keyring>gridplus-sdk>aes-js": true,
        "ethereumjs-util>ethereum-cryptography>bs58check": true,
        "ethers>@ethersproject/json-wallets>scrypt-js": true,
        "uuid": true
      }
    },
    "@metamask/keyring-controller>ethereumjs-wallet>ethereum-cryptography": {
      "packages": {
        "browserify>assert": true,
        "browserify>buffer": true,
        "crypto-browserify>create-hmac": true,
        "crypto-browserify>randombytes": true,
        "ethereumjs-util>ethereum-cryptography>bs58check": true,
        "ethereumjs-util>ethereum-cryptography>keccak": true,
        "ethers>@ethersproject/sha2>hash.js": true,
        "ganache>secp256k1": true,
        "koa>content-disposition>safe-buffer": true
      }
    },
    "@metamask/keyring-controller>ethereumjs-wallet>ethereumjs-util": {
      "packages": {
        "@metamask/keyring-controller>ethereumjs-wallet>ethereum-cryptography": true,
        "bn.js": true,
        "browserify>assert": true,
        "browserify>buffer": true,
        "browserify>insert-module-globals>is-buffer": true,
        "ethereumjs-util>create-hash": true,
        "ethereumjs-util>rlp": true
      }
    },
    "@metamask/logging-controller": {
      "packages": {
        "@metamask/base-controller": true,
        "uuid": true
      }
    },
    "@metamask/logo": {
      "globals": {
        "addEventListener": true,
        "document.body.appendChild": true,
        "document.createElementNS": true,
        "innerHeight": true,
        "innerWidth": true,
        "requestAnimationFrame": true
      },
      "packages": {
        "@metamask/logo>gl-mat4": true,
        "@metamask/logo>gl-vec3": true
      }
    },
    "@metamask/message-manager": {
      "packages": {
        "@metamask/base-controller": true,
        "@metamask/controller-utils": true,
        "@metamask/eth-sig-util": true,
        "@metamask/message-manager>@metamask/utils": true,
        "@metamask/message-manager>jsonschema": true,
        "browserify>buffer": true,
        "uuid": true,
        "webpack>events": true
      }
    },
    "@metamask/message-manager>@metamask/utils": {
      "globals": {
        "TextDecoder": true,
        "TextEncoder": true
      },
      "packages": {
        "@metamask/utils>@metamask/superstruct": true,
        "@metamask/utils>@scure/base": true,
        "@metamask/utils>pony-cause": true,
        "@noble/hashes": true,
        "browserify>buffer": true,
        "nock>debug": true,
        "semver": true
      }
    },
    "@metamask/message-manager>jsonschema": {
      "packages": {
        "browserify>url": true
      }
    },
    "@metamask/message-signing-snap>@noble/ciphers": {
      "globals": {
        "TextDecoder": true,
        "TextEncoder": true,
        "crypto": true
      }
    },
    "@metamask/message-signing-snap>@noble/curves": {
      "globals": {
        "TextEncoder": true
      },
      "packages": {
        "@metamask/message-signing-snap>@noble/curves>@noble/hashes": true
      }
    },
    "@metamask/message-signing-snap>@noble/curves>@noble/hashes": {
      "globals": {
        "TextEncoder": true,
        "crypto": true
      }
    },
    "@metamask/name-controller": {
      "globals": {
        "fetch": true
      },
      "packages": {
        "@metamask/controller-utils": true,
        "@metamask/name-controller>@metamask/base-controller": true,
        "@metamask/name-controller>@metamask/utils": true,
        "@metamask/name-controller>async-mutex": true
      }
    },
    "@metamask/name-controller>@metamask/base-controller": {
      "globals": {
        "setTimeout": true
      },
      "packages": {
        "immer": true
      }
    },
    "@metamask/name-controller>@metamask/utils": {
      "globals": {
        "TextDecoder": true,
        "TextEncoder": true
      },
      "packages": {
        "@metamask/utils>@metamask/superstruct": true,
        "@metamask/utils>@scure/base": true,
        "@metamask/utils>pony-cause": true,
        "@noble/hashes": true,
        "browserify>buffer": true,
        "nock>debug": true,
        "semver": true
      }
    },
    "@metamask/name-controller>async-mutex": {
      "globals": {
        "clearTimeout": true,
        "setTimeout": true
      },
      "packages": {
        "@swc/helpers>tslib": true
      }
    },
    "@metamask/network-controller": {
      "globals": {
        "btoa": true,
        "fetch": true,
        "setTimeout": true
      },
      "packages": {
        "@metamask/base-controller": true,
        "@metamask/controller-utils": true,
        "@metamask/eth-json-rpc-provider": true,
        "@metamask/eth-query": true,
        "@metamask/network-controller>@metamask/eth-block-tracker": true,
        "@metamask/network-controller>@metamask/eth-json-rpc-infura": true,
        "@metamask/network-controller>@metamask/eth-json-rpc-middleware": true,
        "@metamask/network-controller>@metamask/json-rpc-engine": true,
        "@metamask/network-controller>@metamask/rpc-errors": true,
        "@metamask/network-controller>@metamask/swappable-obj-proxy": true,
        "@metamask/network-controller>@metamask/utils": true,
        "@metamask/network-controller>reselect": true,
        "browserify>assert": true,
        "browserify>util": true,
        "uri-js": true,
        "uuid": true
      }
    },
    "@metamask/network-controller>@metamask/eth-block-tracker": {
      "globals": {
        "clearTimeout": true,
        "console.error": true,
        "setTimeout": true
      },
      "packages": {
        "@metamask/eth-query>json-rpc-random-id": true,
        "@metamask/network-controller>@metamask/eth-block-tracker>@metamask/utils": true,
        "@metamask/safe-event-emitter": true,
        "pify": true
      }
    },
    "@metamask/network-controller>@metamask/eth-block-tracker>@metamask/utils": {
      "globals": {
        "TextDecoder": true,
        "TextEncoder": true
      },
      "packages": {
        "@metamask/utils>@metamask/superstruct": true,
        "@metamask/utils>@scure/base": true,
        "@metamask/utils>pony-cause": true,
        "@noble/hashes": true,
        "browserify>buffer": true,
        "nock>debug": true,
        "semver": true
      }
    },
    "@metamask/network-controller>@metamask/eth-json-rpc-infura": {
      "globals": {
        "setTimeout": true
      },
      "packages": {
        "@metamask/network-controller>@metamask/eth-json-rpc-infura>@metamask/eth-json-rpc-provider": true,
        "@metamask/network-controller>@metamask/eth-json-rpc-infura>@metamask/json-rpc-engine": true,
        "@metamask/network-controller>@metamask/eth-json-rpc-infura>@metamask/rpc-errors": true,
        "@metamask/network-controller>@metamask/eth-json-rpc-infura>@metamask/utils": true,
        "node-fetch": true
      }
    },
    "@metamask/network-controller>@metamask/eth-json-rpc-infura>@metamask/eth-json-rpc-provider": {
      "packages": {
        "@metamask/network-controller>@metamask/eth-json-rpc-infura>@metamask/json-rpc-engine": true,
        "@metamask/safe-event-emitter": true
      }
    },
    "@metamask/network-controller>@metamask/eth-json-rpc-infura>@metamask/json-rpc-engine": {
      "packages": {
        "@metamask/network-controller>@metamask/eth-json-rpc-infura>@metamask/rpc-errors": true,
        "@metamask/network-controller>@metamask/eth-json-rpc-infura>@metamask/utils": true,
        "@metamask/safe-event-emitter": true
      }
    },
    "@metamask/network-controller>@metamask/eth-json-rpc-infura>@metamask/rpc-errors": {
      "packages": {
        "@metamask/network-controller>@metamask/eth-json-rpc-infura>@metamask/rpc-errors>@metamask/utils": true,
        "@metamask/rpc-errors>fast-safe-stringify": true
      }
    },
    "@metamask/network-controller>@metamask/eth-json-rpc-infura>@metamask/rpc-errors>@metamask/utils": {
      "globals": {
        "TextDecoder": true,
        "TextEncoder": true
      },
      "packages": {
        "@metamask/utils>@metamask/superstruct": true,
        "@metamask/utils>@scure/base": true,
        "@metamask/utils>pony-cause": true,
        "@noble/hashes": true,
        "browserify>buffer": true,
        "nock>debug": true,
        "semver": true
      }
    },
    "@metamask/network-controller>@metamask/eth-json-rpc-infura>@metamask/utils": {
      "globals": {
        "TextDecoder": true,
        "TextEncoder": true
      },
      "packages": {
        "@metamask/utils>@metamask/superstruct": true,
        "@metamask/utils>@scure/base": true,
        "@metamask/utils>pony-cause": true,
        "@noble/hashes": true,
        "browserify>buffer": true,
        "nock>debug": true,
        "semver": true
      }
    },
    "@metamask/network-controller>@metamask/eth-json-rpc-middleware": {
      "globals": {
        "URL": true,
        "console.error": true,
        "setTimeout": true
      },
      "packages": {
        "@metamask/eth-json-rpc-middleware>klona": true,
        "@metamask/eth-json-rpc-middleware>safe-stable-stringify": true,
        "@metamask/eth-sig-util": true,
        "@metamask/network-controller>@metamask/eth-json-rpc-middleware>@metamask/utils": true,
        "@metamask/network-controller>@metamask/json-rpc-engine": true,
        "@metamask/network-controller>@metamask/rpc-errors": true,
        "bn.js": true,
        "pify": true
      }
    },
    "@metamask/network-controller>@metamask/eth-json-rpc-middleware>@metamask/utils": {
      "globals": {
        "TextDecoder": true,
        "TextEncoder": true
      },
      "packages": {
        "@metamask/utils>@metamask/superstruct": true,
        "@metamask/utils>@scure/base": true,
        "@metamask/utils>pony-cause": true,
        "@noble/hashes": true,
        "browserify>buffer": true,
        "nock>debug": true,
        "semver": true
      }
    },
    "@metamask/network-controller>@metamask/json-rpc-engine": {
      "packages": {
        "@metamask/network-controller>@metamask/rpc-errors": true,
        "@metamask/network-controller>@metamask/utils": true,
        "@metamask/safe-event-emitter": true
      }
    },
    "@metamask/network-controller>@metamask/rpc-errors": {
      "packages": {
        "@metamask/network-controller>@metamask/utils": true,
        "@metamask/rpc-errors>fast-safe-stringify": true
      }
    },
    "@metamask/network-controller>@metamask/utils": {
      "globals": {
        "TextDecoder": true,
        "TextEncoder": true
      },
      "packages": {
        "@metamask/utils>@metamask/superstruct": true,
        "@metamask/utils>@scure/base": true,
        "@metamask/utils>pony-cause": true,
        "@noble/hashes": true,
        "browserify>buffer": true,
        "nock>debug": true,
        "semver": true
      }
    },
    "@metamask/network-controller>reselect": {
      "globals": {
        "WeakRef": true,
        "console.warn": true,
        "unstable_autotrackMemoize": true
      }
    },
    "@metamask/notification-controller": {
      "packages": {
        "@metamask/notification-controller>@metamask/base-controller": true,
        "@metamask/notification-controller>@metamask/utils": true,
        "@metamask/notification-controller>nanoid": true
      }
    },
    "@metamask/notification-controller>@metamask/base-controller": {
      "globals": {
        "setTimeout": true
      },
      "packages": {
        "immer": true
      }
    },
    "@metamask/notification-controller>@metamask/utils": {
      "globals": {
        "TextDecoder": true,
        "TextEncoder": true
      },
      "packages": {
        "@metamask/utils>@metamask/superstruct": true,
        "@metamask/utils>@scure/base": true,
        "@metamask/utils>pony-cause": true,
        "@noble/hashes": true,
        "browserify>buffer": true,
        "nock>debug": true,
        "semver": true
      }
    },
    "@metamask/notification-controller>nanoid": {
      "globals": {
        "crypto.getRandomValues": true
      }
    },
    "@metamask/notification-services-controller": {
      "globals": {
        "Intl.NumberFormat": true,
        "addEventListener": true,
        "fetch": true,
        "registration": true,
        "removeEventListener": true
      },
      "packages": {
        "@metamask/base-controller": true,
        "@metamask/controller-utils": true,
        "@metamask/notification-services-controller>@contentful/rich-text-html-renderer": true,
        "@metamask/notification-services-controller>bignumber.js": true,
        "@metamask/notification-services-controller>firebase": true,
        "@metamask/profile-sync-controller": true,
        "@metamask/utils": true,
        "loglevel": true,
        "uuid": true
      }
    },
    "@metamask/notification-services-controller>@contentful/rich-text-html-renderer": {
      "globals": {
        "SuppressedError": true
      }
    },
    "@metamask/notification-services-controller>bignumber.js": {
      "globals": {
        "crypto": true,
        "define": true
      }
    },
    "@metamask/notification-services-controller>firebase": {
      "packages": {
        "@metamask/notification-services-controller>firebase>@firebase/app": true,
        "@metamask/notification-services-controller>firebase>@firebase/messaging": true
      }
    },
    "@metamask/notification-services-controller>firebase>@firebase/app": {
      "globals": {
        "FinalizationRegistry": true,
        "console.warn": true
      },
      "packages": {
        "@metamask/notification-services-controller>firebase>@firebase/app>@firebase/component": true,
        "@metamask/notification-services-controller>firebase>@firebase/app>@firebase/logger": true,
        "@metamask/notification-services-controller>firebase>@firebase/app>idb": true,
        "@metamask/notification-services-controller>firebase>@firebase/util": true
      }
    },
    "@metamask/notification-services-controller>firebase>@firebase/app>@firebase/component": {
      "packages": {
        "@metamask/notification-services-controller>firebase>@firebase/util": true
      }
    },
    "@metamask/notification-services-controller>firebase>@firebase/app>@firebase/logger": {
      "globals": {
        "console": true
      },
      "packages": {
        "@swc/helpers>tslib": true
      }
    },
    "@metamask/notification-services-controller>firebase>@firebase/app>idb": {
      "globals": {
        "DOMException": true,
        "IDBCursor": true,
        "IDBDatabase": true,
        "IDBIndex": true,
        "IDBObjectStore": true,
        "IDBRequest": true,
        "IDBTransaction": true,
        "indexedDB.deleteDatabase": true,
        "indexedDB.open": true
      }
    },
    "@metamask/notification-services-controller>firebase>@firebase/installations": {
      "globals": {
        "BroadcastChannel": true,
        "Headers": true,
        "btoa": true,
        "console.error": true,
        "crypto": true,
        "fetch": true,
        "msCrypto": true,
        "navigator.onLine": true,
        "setTimeout": true
      },
      "packages": {
        "@metamask/notification-services-controller>firebase>@firebase/app": true,
        "@metamask/notification-services-controller>firebase>@firebase/app>@firebase/component": true,
        "@metamask/notification-services-controller>firebase>@firebase/app>idb": true,
        "@metamask/notification-services-controller>firebase>@firebase/util": true
      }
    },
    "@metamask/notification-services-controller>firebase>@firebase/messaging": {
      "globals": {
        "Headers": true,
        "Notification.maxActions": true,
        "Notification.permission": true,
        "Notification.requestPermission": true,
        "PushSubscription.prototype.hasOwnProperty": true,
        "ServiceWorkerRegistration": true,
        "URL": true,
        "addEventListener": true,
        "atob": true,
        "btoa": true,
        "clients.matchAll": true,
        "clients.openWindow": true,
        "console.warn": true,
        "document": true,
        "fetch": true,
        "indexedDB": true,
        "location.href": true,
        "location.origin": true,
        "navigator": true,
        "origin.replace": true,
        "registration.showNotification": true,
        "setTimeout": true
      },
      "packages": {
        "@metamask/notification-services-controller>firebase>@firebase/app": true,
        "@metamask/notification-services-controller>firebase>@firebase/app>@firebase/component": true,
        "@metamask/notification-services-controller>firebase>@firebase/app>idb": true,
        "@metamask/notification-services-controller>firebase>@firebase/installations": true,
        "@metamask/notification-services-controller>firebase>@firebase/util": true,
        "@swc/helpers>tslib": true
      }
    },
    "@metamask/notification-services-controller>firebase>@firebase/util": {
      "globals": {
        "atob": true,
        "browser": true,
        "btoa": true,
        "chrome": true,
        "console": true,
        "document": true,
        "indexedDB": true,
        "navigator": true,
        "process": true,
        "self": true,
        "setTimeout": true
      },
      "packages": {
        "process": true
      }
    },
    "@metamask/object-multiplex": {
      "globals": {
        "console.warn": true
      },
      "packages": {
        "@metamask/object-multiplex>once": true,
        "readable-stream": true
      }
    },
    "@metamask/object-multiplex>once": {
      "packages": {
        "@metamask/object-multiplex>once>wrappy": true
      }
    },
    "@metamask/obs-store": {
      "packages": {
        "@metamask/safe-event-emitter": true,
        "readable-stream": true
      }
    },
    "@metamask/permission-controller": {
      "globals": {
        "console.error": true
      },
      "packages": {
        "@metamask/controller-utils": true,
        "@metamask/permission-controller>@metamask/base-controller": true,
        "@metamask/permission-controller>@metamask/json-rpc-engine": true,
        "@metamask/permission-controller>@metamask/rpc-errors": true,
        "@metamask/permission-controller>@metamask/utils": true,
        "@metamask/permission-controller>nanoid": true,
        "deep-freeze-strict": true,
        "immer": true
      }
    },
    "@metamask/permission-controller>@metamask/base-controller": {
      "globals": {
        "setTimeout": true
      },
      "packages": {
        "immer": true
      }
    },
    "@metamask/permission-controller>@metamask/json-rpc-engine": {
      "packages": {
        "@metamask/permission-controller>@metamask/json-rpc-engine>@metamask/utils": true,
        "@metamask/permission-controller>@metamask/rpc-errors": true,
        "@metamask/safe-event-emitter": true
      }
    },
    "@metamask/permission-controller>@metamask/json-rpc-engine>@metamask/utils": {
      "globals": {
        "TextDecoder": true,
        "TextEncoder": true
      },
      "packages": {
        "@metamask/utils>@metamask/superstruct": true,
        "@metamask/utils>@scure/base": true,
        "@metamask/utils>pony-cause": true,
        "@noble/hashes": true,
        "browserify>buffer": true,
        "nock>debug": true,
        "semver": true
      }
    },
    "@metamask/permission-controller>@metamask/rpc-errors": {
      "packages": {
        "@metamask/permission-controller>@metamask/rpc-errors>@metamask/utils": true,
        "@metamask/rpc-errors>fast-safe-stringify": true
      }
    },
    "@metamask/permission-controller>@metamask/rpc-errors>@metamask/utils": {
      "globals": {
        "TextDecoder": true,
        "TextEncoder": true
      },
      "packages": {
        "@metamask/utils>@metamask/superstruct": true,
        "@metamask/utils>@scure/base": true,
        "@metamask/utils>pony-cause": true,
        "@noble/hashes": true,
        "browserify>buffer": true,
        "nock>debug": true,
        "semver": true
      }
    },
    "@metamask/permission-controller>@metamask/utils": {
      "globals": {
        "TextDecoder": true,
        "TextEncoder": true
      },
      "packages": {
        "@metamask/utils>@metamask/superstruct": true,
        "@metamask/utils>@scure/base": true,
        "@metamask/utils>pony-cause": true,
        "@noble/hashes": true,
        "browserify>buffer": true,
        "nock>debug": true,
        "semver": true
      }
    },
    "@metamask/permission-controller>nanoid": {
      "globals": {
        "crypto.getRandomValues": true
      }
    },
    "@metamask/permission-log-controller": {
      "packages": {
        "@metamask/permission-log-controller>@metamask/base-controller": true,
        "@metamask/permission-log-controller>@metamask/utils": true
      }
    },
    "@metamask/permission-log-controller>@metamask/base-controller": {
      "globals": {
        "setTimeout": true
      },
      "packages": {
        "immer": true
      }
    },
    "@metamask/permission-log-controller>@metamask/utils": {
      "globals": {
        "TextDecoder": true,
        "TextEncoder": true
      },
      "packages": {
        "@metamask/utils>@metamask/superstruct": true,
        "@metamask/utils>@scure/base": true,
        "@metamask/utils>pony-cause": true,
        "@noble/hashes": true,
        "browserify>buffer": true,
        "nock>debug": true,
        "semver": true
      }
    },
    "@metamask/phishing-controller": {
      "globals": {
        "TextEncoder": true,
        "URL": true,
        "console.error": true,
        "fetch": true
      },
      "packages": {
        "@ethereumjs/tx>ethereum-cryptography": true,
        "@metamask/base-controller": true,
        "@metamask/controller-utils": true,
        "@noble/hashes": true,
        "punycode": true,
        "webpack-cli>fastest-levenshtein": true
      }
    },
    "@metamask/polling-controller": {
      "globals": {
        "clearTimeout": true,
        "console.error": true,
        "setTimeout": true
      },
      "packages": {
        "@metamask/base-controller": true,
        "@metamask/snaps-utils>fast-json-stable-stringify": true,
        "uuid": true
      }
    },
    "@metamask/post-message-stream": {
      "globals": {
        "MessageEvent.prototype": true,
        "WorkerGlobalScope": true,
        "addEventListener": true,
        "browser": true,
        "chrome": true,
        "location.origin": true,
        "postMessage": true,
        "removeEventListener": true
      },
      "packages": {
        "@metamask/post-message-stream>@metamask/utils": true,
        "readable-stream": true
      }
    },
    "@metamask/post-message-stream>@metamask/utils": {
      "globals": {
        "TextDecoder": true,
        "TextEncoder": true
      },
      "packages": {
        "@metamask/utils>@metamask/superstruct": true,
        "@metamask/utils>@scure/base": true,
        "@metamask/utils>pony-cause": true,
        "@noble/hashes": true,
        "browserify>buffer": true,
        "nock>debug": true,
        "semver": true
      }
    },
    "@metamask/ppom-validator": {
      "globals": {
        "URL": true,
        "console.error": true,
        "crypto": true
      },
      "packages": {
        "@metamask/base-controller": true,
        "@metamask/controller-utils": true,
        "@metamask/eth-query>json-rpc-random-id": true,
        "@metamask/ppom-validator>crypto-js": true,
        "@metamask/ppom-validator>elliptic": true,
        "await-semaphore": true,
        "browserify>buffer": true
      }
    },
    "@metamask/ppom-validator>crypto-js": {
      "globals": {
        "crypto": true,
        "define": true,
        "msCrypto": true
      },
      "packages": {
        "browserify>browser-resolve": true
      }
    },
    "@metamask/ppom-validator>elliptic": {
      "packages": {
        "@metamask/ppom-validator>elliptic>brorand": true,
        "@metamask/ppom-validator>elliptic>hmac-drbg": true,
        "@metamask/ppom-validator>elliptic>minimalistic-assert": true,
        "@metamask/ppom-validator>elliptic>minimalistic-crypto-utils": true,
        "bn.js": true,
        "ethers>@ethersproject/sha2>hash.js": true,
        "pumpify>inherits": true
      }
    },
    "@metamask/ppom-validator>elliptic>brorand": {
      "globals": {
        "crypto": true,
        "msCrypto": true
      },
      "packages": {
        "browserify>browser-resolve": true
      }
    },
    "@metamask/ppom-validator>elliptic>hmac-drbg": {
      "packages": {
        "@metamask/ppom-validator>elliptic>minimalistic-assert": true,
        "@metamask/ppom-validator>elliptic>minimalistic-crypto-utils": true,
        "ethers>@ethersproject/sha2>hash.js": true
      }
    },
    "@metamask/preferences-controller": {
      "packages": {
        "@metamask/base-controller": true,
        "@metamask/controller-utils": true
      }
    },
    "@metamask/profile-sync-controller": {
      "globals": {
        "Event": true,
        "Headers": true,
        "TextDecoder": true,
        "TextEncoder": true,
        "URL": true,
        "URLSearchParams": true,
        "addEventListener": true,
        "console.error": true,
        "dispatchEvent": true,
        "fetch": true,
        "removeEventListener": true,
        "setTimeout": true
      },
      "packages": {
        "@metamask/base-controller": true,
        "@metamask/keyring-api": true,
        "@metamask/keyring-controller": true,
        "@metamask/message-signing-snap>@noble/ciphers": true,
        "@metamask/profile-sync-controller>siwe": true,
        "@noble/hashes": true,
        "browserify>buffer": true,
        "loglevel": true
      }
    },
    "@metamask/profile-sync-controller>siwe": {
      "globals": {
        "console.error": true,
        "console.warn": true
      },
      "packages": {
        "@metamask/controller-utils>@spruceid/siwe-parser>valid-url": true,
        "@metamask/profile-sync-controller>siwe>@spruceid/siwe-parser": true,
        "@metamask/profile-sync-controller>siwe>@stablelib/random": true,
        "ethers": true
      }
    },
    "@metamask/profile-sync-controller>siwe>@spruceid/siwe-parser": {
      "globals": {
        "console.error": true,
        "console.log": true
      },
      "packages": {
        "@metamask/controller-utils>@spruceid/siwe-parser>apg-js": true,
        "@noble/hashes": true
      }
    },
    "@metamask/profile-sync-controller>siwe>@stablelib/random": {
<<<<<<< HEAD
      "globals": {
        "crypto": true,
        "msCrypto": true
      },
      "packages": {
        "@metamask/profile-sync-controller>siwe>@stablelib/random>@stablelib/binary": true,
        "@metamask/profile-sync-controller>siwe>@stablelib/random>@stablelib/wipe": true,
        "browserify>browser-resolve": true
      }
    },
    "@metamask/profile-sync-controller>siwe>@stablelib/random>@stablelib/binary": {
      "packages": {
        "@metamask/profile-sync-controller>siwe>@stablelib/random>@stablelib/binary>@stablelib/int": true
      }
    },
    "@metamask/queued-request-controller": {
      "packages": {
        "@metamask/base-controller": true,
        "@metamask/json-rpc-engine": true,
        "@metamask/queued-request-controller>@metamask/utils": true,
        "@metamask/rpc-errors": true,
        "@metamask/selected-network-controller": true
      }
    },
    "@metamask/queued-request-controller>@metamask/utils": {
=======
>>>>>>> d24389c6
      "globals": {
        "crypto": true,
        "msCrypto": true
      },
      "packages": {
        "@metamask/profile-sync-controller>siwe>@stablelib/random>@stablelib/binary": true,
        "@metamask/profile-sync-controller>siwe>@stablelib/random>@stablelib/wipe": true,
        "browserify>browser-resolve": true
      }
    },
    "@metamask/profile-sync-controller>siwe>@stablelib/random>@stablelib/binary": {
      "packages": {
        "@metamask/profile-sync-controller>siwe>@stablelib/random>@stablelib/binary>@stablelib/int": true
      }
    },
    "@metamask/queued-request-controller": {
      "packages": {
        "@metamask/base-controller": true,
        "@metamask/json-rpc-engine": true,
        "@metamask/rpc-errors": true,
        "@metamask/selected-network-controller": true,
        "@metamask/utils": true
      }
    },
    "@metamask/rate-limit-controller": {
      "globals": {
        "setTimeout": true
      },
      "packages": {
        "@metamask/rate-limit-controller>@metamask/base-controller": true,
        "@metamask/rate-limit-controller>@metamask/rpc-errors": true,
        "@metamask/rate-limit-controller>@metamask/utils": true
      }
    },
    "@metamask/rate-limit-controller>@metamask/base-controller": {
      "globals": {
        "setTimeout": true
      },
      "packages": {
        "immer": true
      }
    },
    "@metamask/rate-limit-controller>@metamask/rpc-errors": {
      "packages": {
        "@metamask/rate-limit-controller>@metamask/rpc-errors>@metamask/utils": true,
        "@metamask/rpc-errors>fast-safe-stringify": true
      }
    },
    "@metamask/rate-limit-controller>@metamask/rpc-errors>@metamask/utils": {
      "globals": {
        "TextDecoder": true,
        "TextEncoder": true
      },
      "packages": {
        "@metamask/utils>@metamask/superstruct": true,
        "@metamask/utils>@scure/base": true,
        "@metamask/utils>pony-cause": true,
        "@noble/hashes": true,
        "browserify>buffer": true,
        "nock>debug": true,
        "semver": true
      }
    },
    "@metamask/rate-limit-controller>@metamask/utils": {
      "globals": {
        "TextDecoder": true,
        "TextEncoder": true
      },
      "packages": {
        "@metamask/utils>@metamask/superstruct": true,
        "@metamask/utils>@scure/base": true,
        "@metamask/utils>pony-cause": true,
        "@noble/hashes": true,
        "browserify>buffer": true,
        "nock>debug": true,
        "semver": true
      }
    },
    "@metamask/rpc-errors": {
      "packages": {
        "@metamask/rpc-errors>fast-safe-stringify": true,
        "@metamask/utils": true
      }
    },
    "@metamask/rpc-methods-flask>nanoid": {
      "globals": {
        "crypto.getRandomValues": true
      }
    },
    "@metamask/rpc-methods>nanoid": {
      "globals": {
        "crypto.getRandomValues": true
      }
    },
    "@metamask/safe-event-emitter": {
      "globals": {
        "setTimeout": true
      },
      "packages": {
        "webpack>events": true
      }
    },
    "@metamask/scure-bip39": {
      "globals": {
        "TextEncoder": true
      },
      "packages": {
        "@metamask/scure-bip39>@noble/hashes": true,
        "@metamask/utils>@scure/base": true
      }
    },
    "@metamask/scure-bip39>@noble/hashes": {
      "globals": {
        "TextEncoder": true,
        "crypto": true
      }
    },
    "@metamask/selected-network-controller": {
      "packages": {
        "@metamask/base-controller": true,
        "@metamask/network-controller>@metamask/swappable-obj-proxy": true
      }
    },
    "@metamask/signature-controller": {
      "globals": {
        "fetch": true
      },
      "packages": {
        "@metamask/base-controller": true,
        "@metamask/controller-utils": true,
        "@metamask/keyring-controller": true,
        "@metamask/logging-controller": true,
        "@metamask/message-manager>jsonschema": true,
        "@metamask/signature-controller>@metamask/eth-sig-util": true,
        "@metamask/utils": true,
        "browserify>buffer": true,
        "uuid": true,
        "webpack>events": true
      }
    },
    "@metamask/signature-controller>@metamask/eth-sig-util": {
      "packages": {
        "@ethereumjs/tx>@ethereumjs/util": true,
        "@ethereumjs/tx>ethereum-cryptography": true,
        "@metamask/abi-utils": true,
        "@metamask/eth-sig-util>tweetnacl": true,
        "@metamask/signature-controller>@metamask/eth-sig-util>@metamask/utils": true,
        "@metamask/utils>@scure/base": true,
        "browserify>buffer": true
      }
    },
    "@metamask/signature-controller>@metamask/eth-sig-util>@metamask/utils": {
      "globals": {
        "TextDecoder": true,
        "TextEncoder": true
      },
      "packages": {
        "@metamask/utils>@metamask/superstruct": true,
        "@metamask/utils>@scure/base": true,
        "@metamask/utils>pony-cause": true,
        "@noble/hashes": true,
        "browserify>buffer": true,
        "nock>debug": true,
        "semver": true
      }
    },
    "@metamask/smart-transactions-controller": {
      "globals": {
        "URLSearchParams": true,
        "clearInterval": true,
        "console.error": true,
        "console.log": true,
        "fetch": true,
        "setInterval": true
      },
      "packages": {
        "@ethersproject/bytes": true,
        "@metamask/controller-utils": true,
        "@metamask/eth-query": true,
        "@metamask/smart-transactions-controller>@ethereumjs/tx": true,
        "@metamask/smart-transactions-controller>@ethereumjs/util": true,
        "@metamask/smart-transactions-controller>@metamask/polling-controller": true,
        "@metamask/smart-transactions-controller>@metamask/transaction-controller": true,
        "@metamask/smart-transactions-controller>bignumber.js": true,
        "browserify>buffer": true,
        "fast-json-patch": true,
        "lodash": true
      }
    },
    "@metamask/smart-transactions-controller>@ethereumjs/tx": {
      "packages": {
        "@ethereumjs/tx>ethereum-cryptography": true,
        "@metamask/eth-ledger-bridge-keyring>@ethereumjs/rlp": true,
        "@metamask/smart-transactions-controller>@ethereumjs/tx>@ethereumjs/common": true,
        "@metamask/smart-transactions-controller>@ethereumjs/util": true
      }
    },
    "@metamask/smart-transactions-controller>@ethereumjs/tx>@ethereumjs/common": {
      "packages": {
        "@metamask/smart-transactions-controller>@ethereumjs/util": true,
        "webpack>events": true
      }
    },
    "@metamask/smart-transactions-controller>@ethereumjs/util": {
      "globals": {
        "console.warn": true,
        "fetch": true
      },
      "packages": {
        "@ethereumjs/tx>ethereum-cryptography": true,
        "@metamask/eth-ledger-bridge-keyring>@ethereumjs/rlp": true,
        "webpack>events": true
      }
    },
    "@metamask/smart-transactions-controller>@metamask/base-controller": {
      "globals": {
        "setTimeout": true
      },
      "packages": {
        "immer": true
      }
    },
    "@metamask/smart-transactions-controller>@metamask/controllers>nanoid": {
      "globals": {
        "crypto.getRandomValues": true
      }
    },
    "@metamask/smart-transactions-controller>@metamask/polling-controller": {
      "globals": {
        "clearTimeout": true,
        "console.error": true,
        "setTimeout": true
      },
      "packages": {
        "@metamask/smart-transactions-controller>@metamask/base-controller": true,
        "@metamask/snaps-utils>fast-json-stable-stringify": true,
        "uuid": true
      }
    },
    "@metamask/smart-transactions-controller>@metamask/transaction-controller": {
      "globals": {
        "clearTimeout": true,
        "console.error": true,
        "fetch": true,
        "setTimeout": true
      },
      "packages": {
        "@ethereumjs/tx>@ethereumjs/common": true,
        "@ethersproject/abi": true,
        "@ethersproject/contracts": true,
        "@ethersproject/providers": true,
        "@metamask/controller-utils": true,
        "@metamask/eth-query": true,
        "@metamask/gas-fee-controller": true,
        "@metamask/metamask-eth-abis": true,
        "@metamask/name-controller>async-mutex": true,
        "@metamask/network-controller": true,
        "@metamask/smart-transactions-controller>@metamask/base-controller": true,
        "@metamask/smart-transactions-controller>@metamask/transaction-controller>@ethereumjs/tx": true,
        "@metamask/smart-transactions-controller>@metamask/transaction-controller>@ethereumjs/util": true,
        "@metamask/smart-transactions-controller>@metamask/transaction-controller>@metamask/nonce-tracker": true,
        "@metamask/smart-transactions-controller>@metamask/transaction-controller>@metamask/rpc-errors": true,
        "@metamask/smart-transactions-controller>@metamask/transaction-controller>@metamask/utils": true,
        "bn.js": true,
        "browserify>buffer": true,
        "eth-method-registry": true,
        "fast-json-patch": true,
        "lodash": true,
        "uuid": true,
        "webpack>events": true
      }
    },
    "@metamask/smart-transactions-controller>@metamask/transaction-controller>@ethereumjs/tx": {
      "packages": {
        "@ethereumjs/tx>@ethereumjs/common": true,
        "@ethereumjs/tx>ethereum-cryptography": true,
        "@metamask/smart-transactions-controller>@metamask/transaction-controller>@ethereumjs/tx>@ethereumjs/rlp": true,
        "@metamask/smart-transactions-controller>@metamask/transaction-controller>@ethereumjs/util": true,
        "browserify>buffer": true,
        "browserify>insert-module-globals>is-buffer": true
      }
    },
    "@metamask/smart-transactions-controller>@metamask/transaction-controller>@ethereumjs/tx>@ethereumjs/rlp": {
      "globals": {
        "TextEncoder": true
      }
    },
    "@metamask/smart-transactions-controller>@metamask/transaction-controller>@ethereumjs/util": {
      "globals": {
        "console.warn": true
      },
      "packages": {
        "@ethereumjs/tx>@ethereumjs/util>micro-ftch": true,
        "@ethereumjs/tx>ethereum-cryptography": true,
        "@metamask/smart-transactions-controller>@metamask/transaction-controller>@ethereumjs/tx>@ethereumjs/rlp": true,
        "browserify>buffer": true,
        "browserify>insert-module-globals>is-buffer": true,
        "webpack>events": true
      }
    },
    "@metamask/smart-transactions-controller>@metamask/transaction-controller>@metamask/nonce-tracker": {
      "packages": {
        "@ethersproject/providers": true,
        "@metamask/smart-transactions-controller>@metamask/transaction-controller>@metamask/nonce-tracker>async-mutex": true,
        "browserify>assert": true
      }
    },
    "@metamask/smart-transactions-controller>@metamask/transaction-controller>@metamask/nonce-tracker>async-mutex": {
      "globals": {
        "clearTimeout": true,
        "setTimeout": true
      },
      "packages": {
        "@swc/helpers>tslib": true
      }
    },
    "@metamask/smart-transactions-controller>@metamask/transaction-controller>@metamask/rpc-errors": {
      "packages": {
        "@metamask/rpc-errors>fast-safe-stringify": true,
        "@metamask/smart-transactions-controller>@metamask/transaction-controller>@metamask/rpc-errors>@metamask/utils": true
      }
    },
    "@metamask/smart-transactions-controller>@metamask/transaction-controller>@metamask/rpc-errors>@metamask/utils": {
      "globals": {
        "TextDecoder": true,
        "TextEncoder": true
      },
      "packages": {
        "@metamask/utils>@metamask/superstruct": true,
        "@metamask/utils>@scure/base": true,
        "@metamask/utils>pony-cause": true,
        "@noble/hashes": true,
        "browserify>buffer": true,
        "nock>debug": true,
        "semver": true
      }
    },
    "@metamask/smart-transactions-controller>@metamask/transaction-controller>@metamask/utils": {
      "globals": {
        "TextDecoder": true,
        "TextEncoder": true
      },
      "packages": {
        "@metamask/utils>@metamask/superstruct": true,
        "@metamask/utils>@scure/base": true,
        "@metamask/utils>pony-cause": true,
        "@noble/hashes": true,
        "browserify>buffer": true,
        "nock>debug": true,
        "semver": true
      }
    },
    "@metamask/smart-transactions-controller>bignumber.js": {
      "globals": {
        "crypto": true,
        "define": true
      }
    },
    "@metamask/snaps-controllers": {
      "globals": {
        "DecompressionStream": true,
        "URL": true,
        "clearTimeout": true,
        "document.getElementById": true,
        "fetch.bind": true,
        "setTimeout": true
      },
      "packages": {
        "@metamask/base-controller": true,
        "@metamask/json-rpc-engine": true,
        "@metamask/json-rpc-middleware-stream": true,
        "@metamask/object-multiplex": true,
        "@metamask/post-message-stream": true,
        "@metamask/rpc-errors": true,
        "@metamask/snaps-controllers>@metamask/permission-controller": true,
        "@metamask/snaps-controllers>@xstate/fsm": true,
        "@metamask/snaps-controllers>concat-stream": true,
        "@metamask/snaps-controllers>get-npm-tarball-url": true,
        "@metamask/snaps-controllers>nanoid": true,
        "@metamask/snaps-controllers>readable-web-to-node-stream": true,
        "@metamask/snaps-controllers>tar-stream": true,
        "@metamask/snaps-rpc-methods": true,
        "@metamask/snaps-sdk": true,
        "@metamask/snaps-utils": true,
        "@metamask/snaps-utils>@metamask/snaps-registry": true,
        "@metamask/utils": true,
        "browserify>browserify-zlib": true,
        "eslint>fast-deep-equal": true,
        "immer": true,
        "readable-stream": true,
        "semver": true
      }
    },
    "@metamask/snaps-controllers-flask>nanoid": {
      "globals": {
        "crypto.getRandomValues": true
      }
    },
    "@metamask/snaps-controllers>@metamask/permission-controller": {
      "globals": {
        "console.error": true
      },
      "packages": {
        "@metamask/base-controller": true,
        "@metamask/controller-utils": true,
        "@metamask/json-rpc-engine": true,
        "@metamask/rpc-errors": true,
        "@metamask/snaps-controllers>nanoid": true,
        "@metamask/utils": true,
        "deep-freeze-strict": true,
        "immer": true
      }
    },
    "@metamask/snaps-controllers>concat-stream": {
      "packages": {
        "browserify>buffer": true,
        "browserify>concat-stream>typedarray": true,
        "pumpify>inherits": true,
        "readable-stream": true,
        "terser>source-map-support>buffer-from": true
      }
    },
    "@metamask/snaps-controllers>nanoid": {
      "globals": {
        "crypto.getRandomValues": true
      }
    },
    "@metamask/snaps-controllers>readable-web-to-node-stream": {
      "packages": {
        "readable-stream": true
      }
    },
    "@metamask/snaps-controllers>tar-stream": {
      "packages": {
        "@metamask/snaps-controllers>tar-stream>b4a": true,
        "@metamask/snaps-controllers>tar-stream>fast-fifo": true,
        "@metamask/snaps-controllers>tar-stream>streamx": true,
        "browserify>browser-resolve": true
      }
    },
    "@metamask/snaps-controllers>tar-stream>b4a": {
      "globals": {
        "TextDecoder": true,
        "TextEncoder": true
      }
    },
    "@metamask/snaps-controllers>tar-stream>streamx": {
      "packages": {
        "@metamask/snaps-controllers>tar-stream>fast-fifo": true,
        "@metamask/snaps-controllers>tar-stream>streamx>queue-tick": true,
        "webpack>events": true
      }
    },
    "@metamask/snaps-controllers>tar-stream>streamx>queue-tick": {
      "globals": {
        "queueMicrotask": true
      }
    },
    "@metamask/snaps-execution-environments": {
      "globals": {
        "document.getElementById": true
      },
      "packages": {
        "@metamask/post-message-stream": true,
        "@metamask/snaps-utils": true,
        "@metamask/utils": true
      }
    },
    "@metamask/snaps-rpc-methods": {
      "packages": {
        "@metamask/rpc-errors": true,
        "@metamask/snaps-rpc-methods>@metamask/permission-controller": true,
        "@metamask/snaps-sdk": true,
        "@metamask/snaps-sdk>@metamask/key-tree": true,
        "@metamask/snaps-utils": true,
        "@metamask/utils": true,
        "@metamask/utils>@metamask/superstruct": true,
        "@noble/hashes": true
      }
    },
    "@metamask/snaps-rpc-methods>@metamask/permission-controller": {
      "globals": {
        "console.error": true
      },
      "packages": {
        "@metamask/base-controller": true,
        "@metamask/controller-utils": true,
        "@metamask/json-rpc-engine": true,
        "@metamask/rpc-errors": true,
        "@metamask/snaps-rpc-methods>@metamask/permission-controller>nanoid": true,
        "@metamask/utils": true,
        "deep-freeze-strict": true,
        "immer": true
      }
    },
    "@metamask/snaps-rpc-methods>@metamask/permission-controller>nanoid": {
      "globals": {
        "crypto.getRandomValues": true
      }
    },
    "@metamask/snaps-sdk": {
      "globals": {
        "fetch": true
      },
      "packages": {
        "@metamask/rpc-errors": true,
        "@metamask/utils": true,
        "@metamask/utils>@metamask/superstruct": true
      }
    },
    "@metamask/snaps-sdk>@metamask/key-tree": {
      "packages": {
        "@metamask/message-signing-snap>@noble/curves": true,
        "@metamask/scure-bip39": true,
        "@metamask/snaps-sdk>@metamask/key-tree>@metamask/utils": true,
        "@metamask/utils>@scure/base": true,
        "@noble/hashes": true
      }
    },
    "@metamask/snaps-sdk>@metamask/key-tree>@metamask/utils": {
      "globals": {
        "TextDecoder": true,
        "TextEncoder": true
      },
      "packages": {
        "@metamask/utils>@metamask/superstruct": true,
        "@metamask/utils>@scure/base": true,
        "@metamask/utils>pony-cause": true,
        "@noble/hashes": true,
        "browserify>buffer": true,
        "nock>debug": true,
        "semver": true
      }
    },
    "@metamask/snaps-utils": {
      "globals": {
        "File": true,
        "FileReader": true,
        "TextDecoder": true,
        "TextEncoder": true,
        "URL": true,
        "console.error": true,
        "console.log": true,
        "console.warn": true,
        "crypto": true,
        "document.body.appendChild": true,
        "document.createElement": true,
        "fetch": true
      },
      "packages": {
        "@metamask/rpc-errors": true,
        "@metamask/snaps-sdk": true,
        "@metamask/snaps-sdk>@metamask/key-tree": true,
        "@metamask/snaps-utils>@metamask/permission-controller": true,
        "@metamask/snaps-utils>@metamask/slip44": true,
        "@metamask/snaps-utils>cron-parser": true,
        "@metamask/snaps-utils>fast-json-stable-stringify": true,
        "@metamask/snaps-utils>fast-xml-parser": true,
        "@metamask/snaps-utils>marked": true,
        "@metamask/snaps-utils>rfdc": true,
        "@metamask/snaps-utils>validate-npm-package-name": true,
        "@metamask/utils": true,
        "@metamask/utils>@metamask/superstruct": true,
        "@metamask/utils>@scure/base": true,
        "@noble/hashes": true,
        "chalk": true,
        "semver": true
      }
    },
    "@metamask/snaps-utils>@metamask/permission-controller": {
      "globals": {
        "console.error": true
      },
      "packages": {
        "@metamask/base-controller": true,
        "@metamask/controller-utils": true,
        "@metamask/json-rpc-engine": true,
        "@metamask/rpc-errors": true,
        "@metamask/snaps-utils>@metamask/permission-controller>nanoid": true,
        "@metamask/utils": true,
        "deep-freeze-strict": true,
        "immer": true
      }
    },
    "@metamask/snaps-utils>@metamask/permission-controller>nanoid": {
      "globals": {
        "crypto.getRandomValues": true
      }
    },
    "@metamask/snaps-utils>@metamask/snaps-registry": {
      "packages": {
        "@metamask/message-signing-snap>@noble/curves": true,
        "@metamask/utils": true,
        "@metamask/utils>@metamask/superstruct": true,
        "@noble/hashes": true
      }
    },
    "@metamask/snaps-utils>cron-parser": {
      "packages": {
        "browserify>browser-resolve": true,
        "luxon": true
      }
    },
    "@metamask/snaps-utils>fast-xml-parser": {
      "globals": {
        "entityName": true,
        "val": true
      },
      "packages": {
        "@metamask/snaps-utils>fast-xml-parser>strnum": true
      }
    },
    "@metamask/snaps-utils>marked": {
      "globals": {
        "console.error": true,
        "console.warn": true,
        "define": true
      }
    },
    "@metamask/snaps-utils>rfdc": {
      "packages": {
        "browserify>buffer": true
      }
    },
    "@metamask/snaps-utils>validate-npm-package-name": {
      "packages": {
        "@metamask/snaps-utils>validate-npm-package-name>builtins": true
      }
    },
    "@metamask/snaps-utils>validate-npm-package-name>builtins": {
      "packages": {
        "process": true,
        "semver": true
      }
    },
    "@metamask/test-bundler>@ethersproject/networks": {
      "packages": {
        "ethers>@ethersproject/logger": true
      }
    },
    "@metamask/transaction-controller": {
      "globals": {
        "clearTimeout": true,
        "console.error": true,
        "fetch": true,
        "setTimeout": true
      },
      "packages": {
        "@ethereumjs/tx": true,
        "@ethereumjs/tx>@ethereumjs/common": true,
        "@ethereumjs/tx>@ethereumjs/util": true,
        "@ethersproject/abi": true,
        "@ethersproject/contracts": true,
        "@ethersproject/providers": true,
        "@metamask/base-controller": true,
        "@metamask/controller-utils": true,
        "@metamask/eth-query": true,
        "@metamask/gas-fee-controller": true,
        "@metamask/metamask-eth-abis": true,
        "@metamask/name-controller>async-mutex": true,
        "@metamask/network-controller": true,
        "@metamask/rpc-errors": true,
        "@metamask/transaction-controller>@metamask/nonce-tracker": true,
        "@metamask/utils": true,
        "bn.js": true,
        "browserify>buffer": true,
        "eth-method-registry": true,
        "fast-json-patch": true,
        "lodash": true,
        "uuid": true,
        "webpack>events": true
      }
    },
    "@metamask/transaction-controller>@metamask/nonce-tracker": {
      "packages": {
        "@ethersproject/providers": true,
        "@metamask/transaction-controller>@metamask/nonce-tracker>async-mutex": true,
        "browserify>assert": true
      }
    },
    "@metamask/transaction-controller>@metamask/nonce-tracker>async-mutex": {
      "globals": {
        "clearTimeout": true,
        "setTimeout": true
      },
      "packages": {
        "@swc/helpers>tslib": true
      }
    },
    "@metamask/user-operation-controller": {
      "globals": {
        "fetch": true
      },
      "packages": {
        "@metamask/controller-utils": true,
        "@metamask/eth-query": true,
        "@metamask/gas-fee-controller": true,
        "@metamask/transaction-controller": true,
        "@metamask/user-operation-controller>@metamask/base-controller": true,
        "@metamask/user-operation-controller>@metamask/polling-controller": true,
        "@metamask/user-operation-controller>@metamask/rpc-errors": true,
        "@metamask/user-operation-controller>@metamask/utils": true,
        "bn.js": true,
        "lodash": true,
        "superstruct": true,
        "uuid": true,
        "webpack>events": true
      }
    },
    "@metamask/user-operation-controller>@metamask/base-controller": {
      "globals": {
        "setTimeout": true
      },
      "packages": {
        "immer": true
      }
    },
    "@metamask/user-operation-controller>@metamask/polling-controller": {
      "globals": {
        "clearTimeout": true,
        "console.error": true,
        "setTimeout": true
      },
      "packages": {
        "@metamask/snaps-utils>fast-json-stable-stringify": true,
        "@metamask/user-operation-controller>@metamask/base-controller": true,
        "uuid": true
      }
    },
    "@metamask/user-operation-controller>@metamask/rpc-errors": {
      "packages": {
        "@metamask/rpc-errors>fast-safe-stringify": true,
        "@metamask/user-operation-controller>@metamask/rpc-errors>@metamask/utils": true
      }
    },
    "@metamask/user-operation-controller>@metamask/rpc-errors>@metamask/utils": {
      "globals": {
        "TextDecoder": true,
        "TextEncoder": true
      },
      "packages": {
        "@metamask/utils>@metamask/superstruct": true,
        "@metamask/utils>@scure/base": true,
        "@metamask/utils>pony-cause": true,
        "@noble/hashes": true,
        "browserify>buffer": true,
        "nock>debug": true,
        "semver": true
      }
    },
    "@metamask/user-operation-controller>@metamask/utils": {
      "globals": {
        "TextDecoder": true,
        "TextEncoder": true
      },
      "packages": {
        "@metamask/utils>@metamask/superstruct": true,
        "@metamask/utils>@scure/base": true,
        "@metamask/utils>pony-cause": true,
        "@noble/hashes": true,
        "browserify>buffer": true,
        "nock>debug": true,
        "semver": true
      }
    },
    "@metamask/utils": {
      "globals": {
        "TextDecoder": true,
        "TextEncoder": true
      },
      "packages": {
        "@metamask/utils>@metamask/superstruct": true,
        "@metamask/utils>@scure/base": true,
        "@metamask/utils>pony-cause": true,
        "@noble/hashes": true,
        "browserify>buffer": true,
        "nock>debug": true,
        "semver": true
      }
    },
    "@metamask/utils>@scure/base": {
      "globals": {
        "TextDecoder": true,
        "TextEncoder": true
      }
    },
    "@ngraveio/bc-ur": {
      "packages": {
        "@ngraveio/bc-ur>@keystonehq/alias-sampling": true,
        "@ngraveio/bc-ur>bignumber.js": true,
        "@ngraveio/bc-ur>cbor-sync": true,
        "@ngraveio/bc-ur>crc": true,
        "@ngraveio/bc-ur>jsbi": true,
        "addons-linter>sha.js": true,
        "browserify>assert": true,
        "browserify>buffer": true
      }
    },
    "@ngraveio/bc-ur>assert>object-is": {
      "packages": {
        "string.prototype.matchall>call-bind": true,
        "string.prototype.matchall>define-properties": true
      }
    },
    "@ngraveio/bc-ur>bignumber.js": {
      "globals": {
        "crypto": true,
        "define": true
      }
    },
    "@ngraveio/bc-ur>cbor-sync": {
      "globals": {
        "define": true
      },
      "packages": {
        "browserify>buffer": true
      }
    },
    "@ngraveio/bc-ur>crc": {
      "packages": {
        "browserify>buffer": true
      }
    },
    "@ngraveio/bc-ur>jsbi": {
      "globals": {
        "define": true
      }
    },
    "@noble/hashes": {
      "globals": {
        "TextEncoder": true,
        "crypto": true
      }
    },
    "@popperjs/core": {
      "globals": {
        "Element": true,
        "HTMLElement": true,
        "ShadowRoot": true,
        "console.error": true,
        "console.warn": true,
        "document": true,
        "navigator.userAgent": true
      }
    },
    "@reduxjs/toolkit": {
      "globals": {
        "AbortController": true,
        "__REDUX_DEVTOOLS_EXTENSION_COMPOSE__": true,
        "__REDUX_DEVTOOLS_EXTENSION__": true,
        "console": true,
        "queueMicrotask": true,
        "requestAnimationFrame": true,
        "setTimeout": true
      },
      "packages": {
        "@reduxjs/toolkit>reselect": true,
        "immer": true,
        "process": true,
        "redux": true,
        "redux-thunk": true
      }
    },
    "@segment/loosely-validate-event": {
      "packages": {
        "@segment/loosely-validate-event>component-type": true,
        "@segment/loosely-validate-event>join-component": true,
        "browserify>assert": true,
        "browserify>buffer": true
      }
    },
    "@sentry/browser": {
      "globals": {
        "PerformanceObserver.supportedEntryTypes": true,
        "Request": true,
        "URL": true,
        "XMLHttpRequest.prototype": true,
        "__SENTRY_DEBUG__": true,
        "__SENTRY_RELEASE__": true,
        "addEventListener": true,
        "console.error": true,
        "indexedDB.open": true,
        "performance.timeOrigin": true,
        "setTimeout": true
      },
      "packages": {
        "@sentry/browser>@sentry-internal/browser-utils": true,
        "@sentry/browser>@sentry-internal/feedback": true,
        "@sentry/browser>@sentry-internal/replay": true,
        "@sentry/browser>@sentry-internal/replay-canvas": true,
        "@sentry/browser>@sentry/core": true,
        "@sentry/utils": true
      }
    },
    "@sentry/browser>@sentry-internal/browser-utils": {
      "globals": {
        "PerformanceEventTiming.prototype": true,
        "PerformanceObserver": true,
        "XMLHttpRequest.prototype": true,
        "__SENTRY_DEBUG__": true,
        "addEventListener": true,
        "clearTimeout": true,
        "performance": true,
        "removeEventListener": true,
        "setTimeout": true
      },
      "packages": {
        "@sentry/browser>@sentry/core": true,
        "@sentry/utils": true
      }
    },
    "@sentry/browser>@sentry-internal/feedback": {
      "globals": {
        "FormData": true,
        "HTMLFormElement": true,
        "__SENTRY_DEBUG__": true,
        "cancelAnimationFrame": true,
        "clearTimeout": true,
        "document.createElement": true,
        "document.createElementNS": true,
        "document.createTextNode": true,
        "isSecureContext": true,
        "requestAnimationFrame": true,
        "setTimeout": true
      },
      "packages": {
        "@sentry/browser>@sentry/core": true,
        "@sentry/utils": true
      }
    },
    "@sentry/browser>@sentry-internal/replay": {
      "globals": {
        "Blob": true,
        "CSSConditionRule": true,
        "CSSGroupingRule": true,
        "CSSMediaRule": true,
        "CSSRule": true,
        "CSSSupportsRule": true,
        "Document": true,
        "DragEvent": true,
        "Element": true,
        "FormData": true,
        "HTMLElement": true,
        "HTMLFormElement": true,
        "Headers": true,
        "MouseEvent": true,
        "MutationObserver": true,
        "Node.DOCUMENT_FRAGMENT_NODE": true,
        "Node.prototype.contains": true,
        "PointerEvent": true,
        "TextEncoder": true,
        "URL": true,
        "URLSearchParams": true,
        "Worker": true,
        "__RRWEB_EXCLUDE_IFRAME__": true,
        "__RRWEB_EXCLUDE_SHADOW_DOM__": true,
        "__SENTRY_DEBUG__": true,
        "__SENTRY_EXCLUDE_REPLAY_WORKER__": true,
        "__rrMutationObserver": true,
        "addEventListener": true,
        "clearTimeout": true,
        "console.debug": true,
        "console.error": true,
        "console.warn": true,
        "customElements.get": true,
        "document": true,
        "innerHeight": true,
        "innerWidth": true,
        "location.href": true,
        "location.origin": true,
        "parent": true,
        "setTimeout": true
      },
      "packages": {
        "@sentry/browser>@sentry-internal/browser-utils": true,
        "@sentry/browser>@sentry/core": true,
        "@sentry/utils": true
      }
    },
    "@sentry/browser>@sentry-internal/replay-canvas": {
      "globals": {
        "Blob": true,
        "HTMLCanvasElement": true,
        "HTMLImageElement": true,
        "ImageData": true,
        "URL.createObjectURL": true,
        "WeakRef": true,
        "Worker": true,
        "cancelAnimationFrame": true,
        "console.error": true,
        "createImageBitmap": true,
        "document": true
      },
      "packages": {
        "@sentry/browser>@sentry/core": true,
        "@sentry/utils": true
      }
    },
    "@sentry/browser>@sentry/core": {
      "globals": {
        "Headers": true,
        "Request": true,
        "URL": true,
        "__SENTRY_DEBUG__": true,
        "__SENTRY_TRACING__": true,
        "clearInterval": true,
        "clearTimeout": true,
        "console.log": true,
        "console.warn": true,
        "setInterval": true,
        "setTimeout": true
      },
      "packages": {
        "@sentry/utils": true
      }
    },
    "@sentry/utils": {
      "globals": {
        "CustomEvent": true,
        "DOMError": true,
        "DOMException": true,
        "EdgeRuntime": true,
        "Element": true,
        "ErrorEvent": true,
        "Event": true,
        "HTMLElement": true,
        "Headers": true,
        "Request": true,
        "Response": true,
        "TextDecoder": true,
        "TextEncoder": true,
        "URL": true,
        "__SENTRY_BROWSER_BUNDLE__": true,
        "__SENTRY_DEBUG__": true,
        "clearTimeout": true,
        "console.error": true,
        "document": true,
        "setInterval": true,
        "setTimeout": true
      },
      "packages": {
        "process": true
      }
    },
    "@solana/addresses": {
      "globals": {
        "Intl.Collator": true,
        "TextEncoder": true,
        "crypto.subtle.digest": true,
        "crypto.subtle.exportKey": true
      },
      "packages": {
        "@solana/addresses>@solana/assertions": true,
        "@solana/addresses>@solana/codecs-core": true,
        "@solana/addresses>@solana/codecs-strings": true,
        "@solana/addresses>@solana/errors": true
      }
    },
    "@solana/addresses>@solana/assertions": {
      "globals": {
        "crypto": true,
        "isSecureContext": true
      },
      "packages": {
        "@solana/addresses>@solana/errors": true
      }
    },
    "@solana/addresses>@solana/codecs-core": {
      "packages": {
        "@solana/addresses>@solana/errors": true
      }
    },
    "@solana/addresses>@solana/codecs-strings": {
      "globals": {
        "TextDecoder": true,
        "TextEncoder": true,
        "atob": true,
        "btoa": true
      },
      "packages": {
        "@solana/addresses>@solana/codecs-core": true,
        "@solana/addresses>@solana/errors": true
      }
    },
    "@solana/addresses>@solana/errors": {
      "globals": {
        "btoa": true
      }
    },
    "@storybook/addon-docs>remark-external-links>mdast-util-definitions": {
      "packages": {
        "react-markdown>unist-util-visit": true
      }
    },
    "@storybook/addon-knobs>qs": {
      "packages": {
        "string.prototype.matchall>side-channel": true
      }
    },
    "@swc/helpers>tslib": {
      "globals": {
        "SuppressedError": true,
        "define": true
      }
    },
    "@trezor/connect-web": {
      "globals": {
        "URLSearchParams": true,
        "__TREZOR_CONNECT_SRC": true,
        "addEventListener": true,
        "btoa": true,
        "chrome": true,
        "clearInterval": true,
        "clearTimeout": true,
        "console.warn": true,
        "document.body": true,
        "document.createElement": true,
        "document.createTextNode": true,
        "document.getElementById": true,
        "document.querySelectorAll": true,
        "location": true,
        "navigator": true,
        "open": true,
        "origin": true,
        "removeEventListener": true,
        "setInterval": true,
        "setTimeout": true
      },
      "packages": {
        "@swc/helpers>tslib": true,
        "@trezor/connect-web>@trezor/connect": true,
        "@trezor/connect-web>@trezor/connect-common": true,
        "@trezor/connect-web>@trezor/utils": true,
        "webpack>events": true
      }
    },
    "@trezor/connect-web>@trezor/connect": {
      "packages": {
        "@swc/helpers>tslib": true,
        "@trezor/connect-web>@trezor/connect>@trezor/protobuf": true,
        "@trezor/connect-web>@trezor/connect>@trezor/schema-utils": true,
        "@trezor/connect-web>@trezor/connect>@trezor/transport": true,
        "@trezor/connect-web>@trezor/utils": true
      }
    },
    "@trezor/connect-web>@trezor/connect-common": {
      "globals": {
        "console.warn": true,
        "localStorage.getItem": true,
        "localStorage.setItem": true,
        "navigator": true,
        "setTimeout": true,
        "window": true
      },
      "packages": {
        "@swc/helpers>tslib": true,
        "@trezor/connect-web>@trezor/connect-common>@trezor/env-utils": true,
        "@trezor/connect-web>@trezor/utils": true
      }
    },
    "@trezor/connect-web>@trezor/connect-common>@trezor/env-utils": {
      "globals": {
        "innerHeight": true,
        "innerWidth": true,
        "location.hostname": true,
        "location.origin": true,
        "navigator.languages": true,
        "navigator.platform": true,
        "navigator.userAgent": true,
        "screen.height": true,
        "screen.width": true
      },
      "packages": {
        "@swc/helpers>tslib": true,
        "@trezor/connect-web>@trezor/connect-common>@trezor/env-utils>ua-parser-js": true,
        "process": true
      }
    },
    "@trezor/connect-web>@trezor/connect-common>@trezor/env-utils>ua-parser-js": {
      "globals": {
        "define": true
      }
    },
    "@trezor/connect-web>@trezor/connect>@trezor/protobuf": {
      "packages": {
        "@swc/helpers>tslib": true,
        "@trezor/connect-web>@trezor/connect>@trezor/protobuf>protobufjs": true,
        "@trezor/connect-web>@trezor/connect>@trezor/schema-utils": true,
        "browserify>buffer": true
      }
    },
    "@trezor/connect-web>@trezor/connect>@trezor/protobuf>protobufjs": {
      "globals": {
        "process": true,
        "setTimeout": true
      },
      "packages": {
        "@trezor/connect-web>@trezor/connect>@trezor/protobuf>protobufjs>@protobufjs/aspromise": true,
        "@trezor/connect-web>@trezor/connect>@trezor/protobuf>protobufjs>@protobufjs/base64": true,
        "@trezor/connect-web>@trezor/connect>@trezor/protobuf>protobufjs>@protobufjs/codegen": true,
        "@trezor/connect-web>@trezor/connect>@trezor/protobuf>protobufjs>@protobufjs/eventemitter": true,
        "@trezor/connect-web>@trezor/connect>@trezor/protobuf>protobufjs>@protobufjs/fetch": true,
        "@trezor/connect-web>@trezor/connect>@trezor/protobuf>protobufjs>@protobufjs/float": true,
        "@trezor/connect-web>@trezor/connect>@trezor/protobuf>protobufjs>@protobufjs/inquire": true,
        "@trezor/connect-web>@trezor/connect>@trezor/protobuf>protobufjs>@protobufjs/path": true,
        "@trezor/connect-web>@trezor/connect>@trezor/protobuf>protobufjs>@protobufjs/pool": true,
        "@trezor/connect-web>@trezor/connect>@trezor/protobuf>protobufjs>@protobufjs/utf8": true
      }
    },
    "@trezor/connect-web>@trezor/connect>@trezor/protobuf>protobufjs>@protobufjs/codegen": {
      "globals": {
        "console.log": true
      }
    },
    "@trezor/connect-web>@trezor/connect>@trezor/protobuf>protobufjs>@protobufjs/fetch": {
      "globals": {
        "XMLHttpRequest": true
      },
      "packages": {
        "@trezor/connect-web>@trezor/connect>@trezor/protobuf>protobufjs>@protobufjs/aspromise": true,
        "@trezor/connect-web>@trezor/connect>@trezor/protobuf>protobufjs>@protobufjs/inquire": true
      }
    },
    "@trezor/connect-web>@trezor/connect>@trezor/schema-utils": {
      "globals": {
        "console.warn": true
      },
      "packages": {
        "@trezor/connect-web>@trezor/connect>@trezor/schema-utils>@sinclair/typebox": true,
        "browserify>buffer": true,
        "ts-mixer": true
      }
    },
    "@trezor/connect-web>@trezor/utils": {
      "globals": {
        "AbortController": true,
        "Intl.NumberFormat": true,
        "clearInterval": true,
        "clearTimeout": true,
        "console.error": true,
        "console.info": true,
        "console.log": true,
        "console.warn": true,
        "setInterval": true,
        "setTimeout": true
      },
      "packages": {
        "@swc/helpers>tslib": true,
        "@trezor/connect-web>@trezor/utils>bignumber.js": true,
        "browserify>buffer": true,
        "webpack>events": true
      }
    },
    "@trezor/connect-web>@trezor/utils>bignumber.js": {
      "globals": {
        "crypto": true,
        "define": true
      }
    },
    "@welldone-software/why-did-you-render": {
      "globals": {
        "Element": true,
        "console.group": true,
        "console.groupCollapsed": true,
        "console.groupEnd": true,
        "console.log": true,
        "console.warn": true,
        "define": true,
        "setTimeout": true
      },
      "packages": {
        "lodash": true,
        "react": true
      }
    },
    "@zxing/browser": {
      "globals": {
        "HTMLElement": true,
        "HTMLImageElement": true,
        "HTMLVideoElement": true,
        "clearTimeout": true,
        "console.error": true,
        "console.warn": true,
        "document": true,
        "navigator": true,
        "setTimeout": true
      },
      "packages": {
        "@zxing/library": true
      }
    },
    "@zxing/library": {
      "globals": {
        "HTMLImageElement": true,
        "HTMLVideoElement": true,
        "TextDecoder": true,
        "TextEncoder": true,
        "URL.createObjectURL": true,
        "btoa": true,
        "console.log": true,
        "console.warn": true,
        "document": true,
        "navigator": true,
        "setTimeout": true
      },
      "packages": {
        "@zxing/library>ts-custom-error": true
      }
    },
    "addons-linter>sha.js": {
      "packages": {
        "koa>content-disposition>safe-buffer": true,
        "pumpify>inherits": true
      }
    },
    "await-semaphore": {
      "packages": {
        "browserify>timers-browserify": true,
        "process": true
      }
    },
    "axios>form-data": {
      "globals": {
        "FormData": true
      }
    },
    "base32-encode": {
      "packages": {
        "base32-encode>to-data-view": true
      }
    },
    "bignumber.js": {
      "globals": {
        "crypto": true,
        "define": true
      }
    },
    "blo": {
      "globals": {
        "btoa": true
      }
    },
    "bn.js": {
      "globals": {
        "Buffer": true
      },
      "packages": {
        "browserify>browser-resolve": true
      }
    },
    "bowser": {
      "globals": {
        "define": true
      }
    },
    "browserify>assert": {
      "globals": {
        "Buffer": true
      },
      "packages": {
        "browserify>assert>util": true,
        "react>object-assign": true
      }
    },
    "browserify>assert>util": {
      "globals": {
        "console.error": true,
        "console.log": true,
        "console.trace": true,
        "process": true
      },
      "packages": {
        "browserify>assert>util>inherits": true,
        "process": true
      }
    },
    "browserify>browserify-zlib": {
      "packages": {
        "browserify>assert": true,
        "browserify>browserify-zlib>pako": true,
        "browserify>buffer": true,
        "browserify>util": true,
        "process": true,
        "stream-browserify": true
      }
    },
    "browserify>buffer": {
      "globals": {
        "console": true
      },
      "packages": {
        "base64-js": true,
        "buffer>ieee754": true
      }
    },
    "browserify>punycode": {
      "globals": {
        "define": true
      }
    },
    "browserify>string_decoder": {
      "packages": {
        "koa>content-disposition>safe-buffer": true
      }
    },
    "browserify>timers-browserify": {
      "globals": {
        "clearInterval": true,
        "clearTimeout": true,
        "setInterval": true,
        "setTimeout": true
      },
      "packages": {
        "process": true
      }
    },
    "browserify>url": {
      "packages": {
        "@storybook/addon-knobs>qs": true,
        "browserify>punycode": true
      }
    },
    "browserify>util": {
      "globals": {
        "console.error": true,
        "console.log": true,
        "console.trace": true
      },
      "packages": {
        "browserify>util>is-arguments": true,
        "browserify>util>is-typed-array": true,
        "browserify>util>which-typed-array": true,
        "koa>is-generator-function": true,
        "process": true,
        "pumpify>inherits": true
      }
    },
    "browserify>util>is-arguments": {
      "packages": {
        "koa>is-generator-function>has-tostringtag": true,
        "string.prototype.matchall>call-bind": true
      }
    },
    "browserify>util>is-typed-array": {
      "packages": {
        "browserify>util>which-typed-array": true
      }
    },
    "browserify>util>which-typed-array": {
      "packages": {
        "browserify>util>which-typed-array>for-each": true,
        "koa>is-generator-function>has-tostringtag": true,
        "string.prototype.matchall>call-bind": true,
        "string.prototype.matchall>es-abstract>available-typed-arrays": true,
        "string.prototype.matchall>es-abstract>gopd": true
      }
    },
    "browserify>util>which-typed-array>for-each": {
      "packages": {
        "string.prototype.matchall>es-abstract>is-callable": true
      }
    },
    "browserify>vm-browserify": {
      "globals": {
        "document.body.appendChild": true,
        "document.body.removeChild": true,
        "document.createElement": true
      }
    },
    "buffer": {
      "globals": {
        "console": true
      },
      "packages": {
        "base64-js": true,
        "buffer>ieee754": true
      }
    },
    "chalk": {
      "packages": {
        "chalk>ansi-styles": true,
        "chalk>supports-color": true
      }
    },
    "chalk>ansi-styles": {
      "packages": {
        "chalk>ansi-styles>color-convert": true
      }
    },
    "chalk>ansi-styles>color-convert": {
      "packages": {
        "jest-canvas-mock>moo-color>color-name": true
      }
    },
    "chart.js": {
      "globals": {
        "Intl.NumberFormat": true,
        "MutationObserver": true,
        "OffscreenCanvas": true,
        "Path2D": true,
        "ResizeObserver": true,
        "addEventListener": true,
        "clearTimeout": true,
        "console.error": true,
        "console.warn": true,
        "devicePixelRatio": true,
        "document": true,
        "removeEventListener": true,
        "requestAnimationFrame": true,
        "setTimeout": true
      },
      "packages": {
        "chart.js>@kurkle/color": true
      }
    },
    "chart.js>@kurkle/color": {
      "globals": {
        "define": true
      }
    },
    "classnames": {
      "globals": {
        "classNames": "write",
        "define": true
      }
    },
    "cockatiel": {
      "globals": {
        "AbortController": true,
        "AbortSignal": true,
        "WeakRef": true,
        "clearTimeout": true,
        "performance": true,
        "setTimeout": true
      },
      "packages": {
        "process": true
      }
    },
    "copy-to-clipboard": {
      "globals": {
        "clipboardData": true,
        "console.error": true,
        "console.warn": true,
        "document.body.appendChild": true,
        "document.body.removeChild": true,
        "document.createElement": true,
        "document.createRange": true,
        "document.execCommand": true,
        "document.getSelection": true,
        "navigator.userAgent": true,
        "prompt": true
      },
      "packages": {
        "copy-to-clipboard>toggle-selection": true
      }
    },
    "copy-to-clipboard>toggle-selection": {
      "globals": {
        "document.activeElement": true,
        "document.getSelection": true
      }
    },
    "crypto-browserify": {
      "packages": {
        "crypto-browserify>browserify-cipher": true,
        "crypto-browserify>browserify-sign": true,
        "crypto-browserify>create-ecdh": true,
        "crypto-browserify>create-hmac": true,
        "crypto-browserify>diffie-hellman": true,
        "crypto-browserify>pbkdf2": true,
        "crypto-browserify>public-encrypt": true,
        "crypto-browserify>randombytes": true,
        "crypto-browserify>randomfill": true,
        "ethereumjs-util>create-hash": true
      }
    },
    "crypto-browserify>browserify-cipher": {
      "packages": {
        "crypto-browserify>browserify-cipher>browserify-des": true,
        "crypto-browserify>browserify-cipher>evp_bytestokey": true,
        "ethereumjs-util>ethereum-cryptography>browserify-aes": true
      }
    },
    "crypto-browserify>browserify-cipher>browserify-des": {
      "packages": {
        "browserify>buffer": true,
        "crypto-browserify>browserify-cipher>browserify-des>des.js": true,
        "ethereumjs-util>create-hash>cipher-base": true,
        "pumpify>inherits": true
      }
    },
    "crypto-browserify>browserify-cipher>browserify-des>des.js": {
      "packages": {
        "@metamask/ppom-validator>elliptic>minimalistic-assert": true,
        "pumpify>inherits": true
      }
    },
    "crypto-browserify>browserify-cipher>evp_bytestokey": {
      "packages": {
        "ethereumjs-util>create-hash>md5.js": true,
        "koa>content-disposition>safe-buffer": true
      }
    },
    "crypto-browserify>browserify-sign": {
      "packages": {
        "@metamask/ppom-validator>elliptic": true,
        "bn.js": true,
        "browserify>buffer": true,
        "crypto-browserify>create-hmac": true,
        "crypto-browserify>public-encrypt>browserify-rsa": true,
        "crypto-browserify>public-encrypt>parse-asn1": true,
        "ethereumjs-util>create-hash": true,
        "pumpify>inherits": true,
        "stream-browserify": true
      }
    },
    "crypto-browserify>create-ecdh": {
      "packages": {
        "@metamask/ppom-validator>elliptic": true,
        "bn.js": true,
        "browserify>buffer": true
      }
    },
    "crypto-browserify>create-hmac": {
      "packages": {
        "addons-linter>sha.js": true,
        "ethereumjs-util>create-hash": true,
        "ethereumjs-util>create-hash>cipher-base": true,
        "ethereumjs-util>create-hash>ripemd160": true,
        "koa>content-disposition>safe-buffer": true,
        "pumpify>inherits": true
      }
    },
    "crypto-browserify>diffie-hellman": {
      "packages": {
        "bn.js": true,
        "browserify>buffer": true,
        "crypto-browserify>diffie-hellman>miller-rabin": true,
        "crypto-browserify>randombytes": true
      }
    },
    "crypto-browserify>diffie-hellman>miller-rabin": {
      "packages": {
        "@metamask/ppom-validator>elliptic>brorand": true,
        "bn.js": true
      }
    },
    "crypto-browserify>pbkdf2": {
      "globals": {
        "crypto": true,
        "process": true,
        "queueMicrotask": true,
        "setImmediate": true,
        "setTimeout": true
      },
      "packages": {
        "addons-linter>sha.js": true,
        "ethereumjs-util>create-hash": true,
        "ethereumjs-util>create-hash>ripemd160": true,
        "koa>content-disposition>safe-buffer": true,
        "process": true
      }
    },
    "crypto-browserify>public-encrypt": {
      "packages": {
        "bn.js": true,
        "browserify>buffer": true,
        "crypto-browserify>public-encrypt>browserify-rsa": true,
        "crypto-browserify>public-encrypt>parse-asn1": true,
        "crypto-browserify>randombytes": true,
        "ethereumjs-util>create-hash": true
      }
    },
    "crypto-browserify>public-encrypt>browserify-rsa": {
      "packages": {
        "bn.js": true,
        "browserify>buffer": true,
        "crypto-browserify>randombytes": true
      }
    },
    "crypto-browserify>public-encrypt>parse-asn1": {
      "packages": {
        "browserify>buffer": true,
        "crypto-browserify>browserify-cipher>evp_bytestokey": true,
        "crypto-browserify>pbkdf2": true,
        "crypto-browserify>public-encrypt>parse-asn1>asn1.js": true,
        "ethereumjs-util>ethereum-cryptography>browserify-aes": true
      }
    },
    "crypto-browserify>public-encrypt>parse-asn1>asn1.js": {
      "packages": {
        "@metamask/ppom-validator>elliptic>minimalistic-assert": true,
        "bn.js": true,
        "browserify>buffer": true,
        "browserify>vm-browserify": true,
        "pumpify>inherits": true
      }
    },
    "crypto-browserify>randombytes": {
      "globals": {
        "crypto": true,
        "msCrypto": true
      },
      "packages": {
        "koa>content-disposition>safe-buffer": true,
        "process": true
      }
    },
    "crypto-browserify>randomfill": {
      "globals": {
        "crypto": true,
        "msCrypto": true
      },
      "packages": {
        "crypto-browserify>randombytes": true,
        "koa>content-disposition>safe-buffer": true,
        "process": true
      }
    },
    "currency-formatter": {
      "packages": {
        "currency-formatter>accounting": true,
        "currency-formatter>locale-currency": true,
        "react>object-assign": true
      }
    },
    "currency-formatter>accounting": {
      "globals": {
        "define": true
      }
    },
    "currency-formatter>locale-currency": {
      "globals": {
        "countryCode": true
      }
    },
    "debounce-stream": {
      "packages": {
        "debounce-stream>debounce": true,
        "debounce-stream>duplexer": true,
        "debounce-stream>through": true
      }
    },
    "debounce-stream>debounce": {
      "globals": {
        "clearTimeout": true,
        "setTimeout": true
      }
    },
    "debounce-stream>duplexer": {
      "packages": {
        "stream-browserify": true
      }
    },
    "debounce-stream>through": {
      "packages": {
        "process": true,
        "stream-browserify": true
      }
    },
    "depcheck>@vue/compiler-sfc>postcss>nanoid": {
      "globals": {
        "crypto.getRandomValues": true
      }
    },
    "depcheck>is-core-module>hasown": {
      "packages": {
        "browserify>has>function-bind": true
      }
    },
    "dependency-tree>precinct>detective-postcss>postcss>nanoid": {
      "globals": {
        "crypto.getRandomValues": true
      }
    },
    "eslint-plugin-react>array-includes>is-string": {
      "packages": {
        "koa>is-generator-function>has-tostringtag": true
      }
    },
    "eth-ens-namehash": {
      "globals": {
        "name": "write"
      },
      "packages": {
        "@metamask/ethjs>js-sha3": true,
        "browserify>buffer": true,
        "eth-ens-namehash>idna-uts46-hx": true
      }
    },
    "eth-ens-namehash>idna-uts46-hx": {
      "globals": {
        "define": true
      },
      "packages": {
        "browserify>punycode": true
      }
    },
    "eth-keyring-controller>@metamask/browser-passworder": {
      "globals": {
        "crypto": true
      }
    },
    "eth-lattice-keyring": {
      "globals": {
        "addEventListener": true,
        "browser": true,
        "clearInterval": true,
        "fetch": true,
        "open": true,
        "setInterval": true
      },
      "packages": {
        "@ethereumjs/tx": true,
        "@ethereumjs/tx>@ethereumjs/util": true,
        "bn.js": true,
        "browserify>buffer": true,
        "crypto-browserify": true,
        "eth-lattice-keyring>gridplus-sdk": true,
        "eth-lattice-keyring>rlp": true,
        "webpack>events": true
      }
    },
    "eth-lattice-keyring>gridplus-sdk": {
      "globals": {
        "AbortController": true,
        "Request": true,
        "URL": true,
        "__values": true,
        "caches": true,
        "clearTimeout": true,
        "console.error": true,
        "console.log": true,
        "console.warn": true,
        "fetch": true,
        "setTimeout": true
      },
      "packages": {
        "@ethereumjs/tx>@ethereumjs/common>crc-32": true,
        "@ethersproject/abi": true,
        "@metamask/eth-ledger-bridge-keyring>@ethereumjs/rlp": true,
        "@metamask/eth-sig-util": true,
        "@metamask/ethjs>js-sha3": true,
        "@metamask/keyring-api>bech32": true,
        "@metamask/ppom-validator>elliptic": true,
        "bn.js": true,
        "browserify>buffer": true,
        "eth-lattice-keyring>gridplus-sdk>@ethereumjs/common": true,
        "eth-lattice-keyring>gridplus-sdk>@ethereumjs/tx": true,
        "eth-lattice-keyring>gridplus-sdk>aes-js": true,
        "eth-lattice-keyring>gridplus-sdk>bignumber.js": true,
        "eth-lattice-keyring>gridplus-sdk>borc": true,
        "eth-lattice-keyring>gridplus-sdk>bs58check": true,
        "eth-lattice-keyring>gridplus-sdk>secp256k1": true,
        "eth-lattice-keyring>gridplus-sdk>uuid": true,
        "ethers>@ethersproject/sha2>hash.js": true,
        "lodash": true
      }
    },
    "eth-lattice-keyring>gridplus-sdk>@ethereumjs/common": {
      "packages": {
        "eth-lattice-keyring>gridplus-sdk>@ethereumjs/tx>@ethereumjs/util": true,
        "webpack>events": true
      }
    },
    "eth-lattice-keyring>gridplus-sdk>@ethereumjs/tx": {
      "packages": {
        "@ethereumjs/tx>ethereum-cryptography": true,
        "@metamask/eth-ledger-bridge-keyring>@ethereumjs/rlp": true,
        "eth-lattice-keyring>gridplus-sdk>@ethereumjs/tx>@ethereumjs/common": true,
        "eth-lattice-keyring>gridplus-sdk>@ethereumjs/tx>@ethereumjs/util": true
      }
    },
    "eth-lattice-keyring>gridplus-sdk>@ethereumjs/tx>@ethereumjs/common": {
      "packages": {
        "eth-lattice-keyring>gridplus-sdk>@ethereumjs/tx>@ethereumjs/util": true,
        "webpack>events": true
      }
    },
    "eth-lattice-keyring>gridplus-sdk>@ethereumjs/tx>@ethereumjs/util": {
      "globals": {
        "console.warn": true,
        "fetch": true
      },
      "packages": {
        "@ethereumjs/tx>ethereum-cryptography": true,
        "@metamask/eth-ledger-bridge-keyring>@ethereumjs/rlp": true,
        "webpack>events": true
      }
    },
    "eth-lattice-keyring>gridplus-sdk>aes-js": {
      "globals": {
        "define": true
      }
    },
    "eth-lattice-keyring>gridplus-sdk>bignumber.js": {
      "globals": {
        "crypto": true,
        "define": true
      }
    },
    "eth-lattice-keyring>gridplus-sdk>borc": {
      "globals": {
        "console": true
      },
      "packages": {
        "browserify>buffer": true,
        "buffer>ieee754": true,
        "eth-lattice-keyring>gridplus-sdk>borc>bignumber.js": true,
        "eth-lattice-keyring>gridplus-sdk>borc>iso-url": true
      }
    },
    "eth-lattice-keyring>gridplus-sdk>borc>bignumber.js": {
      "globals": {
        "crypto": true,
        "define": true
      }
    },
    "eth-lattice-keyring>gridplus-sdk>borc>iso-url": {
      "globals": {
        "URL": true,
        "URLSearchParams": true,
        "location": true,
        "navigator": true
      }
    },
    "eth-lattice-keyring>gridplus-sdk>bs58check": {
      "packages": {
        "@noble/hashes": true,
        "eth-lattice-keyring>gridplus-sdk>bs58check>bs58": true
      }
    },
    "eth-lattice-keyring>gridplus-sdk>bs58check>bs58": {
      "packages": {
        "eth-lattice-keyring>gridplus-sdk>bs58check>bs58>base-x": true
      }
    },
    "eth-lattice-keyring>gridplus-sdk>secp256k1": {
      "packages": {
        "@metamask/ppom-validator>elliptic": true
      }
    },
    "eth-lattice-keyring>gridplus-sdk>uuid": {
      "globals": {
        "crypto": true
      }
    },
    "eth-lattice-keyring>rlp": {
      "globals": {
        "TextEncoder": true
      }
    },
    "eth-method-registry": {
      "packages": {
        "@metamask/ethjs-contract": true,
        "@metamask/ethjs-query": true
      }
    },
    "ethereumjs-util": {
      "packages": {
        "bn.js": true,
        "browserify>assert": true,
        "browserify>buffer": true,
        "browserify>insert-module-globals>is-buffer": true,
        "ethereumjs-util>create-hash": true,
        "ethereumjs-util>ethereum-cryptography": true,
        "ethereumjs-util>rlp": true
      }
    },
    "ethereumjs-util>create-hash": {
      "packages": {
        "addons-linter>sha.js": true,
        "ethereumjs-util>create-hash>cipher-base": true,
        "ethereumjs-util>create-hash>md5.js": true,
        "ethereumjs-util>create-hash>ripemd160": true,
        "pumpify>inherits": true
      }
    },
    "ethereumjs-util>create-hash>cipher-base": {
      "packages": {
        "browserify>string_decoder": true,
        "koa>content-disposition>safe-buffer": true,
        "pumpify>inherits": true,
        "stream-browserify": true
      }
    },
    "ethereumjs-util>create-hash>md5.js": {
      "packages": {
        "ethereumjs-util>create-hash>md5.js>hash-base": true,
        "koa>content-disposition>safe-buffer": true,
        "pumpify>inherits": true
      }
    },
    "ethereumjs-util>create-hash>md5.js>hash-base": {
      "packages": {
        "koa>content-disposition>safe-buffer": true,
        "pumpify>inherits": true,
        "readable-stream": true
      }
    },
    "ethereumjs-util>create-hash>ripemd160": {
      "packages": {
        "browserify>buffer": true,
        "ethereumjs-util>create-hash>md5.js>hash-base": true,
        "pumpify>inherits": true
      }
    },
    "ethereumjs-util>ethereum-cryptography": {
      "packages": {
        "browserify>buffer": true,
        "crypto-browserify>randombytes": true,
        "ethereumjs-util>ethereum-cryptography>keccak": true,
        "ganache>secp256k1": true
      }
    },
    "ethereumjs-util>ethereum-cryptography>browserify-aes": {
      "packages": {
        "browserify>buffer": true,
        "crypto-browserify>browserify-cipher>evp_bytestokey": true,
        "ethereumjs-util>create-hash>cipher-base": true,
        "ethereumjs-util>ethereum-cryptography>browserify-aes>buffer-xor": true,
        "koa>content-disposition>safe-buffer": true,
        "pumpify>inherits": true
      }
    },
    "ethereumjs-util>ethereum-cryptography>browserify-aes>buffer-xor": {
      "packages": {
        "browserify>buffer": true
      }
    },
    "ethereumjs-util>ethereum-cryptography>bs58check": {
      "packages": {
        "ethereumjs-util>create-hash": true,
        "ethereumjs-util>ethereum-cryptography>bs58check>bs58": true,
        "koa>content-disposition>safe-buffer": true
      }
    },
    "ethereumjs-util>ethereum-cryptography>bs58check>bs58": {
      "packages": {
        "@ensdomains/content-hash>multihashes>multibase>base-x": true
      }
    },
    "ethereumjs-util>ethereum-cryptography>keccak": {
      "packages": {
        "browserify>buffer": true,
        "readable-stream": true
      }
    },
    "ethereumjs-util>rlp": {
      "packages": {
        "bn.js": true,
        "browserify>buffer": true
      }
    },
    "ethereumjs-wallet>randombytes": {
      "globals": {
        "crypto.getRandomValues": true
      }
    },
    "ethers": {
      "packages": {
        "@ethersproject/abi": true,
        "@ethersproject/bignumber": true,
        "@ethersproject/bytes": true,
        "@ethersproject/contracts": true,
        "@ethersproject/hash": true,
        "@ethersproject/hdnode": true,
        "@ethersproject/wallet": true,
        "ethers>@ethersproject/abstract-signer": true,
        "ethers>@ethersproject/address": true,
        "ethers>@ethersproject/base64": true,
        "ethers>@ethersproject/basex": true,
        "ethers>@ethersproject/constants": true,
        "ethers>@ethersproject/json-wallets": true,
        "ethers>@ethersproject/keccak256": true,
        "ethers>@ethersproject/logger": true,
        "ethers>@ethersproject/properties": true,
        "ethers>@ethersproject/providers": true,
        "ethers>@ethersproject/random": true,
        "ethers>@ethersproject/rlp": true,
        "ethers>@ethersproject/sha2": true,
        "ethers>@ethersproject/signing-key": true,
        "ethers>@ethersproject/solidity": true,
        "ethers>@ethersproject/strings": true,
        "ethers>@ethersproject/transactions": true,
        "ethers>@ethersproject/units": true,
        "ethers>@ethersproject/web": true,
        "ethers>@ethersproject/wordlists": true
      }
    },
    "ethers>@ethersproject/abstract-provider": {
      "packages": {
        "@ethersproject/bignumber": true,
        "@ethersproject/bytes": true,
        "ethers>@ethersproject/logger": true,
        "ethers>@ethersproject/properties": true
      }
    },
    "ethers>@ethersproject/abstract-signer": {
      "packages": {
        "ethers>@ethersproject/logger": true,
        "ethers>@ethersproject/properties": true
      }
    },
    "ethers>@ethersproject/address": {
      "packages": {
        "@ethersproject/bignumber": true,
        "@ethersproject/bytes": true,
        "ethers>@ethersproject/keccak256": true,
        "ethers>@ethersproject/logger": true,
        "ethers>@ethersproject/rlp": true
      }
    },
    "ethers>@ethersproject/base64": {
      "globals": {
        "atob": true,
        "btoa": true
      },
      "packages": {
        "@ethersproject/bytes": true
      }
    },
    "ethers>@ethersproject/basex": {
      "packages": {
        "@ethersproject/bytes": true,
        "ethers>@ethersproject/properties": true
      }
    },
    "ethers>@ethersproject/constants": {
      "packages": {
        "@ethersproject/bignumber": true
      }
    },
    "ethers>@ethersproject/json-wallets": {
      "packages": {
        "@ethersproject/bytes": true,
        "@ethersproject/hdnode": true,
        "ethers>@ethersproject/address": true,
        "ethers>@ethersproject/json-wallets>aes-js": true,
        "ethers>@ethersproject/json-wallets>scrypt-js": true,
        "ethers>@ethersproject/keccak256": true,
        "ethers>@ethersproject/logger": true,
        "ethers>@ethersproject/pbkdf2": true,
        "ethers>@ethersproject/properties": true,
        "ethers>@ethersproject/random": true,
        "ethers>@ethersproject/strings": true,
        "ethers>@ethersproject/transactions": true
      }
    },
    "ethers>@ethersproject/json-wallets>aes-js": {
      "globals": {
        "define": true
      }
    },
    "ethers>@ethersproject/json-wallets>scrypt-js": {
      "globals": {
        "define": true,
        "setTimeout": true
      },
      "packages": {
        "browserify>timers-browserify": true
      }
    },
    "ethers>@ethersproject/keccak256": {
      "packages": {
        "@ethersproject/bytes": true,
        "@metamask/ethjs>js-sha3": true
      }
    },
    "ethers>@ethersproject/logger": {
      "globals": {
        "console": true
      }
    },
    "ethers>@ethersproject/pbkdf2": {
      "packages": {
        "@ethersproject/bytes": true,
        "ethers>@ethersproject/sha2": true
      }
    },
    "ethers>@ethersproject/properties": {
      "packages": {
        "ethers>@ethersproject/logger": true
      }
    },
    "ethers>@ethersproject/providers": {
      "globals": {
        "WebSocket": true,
        "clearInterval": true,
        "clearTimeout": true,
        "console.log": true,
        "console.warn": true,
        "setInterval": true,
        "setTimeout": true
      },
      "packages": {
        "@ethersproject/bignumber": true,
        "@ethersproject/bytes": true,
        "@ethersproject/hash": true,
        "ethers>@ethersproject/abstract-provider": true,
        "ethers>@ethersproject/abstract-signer": true,
        "ethers>@ethersproject/address": true,
        "ethers>@ethersproject/base64": true,
        "ethers>@ethersproject/basex": true,
        "ethers>@ethersproject/constants": true,
        "ethers>@ethersproject/logger": true,
        "ethers>@ethersproject/properties": true,
        "ethers>@ethersproject/providers>@ethersproject/networks": true,
        "ethers>@ethersproject/providers>@ethersproject/web": true,
        "ethers>@ethersproject/providers>bech32": true,
        "ethers>@ethersproject/random": true,
        "ethers>@ethersproject/sha2": true,
        "ethers>@ethersproject/strings": true,
        "ethers>@ethersproject/transactions": true
      }
    },
    "ethers>@ethersproject/providers>@ethersproject/networks": {
      "packages": {
        "ethers>@ethersproject/logger": true
      }
    },
    "ethers>@ethersproject/providers>@ethersproject/web": {
      "globals": {
        "clearTimeout": true,
        "fetch": true,
        "setTimeout": true
      },
      "packages": {
        "@ethersproject/bytes": true,
        "ethers>@ethersproject/base64": true,
        "ethers>@ethersproject/logger": true,
        "ethers>@ethersproject/properties": true,
        "ethers>@ethersproject/strings": true
      }
    },
    "ethers>@ethersproject/random": {
      "packages": {
        "@ethersproject/bytes": true,
        "ethers>@ethersproject/logger": true
      }
    },
    "ethers>@ethersproject/rlp": {
      "packages": {
        "@ethersproject/bytes": true,
        "ethers>@ethersproject/logger": true
      }
    },
    "ethers>@ethersproject/sha2": {
      "packages": {
        "@ethersproject/bytes": true,
        "ethers>@ethersproject/logger": true,
        "ethers>@ethersproject/sha2>hash.js": true
      }
    },
    "ethers>@ethersproject/sha2>hash.js": {
      "packages": {
        "@metamask/ppom-validator>elliptic>minimalistic-assert": true,
        "pumpify>inherits": true
      }
    },
    "ethers>@ethersproject/signing-key": {
      "packages": {
        "@ethersproject/bytes": true,
        "@metamask/ppom-validator>elliptic": true,
        "ethers>@ethersproject/logger": true,
        "ethers>@ethersproject/properties": true
      }
    },
    "ethers>@ethersproject/solidity": {
      "packages": {
        "@ethersproject/bignumber": true,
        "@ethersproject/bytes": true,
        "ethers>@ethersproject/keccak256": true,
        "ethers>@ethersproject/logger": true,
        "ethers>@ethersproject/sha2": true,
        "ethers>@ethersproject/strings": true
      }
    },
    "ethers>@ethersproject/strings": {
      "packages": {
        "@ethersproject/bytes": true,
        "ethers>@ethersproject/constants": true,
        "ethers>@ethersproject/logger": true
      }
    },
    "ethers>@ethersproject/transactions": {
      "packages": {
        "@ethersproject/bignumber": true,
        "@ethersproject/bytes": true,
        "ethers>@ethersproject/address": true,
        "ethers>@ethersproject/constants": true,
        "ethers>@ethersproject/keccak256": true,
        "ethers>@ethersproject/logger": true,
        "ethers>@ethersproject/properties": true,
        "ethers>@ethersproject/rlp": true,
        "ethers>@ethersproject/signing-key": true
      }
    },
    "ethers>@ethersproject/units": {
      "packages": {
        "@ethersproject/bignumber": true,
        "ethers>@ethersproject/logger": true
      }
    },
    "ethers>@ethersproject/web": {
      "globals": {
        "clearTimeout": true,
        "fetch": true,
        "setTimeout": true
      },
      "packages": {
        "@ethersproject/bytes": true,
        "ethers>@ethersproject/base64": true,
        "ethers>@ethersproject/logger": true,
        "ethers>@ethersproject/properties": true,
        "ethers>@ethersproject/strings": true
      }
    },
    "ethers>@ethersproject/wordlists": {
      "packages": {
        "@ethersproject/bytes": true,
        "@ethersproject/hash": true,
        "ethers>@ethersproject/logger": true,
        "ethers>@ethersproject/properties": true,
        "ethers>@ethersproject/strings": true
      }
    },
    "extension-port-stream": {
      "packages": {
        "browserify>buffer": true,
        "extension-port-stream>readable-stream": true
      }
    },
    "extension-port-stream>readable-stream": {
      "globals": {
        "AbortController": true,
        "AggregateError": true,
        "Blob": true
      },
      "packages": {
        "browserify>buffer": true,
        "browserify>string_decoder": true,
        "extension-port-stream>readable-stream>abort-controller": true,
        "process": true,
        "webpack>events": true
      }
    },
    "extension-port-stream>readable-stream>abort-controller": {
      "globals": {
        "AbortController": true
      }
    },
    "fast-json-patch": {
      "globals": {
        "addEventListener": true,
        "clearTimeout": true,
        "removeEventListener": true,
        "setTimeout": true
      }
    },
    "fuse.js": {
      "globals": {
        "console": true,
        "define": true
      }
    },
    "ganache>secp256k1": {
      "packages": {
        "@metamask/ppom-validator>elliptic": true
      }
    },
    "gulp>vinyl-fs>object.assign": {
      "packages": {
        "@lavamoat/lavapack>json-stable-stringify>object-keys": true,
        "string.prototype.matchall>call-bind": true,
        "string.prototype.matchall>define-properties": true,
        "string.prototype.matchall>has-symbols": true
      }
    },
    "he": {
      "globals": {
        "define": true
      }
    },
    "history": {
      "globals": {
        "console": true,
        "define": true,
        "document.defaultView": true,
        "document.querySelector": true
      }
    },
    "https-browserify": {
      "packages": {
        "browserify>url": true,
        "stream-http": true
      }
    },
    "koa>content-disposition>safe-buffer": {
      "packages": {
        "browserify>buffer": true
      }
    },
    "koa>is-generator-function": {
      "packages": {
        "koa>is-generator-function>has-tostringtag": true
      }
    },
    "koa>is-generator-function>has-tostringtag": {
      "packages": {
        "string.prototype.matchall>has-symbols": true
      }
    },
    "localforage": {
      "globals": {
        "Blob": true,
        "BlobBuilder": true,
        "FileReader": true,
        "IDBKeyRange": true,
        "MSBlobBuilder": true,
        "MozBlobBuilder": true,
        "OIndexedDB": true,
        "WebKitBlobBuilder": true,
        "atob": true,
        "btoa": true,
        "console.error": true,
        "console.info": true,
        "console.warn": true,
        "define": true,
        "fetch": true,
        "indexedDB": true,
        "localStorage": true,
        "mozIndexedDB": true,
        "msIndexedDB": true,
        "navigator.platform": true,
        "navigator.userAgent": true,
        "openDatabase": true,
        "setTimeout": true,
        "webkitIndexedDB": true
      }
    },
    "lodash": {
      "globals": {
        "clearTimeout": true,
        "define": true,
        "setTimeout": true
      }
    },
    "loglevel": {
      "globals": {
        "console": true,
        "define": true,
        "document.cookie": true,
        "localStorage": true,
        "log": "write",
        "navigator": true
      }
    },
    "lottie-web": {
      "globals": {
        "Blob": true,
        "Howl": true,
        "OffscreenCanvas": true,
        "URL.createObjectURL": true,
        "Worker": true,
        "XMLHttpRequest": true,
        "bodymovin": "write",
        "clearInterval": true,
        "console": true,
        "define": true,
        "document.body": true,
        "document.createElement": true,
        "document.createElementNS": true,
        "document.getElementsByClassName": true,
        "document.getElementsByTagName": true,
        "document.querySelectorAll": true,
        "document.readyState": true,
        "location.origin": true,
        "location.pathname": true,
        "navigator": true,
        "requestAnimationFrame": true,
        "setInterval": true,
        "setTimeout": true
      }
    },
    "luxon": {
      "globals": {
        "Intl": true
      }
    },
    "nanoid": {
      "globals": {
        "crypto": true,
        "msCrypto": true,
        "navigator": true
      }
    },
    "nock>debug": {
      "globals": {
        "console": true,
        "document": true,
        "localStorage": true,
        "navigator": true,
        "process": true
      },
      "packages": {
        "nock>debug>ms": true,
        "process": true
      }
    },
    "node-fetch": {
      "globals": {
        "Headers": true,
        "Request": true,
        "Response": true,
        "fetch": true
      }
    },
    "path-browserify": {
      "packages": {
        "process": true
      }
    },
    "process": {
      "globals": {
        "clearTimeout": true,
        "setTimeout": true
      }
    },
    "promise-to-callback": {
      "packages": {
        "promise-to-callback>is-fn": true,
        "promise-to-callback>set-immediate-shim": true
      }
    },
    "promise-to-callback>set-immediate-shim": {
      "globals": {
        "setTimeout.apply": true
      },
      "packages": {
        "browserify>timers-browserify": true
      }
    },
    "prop-types": {
      "globals": {
        "console": true
      },
      "packages": {
        "prop-types>react-is": true,
        "react>object-assign": true
      }
    },
    "prop-types>react-is": {
      "globals": {
        "console": true
      }
    },
    "qrcode-generator": {
      "globals": {
        "define": true
      }
    },
    "qrcode.react": {
      "globals": {
        "Path2D": true,
        "devicePixelRatio": true
      },
      "packages": {
        "react": true
      }
    },
    "react": {
      "globals": {
        "console": true
      },
      "packages": {
        "prop-types": true,
        "react>object-assign": true
      }
    },
    "react-beautiful-dnd": {
      "globals": {
        "Element.prototype": true,
        "__REDUX_DEVTOOLS_EXTENSION_COMPOSE__": true,
        "addEventListener": true,
        "cancelAnimationFrame": true,
        "clearTimeout": true,
        "console": true,
        "document": true,
        "getComputedStyle": true,
        "pageXOffset": true,
        "pageYOffset": true,
        "removeEventListener": true,
        "requestAnimationFrame": true,
        "scrollBy": true,
        "setTimeout": true
      },
      "packages": {
        "@babel/runtime": true,
        "react": true,
        "react-beautiful-dnd>css-box-model": true,
        "react-beautiful-dnd>memoize-one": true,
        "react-beautiful-dnd>raf-schd": true,
        "react-beautiful-dnd>use-memo-one": true,
        "react-dom": true,
        "react-redux": true,
        "redux": true
      }
    },
    "react-beautiful-dnd>css-box-model": {
      "globals": {
        "getComputedStyle": true,
        "pageXOffset": true,
        "pageYOffset": true
      },
      "packages": {
        "react-router-dom>tiny-invariant": true
      }
    },
    "react-beautiful-dnd>raf-schd": {
      "globals": {
        "cancelAnimationFrame": true,
        "requestAnimationFrame": true
      }
    },
    "react-beautiful-dnd>use-memo-one": {
      "packages": {
        "react": true
      }
    },
    "react-chartjs-2": {
      "globals": {
        "setTimeout": true
      },
      "packages": {
        "chart.js": true,
        "react": true
      }
    },
    "react-devtools": {
      "packages": {
        "react-devtools>react-devtools-core": true
      }
    },
    "react-devtools>react-devtools-core": {
      "globals": {
        "WebSocket": true,
        "setTimeout": true
      }
    },
    "react-dnd-html5-backend": {
      "globals": {
        "addEventListener": true,
        "clearTimeout": true,
        "removeEventListener": true
      }
    },
    "react-dom": {
      "globals": {
        "HTMLIFrameElement": true,
        "MSApp": true,
        "__REACT_DEVTOOLS_GLOBAL_HOOK__": true,
        "addEventListener": true,
        "clearTimeout": true,
        "clipboardData": true,
        "console": true,
        "dispatchEvent": true,
        "document": true,
        "event": "write",
        "jest": true,
        "location.protocol": true,
        "navigator.userAgent.indexOf": true,
        "performance": true,
        "removeEventListener": true,
        "self": true,
        "setTimeout": true,
        "top": true,
        "trustedTypes": true
      },
      "packages": {
        "prop-types": true,
        "react": true,
        "react-dom>scheduler": true,
        "react>object-assign": true
      }
    },
    "react-dom>scheduler": {
      "globals": {
        "MessageChannel": true,
        "cancelAnimationFrame": true,
        "clearTimeout": true,
        "console": true,
        "navigator": true,
        "performance": true,
        "requestAnimationFrame": true,
        "setTimeout": true
      }
    },
    "react-focus-lock": {
      "globals": {
        "addEventListener": true,
        "console.error": true,
        "console.warn": true,
        "document": true,
        "removeEventListener": true,
        "setTimeout": true
      },
      "packages": {
        "@babel/runtime": true,
        "prop-types": true,
        "react": true,
        "react-focus-lock>focus-lock": true,
        "react-focus-lock>react-clientside-effect": true,
        "react-focus-lock>use-callback-ref": true,
        "react-focus-lock>use-sidecar": true
      }
    },
    "react-focus-lock>focus-lock": {
      "globals": {
        "HTMLIFrameElement": true,
        "Node.DOCUMENT_FRAGMENT_NODE": true,
        "Node.DOCUMENT_NODE": true,
        "Node.DOCUMENT_POSITION_CONTAINED_BY": true,
        "Node.DOCUMENT_POSITION_CONTAINS": true,
        "Node.ELEMENT_NODE": true,
        "console.error": true,
        "console.warn": true,
        "document": true,
        "getComputedStyle": true,
        "setTimeout": true
      },
      "packages": {
        "@swc/helpers>tslib": true
      }
    },
    "react-focus-lock>react-clientside-effect": {
      "packages": {
        "@babel/runtime": true,
        "react": true
      }
    },
    "react-focus-lock>use-callback-ref": {
      "packages": {
        "react": true
      }
    },
    "react-focus-lock>use-sidecar": {
      "globals": {
        "console.error": true
      },
      "packages": {
        "@swc/helpers>tslib": true,
        "react": true,
        "react-focus-lock>use-sidecar>detect-node-es": true
      }
    },
    "react-idle-timer": {
      "globals": {
        "clearTimeout": true,
        "document": true,
        "setTimeout": true
      },
      "packages": {
        "prop-types": true,
        "react": true
      }
    },
    "react-inspector": {
      "globals": {
        "Node": true,
        "chromeDark": true,
        "chromeLight": true
      },
      "packages": {
        "react": true
      }
    },
    "react-markdown": {
      "globals": {
        "console.warn": true
      },
      "packages": {
        "prop-types": true,
        "react": true,
        "react-markdown>comma-separated-tokens": true,
        "react-markdown>property-information": true,
        "react-markdown>react-is": true,
        "react-markdown>remark-parse": true,
        "react-markdown>remark-rehype": true,
        "react-markdown>space-separated-tokens": true,
        "react-markdown>style-to-object": true,
        "react-markdown>unified": true,
        "react-markdown>unist-util-visit": true,
        "react-markdown>vfile": true
      }
    },
    "react-markdown>property-information": {
      "packages": {
        "watchify>xtend": true
      }
    },
    "react-markdown>react-is": {
      "globals": {
        "console": true
      }
    },
    "react-markdown>remark-parse": {
      "packages": {
        "react-markdown>remark-parse>mdast-util-from-markdown": true
      }
    },
    "react-markdown>remark-parse>mdast-util-from-markdown": {
      "packages": {
        "react-markdown>remark-parse>mdast-util-from-markdown>mdast-util-to-string": true,
        "react-markdown>remark-parse>mdast-util-from-markdown>micromark": true,
        "react-markdown>remark-parse>mdast-util-from-markdown>unist-util-stringify-position": true,
        "react-syntax-highlighter>refractor>parse-entities": true
      }
    },
    "react-markdown>remark-parse>mdast-util-from-markdown>micromark": {
      "packages": {
        "react-syntax-highlighter>refractor>parse-entities": true
      }
    },
    "react-markdown>remark-rehype": {
      "packages": {
        "react-markdown>remark-rehype>mdast-util-to-hast": true
      }
    },
    "react-markdown>remark-rehype>mdast-util-to-hast": {
      "globals": {
        "console.warn": true
      },
      "packages": {
        "@storybook/addon-docs>remark-external-links>mdast-util-definitions": true,
        "react-markdown>remark-rehype>mdast-util-to-hast>mdurl": true,
        "react-markdown>remark-rehype>mdast-util-to-hast>unist-builder": true,
        "react-markdown>remark-rehype>mdast-util-to-hast>unist-util-generated": true,
        "react-markdown>remark-rehype>mdast-util-to-hast>unist-util-position": true,
        "react-markdown>unist-util-visit": true
      }
    },
    "react-markdown>style-to-object": {
      "packages": {
        "react-markdown>style-to-object>inline-style-parser": true
      }
    },
    "react-markdown>unified": {
      "packages": {
        "mocha>yargs-unparser>is-plain-obj": true,
        "react-markdown>unified>bail": true,
        "react-markdown>unified>extend": true,
        "react-markdown>unified>is-buffer": true,
        "react-markdown>unified>trough": true,
        "react-markdown>vfile": true
      }
    },
    "react-markdown>unist-util-visit": {
      "packages": {
        "react-markdown>unist-util-visit>unist-util-visit-parents": true
      }
    },
    "react-markdown>unist-util-visit>unist-util-visit-parents": {
      "packages": {
        "react-markdown>unist-util-visit>unist-util-is": true
      }
    },
    "react-markdown>vfile": {
      "packages": {
        "path-browserify": true,
        "process": true,
        "react-markdown>vfile>is-buffer": true,
        "react-markdown>vfile>replace-ext": true,
        "react-markdown>vfile>vfile-message": true
      }
    },
    "react-markdown>vfile>replace-ext": {
      "packages": {
        "path-browserify": true
      }
    },
    "react-markdown>vfile>vfile-message": {
      "packages": {
        "react-markdown>vfile>unist-util-stringify-position": true
      }
    },
    "react-popper": {
      "globals": {
        "document": true
      },
      "packages": {
        "@popperjs/core": true,
        "react": true,
        "react-popper>react-fast-compare": true,
        "react-popper>warning": true
      }
    },
    "react-popper>react-fast-compare": {
      "globals": {
        "Element": true,
        "console.warn": true
      }
    },
    "react-popper>warning": {
      "globals": {
        "console": true
      }
    },
    "react-redux": {
      "globals": {
        "console": true,
        "document": true
      },
      "packages": {
        "@babel/runtime": true,
        "prop-types": true,
        "react": true,
        "react-dom": true,
        "react-redux>hoist-non-react-statics": true,
        "react-redux>react-is": true
      }
    },
    "react-redux>hoist-non-react-statics": {
      "packages": {
        "prop-types>react-is": true
      }
    },
    "react-redux>react-is": {
      "globals": {
        "console": true
      }
    },
    "react-responsive-carousel": {
      "globals": {
        "HTMLElement": true,
        "addEventListener": true,
        "clearTimeout": true,
        "console.warn": true,
        "document": true,
        "getComputedStyle": true,
        "removeEventListener": true,
        "setTimeout": true
      },
      "packages": {
        "classnames": true,
        "react": true,
        "react-dom": true,
        "react-responsive-carousel>react-easy-swipe": true
      }
    },
    "react-responsive-carousel>react-easy-swipe": {
      "globals": {
        "addEventListener": true,
        "define": true,
        "document.addEventListener": true,
        "document.removeEventListener": true
      },
      "packages": {
        "prop-types": true,
        "react": true
      }
    },
    "react-router-dom": {
      "packages": {
        "prop-types": true,
        "react": true,
        "react-router-dom>history": true,
        "react-router-dom>react-router": true,
        "react-router-dom>tiny-invariant": true,
        "react-router-dom>tiny-warning": true
      }
    },
    "react-router-dom-v5-compat": {
      "globals": {
        "FormData": true,
        "URL": true,
        "URLSearchParams": true,
        "__reactRouterVersion": "write",
        "addEventListener": true,
        "confirm": true,
        "define": true,
        "document": true,
        "history.scrollRestoration": true,
        "location.href": true,
        "removeEventListener": true,
        "scrollTo": true,
        "scrollY": true,
        "sessionStorage.getItem": true,
        "sessionStorage.setItem": true,
        "setTimeout": true
      },
      "packages": {
        "history": true,
        "react": true,
        "react-dom": true,
        "react-router-dom": true,
        "react-router-dom-v5-compat>@remix-run/router": true,
        "react-router-dom-v5-compat>react-router": true
      }
    },
    "react-router-dom-v5-compat>@remix-run/router": {
      "globals": {
        "AbortController": true,
        "DOMException": true,
        "FormData": true,
        "Headers": true,
        "Request": true,
        "Response": true,
        "URL": true,
        "URLSearchParams": true,
        "console": true,
        "document.defaultView": true
      }
    },
    "react-router-dom-v5-compat>react-router": {
      "globals": {
        "console.error": true,
        "define": true
      },
      "packages": {
        "react": true,
        "react-router-dom-v5-compat>@remix-run/router": true
      }
    },
    "react-router-dom>history": {
      "globals": {
        "addEventListener": true,
        "confirm": true,
        "document": true,
        "history": true,
        "location": true,
        "navigator.userAgent": true,
        "removeEventListener": true
      },
      "packages": {
        "react-router-dom>history>resolve-pathname": true,
        "react-router-dom>history>value-equal": true,
        "react-router-dom>tiny-invariant": true,
        "react-router-dom>tiny-warning": true
      }
    },
    "react-router-dom>react-router": {
      "packages": {
        "prop-types": true,
        "prop-types>react-is": true,
        "react": true,
        "react-redux>hoist-non-react-statics": true,
        "react-router-dom>history": true,
        "react-router-dom>tiny-invariant": true,
        "react-router-dom>tiny-warning": true,
        "serve-handler>path-to-regexp": true
      }
    },
    "react-router-dom>tiny-warning": {
      "globals": {
        "console": true
      }
    },
    "react-simple-file-input": {
      "globals": {
        "File": true,
        "FileReader": true,
        "console.warn": true
      },
      "packages": {
        "prop-types": true,
        "react": true
      }
    },
    "react-syntax-highlighter>refractor>parse-entities": {
      "globals": {
        "document.createElement": true
      }
    },
    "react-tippy": {
      "globals": {
        "Element": true,
        "MSStream": true,
        "MutationObserver": true,
        "addEventListener": true,
        "clearTimeout": true,
        "console.error": true,
        "console.warn": true,
        "define": true,
        "document": true,
        "getComputedStyle": true,
        "innerHeight": true,
        "innerWidth": true,
        "navigator.maxTouchPoints": true,
        "navigator.msMaxTouchPoints": true,
        "navigator.userAgent": true,
        "performance": true,
        "requestAnimationFrame": true,
        "setTimeout": true
      },
      "packages": {
        "react": true,
        "react-dom": true,
        "react-tippy>popper.js": true
      }
    },
    "react-tippy>popper.js": {
      "globals": {
        "MSInputMethodContext": true,
        "Node.DOCUMENT_POSITION_FOLLOWING": true,
        "cancelAnimationFrame": true,
        "console.warn": true,
        "define": true,
        "devicePixelRatio": true,
        "document": true,
        "getComputedStyle": true,
        "innerHeight": true,
        "innerWidth": true,
        "navigator.userAgent": true,
        "requestAnimationFrame": true,
        "setTimeout": true
      }
    },
    "react-toggle-button": {
      "globals": {
        "clearTimeout": true,
        "console.warn": true,
        "define": true,
        "performance": true,
        "setTimeout": true
      },
      "packages": {
        "react": true
      }
    },
    "readable-stream": {
      "packages": {
        "browserify>browser-resolve": true,
        "browserify>buffer": true,
        "browserify>string_decoder": true,
        "process": true,
        "pumpify>inherits": true,
        "readable-stream>util-deprecate": true,
        "webpack>events": true
      }
    },
    "readable-stream>util-deprecate": {
      "globals": {
        "console.trace": true,
        "console.warn": true,
        "localStorage": true
      }
    },
    "redux": {
      "globals": {
        "console": true
      },
      "packages": {
        "@babel/runtime": true
      }
    },
    "semver": {
      "globals": {
        "console.error": true
      },
      "packages": {
        "process": true
      }
    },
    "serve-handler>path-to-regexp": {
      "packages": {
        "serve-handler>path-to-regexp>isarray": true
      }
    },
    "stream-browserify": {
      "packages": {
        "pumpify>inherits": true,
        "readable-stream": true,
        "webpack>events": true
      }
    },
    "stream-http": {
      "globals": {
        "AbortController": true,
        "Blob": true,
        "MSStreamReader": true,
        "ReadableStream": true,
        "WritableStream": true,
        "XDomainRequest": true,
        "XMLHttpRequest": true,
        "clearTimeout": true,
        "fetch": true,
        "location.protocol.search": true,
        "setTimeout": true
      },
      "packages": {
        "browserify>buffer": true,
        "browserify>url": true,
        "process": true,
        "pumpify>inherits": true,
        "readable-stream": true,
        "stream-http>builtin-status-codes": true,
        "watchify>xtend": true
      }
    },
    "string.prototype.matchall>call-bind": {
      "packages": {
        "browserify>has>function-bind": true,
        "string.prototype.matchall>call-bind>es-define-property": true,
        "string.prototype.matchall>call-bind>es-errors": true,
        "string.prototype.matchall>call-bind>set-function-length": true,
        "string.prototype.matchall>get-intrinsic": true
      }
    },
    "string.prototype.matchall>call-bind>es-define-property": {
      "packages": {
        "string.prototype.matchall>get-intrinsic": true
      }
    },
    "string.prototype.matchall>call-bind>set-function-length": {
      "packages": {
        "string.prototype.matchall>call-bind>es-errors": true,
        "string.prototype.matchall>define-properties>define-data-property": true,
        "string.prototype.matchall>es-abstract>gopd": true,
        "string.prototype.matchall>es-abstract>has-property-descriptors": true,
        "string.prototype.matchall>get-intrinsic": true
      }
    },
    "string.prototype.matchall>define-properties": {
      "packages": {
        "@lavamoat/lavapack>json-stable-stringify>object-keys": true,
        "string.prototype.matchall>define-properties>define-data-property": true,
        "string.prototype.matchall>es-abstract>has-property-descriptors": true
      }
    },
    "string.prototype.matchall>define-properties>define-data-property": {
      "packages": {
        "string.prototype.matchall>call-bind>es-define-property": true,
        "string.prototype.matchall>call-bind>es-errors": true,
        "string.prototype.matchall>es-abstract>gopd": true
      }
    },
    "string.prototype.matchall>es-abstract>array-buffer-byte-length": {
      "packages": {
        "string.prototype.matchall>call-bind": true,
        "string.prototype.matchall>es-abstract>is-array-buffer": true
      }
    },
    "string.prototype.matchall>es-abstract>available-typed-arrays": {
      "packages": {
        "string.prototype.matchall>es-abstract>typed-array-length>possible-typed-array-names": true
      }
    },
    "string.prototype.matchall>es-abstract>es-to-primitive>is-symbol": {
      "packages": {
        "string.prototype.matchall>has-symbols": true
      }
    },
    "string.prototype.matchall>es-abstract>gopd": {
      "packages": {
        "string.prototype.matchall>get-intrinsic": true
      }
    },
    "string.prototype.matchall>es-abstract>has-property-descriptors": {
      "packages": {
        "string.prototype.matchall>call-bind>es-define-property": true
      }
    },
    "string.prototype.matchall>es-abstract>is-array-buffer": {
      "packages": {
        "string.prototype.matchall>call-bind": true,
        "string.prototype.matchall>get-intrinsic": true
      }
    },
    "string.prototype.matchall>es-abstract>is-callable": {
      "globals": {
        "document": true
      }
    },
    "string.prototype.matchall>es-abstract>is-regex": {
      "packages": {
        "koa>is-generator-function>has-tostringtag": true,
        "string.prototype.matchall>call-bind": true
      }
    },
    "string.prototype.matchall>es-abstract>is-shared-array-buffer": {
      "packages": {
        "string.prototype.matchall>call-bind": true
      }
    },
    "string.prototype.matchall>es-abstract>object-inspect": {
      "globals": {
        "HTMLElement": true,
        "WeakRef": true
      },
      "packages": {
        "browserify>browser-resolve": true
      }
    },
    "string.prototype.matchall>get-intrinsic": {
      "globals": {
        "AggregateError": true,
        "FinalizationRegistry": true,
        "WeakRef": true
      },
      "packages": {
        "browserify>has>function-bind": true,
        "depcheck>is-core-module>hasown": true,
        "string.prototype.matchall>call-bind>es-errors": true,
        "string.prototype.matchall>es-abstract>has-proto": true,
        "string.prototype.matchall>has-symbols": true
      }
    },
    "string.prototype.matchall>internal-slot": {
      "packages": {
        "depcheck>is-core-module>hasown": true,
        "string.prototype.matchall>call-bind>es-errors": true,
        "string.prototype.matchall>side-channel": true
      }
    },
    "string.prototype.matchall>regexp.prototype.flags": {
      "packages": {
        "string.prototype.matchall>call-bind": true,
        "string.prototype.matchall>call-bind>es-errors": true,
        "string.prototype.matchall>define-properties": true,
        "string.prototype.matchall>regexp.prototype.flags>set-function-name": true
      }
    },
    "string.prototype.matchall>regexp.prototype.flags>set-function-name": {
      "packages": {
        "string.prototype.matchall>call-bind>es-errors": true,
        "string.prototype.matchall>define-properties>define-data-property": true,
        "string.prototype.matchall>es-abstract>function.prototype.name>functions-have-names": true,
        "string.prototype.matchall>es-abstract>has-property-descriptors": true
      }
    },
    "string.prototype.matchall>side-channel": {
      "packages": {
        "string.prototype.matchall>call-bind": true,
        "string.prototype.matchall>es-abstract>object-inspect": true,
        "string.prototype.matchall>get-intrinsic": true
      }
    },
    "superstruct": {
      "globals": {
        "console.warn": true,
        "define": true
      }
    },
    "terser>source-map-support>buffer-from": {
      "packages": {
        "browserify>buffer": true
      }
    },
    "uri-js": {
      "globals": {
        "define": true
      }
    },
    "uuid": {
      "globals": {
        "crypto": true,
        "msCrypto": true
      }
    },
    "wait-on>rxjs": {
      "globals": {
        "cancelAnimationFrame": true,
        "clearInterval": true,
        "clearTimeout": true,
        "performance": true,
        "requestAnimationFrame": true,
        "setInterval.apply": true,
        "setTimeout.apply": true
      }
    },
    "web3": {
      "globals": {
        "XMLHttpRequest": true
      }
    },
    "web3-stream-provider": {
      "globals": {
        "setTimeout": true
      },
      "packages": {
        "browserify>util": true,
        "readable-stream": true,
        "web3-stream-provider>uuid": true
      }
    },
    "web3-stream-provider>uuid": {
      "globals": {
        "crypto": true
      }
    },
    "webextension-polyfill": {
      "globals": {
        "browser": true,
        "chrome": true,
        "console.error": true,
        "console.warn": true,
        "define": true
      }
    },
    "webpack>events": {
      "globals": {
        "console": true
      }
    }
  }
}<|MERGE_RESOLUTION|>--- conflicted
+++ resolved
@@ -1493,24 +1493,9 @@
     },
     "@metamask/json-rpc-engine": {
       "packages": {
-        "@metamask/json-rpc-engine>@metamask/utils": true,
         "@metamask/rpc-errors": true,
-        "@metamask/safe-event-emitter": true
-      }
-    },
-    "@metamask/json-rpc-engine>@metamask/utils": {
-      "globals": {
-        "TextDecoder": true,
-        "TextEncoder": true
-      },
-      "packages": {
-        "@metamask/utils>@metamask/superstruct": true,
-        "@metamask/utils>@scure/base": true,
-        "@metamask/utils>pony-cause": true,
-        "@noble/hashes": true,
-        "browserify>buffer": true,
-        "nock>debug": true,
-        "semver": true
+        "@metamask/safe-event-emitter": true,
+        "@metamask/utils": true
       }
     },
     "@metamask/json-rpc-middleware-stream": {
@@ -2465,34 +2450,6 @@
       }
     },
     "@metamask/profile-sync-controller>siwe>@stablelib/random": {
-<<<<<<< HEAD
-      "globals": {
-        "crypto": true,
-        "msCrypto": true
-      },
-      "packages": {
-        "@metamask/profile-sync-controller>siwe>@stablelib/random>@stablelib/binary": true,
-        "@metamask/profile-sync-controller>siwe>@stablelib/random>@stablelib/wipe": true,
-        "browserify>browser-resolve": true
-      }
-    },
-    "@metamask/profile-sync-controller>siwe>@stablelib/random>@stablelib/binary": {
-      "packages": {
-        "@metamask/profile-sync-controller>siwe>@stablelib/random>@stablelib/binary>@stablelib/int": true
-      }
-    },
-    "@metamask/queued-request-controller": {
-      "packages": {
-        "@metamask/base-controller": true,
-        "@metamask/json-rpc-engine": true,
-        "@metamask/queued-request-controller>@metamask/utils": true,
-        "@metamask/rpc-errors": true,
-        "@metamask/selected-network-controller": true
-      }
-    },
-    "@metamask/queued-request-controller>@metamask/utils": {
-=======
->>>>>>> d24389c6
       "globals": {
         "crypto": true,
         "msCrypto": true
