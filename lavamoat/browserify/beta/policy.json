--- conflicted
+++ resolved
@@ -2490,36 +2490,13 @@
       },
       "packages": {
         "@metamask/base-controller": true,
-<<<<<<< HEAD
-        "@metamask/providers>@metamask/rpc-errors": true,
-=======
         "@metamask/controller-utils": true,
         "@metamask/rpc-errors": true,
->>>>>>> 7b33133e
         "@metamask/snaps-controllers>@metamask/json-rpc-engine": true,
-        "@metamask/snaps-rpc-methods>@metamask/permission-controller>@metamask/controller-utils": true,
         "@metamask/snaps-rpc-methods>@metamask/permission-controller>nanoid": true,
         "@metamask/utils": true,
         "deep-freeze-strict": true,
         "immer": true
-      }
-    },
-    "@metamask/snaps-rpc-methods>@metamask/permission-controller>@metamask/controller-utils": {
-      "globals": {
-        "URL": true,
-        "console.error": true,
-        "fetch": true,
-        "setTimeout": true
-      },
-      "packages": {
-        "@ethereumjs/tx>@ethereumjs/util": true,
-        "@metamask/controller-utils>@spruceid/siwe-parser": true,
-        "@metamask/ethjs>@metamask/ethjs-unit": true,
-        "@metamask/utils": true,
-        "bn.js": true,
-        "browserify>buffer": true,
-        "eslint>fast-deep-equal": true,
-        "eth-ens-namehash": true
       }
     },
     "@metamask/snaps-rpc-methods>@metamask/permission-controller>nanoid": {
@@ -2596,36 +2573,13 @@
       },
       "packages": {
         "@metamask/base-controller": true,
-<<<<<<< HEAD
-        "@metamask/providers>@metamask/rpc-errors": true,
-=======
         "@metamask/controller-utils": true,
         "@metamask/rpc-errors": true,
->>>>>>> 7b33133e
         "@metamask/snaps-controllers>@metamask/json-rpc-engine": true,
-        "@metamask/snaps-utils>@metamask/permission-controller>@metamask/controller-utils": true,
         "@metamask/snaps-utils>@metamask/permission-controller>nanoid": true,
         "@metamask/utils": true,
         "deep-freeze-strict": true,
         "immer": true
-      }
-    },
-    "@metamask/snaps-utils>@metamask/permission-controller>@metamask/controller-utils": {
-      "globals": {
-        "URL": true,
-        "console.error": true,
-        "fetch": true,
-        "setTimeout": true
-      },
-      "packages": {
-        "@ethereumjs/tx>@ethereumjs/util": true,
-        "@metamask/controller-utils>@spruceid/siwe-parser": true,
-        "@metamask/ethjs>@metamask/ethjs-unit": true,
-        "@metamask/utils": true,
-        "bn.js": true,
-        "browserify>buffer": true,
-        "eslint>fast-deep-equal": true,
-        "eth-ens-namehash": true
       }
     },
     "@metamask/snaps-utils>@metamask/permission-controller>nanoid": {
