--- conflicted
+++ resolved
@@ -1838,16 +1838,6 @@
       }
     },
     "@metamask/network-controller>@metamask/eth-json-rpc-infura>@metamask/json-rpc-engine": {
-<<<<<<< HEAD
-      "packages": {
-        "@metamask/rpc-errors": true,
-        "@metamask/safe-event-emitter": true,
-        "@metamask/utils": true
-      }
-    },
-    "@metamask/network-controller>@metamask/eth-json-rpc-provider": {
-=======
->>>>>>> 517cbc48
       "packages": {
         "@metamask/rpc-errors": true,
         "@metamask/safe-event-emitter": true,
@@ -2069,9 +2059,6 @@
       "packages": {
         "@metamask/ppom-validator>elliptic>minimalistic-assert": true,
         "@metamask/ppom-validator>elliptic>minimalistic-crypto-utils": true,
-<<<<<<< HEAD
-        "ethers>@ethersproject/sha2>hash.js": true
-=======
         "ethereumjs-util>ethereum-cryptography>hash.js": true
       }
     },
@@ -2096,7 +2083,6 @@
         "@noble/hashes": true,
         "browserify>buffer": true,
         "loglevel": true
->>>>>>> 517cbc48
       }
     },
     "@metamask/profile-sync-controller>@metamask/base-controller": {
