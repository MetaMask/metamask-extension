{
  "resources": {
    "@babel/runtime": {
      "globals": {
        "regeneratorRuntime": "write"
      }
    },
    "@download/blockies": {
      "globals": {
        "document.createElement": true
      }
    },
    "@ensdomains/content-hash": {
      "globals": {
        "console.warn": true
      },
      "packages": {
        "@ensdomains/content-hash>cids": true,
        "@ensdomains/content-hash>js-base64": true,
        "@ensdomains/content-hash>multicodec": true,
        "@ensdomains/content-hash>multihashes": true,
        "browserify>buffer": true
      }
    },
    "@ensdomains/content-hash>cids": {
      "packages": {
        "@ensdomains/content-hash>cids>multibase": true,
        "@ensdomains/content-hash>cids>multicodec": true,
        "@ensdomains/content-hash>cids>multihashes": true,
        "@ensdomains/content-hash>cids>uint8arrays": true
      }
    },
    "@ensdomains/content-hash>cids>multibase": {
      "globals": {
        "TextDecoder": true,
        "TextEncoder": true
      },
      "packages": {
        "@ensdomains/content-hash>cids>multibase>@multiformats/base-x": true
      }
    },
    "@ensdomains/content-hash>cids>multicodec": {
      "packages": {
        "@ensdomains/content-hash>cids>multicodec>varint": true,
        "@ensdomains/content-hash>cids>uint8arrays": true
      }
    },
    "@ensdomains/content-hash>cids>multihashes": {
      "packages": {
        "@ensdomains/content-hash>cids>multibase": true,
        "@ensdomains/content-hash>cids>uint8arrays": true,
        "@ensdomains/content-hash>multihashes>varint": true
      }
    },
    "@ensdomains/content-hash>cids>uint8arrays": {
      "globals": {
        "TextDecoder": true,
        "TextEncoder": true
      },
      "packages": {
        "@ensdomains/content-hash>cids>multibase": true
      }
    },
    "@ensdomains/content-hash>js-base64": {
      "globals": {
        "Base64": "write",
        "TextDecoder": true,
        "TextEncoder": true,
        "atob": true,
        "btoa": true,
        "define": true
      },
      "packages": {
        "browserify>buffer": true
      }
    },
    "@ensdomains/content-hash>multicodec": {
      "packages": {
        "@ensdomains/content-hash>multicodec>uint8arrays": true,
        "@ensdomains/content-hash>multicodec>varint": true
      }
    },
    "@ensdomains/content-hash>multicodec>uint8arrays": {
      "packages": {
        "@ensdomains/content-hash>multicodec>uint8arrays>multibase": true,
        "@ensdomains/content-hash>multihashes>web-encoding": true
      }
    },
    "@ensdomains/content-hash>multicodec>uint8arrays>multibase": {
      "packages": {
        "@ensdomains/content-hash>cids>multibase>@multiformats/base-x": true,
        "@ensdomains/content-hash>multihashes>web-encoding": true
      }
    },
    "@ensdomains/content-hash>multihashes": {
      "packages": {
        "@ensdomains/content-hash>multihashes>multibase": true,
        "@ensdomains/content-hash>multihashes>varint": true,
        "@ensdomains/content-hash>multihashes>web-encoding": true,
        "browserify>buffer": true
      }
    },
    "@ensdomains/content-hash>multihashes>multibase": {
      "packages": {
        "@ensdomains/content-hash>multihashes>web-encoding": true,
        "browserify>buffer": true,
        "ethereumjs-wallet>bs58check>bs58>base-x": true
      }
    },
    "@ensdomains/content-hash>multihashes>web-encoding": {
      "globals": {
        "TextDecoder": true,
        "TextEncoder": true
      },
      "packages": {
        "browserify>util": true
      }
    },
    "@ethereumjs/common": {
      "packages": {
        "@ethereumjs/common>crc-32": true,
        "browserify>buffer": true,
        "browserify>events": true,
        "ethereumjs-util": true
      }
    },
    "@ethereumjs/common>crc-32": {
      "globals": {
        "DO_NOT_EXPORT_CRC": true,
        "define": true
      }
    },
    "@ethereumjs/tx": {
      "packages": {
        "@ethereumjs/common": true,
        "browserify>buffer": true,
        "browserify>insert-module-globals>is-buffer": true,
        "ethereumjs-util": true
      }
    },
    "@ethersproject/abi": {
      "globals": {
        "console.log": true
      },
      "packages": {
        "@ethersproject/abi>@ethersproject/address": true,
        "@ethersproject/abi>@ethersproject/bytes": true,
        "@ethersproject/abi>@ethersproject/constants": true,
        "@ethersproject/abi>@ethersproject/hash": true,
        "@ethersproject/abi>@ethersproject/keccak256": true,
        "@ethersproject/abi>@ethersproject/logger": true,
        "@ethersproject/abi>@ethersproject/properties": true,
        "@ethersproject/abi>@ethersproject/strings": true,
        "@ethersproject/bignumber": true
      }
    },
    "@ethersproject/abi>@ethersproject/address": {
      "packages": {
        "@ethersproject/abi>@ethersproject/bytes": true,
        "@ethersproject/abi>@ethersproject/keccak256": true,
        "@ethersproject/abi>@ethersproject/logger": true,
        "@ethersproject/bignumber": true,
        "@ethersproject/providers>@ethersproject/rlp": true
      }
    },
    "@ethersproject/abi>@ethersproject/bytes": {
      "packages": {
        "@ethersproject/abi>@ethersproject/logger": true
      }
    },
    "@ethersproject/abi>@ethersproject/constants": {
      "packages": {
        "@ethersproject/bignumber": true
      }
    },
    "@ethersproject/abi>@ethersproject/hash": {
      "packages": {
        "@ethersproject/abi>@ethersproject/address": true,
        "@ethersproject/abi>@ethersproject/bytes": true,
        "@ethersproject/abi>@ethersproject/keccak256": true,
        "@ethersproject/abi>@ethersproject/logger": true,
        "@ethersproject/abi>@ethersproject/properties": true,
        "@ethersproject/abi>@ethersproject/strings": true,
        "@ethersproject/bignumber": true,
        "@ethersproject/providers>@ethersproject/base64": true
      }
    },
    "@ethersproject/abi>@ethersproject/keccak256": {
      "packages": {
        "@ethersproject/abi>@ethersproject/bytes": true,
        "@ethersproject/abi>@ethersproject/keccak256>js-sha3": true
      }
    },
    "@ethersproject/abi>@ethersproject/keccak256>js-sha3": {
      "globals": {
        "define": true
      },
      "packages": {
        "browserify>process": true
      }
    },
    "@ethersproject/abi>@ethersproject/logger": {
      "globals": {
        "console": true
      }
    },
    "@ethersproject/abi>@ethersproject/properties": {
      "packages": {
        "@ethersproject/abi>@ethersproject/logger": true
      }
    },
    "@ethersproject/abi>@ethersproject/strings": {
      "packages": {
        "@ethersproject/abi>@ethersproject/bytes": true,
        "@ethersproject/abi>@ethersproject/constants": true,
        "@ethersproject/abi>@ethersproject/logger": true
      }
    },
    "@ethersproject/bignumber": {
      "packages": {
        "@ethersproject/abi>@ethersproject/bytes": true,
        "@ethersproject/abi>@ethersproject/logger": true,
        "@ethersproject/bignumber>bn.js": true
      }
    },
    "@ethersproject/bignumber>bn.js": {
      "globals": {
        "Buffer": true
      },
      "packages": {
        "browserify>browser-resolve": true
      }
    },
    "@ethersproject/contracts": {
      "globals": {
        "setTimeout": true
      },
      "packages": {
        "@ethersproject/abi": true,
        "@ethersproject/abi>@ethersproject/address": true,
        "@ethersproject/abi>@ethersproject/bytes": true,
        "@ethersproject/abi>@ethersproject/logger": true,
        "@ethersproject/abi>@ethersproject/properties": true,
        "@ethersproject/bignumber": true,
        "@ethersproject/hdnode>@ethersproject/abstract-signer": true,
        "@ethersproject/hdnode>@ethersproject/transactions": true,
        "@ethersproject/providers>@ethersproject/abstract-provider": true
      }
    },
    "@ethersproject/hdnode": {
      "packages": {
        "@ethersproject/abi>@ethersproject/bytes": true,
        "@ethersproject/abi>@ethersproject/logger": true,
        "@ethersproject/abi>@ethersproject/properties": true,
        "@ethersproject/abi>@ethersproject/strings": true,
        "@ethersproject/bignumber": true,
        "@ethersproject/hdnode>@ethersproject/basex": true,
        "@ethersproject/hdnode>@ethersproject/pbkdf2": true,
        "@ethersproject/hdnode>@ethersproject/sha2": true,
        "@ethersproject/hdnode>@ethersproject/signing-key": true,
        "@ethersproject/hdnode>@ethersproject/transactions": true,
        "@ethersproject/hdnode>@ethersproject/wordlists": true
      }
    },
    "@ethersproject/hdnode>@ethersproject/abstract-signer": {
      "packages": {
        "@ethersproject/abi>@ethersproject/logger": true,
        "@ethersproject/abi>@ethersproject/properties": true
      }
    },
    "@ethersproject/hdnode>@ethersproject/basex": {
      "packages": {
        "@ethersproject/abi>@ethersproject/bytes": true,
        "@ethersproject/abi>@ethersproject/properties": true
      }
    },
    "@ethersproject/hdnode>@ethersproject/pbkdf2": {
      "packages": {
        "@ethersproject/abi>@ethersproject/bytes": true,
        "@ethersproject/hdnode>@ethersproject/sha2": true
      }
    },
    "@ethersproject/hdnode>@ethersproject/sha2": {
      "packages": {
        "@ethersproject/abi>@ethersproject/bytes": true,
        "@ethersproject/abi>@ethersproject/logger": true,
        "ethereumjs-util>ethereum-cryptography>hash.js": true
      }
    },
    "@ethersproject/hdnode>@ethersproject/signing-key": {
      "packages": {
        "@ethersproject/abi>@ethersproject/bytes": true,
        "@ethersproject/abi>@ethersproject/logger": true,
        "@ethersproject/abi>@ethersproject/properties": true,
        "ganache>secp256k1>elliptic": true,
        "@unstoppabledomains/resolution>elliptic": true
      }
    },
    "@ethersproject/hdnode>@ethersproject/transactions": {
      "packages": {
        "@ethersproject/abi>@ethersproject/address": true,
        "@ethersproject/abi>@ethersproject/bytes": true,
        "@ethersproject/abi>@ethersproject/constants": true,
        "@ethersproject/abi>@ethersproject/keccak256": true,
        "@ethersproject/abi>@ethersproject/logger": true,
        "@ethersproject/abi>@ethersproject/properties": true,
        "@ethersproject/bignumber": true,
        "@ethersproject/hdnode>@ethersproject/signing-key": true,
        "@ethersproject/providers>@ethersproject/rlp": true
      }
    },
    "@ethersproject/hdnode>@ethersproject/wordlists": {
      "packages": {
        "@ethersproject/abi>@ethersproject/bytes": true,
        "@ethersproject/abi>@ethersproject/hash": true,
        "@ethersproject/abi>@ethersproject/logger": true,
        "@ethersproject/abi>@ethersproject/properties": true,
        "@ethersproject/abi>@ethersproject/strings": true
      }
    },
    "@ethersproject/providers": {
      "globals": {
        "WebSocket": true,
        "clearInterval": true,
        "clearTimeout": true,
        "console.log": true,
        "console.warn": true,
        "setInterval": true,
        "setTimeout": true
      },
      "packages": {
        "@ethersproject/abi>@ethersproject/address": true,
        "@ethersproject/abi>@ethersproject/bytes": true,
        "@ethersproject/abi>@ethersproject/constants": true,
        "@ethersproject/abi>@ethersproject/hash": true,
        "@ethersproject/abi>@ethersproject/logger": true,
        "@ethersproject/abi>@ethersproject/properties": true,
        "@ethersproject/abi>@ethersproject/strings": true,
        "@ethersproject/bignumber": true,
        "@ethersproject/hdnode>@ethersproject/abstract-signer": true,
        "@ethersproject/hdnode>@ethersproject/basex": true,
        "@ethersproject/hdnode>@ethersproject/sha2": true,
        "@ethersproject/hdnode>@ethersproject/transactions": true,
        "@ethersproject/providers>@ethersproject/abstract-provider": true,
        "@ethersproject/providers>@ethersproject/base64": true,
        "@ethersproject/providers>@ethersproject/networks": true,
        "@ethersproject/providers>@ethersproject/random": true,
        "@ethersproject/providers>@ethersproject/web": true,
        "@ethersproject/providers>bech32": true
      }
    },
    "@ethersproject/providers>@ethersproject/abstract-provider": {
      "packages": {
        "@ethersproject/abi>@ethersproject/bytes": true,
        "@ethersproject/abi>@ethersproject/logger": true,
        "@ethersproject/abi>@ethersproject/properties": true,
        "@ethersproject/bignumber": true
      }
    },
    "@ethersproject/providers>@ethersproject/base64": {
      "globals": {
        "atob": true,
        "btoa": true
      },
      "packages": {
        "@ethersproject/abi>@ethersproject/bytes": true
      }
    },
    "@ethersproject/providers>@ethersproject/networks": {
      "packages": {
        "@ethersproject/abi>@ethersproject/logger": true
      }
    },
    "@ethersproject/providers>@ethersproject/random": {
      "packages": {
        "@ethersproject/abi>@ethersproject/bytes": true,
        "@ethersproject/abi>@ethersproject/logger": true
      }
    },
    "@ethersproject/providers>@ethersproject/rlp": {
      "packages": {
        "@ethersproject/abi>@ethersproject/bytes": true,
        "@ethersproject/abi>@ethersproject/logger": true
      }
    },
    "@ethersproject/providers>@ethersproject/web": {
      "globals": {
        "clearTimeout": true,
        "fetch": true,
        "setTimeout": true
      },
      "packages": {
        "@ethersproject/abi>@ethersproject/bytes": true,
        "@ethersproject/abi>@ethersproject/logger": true,
        "@ethersproject/abi>@ethersproject/properties": true,
        "@ethersproject/abi>@ethersproject/strings": true,
        "@ethersproject/providers>@ethersproject/base64": true
      }
    },
    "@formatjs/intl-relativetimeformat": {
      "globals": {
        "Intl": true
      },
      "packages": {
        "@formatjs/intl-relativetimeformat>@formatjs/intl-utils": true
      }
    },
    "@formatjs/intl-relativetimeformat>@formatjs/intl-utils": {
      "globals": {
        "Intl.getCanonicalLocales": true
      }
    },
    "@keystonehq/bc-ur-registry-eth": {
      "packages": {
        "@keystonehq/bc-ur-registry-eth>@keystonehq/bc-ur-registry": true,
        "@keystonehq/bc-ur-registry-eth>hdkey": true,
        "browserify>buffer": true,
        "eth-lattice-keyring>@ethereumjs/util": true,
        "uuid": true
      }
    },
    "@keystonehq/bc-ur-registry-eth>@keystonehq/bc-ur-registry": {
      "globals": {
        "define": true
      },
      "packages": {
        "@ngraveio/bc-ur": true,
        "browserify>buffer": true,
        "ethereumjs-wallet>bs58check": true,
        "wait-on>rxjs>tslib": true
      }
    },
    "@keystonehq/bc-ur-registry-eth>hdkey": {
      "packages": {
        "browserify>assert": true,
        "browserify>crypto-browserify": true,
        "ethereumjs-util>ethereum-cryptography>secp256k1": true,
        "ethereumjs-wallet>bs58check": true,
        "ethereumjs-wallet>safe-buffer": true
      }
    },
    "@keystonehq/bc-ur-registry-eth>hdkey>secp256k1": {
      "packages": {
        "@unstoppabledomains/resolution>elliptic": true
      }
    },
    "@keystonehq/metamask-airgapped-keyring": {
      "packages": {
        "@ethereumjs/tx": true,
        "@keystonehq/bc-ur-registry-eth": true,
        "@keystonehq/metamask-airgapped-keyring>@keystonehq/base-eth-keyring": true,
        "@keystonehq/metamask-airgapped-keyring>@metamask/obs-store": true,
        "browserify>buffer": true,
        "browserify>events": true,
        "ethereumjs-util>rlp": true,
        "uuid": true
      }
    },
    "@keystonehq/metamask-airgapped-keyring>@keystonehq/base-eth-keyring": {
      "packages": {
        "@ethereumjs/tx": true,
        "@keystonehq/bc-ur-registry-eth": true,
        "@keystonehq/bc-ur-registry-eth>hdkey": true,
        "@keystonehq/metamask-airgapped-keyring>@keystonehq/base-eth-keyring>rlp": true,
        "browserify>buffer": true,
        "eth-lattice-keyring>@ethereumjs/util": true,
        "uuid": true
      }
    },
    "@keystonehq/metamask-airgapped-keyring>@keystonehq/base-eth-keyring>hdkey": {
      "packages": {
        "@keystonehq/metamask-airgapped-keyring>@keystonehq/base-eth-keyring>hdkey>secp256k1": true,
        "browserify>assert": true,
        "browserify>crypto-browserify": true,
        "ethereumjs-wallet>bs58check": true,
        "ethereumjs-wallet>safe-buffer": true
      }
    },
    "@keystonehq/metamask-airgapped-keyring>@keystonehq/base-eth-keyring>hdkey>secp256k1": {
      "packages": {
        "@unstoppabledomains/resolution>elliptic": true
      }
    },
    "@keystonehq/metamask-airgapped-keyring>@keystonehq/base-eth-keyring>rlp": {
      "globals": {
        "TextEncoder": true
      }
    },
    "@keystonehq/metamask-airgapped-keyring>@metamask/obs-store": {
      "packages": {
        "@keystonehq/metamask-airgapped-keyring>@metamask/obs-store>through2": true,
        "browserify>stream-browserify": true,
        "json-rpc-engine>@metamask/safe-event-emitter": true
      }
    },
    "@keystonehq/metamask-airgapped-keyring>@metamask/obs-store>through2": {
      "packages": {
        "browserify>process": true,
        "browserify>util": true,
        "readable-stream": true,
        "watchify>xtend": true
      }
    },
    "@material-ui/core": {
      "globals": {
        "Image": true,
        "_formatMuiErrorMessage": true,
        "addEventListener": true,
        "clearInterval": true,
        "clearTimeout": true,
        "console.error": true,
        "console.warn": true,
        "document": true,
        "getComputedStyle": true,
        "getSelection": true,
        "innerHeight": true,
        "innerWidth": true,
        "matchMedia": true,
        "navigator": true,
        "performance.now": true,
        "removeEventListener": true,
        "requestAnimationFrame": true,
        "setInterval": true,
        "setTimeout": true
      },
      "packages": {
        "@babel/runtime": true,
        "@material-ui/core>@material-ui/styles": true,
        "@material-ui/core>@material-ui/system": true,
        "@material-ui/core>@material-ui/utils": true,
        "@material-ui/core>clsx": true,
        "@material-ui/core>popper.js": true,
        "@material-ui/core>react-transition-group": true,
        "prop-types": true,
        "prop-types>react-is": true,
        "react": true,
        "react-dom": true,
        "react-redux>hoist-non-react-statics": true
      }
    },
    "@material-ui/core>@material-ui/styles": {
      "globals": {
        "console.error": true,
        "console.warn": true,
        "document.createComment": true,
        "document.head": true
      },
      "packages": {
        "@babel/runtime": true,
        "@material-ui/core>@material-ui/styles>jss": true,
        "@material-ui/core>@material-ui/styles>jss-plugin-camel-case": true,
        "@material-ui/core>@material-ui/styles>jss-plugin-default-unit": true,
        "@material-ui/core>@material-ui/styles>jss-plugin-global": true,
        "@material-ui/core>@material-ui/styles>jss-plugin-nested": true,
        "@material-ui/core>@material-ui/styles>jss-plugin-props-sort": true,
        "@material-ui/core>@material-ui/styles>jss-plugin-rule-value-function": true,
        "@material-ui/core>@material-ui/styles>jss-plugin-vendor-prefixer": true,
        "@material-ui/core>@material-ui/utils": true,
        "@material-ui/core>clsx": true,
        "prop-types": true,
        "react": true,
        "react-redux>hoist-non-react-statics": true
      }
    },
    "@material-ui/core>@material-ui/styles>jss": {
      "globals": {
        "CSS": true,
        "document.createElement": true,
        "document.querySelector": true
      },
      "packages": {
        "@babel/runtime": true,
        "@material-ui/core>@material-ui/styles>jss>is-in-browser": true,
        "react-router-dom>tiny-warning": true
      }
    },
    "@material-ui/core>@material-ui/styles>jss-plugin-camel-case": {
      "packages": {
        "@material-ui/core>@material-ui/styles>jss-plugin-camel-case>hyphenate-style-name": true
      }
    },
    "@material-ui/core>@material-ui/styles>jss-plugin-default-unit": {
      "globals": {
        "CSS": true
      },
      "packages": {
        "@material-ui/core>@material-ui/styles>jss": true
      }
    },
    "@material-ui/core>@material-ui/styles>jss-plugin-global": {
      "packages": {
        "@babel/runtime": true,
        "@material-ui/core>@material-ui/styles>jss": true
      }
    },
    "@material-ui/core>@material-ui/styles>jss-plugin-nested": {
      "packages": {
        "@babel/runtime": true,
        "react-router-dom>tiny-warning": true
      }
    },
    "@material-ui/core>@material-ui/styles>jss-plugin-rule-value-function": {
      "packages": {
        "@material-ui/core>@material-ui/styles>jss": true,
        "react-router-dom>tiny-warning": true
      }
    },
    "@material-ui/core>@material-ui/styles>jss-plugin-vendor-prefixer": {
      "packages": {
        "@material-ui/core>@material-ui/styles>jss": true,
        "@material-ui/core>@material-ui/styles>jss-plugin-vendor-prefixer>css-vendor": true
      }
    },
    "@material-ui/core>@material-ui/styles>jss-plugin-vendor-prefixer>css-vendor": {
      "globals": {
        "document.createElement": true,
        "document.documentElement": true,
        "getComputedStyle": true
      },
      "packages": {
        "@babel/runtime": true,
        "@material-ui/core>@material-ui/styles>jss>is-in-browser": true
      }
    },
    "@material-ui/core>@material-ui/styles>jss>is-in-browser": {
      "globals": {
        "document": true
      }
    },
    "@material-ui/core>@material-ui/system": {
      "globals": {
        "console.error": true
      },
      "packages": {
        "@babel/runtime": true,
        "@material-ui/core>@material-ui/utils": true,
        "prop-types": true
      }
    },
    "@material-ui/core>@material-ui/utils": {
      "packages": {
        "@babel/runtime": true,
        "prop-types": true,
        "prop-types>react-is": true
      }
    },
    "@material-ui/core>popper.js": {
      "globals": {
        "MSInputMethodContext": true,
        "Node.DOCUMENT_POSITION_FOLLOWING": true,
        "cancelAnimationFrame": true,
        "console.warn": true,
        "define": true,
        "devicePixelRatio": true,
        "document": true,
        "getComputedStyle": true,
        "innerHeight": true,
        "innerWidth": true,
        "navigator": true,
        "requestAnimationFrame": true,
        "setTimeout": true
      }
    },
    "@material-ui/core>react-transition-group": {
      "globals": {
        "Element": true,
        "setTimeout": true
      },
      "packages": {
        "@material-ui/core>react-transition-group>dom-helpers": true,
        "prop-types": true,
        "react": true,
        "react-dom": true
      }
    },
    "@material-ui/core>react-transition-group>dom-helpers": {
      "packages": {
        "@babel/runtime": true
      }
    },
    "@metamask/address-book-controller": {
      "packages": {
        "@metamask/address-book-controller>@metamask/base-controller": true,
        "@metamask/controller-utils": true
      }
    },
    "@metamask/address-book-controller>@metamask/base-controller": {
      "packages": {
        "immer": true
      }
    },
    "@metamask/announcement-controller": {
      "packages": {
        "@metamask/announcement-controller>@metamask/base-controller": true
      }
    },
    "@metamask/announcement-controller>@metamask/base-controller": {
      "packages": {
        "immer": true
      }
    },
    "@metamask/approval-controller": {
      "packages": {
        "@metamask/approval-controller>nanoid": true,
        "@metamask/base-controller": true,
        "eth-rpc-errors": true
      }
    },
    "@metamask/approval-controller>nanoid": {
      "globals": {
        "crypto.getRandomValues": true
      }
    },
    "@metamask/assets-controllers": {
      "globals": {
        "Headers": true,
        "URL": true,
        "clearInterval": true,
        "clearTimeout": true,
        "console.info": true,
        "console.log": true,
        "setInterval": true,
        "setTimeout": true
      },
      "packages": {
        "@ethersproject/contracts": true,
        "@ethersproject/providers": true,
        "@metamask/assets-controllers>@metamask/abi-utils": true,
        "@metamask/assets-controllers>@metamask/controller-utils": true,
        "@metamask/assets-controllers>@metamask/utils": true,
        "@metamask/assets-controllers>abort-controller": true,
        "@metamask/assets-controllers>multiformats": true,
        "@metamask/base-controller": true,
        "@metamask/contract-metadata": true,
        "@metamask/metamask-eth-abis": true,
        "browserify>events": true,
        "eth-json-rpc-filters>async-mutex": true,
        "eth-query": true,
        "eth-rpc-errors": true,
        "ethereumjs-util": true,
        "single-call-balance-checker-abi": true,
        "uuid": true
      }
    },
    "@metamask/assets-controllers>@metamask/abi-utils": {
      "packages": {
        "@metamask/assets-controllers>@metamask/abi-utils>@metamask/utils": true,
        "@metamask/utils>superstruct": true
      }
    },
    "@metamask/assets-controllers>@metamask/abi-utils>@metamask/utils": {
      "globals": {
        "TextDecoder": true,
        "TextEncoder": true
      },
      "packages": {
        "@metamask/utils>superstruct": true,
        "browserify>buffer": true,
        "nock>debug": true,
        "semver": true
      }
    },
    "@metamask/assets-controllers>@metamask/controller-utils": {
      "globals": {
        "console.error": true,
        "fetch": true,
        "setTimeout": true
      },
      "packages": {
        "@metamask/controller-utils>isomorphic-fetch": true,
        "browserify>buffer": true,
        "eslint>fast-deep-equal": true,
        "eth-ens-namehash": true,
        "ethereumjs-util": true,
        "ethjs>ethjs-unit": true
      }
    },
    "@metamask/assets-controllers>@metamask/utils": {
      "globals": {
        "TextDecoder": true,
        "TextEncoder": true
      },
      "packages": {
        "@metamask/utils>superstruct": true,
        "browserify>buffer": true,
        "nock>debug": true,
        "semver": true
      }
    },
    "@metamask/assets-controllers>abort-controller": {
      "globals": {
        "AbortController": true
      }
    },
    "@metamask/assets-controllers>multiformats": {
      "globals": {
        "TextDecoder": true,
        "TextEncoder": true,
        "console.warn": true
      }
    },
    "@metamask/base-controller": {
      "packages": {
        "immer": true
      }
    },
    "@metamask/controller-utils": {
      "globals": {
        "console.error": true,
        "fetch": true,
        "setTimeout": true
      },
      "packages": {
        "@metamask/controller-utils>isomorphic-fetch": true,
        "browserify>buffer": true,
        "eslint>fast-deep-equal": true,
        "eth-ens-namehash": true,
        "ethereumjs-util": true,
        "ethjs>ethjs-unit": true
      }
    },
    "@metamask/controller-utils>isomorphic-fetch": {
      "globals": {
        "fetch.bind": true
      },
      "packages": {
        "@metamask/controller-utils>isomorphic-fetch>whatwg-fetch": true
      }
    },
    "@metamask/controller-utils>isomorphic-fetch>whatwg-fetch": {
      "globals": {
        "Blob": true,
        "FileReader": true,
        "FormData": true,
        "URLSearchParams.prototype.isPrototypeOf": true,
        "XMLHttpRequest": true,
        "define": true,
        "setTimeout": true
      }
    },
    "@metamask/controllers>nanoid": {
      "globals": {
        "crypto.getRandomValues": true
      }
    },
    "@metamask/controllers>web3": {
      "globals": {
        "XMLHttpRequest": true
      }
    },
    "@metamask/controllers>web3-provider-engine>cross-fetch>node-fetch": {
      "globals": {
        "fetch": true
      }
    },
    "@metamask/controllers>web3-provider-engine>eth-json-rpc-middleware>node-fetch": {
      "globals": {
        "fetch": true
      }
    },
    "@metamask/eth-json-rpc-infura": {
      "globals": {
        "setTimeout": true
      },
      "packages": {
        "@metamask/eth-json-rpc-infura>@metamask/utils": true,
        "@metamask/eth-json-rpc-infura>eth-json-rpc-middleware": true,
        "eth-rpc-errors": true,
        "json-rpc-engine": true,
        "node-fetch": true
      }
    },
    "@metamask/eth-json-rpc-infura>@metamask/utils": {
      "globals": {
        "TextDecoder": true,
        "TextEncoder": true
      },
      "packages": {
        "@metamask/utils>superstruct": true,
        "browserify>buffer": true,
        "nock>debug": true,
        "semver": true
      }
    },
    "@metamask/eth-json-rpc-infura>eth-json-rpc-middleware": {
      "globals": {
        "URL": true,
        "btoa": true,
        "console.error": true,
        "fetch": true,
        "setTimeout": true
      },
      "packages": {
        "@metamask/eth-json-rpc-infura>eth-json-rpc-middleware>eth-sig-util": true,
        "@metamask/eth-json-rpc-infura>eth-json-rpc-middleware>pify": true,
        "browserify>browser-resolve": true,
        "eth-rpc-errors": true,
        "json-rpc-engine": true,
        "json-rpc-engine>@metamask/safe-event-emitter": true,
        "lavamoat>json-stable-stringify": true,
        "vinyl>clone": true
      }
    },
    "@metamask/eth-json-rpc-infura>eth-json-rpc-middleware>eth-sig-util": {
      "packages": {
        "@metamask/eth-json-rpc-infura>eth-json-rpc-middleware>eth-sig-util>ethereumjs-util": true,
        "ethereumjs-abi": true
      }
    },
    "@metamask/eth-json-rpc-infura>eth-json-rpc-middleware>eth-sig-util>ethereumjs-util": {
      "packages": {
        "@metamask/eth-json-rpc-infura>eth-json-rpc-middleware>eth-sig-util>ethereumjs-util>ethereum-cryptography": true,
        "@metamask/eth-json-rpc-infura>eth-json-rpc-middleware>eth-sig-util>ethereumjs-util>ethjs-util": true,
        "@metamask/controllers>web3-provider-engine>ethereumjs-util>ethjs-util": true,
        "@unstoppabledomains/resolution>elliptic": true,
        "bn.js": true,
        "browserify>assert": true,
        "browserify>buffer": true,
        "ethereumjs-util>create-hash": true,
        "ethereumjs-util>rlp": true,
        "ethereumjs-wallet>safe-buffer": true,
        "ganache>secp256k1>elliptic": true
      }
    },
    "@metamask/eth-json-rpc-infura>eth-json-rpc-middleware>eth-sig-util>ethereumjs-util>ethereum-cryptography": {
      "packages": {
        "browserify>buffer": true,
        "ethereumjs-util>ethereum-cryptography>keccak": true,
        "ethereumjs-util>ethereum-cryptography>secp256k1": true,
        "ethereumjs-wallet>randombytes": true
      }
    },
    "@metamask/eth-json-rpc-infura>eth-json-rpc-middleware>eth-sig-util>ethereumjs-util>ethjs-util": {
      "packages": {
        "browserify>buffer": true,
        "ethjs>ethjs-util>is-hex-prefixed": true,
        "ethjs>ethjs-util>strip-hex-prefix": true
      }
    },
    "@metamask/eth-json-rpc-middleware": {
      "globals": {
        "URL": true,
        "btoa": true,
        "console.error": true,
        "fetch": true,
        "setTimeout": true
      },
      "packages": {
        "@metamask/eth-json-rpc-middleware>@metamask/utils": true,
        "@metamask/eth-json-rpc-middleware>pify": true,
        "@metamask/eth-keyring-controller>@metamask/eth-sig-util": true,
        "browserify>browser-resolve": true,
        "eth-rpc-errors": true,
        "json-rpc-engine": true,
        "json-rpc-engine>@metamask/safe-event-emitter": true,
        "lavamoat>json-stable-stringify": true,
        "vinyl>clone": true
      }
    },
    "@metamask/eth-json-rpc-middleware>@metamask/utils": {
      "globals": {
        "TextDecoder": true,
        "TextEncoder": true
      },
      "packages": {
        "@metamask/utils>superstruct": true,
        "browserify>buffer": true,
        "nock>debug": true,
        "semver": true
      }
    },
    "@metamask/eth-keyring-controller": {
      "packages": {
        "@metamask/eth-keyring-controller>@metamask/eth-hd-keyring": true,
        "@metamask/eth-keyring-controller>@metamask/eth-sig-util": true,
        "@metamask/eth-keyring-controller>@metamask/eth-simple-keyring": true,
        "@metamask/eth-keyring-controller>obs-store": true,
        "@metamask/rpc-methods>@metamask/browser-passworder": true,
        "browserify>events": true
      }
    },
    "@metamask/eth-keyring-controller>@metamask/eth-hd-keyring": {
      "globals": {
        "TextEncoder": true
      },
      "packages": {
        "@metamask/eth-keyring-controller>@metamask/eth-sig-util": true,
        "@metamask/scure-bip39": true,
        "@metamask/utils>@ethereumjs/tx>ethereum-cryptography": true,
        "browserify>buffer": true,
        "eth-lattice-keyring>@ethereumjs/util": true
      }
    },
    "@metamask/eth-keyring-controller>@metamask/eth-sig-util": {
      "packages": {
        "@metamask/eth-keyring-controller>@metamask/eth-sig-util>ethjs-util": true,
        "@metamask/utils>@ethereumjs/tx>ethereum-cryptography": true,
        "bn.js": true,
        "browserify>buffer": true,
        "eth-lattice-keyring>@ethereumjs/util": true,
        "eth-sig-util>tweetnacl": true,
        "eth-sig-util>tweetnacl-util": true
      }
    },
    "@metamask/eth-keyring-controller>@metamask/eth-sig-util>ethjs-util": {
      "packages": {
        "browserify>buffer": true,
        "ethjs>ethjs-util>is-hex-prefixed": true,
        "ethjs>ethjs-util>strip-hex-prefix": true
      }
    },
    "@metamask/eth-keyring-controller>@metamask/eth-simple-keyring": {
      "packages": {
        "@metamask/eth-keyring-controller>@metamask/eth-sig-util": true,
<<<<<<< HEAD
        "@metamask/eth-keyring-controller>@metamask/eth-simple-keyring>ethereum-cryptography": true,
        "@metamask/eth-json-rpc-infura>eth-json-rpc-middleware>eth-sig-util>ethereumjs-util>ethjs-util": true,
        "@unstoppabledomains/resolution>elliptic": true,
        "bn.js": true,
        "browserify>assert": true,
=======
        "@metamask/utils>@ethereumjs/tx>ethereum-cryptography": true,
>>>>>>> 33a25cd6
        "browserify>buffer": true,
        "browserify>events": true,
        "eth-lattice-keyring>@ethereumjs/util": true,
        "ethereumjs-wallet>randombytes": true,
        "ethereumjs-util>create-hash": true,
        "ethereumjs-util>ethereum-cryptography": true,
        "ethereumjs-util>rlp": true,
        "ethereumjs-wallet>safe-buffer": true
      }
    },
    "@metamask/eth-keyring-controller>obs-store": {
      "packages": {
        "safe-event-emitter": true,
        "watchify>xtend": true
      }
    },
    "@metamask/eth-ledger-bridge-keyring": {
      "globals": {
        "addEventListener": true,
        "console.log": true,
        "document.createElement": true,
        "document.head.appendChild": true,
        "fetch": true,
        "removeEventListener": true
      },
      "packages": {
        "@ethereumjs/tx": true,
        "@metamask/eth-ledger-bridge-keyring>eth-sig-util": true,
        "@metamask/eth-ledger-bridge-keyring>hdkey": true,
        "browserify>buffer": true,
        "browserify>events": true,
        "ethereumjs-util": true
      }
    },
    "@metamask/eth-ledger-bridge-keyring>eth-sig-util": {
      "packages": {
        "@metamask/eth-ledger-bridge-keyring>eth-sig-util>ethereumjs-util": true,
        "browserify>buffer": true,
        "eth-sig-util>tweetnacl": true,
        "eth-sig-util>tweetnacl-util": true,
        "ethereumjs-abi": true
      }
    },
    "@metamask/eth-ledger-bridge-keyring>eth-sig-util>ethereumjs-util": {
      "packages": {
        "@metamask/eth-ledger-bridge-keyring>eth-sig-util>ethereumjs-util>ethereum-cryptography": true,
        "@metamask/eth-ledger-bridge-keyring>eth-sig-util>ethereumjs-util>ethjs-util": true,
        "@unstoppabledomains/resolution>elliptic": true,
        "bn.js": true,
        "browserify>assert": true,
        "browserify>buffer": true,
        "ethereumjs-util>create-hash": true,
        "ethereumjs-util>rlp": true,
        "ethereumjs-wallet>safe-buffer": true,
        "ganache>secp256k1>elliptic": true
      }
    },
    "@metamask/eth-ledger-bridge-keyring>eth-sig-util>ethereumjs-util>ethereum-cryptography": {
      "packages": {
        "browserify>buffer": true,
        "ethereumjs-util>ethereum-cryptography>keccak": true,
        "ethereumjs-util>ethereum-cryptography>secp256k1": true,
        "ethereumjs-wallet>randombytes": true
      }
    },
    "@metamask/eth-ledger-bridge-keyring>eth-sig-util>ethereumjs-util>ethjs-util": {
      "packages": {
        "browserify>buffer": true,
        "ethjs>ethjs-util>is-hex-prefixed": true,
        "ethjs>ethjs-util>strip-hex-prefix": true
      }
    },
    "@metamask/eth-ledger-bridge-keyring>hdkey": {
      "packages": {
        "@metamask/eth-ledger-bridge-keyring>hdkey>secp256k1": true,
        "browserify>assert": true,
        "browserify>crypto-browserify": true,
        "eth-trezor-keyring>hdkey>coinstring": true,
        "ethereumjs-wallet>safe-buffer": true
      }
    },
    "@metamask/eth-ledger-bridge-keyring>hdkey>secp256k1": {
      "packages": {
        "bn.js": true,
        "browserify>insert-module-globals>is-buffer": true,
        "eth-trezor-keyring>hdkey>secp256k1>bip66": true,
        "ethereumjs-util>create-hash": true,
        "ethereumjs-wallet>safe-buffer": true,
        "ganache>secp256k1>elliptic": true,
        "@unstoppabledomains/resolution>elliptic": true
      }
    },
    "@metamask/eth-token-tracker": {
      "globals": {
        "console.warn": true
      },
      "packages": {
        "@babel/runtime": true,
        "@metamask/eth-token-tracker>deep-equal": true,
        "@metamask/eth-token-tracker>eth-block-tracker": true,
        "@metamask/eth-token-tracker>ethjs": true,
        "@metamask/eth-token-tracker>human-standard-token-abi": true,
        "ethjs-contract": true,
        "ethjs-query": true,
        "safe-event-emitter": true
      }
    },
    "@metamask/eth-token-tracker>deep-equal": {
      "packages": {
        "@metamask/eth-token-tracker>deep-equal>is-arguments": true,
        "@metamask/eth-token-tracker>deep-equal>is-date-object": true,
        "@ngraveio/bc-ur>assert>object-is": true,
        "@storybook/api>telejson>is-regex": true,
        "mocha>object.assign>object-keys": true,
        "string.prototype.matchall>regexp.prototype.flags": true
      }
    },
    "@metamask/eth-token-tracker>deep-equal>is-arguments": {
      "packages": {
        "koa>is-generator-function>has-tostringtag": true,
        "string.prototype.matchall>call-bind": true
      }
    },
    "@metamask/eth-token-tracker>deep-equal>is-date-object": {
      "packages": {
        "koa>is-generator-function>has-tostringtag": true
      }
    },
    "@metamask/eth-token-tracker>eth-block-tracker": {
      "globals": {
        "clearTimeout": true,
        "console.error": true,
        "setTimeout": true
      },
      "packages": {
        "@metamask/eth-token-tracker>eth-block-tracker>pify": true,
        "eth-query": true,
        "safe-event-emitter": true
      }
    },
    "@metamask/eth-token-tracker>ethjs": {
      "globals": {
        "clearInterval": true,
        "setInterval": true
      },
      "packages": {
        "@metamask/eth-token-tracker>ethjs>bn.js": true,
        "@metamask/eth-token-tracker>ethjs>ethjs-abi": true,
        "@metamask/eth-token-tracker>ethjs>ethjs-contract": true,
        "@metamask/eth-token-tracker>ethjs>ethjs-query": true,
        "browserify>buffer": true,
        "ethjs>ethjs-filter": true,
        "ethjs>ethjs-provider-http": true,
        "ethjs>ethjs-unit": true,
        "ethjs>ethjs-util": true,
        "ethjs>js-sha3": true,
        "ethjs>number-to-bn": true
      }
    },
    "@metamask/eth-token-tracker>ethjs>ethjs-abi": {
      "packages": {
        "@metamask/eth-token-tracker>ethjs>bn.js": true,
        "browserify>buffer": true,
        "ethjs>js-sha3": true,
        "ethjs>number-to-bn": true
      }
    },
    "@metamask/eth-token-tracker>ethjs>ethjs-contract": {
      "packages": {
        "@metamask/eth-token-tracker>ethjs>ethjs-contract>ethjs-abi": true,
        "ethjs-query>babel-runtime": true,
        "ethjs>ethjs-filter": true,
        "ethjs>ethjs-util": true,
        "ethjs>js-sha3": true,
        "promise-to-callback": true
      }
    },
    "@metamask/eth-token-tracker>ethjs>ethjs-contract>ethjs-abi": {
      "packages": {
        "@metamask/eth-token-tracker>ethjs>bn.js": true,
        "browserify>buffer": true,
        "ethjs>js-sha3": true,
        "ethjs>number-to-bn": true
      }
    },
    "@metamask/eth-token-tracker>ethjs>ethjs-query": {
      "globals": {
        "console": true
      },
      "packages": {
        "ethjs-query>babel-runtime": true,
        "ethjs-query>ethjs-format": true,
        "ethjs-query>ethjs-rpc": true,
        "promise-to-callback": true
      }
    },
    "@metamask/etherscan-link": {
      "globals": {
        "URL": true
      }
    },
    "@metamask/gas-fee-controller": {
      "globals": {
        "clearInterval": true,
        "console.error": true,
        "setInterval": true
      },
      "packages": {
        "@metamask/controller-utils": true,
        "@metamask/gas-fee-controller>@metamask/base-controller": true,
        "eth-query": true,
        "ethereumjs-util": true,
        "ethjs>ethjs-unit": true,
        "uuid": true
      }
    },
    "@metamask/gas-fee-controller>@metamask/base-controller": {
      "packages": {
        "immer": true
      }
    },
    "@metamask/jazzicon": {
      "globals": {
        "document.createElement": true,
        "document.createElementNS": true
      },
      "packages": {
        "@metamask/jazzicon>color": true,
        "@metamask/jazzicon>mersenne-twister": true
      }
    },
    "@metamask/jazzicon>color": {
      "packages": {
        "@metamask/jazzicon>color>clone": true,
        "@metamask/jazzicon>color>color-convert": true,
        "@metamask/jazzicon>color>color-string": true
      }
    },
    "@metamask/jazzicon>color>clone": {
      "packages": {
        "browserify>buffer": true
      }
    },
    "@metamask/jazzicon>color>color-convert": {
      "packages": {
        "@metamask/jazzicon>color>color-convert>color-name": true
      }
    },
    "@metamask/jazzicon>color>color-string": {
      "packages": {
        "jest-canvas-mock>moo-color>color-name": true
      }
    },
    "@metamask/key-tree": {
      "packages": {
        "@metamask/key-tree>@metamask/utils": true,
        "@metamask/key-tree>@noble/ed25519": true,
        "@metamask/key-tree>@noble/hashes": true,
        "@metamask/key-tree>@noble/secp256k1": true,
        "@metamask/key-tree>@scure/base": true,
        "@metamask/scure-bip39": true
      }
    },
    "@metamask/key-tree>@metamask/utils": {
      "globals": {
        "TextDecoder": true,
        "TextEncoder": true
      },
      "packages": {
        "@metamask/utils>superstruct": true,
        "browserify>buffer": true,
        "nock>debug": true,
        "semver": true
      }
    },
    "@metamask/key-tree>@noble/ed25519": {
      "globals": {
        "crypto": true
      },
      "packages": {
        "browserify>browser-resolve": true
      }
    },
    "@metamask/key-tree>@noble/hashes": {
      "globals": {
        "TextEncoder": true,
        "crypto": true
      }
    },
    "@metamask/key-tree>@noble/secp256k1": {
      "globals": {
        "crypto": true
      },
      "packages": {
        "browserify>browser-resolve": true
      }
    },
    "@metamask/key-tree>@scure/base": {
      "globals": {
        "TextDecoder": true,
        "TextEncoder": true
      }
    },
    "@metamask/logo": {
      "globals": {
        "addEventListener": true,
        "document.body.appendChild": true,
        "document.createElementNS": true,
        "innerHeight": true,
        "innerWidth": true,
        "requestAnimationFrame": true
      },
      "packages": {
        "@metamask/logo>gl-mat4": true,
        "@metamask/logo>gl-vec3": true
      }
    },
    "@metamask/notification-controller>nanoid": {
      "globals": {
        "crypto.getRandomValues": true
      }
    },
    "@metamask/obs-store": {
      "globals": {
        "localStorage": true
      },
      "packages": {
        "@metamask/obs-store>through2": true,
        "browserify>stream-browserify": true,
        "json-rpc-engine>@metamask/safe-event-emitter": true
      }
    },
    "@metamask/obs-store>through2": {
      "packages": {
        "browserify>process": true,
        "browserify>util": true,
        "readable-stream": true,
        "watchify>xtend": true
      }
    },
    "@metamask/permission-controller": {
      "packages": {
        "@metamask/base-controller": true,
        "@metamask/permission-controller>@metamask/controller-utils": true,
        "@metamask/permission-controller>nanoid": true,
        "deep-freeze-strict": true,
        "eth-rpc-errors": true,
        "immer": true,
        "json-rpc-engine": true
      }
    },
    "@metamask/permission-controller>@metamask/controller-utils": {
      "globals": {
        "console.error": true,
        "fetch": true,
        "setTimeout": true
      },
      "packages": {
        "@metamask/controller-utils>isomorphic-fetch": true,
        "browserify>buffer": true,
        "eslint>fast-deep-equal": true,
        "eth-ens-namehash": true,
        "ethereumjs-util": true,
        "ethjs>ethjs-unit": true
      }
    },
    "@metamask/permission-controller>nanoid": {
      "globals": {
        "crypto.getRandomValues": true
      }
    },
    "@metamask/phishing-controller": {
      "globals": {
        "fetch": true
      },
      "packages": {
        "@metamask/base-controller": true,
        "@metamask/controller-utils>isomorphic-fetch": true,
        "@metamask/phishing-controller>@metamask/controller-utils": true,
        "@metamask/phishing-warning>eth-phishing-detect": true,
        "punycode": true
      }
    },
    "@metamask/phishing-controller>@metamask/controller-utils": {
      "globals": {
        "console.error": true,
        "fetch": true,
        "setTimeout": true
      },
      "packages": {
        "@metamask/controller-utils>isomorphic-fetch": true,
        "browserify>buffer": true,
        "eslint>fast-deep-equal": true,
        "eth-ens-namehash": true,
        "ethereumjs-util": true,
        "ethjs>ethjs-unit": true
      }
    },
    "@metamask/phishing-warning>eth-phishing-detect": {
      "packages": {
        "eslint>optionator>fast-levenshtein": true
      }
    },
    "@metamask/rpc-methods": {
      "packages": {
        "@metamask/key-tree": true,
        "@metamask/key-tree>@noble/hashes": true,
        "@metamask/utils": true,
        "@metamask/utils>superstruct": true
      }
    },
    "@metamask/rpc-methods>@metamask/browser-passworder": {
      "globals": {
        "btoa": true,
        "crypto.getRandomValues": true,
        "crypto.subtle.decrypt": true,
        "crypto.subtle.deriveKey": true,
        "crypto.subtle.encrypt": true,
        "crypto.subtle.exportKey": true,
        "crypto.subtle.importKey": true
      },
      "packages": {
        "browserify>buffer": true
      }
    },
    "@metamask/rpc-methods>nanoid": {
      "globals": {
        "crypto.getRandomValues": true
      }
    },
    "@metamask/scure-bip39": {
      "globals": {
        "TextEncoder": true
      },
      "packages": {
        "@metamask/key-tree>@noble/hashes": true,
        "@metamask/key-tree>@scure/base": true
      }
    },
    "@metamask/smart-transactions-controller": {
      "globals": {
        "URLSearchParams": true,
        "clearInterval": true,
        "console.error": true,
        "console.log": true,
        "fetch": true,
        "setInterval": true
      },
      "packages": {
        "@ethersproject/abi>@ethersproject/bytes": true,
        "@ethersproject/bignumber": true,
        "@ethersproject/providers": true,
        "@metamask/base-controller": true,
        "@metamask/controller-utils": true,
        "@metamask/controller-utils>isomorphic-fetch": true,
        "@metamask/smart-transactions-controller>bignumber.js": true,
        "fast-json-patch": true,
        "lodash": true
      }
    },
    "@metamask/smart-transactions-controller>@metamask/controllers>nanoid": {
      "globals": {
        "crypto.getRandomValues": true
      }
    },
    "@metamask/smart-transactions-controller>bignumber.js": {
      "globals": {
        "crypto": true,
        "define": true
      }
    },
    "@metamask/snaps-controllers>nanoid": {
      "globals": {
        "crypto.getRandomValues": true
      }
    },
    "@metamask/subject-metadata-controller": {
      "packages": {
        "@metamask/base-controller": true
      }
    },
    "@metamask/utils": {
      "globals": {
        "TextDecoder": true,
        "TextEncoder": true
      },
      "packages": {
        "@metamask/utils>superstruct": true,
        "browserify>buffer": true,
        "nock>debug": true,
        "semver": true
      }
    },
    "@metamask/utils>@ethereumjs/tx>@chainsafe/ssz": {
      "packages": {
        "@metamask/utils>@ethereumjs/tx>@chainsafe/ssz>@chainsafe/persistent-merkle-tree": true,
        "@metamask/utils>@ethereumjs/tx>@chainsafe/ssz>case": true,
        "browserify": true,
        "browserify>buffer": true
      }
    },
    "@metamask/utils>@ethereumjs/tx>@chainsafe/ssz>@chainsafe/persistent-merkle-tree": {
      "globals": {
        "WeakRef": true
      },
      "packages": {
        "browserify": true
      }
    },
    "@metamask/utils>@ethereumjs/tx>@ethereumjs/rlp": {
      "globals": {
        "TextEncoder": true
      }
    },
    "@metamask/utils>@ethereumjs/tx>ethereum-cryptography": {
      "globals": {
        "TextDecoder": true,
        "crypto": true
      },
      "packages": {
        "@metamask/utils>@ethereumjs/tx>ethereum-cryptography>@noble/hashes": true,
        "@metamask/utils>@ethereumjs/tx>ethereum-cryptography>@noble/secp256k1": true,
        "@metamask/utils>@ethereumjs/tx>ethereum-cryptography>@scure/bip32": true
      }
    },
    "@metamask/utils>@ethereumjs/tx>ethereum-cryptography>@noble/hashes": {
      "globals": {
        "TextEncoder": true,
        "crypto": true
      }
    },
    "@metamask/utils>@ethereumjs/tx>ethereum-cryptography>@noble/secp256k1": {
      "globals": {
        "crypto": true
      },
      "packages": {
        "browserify>browser-resolve": true
      }
    },
    "@metamask/utils>@ethereumjs/tx>ethereum-cryptography>@scure/bip32": {
      "packages": {
        "@metamask/key-tree>@noble/hashes": true,
        "@metamask/key-tree>@scure/base": true,
        "@metamask/utils>@ethereumjs/tx>ethereum-cryptography>@noble/secp256k1": true
      }
    },
    "@ngraveio/bc-ur": {
      "packages": {
        "@ngraveio/bc-ur>@apocentre/alias-sampling": true,
        "@ngraveio/bc-ur>bignumber.js": true,
        "@ngraveio/bc-ur>crc": true,
        "@ngraveio/bc-ur>jsbi": true,
        "addons-linter>sha.js": true,
        "browserify>assert": true,
        "browserify>buffer": true,
        "pubnub>cbor-sync": true
      }
    },
    "@ngraveio/bc-ur>assert>object-is": {
      "packages": {
        "globalthis>define-properties": true,
        "string.prototype.matchall>call-bind": true
      }
    },
    "@ngraveio/bc-ur>bignumber.js": {
      "globals": {
        "crypto": true,
        "define": true
      }
    },
    "@ngraveio/bc-ur>crc": {
      "packages": {
        "browserify>buffer": true
      }
    },
    "@ngraveio/bc-ur>jsbi": {
      "globals": {
        "define": true
      }
    },
    "@popperjs/core": {
      "globals": {
        "Element": true,
        "HTMLElement": true,
        "ShadowRoot": true,
        "console.error": true,
        "console.warn": true,
        "document": true,
        "navigator.userAgent": true
      }
    },
    "@reduxjs/toolkit": {
      "globals": {
        "AbortController": true,
        "__REDUX_DEVTOOLS_EXTENSION_COMPOSE__": true,
        "__REDUX_DEVTOOLS_EXTENSION__": true,
        "console.error": true,
        "console.info": true,
        "console.warn": true
      },
      "packages": {
        "@reduxjs/toolkit>reselect": true,
        "immer": true,
        "redux": true,
        "redux-thunk": true
      }
    },
    "@segment/loosely-validate-event": {
      "packages": {
        "@segment/loosely-validate-event>component-type": true,
        "@segment/loosely-validate-event>join-component": true,
        "browserify>assert": true,
        "browserify>buffer": true
      }
    },
    "@sentry/browser": {
      "globals": {
        "XMLHttpRequest": true,
        "setTimeout": true
      },
      "packages": {
        "@sentry/browser>@sentry/core": true,
        "@sentry/browser>tslib": true,
        "@sentry/types": true,
        "@sentry/utils": true
      }
    },
    "@sentry/browser>@sentry/core": {
      "globals": {
        "clearInterval": true,
        "setInterval": true
      },
      "packages": {
        "@sentry/browser>@sentry/core>@sentry/hub": true,
        "@sentry/browser>@sentry/core>@sentry/minimal": true,
        "@sentry/browser>@sentry/core>tslib": true,
        "@sentry/types": true,
        "@sentry/utils": true
      }
    },
    "@sentry/browser>@sentry/core>@sentry/hub": {
      "globals": {
        "clearInterval": true,
        "setInterval": true
      },
      "packages": {
        "@sentry/browser>@sentry/core>@sentry/hub>tslib": true,
        "@sentry/types": true,
        "@sentry/utils": true
      }
    },
    "@sentry/browser>@sentry/core>@sentry/hub>tslib": {
      "globals": {
        "define": true
      }
    },
    "@sentry/browser>@sentry/core>@sentry/minimal": {
      "packages": {
        "@sentry/browser>@sentry/core>@sentry/hub": true,
        "@sentry/browser>@sentry/core>@sentry/minimal>tslib": true
      }
    },
    "@sentry/browser>@sentry/core>@sentry/minimal>tslib": {
      "globals": {
        "define": true
      }
    },
    "@sentry/browser>@sentry/core>tslib": {
      "globals": {
        "define": true
      }
    },
    "@sentry/browser>tslib": {
      "globals": {
        "define": true
      }
    },
    "@sentry/integrations": {
      "globals": {
        "clearTimeout": true,
        "console.error": true,
        "console.log": true,
        "setTimeout": true
      },
      "packages": {
        "@sentry/integrations>tslib": true,
        "@sentry/types": true,
        "@sentry/utils": true,
        "localforage": true
      }
    },
    "@sentry/integrations>tslib": {
      "globals": {
        "define": true
      }
    },
    "@sentry/utils": {
      "globals": {
        "CustomEvent": true,
        "DOMError": true,
        "DOMException": true,
        "Element": true,
        "ErrorEvent": true,
        "Event": true,
        "Headers": true,
        "Request": true,
        "Response": true,
        "XMLHttpRequest.prototype": true,
        "clearTimeout": true,
        "console.error": true,
        "document": true,
        "setTimeout": true
      },
      "packages": {
        "@sentry/utils>tslib": true,
        "browserify>process": true
      }
    },
    "@sentry/utils>tslib": {
      "globals": {
        "define": true
      }
    },
    "@spruceid/siwe-parser": {
      "globals": {
        "console.error": true,
        "console.log": true
      },
      "packages": {
        "@spruceid/siwe-parser>apg-js": true
      }
    },
    "@spruceid/siwe-parser>apg-js": {
      "globals": {
        "mode": true
      },
      "packages": {
        "browserify>buffer": true,
        "browserify>insert-module-globals>is-buffer": true
      }
    },
    "@storybook/api>regenerator-runtime": {
      "globals": {
        "regeneratorRuntime": "write"
      }
    },
    "@storybook/api>telejson>is-regex": {
      "packages": {
        "koa>is-generator-function>has-tostringtag": true,
        "string.prototype.matchall>call-bind": true
      }
    },
    "@storybook/api>util-deprecate": {
      "globals": {
        "console.trace": true,
        "console.warn": true,
        "localStorage": true
      }
    },
    "@truffle/codec": {
      "packages": {
        "@truffle/codec>@truffle/abi-utils": true,
        "@truffle/codec>@truffle/compile-common": true,
        "@truffle/codec>big.js": true,
        "@truffle/codec>bn.js": true,
        "@truffle/codec>cbor": true,
        "@truffle/codec>semver": true,
        "@truffle/codec>utf8": true,
        "@truffle/codec>web3-utils": true,
        "browserify>buffer": true,
        "browserify>os-browserify": true,
        "browserify>util": true,
        "lodash": true,
        "nock>debug": true
      }
    },
    "@truffle/codec>@truffle/abi-utils": {
      "packages": {
        "@truffle/codec>@truffle/abi-utils>change-case": true,
        "@truffle/codec>@truffle/abi-utils>fast-check": true,
        "@truffle/codec>web3-utils": true
      }
    },
    "@truffle/codec>@truffle/abi-utils>change-case": {
      "packages": {
        "@truffle/codec>@truffle/abi-utils>change-case>camel-case": true,
        "@truffle/codec>@truffle/abi-utils>change-case>constant-case": true,
        "@truffle/codec>@truffle/abi-utils>change-case>dot-case": true,
        "@truffle/codec>@truffle/abi-utils>change-case>header-case": true,
        "@truffle/codec>@truffle/abi-utils>change-case>is-lower-case": true,
        "@truffle/codec>@truffle/abi-utils>change-case>is-upper-case": true,
        "@truffle/codec>@truffle/abi-utils>change-case>lower-case": true,
        "@truffle/codec>@truffle/abi-utils>change-case>lower-case-first": true,
        "@truffle/codec>@truffle/abi-utils>change-case>no-case": true,
        "@truffle/codec>@truffle/abi-utils>change-case>param-case": true,
        "@truffle/codec>@truffle/abi-utils>change-case>pascal-case": true,
        "@truffle/codec>@truffle/abi-utils>change-case>path-case": true,
        "@truffle/codec>@truffle/abi-utils>change-case>sentence-case": true,
        "@truffle/codec>@truffle/abi-utils>change-case>snake-case": true,
        "@truffle/codec>@truffle/abi-utils>change-case>swap-case": true,
        "@truffle/codec>@truffle/abi-utils>change-case>title-case": true,
        "@truffle/codec>@truffle/abi-utils>change-case>upper-case": true,
        "@truffle/codec>@truffle/abi-utils>change-case>upper-case-first": true
      }
    },
    "@truffle/codec>@truffle/abi-utils>change-case>camel-case": {
      "packages": {
        "@truffle/codec>@truffle/abi-utils>change-case>no-case": true,
        "@truffle/codec>@truffle/abi-utils>change-case>upper-case": true
      }
    },
    "@truffle/codec>@truffle/abi-utils>change-case>constant-case": {
      "packages": {
        "@truffle/codec>@truffle/abi-utils>change-case>snake-case": true,
        "@truffle/codec>@truffle/abi-utils>change-case>upper-case": true
      }
    },
    "@truffle/codec>@truffle/abi-utils>change-case>dot-case": {
      "packages": {
        "@truffle/codec>@truffle/abi-utils>change-case>no-case": true
      }
    },
    "@truffle/codec>@truffle/abi-utils>change-case>header-case": {
      "packages": {
        "@truffle/codec>@truffle/abi-utils>change-case>no-case": true,
        "@truffle/codec>@truffle/abi-utils>change-case>upper-case": true
      }
    },
    "@truffle/codec>@truffle/abi-utils>change-case>is-lower-case": {
      "packages": {
        "@truffle/codec>@truffle/abi-utils>change-case>lower-case": true
      }
    },
    "@truffle/codec>@truffle/abi-utils>change-case>is-upper-case": {
      "packages": {
        "@truffle/codec>@truffle/abi-utils>change-case>upper-case": true
      }
    },
    "@truffle/codec>@truffle/abi-utils>change-case>lower-case-first": {
      "packages": {
        "@truffle/codec>@truffle/abi-utils>change-case>lower-case": true
      }
    },
    "@truffle/codec>@truffle/abi-utils>change-case>no-case": {
      "packages": {
        "@truffle/codec>@truffle/abi-utils>change-case>lower-case": true
      }
    },
    "@truffle/codec>@truffle/abi-utils>change-case>param-case": {
      "packages": {
        "@truffle/codec>@truffle/abi-utils>change-case>no-case": true
      }
    },
    "@truffle/codec>@truffle/abi-utils>change-case>pascal-case": {
      "packages": {
        "@truffle/codec>@truffle/abi-utils>change-case>pascal-case>camel-case": true,
        "@truffle/codec>@truffle/abi-utils>change-case>upper-case-first": true
      }
    },
    "@truffle/codec>@truffle/abi-utils>change-case>pascal-case>camel-case": {
      "packages": {
        "@truffle/codec>@truffle/abi-utils>change-case>no-case": true,
        "@truffle/codec>@truffle/abi-utils>change-case>upper-case": true
      }
    },
    "@truffle/codec>@truffle/abi-utils>change-case>path-case": {
      "packages": {
        "@truffle/codec>@truffle/abi-utils>change-case>no-case": true
      }
    },
    "@truffle/codec>@truffle/abi-utils>change-case>sentence-case": {
      "packages": {
        "@truffle/codec>@truffle/abi-utils>change-case>no-case": true,
        "@truffle/codec>@truffle/abi-utils>change-case>upper-case-first": true
      }
    },
    "@truffle/codec>@truffle/abi-utils>change-case>snake-case": {
      "packages": {
        "@truffle/codec>@truffle/abi-utils>change-case>no-case": true
      }
    },
    "@truffle/codec>@truffle/abi-utils>change-case>swap-case": {
      "packages": {
        "@truffle/codec>@truffle/abi-utils>change-case>lower-case": true,
        "@truffle/codec>@truffle/abi-utils>change-case>upper-case": true
      }
    },
    "@truffle/codec>@truffle/abi-utils>change-case>title-case": {
      "packages": {
        "@truffle/codec>@truffle/abi-utils>change-case>no-case": true,
        "@truffle/codec>@truffle/abi-utils>change-case>upper-case": true
      }
    },
    "@truffle/codec>@truffle/abi-utils>change-case>upper-case-first": {
      "packages": {
        "@truffle/codec>@truffle/abi-utils>change-case>upper-case": true
      }
    },
    "@truffle/codec>@truffle/abi-utils>fast-check": {
      "globals": {
        "clearTimeout": true,
        "console.log": true,
        "setTimeout": true
      },
      "packages": {
        "@truffle/codec>@truffle/abi-utils>fast-check>pure-rand": true,
        "browserify>buffer": true
      }
    },
    "@truffle/codec>@truffle/compile-common": {
      "packages": {
        "@truffle/codec>@truffle/compile-common>@truffle/error": true,
        "@truffle/codec>@truffle/compile-common>colors": true,
        "browserify>path-browserify": true
      }
    },
    "@truffle/codec>@truffle/compile-common>colors": {
      "globals": {
        "console.log": true
      },
      "packages": {
        "browserify>os-browserify": true,
        "browserify>process": true,
        "browserify>util": true
      }
    },
    "@truffle/codec>big.js": {
      "globals": {
        "define": true
      }
    },
    "@truffle/codec>bn.js": {
      "globals": {
        "Buffer": true
      },
      "packages": {
        "browserify>browser-resolve": true
      }
    },
    "@truffle/codec>cbor": {
      "globals": {
        "TextDecoder": true
      },
      "packages": {
        "@truffle/codec>cbor>bignumber.js": true,
        "@truffle/codec>cbor>nofilter": true,
        "browserify>buffer": true,
        "browserify>insert-module-globals>is-buffer": true,
        "browserify>stream-browserify": true,
        "browserify>url": true,
        "browserify>util": true
      }
    },
    "@truffle/codec>cbor>bignumber.js": {
      "globals": {
        "crypto": true,
        "define": true
      }
    },
    "@truffle/codec>cbor>nofilter": {
      "packages": {
        "browserify>buffer": true,
        "browserify>stream-browserify": true,
        "browserify>util": true
      }
    },
    "@truffle/codec>semver": {
      "globals": {
        "console.error": true
      },
      "packages": {
        "@truffle/codec>semver>lru-cache": true,
        "browserify>process": true
      }
    },
    "@truffle/codec>semver>lru-cache": {
      "packages": {
        "semver>lru-cache>yallist": true
      }
    },
    "@truffle/codec>web3-utils": {
      "globals": {
        "setTimeout": true
      },
      "packages": {
        "@truffle/codec>utf8": true,
        "@truffle/codec>web3-utils>bn.js": true,
        "@truffle/codec>web3-utils>ethereum-bloom-filters": true,
        "browserify>buffer": true,
        "ethereumjs-util": true,
        "ethereumjs-wallet>randombytes": true,
        "ethjs>ethjs-unit": true,
        "ethjs>number-to-bn": true
      }
    },
    "@truffle/codec>web3-utils>bn.js": {
      "globals": {
        "Buffer": true
      },
      "packages": {
        "browserify>browser-resolve": true
      }
    },
    "@truffle/codec>web3-utils>ethereum-bloom-filters": {
      "packages": {
        "@truffle/codec>web3-utils>ethereum-bloom-filters>js-sha3": true
      }
    },
    "@truffle/codec>web3-utils>ethereum-bloom-filters>js-sha3": {
      "globals": {
        "define": true
      },
      "packages": {
        "browserify>process": true
      }
    },
    "@truffle/decoder": {
      "packages": {
        "@truffle/codec": true,
        "@truffle/codec>@truffle/abi-utils": true,
        "@truffle/codec>@truffle/compile-common": true,
        "@truffle/codec>web3-utils": true,
        "@truffle/decoder>@truffle/encoder": true,
        "@truffle/decoder>@truffle/source-map-utils": true,
        "@truffle/decoder>bn.js": true,
        "nock>debug": true
      }
    },
    "@truffle/decoder>@truffle/encoder": {
      "packages": {
        "@ethersproject/abi>@ethersproject/address": true,
        "@ethersproject/bignumber": true,
        "@truffle/codec": true,
        "@truffle/codec>@truffle/abi-utils": true,
        "@truffle/codec>@truffle/compile-common": true,
        "@truffle/codec>web3-utils": true,
        "@truffle/decoder>@truffle/encoder>@ensdomains/ensjs": true,
        "@truffle/decoder>@truffle/encoder>big.js": true,
        "@truffle/decoder>@truffle/encoder>bignumber.js": true,
        "lodash": true,
        "nock>debug": true
      }
    },
    "@truffle/decoder>@truffle/encoder>@ensdomains/ensjs": {
      "globals": {
        "console.log": true,
        "console.warn": true,
        "registries": true
      },
      "packages": {
        "@babel/runtime": true,
        "@truffle/decoder>@truffle/encoder>@ensdomains/ensjs>@ensdomains/address-encoder": true,
        "@truffle/decoder>@truffle/encoder>@ensdomains/ensjs>@ensdomains/ens": true,
        "@truffle/decoder>@truffle/encoder>@ensdomains/ensjs>@ensdomains/resolver": true,
        "@truffle/decoder>@truffle/encoder>@ensdomains/ensjs>content-hash": true,
        "@truffle/decoder>@truffle/encoder>@ensdomains/ensjs>ethers": true,
        "@truffle/decoder>@truffle/encoder>@ensdomains/ensjs>js-sha3": true,
        "browserify>buffer": true,
        "eth-ens-namehash": true,
        "ethereumjs-wallet>bs58check>bs58": true
      }
    },
    "@truffle/decoder>@truffle/encoder>@ensdomains/ensjs>@ensdomains/address-encoder": {
      "globals": {
        "console": true
      },
      "packages": {
        "bn.js": true,
        "browserify>buffer": true,
        "browserify>crypto-browserify": true,
        "ethereumjs-util>create-hash>ripemd160": true
      }
    },
    "@truffle/decoder>@truffle/encoder>@ensdomains/ensjs>content-hash": {
      "packages": {
        "@truffle/decoder>@truffle/encoder>@ensdomains/ensjs>content-hash>cids": true,
        "@truffle/decoder>@truffle/encoder>@ensdomains/ensjs>content-hash>multicodec": true,
        "@truffle/decoder>@truffle/encoder>@ensdomains/ensjs>content-hash>multihashes": true,
        "browserify>buffer": true
      }
    },
    "@truffle/decoder>@truffle/encoder>@ensdomains/ensjs>content-hash>cids": {
      "packages": {
        "@truffle/decoder>@truffle/encoder>@ensdomains/ensjs>content-hash>cids>class-is": true,
        "@truffle/decoder>@truffle/encoder>@ensdomains/ensjs>content-hash>cids>multibase": true,
        "@truffle/decoder>@truffle/encoder>@ensdomains/ensjs>content-hash>cids>multicodec": true,
        "@truffle/decoder>@truffle/encoder>@ensdomains/ensjs>content-hash>multihashes": true,
        "browserify>buffer": true
      }
    },
    "@truffle/decoder>@truffle/encoder>@ensdomains/ensjs>content-hash>cids>multibase": {
      "packages": {
        "browserify>buffer": true,
        "ethereumjs-wallet>bs58check>bs58>base-x": true
      }
    },
    "@truffle/decoder>@truffle/encoder>@ensdomains/ensjs>content-hash>cids>multicodec": {
      "packages": {
        "@ensdomains/content-hash>multihashes>varint": true,
        "browserify>buffer": true
      }
    },
    "@truffle/decoder>@truffle/encoder>@ensdomains/ensjs>content-hash>multicodec": {
      "packages": {
        "@ensdomains/content-hash>multihashes>varint": true,
        "browserify>buffer": true
      }
    },
    "@truffle/decoder>@truffle/encoder>@ensdomains/ensjs>content-hash>multihashes": {
      "packages": {
        "@ensdomains/content-hash>multihashes>varint": true,
        "@truffle/decoder>@truffle/encoder>@ensdomains/ensjs>content-hash>multihashes>multibase": true,
        "browserify>buffer": true
      }
    },
    "@truffle/decoder>@truffle/encoder>@ensdomains/ensjs>content-hash>multihashes>multibase": {
      "packages": {
        "browserify>buffer": true,
        "ethereumjs-wallet>bs58check>bs58>base-x": true
      }
    },
    "@truffle/decoder>@truffle/encoder>@ensdomains/ensjs>ethers": {
      "packages": {
        "@ethersproject/abi": true,
        "@ethersproject/abi>@ethersproject/address": true,
        "@ethersproject/abi>@ethersproject/bytes": true,
        "@ethersproject/abi>@ethersproject/constants": true,
        "@ethersproject/abi>@ethersproject/hash": true,
        "@ethersproject/abi>@ethersproject/keccak256": true,
        "@ethersproject/abi>@ethersproject/logger": true,
        "@ethersproject/abi>@ethersproject/properties": true,
        "@ethersproject/abi>@ethersproject/strings": true,
        "@ethersproject/bignumber": true,
        "@ethersproject/contracts": true,
        "@ethersproject/hdnode": true,
        "@ethersproject/hdnode>@ethersproject/abstract-signer": true,
        "@ethersproject/hdnode>@ethersproject/basex": true,
        "@ethersproject/hdnode>@ethersproject/sha2": true,
        "@ethersproject/hdnode>@ethersproject/signing-key": true,
        "@ethersproject/hdnode>@ethersproject/transactions": true,
        "@ethersproject/hdnode>@ethersproject/wordlists": true,
        "@ethersproject/providers": true,
        "@ethersproject/providers>@ethersproject/base64": true,
        "@ethersproject/providers>@ethersproject/random": true,
        "@ethersproject/providers>@ethersproject/rlp": true,
        "@ethersproject/providers>@ethersproject/web": true,
        "@truffle/decoder>@truffle/encoder>@ensdomains/ensjs>ethers>@ethersproject/json-wallets": true,
        "@truffle/decoder>@truffle/encoder>@ensdomains/ensjs>ethers>@ethersproject/solidity": true,
        "@truffle/decoder>@truffle/encoder>@ensdomains/ensjs>ethers>@ethersproject/units": true,
        "@truffle/decoder>@truffle/encoder>@ensdomains/ensjs>ethers>@ethersproject/wallet": true
      }
    },
    "@truffle/decoder>@truffle/encoder>@ensdomains/ensjs>ethers>@ethersproject/json-wallets": {
      "packages": {
        "@ethersproject/abi>@ethersproject/address": true,
        "@ethersproject/abi>@ethersproject/bytes": true,
        "@ethersproject/abi>@ethersproject/keccak256": true,
        "@ethersproject/abi>@ethersproject/logger": true,
        "@ethersproject/abi>@ethersproject/properties": true,
        "@ethersproject/abi>@ethersproject/strings": true,
        "@ethersproject/hdnode": true,
        "@ethersproject/hdnode>@ethersproject/pbkdf2": true,
        "@ethersproject/hdnode>@ethersproject/transactions": true,
        "@ethersproject/providers>@ethersproject/random": true,
        "@truffle/decoder>@truffle/encoder>@ensdomains/ensjs>ethers>@ethersproject/json-wallets>aes-js": true,
        "ethereumjs-util>ethereum-cryptography>scrypt-js": true
      }
    },
    "@truffle/decoder>@truffle/encoder>@ensdomains/ensjs>ethers>@ethersproject/json-wallets>aes-js": {
      "globals": {
        "define": true
      }
    },
    "@truffle/decoder>@truffle/encoder>@ensdomains/ensjs>ethers>@ethersproject/solidity": {
      "packages": {
        "@ethersproject/abi>@ethersproject/bytes": true,
        "@ethersproject/abi>@ethersproject/keccak256": true,
        "@ethersproject/abi>@ethersproject/logger": true,
        "@ethersproject/abi>@ethersproject/strings": true,
        "@ethersproject/bignumber": true,
        "@ethersproject/hdnode>@ethersproject/sha2": true
      }
    },
    "@truffle/decoder>@truffle/encoder>@ensdomains/ensjs>ethers>@ethersproject/units": {
      "packages": {
        "@ethersproject/abi>@ethersproject/logger": true,
        "@ethersproject/bignumber": true
      }
    },
    "@truffle/decoder>@truffle/encoder>@ensdomains/ensjs>ethers>@ethersproject/wallet": {
      "packages": {
        "@ethersproject/abi>@ethersproject/address": true,
        "@ethersproject/abi>@ethersproject/bytes": true,
        "@ethersproject/abi>@ethersproject/hash": true,
        "@ethersproject/abi>@ethersproject/keccak256": true,
        "@ethersproject/abi>@ethersproject/logger": true,
        "@ethersproject/abi>@ethersproject/properties": true,
        "@ethersproject/hdnode": true,
        "@ethersproject/hdnode>@ethersproject/abstract-signer": true,
        "@ethersproject/hdnode>@ethersproject/signing-key": true,
        "@ethersproject/hdnode>@ethersproject/transactions": true,
        "@ethersproject/providers>@ethersproject/abstract-provider": true,
        "@ethersproject/providers>@ethersproject/random": true,
        "@truffle/decoder>@truffle/encoder>@ensdomains/ensjs>ethers>@ethersproject/json-wallets": true
      }
    },
    "@truffle/decoder>@truffle/encoder>@ensdomains/ensjs>js-sha3": {
      "globals": {
        "define": true
      },
      "packages": {
        "browserify>process": true
      }
    },
    "@truffle/decoder>@truffle/encoder>big.js": {
      "globals": {
        "define": true
      }
    },
    "@truffle/decoder>@truffle/encoder>bignumber.js": {
      "globals": {
        "crypto": true,
        "define": true
      }
    },
    "@truffle/decoder>@truffle/source-map-utils": {
      "packages": {
        "@truffle/codec": true,
        "@truffle/codec>web3-utils": true,
        "@truffle/decoder>@truffle/source-map-utils>@truffle/code-utils": true,
        "@truffle/decoder>@truffle/source-map-utils>json-pointer": true,
        "@truffle/decoder>@truffle/source-map-utils>node-interval-tree": true,
        "nock>debug": true
      }
    },
    "@truffle/decoder>@truffle/source-map-utils>@truffle/code-utils": {
      "packages": {
        "@truffle/codec>cbor": true,
        "browserify>buffer": true
      }
    },
    "@truffle/decoder>@truffle/source-map-utils>json-pointer": {
      "packages": {
        "@truffle/decoder>@truffle/source-map-utils>json-pointer>foreach": true
      }
    },
    "@truffle/decoder>@truffle/source-map-utils>node-interval-tree": {
      "packages": {
        "@storybook/addon-a11y>react-sizeme>shallowequal": true
      }
    },
    "@truffle/decoder>bn.js": {
      "globals": {
        "Buffer": true
      },
      "packages": {
        "browserify>browser-resolve": true
      }
    },
    "@unstoppabledomains/resolution": {
      "globals": {
        "__values": true
      },
      "packages": {
        "@metamask/controllers>@ethersproject/abi": true,
        "@ethersproject/abi": true,
        "@unstoppabledomains/resolution>cross-fetch": true,
        "@unstoppabledomains/resolution>crypto-js": true,
        "@unstoppabledomains/resolution>elliptic": true,
        "bn.js": true,
        "browserify>buffer": true,
        "ethjs>js-sha3": true
      }
    },
    "@unstoppabledomains/resolution>cross-fetch": {
      "globals": {
        "Blob": true,
        "FileReader": true,
        "FormData": true,
        "URLSearchParams.prototype.isPrototypeOf": true,
        "XMLHttpRequest": true
      }
    },
    "@unstoppabledomains/resolution>crypto-js": {
      "globals": {
        "crypto": true,
        "define": true,
        "msCrypto": true
      },
      "packages": {
        "browserify>browser-resolve": true
      }
    },
    "@unstoppabledomains/resolution>elliptic": {
      "packages": {
        "@unstoppabledomains/resolution>elliptic>brorand": true,
        "@unstoppabledomains/resolution>elliptic>hmac-drbg": true,
        "@unstoppabledomains/resolution>elliptic>minimalistic-assert": true,
        "@unstoppabledomains/resolution>elliptic>minimalistic-crypto-utils": true,
        "bn.js": true,
        "ethers>@ethersproject/sha2>hash.js": true,
        "ethereumjs-util>ethereum-cryptography>hash.js": true,
        "pumpify>inherits": true
      }
    },
    "@unstoppabledomains/resolution>elliptic>brorand": {
      "globals": {
        "crypto": true,
        "msCrypto": true
      },
      "packages": {
        "browserify>browser-resolve": true
      }
    },
    "@unstoppabledomains/resolution>elliptic>hmac-drbg": {
      "packages": {
        "@unstoppabledomains/resolution>elliptic>minimalistic-assert": true,
        "@unstoppabledomains/resolution>elliptic>minimalistic-crypto-utils": true,
        "ethers>@ethersproject/sha2>hash.js": true,
        "ethereumjs-util>ethereum-cryptography>hash.js": true
      }
    },
    "@zxing/browser": {
      "globals": {
        "HTMLElement": true,
        "HTMLImageElement": true,
        "HTMLVideoElement": true,
        "URL.createObjectURL": true,
        "clearTimeout": true,
        "console.error": true,
        "console.warn": true,
        "document": true,
        "navigator": true,
        "setTimeout": true
      },
      "packages": {
        "@zxing/library": true
      }
    },
    "@zxing/library": {
      "globals": {
        "TextDecoder": true,
        "TextEncoder": true,
        "btoa": true,
        "clearTimeout": true,
        "define": true,
        "document.createElement": true,
        "document.createElementNS": true,
        "document.getElementById": true,
        "navigator.mediaDevices.enumerateDevices": true,
        "navigator.mediaDevices.getUserMedia": true,
        "setTimeout": true
      }
    },
    "addons-linter>sha.js": {
      "packages": {
        "ethereumjs-wallet>safe-buffer": true,
        "pumpify>inherits": true
      }
    },
    "await-semaphore": {
      "packages": {
        "browserify>process": true,
        "browserify>timers-browserify": true
      }
    },
    "base32-encode": {
      "packages": {
        "base32-encode>to-data-view": true
      }
    },
    "bignumber.js": {
      "globals": {
        "crypto": true,
        "define": true
      }
    },
    "bn.js": {
      "globals": {
        "Buffer": true
      },
      "packages": {
        "browserify>browser-resolve": true
      }
    },
    "bowser": {
      "globals": {
        "define": true
      }
    },
    "browserify>assert": {
      "globals": {
        "Buffer": true
      },
      "packages": {
        "browserify>assert>util": true,
        "react>object-assign": true
      }
    },
    "browserify>assert>util": {
      "globals": {
        "console.error": true,
        "console.log": true,
        "console.trace": true,
        "process": true
      },
      "packages": {
        "browserify>assert>util>inherits": true,
        "browserify>process": true
      }
    },
    "browserify>browser-resolve": {
      "packages": {
        "ethjs-query>babel-runtime>core-js": true
      }
    },
    "browserify>buffer": {
      "globals": {
        "console": true
      },
      "packages": {
        "base64-js": true,
        "browserify>buffer>ieee754": true
      }
    },
    "browserify>crypto-browserify": {
      "packages": {
        "browserify>crypto-browserify>browserify-cipher": true,
        "browserify>crypto-browserify>browserify-sign": true,
        "browserify>crypto-browserify>create-ecdh": true,
        "browserify>crypto-browserify>create-hmac": true,
        "browserify>crypto-browserify>diffie-hellman": true,
        "browserify>crypto-browserify>pbkdf2": true,
        "browserify>crypto-browserify>public-encrypt": true,
        "browserify>crypto-browserify>randomfill": true,
        "ethereumjs-util>create-hash": true,
        "ethereumjs-wallet>randombytes": true
      }
    },
    "browserify>crypto-browserify>browserify-cipher": {
      "packages": {
        "browserify>crypto-browserify>browserify-cipher>browserify-des": true,
        "browserify>crypto-browserify>browserify-cipher>evp_bytestokey": true,
        "ethereumjs-util>ethereum-cryptography>browserify-aes": true
      }
    },
    "browserify>crypto-browserify>browserify-cipher>browserify-des": {
      "packages": {
        "browserify>buffer": true,
        "browserify>crypto-browserify>browserify-cipher>browserify-des>des.js": true,
        "ethereumjs-util>create-hash>cipher-base": true,
        "pumpify>inherits": true
      }
    },
    "browserify>crypto-browserify>browserify-cipher>browserify-des>des.js": {
      "packages": {
        "ganache>secp256k1>elliptic>minimalistic-assert": true,
        "@unstoppabledomains/resolution>elliptic>minimalistic-assert": true,
        "pumpify>inherits": true
      }
    },
    "browserify>crypto-browserify>browserify-cipher>evp_bytestokey": {
      "packages": {
        "ethereumjs-util>create-hash>md5.js": true,
        "ethereumjs-wallet>safe-buffer": true
      }
    },
    "browserify>crypto-browserify>browserify-sign": {
      "packages": {
        "@unstoppabledomains/resolution>elliptic": true,
        "bn.js": true,
        "browserify>buffer": true,
        "browserify>crypto-browserify>create-hmac": true,
        "browserify>crypto-browserify>public-encrypt>browserify-rsa": true,
        "browserify>crypto-browserify>public-encrypt>parse-asn1": true,
        "browserify>stream-browserify": true,
        "ethereumjs-util>create-hash": true,
        "ganache>secp256k1>elliptic": true,
        "pumpify>inherits": true
      }
    },
    "browserify>crypto-browserify>create-ecdh": {
      "packages": {
        "@unstoppabledomains/resolution>elliptic": true,
        "bn.js": true,
        "browserify>buffer": true,
        "ganache>secp256k1>elliptic": true
      }
    },
    "browserify>crypto-browserify>create-hmac": {
      "packages": {
        "addons-linter>sha.js": true,
        "ethereumjs-util>create-hash": true,
        "ethereumjs-util>create-hash>cipher-base": true,
        "ethereumjs-util>create-hash>ripemd160": true,
        "ethereumjs-wallet>safe-buffer": true,
        "pumpify>inherits": true
      }
    },
    "browserify>crypto-browserify>diffie-hellman": {
      "packages": {
        "bn.js": true,
        "browserify>buffer": true,
        "browserify>crypto-browserify>diffie-hellman>miller-rabin": true,
        "ethereumjs-wallet>randombytes": true
      }
    },
    "browserify>crypto-browserify>diffie-hellman>miller-rabin": {
      "packages": {
        "bn.js": true,
        "ganache>secp256k1>elliptic>brorand": true,
        "@unstoppabledomains/resolution>elliptic>brorand": true
      }
    },
    "browserify>crypto-browserify>pbkdf2": {
      "globals": {
        "crypto": true,
        "process": true,
        "queueMicrotask": true,
        "setImmediate": true,
        "setTimeout": true
      },
      "packages": {
        "addons-linter>sha.js": true,
        "browserify>process": true,
        "ethereumjs-util>create-hash": true,
        "ethereumjs-util>create-hash>ripemd160": true,
        "ethereumjs-wallet>safe-buffer": true
      }
    },
    "browserify>crypto-browserify>public-encrypt": {
      "packages": {
        "bn.js": true,
        "browserify>buffer": true,
        "browserify>crypto-browserify>public-encrypt>browserify-rsa": true,
        "browserify>crypto-browserify>public-encrypt>parse-asn1": true,
        "ethereumjs-util>create-hash": true,
        "ethereumjs-wallet>randombytes": true
      }
    },
    "browserify>crypto-browserify>public-encrypt>browserify-rsa": {
      "packages": {
        "bn.js": true,
        "browserify>buffer": true,
        "ethereumjs-wallet>randombytes": true
      }
    },
    "browserify>crypto-browserify>public-encrypt>parse-asn1": {
      "packages": {
        "browserify>buffer": true,
        "browserify>crypto-browserify>browserify-cipher>evp_bytestokey": true,
        "browserify>crypto-browserify>pbkdf2": true,
        "browserify>crypto-browserify>public-encrypt>parse-asn1>asn1.js": true,
        "ethereumjs-util>ethereum-cryptography>browserify-aes": true
      }
    },
    "browserify>crypto-browserify>public-encrypt>parse-asn1>asn1.js": {
      "packages": {
        "@unstoppabledomains/resolution>elliptic>minimalistic-assert": true,
        "bn.js": true,
        "browserify>buffer": true,
        "browserify>vm-browserify": true,
        "ganache>secp256k1>elliptic>minimalistic-assert": true,
        "pumpify>inherits": true
      }
    },
    "browserify>crypto-browserify>randomfill": {
      "globals": {
        "crypto": true,
        "msCrypto": true
      },
      "packages": {
        "browserify>process": true,
        "ethereumjs-wallet>randombytes": true,
        "ethereumjs-wallet>safe-buffer": true
      }
    },
    "browserify>events": {
      "globals": {
        "console": true
      }
    },
    "browserify>has": {
      "packages": {
        "mocha>object.assign>function-bind": true
      }
    },
    "browserify>os-browserify": {
      "globals": {
        "location": true,
        "navigator": true
      }
    },
    "browserify>path-browserify": {
      "packages": {
        "browserify>process": true
      }
    },
    "browserify>process": {
      "globals": {
        "clearTimeout": true,
        "setTimeout": true
      }
    },
    "browserify>punycode": {
      "globals": {
        "define": true
      }
    },
    "browserify>stream-browserify": {
      "packages": {
        "browserify>events": true,
        "pumpify>inherits": true,
        "readable-stream": true
      }
    },
    "browserify>string_decoder": {
      "packages": {
        "ethereumjs-wallet>safe-buffer": true
      }
    },
    "browserify>timers-browserify": {
      "globals": {
        "clearInterval": true,
        "clearTimeout": true,
        "setInterval": true,
        "setTimeout": true
      },
      "packages": {
        "browserify>process": true
      }
    },
    "browserify>url": {
      "packages": {
        "browserify>punycode": true,
        "browserify>querystring-es3": true
      }
    },
    "browserify>util": {
      "globals": {
        "console.error": true,
        "console.log": true,
        "console.trace": true,
        "process": true
      },
      "packages": {
        "browserify>process": true,
        "browserify>util>inherits": true
      }
    },
    "browserify>vm-browserify": {
      "globals": {
        "document.body.appendChild": true,
        "document.body.removeChild": true,
        "document.createElement": true
      }
    },
    "classnames": {
      "globals": {
        "classNames": "write",
        "define": true
      }
    },
    "copy-to-clipboard": {
      "globals": {
        "clipboardData": true,
        "console.error": true,
        "console.warn": true,
        "document.body.appendChild": true,
        "document.body.removeChild": true,
        "document.createElement": true,
        "document.createRange": true,
        "document.execCommand": true,
        "document.getSelection": true,
        "navigator.userAgent": true,
        "prompt": true
      },
      "packages": {
        "copy-to-clipboard>toggle-selection": true
      }
    },
    "copy-to-clipboard>toggle-selection": {
      "globals": {
        "document.activeElement": true,
        "document.getSelection": true
      }
    },
    "currency-formatter": {
      "packages": {
        "currency-formatter>accounting": true,
        "currency-formatter>locale-currency": true,
        "react>object-assign": true
      }
    },
    "currency-formatter>accounting": {
      "globals": {
        "define": true
      }
    },
    "currency-formatter>locale-currency": {
      "globals": {
        "countryCode": true
      }
    },
    "debounce-stream": {
      "packages": {
        "debounce-stream>debounce": true,
        "debounce-stream>duplexer": true,
        "debounce-stream>through": true
      }
    },
    "debounce-stream>debounce": {
      "globals": {
        "clearTimeout": true,
        "setTimeout": true
      }
    },
    "debounce-stream>duplexer": {
      "packages": {
        "browserify>stream-browserify": true
      }
    },
    "debounce-stream>through": {
      "packages": {
        "browserify>process": true,
        "browserify>stream-browserify": true
      }
    },
    "depcheck>@vue/compiler-sfc>postcss>nanoid": {
      "globals": {
        "crypto.getRandomValues": true
      }
    },
    "dependency-tree>precinct>detective-postcss>postcss>nanoid": {
      "globals": {
        "crypto.getRandomValues": true
      }
    },
    "end-of-stream": {
      "packages": {
        "browserify>process": true,
        "pump>once": true
      }
    },
    "eslint>optionator>fast-levenshtein": {
      "globals": {
        "Intl": true,
        "Levenshtein": "write",
        "console.log": true,
        "define": true,
        "importScripts": true,
        "postMessage": true
      }
    },
    "eth-block-tracker": {
      "globals": {
        "clearTimeout": true,
        "console.error": true,
        "setTimeout": true
      },
      "packages": {
        "eth-block-tracker>@metamask/utils": true,
        "eth-block-tracker>pify": true,
        "eth-query>json-rpc-random-id": true,
        "json-rpc-engine>@metamask/safe-event-emitter": true
      }
    },
    "eth-block-tracker>@metamask/utils": {
      "globals": {
        "TextDecoder": true,
        "TextEncoder": true
      },
      "packages": {
        "@metamask/utils>superstruct": true,
        "browserify>buffer": true,
        "nock>debug": true,
        "semver": true
      }
    },
    "eth-ens-namehash": {
      "globals": {
        "name": "write"
      },
      "packages": {
        "browserify>buffer": true,
        "eth-ens-namehash>idna-uts46-hx": true,
        "eth-ens-namehash>js-sha3": true
      }
    },
    "eth-ens-namehash>idna-uts46-hx": {
      "globals": {
        "define": true
      },
      "packages": {
        "browserify>punycode": true
      }
    },
    "eth-ens-namehash>js-sha3": {
      "packages": {
        "browserify>process": true
      }
    },
    "eth-json-rpc-filters": {
      "globals": {
        "console.error": true
      },
      "packages": {
        "eth-json-rpc-filters>async-mutex": true,
        "eth-query": true,
        "json-rpc-engine": true,
        "json-rpc-engine>@metamask/safe-event-emitter": true,
        "pify": true
      }
    },
    "eth-json-rpc-filters>async-mutex": {
      "globals": {
        "setTimeout": true
      },
      "packages": {
        "wait-on>rxjs>tslib": true
      }
    },
    "eth-keyring-controller>@metamask/browser-passworder": {
      "globals": {
        "crypto": true
      }
    },
    "eth-lattice-keyring": {
      "globals": {
        "addEventListener": true,
        "browser": true,
        "clearInterval": true,
        "fetch": true,
        "open": true,
        "setInterval": true
      },
      "packages": {
        "browserify>buffer": true,
        "browserify>crypto-browserify": true,
        "browserify>events": true,
        "eth-lattice-keyring>@ethereumjs/tx": true,
        "eth-lattice-keyring>@ethereumjs/util": true,
        "eth-lattice-keyring>bn.js": true,
        "eth-lattice-keyring>gridplus-sdk": true,
        "eth-lattice-keyring>rlp": true
      }
    },
    "eth-lattice-keyring>@ethereumjs/tx": {
      "packages": {
        "@ethereumjs/common": true,
        "browserify>buffer": true,
        "browserify>insert-module-globals>is-buffer": true,
        "ethereumjs-util": true
      }
    },
    "eth-lattice-keyring>@ethereumjs/util": {
      "globals": {
        "console.warn": true
      },
      "packages": {
        "@metamask/utils>@ethereumjs/tx>@chainsafe/ssz": true,
        "@metamask/utils>@ethereumjs/tx>@ethereumjs/rlp": true,
        "@metamask/utils>@ethereumjs/tx>ethereum-cryptography": true,
        "browserify>buffer": true,
        "browserify>events": true,
        "browserify>insert-module-globals>is-buffer": true
      }
    },
    "eth-lattice-keyring>bn.js": {
      "globals": {
        "Buffer": true
      },
      "packages": {
        "browserify>browser-resolve": true
      }
    },
    "eth-lattice-keyring>gridplus-sdk": {
      "globals": {
        "AbortController": true,
        "Request": true,
        "__values": true,
        "caches": true,
        "clearTimeout": true,
        "console.error": true,
        "console.log": true,
        "console.warn": true,
        "fetch": true,
        "setTimeout": true
      },
      "packages": {
        "@ethereumjs/common>crc-32": true,
        "@ethersproject/abi": true,
        "@unstoppabledomains/resolution>elliptic": true,
        "bn.js": true,
        "browserify>buffer": true,
        "browserify>process": true,
        "eth-lattice-keyring>gridplus-sdk>@ethereumjs/common": true,
        "eth-lattice-keyring>gridplus-sdk>@ethereumjs/tx": true,
        "eth-lattice-keyring>gridplus-sdk>bech32": true,
        "eth-lattice-keyring>gridplus-sdk>bignumber.js": true,
        "eth-lattice-keyring>gridplus-sdk>bitwise": true,
        "eth-lattice-keyring>gridplus-sdk>borc": true,
        "eth-lattice-keyring>gridplus-sdk>eth-eip712-util-browser": true,
        "eth-lattice-keyring>gridplus-sdk>js-sha3": true,
        "eth-lattice-keyring>gridplus-sdk>rlp": true,
        "eth-lattice-keyring>gridplus-sdk>secp256k1": true,
        "eth-lattice-keyring>gridplus-sdk>uuid": true,
        "ethereumjs-util>ethereum-cryptography>hash.js": true,
        "ethereumjs-wallet>aes-js": true,
        "ethereumjs-wallet>bs58check": true,
        "ganache>secp256k1>elliptic": true,
        "ethers>@ethersproject/sha2>hash.js": true,
        "ganache>secp256k1": true,
        "lodash": true
      }
    },
    "eth-lattice-keyring>gridplus-sdk>@ethereumjs/common": {
      "packages": {
        "@ethereumjs/common>crc-32": true,
        "browserify>buffer": true,
        "browserify>events": true,
        "ethereumjs-util": true
      }
    },
    "eth-lattice-keyring>gridplus-sdk>@ethereumjs/tx": {
      "packages": {
        "browserify>buffer": true,
        "browserify>insert-module-globals>is-buffer": true,
        "eth-lattice-keyring>gridplus-sdk>@ethereumjs/tx>@ethereumjs/common": true,
        "ethereumjs-util": true
      }
    },
    "eth-lattice-keyring>gridplus-sdk>@ethereumjs/tx>@ethereumjs/common": {
      "packages": {
        "@ethereumjs/common>crc-32": true,
        "browserify>buffer": true,
        "browserify>events": true,
        "ethereumjs-util": true
      }
    },
    "eth-lattice-keyring>gridplus-sdk>bignumber.js": {
      "globals": {
        "crypto": true,
        "define": true
      }
    },
    "eth-lattice-keyring>gridplus-sdk>bitwise": {
      "packages": {
        "browserify>buffer": true
      }
    },
    "eth-lattice-keyring>gridplus-sdk>borc": {
      "globals": {
        "console": true
      },
      "packages": {
        "browserify>buffer": true,
        "browserify>buffer>ieee754": true,
        "eth-lattice-keyring>gridplus-sdk>borc>bignumber.js": true,
        "eth-lattice-keyring>gridplus-sdk>borc>iso-url": true
      }
    },
    "eth-lattice-keyring>gridplus-sdk>borc>bignumber.js": {
      "globals": {
        "crypto": true,
        "define": true
      }
    },
    "eth-lattice-keyring>gridplus-sdk>borc>iso-url": {
      "globals": {
        "URL": true,
        "URLSearchParams": true,
        "location": true
      }
    },
    "eth-lattice-keyring>gridplus-sdk>eth-eip712-util-browser": {
      "globals": {
        "intToBuffer": true
      },
      "packages": {
        "eth-lattice-keyring>gridplus-sdk>eth-eip712-util-browser>bn.js": true,
        "eth-lattice-keyring>gridplus-sdk>eth-eip712-util-browser>buffer": true,
        "eth-lattice-keyring>gridplus-sdk>eth-eip712-util-browser>js-sha3": true
      }
    },
    "eth-lattice-keyring>gridplus-sdk>eth-eip712-util-browser>bn.js": {
      "globals": {
        "Buffer": true
      },
      "packages": {
        "browserify>browser-resolve": true
      }
    },
    "eth-lattice-keyring>gridplus-sdk>eth-eip712-util-browser>buffer": {
      "globals": {
        "console": true
      },
      "packages": {
        "base64-js": true,
        "browserify>buffer>ieee754": true
      }
    },
    "eth-lattice-keyring>gridplus-sdk>eth-eip712-util-browser>js-sha3": {
      "globals": {
        "define": true
      },
      "packages": {
        "browserify>process": true
      }
    },
    "eth-lattice-keyring>gridplus-sdk>js-sha3": {
      "globals": {
        "define": true
      },
      "packages": {
        "browserify>process": true
      }
    },
    "eth-lattice-keyring>gridplus-sdk>rlp": {
      "globals": {
        "TextEncoder": true
      }
    },
    "eth-lattice-keyring>gridplus-sdk>secp256k1": {
      "packages": {
        "ganache>secp256k1>elliptic": true,
        "@unstoppabledomains/resolution>elliptic": true
      }
    },
    "eth-lattice-keyring>gridplus-sdk>uuid": {
      "globals": {
        "crypto": true
      }
    },
    "eth-lattice-keyring>rlp": {
      "globals": {
        "TextEncoder": true
      }
    },
    "eth-method-registry": {
      "packages": {
        "ethjs": true
      }
    },
    "eth-query": {
      "packages": {
        "eth-query>json-rpc-random-id": true,
        "nock>debug": true,
        "watchify>xtend": true
      }
    },
    "eth-rpc-errors": {
      "packages": {
        "eth-rpc-errors>fast-safe-stringify": true
      }
    },
    "eth-sig-util": {
      "packages": {
        "browserify>buffer": true,
        "eth-sig-util>ethereumjs-util": true,
        "eth-sig-util>tweetnacl": true,
        "eth-sig-util>tweetnacl-util": true,
        "ethereumjs-abi": true
      }
    },
    "eth-sig-util>ethereumjs-util": {
      "packages": {
        "@unstoppabledomains/resolution>elliptic": true,
        "bn.js": true,
        "browserify>assert": true,
        "browserify>buffer": true,
        "eth-sig-util>ethereumjs-util>ethereum-cryptography": true,
        "eth-sig-util>ethereumjs-util>ethjs-util": true,
        "ethereumjs-util>create-hash": true,
        "ethereumjs-util>rlp": true,
        "ethereumjs-wallet>safe-buffer": true,
        "ganache>secp256k1>elliptic": true
      }
    },
    "eth-sig-util>ethereumjs-util>ethereum-cryptography": {
      "packages": {
        "browserify>buffer": true,
        "ethereumjs-util>ethereum-cryptography>keccak": true,
        "ethereumjs-util>ethereum-cryptography>secp256k1": true,
        "ethereumjs-wallet>randombytes": true
      }
    },
    "eth-sig-util>ethereumjs-util>ethjs-util": {
      "packages": {
        "browserify>buffer": true,
        "ethjs>ethjs-util>is-hex-prefixed": true,
        "ethjs>ethjs-util>strip-hex-prefix": true
      }
    },
    "eth-sig-util>tweetnacl": {
      "globals": {
        "crypto": true,
        "msCrypto": true,
        "nacl": "write"
      },
      "packages": {
        "browserify>browser-resolve": true
      }
    },
    "eth-sig-util>tweetnacl-util": {
      "globals": {
        "atob": true,
        "btoa": true
      },
      "packages": {
        "browserify>browser-resolve": true
      }
    },
    "eth-trezor-keyring": {
      "globals": {
        "setTimeout": true
      },
      "packages": {
        "@ethereumjs/tx": true,
        "browserify>buffer": true,
        "browserify>events": true,
        "eth-trezor-keyring>hdkey": true,
        "eth-trezor-keyring>trezor-connect": true,
        "ethereumjs-util": true
      }
    },
    "eth-trezor-keyring>@metamask/eth-sig-util": {
      "packages": {
        "browserify>buffer": true,
        "eth-sig-util>tweetnacl": true,
        "eth-sig-util>tweetnacl-util": true,
        "eth-trezor-keyring>@metamask/eth-sig-util>ethereumjs-util": true,
        "eth-trezor-keyring>@metamask/eth-sig-util>ethjs-util": true,
        "ethereumjs-abi": true
      }
    },
    "eth-trezor-keyring>@metamask/eth-sig-util>ethereumjs-util": {
      "packages": {
        "@unstoppabledomains/resolution>elliptic": true,
        "bn.js": true,
        "browserify>assert": true,
        "browserify>buffer": true,
        "eth-trezor-keyring>@metamask/eth-sig-util>ethjs-util": true,
        "ethereumjs-util>create-hash": true,
        "ethereumjs-util>ethereum-cryptography": true,
        "ethereumjs-util>rlp": true
      }
    },
    "eth-trezor-keyring>@metamask/eth-sig-util>ethjs-util": {
      "packages": {
        "browserify>buffer": true,
        "ethjs>ethjs-util>is-hex-prefixed": true,
        "ethjs>ethjs-util>strip-hex-prefix": true
      }
    },
    "eth-trezor-keyring>hdkey": {
      "packages": {
        "browserify>assert": true,
        "browserify>crypto-browserify": true,
        "eth-trezor-keyring>hdkey>coinstring": true,
        "eth-trezor-keyring>hdkey>secp256k1": true,
        "ethereumjs-wallet>safe-buffer": true
      }
    },
    "eth-trezor-keyring>hdkey>coinstring": {
      "packages": {
        "browserify>buffer": true,
        "eth-trezor-keyring>hdkey>coinstring>bs58": true,
        "ethereumjs-util>create-hash": true
      }
    },
    "eth-trezor-keyring>hdkey>secp256k1": {
      "packages": {
        "@unstoppabledomains/resolution>elliptic": true,
        "bn.js": true,
        "browserify>insert-module-globals>is-buffer": true,
        "eth-trezor-keyring>hdkey>secp256k1>bip66": true,
        "ethereumjs-util>create-hash": true,
        "ethereumjs-wallet>safe-buffer": true,
        "ganache>secp256k1>elliptic": true
      }
    },
    "eth-trezor-keyring>hdkey>secp256k1>bip66": {
      "packages": {
        "ethereumjs-wallet>safe-buffer": true
      }
    },
    "eth-trezor-keyring>trezor-connect": {
      "globals": {
        "__TREZOR_CONNECT_SRC": true,
        "addEventListener": true,
        "btoa": true,
        "chrome": true,
        "clearInterval": true,
        "clearTimeout": true,
        "console": true,
        "document.body": true,
        "document.createElement": true,
        "document.createTextNode": true,
        "document.getElementById": true,
        "document.querySelectorAll": true,
        "location": true,
        "navigator": true,
        "open": true,
        "removeEventListener": true,
        "setInterval": true,
        "setTimeout": true
      },
      "packages": {
        "@babel/runtime": true,
        "@metamask/eth-keyring-controller>@metamask/eth-sig-util": true,
        "@unstoppabledomains/resolution>cross-fetch": true,
        "browserify>events": true,
        "eth-trezor-keyring>trezor-connect>cross-fetch": true
      }
    },
    "ethereumjs-abi": {
      "packages": {
        "bn.js": true,
        "browserify>buffer": true,
        "ethereumjs-abi>ethereumjs-util": true
      }
    },
    "ethereumjs-abi>ethereumjs-util": {
      "packages": {
        "@unstoppabledomains/resolution>elliptic": true,
        "bn.js": true,
        "browserify>assert": true,
        "browserify>buffer": true,
        "ethereumjs-abi>ethereumjs-util>ethereum-cryptography": true,
        "ethereumjs-abi>ethereumjs-util>ethjs-util": true,
        "ethereumjs-util>create-hash": true,
        "ethereumjs-util>rlp": true,
        "ganache>secp256k1>elliptic": true
      }
    },
    "ethereumjs-abi>ethereumjs-util>ethereum-cryptography": {
      "packages": {
        "browserify>buffer": true,
        "ethereumjs-util>ethereum-cryptography>keccak": true,
        "ethereumjs-util>ethereum-cryptography>secp256k1": true,
        "ethereumjs-wallet>randombytes": true
      }
    },
    "ethereumjs-abi>ethereumjs-util>ethjs-util": {
      "packages": {
        "browserify>buffer": true,
        "ethjs>ethjs-util>is-hex-prefixed": true,
        "ethjs>ethjs-util>strip-hex-prefix": true
      }
    },
    "ethereumjs-util": {
      "packages": {
        "browserify>assert": true,
        "browserify>buffer": true,
        "browserify>insert-module-globals>is-buffer": true,
        "ethereumjs-util>bn.js": true,
        "ethereumjs-util>create-hash": true,
        "ethereumjs-util>ethereum-cryptography": true,
        "ethereumjs-util>rlp": true
      }
    },
    "ethereumjs-util>bn.js": {
      "globals": {
        "Buffer": true
      },
      "packages": {
        "browserify>browser-resolve": true
      }
    },
    "ethereumjs-util>create-hash": {
      "packages": {
        "addons-linter>sha.js": true,
        "ethereumjs-util>create-hash>cipher-base": true,
        "ethereumjs-util>create-hash>md5.js": true,
        "ethereumjs-util>create-hash>ripemd160": true,
        "pumpify>inherits": true
      }
    },
    "ethereumjs-util>create-hash>cipher-base": {
      "packages": {
        "browserify>stream-browserify": true,
        "browserify>string_decoder": true,
        "ethereumjs-wallet>safe-buffer": true,
        "pumpify>inherits": true
      }
    },
    "ethereumjs-util>create-hash>md5.js": {
      "packages": {
        "ethereumjs-util>create-hash>md5.js>hash-base": true,
        "ethereumjs-wallet>safe-buffer": true,
        "pumpify>inherits": true
      }
    },
    "ethereumjs-util>create-hash>md5.js>hash-base": {
      "packages": {
        "ethereumjs-util>create-hash>md5.js>hash-base>readable-stream": true,
        "ethereumjs-wallet>safe-buffer": true,
        "pumpify>inherits": true
      }
    },
    "ethereumjs-util>create-hash>md5.js>hash-base>readable-stream": {
      "packages": {
        "@storybook/api>util-deprecate": true,
        "browserify>browser-resolve": true,
        "browserify>buffer": true,
        "browserify>events": true,
        "browserify>process": true,
        "browserify>string_decoder": true,
        "pumpify>inherits": true
      }
    },
    "ethereumjs-util>create-hash>ripemd160": {
      "packages": {
        "browserify>buffer": true,
        "ethereumjs-util>create-hash>md5.js>hash-base": true,
        "pumpify>inherits": true
      }
    },
    "ethereumjs-util>ethereum-cryptography": {
      "packages": {
        "browserify>buffer": true,
        "ethereumjs-util>ethereum-cryptography>keccak": true,
        "ethereumjs-util>ethereum-cryptography>secp256k1": true,
        "ethereumjs-wallet>randombytes": true
      }
    },
    "ethereumjs-util>ethereum-cryptography>browserify-aes": {
      "packages": {
        "browserify>buffer": true,
        "browserify>crypto-browserify>browserify-cipher>evp_bytestokey": true,
        "ethereumjs-util>create-hash>cipher-base": true,
        "ethereumjs-util>ethereum-cryptography>browserify-aes>buffer-xor": true,
        "ethereumjs-wallet>safe-buffer": true,
        "pumpify>inherits": true
      }
    },
    "ethereumjs-util>ethereum-cryptography>browserify-aes>buffer-xor": {
      "packages": {
        "browserify>buffer": true
      }
    },
    "ethereumjs-util>ethereum-cryptography>hash.js": {
      "packages": {
        "ganache>secp256k1>elliptic>minimalistic-assert": true,
        "@unstoppabledomains/resolution>elliptic>minimalistic-assert": true,
        "pumpify>inherits": true
      }
    },
    "ethereumjs-util>ethereum-cryptography>keccak": {
      "packages": {
        "browserify>buffer": true,
        "ethereumjs-util>ethereum-cryptography>keccak>readable-stream": true
      }
    },
    "ethereumjs-util>ethereum-cryptography>keccak>readable-stream": {
      "packages": {
        "@storybook/api>util-deprecate": true,
        "browserify>browser-resolve": true,
        "browserify>buffer": true,
        "browserify>events": true,
        "browserify>process": true,
        "browserify>string_decoder": true,
        "pumpify>inherits": true
      }
    },
    "ethereumjs-util>ethereum-cryptography>scrypt-js": {
      "globals": {
        "define": true,
        "setTimeout": true
      },
      "packages": {
        "browserify>timers-browserify": true
      }
    },
    "ethereumjs-util>ethereum-cryptography>secp256k1": {
      "packages": {
        "ganache>secp256k1>elliptic": true,
        "@unstoppabledomains/resolution>elliptic": true
      }
    },
    "ethereumjs-util>rlp": {
      "packages": {
        "browserify>buffer": true,
        "ethereumjs-util>rlp>bn.js": true
      }
    },
    "ethereumjs-util>rlp>bn.js": {
      "globals": {
        "Buffer": true
      },
      "packages": {
        "browserify>browser-resolve": true
      }
    },
    "ethereumjs-wallet": {
      "packages": {
        "@truffle/codec>utf8": true,
        "browserify>crypto-browserify": true,
        "ethereumjs-wallet>aes-js": true,
        "ethereumjs-wallet>bs58check": true,
        "ethereumjs-wallet>ethereumjs-util": true,
        "ethereumjs-wallet>randombytes": true,
        "ethereumjs-wallet>safe-buffer": true,
        "ethereumjs-wallet>scryptsy": true,
        "ethereumjs-wallet>uuid": true
      }
    },
    "ethereumjs-wallet>aes-js": {
      "globals": {
        "define": true
      }
    },
    "ethereumjs-wallet>bs58check": {
      "packages": {
        "ethereumjs-util>create-hash": true,
        "ethereumjs-wallet>bs58check>bs58": true,
        "ethereumjs-wallet>safe-buffer": true
      }
    },
    "ethereumjs-wallet>bs58check>bs58": {
      "packages": {
        "ethereumjs-wallet>bs58check>bs58>base-x": true
      }
    },
    "ethereumjs-wallet>bs58check>bs58>base-x": {
      "packages": {
        "ethereumjs-wallet>safe-buffer": true
      }
    },
    "ethereumjs-wallet>ethereum-cryptography": {
      "packages": {
        "browserify>buffer": true,
        "ethereumjs-util>ethereum-cryptography>keccak": true,
        "ethereumjs-util>ethereum-cryptography>secp256k1": true,
        "ethereumjs-wallet>randombytes": true
      }
    },
    "ethereumjs-wallet>ethereumjs-util": {
      "packages": {
        "@unstoppabledomains/resolution>elliptic": true,
        "bn.js": true,
        "browserify>assert": true,
        "browserify>buffer": true,
        "ethereumjs-util>create-hash": true,
        "ethereumjs-util>rlp": true,
        "ethereumjs-wallet>ethereum-cryptography": true,
        "ethereumjs-wallet>ethereumjs-util>ethjs-util": true,
        "ganache>secp256k1>elliptic": true
      }
    },
    "ethereumjs-wallet>ethereumjs-util>ethjs-util": {
      "packages": {
        "browserify>buffer": true,
        "ethjs>ethjs-util>is-hex-prefixed": true,
        "ethjs>ethjs-util>strip-hex-prefix": true
      }
    },
    "ethereumjs-wallet>randombytes": {
      "globals": {
        "crypto": true,
        "msCrypto": true
      },
      "packages": {
        "browserify>process": true,
        "ethereumjs-wallet>safe-buffer": true
      }
    },
    "ethereumjs-wallet>safe-buffer": {
      "packages": {
        "browserify>buffer": true
      }
    },
    "ethereumjs-wallet>scryptsy": {
      "packages": {
        "browserify>buffer": true,
        "browserify>crypto-browserify>pbkdf2": true
      }
    },
    "ethereumjs-wallet>uuid": {
      "globals": {
        "crypto": true,
        "msCrypto": true
      }
    },
    "ethers": {
      "packages": {
        "ethers>@ethersproject/abi": true,
        "ethers>@ethersproject/abstract-signer": true,
        "ethers>@ethersproject/address": true,
        "ethers>@ethersproject/base64": true,
        "ethers>@ethersproject/basex": true,
        "ethers>@ethersproject/bignumber": true,
        "ethers>@ethersproject/bytes": true,
        "ethers>@ethersproject/constants": true,
        "ethers>@ethersproject/contracts": true,
        "ethers>@ethersproject/hash": true,
        "ethers>@ethersproject/hdnode": true,
        "ethers>@ethersproject/json-wallets": true,
        "ethers>@ethersproject/keccak256": true,
        "ethers>@ethersproject/logger": true,
        "ethers>@ethersproject/properties": true,
        "ethers>@ethersproject/providers": true,
        "ethers>@ethersproject/random": true,
        "ethers>@ethersproject/rlp": true,
        "ethers>@ethersproject/sha2": true,
        "ethers>@ethersproject/signing-key": true,
        "ethers>@ethersproject/solidity": true,
        "ethers>@ethersproject/strings": true,
        "ethers>@ethersproject/transactions": true,
        "ethers>@ethersproject/units": true,
        "ethers>@ethersproject/wallet": true,
        "ethers>@ethersproject/web": true,
        "ethers>@ethersproject/wordlists": true
      }
    },
    "ethers>@ethersproject/abi": {
      "globals": {
        "console.log": true
      },
      "packages": {
        "ethers>@ethersproject/abi>@ethersproject/address": true,
        "ethers>@ethersproject/abi>@ethersproject/bignumber": true,
        "ethers>@ethersproject/abi>@ethersproject/bytes": true,
        "ethers>@ethersproject/abi>@ethersproject/constants": true,
        "ethers>@ethersproject/abi>@ethersproject/hash": true,
        "ethers>@ethersproject/abi>@ethersproject/keccak256": true,
        "ethers>@ethersproject/abi>@ethersproject/logger": true,
        "ethers>@ethersproject/abi>@ethersproject/properties": true,
        "ethers>@ethersproject/abi>@ethersproject/strings": true
      }
    },
    "ethers>@ethersproject/abi>@ethersproject/address": {
      "packages": {
        "ethers>@ethersproject/abi>@ethersproject/address>@ethersproject/rlp": true,
        "ethers>@ethersproject/abi>@ethersproject/bignumber": true,
        "ethers>@ethersproject/abi>@ethersproject/bytes": true,
        "ethers>@ethersproject/abi>@ethersproject/keccak256": true,
        "ethers>@ethersproject/abi>@ethersproject/logger": true
      }
    },
    "ethers>@ethersproject/abi>@ethersproject/address>@ethersproject/rlp": {
      "packages": {
        "ethers>@ethersproject/abi>@ethersproject/bytes": true,
        "ethers>@ethersproject/abi>@ethersproject/logger": true
      }
    },
    "ethers>@ethersproject/abi>@ethersproject/bignumber": {
      "packages": {
        "ethers>@ethersproject/abi>@ethersproject/bignumber>bn.js": true,
        "ethers>@ethersproject/abi>@ethersproject/bytes": true,
        "ethers>@ethersproject/abi>@ethersproject/logger": true
      }
    },
    "ethers>@ethersproject/abi>@ethersproject/bignumber>bn.js": {
      "globals": {
        "Buffer": true
      },
      "packages": {
        "browserify>browser-resolve": true
      }
    },
    "ethers>@ethersproject/abi>@ethersproject/bytes": {
      "packages": {
        "ethers>@ethersproject/abi>@ethersproject/logger": true
      }
    },
    "ethers>@ethersproject/abi>@ethersproject/constants": {
      "packages": {
        "ethers>@ethersproject/abi>@ethersproject/bignumber": true
      }
    },
    "ethers>@ethersproject/abi>@ethersproject/hash": {
      "packages": {
        "ethers>@ethersproject/abi>@ethersproject/address": true,
        "ethers>@ethersproject/abi>@ethersproject/bignumber": true,
        "ethers>@ethersproject/abi>@ethersproject/bytes": true,
        "ethers>@ethersproject/abi>@ethersproject/hash>@ethersproject/base64": true,
        "ethers>@ethersproject/abi>@ethersproject/keccak256": true,
        "ethers>@ethersproject/abi>@ethersproject/logger": true,
        "ethers>@ethersproject/abi>@ethersproject/properties": true,
        "ethers>@ethersproject/abi>@ethersproject/strings": true
      }
    },
    "ethers>@ethersproject/abi>@ethersproject/hash>@ethersproject/base64": {
      "globals": {
        "atob": true,
        "btoa": true
      },
      "packages": {
        "ethers>@ethersproject/abi>@ethersproject/bytes": true
      }
    },
    "ethers>@ethersproject/abi>@ethersproject/keccak256": {
      "packages": {
        "ethers>@ethersproject/abi>@ethersproject/bytes": true,
        "ethers>@ethersproject/keccak256>js-sha3": true
      }
    },
    "ethers>@ethersproject/abi>@ethersproject/logger": {
      "globals": {
        "console": true
      }
    },
    "ethers>@ethersproject/abi>@ethersproject/properties": {
      "packages": {
        "ethers>@ethersproject/abi>@ethersproject/logger": true
      }
    },
    "ethers>@ethersproject/abi>@ethersproject/strings": {
      "packages": {
        "ethers>@ethersproject/abi>@ethersproject/bytes": true,
        "ethers>@ethersproject/abi>@ethersproject/constants": true,
        "ethers>@ethersproject/abi>@ethersproject/logger": true
      }
    },
    "ethers>@ethersproject/abstract-signer": {
      "packages": {
        "ethers>@ethersproject/abstract-signer>@ethersproject/logger": true,
        "ethers>@ethersproject/abstract-signer>@ethersproject/properties": true
      }
    },
    "ethers>@ethersproject/abstract-signer>@ethersproject/logger": {
      "globals": {
        "console": true
      }
    },
    "ethers>@ethersproject/abstract-signer>@ethersproject/properties": {
      "packages": {
        "ethers>@ethersproject/abstract-signer>@ethersproject/logger": true
      }
    },
    "ethers>@ethersproject/address": {
      "packages": {
        "ethers>@ethersproject/address>@ethersproject/bignumber": true,
        "ethers>@ethersproject/address>@ethersproject/bytes": true,
        "ethers>@ethersproject/address>@ethersproject/keccak256": true,
        "ethers>@ethersproject/address>@ethersproject/logger": true,
        "ethers>@ethersproject/address>@ethersproject/rlp": true
      }
    },
    "ethers>@ethersproject/address>@ethersproject/bignumber": {
      "packages": {
        "ethers>@ethersproject/address>@ethersproject/bignumber>bn.js": true,
        "ethers>@ethersproject/address>@ethersproject/bytes": true,
        "ethers>@ethersproject/address>@ethersproject/logger": true
      }
    },
    "ethers>@ethersproject/address>@ethersproject/bignumber>bn.js": {
      "globals": {
        "Buffer": true
      },
      "packages": {
        "browserify>browser-resolve": true
      }
    },
    "ethers>@ethersproject/address>@ethersproject/bytes": {
      "packages": {
        "ethers>@ethersproject/address>@ethersproject/logger": true
      }
    },
    "ethers>@ethersproject/address>@ethersproject/keccak256": {
      "packages": {
        "ethers>@ethersproject/address>@ethersproject/bytes": true,
        "ethers>@ethersproject/keccak256>js-sha3": true
      }
    },
    "ethers>@ethersproject/address>@ethersproject/logger": {
      "globals": {
        "console": true
      }
    },
    "ethers>@ethersproject/address>@ethersproject/rlp": {
      "packages": {
        "ethers>@ethersproject/address>@ethersproject/bytes": true,
        "ethers>@ethersproject/address>@ethersproject/logger": true
      }
    },
    "ethers>@ethersproject/base64": {
      "globals": {
        "atob": true,
        "btoa": true
      },
      "packages": {
        "ethers>@ethersproject/base64>@ethersproject/bytes": true
      }
    },
    "ethers>@ethersproject/base64>@ethersproject/bytes": {
      "packages": {
        "ethers>@ethersproject/base64>@ethersproject/bytes>@ethersproject/logger": true
      }
    },
    "ethers>@ethersproject/base64>@ethersproject/bytes>@ethersproject/logger": {
      "globals": {
        "console": true
      }
    },
    "ethers>@ethersproject/basex": {
      "packages": {
        "ethers>@ethersproject/basex>@ethersproject/bytes": true,
        "ethers>@ethersproject/basex>@ethersproject/properties": true
      }
    },
    "ethers>@ethersproject/basex>@ethersproject/bytes": {
      "packages": {
        "ethers>@ethersproject/basex>@ethersproject/bytes>@ethersproject/logger": true
      }
    },
    "ethers>@ethersproject/basex>@ethersproject/bytes>@ethersproject/logger": {
      "globals": {
        "console": true
      }
    },
    "ethers>@ethersproject/basex>@ethersproject/properties": {
      "packages": {
        "ethers>@ethersproject/basex>@ethersproject/bytes>@ethersproject/logger": true
      }
    },
    "ethers>@ethersproject/bignumber": {
      "packages": {
        "bn.js": true,
        "ethers>@ethersproject/bignumber>@ethersproject/bytes": true,
        "ethers>@ethersproject/bignumber>@ethersproject/logger": true
      }
    },
    "ethers>@ethersproject/bignumber>@ethersproject/bytes": {
      "packages": {
        "ethers>@ethersproject/bignumber>@ethersproject/logger": true
      }
    },
    "ethers>@ethersproject/bignumber>@ethersproject/logger": {
      "globals": {
        "console": true
      }
    },
    "ethers>@ethersproject/bytes": {
      "packages": {
        "ethers>@ethersproject/bytes>@ethersproject/logger": true
      }
    },
    "ethers>@ethersproject/bytes>@ethersproject/logger": {
      "globals": {
        "console": true
      }
    },
    "ethers>@ethersproject/constants": {
      "packages": {
        "ethers>@ethersproject/constants>@ethersproject/bignumber": true
      }
    },
    "ethers>@ethersproject/constants>@ethersproject/bignumber": {
      "packages": {
        "ethers>@ethersproject/constants>@ethersproject/bignumber>@ethersproject/bytes": true,
        "ethers>@ethersproject/constants>@ethersproject/bignumber>@ethersproject/logger": true,
        "ethers>@ethersproject/constants>@ethersproject/bignumber>bn.js": true
      }
    },
    "ethers>@ethersproject/constants>@ethersproject/bignumber>@ethersproject/bytes": {
      "packages": {
        "ethers>@ethersproject/constants>@ethersproject/bignumber>@ethersproject/logger": true
      }
    },
    "ethers>@ethersproject/constants>@ethersproject/bignumber>@ethersproject/logger": {
      "globals": {
        "console": true
      }
    },
    "ethers>@ethersproject/constants>@ethersproject/bignumber>bn.js": {
      "globals": {
        "Buffer": true
      },
      "packages": {
        "browserify>browser-resolve": true
      }
    },
    "ethers>@ethersproject/contracts": {
      "globals": {
        "setTimeout": true
      },
      "packages": {
        "ethers>@ethersproject/contracts>@ethersproject/abi": true,
        "ethers>@ethersproject/contracts>@ethersproject/abstract-provider": true,
        "ethers>@ethersproject/contracts>@ethersproject/abstract-signer": true,
        "ethers>@ethersproject/contracts>@ethersproject/address": true,
        "ethers>@ethersproject/contracts>@ethersproject/bignumber": true,
        "ethers>@ethersproject/contracts>@ethersproject/bytes": true,
        "ethers>@ethersproject/contracts>@ethersproject/logger": true,
        "ethers>@ethersproject/contracts>@ethersproject/properties": true,
        "ethers>@ethersproject/contracts>@ethersproject/transactions": true
      }
    },
    "ethers>@ethersproject/contracts>@ethersproject/abi": {
      "globals": {
        "console.log": true
      },
      "packages": {
        "ethers>@ethersproject/contracts>@ethersproject/abi>@ethersproject/hash": true,
        "ethers>@ethersproject/contracts>@ethersproject/abi>@ethersproject/keccak256": true,
        "ethers>@ethersproject/contracts>@ethersproject/abi>@ethersproject/strings": true,
        "ethers>@ethersproject/contracts>@ethersproject/address": true,
        "ethers>@ethersproject/contracts>@ethersproject/bignumber": true,
        "ethers>@ethersproject/contracts>@ethersproject/bytes": true,
        "ethers>@ethersproject/contracts>@ethersproject/constants": true,
        "ethers>@ethersproject/contracts>@ethersproject/logger": true,
        "ethers>@ethersproject/contracts>@ethersproject/properties": true
      }
    },
    "ethers>@ethersproject/contracts>@ethersproject/abi>@ethersproject/hash": {
      "packages": {
        "ethers>@ethersproject/contracts>@ethersproject/abi>@ethersproject/hash>@ethersproject/base64": true,
        "ethers>@ethersproject/contracts>@ethersproject/abi>@ethersproject/keccak256": true,
        "ethers>@ethersproject/contracts>@ethersproject/abi>@ethersproject/strings": true,
        "ethers>@ethersproject/contracts>@ethersproject/address": true,
        "ethers>@ethersproject/contracts>@ethersproject/bignumber": true,
        "ethers>@ethersproject/contracts>@ethersproject/bytes": true,
        "ethers>@ethersproject/contracts>@ethersproject/logger": true,
        "ethers>@ethersproject/contracts>@ethersproject/properties": true
      }
    },
    "ethers>@ethersproject/contracts>@ethersproject/abi>@ethersproject/hash>@ethersproject/base64": {
      "globals": {
        "atob": true,
        "btoa": true
      },
      "packages": {
        "ethers>@ethersproject/contracts>@ethersproject/bytes": true
      }
    },
    "ethers>@ethersproject/contracts>@ethersproject/abi>@ethersproject/keccak256": {
      "packages": {
        "ethers>@ethersproject/contracts>@ethersproject/bytes": true,
        "ethers>@ethersproject/keccak256>js-sha3": true
      }
    },
    "ethers>@ethersproject/contracts>@ethersproject/abi>@ethersproject/strings": {
      "packages": {
        "ethers>@ethersproject/contracts>@ethersproject/bytes": true,
        "ethers>@ethersproject/contracts>@ethersproject/constants": true,
        "ethers>@ethersproject/contracts>@ethersproject/logger": true
      }
    },
    "ethers>@ethersproject/contracts>@ethersproject/abstract-provider": {
      "packages": {
        "ethers>@ethersproject/contracts>@ethersproject/bignumber": true,
        "ethers>@ethersproject/contracts>@ethersproject/bytes": true,
        "ethers>@ethersproject/contracts>@ethersproject/logger": true,
        "ethers>@ethersproject/contracts>@ethersproject/properties": true
      }
    },
    "ethers>@ethersproject/contracts>@ethersproject/abstract-signer": {
      "packages": {
        "ethers>@ethersproject/contracts>@ethersproject/logger": true,
        "ethers>@ethersproject/contracts>@ethersproject/properties": true
      }
    },
    "ethers>@ethersproject/contracts>@ethersproject/address": {
      "packages": {
        "ethers>@ethersproject/contracts>@ethersproject/abi>@ethersproject/keccak256": true,
        "ethers>@ethersproject/contracts>@ethersproject/address>@ethersproject/rlp": true,
        "ethers>@ethersproject/contracts>@ethersproject/bignumber": true,
        "ethers>@ethersproject/contracts>@ethersproject/bytes": true,
        "ethers>@ethersproject/contracts>@ethersproject/logger": true
      }
    },
    "ethers>@ethersproject/contracts>@ethersproject/address>@ethersproject/rlp": {
      "packages": {
        "ethers>@ethersproject/contracts>@ethersproject/bytes": true,
        "ethers>@ethersproject/contracts>@ethersproject/logger": true
      }
    },
    "ethers>@ethersproject/contracts>@ethersproject/bignumber": {
      "packages": {
        "ethers>@ethersproject/contracts>@ethersproject/bignumber>bn.js": true,
        "ethers>@ethersproject/contracts>@ethersproject/bytes": true,
        "ethers>@ethersproject/contracts>@ethersproject/logger": true
      }
    },
    "ethers>@ethersproject/contracts>@ethersproject/bignumber>bn.js": {
      "globals": {
        "Buffer": true
      },
      "packages": {
        "browserify>browser-resolve": true
      }
    },
    "ethers>@ethersproject/contracts>@ethersproject/bytes": {
      "packages": {
        "ethers>@ethersproject/contracts>@ethersproject/logger": true
      }
    },
    "ethers>@ethersproject/contracts>@ethersproject/constants": {
      "packages": {
        "ethers>@ethersproject/contracts>@ethersproject/bignumber": true
      }
    },
    "ethers>@ethersproject/contracts>@ethersproject/logger": {
      "globals": {
        "console": true
      }
    },
    "ethers>@ethersproject/contracts>@ethersproject/properties": {
      "packages": {
        "ethers>@ethersproject/contracts>@ethersproject/logger": true
      }
    },
    "ethers>@ethersproject/contracts>@ethersproject/transactions": {
      "packages": {
        "ethers>@ethersproject/contracts>@ethersproject/abi>@ethersproject/keccak256": true,
        "ethers>@ethersproject/contracts>@ethersproject/address": true,
        "ethers>@ethersproject/contracts>@ethersproject/address>@ethersproject/rlp": true,
        "ethers>@ethersproject/contracts>@ethersproject/bignumber": true,
        "ethers>@ethersproject/contracts>@ethersproject/bytes": true,
        "ethers>@ethersproject/contracts>@ethersproject/constants": true,
        "ethers>@ethersproject/contracts>@ethersproject/logger": true,
        "ethers>@ethersproject/contracts>@ethersproject/properties": true,
        "ethers>@ethersproject/contracts>@ethersproject/transactions>@ethersproject/signing-key": true
      }
    },
    "ethers>@ethersproject/contracts>@ethersproject/transactions>@ethersproject/signing-key": {
      "packages": {
        "@unstoppabledomains/resolution>elliptic": true,
        "ethers>@ethersproject/contracts>@ethersproject/bytes": true,
        "ethers>@ethersproject/contracts>@ethersproject/logger": true,
        "ethers>@ethersproject/contracts>@ethersproject/properties": true
      }
    },
    "ethers>@ethersproject/hash": {
      "packages": {
        "ethers>@ethersproject/hash>@ethersproject/address": true,
        "ethers>@ethersproject/hash>@ethersproject/bignumber": true,
        "ethers>@ethersproject/hash>@ethersproject/bytes": true,
        "ethers>@ethersproject/hash>@ethersproject/keccak256": true,
        "ethers>@ethersproject/hash>@ethersproject/logger": true,
        "ethers>@ethersproject/hash>@ethersproject/properties": true,
        "ethers>@ethersproject/hash>@ethersproject/strings": true
      }
    },
    "ethers>@ethersproject/hash>@ethersproject/address": {
      "packages": {
        "ethers>@ethersproject/hash>@ethersproject/address>@ethersproject/rlp": true,
        "ethers>@ethersproject/hash>@ethersproject/bignumber": true,
        "ethers>@ethersproject/hash>@ethersproject/bytes": true,
        "ethers>@ethersproject/hash>@ethersproject/keccak256": true,
        "ethers>@ethersproject/hash>@ethersproject/logger": true
      }
    },
    "ethers>@ethersproject/hash>@ethersproject/address>@ethersproject/rlp": {
      "packages": {
        "ethers>@ethersproject/hash>@ethersproject/bytes": true,
        "ethers>@ethersproject/hash>@ethersproject/logger": true
      }
    },
    "ethers>@ethersproject/hash>@ethersproject/bignumber": {
      "packages": {
        "ethers>@ethersproject/hash>@ethersproject/bignumber>bn.js": true,
        "ethers>@ethersproject/hash>@ethersproject/bytes": true,
        "ethers>@ethersproject/hash>@ethersproject/logger": true
      }
    },
    "ethers>@ethersproject/hash>@ethersproject/bignumber>bn.js": {
      "globals": {
        "Buffer": true
      },
      "packages": {
        "browserify>browser-resolve": true
      }
    },
    "ethers>@ethersproject/hash>@ethersproject/bytes": {
      "packages": {
        "ethers>@ethersproject/hash>@ethersproject/logger": true
      }
    },
    "ethers>@ethersproject/hash>@ethersproject/keccak256": {
      "packages": {
        "ethers>@ethersproject/hash>@ethersproject/bytes": true,
        "ethers>@ethersproject/keccak256>js-sha3": true
      }
    },
    "ethers>@ethersproject/hash>@ethersproject/logger": {
      "globals": {
        "console": true
      }
    },
    "ethers>@ethersproject/hash>@ethersproject/properties": {
      "packages": {
        "ethers>@ethersproject/hash>@ethersproject/logger": true
      }
    },
    "ethers>@ethersproject/hash>@ethersproject/strings": {
      "packages": {
        "ethers>@ethersproject/hash>@ethersproject/bytes": true,
        "ethers>@ethersproject/hash>@ethersproject/logger": true,
        "ethers>@ethersproject/hash>@ethersproject/strings>@ethersproject/constants": true
      }
    },
    "ethers>@ethersproject/hash>@ethersproject/strings>@ethersproject/constants": {
      "packages": {
        "ethers>@ethersproject/hash>@ethersproject/bignumber": true
      }
    },
    "ethers>@ethersproject/hdnode": {
      "packages": {
        "@ethersproject/bignumber": true,
        "@ethersproject/bignumber>@ethersproject/bytes": true,
        "@ethersproject/bignumber>@ethersproject/logger": true,
        "ethers>@ethersproject/hdnode>@ethersproject/basex": true,
        "ethers>@ethersproject/hdnode>@ethersproject/strings": true,
        "ethers>@ethersproject/pbkdf2": true,
        "ethers>@ethersproject/pbkdf2>@ethersproject/sha2": true,
        "ethers>@ethersproject/wallet>@ethersproject/properties": true,
        "ethers>@ethersproject/wallet>@ethersproject/signing-key": true,
        "ethers>@ethersproject/wallet>@ethersproject/transactions": true,
        "ethers>@ethersproject/wordlists": true
      }
    },
    "ethers>@ethersproject/hdnode>@ethersproject/basex": {
      "packages": {
        "@ethersproject/bignumber>@ethersproject/bytes": true,
        "ethers>@ethersproject/wallet>@ethersproject/properties": true
      }
    },
    "ethers>@ethersproject/hdnode>@ethersproject/strings": {
      "packages": {
        "@ethersproject/bignumber>@ethersproject/bytes": true,
        "@ethersproject/bignumber>@ethersproject/logger": true,
        "ethers>@ethersproject/units>@ethersproject/constants": true
      }
    },
    "ethers>@ethersproject/json-wallets": {
      "packages": {
        "@ethersproject/bignumber>@ethersproject/bytes": true,
        "@ethersproject/bignumber>@ethersproject/logger": true,
        "ethers>@ethersproject/hdnode": true,
        "ethers>@ethersproject/hdnode>@ethersproject/strings": true,
        "ethers>@ethersproject/json-wallets>aes-js": true,
        "ethers>@ethersproject/json-wallets>scrypt-js": true,
        "ethers>@ethersproject/pbkdf2": true,
        "ethers>@ethersproject/wallet>@ethersproject/address": true,
        "ethers>@ethersproject/wallet>@ethersproject/keccak256": true,
        "ethers>@ethersproject/wallet>@ethersproject/properties": true,
        "ethers>@ethersproject/wallet>@ethersproject/random": true,
        "ethers>@ethersproject/wallet>@ethersproject/transactions": true
      }
    },
    "ethers>@ethersproject/json-wallets>aes-js": {
      "globals": {
        "define": true
      }
    },
    "ethers>@ethersproject/json-wallets>scrypt-js": {
      "globals": {
        "define": true,
        "setTimeout": true
      },
      "packages": {
        "browserify>timers-browserify": true
      }
    },
    "ethers>@ethersproject/keccak256": {
      "packages": {
        "ethers>@ethersproject/keccak256>@ethersproject/bytes": true,
        "ethers>@ethersproject/keccak256>js-sha3": true
      }
    },
    "ethers>@ethersproject/keccak256>@ethersproject/bytes": {
      "packages": {
        "ethers>@ethersproject/keccak256>@ethersproject/bytes>@ethersproject/logger": true
      }
    },
    "ethers>@ethersproject/keccak256>@ethersproject/bytes>@ethersproject/logger": {
      "globals": {
        "console": true
      }
    },
    "ethers>@ethersproject/keccak256>js-sha3": {
      "globals": {
        "define": true
      },
      "packages": {
        "browserify>process": true
      }
    },
    "ethers>@ethersproject/logger": {
      "globals": {
        "console": true
      }
    },
    "ethers>@ethersproject/pbkdf2": {
      "packages": {
        "@ethersproject/bignumber>@ethersproject/bytes": true,
        "ethers>@ethersproject/pbkdf2>@ethersproject/sha2": true
      }
    },
    "ethers>@ethersproject/pbkdf2>@ethersproject/sha2": {
      "packages": {
        "@ethersproject/bignumber>@ethersproject/bytes": true,
        "@ethersproject/bignumber>@ethersproject/logger": true,
        "ethers>@ethersproject/sha2>hash.js": true
      }
    },
    "ethers>@ethersproject/properties": {
      "packages": {
        "ethers>@ethersproject/properties>@ethersproject/logger": true
      }
    },
    "ethers>@ethersproject/properties>@ethersproject/logger": {
      "globals": {
        "console": true
      }
    },
    "ethers>@ethersproject/providers": {
      "globals": {
        "WebSocket": true,
        "clearInterval": true,
        "clearTimeout": true,
        "console.log": true,
        "console.warn": true,
        "name": true,
        "setInterval": true,
        "setTimeout": true
      },
      "packages": {
        "ethers>@ethersproject/providers>@ethersproject/abstract-provider": true,
        "ethers>@ethersproject/providers>@ethersproject/abstract-signer": true,
        "ethers>@ethersproject/providers>@ethersproject/address": true,
        "ethers>@ethersproject/providers>@ethersproject/basex": true,
        "ethers>@ethersproject/providers>@ethersproject/bignumber": true,
        "ethers>@ethersproject/providers>@ethersproject/bytes": true,
        "ethers>@ethersproject/providers>@ethersproject/constants": true,
        "ethers>@ethersproject/providers>@ethersproject/hash": true,
        "ethers>@ethersproject/providers>@ethersproject/logger": true,
        "ethers>@ethersproject/providers>@ethersproject/networks": true,
        "ethers>@ethersproject/providers>@ethersproject/properties": true,
        "ethers>@ethersproject/providers>@ethersproject/random": true,
        "ethers>@ethersproject/providers>@ethersproject/sha2": true,
        "ethers>@ethersproject/providers>@ethersproject/strings": true,
        "ethers>@ethersproject/providers>@ethersproject/transactions": true,
        "ethers>@ethersproject/providers>@ethersproject/web": true,
        "ethers>@ethersproject/providers>bech32": true
      }
    },
    "ethers>@ethersproject/providers>@ethersproject/abstract-provider": {
      "packages": {
        "ethers>@ethersproject/providers>@ethersproject/bignumber": true,
        "ethers>@ethersproject/providers>@ethersproject/bytes": true,
        "ethers>@ethersproject/providers>@ethersproject/logger": true,
        "ethers>@ethersproject/providers>@ethersproject/properties": true
      }
    },
    "ethers>@ethersproject/providers>@ethersproject/abstract-signer": {
      "packages": {
        "ethers>@ethersproject/providers>@ethersproject/logger": true,
        "ethers>@ethersproject/providers>@ethersproject/properties": true
      }
    },
    "ethers>@ethersproject/providers>@ethersproject/address": {
      "packages": {
        "ethers>@ethersproject/providers>@ethersproject/bignumber": true,
        "ethers>@ethersproject/providers>@ethersproject/bytes": true,
        "ethers>@ethersproject/providers>@ethersproject/hash>@ethersproject/keccak256": true,
        "ethers>@ethersproject/providers>@ethersproject/logger": true,
        "ethers>@ethersproject/providers>@ethersproject/rlp": true
      }
    },
    "ethers>@ethersproject/providers>@ethersproject/basex": {
      "packages": {
        "ethers>@ethersproject/providers>@ethersproject/bytes": true,
        "ethers>@ethersproject/providers>@ethersproject/properties": true
      }
    },
    "ethers>@ethersproject/providers>@ethersproject/bignumber": {
      "packages": {
        "ethers>@ethersproject/providers>@ethersproject/bignumber>bn.js": true,
        "ethers>@ethersproject/providers>@ethersproject/bytes": true,
        "ethers>@ethersproject/providers>@ethersproject/logger": true
      }
    },
    "ethers>@ethersproject/providers>@ethersproject/bignumber>bn.js": {
      "globals": {
        "Buffer": true
      },
      "packages": {
        "browserify>browser-resolve": true
      }
    },
    "ethers>@ethersproject/providers>@ethersproject/bytes": {
      "packages": {
        "ethers>@ethersproject/providers>@ethersproject/logger": true
      }
    },
    "ethers>@ethersproject/providers>@ethersproject/constants": {
      "packages": {
        "ethers>@ethersproject/providers>@ethersproject/bignumber": true
      }
    },
    "ethers>@ethersproject/providers>@ethersproject/hash": {
      "packages": {
        "ethers>@ethersproject/providers>@ethersproject/address": true,
        "ethers>@ethersproject/providers>@ethersproject/bignumber": true,
        "ethers>@ethersproject/providers>@ethersproject/bytes": true,
        "ethers>@ethersproject/providers>@ethersproject/hash>@ethersproject/keccak256": true,
        "ethers>@ethersproject/providers>@ethersproject/logger": true,
        "ethers>@ethersproject/providers>@ethersproject/properties": true,
        "ethers>@ethersproject/providers>@ethersproject/strings": true,
        "ethers>@ethersproject/providers>@ethersproject/web>@ethersproject/base64": true
      }
    },
    "ethers>@ethersproject/providers>@ethersproject/hash>@ethersproject/keccak256": {
      "packages": {
        "ethers>@ethersproject/keccak256>js-sha3": true,
        "ethers>@ethersproject/providers>@ethersproject/bytes": true
      }
    },
    "ethers>@ethersproject/providers>@ethersproject/logger": {
      "globals": {
        "console": true
      }
    },
    "ethers>@ethersproject/providers>@ethersproject/networks": {
      "packages": {
        "ethers>@ethersproject/providers>@ethersproject/logger": true
      }
    },
    "ethers>@ethersproject/providers>@ethersproject/properties": {
      "packages": {
        "ethers>@ethersproject/providers>@ethersproject/logger": true
      }
    },
    "ethers>@ethersproject/providers>@ethersproject/random": {
      "packages": {
        "ethers>@ethersproject/providers>@ethersproject/bytes": true,
        "ethers>@ethersproject/providers>@ethersproject/logger": true
      }
    },
    "ethers>@ethersproject/providers>@ethersproject/rlp": {
      "packages": {
        "ethers>@ethersproject/providers>@ethersproject/bytes": true,
        "ethers>@ethersproject/providers>@ethersproject/logger": true
      }
    },
    "ethers>@ethersproject/providers>@ethersproject/sha2": {
      "packages": {
        "ethers>@ethersproject/providers>@ethersproject/bytes": true,
        "ethers>@ethersproject/providers>@ethersproject/logger": true,
        "ethers>@ethersproject/sha2>hash.js": true
      }
    },
    "ethers>@ethersproject/providers>@ethersproject/strings": {
      "packages": {
        "ethers>@ethersproject/providers>@ethersproject/bytes": true,
        "ethers>@ethersproject/providers>@ethersproject/constants": true,
        "ethers>@ethersproject/providers>@ethersproject/logger": true
      }
    },
    "ethers>@ethersproject/providers>@ethersproject/transactions": {
      "packages": {
        "ethers>@ethersproject/providers>@ethersproject/address": true,
        "ethers>@ethersproject/providers>@ethersproject/bignumber": true,
        "ethers>@ethersproject/providers>@ethersproject/bytes": true,
        "ethers>@ethersproject/providers>@ethersproject/constants": true,
        "ethers>@ethersproject/providers>@ethersproject/hash>@ethersproject/keccak256": true,
        "ethers>@ethersproject/providers>@ethersproject/logger": true,
        "ethers>@ethersproject/providers>@ethersproject/properties": true,
        "ethers>@ethersproject/providers>@ethersproject/rlp": true,
        "ethers>@ethersproject/providers>@ethersproject/transactions>@ethersproject/signing-key": true
      }
    },
    "ethers>@ethersproject/providers>@ethersproject/transactions>@ethersproject/signing-key": {
      "packages": {
        "@unstoppabledomains/resolution>elliptic": true,
        "ethers>@ethersproject/providers>@ethersproject/bytes": true,
        "ethers>@ethersproject/providers>@ethersproject/logger": true,
        "ethers>@ethersproject/providers>@ethersproject/properties": true
      }
    },
    "ethers>@ethersproject/providers>@ethersproject/web": {
      "globals": {
        "clearTimeout": true,
        "fetch": true,
        "setTimeout": true
      },
      "packages": {
        "ethers>@ethersproject/providers>@ethersproject/bytes": true,
        "ethers>@ethersproject/providers>@ethersproject/logger": true,
        "ethers>@ethersproject/providers>@ethersproject/properties": true,
        "ethers>@ethersproject/providers>@ethersproject/strings": true,
        "ethers>@ethersproject/providers>@ethersproject/web>@ethersproject/base64": true
      }
    },
    "ethers>@ethersproject/providers>@ethersproject/web>@ethersproject/base64": {
      "globals": {
        "atob": true,
        "btoa": true
      },
      "packages": {
        "ethers>@ethersproject/providers>@ethersproject/bytes": true
      }
    },
    "ethers>@ethersproject/random": {
      "globals": {
        "crypto.getRandomValues": true
      }
    },
    "ethers>@ethersproject/random>@ethersproject/bytes": {
      "packages": {
        "ethers>@ethersproject/random>@ethersproject/logger": true
      }
    },
    "ethers>@ethersproject/random>@ethersproject/logger": {
      "globals": {
        "console": true
      }
    },
    "ethers>@ethersproject/rlp": {
      "packages": {
        "ethers>@ethersproject/rlp>@ethersproject/bytes": true,
        "ethers>@ethersproject/rlp>@ethersproject/logger": true
      }
    },
    "ethers>@ethersproject/rlp>@ethersproject/bytes": {
      "packages": {
        "ethers>@ethersproject/rlp>@ethersproject/logger": true
      }
    },
    "ethers>@ethersproject/rlp>@ethersproject/logger": {
      "globals": {
        "console": true
      }
    },
    "ethers>@ethersproject/sha2": {
      "packages": {
        "ethers>@ethersproject/sha2>@ethersproject/bytes": true,
        "ethers>@ethersproject/sha2>@ethersproject/logger": true,
        "ethers>@ethersproject/sha2>hash.js": true
      }
    },
    "ethers>@ethersproject/sha2>@ethersproject/bytes": {
      "packages": {
        "ethers>@ethersproject/sha2>@ethersproject/logger": true
      }
    },
    "ethers>@ethersproject/sha2>@ethersproject/logger": {
      "globals": {
        "console": true
      }
    },
    "ethers>@ethersproject/sha2>hash.js": {
      "packages": {
        "@unstoppabledomains/resolution>elliptic>minimalistic-assert": true,
        "pumpify>inherits": true
      }
    },
    "ethers>@ethersproject/signing-key": {
      "packages": {
        "@unstoppabledomains/resolution>elliptic": true,
        "ethers>@ethersproject/signing-key>@ethersproject/bytes": true,
        "ethers>@ethersproject/signing-key>@ethersproject/logger": true,
        "ethers>@ethersproject/signing-key>@ethersproject/properties": true
      }
    },
    "ethers>@ethersproject/signing-key>@ethersproject/bytes": {
      "packages": {
        "ethers>@ethersproject/signing-key>@ethersproject/logger": true
      }
    },
    "ethers>@ethersproject/signing-key>@ethersproject/logger": {
      "globals": {
        "console": true
      }
    },
    "ethers>@ethersproject/signing-key>@ethersproject/properties": {
      "packages": {
        "ethers>@ethersproject/signing-key>@ethersproject/logger": true
      }
    },
    "ethers>@ethersproject/solidity": {
      "packages": {
        "@ethersproject/bignumber": true,
        "@ethersproject/bignumber>@ethersproject/bytes": true,
        "@ethersproject/bignumber>@ethersproject/logger": true,
        "ethers>@ethersproject/hdnode>@ethersproject/strings": true,
        "ethers>@ethersproject/pbkdf2>@ethersproject/sha2": true,
        "ethers>@ethersproject/wallet>@ethersproject/keccak256": true
      }
    },
    "ethers>@ethersproject/strings": {
      "packages": {
        "ethers>@ethersproject/strings>@ethersproject/bytes": true,
        "ethers>@ethersproject/strings>@ethersproject/constants": true,
        "ethers>@ethersproject/strings>@ethersproject/logger": true
      }
    },
    "ethers>@ethersproject/strings>@ethersproject/bytes": {
      "packages": {
        "ethers>@ethersproject/strings>@ethersproject/logger": true
      }
    },
    "ethers>@ethersproject/strings>@ethersproject/constants": {
      "packages": {
        "ethers>@ethersproject/strings>@ethersproject/constants>@ethersproject/bignumber": true
      }
    },
    "ethers>@ethersproject/strings>@ethersproject/constants>@ethersproject/bignumber": {
      "packages": {
        "ethers>@ethersproject/strings>@ethersproject/bytes": true,
        "ethers>@ethersproject/strings>@ethersproject/constants>@ethersproject/bignumber>bn.js": true,
        "ethers>@ethersproject/strings>@ethersproject/logger": true
      }
    },
    "ethers>@ethersproject/strings>@ethersproject/constants>@ethersproject/bignumber>bn.js": {
      "globals": {
        "Buffer": true
      },
      "packages": {
        "browserify>browser-resolve": true
      }
    },
    "ethers>@ethersproject/strings>@ethersproject/logger": {
      "globals": {
        "console": true
      }
    },
    "ethers>@ethersproject/transactions": {
      "globals": {
        "console.log": true
      },
      "packages": {
        "ethers>@ethersproject/transactions>@ethersproject/address": true,
        "ethers>@ethersproject/transactions>@ethersproject/bignumber": true,
        "ethers>@ethersproject/transactions>@ethersproject/bytes": true,
        "ethers>@ethersproject/transactions>@ethersproject/constants": true,
        "ethers>@ethersproject/transactions>@ethersproject/keccak256": true,
        "ethers>@ethersproject/transactions>@ethersproject/logger": true,
        "ethers>@ethersproject/transactions>@ethersproject/properties": true,
        "ethers>@ethersproject/transactions>@ethersproject/rlp": true,
        "ethers>@ethersproject/transactions>@ethersproject/signing-key": true
      }
    },
    "ethers>@ethersproject/transactions>@ethersproject/address": {
      "packages": {
        "ethers>@ethersproject/transactions>@ethersproject/bignumber": true,
        "ethers>@ethersproject/transactions>@ethersproject/bytes": true,
        "ethers>@ethersproject/transactions>@ethersproject/keccak256": true,
        "ethers>@ethersproject/transactions>@ethersproject/logger": true,
        "ethers>@ethersproject/transactions>@ethersproject/rlp": true
      }
    },
    "ethers>@ethersproject/transactions>@ethersproject/bignumber": {
      "packages": {
        "ethers>@ethersproject/transactions>@ethersproject/bignumber>bn.js": true,
        "ethers>@ethersproject/transactions>@ethersproject/bytes": true,
        "ethers>@ethersproject/transactions>@ethersproject/logger": true
      }
    },
    "ethers>@ethersproject/transactions>@ethersproject/bignumber>bn.js": {
      "globals": {
        "Buffer": true
      },
      "packages": {
        "browserify>browser-resolve": true
      }
    },
    "ethers>@ethersproject/transactions>@ethersproject/bytes": {
      "packages": {
        "ethers>@ethersproject/transactions>@ethersproject/logger": true
      }
    },
    "ethers>@ethersproject/transactions>@ethersproject/constants": {
      "packages": {
        "ethers>@ethersproject/transactions>@ethersproject/bignumber": true
      }
    },
    "ethers>@ethersproject/transactions>@ethersproject/keccak256": {
      "packages": {
        "ethers>@ethersproject/keccak256>js-sha3": true,
        "ethers>@ethersproject/transactions>@ethersproject/bytes": true
      }
    },
    "ethers>@ethersproject/transactions>@ethersproject/logger": {
      "globals": {
        "console": true
      }
    },
    "ethers>@ethersproject/transactions>@ethersproject/properties": {
      "packages": {
        "ethers>@ethersproject/transactions>@ethersproject/logger": true
      }
    },
    "ethers>@ethersproject/transactions>@ethersproject/rlp": {
      "packages": {
        "ethers>@ethersproject/transactions>@ethersproject/bytes": true,
        "ethers>@ethersproject/transactions>@ethersproject/logger": true
      }
    },
    "ethers>@ethersproject/transactions>@ethersproject/signing-key": {
      "packages": {
        "@unstoppabledomains/resolution>elliptic": true,
        "ethers>@ethersproject/transactions>@ethersproject/bytes": true,
        "ethers>@ethersproject/transactions>@ethersproject/logger": true,
        "ethers>@ethersproject/transactions>@ethersproject/properties": true
      }
    },
    "ethers>@ethersproject/units": {
      "packages": {
        "@ethersproject/bignumber": true,
        "@ethersproject/bignumber>@ethersproject/logger": true
      }
    },
    "ethers>@ethersproject/units>@ethersproject/constants": {
      "packages": {
        "@ethersproject/bignumber": true
      }
    },
    "ethers>@ethersproject/wallet": {
      "packages": {
        "@eth-optimism/contracts>@ethersproject/abstract-provider": true,
        "@eth-optimism/contracts>@ethersproject/abstract-signer": true,
        "@ethersproject/bignumber>@ethersproject/bytes": true,
        "@ethersproject/bignumber>@ethersproject/logger": true,
        "ethers>@ethersproject/hdnode": true,
        "ethers>@ethersproject/json-wallets": true,
        "ethers>@ethersproject/wallet>@ethersproject/address": true,
        "ethers>@ethersproject/wallet>@ethersproject/hash": true,
        "ethers>@ethersproject/wallet>@ethersproject/keccak256": true,
        "ethers>@ethersproject/wallet>@ethersproject/properties": true,
        "ethers>@ethersproject/wallet>@ethersproject/random": true,
        "ethers>@ethersproject/wallet>@ethersproject/signing-key": true,
        "ethers>@ethersproject/wallet>@ethersproject/transactions": true
      }
    },
    "ethers>@ethersproject/wallet>@ethersproject/address": {
      "packages": {
        "@ethersproject/bignumber": true,
        "@ethersproject/bignumber>@ethersproject/bytes": true,
        "@ethersproject/bignumber>@ethersproject/logger": true,
        "@metamask/controllers>@ethersproject/providers>@ethersproject/rlp": true,
        "ethers>@ethersproject/wallet>@ethersproject/keccak256": true
      }
    },
    "ethers>@ethersproject/wallet>@ethersproject/hash": {
      "packages": {
        "@ethersproject/bignumber": true,
        "@ethersproject/bignumber>@ethersproject/bytes": true,
        "@ethersproject/bignumber>@ethersproject/logger": true,
        "@metamask/controllers>@ethersproject/providers>@ethersproject/base64": true,
        "ethers>@ethersproject/hdnode>@ethersproject/strings": true,
        "ethers>@ethersproject/wallet>@ethersproject/address": true,
        "ethers>@ethersproject/wallet>@ethersproject/keccak256": true,
        "ethers>@ethersproject/wallet>@ethersproject/properties": true
      }
    },
    "ethers>@ethersproject/wallet>@ethersproject/keccak256": {
      "packages": {
        "@ethersproject/bignumber>@ethersproject/bytes": true,
        "ethers>@ethersproject/wallet>@ethersproject/keccak256>js-sha3": true
      }
    },
    "ethers>@ethersproject/wallet>@ethersproject/keccak256>js-sha3": {
      "globals": {
        "define": true
      },
      "packages": {
        "browserify>process": true
      }
    },
    "ethers>@ethersproject/wallet>@ethersproject/properties": {
      "packages": {
        "@ethersproject/bignumber>@ethersproject/logger": true
      }
    },
    "ethers>@ethersproject/wallet>@ethersproject/random": {
      "packages": {
        "@ethersproject/bignumber>@ethersproject/bytes": true,
        "@ethersproject/bignumber>@ethersproject/logger": true
      }
    },
    "ethers>@ethersproject/wallet>@ethersproject/signing-key": {
      "packages": {
        "@ethersproject/bignumber>@ethersproject/bytes": true,
        "@ethersproject/bignumber>@ethersproject/logger": true,
        "@unstoppabledomains/resolution>elliptic": true,
        "ethers>@ethersproject/wallet>@ethersproject/properties": true
      }
    },
    "ethers>@ethersproject/wallet>@ethersproject/transactions": {
      "packages": {
        "@ethersproject/bignumber": true,
        "@ethersproject/bignumber>@ethersproject/bytes": true,
        "@ethersproject/bignumber>@ethersproject/logger": true,
        "@metamask/controllers>@ethersproject/providers>@ethersproject/rlp": true,
        "ethers>@ethersproject/units>@ethersproject/constants": true,
        "ethers>@ethersproject/wallet>@ethersproject/address": true,
        "ethers>@ethersproject/wallet>@ethersproject/keccak256": true,
        "ethers>@ethersproject/wallet>@ethersproject/properties": true,
        "ethers>@ethersproject/wallet>@ethersproject/signing-key": true
      }
    },
    "ethers>@ethersproject/web": {
      "globals": {
        "clearTimeout": true,
        "fetch": true,
        "setTimeout": true
      },
      "packages": {
        "ethers>@ethersproject/web>@ethersproject/base64": true,
        "ethers>@ethersproject/web>@ethersproject/bytes": true,
        "ethers>@ethersproject/web>@ethersproject/logger": true,
        "ethers>@ethersproject/web>@ethersproject/properties": true,
        "ethers>@ethersproject/web>@ethersproject/strings": true
      }
    },
    "ethers>@ethersproject/web>@ethersproject/base64": {
      "globals": {
        "atob": true,
        "btoa": true
      },
      "packages": {
        "ethers>@ethersproject/web>@ethersproject/bytes": true
      }
    },
    "ethers>@ethersproject/web>@ethersproject/bytes": {
      "packages": {
        "ethers>@ethersproject/web>@ethersproject/logger": true
      }
    },
    "ethers>@ethersproject/web>@ethersproject/logger": {
      "globals": {
        "console": true
      }
    },
    "ethers>@ethersproject/web>@ethersproject/properties": {
      "packages": {
        "ethers>@ethersproject/web>@ethersproject/logger": true
      }
    },
    "ethers>@ethersproject/web>@ethersproject/strings": {
      "packages": {
        "ethers>@ethersproject/web>@ethersproject/bytes": true,
        "ethers>@ethersproject/web>@ethersproject/logger": true,
        "ethers>@ethersproject/web>@ethersproject/strings>@ethersproject/constants": true
      }
    },
    "ethers>@ethersproject/web>@ethersproject/strings>@ethersproject/constants": {
      "packages": {
        "ethers>@ethersproject/web>@ethersproject/strings>@ethersproject/constants>@ethersproject/bignumber": true
      }
    },
    "ethers>@ethersproject/web>@ethersproject/strings>@ethersproject/constants>@ethersproject/bignumber": {
      "packages": {
        "ethers>@ethersproject/web>@ethersproject/bytes": true,
        "ethers>@ethersproject/web>@ethersproject/logger": true,
        "ethers>@ethersproject/web>@ethersproject/strings>@ethersproject/constants>@ethersproject/bignumber>bn.js": true
      }
    },
    "ethers>@ethersproject/web>@ethersproject/strings>@ethersproject/constants>@ethersproject/bignumber>bn.js": {
      "globals": {
        "Buffer": true
      },
      "packages": {
        "browserify>browser-resolve": true
      }
    },
    "ethers>@ethersproject/wordlists": {
      "packages": {
        "@ethersproject/bignumber>@ethersproject/bytes": true,
        "@ethersproject/bignumber>@ethersproject/logger": true,
        "ethers>@ethersproject/hdnode>@ethersproject/strings": true,
        "ethers>@ethersproject/wallet>@ethersproject/hash": true,
        "ethers>@ethersproject/wallet>@ethersproject/properties": true
      }
    },
    "ethjs": {
      "globals": {
        "clearInterval": true,
        "setInterval": true
      },
      "packages": {
        "browserify>buffer": true,
        "ethjs-contract": true,
        "ethjs-query": true,
        "ethjs>bn.js": true,
        "ethjs>ethjs-abi": true,
        "ethjs>ethjs-filter": true,
        "ethjs>ethjs-provider-http": true,
        "ethjs>ethjs-unit": true,
        "ethjs>ethjs-util": true,
        "ethjs>js-sha3": true,
        "ethjs>number-to-bn": true
      }
    },
    "ethjs-contract": {
      "packages": {
        "ethjs-contract>ethjs-abi": true,
        "ethjs-query>babel-runtime": true,
        "ethjs>ethjs-filter": true,
        "ethjs>ethjs-util": true,
        "ethjs>js-sha3": true,
        "promise-to-callback": true
      }
    },
    "ethjs-contract>ethjs-abi": {
      "packages": {
        "browserify>buffer": true,
        "ethjs-contract>ethjs-abi>bn.js": true,
        "ethjs>js-sha3": true,
        "ethjs>number-to-bn": true
      }
    },
    "ethjs-query": {
      "globals": {
        "console": true
      },
      "packages": {
        "ethjs-query>ethjs-format": true,
        "ethjs-query>ethjs-rpc": true,
        "promise-to-callback": true
      }
    },
    "ethjs-query>babel-runtime": {
      "packages": {
        "@babel/runtime": true,
        "@storybook/api>regenerator-runtime": true,
        "ethjs-query>babel-runtime>core-js": true
      }
    },
    "ethjs-query>babel-runtime>core-js": {
      "globals": {
        "PromiseRejectionEvent": true,
        "__e": "write",
        "__g": "write",
        "document.createTextNode": true,
        "postMessage": true,
        "setTimeout": true
      }
    },
    "ethjs-query>ethjs-format": {
      "packages": {
        "ethjs-query>ethjs-format>ethjs-schema": true,
        "ethjs>ethjs-util": true,
        "ethjs>ethjs-util>strip-hex-prefix": true,
        "ethjs>number-to-bn": true
      }
    },
    "ethjs-query>ethjs-rpc": {
      "packages": {
        "promise-to-callback": true
      }
    },
    "ethjs>ethjs-abi": {
      "packages": {
        "browserify>buffer": true,
        "ethjs>bn.js": true,
        "ethjs>js-sha3": true,
        "ethjs>number-to-bn": true
      }
    },
    "ethjs>ethjs-filter": {
      "globals": {
        "clearInterval": true,
        "setInterval": true
      }
    },
    "ethjs>ethjs-provider-http": {
      "packages": {
        "ethjs>ethjs-provider-http>xhr2": true
      }
    },
    "ethjs>ethjs-provider-http>xhr2": {
      "globals": {
        "XMLHttpRequest": true
      }
    },
    "ethjs>ethjs-unit": {
      "packages": {
        "ethjs>ethjs-unit>bn.js": true,
        "ethjs>number-to-bn": true
      }
    },
    "ethjs>ethjs-util": {
      "packages": {
        "browserify>buffer": true,
        "ethjs>ethjs-util>is-hex-prefixed": true,
        "ethjs>ethjs-util>strip-hex-prefix": true
      }
    },
    "ethjs>ethjs-util>strip-hex-prefix": {
      "packages": {
        "ethjs>ethjs-util>is-hex-prefixed": true
      }
    },
    "ethjs>js-sha3": {
      "packages": {
        "browserify>process": true
      }
    },
    "ethjs>number-to-bn": {
      "packages": {
        "ethjs>ethjs-util>strip-hex-prefix": true,
        "ethjs>number-to-bn>bn.js": true
      }
    },
    "extension-port-stream": {
      "packages": {
        "browserify>buffer": true,
        "browserify>stream-browserify": true
      }
    },
    "fast-json-patch": {
      "globals": {
        "addEventListener": true,
        "clearTimeout": true,
        "removeEventListener": true,
        "setTimeout": true
      }
    },
    "fuse.js": {
      "globals": {
        "console": true,
        "define": true
      }
    },
    "ganache>secp256k1>elliptic": {
      "packages": {
        "bn.js": true,
        "ethereumjs-util>ethereum-cryptography>hash.js": true,
        "ganache>secp256k1>elliptic>brorand": true,
        "ganache>secp256k1>elliptic>hmac-drbg": true,
        "ganache>secp256k1>elliptic>minimalistic-assert": true,
        "ganache>secp256k1>elliptic>minimalistic-crypto-utils": true,
        "pumpify>inherits": true,
        "@unstoppabledomains/resolution>elliptic": true
      }
    },
    "ganache>secp256k1>elliptic>brorand": {
      "globals": {
        "crypto": true,
        "msCrypto": true
      },
      "packages": {
        "browserify>browser-resolve": true
      }
    },
    "ganache>secp256k1>elliptic>hmac-drbg": {
      "packages": {
        "ethereumjs-util>ethereum-cryptography>hash.js": true,
        "ganache>secp256k1>elliptic>minimalistic-assert": true,
        "ganache>secp256k1>elliptic>minimalistic-crypto-utils": true
      }
    },
    "globalthis>define-properties": {
      "packages": {
        "globalthis>define-properties>has-property-descriptors": true,
        "mocha>object.assign>object-keys": true
      }
    },
    "globalthis>define-properties>has-property-descriptors": {
      "packages": {
        "string.prototype.matchall>get-intrinsic": true
      }
    },
    "json-rpc-engine": {
      "packages": {
        "eth-rpc-errors": true,
        "json-rpc-engine>@metamask/safe-event-emitter": true
      }
    },
    "json-rpc-engine>@metamask/safe-event-emitter": {
      "globals": {
        "setTimeout": true
      },
      "packages": {
        "browserify>events": true
      }
    },
    "json-rpc-middleware-stream": {
      "globals": {
        "console.warn": true,
        "setTimeout": true
      },
      "packages": {
        "json-rpc-engine>@metamask/safe-event-emitter": true,
        "readable-stream": true
      }
    },
    "jsonschema": {
      "packages": {
        "browserify>url": true
      }
    },
    "koa>is-generator-function>has-tostringtag": {
      "packages": {
        "string.prototype.matchall>has-symbols": true
      }
    },
    "lavamoat>json-stable-stringify": {
      "packages": {
        "lavamoat>json-stable-stringify>jsonify": true
      }
    },
    "localforage": {
      "globals": {
        "Blob": true,
        "BlobBuilder": true,
        "FileReader": true,
        "IDBKeyRange": true,
        "MSBlobBuilder": true,
        "MozBlobBuilder": true,
        "OIndexedDB": true,
        "WebKitBlobBuilder": true,
        "atob": true,
        "btoa": true,
        "console.error": true,
        "console.info": true,
        "console.warn": true,
        "define": true,
        "fetch": true,
        "indexedDB": true,
        "localStorage": true,
        "mozIndexedDB": true,
        "msIndexedDB": true,
        "navigator.platform": true,
        "navigator.userAgent": true,
        "openDatabase": true,
        "setTimeout": true,
        "webkitIndexedDB": true
      }
    },
    "lodash": {
      "globals": {
        "clearTimeout": true,
        "define": true,
        "setTimeout": true
      }
    },
    "loglevel": {
      "globals": {
        "console": true,
        "define": true,
        "document.cookie": true,
        "localStorage": true,
        "log": "write",
        "navigator": true
      }
    },
    "luxon": {
      "globals": {
        "Intl": true
      }
    },
    "nanoid": {
      "globals": {
        "crypto": true,
        "msCrypto": true,
        "navigator": true
      }
    },
    "nock>debug": {
      "globals": {
        "console": true,
        "document": true,
        "localStorage": true,
        "navigator": true,
        "process": true
      },
      "packages": {
        "browserify>process": true,
        "nock>debug>ms": true
      }
    },
    "node-fetch": {
      "globals": {
        "Headers": true,
        "Request": true,
        "Response": true,
        "fetch": true
      }
    },
    "nonce-tracker": {
      "packages": {
        "await-semaphore": true,
        "browserify>assert": true,
        "ethjs-query": true
      }
    },
    "obj-multiplex": {
      "globals": {
        "console.warn": true
      },
      "packages": {
        "end-of-stream": true,
        "pump>once": true,
        "readable-stream": true
      }
    },
    "promise-to-callback": {
      "packages": {
        "promise-to-callback>is-fn": true,
        "promise-to-callback>set-immediate-shim": true
      }
    },
    "promise-to-callback>set-immediate-shim": {
      "globals": {
        "setTimeout.apply": true
      },
      "packages": {
        "browserify>timers-browserify": true
      }
    },
    "prop-types": {
      "globals": {
        "console": true
      },
      "packages": {
        "prop-types>react-is": true,
        "react>object-assign": true
      }
    },
    "prop-types>react-is": {
      "globals": {
        "console": true
      }
    },
    "pubnub": {
      "globals": {
        "ActiveXObject": true,
        "XMLHttpRequest": true,
        "addEventListener": true,
        "btoa": true,
        "clearInterval": true,
        "clearTimeout": true,
        "console": true,
        "define": true,
        "localStorage.getItem": true,
        "localStorage.setItem": true,
        "location": true,
        "navigator": true,
        "setInterval": true,
        "setTimeout": true
      }
    },
    "pubnub>cbor-sync": {
      "globals": {
        "define": true
      },
      "packages": {
        "browserify>buffer": true
      }
    },
    "pump": {
      "packages": {
        "browserify>browser-resolve": true,
        "browserify>process": true,
        "end-of-stream": true,
        "pump>once": true
      }
    },
    "pump>once": {
      "packages": {
        "pump>once>wrappy": true
      }
    },
    "qrcode-generator": {
      "globals": {
        "define": true
      }
    },
    "qrcode.react": {
      "globals": {
        "Path2D": true,
        "devicePixelRatio": true
      },
      "packages": {
        "prop-types": true,
        "qrcode.react>qr.js": true,
        "react": true
      }
    },
    "react": {
      "globals": {
        "console": true
      },
      "packages": {
        "prop-types": true,
        "react>object-assign": true
      }
    },
    "react-devtools": {
      "packages": {
        "react-devtools>react-devtools-core": true
      }
    },
    "react-devtools>react-devtools-core": {
      "globals": {
        "WebSocket": true,
        "setTimeout": true
      }
    },
    "react-dnd-html5-backend": {
      "globals": {
        "addEventListener": true,
        "clearTimeout": true,
        "removeEventListener": true
      }
    },
    "react-dom": {
      "globals": {
        "HTMLIFrameElement": true,
        "MSApp": true,
        "__REACT_DEVTOOLS_GLOBAL_HOOK__": true,
        "addEventListener": true,
        "clearTimeout": true,
        "clipboardData": true,
        "console": true,
        "dispatchEvent": true,
        "document": true,
        "event": "write",
        "jest": true,
        "location.protocol": true,
        "navigator.userAgent.indexOf": true,
        "performance": true,
        "removeEventListener": true,
        "self": true,
        "setTimeout": true,
        "top": true,
        "trustedTypes": true
      },
      "packages": {
        "prop-types": true,
        "react": true,
        "react-dom>scheduler": true,
        "react>object-assign": true
      }
    },
    "react-dom>scheduler": {
      "globals": {
        "MessageChannel": true,
        "cancelAnimationFrame": true,
        "clearTimeout": true,
        "console": true,
        "navigator": true,
        "performance": true,
        "requestAnimationFrame": true,
        "setTimeout": true
      }
    },
    "react-idle-timer": {
      "globals": {
        "clearTimeout": true,
        "document": true,
        "setTimeout": true
      },
      "packages": {
        "prop-types": true,
        "react": true
      }
    },
    "react-inspector": {
      "globals": {
        "Node.CDATA_SECTION_NODE": true,
        "Node.COMMENT_NODE": true,
        "Node.DOCUMENT_FRAGMENT_NODE": true,
        "Node.DOCUMENT_NODE": true,
        "Node.DOCUMENT_TYPE_NODE": true,
        "Node.ELEMENT_NODE": true,
        "Node.PROCESSING_INSTRUCTION_NODE": true,
        "Node.TEXT_NODE": true
      },
      "packages": {
        "ethjs-query>babel-runtime": true,
        "prop-types": true,
        "react": true,
        "react-inspector>is-dom": true
      }
    },
    "react-inspector>is-dom": {
      "globals": {
        "Node": true
      },
      "packages": {
        "@lavamoat/snow>is-cross-origin>is-window": true,
        "proxyquire>fill-keys>is-object": true
      }
    },
    "react-popper": {
      "globals": {
        "document": true
      },
      "packages": {
        "@popperjs/core": true,
        "react": true,
        "react-popper>react-fast-compare": true,
        "react-popper>warning": true
      }
    },
    "react-popper>react-fast-compare": {
      "globals": {
        "Element": true,
        "console.warn": true
      }
    },
    "react-popper>warning": {
      "globals": {
        "console": true
      }
    },
    "react-redux": {
      "globals": {
        "console": true,
        "document": true
      },
      "packages": {
        "@babel/runtime": true,
        "prop-types": true,
        "prop-types>react-is": true,
        "react": true,
        "react-dom": true,
        "react-redux>hoist-non-react-statics": true,
        "redux": true
      }
    },
    "react-redux>hoist-non-react-statics": {
      "packages": {
        "prop-types>react-is": true
      }
    },
    "react-responsive-carousel": {
      "globals": {
        "HTMLElement": true,
        "addEventListener": true,
        "clearTimeout": true,
        "console.warn": true,
        "document": true,
        "getComputedStyle": true,
        "removeEventListener": true,
        "setTimeout": true
      },
      "packages": {
        "classnames": true,
        "react": true,
        "react-dom": true,
        "react-responsive-carousel>react-easy-swipe": true
      }
    },
    "react-responsive-carousel>react-easy-swipe": {
      "globals": {
        "addEventListener": true,
        "define": true,
        "document.addEventListener": true,
        "document.removeEventListener": true
      },
      "packages": {
        "prop-types": true,
        "react": true
      }
    },
    "react-router-dom": {
      "packages": {
        "prop-types": true,
        "react": true,
        "react-router-dom>history": true,
        "react-router-dom>react-router": true,
        "react-router-dom>tiny-invariant": true,
        "react-router-dom>tiny-warning": true
      }
    },
    "react-router-dom>history": {
      "globals": {
        "addEventListener": true,
        "confirm": true,
        "document": true,
        "history": true,
        "location": true,
        "navigator.userAgent": true,
        "removeEventListener": true
      },
      "packages": {
        "react-router-dom>history>resolve-pathname": true,
        "react-router-dom>history>value-equal": true,
        "react-router-dom>tiny-invariant": true,
        "react-router-dom>tiny-warning": true
      }
    },
    "react-router-dom>react-router": {
      "packages": {
        "prop-types": true,
        "prop-types>react-is": true,
        "react": true,
        "react-redux>hoist-non-react-statics": true,
        "react-router-dom>react-router>history": true,
        "react-router-dom>react-router>mini-create-react-context": true,
        "react-router-dom>tiny-invariant": true,
        "react-router-dom>tiny-warning": true,
        "sinon>nise>path-to-regexp": true
      }
    },
    "react-router-dom>react-router>history": {
      "globals": {
        "addEventListener": true,
        "confirm": true,
        "document": true,
        "history": true,
        "location": true,
        "navigator.userAgent": true,
        "removeEventListener": true
      },
      "packages": {
        "react-router-dom>history>resolve-pathname": true,
        "react-router-dom>history>value-equal": true,
        "react-router-dom>tiny-invariant": true,
        "react-router-dom>tiny-warning": true
      }
    },
    "react-router-dom>react-router>mini-create-react-context": {
      "packages": {
        "@babel/runtime": true,
        "prop-types": true,
        "react": true,
        "react-router-dom>react-router>mini-create-react-context>gud": true,
        "react-router-dom>tiny-warning": true
      }
    },
    "react-router-dom>tiny-warning": {
      "globals": {
        "console": true
      }
    },
    "react-simple-file-input": {
      "globals": {
        "File": true,
        "FileReader": true,
        "console.warn": true
      },
      "packages": {
        "prop-types": true,
        "react": true
      }
    },
    "react-tippy": {
      "globals": {
        "Element": true,
        "MSStream": true,
        "MutationObserver": true,
        "addEventListener": true,
        "clearTimeout": true,
        "console.error": true,
        "console.warn": true,
        "define": true,
        "document": true,
        "getComputedStyle": true,
        "innerHeight": true,
        "innerWidth": true,
        "navigator.maxTouchPoints": true,
        "navigator.msMaxTouchPoints": true,
        "navigator.userAgent": true,
        "performance": true,
        "requestAnimationFrame": true,
        "setTimeout": true
      },
      "packages": {
        "react": true,
        "react-dom": true,
        "react-tippy>popper.js": true
      }
    },
    "react-tippy>popper.js": {
      "globals": {
        "MSInputMethodContext": true,
        "Node.DOCUMENT_POSITION_FOLLOWING": true,
        "cancelAnimationFrame": true,
        "console.warn": true,
        "define": true,
        "devicePixelRatio": true,
        "document": true,
        "getComputedStyle": true,
        "innerHeight": true,
        "innerWidth": true,
        "navigator.userAgent": true,
        "requestAnimationFrame": true,
        "setTimeout": true
      }
    },
    "react-toggle-button": {
      "globals": {
        "clearTimeout": true,
        "console.warn": true,
        "define": true,
        "performance": true,
        "setTimeout": true
      },
      "packages": {
        "react": true
      }
    },
    "react-transition-group": {
      "globals": {
        "clearTimeout": true,
        "setTimeout": true
      },
      "packages": {
        "prop-types": true,
        "react": true,
        "react-dom": true,
        "react-transition-group>chain-function": true,
        "react-transition-group>dom-helpers": true,
        "react-transition-group>warning": true
      }
    },
    "react-transition-group>dom-helpers": {
      "globals": {
        "document": true,
        "setTimeout": true
      },
      "packages": {
        "@babel/runtime": true
      }
    },
    "react-transition-group>warning": {
      "globals": {
        "console": true
      }
    },
    "readable-stream": {
      "packages": {
        "@storybook/api>util-deprecate": true,
        "browserify>browser-resolve": true,
        "browserify>events": true,
        "browserify>process": true,
        "browserify>timers-browserify": true,
        "pumpify>inherits": true,
        "readable-stream>core-util-is": true,
        "readable-stream>isarray": true,
        "readable-stream>process-nextick-args": true,
        "readable-stream>safe-buffer": true,
        "readable-stream>string_decoder": true
      }
    },
    "readable-stream>core-util-is": {
      "packages": {
        "browserify>insert-module-globals>is-buffer": true
      }
    },
    "readable-stream>process-nextick-args": {
      "packages": {
        "browserify>process": true
      }
    },
    "readable-stream>safe-buffer": {
      "packages": {
        "browserify>buffer": true
      }
    },
    "readable-stream>string_decoder": {
      "packages": {
        "readable-stream>safe-buffer": true
      }
    },
    "redux": {
      "globals": {
        "console": true
      },
      "packages": {
        "@babel/runtime": true
      }
    },
    "safe-event-emitter": {
      "globals": {
        "setTimeout": true
      },
      "packages": {
        "browserify>util": true,
        "webpack>events": true
      }
    },
    "semver": {
      "globals": {
        "console.error": true
      },
      "packages": {
        "browserify>process": true,
        "semver>lru-cache": true
      }
    },
    "semver>lru-cache": {
      "packages": {
        "semver>lru-cache>yallist": true
      }
    },
    "sinon>nise>path-to-regexp": {
      "packages": {
        "sinon>nise>path-to-regexp>isarray": true
      }
    },
    "string.prototype.matchall>call-bind": {
      "packages": {
        "mocha>object.assign>function-bind": true,
        "string.prototype.matchall>get-intrinsic": true
      }
    },
    "string.prototype.matchall>get-intrinsic": {
      "globals": {
        "AggregateError": true,
        "FinalizationRegistry": true,
        "WeakRef": true
      },
      "packages": {
        "browserify>has": true,
        "mocha>object.assign>function-bind": true,
        "string.prototype.matchall>has-symbols": true
      }
    },
    "string.prototype.matchall>regexp.prototype.flags": {
      "packages": {
        "globalthis>define-properties": true,
        "string.prototype.matchall>call-bind": true,
        "string.prototype.matchall>regexp.prototype.flags>functions-have-names": true
      }
    },
    "uuid": {
      "globals": {
        "crypto": true,
        "msCrypto": true
      }
    },
    "vinyl>clone": {
      "packages": {
        "browserify>buffer": true
      }
    },
    "wait-on>rxjs>tslib": {
      "globals": {
        "define": true
      }
    },
    "web3": {
      "globals": {
        "XMLHttpRequest": true
      }
    },
    "web3-stream-provider": {
      "globals": {
        "setTimeout": true
      },
      "packages": {
        "browserify>util": true,
        "readable-stream": true,
        "web3-stream-provider>uuid": true
      }
    },
    "web3-stream-provider>uuid": {
      "globals": {
        "crypto": true,
        "msCrypto": true
      }
    },
    "webextension-polyfill": {
      "globals": {
        "browser": true,
        "chrome": true,
        "console.error": true,
        "console.warn": true,
        "define": true
      }
    },
    "webpack>events": {
      "globals": {
        "console": true
      }
    }
  }
}<|MERGE_RESOLUTION|>--- conflicted
+++ resolved
@@ -1012,15 +1012,12 @@
     "@metamask/eth-keyring-controller>@metamask/eth-simple-keyring": {
       "packages": {
         "@metamask/eth-keyring-controller>@metamask/eth-sig-util": true,
-<<<<<<< HEAD
+        "@metamask/utils>@ethereumjs/tx>ethereum-cryptography": true,
         "@metamask/eth-keyring-controller>@metamask/eth-simple-keyring>ethereum-cryptography": true,
         "@metamask/eth-json-rpc-infura>eth-json-rpc-middleware>eth-sig-util>ethereumjs-util>ethjs-util": true,
         "@unstoppabledomains/resolution>elliptic": true,
         "bn.js": true,
         "browserify>assert": true,
-=======
-        "@metamask/utils>@ethereumjs/tx>ethereum-cryptography": true,
->>>>>>> 33a25cd6
         "browserify>buffer": true,
         "browserify>events": true,
         "eth-lattice-keyring>@ethereumjs/util": true,
