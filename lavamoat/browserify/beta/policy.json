{
  "resources": {
    "@babel/runtime": {
      "globals": {
        "regeneratorRuntime": "write"
      }
    },
    "@contentful/rich-text-html-renderer": {
      "globals": {
        "SuppressedError": true
      }
    },
    "@ensdomains/content-hash": {
      "globals": {
        "console.warn": true
      },
      "packages": {
        "@ensdomains/content-hash>cids": true,
        "@ensdomains/content-hash>js-base64": true,
        "@ensdomains/content-hash>multicodec": true,
        "@ensdomains/content-hash>multihashes": true,
        "browserify>buffer": true
      }
    },
    "@ensdomains/content-hash>cids": {
      "packages": {
        "@ensdomains/content-hash>cids>multibase": true,
        "@ensdomains/content-hash>cids>multihashes": true,
        "@ensdomains/content-hash>cids>uint8arrays": true,
        "@ensdomains/content-hash>multicodec": true
      }
    },
    "@ensdomains/content-hash>cids>multibase": {
      "globals": {
        "TextDecoder": true,
        "TextEncoder": true
      },
      "packages": {
        "@ensdomains/content-hash>cids>multibase>@multiformats/base-x": true
      }
    },
    "@ensdomains/content-hash>cids>multihashes": {
      "packages": {
        "@ensdomains/content-hash>cids>multibase": true,
        "@ensdomains/content-hash>cids>multihashes>varint": true,
        "@ensdomains/content-hash>cids>uint8arrays": true
      }
    },
    "@ensdomains/content-hash>cids>uint8arrays": {
      "globals": {
        "TextDecoder": true,
        "TextEncoder": true
      },
      "packages": {
        "@ensdomains/content-hash>cids>multibase": true
      }
    },
    "@ensdomains/content-hash>js-base64": {
      "globals": {
        "Base64": "write",
        "TextDecoder": true,
        "TextEncoder": true,
        "atob": true,
        "btoa": true,
        "define": true
      },
      "packages": {
        "browserify>buffer": true
      }
    },
    "@ensdomains/content-hash>multicodec": {
      "packages": {
        "@ensdomains/content-hash>multicodec>uint8arrays": true,
        "sass-embedded>varint": true
      }
    },
    "@ensdomains/content-hash>multicodec>uint8arrays": {
      "globals": {
        "Buffer": true,
        "TextDecoder": true,
        "TextEncoder": true
      },
      "packages": {
        "@metamask/assets-controllers>multiformats": true
      }
    },
    "@ensdomains/content-hash>multihashes": {
      "packages": {
        "@ensdomains/content-hash>multihashes>multibase": true,
        "@ensdomains/content-hash>multihashes>varint": true,
        "@ensdomains/content-hash>multihashes>web-encoding": true,
        "browserify>buffer": true
      }
    },
    "@ensdomains/content-hash>multihashes>multibase": {
      "packages": {
        "@ensdomains/content-hash>multihashes>multibase>base-x": true,
        "@ensdomains/content-hash>multihashes>web-encoding": true,
        "browserify>buffer": true
      }
    },
    "@ensdomains/content-hash>multihashes>multibase>base-x": {
      "packages": {
        "koa>content-disposition>safe-buffer": true
      }
    },
    "@ensdomains/content-hash>multihashes>web-encoding": {
      "globals": {
        "TextDecoder": true,
        "TextEncoder": true
      },
      "packages": {
        "browserify>util": true
      }
    },
    "@ethereumjs/tx": {
      "packages": {
        "@ethereumjs/tx>@ethereumjs/common": true,
        "@ethereumjs/tx>@ethereumjs/rlp": true,
        "@ethereumjs/tx>@ethereumjs/util": true,
        "@ethereumjs/tx>ethereum-cryptography": true,
        "browserify>buffer": true,
        "browserify>insert-module-globals>is-buffer": true
      }
    },
    "@ethereumjs/tx>@ethereumjs/common": {
      "packages": {
        "@ethereumjs/tx>@ethereumjs/common>crc-32": true,
        "@ethereumjs/tx>@ethereumjs/util": true,
        "browserify>buffer": true,
        "webpack>events": true
      }
    },
    "@ethereumjs/tx>@ethereumjs/common>crc-32": {
      "globals": {
        "DO_NOT_EXPORT_CRC": true,
        "define": true
      }
    },
    "@ethereumjs/tx>@ethereumjs/rlp": {
      "globals": {
        "TextEncoder": true
      }
    },
    "@ethereumjs/tx>@ethereumjs/util": {
      "globals": {
        "console.warn": true
      },
      "packages": {
        "@ethereumjs/tx>@ethereumjs/rlp": true,
        "@ethereumjs/tx>@ethereumjs/util>micro-ftch": true,
        "@ethereumjs/tx>ethereum-cryptography": true,
        "browserify>buffer": true,
        "browserify>insert-module-globals>is-buffer": true,
        "webpack>events": true
      }
    },
    "@ethereumjs/tx>@ethereumjs/util>micro-ftch": {
      "globals": {
        "Headers": true,
        "TextDecoder": true,
        "URL": true,
        "btoa": true,
        "fetch": true
      },
      "packages": {
        "browserify>browserify-zlib": true,
        "browserify>buffer": true,
        "browserify>https-browserify": true,
        "browserify>process": true,
        "browserify>stream-http": true,
        "browserify>url": true,
        "browserify>util": true
      }
    },
    "@ethereumjs/tx>ethereum-cryptography": {
      "globals": {
        "TextDecoder": true,
        "crypto": true
      },
      "packages": {
        "@ethereumjs/tx>ethereum-cryptography>@noble/curves": true,
        "@ethereumjs/tx>ethereum-cryptography>@noble/hashes": true,
        "@ethereumjs/tx>ethereum-cryptography>@scure/bip32": true
      }
    },
    "@ethereumjs/tx>ethereum-cryptography>@noble/curves": {
      "globals": {
        "TextEncoder": true
      },
      "packages": {
        "@ethereumjs/tx>ethereum-cryptography>@noble/hashes": true
      }
    },
    "@ethereumjs/tx>ethereum-cryptography>@noble/hashes": {
      "globals": {
        "TextEncoder": true,
        "crypto": true
      }
    },
    "@ethereumjs/tx>ethereum-cryptography>@scure/bip32": {
      "packages": {
        "@ethereumjs/tx>ethereum-cryptography>@scure/bip32>@noble/curves": true,
        "@ethereumjs/tx>ethereum-cryptography>@scure/bip32>@noble/hashes": true,
        "@metamask/utils>@scure/base": true
      }
    },
    "@ethereumjs/tx>ethereum-cryptography>@scure/bip32>@noble/curves": {
      "globals": {
        "TextEncoder": true
      },
      "packages": {
        "@ethereumjs/tx>ethereum-cryptography>@scure/bip32>@noble/hashes": true
      }
    },
    "@ethereumjs/tx>ethereum-cryptography>@scure/bip32>@noble/hashes": {
      "globals": {
        "TextEncoder": true,
        "crypto": true
      }
    },
    "@ethersproject/abi": {
      "globals": {
        "console.log": true
      },
      "packages": {
        "@ethersproject/abi>@ethersproject/address": true,
        "@ethersproject/abi>@ethersproject/bytes": true,
        "@ethersproject/abi>@ethersproject/constants": true,
        "@ethersproject/abi>@ethersproject/hash": true,
        "@ethersproject/abi>@ethersproject/keccak256": true,
        "@ethersproject/abi>@ethersproject/logger": true,
        "@ethersproject/abi>@ethersproject/properties": true,
        "@ethersproject/abi>@ethersproject/strings": true,
        "@ethersproject/bignumber": true
      }
    },
    "@ethersproject/abi>@ethersproject/address": {
      "packages": {
        "@ethersproject/abi>@ethersproject/bytes": true,
        "@ethersproject/abi>@ethersproject/keccak256": true,
        "@ethersproject/abi>@ethersproject/logger": true,
        "@ethersproject/bignumber": true,
        "@ethersproject/providers>@ethersproject/rlp": true
      }
    },
    "@ethersproject/abi>@ethersproject/bytes": {
      "packages": {
        "@ethersproject/abi>@ethersproject/logger": true
      }
    },
    "@ethersproject/abi>@ethersproject/constants": {
      "packages": {
        "@ethersproject/bignumber": true
      }
    },
    "@ethersproject/abi>@ethersproject/hash": {
      "packages": {
        "@ethersproject/abi>@ethersproject/address": true,
        "@ethersproject/abi>@ethersproject/bytes": true,
        "@ethersproject/abi>@ethersproject/keccak256": true,
        "@ethersproject/abi>@ethersproject/logger": true,
        "@ethersproject/abi>@ethersproject/properties": true,
        "@ethersproject/abi>@ethersproject/strings": true,
        "@ethersproject/bignumber": true,
        "@ethersproject/providers>@ethersproject/base64": true
      }
    },
    "@ethersproject/abi>@ethersproject/keccak256": {
      "packages": {
        "@ethersproject/abi>@ethersproject/bytes": true,
        "@metamask/ethjs>js-sha3": true
      }
    },
    "@ethersproject/abi>@ethersproject/logger": {
      "globals": {
        "console": true
      }
    },
    "@ethersproject/abi>@ethersproject/properties": {
      "packages": {
        "@ethersproject/abi>@ethersproject/logger": true
      }
    },
    "@ethersproject/abi>@ethersproject/strings": {
      "packages": {
        "@ethersproject/abi>@ethersproject/bytes": true,
        "@ethersproject/abi>@ethersproject/constants": true,
        "@ethersproject/abi>@ethersproject/logger": true
      }
    },
    "@ethersproject/bignumber": {
      "packages": {
        "@ethersproject/abi>@ethersproject/bytes": true,
        "@ethersproject/abi>@ethersproject/logger": true,
        "bn.js": true
      }
    },
    "@ethersproject/contracts": {
      "globals": {
        "setTimeout": true
      },
      "packages": {
        "@ethersproject/abi": true,
        "@ethersproject/abi>@ethersproject/address": true,
        "@ethersproject/abi>@ethersproject/bytes": true,
        "@ethersproject/abi>@ethersproject/logger": true,
        "@ethersproject/abi>@ethersproject/properties": true,
        "@ethersproject/bignumber": true,
        "@ethersproject/hdnode>@ethersproject/abstract-signer": true,
        "@ethersproject/hdnode>@ethersproject/transactions": true,
        "@metamask/test-bundler>@ethersproject/abstract-provider": true
      }
    },
    "@ethersproject/hdnode": {
      "packages": {
        "@ethersproject/abi>@ethersproject/bytes": true,
        "@ethersproject/abi>@ethersproject/logger": true,
        "@ethersproject/abi>@ethersproject/properties": true,
        "@ethersproject/abi>@ethersproject/strings": true,
        "@ethersproject/bignumber": true,
        "@ethersproject/hdnode>@ethersproject/basex": true,
        "@ethersproject/hdnode>@ethersproject/pbkdf2": true,
        "@ethersproject/hdnode>@ethersproject/sha2": true,
        "@ethersproject/hdnode>@ethersproject/signing-key": true,
        "@ethersproject/hdnode>@ethersproject/transactions": true,
        "@ethersproject/hdnode>@ethersproject/wordlists": true
      }
    },
    "@ethersproject/hdnode>@ethersproject/abstract-signer": {
      "packages": {
        "@ethersproject/abi>@ethersproject/logger": true,
        "@ethersproject/abi>@ethersproject/properties": true
      }
    },
    "@ethersproject/hdnode>@ethersproject/basex": {
      "packages": {
        "@ethersproject/abi>@ethersproject/bytes": true,
        "@ethersproject/abi>@ethersproject/properties": true
      }
    },
    "@ethersproject/hdnode>@ethersproject/pbkdf2": {
      "packages": {
        "@ethersproject/abi>@ethersproject/bytes": true,
        "@ethersproject/hdnode>@ethersproject/sha2": true
      }
    },
    "@ethersproject/hdnode>@ethersproject/sha2": {
      "packages": {
        "@ethersproject/abi>@ethersproject/bytes": true,
        "@ethersproject/abi>@ethersproject/logger": true,
        "ethereumjs-util>ethereum-cryptography>hash.js": true
      }
    },
    "@ethersproject/hdnode>@ethersproject/signing-key": {
      "packages": {
        "@ethersproject/abi>@ethersproject/bytes": true,
        "@ethersproject/abi>@ethersproject/logger": true,
        "@ethersproject/abi>@ethersproject/properties": true,
        "@metamask/ppom-validator>elliptic": true
      }
    },
    "@ethersproject/hdnode>@ethersproject/transactions": {
      "packages": {
        "@ethersproject/abi>@ethersproject/address": true,
        "@ethersproject/abi>@ethersproject/bytes": true,
        "@ethersproject/abi>@ethersproject/constants": true,
        "@ethersproject/abi>@ethersproject/keccak256": true,
        "@ethersproject/abi>@ethersproject/logger": true,
        "@ethersproject/abi>@ethersproject/properties": true,
        "@ethersproject/bignumber": true,
        "@ethersproject/hdnode>@ethersproject/signing-key": true,
        "@ethersproject/providers>@ethersproject/rlp": true
      }
    },
    "@ethersproject/hdnode>@ethersproject/wordlists": {
      "packages": {
        "@ethersproject/abi>@ethersproject/bytes": true,
        "@ethersproject/abi>@ethersproject/hash": true,
        "@ethersproject/abi>@ethersproject/logger": true,
        "@ethersproject/abi>@ethersproject/properties": true,
        "@ethersproject/abi>@ethersproject/strings": true
      }
    },
    "@ethersproject/providers": {
      "globals": {
        "WebSocket": true,
        "clearInterval": true,
        "clearTimeout": true,
        "console.log": true,
        "console.warn": true,
        "setInterval": true,
        "setTimeout": true
      },
      "packages": {
        "@ethersproject/abi>@ethersproject/address": true,
        "@ethersproject/abi>@ethersproject/bytes": true,
        "@ethersproject/abi>@ethersproject/constants": true,
        "@ethersproject/abi>@ethersproject/hash": true,
        "@ethersproject/abi>@ethersproject/logger": true,
        "@ethersproject/abi>@ethersproject/properties": true,
        "@ethersproject/abi>@ethersproject/strings": true,
        "@ethersproject/bignumber": true,
        "@ethersproject/hdnode>@ethersproject/abstract-signer": true,
        "@ethersproject/hdnode>@ethersproject/basex": true,
        "@ethersproject/hdnode>@ethersproject/sha2": true,
        "@ethersproject/hdnode>@ethersproject/transactions": true,
        "@ethersproject/providers>@ethersproject/base64": true,
        "@ethersproject/providers>@ethersproject/random": true,
        "@ethersproject/providers>@ethersproject/web": true,
        "@ethersproject/providers>bech32": true,
        "@metamask/test-bundler>@ethersproject/abstract-provider": true,
        "@metamask/test-bundler>@ethersproject/networks": true
      }
    },
    "@ethersproject/providers>@ethersproject/base64": {
      "globals": {
        "atob": true,
        "btoa": true
      },
      "packages": {
        "@ethersproject/abi>@ethersproject/bytes": true
      }
    },
    "@ethersproject/providers>@ethersproject/random": {
      "globals": {
        "crypto.getRandomValues": true
      },
      "packages": {
        "@ethersproject/abi>@ethersproject/bytes": true,
        "@ethersproject/abi>@ethersproject/logger": true
      }
    },
    "@ethersproject/providers>@ethersproject/rlp": {
      "packages": {
        "@ethersproject/abi>@ethersproject/bytes": true,
        "@ethersproject/abi>@ethersproject/logger": true
      }
    },
    "@ethersproject/providers>@ethersproject/web": {
      "globals": {
        "clearTimeout": true,
        "fetch": true,
        "setTimeout": true
      },
      "packages": {
        "@ethersproject/abi>@ethersproject/bytes": true,
        "@ethersproject/abi>@ethersproject/logger": true,
        "@ethersproject/abi>@ethersproject/properties": true,
        "@ethersproject/abi>@ethersproject/strings": true,
        "@ethersproject/providers>@ethersproject/base64": true
      }
    },
    "@keystonehq/bc-ur-registry-eth": {
      "packages": {
        "@ethereumjs/tx>@ethereumjs/util": true,
        "@keystonehq/bc-ur-registry-eth>@keystonehq/bc-ur-registry": true,
        "@metamask/eth-trezor-keyring>hdkey": true,
        "browserify>buffer": true,
        "uuid": true
      }
    },
    "@keystonehq/bc-ur-registry-eth>@keystonehq/bc-ur-registry": {
      "globals": {
        "define": true
      },
      "packages": {
        "@ngraveio/bc-ur": true,
        "@trezor/connect-web>tslib": true,
        "browserify>buffer": true,
        "ethereumjs-util>ethereum-cryptography>bs58check": true,
        "ganache>abstract-level>buffer": true
      }
    },
    "@keystonehq/metamask-airgapped-keyring": {
      "packages": {
        "@ethereumjs/tx": true,
        "@keystonehq/bc-ur-registry-eth": true,
        "@keystonehq/metamask-airgapped-keyring>@keystonehq/base-eth-keyring": true,
        "@keystonehq/metamask-airgapped-keyring>@metamask/obs-store": true,
        "@keystonehq/metamask-airgapped-keyring>rlp": true,
        "browserify>buffer": true,
        "uuid": true,
        "webpack>events": true
      }
    },
    "@keystonehq/metamask-airgapped-keyring>@keystonehq/base-eth-keyring": {
      "packages": {
        "@ethereumjs/tx": true,
        "@ethereumjs/tx>@ethereumjs/util": true,
        "@keystonehq/bc-ur-registry-eth": true,
        "@metamask/eth-trezor-keyring>hdkey": true,
        "browserify>buffer": true,
        "eth-lattice-keyring>rlp": true,
        "uuid": true
      }
    },
    "@keystonehq/metamask-airgapped-keyring>@metamask/obs-store": {
      "packages": {
        "@keystonehq/metamask-airgapped-keyring>@metamask/obs-store>@metamask/safe-event-emitter": true,
        "@keystonehq/metamask-airgapped-keyring>@metamask/obs-store>through2": true,
        "stream-browserify": true
      }
    },
    "@keystonehq/metamask-airgapped-keyring>@metamask/obs-store>@metamask/safe-event-emitter": {
      "globals": {
        "setTimeout": true
      },
      "packages": {
        "webpack>events": true
      }
    },
    "@keystonehq/metamask-airgapped-keyring>@metamask/obs-store>through2": {
      "packages": {
        "@keystonehq/metamask-airgapped-keyring>@metamask/obs-store>through2>readable-stream": true,
        "browserify>process": true,
        "browserify>util": true,
        "watchify>xtend": true
      }
    },
    "@keystonehq/metamask-airgapped-keyring>@metamask/obs-store>through2>readable-stream": {
      "packages": {
        "@keystonehq/metamask-airgapped-keyring>@metamask/obs-store>through2>readable-stream>isarray": true,
        "@keystonehq/metamask-airgapped-keyring>@metamask/obs-store>through2>readable-stream>safe-buffer": true,
        "@keystonehq/metamask-airgapped-keyring>@metamask/obs-store>through2>readable-stream>string_decoder": true,
        "browserify>browser-resolve": true,
        "browserify>process": true,
        "browserify>timers-browserify": true,
        "pumpify>inherits": true,
        "readable-stream-2>core-util-is": true,
        "readable-stream-2>process-nextick-args": true,
        "readable-stream>util-deprecate": true,
        "webpack>events": true
      }
    },
    "@keystonehq/metamask-airgapped-keyring>@metamask/obs-store>through2>readable-stream>safe-buffer": {
      "packages": {
        "browserify>buffer": true
      }
    },
    "@keystonehq/metamask-airgapped-keyring>@metamask/obs-store>through2>readable-stream>string_decoder": {
      "packages": {
        "@keystonehq/metamask-airgapped-keyring>@metamask/obs-store>through2>readable-stream>safe-buffer": true
      }
    },
    "@keystonehq/metamask-airgapped-keyring>rlp": {
      "packages": {
        "bn.js": true,
        "browserify>buffer": true
      }
    },
    "@lavamoat/lavadome-react": {
      "globals": {
        "Document.prototype": true,
        "DocumentFragment.prototype": true,
        "Element.prototype": true,
        "Node.prototype": true,
        "console.warn": true,
        "document": true
      },
      "packages": {
        "react": true
      }
    },
    "@material-ui/core": {
      "globals": {
        "Image": true,
        "_formatMuiErrorMessage": true,
        "addEventListener": true,
        "clearInterval": true,
        "clearTimeout": true,
        "console.error": true,
        "console.warn": true,
        "document": true,
        "getComputedStyle": true,
        "getSelection": true,
        "innerHeight": true,
        "innerWidth": true,
        "matchMedia": true,
        "navigator": true,
        "performance.now": true,
        "removeEventListener": true,
        "requestAnimationFrame": true,
        "setInterval": true,
        "setTimeout": true
      },
      "packages": {
        "@babel/runtime": true,
        "@material-ui/core>@material-ui/styles": true,
        "@material-ui/core>@material-ui/system": true,
        "@material-ui/core>@material-ui/utils": true,
        "@material-ui/core>clsx": true,
        "@material-ui/core>popper.js": true,
        "@material-ui/core>react-transition-group": true,
        "prop-types": true,
        "prop-types>react-is": true,
        "react": true,
        "react-dom": true,
        "react-redux>hoist-non-react-statics": true
      }
    },
    "@material-ui/core>@material-ui/styles": {
      "globals": {
        "console.error": true,
        "console.warn": true,
        "document.createComment": true,
        "document.head": true
      },
      "packages": {
        "@babel/runtime": true,
        "@material-ui/core>@material-ui/styles>jss": true,
        "@material-ui/core>@material-ui/styles>jss-plugin-camel-case": true,
        "@material-ui/core>@material-ui/styles>jss-plugin-default-unit": true,
        "@material-ui/core>@material-ui/styles>jss-plugin-global": true,
        "@material-ui/core>@material-ui/styles>jss-plugin-nested": true,
        "@material-ui/core>@material-ui/styles>jss-plugin-props-sort": true,
        "@material-ui/core>@material-ui/styles>jss-plugin-rule-value-function": true,
        "@material-ui/core>@material-ui/styles>jss-plugin-vendor-prefixer": true,
        "@material-ui/core>@material-ui/utils": true,
        "@material-ui/core>clsx": true,
        "prop-types": true,
        "react": true,
        "react-redux>hoist-non-react-statics": true
      }
    },
    "@material-ui/core>@material-ui/styles>jss": {
      "globals": {
        "CSS": true,
        "document.createElement": true,
        "document.querySelector": true
      },
      "packages": {
        "@babel/runtime": true,
        "@material-ui/core>@material-ui/styles>jss>is-in-browser": true,
        "react-router-dom>tiny-warning": true
      }
    },
    "@material-ui/core>@material-ui/styles>jss-plugin-camel-case": {
      "packages": {
        "@material-ui/core>@material-ui/styles>jss-plugin-camel-case>hyphenate-style-name": true
      }
    },
    "@material-ui/core>@material-ui/styles>jss-plugin-default-unit": {
      "globals": {
        "CSS": true
      },
      "packages": {
        "@material-ui/core>@material-ui/styles>jss": true
      }
    },
    "@material-ui/core>@material-ui/styles>jss-plugin-global": {
      "packages": {
        "@babel/runtime": true,
        "@material-ui/core>@material-ui/styles>jss": true
      }
    },
    "@material-ui/core>@material-ui/styles>jss-plugin-nested": {
      "packages": {
        "@babel/runtime": true,
        "react-router-dom>tiny-warning": true
      }
    },
    "@material-ui/core>@material-ui/styles>jss-plugin-rule-value-function": {
      "packages": {
        "@material-ui/core>@material-ui/styles>jss": true,
        "react-router-dom>tiny-warning": true
      }
    },
    "@material-ui/core>@material-ui/styles>jss-plugin-vendor-prefixer": {
      "packages": {
        "@material-ui/core>@material-ui/styles>jss": true,
        "@material-ui/core>@material-ui/styles>jss-plugin-vendor-prefixer>css-vendor": true
      }
    },
    "@material-ui/core>@material-ui/styles>jss-plugin-vendor-prefixer>css-vendor": {
      "globals": {
        "document.createElement": true,
        "document.documentElement": true,
        "getComputedStyle": true
      },
      "packages": {
        "@babel/runtime": true,
        "@material-ui/core>@material-ui/styles>jss>is-in-browser": true
      }
    },
    "@material-ui/core>@material-ui/styles>jss>is-in-browser": {
      "globals": {
        "document": true
      }
    },
    "@material-ui/core>@material-ui/system": {
      "globals": {
        "console.error": true
      },
      "packages": {
        "@babel/runtime": true,
        "@material-ui/core>@material-ui/utils": true,
        "prop-types": true
      }
    },
    "@material-ui/core>@material-ui/utils": {
      "packages": {
        "@babel/runtime": true,
        "prop-types": true,
        "prop-types>react-is": true
      }
    },
    "@material-ui/core>popper.js": {
      "globals": {
        "MSInputMethodContext": true,
        "Node.DOCUMENT_POSITION_FOLLOWING": true,
        "cancelAnimationFrame": true,
        "console.warn": true,
        "define": true,
        "devicePixelRatio": true,
        "document": true,
        "getComputedStyle": true,
        "innerHeight": true,
        "innerWidth": true,
        "navigator": true,
        "requestAnimationFrame": true,
        "setTimeout": true
      }
    },
    "@material-ui/core>react-transition-group": {
      "globals": {
        "Element": true,
        "setTimeout": true
      },
      "packages": {
        "@material-ui/core>react-transition-group>dom-helpers": true,
        "prop-types": true,
        "react": true,
        "react-dom": true
      }
    },
    "@material-ui/core>react-transition-group>dom-helpers": {
      "packages": {
        "@babel/runtime": true
      }
    },
    "@metamask/abi-utils": {
      "packages": {
        "@metamask/utils": true,
        "superstruct": true
      }
    },
    "@metamask/accounts-controller": {
      "packages": {
        "@ethereumjs/tx>@ethereumjs/util": true,
        "@ethereumjs/tx>ethereum-cryptography": true,
        "@metamask/base-controller": true,
        "@metamask/eth-snap-keyring": true,
        "@metamask/keyring-api": true,
        "@metamask/keyring-controller": true,
        "uuid": true
      }
    },
    "@metamask/address-book-controller": {
      "packages": {
        "@metamask/address-book-controller>@metamask/base-controller": true,
        "@metamask/controller-utils": true
      }
    },
    "@metamask/address-book-controller>@metamask/base-controller": {
      "globals": {
        "setTimeout": true
      },
      "packages": {
        "immer": true
      }
    },
    "@metamask/announcement-controller": {
      "packages": {
        "@metamask/announcement-controller>@metamask/base-controller": true
      }
    },
    "@metamask/announcement-controller>@metamask/base-controller": {
      "globals": {
        "setTimeout": true
      },
      "packages": {
        "immer": true
      }
    },
    "@metamask/approval-controller": {
      "globals": {
        "console.info": true
      },
      "packages": {
        "@metamask/approval-controller>@metamask/base-controller": true,
        "@metamask/approval-controller>nanoid": true,
        "@metamask/providers>@metamask/rpc-errors": true
      }
    },
    "@metamask/approval-controller>@metamask/base-controller": {
      "globals": {
        "setTimeout": true
      },
      "packages": {
        "immer": true
      }
    },
    "@metamask/approval-controller>nanoid": {
      "globals": {
        "crypto.getRandomValues": true
      }
    },
    "@metamask/assets-controllers": {
      "globals": {
        "AbortController": true,
        "Headers": true,
        "URL": true,
        "URLSearchParams": true,
        "clearInterval": true,
        "clearTimeout": true,
        "console.error": true,
        "console.log": true,
        "setInterval": true,
        "setTimeout": true
      },
      "packages": {
        "@ethereumjs/tx>@ethereumjs/util": true,
        "@ethersproject/abi>@ethersproject/address": true,
        "@ethersproject/contracts": true,
        "@ethersproject/providers": true,
        "@metamask/abi-utils": true,
        "@metamask/assets-controllers>@metamask/base-controller": true,
        "@metamask/assets-controllers>@metamask/polling-controller": true,
        "@metamask/assets-controllers>cockatiel": true,
        "@metamask/assets-controllers>multiformats": true,
        "@metamask/contract-metadata": true,
        "@metamask/controller-utils": true,
        "@metamask/eth-query": true,
        "@metamask/metamask-eth-abis": true,
        "@metamask/name-controller>async-mutex": true,
        "@metamask/providers>@metamask/rpc-errors": true,
        "@metamask/utils": true,
        "bn.js": true,
        "lodash": true,
        "single-call-balance-checker-abi": true,
        "uuid": true,
        "webpack>events": true
      }
    },
    "@metamask/assets-controllers>@metamask/base-controller": {
      "globals": {
        "setTimeout": true
      },
      "packages": {
        "immer": true
      }
    },
    "@metamask/assets-controllers>@metamask/polling-controller": {
      "globals": {
        "clearTimeout": true,
        "console.error": true,
        "setTimeout": true
      },
      "packages": {
        "@metamask/assets-controllers>@metamask/polling-controller>@metamask/base-controller": true,
        "@metamask/snaps-utils>fast-json-stable-stringify": true,
        "uuid": true
      }
    },
    "@metamask/assets-controllers>@metamask/polling-controller>@metamask/base-controller": {
      "globals": {
        "setTimeout": true
      },
      "packages": {
        "immer": true
      }
    },
    "@metamask/assets-controllers>cockatiel": {
      "globals": {
        "AbortController": true,
        "AbortSignal": true,
        "WeakRef": true,
        "clearTimeout": true,
        "performance": true,
        "setTimeout": true
      },
      "packages": {
        "browserify>process": true
      }
    },
    "@metamask/assets-controllers>multiformats": {
      "globals": {
        "TextDecoder": true,
        "TextEncoder": true,
        "console.warn": true,
        "crypto.subtle.digest": true
      }
    },
    "@metamask/base-controller": {
      "globals": {
        "setTimeout": true
      },
      "packages": {
        "immer": true
      }
    },
    "@metamask/browser-passworder": {
      "globals": {
        "CryptoKey": true,
        "btoa": true,
        "crypto.getRandomValues": true,
        "crypto.subtle.decrypt": true,
        "crypto.subtle.deriveKey": true,
        "crypto.subtle.encrypt": true,
        "crypto.subtle.exportKey": true,
        "crypto.subtle.importKey": true
      },
      "packages": {
        "@metamask/utils": true,
        "browserify>buffer": true
      }
    },
    "@metamask/controller-utils": {
      "globals": {
        "URL": true,
        "console.error": true,
        "fetch": true,
        "setTimeout": true
      },
      "packages": {
        "@ethereumjs/tx>@ethereumjs/util": true,
        "@metamask/controller-utils>@spruceid/siwe-parser": true,
        "@metamask/ethjs>@metamask/ethjs-unit": true,
        "@metamask/utils": true,
        "bn.js": true,
        "browserify>buffer": true,
        "eslint>fast-deep-equal": true,
        "eth-ens-namehash": true
      }
    },
    "@metamask/controller-utils>@spruceid/siwe-parser": {
      "globals": {
        "console.error": true,
        "console.log": true
      },
      "packages": {
        "@metamask/controller-utils>@spruceid/siwe-parser>apg-js": true,
        "@noble/hashes": true
      }
    },
    "@metamask/controller-utils>@spruceid/siwe-parser>apg-js": {
      "globals": {
        "mode": true
      },
      "packages": {
        "browserify>buffer": true,
        "browserify>insert-module-globals>is-buffer": true
      }
    },
    "@metamask/controllers>web3": {
      "globals": {
        "XMLHttpRequest": true
      }
    },
    "@metamask/controllers>web3-provider-engine>cross-fetch>node-fetch": {
      "globals": {
        "fetch": true
      }
    },
    "@metamask/controllers>web3-provider-engine>eth-json-rpc-middleware>node-fetch": {
      "globals": {
        "fetch": true
      }
    },
    "@metamask/ens-controller": {
      "packages": {
        "@ethersproject/providers": true,
        "@metamask/controller-utils": true,
        "@metamask/ens-controller>@metamask/base-controller": true,
        "@metamask/utils": true,
        "punycode": true
      }
    },
    "@metamask/ens-controller>@metamask/base-controller": {
      "globals": {
        "setTimeout": true
      },
      "packages": {
        "immer": true
      }
    },
    "@metamask/eth-json-rpc-filters": {
      "globals": {
        "console.error": true
      },
      "packages": {
        "@metamask/eth-json-rpc-filters>@metamask/eth-query": true,
        "@metamask/eth-json-rpc-filters>@metamask/json-rpc-engine": true,
        "@metamask/name-controller>async-mutex": true,
        "@metamask/safe-event-emitter": true,
        "pify": true
      }
    },
    "@metamask/eth-json-rpc-filters>@metamask/eth-query": {
      "packages": {
        "@metamask/eth-query>json-rpc-random-id": true,
        "watchify>xtend": true
      }
    },
    "@metamask/eth-json-rpc-filters>@metamask/json-rpc-engine": {
      "packages": {
        "@metamask/providers>@metamask/rpc-errors": true,
        "@metamask/safe-event-emitter": true,
        "@metamask/utils": true
      }
    },
    "@metamask/eth-json-rpc-middleware": {
      "globals": {
        "URL": true,
        "console.error": true,
        "setTimeout": true
      },
      "packages": {
        "@metamask/eth-json-rpc-middleware>@metamask/json-rpc-engine": true,
        "@metamask/eth-json-rpc-middleware>safe-stable-stringify": true,
        "@metamask/eth-sig-util": true,
        "@metamask/providers>@metamask/rpc-errors": true,
        "@metamask/utils": true,
        "pify": true,
        "sass-loader>klona": true
      }
    },
    "@metamask/eth-json-rpc-middleware>@metamask/eth-json-rpc-provider": {
      "packages": {
        "@metamask/eth-json-rpc-middleware>@metamask/eth-json-rpc-provider>@metamask/json-rpc-engine": true,
        "@metamask/safe-event-emitter": true
      }
    },
    "@metamask/eth-json-rpc-middleware>@metamask/eth-json-rpc-provider>@metamask/json-rpc-engine": {
      "packages": {
        "@metamask/providers>@metamask/rpc-errors": true,
        "@metamask/safe-event-emitter": true,
        "@metamask/utils": true
      }
    },
    "@metamask/eth-json-rpc-middleware>@metamask/json-rpc-engine": {
      "packages": {
        "@metamask/providers>@metamask/rpc-errors": true,
        "@metamask/safe-event-emitter": true,
        "@metamask/utils": true
      }
    },
    "@metamask/eth-ledger-bridge-keyring": {
      "globals": {
        "addEventListener": true,
        "console.log": true,
        "document.createElement": true,
        "document.head.appendChild": true,
        "fetch": true,
        "removeEventListener": true
      },
      "packages": {
        "@ethereumjs/tx": true,
        "@ethereumjs/tx>@ethereumjs/rlp": true,
        "@ethereumjs/tx>@ethereumjs/util": true,
        "@metamask/eth-sig-util": true,
        "@metamask/eth-trezor-keyring>hdkey": true,
        "browserify>buffer": true,
        "webpack>events": true
      }
    },
    "@metamask/eth-query": {
      "packages": {
        "@metamask/eth-query>json-rpc-random-id": true,
        "watchify>xtend": true
      }
    },
    "@metamask/eth-sig-util": {
      "packages": {
        "@ethereumjs/tx>@ethereumjs/util": true,
        "@ethereumjs/tx>ethereum-cryptography": true,
        "@metamask/abi-utils": true,
        "@metamask/eth-sig-util>tweetnacl": true,
        "@metamask/eth-sig-util>tweetnacl-util": true,
        "@metamask/utils": true,
        "browserify>buffer": true
      }
    },
    "@metamask/eth-sig-util>tweetnacl": {
      "globals": {
        "crypto": true,
        "msCrypto": true,
        "nacl": "write"
      },
      "packages": {
        "browserify>browser-resolve": true
      }
    },
    "@metamask/eth-sig-util>tweetnacl-util": {
      "globals": {
        "atob": true,
        "btoa": true
      },
      "packages": {
        "browserify>browser-resolve": true
      }
    },
    "@metamask/eth-snap-keyring": {
      "globals": {
        "console.error": true
      },
      "packages": {
        "@ethereumjs/tx": true,
        "@metamask/eth-sig-util": true,
        "@metamask/eth-snap-keyring>@metamask/keyring-api": true,
        "@metamask/eth-snap-keyring>uuid": true,
        "@metamask/utils": true,
        "superstruct": true,
        "webpack>events": true
      }
    },
    "@metamask/eth-snap-keyring>@metamask/keyring-api": {
      "packages": {
        "@metamask/eth-snap-keyring>uuid": true,
        "@metamask/utils": true,
        "superstruct": true
      }
    },
    "@metamask/eth-snap-keyring>uuid": {
      "globals": {
        "crypto": true
      }
    },
    "@metamask/eth-token-tracker": {
      "globals": {
        "console.warn": true
      },
      "packages": {
        "@babel/runtime": true,
        "@metamask/eth-token-tracker>@metamask/eth-block-tracker": true,
        "@metamask/eth-token-tracker>deep-equal": true,
        "@metamask/ethjs-contract": true,
        "@metamask/ethjs-query": true,
        "@metamask/safe-event-emitter": true,
        "bn.js": true,
        "human-standard-token-abi": true
      }
    },
    "@metamask/eth-token-tracker>@metamask/eth-block-tracker": {
      "globals": {
        "clearTimeout": true,
        "console.error": true,
        "setTimeout": true
      },
      "packages": {
        "@metamask/eth-query>json-rpc-random-id": true,
        "@metamask/safe-event-emitter": true,
        "@metamask/utils": true,
        "pify": true
      }
    },
    "@metamask/eth-token-tracker>deep-equal": {
      "packages": {
        "@lavamoat/lavapack>json-stable-stringify>isarray": true,
        "@lavamoat/lavapack>json-stable-stringify>object-keys": true,
        "@metamask/eth-token-tracker>deep-equal>es-get-iterator": true,
        "@metamask/eth-token-tracker>deep-equal>is-date-object": true,
        "@metamask/eth-token-tracker>deep-equal>which-boxed-primitive": true,
        "@metamask/eth-token-tracker>deep-equal>which-collection": true,
        "@ngraveio/bc-ur>assert>object-is": true,
        "browserify>util>is-arguments": true,
        "browserify>util>which-typed-array": true,
        "gulp>vinyl-fs>object.assign": true,
        "string.prototype.matchall>call-bind": true,
        "string.prototype.matchall>es-abstract>array-buffer-byte-length": true,
        "string.prototype.matchall>es-abstract>is-array-buffer": true,
        "string.prototype.matchall>es-abstract>is-regex": true,
        "string.prototype.matchall>es-abstract>is-shared-array-buffer": true,
        "string.prototype.matchall>get-intrinsic": true,
        "string.prototype.matchall>regexp.prototype.flags": true,
        "string.prototype.matchall>side-channel": true
      }
    },
    "@metamask/eth-token-tracker>deep-equal>es-get-iterator": {
      "packages": {
        "@lavamoat/lavapack>json-stable-stringify>isarray": true,
        "@metamask/eth-token-tracker>deep-equal>es-get-iterator>is-map": true,
        "@metamask/eth-token-tracker>deep-equal>es-get-iterator>is-set": true,
        "@metamask/eth-token-tracker>deep-equal>es-get-iterator>stop-iteration-iterator": true,
        "browserify>process": true,
        "browserify>util>is-arguments": true,
        "eslint-plugin-react>array-includes>is-string": true,
        "string.prototype.matchall>call-bind": true,
        "string.prototype.matchall>get-intrinsic": true,
        "string.prototype.matchall>has-symbols": true
      }
    },
    "@metamask/eth-token-tracker>deep-equal>es-get-iterator>stop-iteration-iterator": {
      "globals": {
        "StopIteration": true
      },
      "packages": {
        "string.prototype.matchall>internal-slot": true
      }
    },
    "@metamask/eth-token-tracker>deep-equal>is-date-object": {
      "packages": {
        "koa>is-generator-function>has-tostringtag": true
      }
    },
    "@metamask/eth-token-tracker>deep-equal>which-boxed-primitive": {
      "packages": {
        "@metamask/eth-token-tracker>deep-equal>which-boxed-primitive>is-bigint": true,
        "@metamask/eth-token-tracker>deep-equal>which-boxed-primitive>is-boolean-object": true,
        "@metamask/eth-token-tracker>deep-equal>which-boxed-primitive>is-number-object": true,
        "eslint-plugin-react>array-includes>is-string": true,
        "string.prototype.matchall>es-abstract>es-to-primitive>is-symbol": true
      }
    },
    "@metamask/eth-token-tracker>deep-equal>which-boxed-primitive>is-bigint": {
      "packages": {
        "string.prototype.matchall>es-abstract>unbox-primitive>has-bigints": true
      }
    },
    "@metamask/eth-token-tracker>deep-equal>which-boxed-primitive>is-boolean-object": {
      "packages": {
        "koa>is-generator-function>has-tostringtag": true,
        "string.prototype.matchall>call-bind": true
      }
    },
    "@metamask/eth-token-tracker>deep-equal>which-boxed-primitive>is-number-object": {
      "packages": {
        "koa>is-generator-function>has-tostringtag": true
      }
    },
    "@metamask/eth-token-tracker>deep-equal>which-collection": {
      "packages": {
        "@metamask/eth-token-tracker>deep-equal>es-get-iterator>is-map": true,
        "@metamask/eth-token-tracker>deep-equal>es-get-iterator>is-set": true,
        "@metamask/eth-token-tracker>deep-equal>which-collection>is-weakmap": true,
        "@metamask/eth-token-tracker>deep-equal>which-collection>is-weakset": true
      }
    },
    "@metamask/eth-token-tracker>deep-equal>which-collection>is-weakset": {
      "packages": {
        "string.prototype.matchall>call-bind": true,
        "string.prototype.matchall>get-intrinsic": true
      }
    },
    "@metamask/eth-trezor-keyring": {
      "globals": {
        "setTimeout": true
      },
      "packages": {
        "@ethereumjs/tx": true,
        "@ethereumjs/tx>@ethereumjs/util": true,
        "@metamask/eth-trezor-keyring>@trezor/connect-plugin-ethereum": true,
        "@metamask/eth-trezor-keyring>@trezor/connect-web": true,
        "@metamask/eth-trezor-keyring>hdkey": true,
        "browserify>buffer": true,
        "webpack>events": true
      }
    },
    "@metamask/eth-trezor-keyring>@trezor/connect-plugin-ethereum": {
      "packages": {
        "@metamask/eth-sig-util": true,
        "@trezor/connect-web>tslib": true
      }
    },
    "@metamask/eth-trezor-keyring>@trezor/connect-web": {
      "globals": {
        "URLSearchParams": true,
        "__TREZOR_CONNECT_SRC": true,
        "addEventListener": true,
        "btoa": true,
        "chrome": true,
        "clearInterval": true,
        "clearTimeout": true,
        "console.warn": true,
        "document.body": true,
        "document.createElement": true,
        "document.createTextNode": true,
        "document.getElementById": true,
        "document.querySelectorAll": true,
        "location": true,
        "navigator": true,
        "open": true,
        "origin": true,
        "removeEventListener": true,
        "setInterval": true,
        "setTimeout": true
      },
      "packages": {
        "@trezor/connect-web>@trezor/connect": true,
        "@trezor/connect-web>@trezor/connect-common": true,
        "@trezor/connect-web>@trezor/utils": true,
        "@trezor/connect-web>tslib": true,
        "webpack>events": true
      }
    },
    "@metamask/eth-trezor-keyring>hdkey": {
      "packages": {
        "browserify>assert": true,
        "browserify>crypto-browserify": true,
        "ethereumjs-util>create-hash>ripemd160": true,
        "ethereumjs-util>ethereum-cryptography>bs58check": true,
        "ganache>secp256k1": true,
        "koa>content-disposition>safe-buffer": true
      }
    },
    "@metamask/etherscan-link": {
      "globals": {
        "URL": true
      }
    },
    "@metamask/ethjs": {
      "globals": {
        "clearInterval": true,
        "setInterval": true
      },
      "packages": {
        "@metamask/ethjs-contract": true,
        "@metamask/ethjs-query": true,
        "@metamask/ethjs>@metamask/ethjs-filter": true,
        "@metamask/ethjs>@metamask/ethjs-provider-http": true,
        "@metamask/ethjs>@metamask/ethjs-unit": true,
        "@metamask/ethjs>@metamask/ethjs-util": true,
        "@metamask/ethjs>@metamask/number-to-bn": true,
        "@metamask/ethjs>ethjs-abi": true,
        "@metamask/ethjs>js-sha3": true,
        "bn.js": true,
        "browserify>buffer": true
      }
    },
    "@metamask/ethjs-contract": {
      "packages": {
        "@babel/runtime": true,
        "@metamask/ethjs>@metamask/ethjs-filter": true,
        "@metamask/ethjs>@metamask/ethjs-util": true,
        "@metamask/ethjs>ethjs-abi": true,
        "@metamask/ethjs>js-sha3": true,
        "promise-to-callback": true
      }
    },
    "@metamask/ethjs-query": {
      "globals": {
        "console": true
      },
      "packages": {
        "@metamask/ethjs-query>@metamask/ethjs-format": true,
        "@metamask/ethjs-query>@metamask/ethjs-rpc": true,
        "promise-to-callback": true
      }
    },
    "@metamask/ethjs-query>@metamask/ethjs-format": {
      "packages": {
        "@metamask/ethjs-query>@metamask/ethjs-format>ethjs-schema": true,
        "@metamask/ethjs>@metamask/ethjs-util": true,
        "@metamask/ethjs>@metamask/ethjs-util>strip-hex-prefix": true,
        "@metamask/ethjs>@metamask/number-to-bn": true
      }
    },
    "@metamask/ethjs-query>@metamask/ethjs-rpc": {
      "packages": {
        "promise-to-callback": true
      }
    },
    "@metamask/ethjs>@metamask/ethjs-filter": {
      "globals": {
        "clearInterval": true,
        "setInterval": true
      }
    },
    "@metamask/ethjs>@metamask/ethjs-provider-http": {
      "packages": {
        "@metamask/ethjs>@metamask/ethjs-provider-http>xhr2": true
      }
    },
    "@metamask/ethjs>@metamask/ethjs-provider-http>xhr2": {
      "globals": {
        "XMLHttpRequest": true
      }
    },
    "@metamask/ethjs>@metamask/ethjs-unit": {
      "packages": {
        "@metamask/ethjs>@metamask/number-to-bn": true,
        "bn.js": true
      }
    },
    "@metamask/ethjs>@metamask/ethjs-util": {
      "packages": {
        "@metamask/ethjs>@metamask/ethjs-util>is-hex-prefixed": true,
        "@metamask/ethjs>@metamask/ethjs-util>strip-hex-prefix": true,
        "browserify>buffer": true
      }
    },
    "@metamask/ethjs>@metamask/ethjs-util>strip-hex-prefix": {
      "packages": {
        "@metamask/ethjs>@metamask/ethjs-util>is-hex-prefixed": true
      }
    },
    "@metamask/ethjs>@metamask/number-to-bn": {
      "packages": {
        "@metamask/ethjs>@metamask/ethjs-util>strip-hex-prefix": true,
        "bn.js": true
      }
    },
    "@metamask/ethjs>ethjs-abi": {
      "packages": {
        "@metamask/ethjs>ethjs-abi>number-to-bn": true,
        "@metamask/ethjs>js-sha3": true,
        "bn.js": true,
        "browserify>buffer": true
      }
    },
    "@metamask/ethjs>ethjs-abi>number-to-bn": {
      "packages": {
        "@metamask/ethjs>@metamask/ethjs-util>strip-hex-prefix": true,
        "bn.js": true
      }
    },
    "@metamask/ethjs>js-sha3": {
      "globals": {
        "define": true
      },
      "packages": {
        "browserify>process": true
      }
    },
    "@metamask/gas-fee-controller": {
      "globals": {
        "clearInterval": true,
        "console.error": true,
        "setInterval": true
      },
      "packages": {
<<<<<<< HEAD
        "@metamask/controller-utils": true,
        "@metamask/eth-query": true,
        "@metamask/gas-fee-controller>@metamask/polling-controller": true,
        "bn.js": true,
        "browserify>buffer": true,
        "uuid": true
      }
    },
    "@metamask/gas-fee-controller>@metamask/polling-controller": {
      "globals": {
        "clearTimeout": true,
        "console.error": true,
        "setTimeout": true
      },
      "packages": {
        "@metamask/gas-fee-controller>@metamask/polling-controller>@metamask/base-controller": true,
        "@metamask/snaps-utils>fast-json-stable-stringify": true,
=======
        "@metamask/assets-controllers>@metamask/polling-controller": true,
        "@metamask/controller-utils": true,
        "@metamask/eth-query": true,
        "bn.js": true,
        "browserify>buffer": true,
>>>>>>> cf417bb2
        "uuid": true
      }
    },
    "@metamask/jazzicon": {
      "globals": {
        "document.createElement": true,
        "document.createElementNS": true
      },
      "packages": {
        "@metamask/jazzicon>color": true,
        "@metamask/jazzicon>mersenne-twister": true
      }
    },
    "@metamask/jazzicon>color": {
      "packages": {
        "@metamask/jazzicon>color>clone": true,
        "@metamask/jazzicon>color>color-convert": true,
        "@metamask/jazzicon>color>color-string": true
      }
    },
    "@metamask/jazzicon>color>clone": {
      "packages": {
        "browserify>buffer": true
      }
    },
    "@metamask/jazzicon>color>color-convert": {
      "packages": {
        "@metamask/jazzicon>color>color-convert>color-name": true
      }
    },
    "@metamask/jazzicon>color>color-string": {
      "packages": {
        "jest-canvas-mock>moo-color>color-name": true
      }
    },
    "@metamask/keyring-api": {
      "packages": {
        "@metamask/keyring-api>uuid": true,
        "@metamask/utils": true,
        "superstruct": true
      }
    },
    "@metamask/keyring-api>uuid": {
      "globals": {
        "crypto": true
      }
    },
    "@metamask/keyring-controller": {
      "packages": {
        "@ethereumjs/tx>@ethereumjs/util": true,
        "@metamask/browser-passworder": true,
        "@metamask/eth-sig-util": true,
        "@metamask/keyring-controller>@metamask/base-controller": true,
        "@metamask/keyring-controller>@metamask/eth-hd-keyring": true,
        "@metamask/keyring-controller>@metamask/eth-simple-keyring": true,
        "@metamask/keyring-controller>ethereumjs-wallet": true,
        "@metamask/name-controller>async-mutex": true,
        "@metamask/utils": true
      }
    },
    "@metamask/keyring-controller>@metamask/base-controller": {
      "globals": {
        "setTimeout": true
      },
      "packages": {
        "immer": true
      }
    },
    "@metamask/keyring-controller>@metamask/eth-hd-keyring": {
      "globals": {
        "TextEncoder": true
      },
      "packages": {
        "@ethereumjs/tx>@ethereumjs/util": true,
        "@ethereumjs/tx>ethereum-cryptography": true,
        "@metamask/eth-sig-util": true,
        "@metamask/scure-bip39": true,
        "@metamask/utils": true,
        "browserify>buffer": true
      }
    },
    "@metamask/keyring-controller>@metamask/eth-simple-keyring": {
      "packages": {
        "@ethereumjs/tx>@ethereumjs/util": true,
        "@ethereumjs/tx>ethereum-cryptography": true,
        "@metamask/eth-sig-util": true,
        "@metamask/utils": true,
        "browserify>buffer": true,
        "mocha>serialize-javascript>randombytes": true
      }
    },
    "@metamask/keyring-controller>ethereumjs-wallet": {
      "packages": {
        "@metamask/keyring-controller>ethereumjs-wallet>ethereum-cryptography": true,
        "@metamask/keyring-controller>ethereumjs-wallet>ethereumjs-util": true,
        "@metamask/keyring-controller>ethereumjs-wallet>utf8": true,
        "browserify>buffer": true,
        "browserify>crypto-browserify": true,
        "eth-lattice-keyring>gridplus-sdk>aes-js": true,
        "ethereumjs-util>ethereum-cryptography>bs58check": true,
        "ethereumjs-util>ethereum-cryptography>scrypt-js": true,
        "mocha>serialize-javascript>randombytes": true,
        "uuid": true
      }
    },
    "@metamask/keyring-controller>ethereumjs-wallet>ethereum-cryptography": {
      "packages": {
        "browserify>assert": true,
        "browserify>buffer": true,
        "browserify>crypto-browserify>create-hmac": true,
        "ethereumjs-util>ethereum-cryptography>bs58check": true,
        "ethereumjs-util>ethereum-cryptography>hash.js": true,
        "ganache>keccak": true,
        "ganache>secp256k1": true,
        "koa>content-disposition>safe-buffer": true,
        "mocha>serialize-javascript>randombytes": true
      }
    },
    "@metamask/keyring-controller>ethereumjs-wallet>ethereumjs-util": {
      "packages": {
        "@metamask/keyring-controller>ethereumjs-wallet>ethereum-cryptography": true,
        "@metamask/keyring-controller>ethereumjs-wallet>ethereumjs-util>rlp": true,
        "bn.js": true,
        "browserify>assert": true,
        "browserify>buffer": true,
        "browserify>insert-module-globals>is-buffer": true,
        "ethereumjs-util>create-hash": true
      }
    },
    "@metamask/keyring-controller>ethereumjs-wallet>ethereumjs-util>rlp": {
      "packages": {
        "bn.js": true,
        "browserify>buffer": true
      }
    },
    "@metamask/logging-controller": {
      "packages": {
        "@metamask/logging-controller>@metamask/base-controller": true,
        "uuid": true
      }
    },
    "@metamask/logging-controller>@metamask/base-controller": {
      "globals": {
        "setTimeout": true
      },
      "packages": {
        "immer": true
      }
    },
    "@metamask/logo": {
      "globals": {
        "addEventListener": true,
        "document.body.appendChild": true,
        "document.createElementNS": true,
        "innerHeight": true,
        "innerWidth": true,
        "requestAnimationFrame": true
      },
      "packages": {
        "@metamask/logo>gl-mat4": true,
        "@metamask/logo>gl-vec3": true
      }
    },
    "@metamask/message-manager": {
      "packages": {
        "@metamask/base-controller": true,
        "@metamask/eth-sig-util": true,
        "@metamask/message-manager>@metamask/controller-utils": true,
        "@metamask/message-manager>jsonschema": true,
        "@metamask/utils": true,
        "browserify>buffer": true,
        "uuid": true,
        "webpack>events": true
      }
    },
    "@metamask/message-manager>@metamask/controller-utils": {
      "globals": {
        "URL": true,
        "console.error": true,
        "fetch": true,
        "setTimeout": true
      },
      "packages": {
        "@ethereumjs/tx>@ethereumjs/util": true,
        "@metamask/controller-utils>@spruceid/siwe-parser": true,
        "@metamask/ethjs>@metamask/ethjs-unit": true,
        "@metamask/utils": true,
        "bn.js": true,
        "browserify>buffer": true,
        "eslint>fast-deep-equal": true,
        "eth-ens-namehash": true
      }
    },
    "@metamask/message-manager>jsonschema": {
      "packages": {
        "browserify>url": true
      }
    },
    "@metamask/message-signing-snap>@noble/curves": {
      "globals": {
        "TextEncoder": true
      },
      "packages": {
        "@noble/hashes": true
      }
    },
    "@metamask/name-controller": {
      "globals": {
        "fetch": true
      },
      "packages": {
        "@metamask/name-controller>@metamask/base-controller": true,
        "@metamask/name-controller>async-mutex": true,
        "@metamask/utils": true
      }
    },
    "@metamask/name-controller>@metamask/base-controller": {
      "globals": {
        "setTimeout": true
      },
      "packages": {
        "immer": true
      }
    },
    "@metamask/name-controller>async-mutex": {
      "globals": {
        "setTimeout": true
      },
      "packages": {
        "@trezor/connect-web>tslib": true
      }
    },
    "@metamask/network-controller": {
      "globals": {
        "URL": true,
        "btoa": true,
        "fetch": true,
        "setTimeout": true
      },
      "packages": {
        "@metamask/controller-utils": true,
        "@metamask/eth-json-rpc-middleware": true,
        "@metamask/eth-query": true,
        "@metamask/network-controller>@metamask/base-controller": true,
        "@metamask/network-controller>@metamask/eth-json-rpc-infura": true,
        "@metamask/network-controller>@metamask/eth-json-rpc-provider": true,
        "@metamask/network-controller>@metamask/swappable-obj-proxy": true,
        "@metamask/network-controller>eth-block-tracker": true,
        "@metamask/providers>@metamask/rpc-errors": true,
        "@metamask/snaps-controllers>@metamask/json-rpc-engine": true,
        "@metamask/utils": true,
        "browserify>assert": true,
        "uuid": true
      }
    },
    "@metamask/network-controller>@metamask/base-controller": {
      "globals": {
        "setTimeout": true
      },
      "packages": {
        "immer": true
      }
    },
    "@metamask/network-controller>@metamask/eth-json-rpc-infura": {
      "globals": {
        "setTimeout": true
      },
      "packages": {
        "@metamask/eth-json-rpc-middleware>@metamask/eth-json-rpc-provider": true,
        "@metamask/network-controller>@metamask/eth-json-rpc-infura>@metamask/json-rpc-engine": true,
        "@metamask/providers>@metamask/rpc-errors": true,
        "@metamask/utils": true,
        "node-fetch": true
      }
    },
    "@metamask/network-controller>@metamask/eth-json-rpc-infura>@metamask/json-rpc-engine": {
      "packages": {
        "@metamask/providers>@metamask/rpc-errors": true,
        "@metamask/safe-event-emitter": true,
        "@metamask/utils": true
      }
    },
    "@metamask/network-controller>@metamask/eth-json-rpc-provider": {
      "packages": {
        "@metamask/safe-event-emitter": true,
        "@metamask/snaps-controllers>@metamask/json-rpc-engine": true
      }
    },
    "@metamask/network-controller>eth-block-tracker": {
      "globals": {
        "clearTimeout": true,
        "console.error": true,
        "setTimeout": true
      },
      "packages": {
        "@metamask/eth-query>json-rpc-random-id": true,
        "@metamask/safe-event-emitter": true,
        "@metamask/utils": true,
        "pify": true
      }
    },
    "@metamask/notification-controller>nanoid": {
      "globals": {
        "crypto.getRandomValues": true
      }
    },
    "@metamask/object-multiplex": {
      "globals": {
        "console.warn": true
      },
      "packages": {
        "@metamask/object-multiplex>once": true,
        "readable-stream": true
      }
    },
    "@metamask/object-multiplex>once": {
      "packages": {
        "@metamask/object-multiplex>once>wrappy": true
      }
    },
    "@metamask/obs-store": {
      "packages": {
        "@metamask/safe-event-emitter": true,
        "readable-stream": true
      }
    },
    "@metamask/permission-controller": {
      "globals": {
        "console.error": true
      },
      "packages": {
        "@metamask/controller-utils": true,
        "@metamask/permission-controller>@metamask/base-controller": true,
<<<<<<< HEAD
        "@metamask/permission-controller>@metamask/json-rpc-engine": true,
=======
>>>>>>> cf417bb2
        "@metamask/permission-controller>nanoid": true,
        "@metamask/providers>@metamask/rpc-errors": true,
        "@metamask/snaps-controllers>@metamask/json-rpc-engine": true,
        "@metamask/utils": true,
        "deep-freeze-strict": true,
        "immer": true
      }
    },
    "@metamask/permission-controller>@metamask/base-controller": {
      "globals": {
        "setTimeout": true
      },
      "packages": {
        "immer": true
<<<<<<< HEAD
      }
    },
    "@metamask/permission-controller>@metamask/json-rpc-engine": {
      "packages": {
        "@metamask/providers>@metamask/rpc-errors": true,
        "@metamask/safe-event-emitter": true,
        "@metamask/utils": true
=======
>>>>>>> cf417bb2
      }
    },
    "@metamask/permission-controller>nanoid": {
      "globals": {
        "crypto.getRandomValues": true
      }
    },
    "@metamask/permission-log-controller": {
      "packages": {
        "@metamask/permission-log-controller>@metamask/base-controller": true,
        "@metamask/utils": true
      }
    },
    "@metamask/permission-log-controller>@metamask/base-controller": {
      "globals": {
        "setTimeout": true
      },
      "packages": {
        "immer": true
      }
    },
    "@metamask/phishing-controller": {
      "globals": {
        "fetch": true
      },
      "packages": {
        "@metamask/controller-utils": true,
        "@metamask/phishing-controller>@metamask/base-controller": true,
        "@metamask/phishing-warning>eth-phishing-detect": true,
        "punycode": true
      }
    },
    "@metamask/phishing-controller>@metamask/base-controller": {
      "globals": {
        "setTimeout": true
      },
      "packages": {
        "immer": true
      }
    },
    "@metamask/phishing-warning>eth-phishing-detect": {
      "packages": {
        "eslint>optionator>fast-levenshtein": true
      }
    },
    "@metamask/post-message-stream": {
      "globals": {
        "MessageEvent.prototype": true,
        "WorkerGlobalScope": true,
        "addEventListener": true,
        "browser": true,
        "chrome": true,
        "location.origin": true,
        "postMessage": true,
        "removeEventListener": true
      },
      "packages": {
        "@metamask/utils": true,
        "readable-stream": true
      }
    },
    "@metamask/ppom-validator>elliptic": {
      "packages": {
        "@metamask/ppom-validator>elliptic>brorand": true,
        "@metamask/ppom-validator>elliptic>hmac-drbg": true,
        "@metamask/ppom-validator>elliptic>minimalistic-assert": true,
        "@metamask/ppom-validator>elliptic>minimalistic-crypto-utils": true,
        "bn.js": true,
        "ethereumjs-util>ethereum-cryptography>hash.js": true,
        "pumpify>inherits": true
      }
    },
    "@metamask/ppom-validator>elliptic>brorand": {
      "globals": {
        "crypto": true,
        "msCrypto": true
      },
      "packages": {
        "browserify>browser-resolve": true
      }
    },
    "@metamask/ppom-validator>elliptic>hmac-drbg": {
      "packages": {
        "@metamask/ppom-validator>elliptic>minimalistic-assert": true,
        "@metamask/ppom-validator>elliptic>minimalistic-crypto-utils": true,
        "ethereumjs-util>ethereum-cryptography>hash.js": true
      }
    },
    "@metamask/providers>@metamask/rpc-errors": {
      "packages": {
        "@metamask/utils": true,
        "eth-rpc-errors>fast-safe-stringify": true
      }
    },
    "@metamask/queued-request-controller": {
      "packages": {
        "@metamask/providers>@metamask/rpc-errors": true,
        "@metamask/queued-request-controller>@metamask/base-controller": true,
<<<<<<< HEAD
        "@metamask/queued-request-controller>@metamask/json-rpc-engine": true,
        "@metamask/selected-network-controller": true,
=======
        "@metamask/selected-network-controller": true,
        "@metamask/snaps-controllers>@metamask/json-rpc-engine": true,
>>>>>>> cf417bb2
        "@metamask/utils": true
      }
    },
    "@metamask/queued-request-controller>@metamask/base-controller": {
      "globals": {
        "setTimeout": true
      },
      "packages": {
        "immer": true
      }
    },
    "@metamask/rpc-methods-flask>nanoid": {
      "globals": {
        "crypto.getRandomValues": true
      }
    },
    "@metamask/rpc-methods>nanoid": {
      "globals": {
        "crypto.getRandomValues": true
      }
    },
    "@metamask/safe-event-emitter": {
      "globals": {
        "setTimeout": true
      },
      "packages": {
        "webpack>events": true
      }
    },
    "@metamask/scure-bip39": {
      "globals": {
        "TextEncoder": true
      },
      "packages": {
        "@metamask/scure-bip39>@noble/hashes": true,
        "@metamask/utils>@scure/base": true
      }
    },
    "@metamask/scure-bip39>@noble/hashes": {
      "globals": {
        "TextEncoder": true,
        "crypto": true
      }
    },
    "@metamask/selected-network-controller": {
      "packages": {
        "@metamask/network-controller>@metamask/swappable-obj-proxy": true,
        "@metamask/selected-network-controller>@metamask/base-controller": true
      }
    },
    "@metamask/selected-network-controller>@metamask/base-controller": {
      "globals": {
        "setTimeout": true
      },
      "packages": {
        "immer": true
      }
    },
    "@metamask/signature-controller": {
      "globals": {
        "console.info": true
      },
      "packages": {
        "@metamask/controller-utils": true,
        "@metamask/logging-controller": true,
        "@metamask/providers>@metamask/rpc-errors": true,
        "@metamask/signature-controller>@metamask/base-controller": true,
        "@metamask/signature-controller>@metamask/message-manager": true,
        "@metamask/utils": true,
        "browserify>buffer": true,
        "lodash": true,
        "webpack>events": true
      }
    },
    "@metamask/signature-controller>@metamask/base-controller": {
      "globals": {
        "setTimeout": true
      },
      "packages": {
        "immer": true
      }
    },
    "@metamask/signature-controller>@metamask/message-manager": {
      "packages": {
        "@metamask/controller-utils": true,
        "@metamask/eth-sig-util": true,
        "@metamask/message-manager>jsonschema": true,
        "@metamask/signature-controller>@metamask/base-controller": true,
        "@metamask/utils": true,
        "browserify>buffer": true,
        "uuid": true,
        "webpack>events": true
      }
    },
    "@metamask/smart-transactions-controller": {
      "globals": {
        "URLSearchParams": true,
        "clearInterval": true,
        "console.error": true,
        "console.log": true,
        "fetch": true,
        "setInterval": true
      },
      "packages": {
        "@ethersproject/abi>@ethersproject/bytes": true,
<<<<<<< HEAD
        "@metamask/controller-utils": true,
        "@metamask/eth-query": true,
        "@metamask/gas-fee-controller>@metamask/polling-controller": true,
=======
        "@metamask/assets-controllers>@metamask/polling-controller": true,
        "@metamask/controller-utils": true,
        "@metamask/eth-query": true,
>>>>>>> cf417bb2
        "@metamask/smart-transactions-controller>@ethereumjs/tx": true,
        "@metamask/smart-transactions-controller>@ethereumjs/util": true,
        "@metamask/smart-transactions-controller>@metamask/transaction-controller": true,
        "@metamask/smart-transactions-controller>bignumber.js": true,
        "browserify>buffer": true,
        "fast-json-patch": true,
        "lodash": true,
        "webpack>events": true
      }
    },
    "@metamask/smart-transactions-controller>@babel/runtime": {
      "globals": {
        "regeneratorRuntime": "write"
      }
    },
    "@metamask/smart-transactions-controller>@ethereumjs/tx": {
      "packages": {
        "@ethereumjs/tx>ethereum-cryptography": true,
        "@metamask/smart-transactions-controller>@ethereumjs/tx>@ethereumjs/common": true,
        "@metamask/smart-transactions-controller>@ethereumjs/tx>@ethereumjs/rlp": true,
        "@metamask/smart-transactions-controller>@ethereumjs/util": true
      }
    },
    "@metamask/smart-transactions-controller>@ethereumjs/tx>@ethereumjs/common": {
      "packages": {
        "@metamask/smart-transactions-controller>@ethereumjs/util": true,
        "webpack>events": true
      }
    },
    "@metamask/smart-transactions-controller>@ethereumjs/tx>@ethereumjs/rlp": {
      "globals": {
        "TextEncoder": true
      }
    },
    "@metamask/smart-transactions-controller>@ethereumjs/util": {
      "globals": {
        "console.warn": true,
        "fetch": true
      },
      "packages": {
        "@ethereumjs/tx>ethereum-cryptography": true,
        "@metamask/smart-transactions-controller>@ethereumjs/util>@ethereumjs/rlp": true,
        "webpack>events": true
      }
    },
    "@metamask/smart-transactions-controller>@ethereumjs/util>@ethereumjs/rlp": {
      "globals": {
        "TextEncoder": true
      }
    },
    "@metamask/smart-transactions-controller>@metamask/base-controller": {
      "globals": {
        "setTimeout": true
      },
      "packages": {
        "immer": true
      }
    },
    "@metamask/smart-transactions-controller>@metamask/controllers>nanoid": {
<<<<<<< HEAD
      "globals": {
        "crypto.getRandomValues": true
      }
    },
    "@metamask/smart-transactions-controller>@metamask/transaction-controller": {
      "globals": {
=======
      "globals": {
        "crypto.getRandomValues": true
      }
    },
    "@metamask/smart-transactions-controller>@metamask/transaction-controller": {
      "globals": {
>>>>>>> cf417bb2
        "clearTimeout": true,
        "console.error": true,
        "fetch": true,
        "setTimeout": true
      },
      "packages": {
        "@ethereumjs/tx>@ethereumjs/common": true,
        "@ethersproject/abi": true,
        "@ethersproject/contracts": true,
        "@ethersproject/providers": true,
        "@metamask/controller-utils": true,
        "@metamask/eth-query": true,
        "@metamask/gas-fee-controller": true,
        "@metamask/metamask-eth-abis": true,
        "@metamask/name-controller>async-mutex": true,
        "@metamask/network-controller": true,
        "@metamask/providers>@metamask/rpc-errors": true,
        "@metamask/smart-transactions-controller>@metamask/base-controller": true,
        "@metamask/smart-transactions-controller>@metamask/transaction-controller>@ethereumjs/tx": true,
        "@metamask/smart-transactions-controller>@metamask/transaction-controller>@ethereumjs/util": true,
        "@metamask/smart-transactions-controller>@metamask/transaction-controller>eth-method-registry": true,
        "@metamask/transaction-controller>nonce-tracker": true,
        "@metamask/utils": true,
        "bn.js": true,
        "browserify>buffer": true,
        "fast-json-patch": true,
        "lodash": true,
        "uuid": true,
        "webpack>events": true
      }
    },
    "@metamask/smart-transactions-controller>@metamask/transaction-controller>@ethereumjs/tx": {
      "packages": {
        "@ethereumjs/tx>@ethereumjs/common": true,
        "@ethereumjs/tx>@ethereumjs/rlp": true,
        "@ethereumjs/tx>ethereum-cryptography": true,
        "@metamask/smart-transactions-controller>@metamask/transaction-controller>@ethereumjs/util": true,
        "browserify>buffer": true,
        "browserify>insert-module-globals>is-buffer": true
      }
    },
    "@metamask/smart-transactions-controller>@metamask/transaction-controller>@ethereumjs/util": {
      "globals": {
        "console.warn": true
      },
      "packages": {
        "@ethereumjs/tx>@ethereumjs/rlp": true,
        "@ethereumjs/tx>@ethereumjs/util>micro-ftch": true,
        "@ethereumjs/tx>ethereum-cryptography": true,
        "browserify>buffer": true,
        "browserify>insert-module-globals>is-buffer": true,
        "webpack>events": true
      }
    },
    "@metamask/smart-transactions-controller>@metamask/transaction-controller>eth-method-registry": {
      "packages": {
        "@metamask/smart-transactions-controller>@metamask/transaction-controller>eth-method-registry>@metamask/ethjs-contract": true,
        "@metamask/smart-transactions-controller>@metamask/transaction-controller>eth-method-registry>@metamask/ethjs-query": true
      }
    },
    "@metamask/smart-transactions-controller>@metamask/transaction-controller>eth-method-registry>@metamask/ethjs-contract": {
      "packages": {
        "@metamask/ethjs>ethjs-abi": true,
        "@metamask/ethjs>js-sha3": true,
        "@metamask/smart-transactions-controller>@babel/runtime": true,
        "@metamask/smart-transactions-controller>@metamask/transaction-controller>eth-method-registry>@metamask/ethjs-contract>@metamask/ethjs-filter": true,
        "@metamask/smart-transactions-controller>@metamask/transaction-controller>eth-method-registry>@metamask/ethjs-contract>@metamask/ethjs-util": true,
        "promise-to-callback": true
      }
    },
    "@metamask/smart-transactions-controller>@metamask/transaction-controller>eth-method-registry>@metamask/ethjs-contract>@metamask/ethjs-filter": {
      "globals": {
        "clearInterval": true,
        "setInterval": true
      }
    },
    "@metamask/smart-transactions-controller>@metamask/transaction-controller>eth-method-registry>@metamask/ethjs-contract>@metamask/ethjs-util": {
      "packages": {
        "@metamask/ethjs>@metamask/ethjs-util>is-hex-prefixed": true,
        "@metamask/ethjs>@metamask/ethjs-util>strip-hex-prefix": true,
        "browserify>buffer": true
      }
    },
    "@metamask/smart-transactions-controller>@metamask/transaction-controller>eth-method-registry>@metamask/ethjs-query": {
      "globals": {
        "console": true
      },
      "packages": {
        "@metamask/smart-transactions-controller>@metamask/transaction-controller>eth-method-registry>@metamask/ethjs-query>@metamask/ethjs-format": true,
        "@metamask/smart-transactions-controller>@metamask/transaction-controller>eth-method-registry>@metamask/ethjs-query>@metamask/ethjs-rpc": true,
        "promise-to-callback": true
      }
    },
    "@metamask/smart-transactions-controller>@metamask/transaction-controller>eth-method-registry>@metamask/ethjs-query>@metamask/ethjs-format": {
      "packages": {
        "@metamask/ethjs-query>@metamask/ethjs-format>ethjs-schema": true,
        "@metamask/ethjs>@metamask/ethjs-util>strip-hex-prefix": true,
        "@metamask/ethjs>@metamask/number-to-bn": true,
        "@metamask/smart-transactions-controller>@metamask/transaction-controller>eth-method-registry>@metamask/ethjs-contract>@metamask/ethjs-util": true
      }
    },
    "@metamask/smart-transactions-controller>@metamask/transaction-controller>eth-method-registry>@metamask/ethjs-query>@metamask/ethjs-rpc": {
      "packages": {
        "promise-to-callback": true
      }
    },
    "@metamask/smart-transactions-controller>bignumber.js": {
      "globals": {
        "crypto": true,
        "define": true
      }
    },
    "@metamask/snaps-controllers-flask>nanoid": {
      "globals": {
        "crypto.getRandomValues": true
      }
    },
    "@metamask/snaps-controllers>@metamask/json-rpc-engine": {
      "packages": {
        "@metamask/providers>@metamask/rpc-errors": true,
        "@metamask/safe-event-emitter": true,
        "@metamask/utils": true
      }
    },
    "@metamask/snaps-controllers>nanoid": {
      "globals": {
        "crypto.getRandomValues": true
      }
    },
    "@metamask/snaps-execution-environments": {
<<<<<<< HEAD
=======
      "globals": {
        "document.getElementById": true
      },
>>>>>>> cf417bb2
      "packages": {
        "@metamask/post-message-stream": true,
        "@metamask/snaps-utils": true,
        "@metamask/utils": true
      }
    },
    "@metamask/snaps-rpc-methods": {
      "packages": {
        "@metamask/permission-controller": true,
        "@metamask/providers>@metamask/rpc-errors": true,
        "@metamask/snaps-sdk": true,
        "@metamask/snaps-sdk>@metamask/key-tree": true,
        "@metamask/snaps-utils": true,
        "@metamask/utils": true,
        "@noble/hashes": true,
        "superstruct": true
      }
    },
    "@metamask/snaps-sdk": {
      "globals": {
        "fetch": true
      },
      "packages": {
        "@metamask/providers>@metamask/rpc-errors": true,
        "@metamask/snaps-sdk>fast-xml-parser": true,
        "@metamask/utils": true,
        "superstruct": true
      }
    },
    "@metamask/snaps-sdk>@metamask/key-tree": {
      "packages": {
        "@metamask/message-signing-snap>@noble/curves": true,
        "@metamask/scure-bip39": true,
        "@metamask/utils": true,
        "@metamask/utils>@scure/base": true,
        "@noble/hashes": true
      }
    },
    "@metamask/snaps-sdk>fast-xml-parser": {
      "globals": {
        "entityName": true,
        "val": true
      },
      "packages": {
        "@metamask/snaps-sdk>fast-xml-parser>strnum": true
      }
    },
    "@metamask/snaps-utils": {
      "globals": {
        "File": true,
        "FileReader": true,
        "TextDecoder": true,
        "TextEncoder": true,
        "URL": true,
        "console.error": true,
        "console.log": true,
        "console.warn": true,
        "crypto": true,
        "document.body.appendChild": true,
        "document.createElement": true,
        "fetch": true
      },
      "packages": {
        "@metamask/permission-controller": true,
        "@metamask/providers>@metamask/rpc-errors": true,
        "@metamask/snaps-sdk": true,
        "@metamask/snaps-sdk>@metamask/key-tree": true,
        "@metamask/snaps-utils>@metamask/slip44": true,
        "@metamask/snaps-utils>cron-parser": true,
        "@metamask/snaps-utils>fast-json-stable-stringify": true,
        "@metamask/snaps-utils>marked": true,
        "@metamask/snaps-utils>rfdc": true,
        "@metamask/snaps-utils>validate-npm-package-name": true,
        "@metamask/utils": true,
        "@metamask/utils>@scure/base": true,
        "@noble/hashes": true,
        "chalk": true,
        "semver": true,
        "superstruct": true
      }
    },
    "@metamask/snaps-utils>cron-parser": {
      "packages": {
        "browserify>browser-resolve": true,
        "luxon": true
      }
    },
    "@metamask/snaps-utils>marked": {
      "globals": {
        "console.error": true,
        "console.warn": true,
        "define": true
      }
    },
    "@metamask/snaps-utils>rfdc": {
      "packages": {
        "browserify>buffer": true
      }
    },
    "@metamask/snaps-utils>validate-npm-package-name": {
      "packages": {
        "@metamask/snaps-utils>validate-npm-package-name>builtins": true
      }
    },
    "@metamask/snaps-utils>validate-npm-package-name>builtins": {
      "packages": {
        "browserify>process": true,
        "semver": true
      }
    },
    "@metamask/test-bundler>@ethersproject/abstract-provider": {
      "packages": {
        "@ethersproject/abi>@ethersproject/bytes": true,
        "@ethersproject/abi>@ethersproject/logger": true,
        "@ethersproject/abi>@ethersproject/properties": true,
        "@ethersproject/bignumber": true
      }
    },
    "@metamask/test-bundler>@ethersproject/networks": {
      "packages": {
        "@ethersproject/abi>@ethersproject/logger": true
      }
    },
    "@metamask/transaction-controller": {
      "globals": {
        "clearTimeout": true,
        "console.error": true,
        "fetch": true,
        "setTimeout": true
      },
      "packages": {
        "@ethereumjs/tx": true,
        "@ethereumjs/tx>@ethereumjs/common": true,
        "@ethereumjs/tx>@ethereumjs/util": true,
        "@ethersproject/abi": true,
        "@ethersproject/contracts": true,
        "@ethersproject/providers": true,
        "@metamask/controller-utils": true,
        "@metamask/eth-query": true,
        "@metamask/gas-fee-controller": true,
        "@metamask/metamask-eth-abis": true,
        "@metamask/name-controller>async-mutex": true,
        "@metamask/network-controller": true,
        "@metamask/providers>@metamask/rpc-errors": true,
        "@metamask/transaction-controller>@metamask/base-controller": true,
        "@metamask/transaction-controller>nonce-tracker": true,
        "@metamask/utils": true,
        "bn.js": true,
        "browserify>buffer": true,
        "eth-method-registry": true,
        "fast-json-patch": true,
        "lodash": true,
        "uuid": true,
        "webpack>events": true
      }
    },
    "@metamask/transaction-controller>@metamask/base-controller": {
      "globals": {
        "setTimeout": true
      },
      "packages": {
        "immer": true
      }
    },
    "@metamask/transaction-controller>nonce-tracker": {
      "packages": {
        "@ethersproject/providers": true,
        "@metamask/network-controller>eth-block-tracker": true,
        "@metamask/transaction-controller>nonce-tracker>async-mutex": true,
        "browserify>assert": true
      }
    },
    "@metamask/transaction-controller>nonce-tracker>async-mutex": {
      "globals": {
        "clearTimeout": true,
        "setTimeout": true
      },
      "packages": {
        "@trezor/connect-web>tslib": true
      }
    },
    "@metamask/user-operation-controller": {
      "globals": {
        "fetch": true
      },
      "packages": {
<<<<<<< HEAD
=======
        "@metamask/assets-controllers>@metamask/polling-controller": true,
>>>>>>> cf417bb2
        "@metamask/controller-utils": true,
        "@metamask/eth-query": true,
        "@metamask/gas-fee-controller": true,
        "@metamask/providers>@metamask/rpc-errors": true,
        "@metamask/transaction-controller": true,
        "@metamask/user-operation-controller>@metamask/base-controller": true,
        "@metamask/utils": true,
        "bn.js": true,
        "lodash": true,
        "superstruct": true,
        "uuid": true,
        "webpack>events": true
      }
    },
    "@metamask/user-operation-controller>@metamask/base-controller": {
      "globals": {
        "setTimeout": true
      },
      "packages": {
        "immer": true
      }
    },
    "@metamask/utils": {
      "globals": {
        "TextDecoder": true,
        "TextEncoder": true
      },
      "packages": {
        "@metamask/utils>@scure/base": true,
        "@metamask/utils>pony-cause": true,
        "@noble/hashes": true,
        "browserify>buffer": true,
        "nock>debug": true,
        "semver": true,
        "superstruct": true
      }
    },
    "@metamask/utils>@scure/base": {
      "globals": {
        "TextDecoder": true,
        "TextEncoder": true
      }
    },
    "@ngraveio/bc-ur": {
      "packages": {
        "@ngraveio/bc-ur>@keystonehq/alias-sampling": true,
        "@ngraveio/bc-ur>bignumber.js": true,
        "@ngraveio/bc-ur>cbor-sync": true,
        "@ngraveio/bc-ur>crc": true,
        "@ngraveio/bc-ur>jsbi": true,
        "addons-linter>sha.js": true,
        "browserify>assert": true,
        "browserify>buffer": true
      }
    },
    "@ngraveio/bc-ur>assert>object-is": {
      "packages": {
        "string.prototype.matchall>call-bind": true,
        "string.prototype.matchall>define-properties": true
      }
    },
    "@ngraveio/bc-ur>bignumber.js": {
      "globals": {
        "crypto": true,
        "define": true
      }
    },
    "@ngraveio/bc-ur>cbor-sync": {
      "globals": {
        "define": true
      },
      "packages": {
        "browserify>buffer": true
      }
    },
    "@ngraveio/bc-ur>crc": {
      "packages": {
        "browserify>buffer": true
      }
    },
    "@ngraveio/bc-ur>jsbi": {
      "globals": {
        "define": true
      }
    },
    "@noble/ciphers": {
      "globals": {
        "TextDecoder": true,
        "TextEncoder": true,
        "crypto": true
      }
    },
    "@noble/hashes": {
      "globals": {
        "TextEncoder": true,
        "crypto": true
      }
    },
    "@popperjs/core": {
      "globals": {
        "Element": true,
        "HTMLElement": true,
        "ShadowRoot": true,
        "console.error": true,
        "console.warn": true,
        "document": true,
        "navigator.userAgent": true
      }
    },
    "@reduxjs/toolkit": {
      "globals": {
        "AbortController": true,
        "__REDUX_DEVTOOLS_EXTENSION_COMPOSE__": true,
        "__REDUX_DEVTOOLS_EXTENSION__": true,
        "console": true,
        "queueMicrotask": true,
        "requestAnimationFrame": true,
        "setTimeout": true
      },
      "packages": {
        "@reduxjs/toolkit>reselect": true,
        "browserify>process": true,
        "immer": true,
        "redux": true,
        "redux-thunk": true
      }
    },
    "@segment/loosely-validate-event": {
      "packages": {
        "@segment/loosely-validate-event>component-type": true,
        "@segment/loosely-validate-event>join-component": true,
        "browserify>assert": true,
        "browserify>buffer": true
      }
    },
    "@sentry/browser": {
      "globals": {
        "TextDecoder": true,
        "TextEncoder": true,
        "XMLHttpRequest": true,
        "__SENTRY_DEBUG__": true,
        "__SENTRY_RELEASE__": true,
        "indexedDB.open": true,
        "setTimeout": true
      },
      "packages": {
        "@sentry/browser>@sentry-internal/tracing": true,
        "@sentry/browser>@sentry/core": true,
        "@sentry/browser>@sentry/replay": true,
        "@sentry/utils": true
      }
    },
    "@sentry/browser>@sentry-internal/tracing": {
      "globals": {
        "Headers": true,
        "PerformanceObserver": true,
        "Request": true,
        "__SENTRY_DEBUG__": true,
        "addEventListener": true,
        "performance.getEntriesByType": true,
        "removeEventListener": true
      },
      "packages": {
        "@sentry/browser>@sentry/core": true,
        "@sentry/utils": true
      }
    },
    "@sentry/browser>@sentry/core": {
      "globals": {
        "__SENTRY_DEBUG__": true,
        "__SENTRY_TRACING__": true,
        "clearInterval": true,
        "clearTimeout": true,
        "console.warn": true,
        "setInterval": true,
        "setTimeout": true
      },
      "packages": {
        "@sentry/utils": true
      }
    },
    "@sentry/browser>@sentry/replay": {
      "globals": {
        "Blob": true,
        "CSSConditionRule": true,
        "CSSGroupingRule": true,
        "CSSMediaRule": true,
        "CSSSupportsRule": true,
        "DragEvent": true,
        "Element": true,
        "FormData": true,
        "HTMLCanvasElement": true,
        "HTMLElement.prototype": true,
        "HTMLFormElement": true,
        "HTMLImageElement": true,
        "HTMLInputElement.prototype": true,
        "HTMLOptionElement.prototype": true,
        "HTMLSelectElement.prototype": true,
        "HTMLTextAreaElement.prototype": true,
        "Headers": true,
        "ImageData": true,
        "MouseEvent": true,
        "MutationObserver": true,
        "Node.prototype.contains": true,
        "PerformanceObserver": true,
        "TextEncoder": true,
        "URL": true,
        "URLSearchParams": true,
        "Worker": true,
        "Zone": true,
        "__SENTRY_DEBUG__": true,
        "__rrMutationObserver": true,
        "clearTimeout": true,
        "console.error": true,
        "console.warn": true,
        "document": true,
        "innerHeight": true,
        "innerWidth": true,
        "location.href": true,
        "pageXOffset": true,
        "pageYOffset": true,
        "requestAnimationFrame": true,
        "setTimeout": true
      },
      "packages": {
        "@sentry/browser>@sentry/core": true,
        "@sentry/utils": true,
        "browserify>process": true
      }
    },
    "@sentry/integrations": {
      "globals": {
        "Request": true,
        "__SENTRY_DEBUG__": true,
        "console.log": true
      },
      "packages": {
        "@sentry/utils": true,
        "localforage": true
      }
    },
    "@sentry/utils": {
      "globals": {
        "CustomEvent": true,
        "DOMError": true,
        "DOMException": true,
        "Element": true,
        "ErrorEvent": true,
        "Event": true,
        "Headers": true,
        "Request": true,
        "Response": true,
        "TextEncoder": true,
        "URL": true,
        "XMLHttpRequest.prototype": true,
        "__SENTRY_BROWSER_BUNDLE__": true,
        "__SENTRY_DEBUG__": true,
        "clearTimeout": true,
        "console.error": true,
        "document": true,
        "setTimeout": true
      },
      "packages": {
        "browserify>process": true
      }
    },
    "@storybook/addon-knobs>qs": {
      "packages": {
        "string.prototype.matchall>side-channel": true
      }
    },
    "@trezor/connect-web": {
      "globals": {
        "URLSearchParams": true,
        "__TREZOR_CONNECT_SRC": true,
        "addEventListener": true,
        "btoa": true,
        "chrome": true,
        "clearInterval": true,
        "clearTimeout": true,
        "console.warn": true,
        "document.body": true,
        "document.createElement": true,
        "document.createTextNode": true,
        "document.getElementById": true,
        "document.querySelectorAll": true,
        "location": true,
        "navigator": true,
        "open": true,
        "origin": true,
        "removeEventListener": true,
        "setInterval": true,
        "setTimeout": true
      },
      "packages": {
        "@trezor/connect-web>@trezor/connect": true,
        "@trezor/connect-web>@trezor/connect-common": true,
        "@trezor/connect-web>@trezor/utils": true,
        "@trezor/connect-web>tslib": true,
        "webpack>events": true
      }
    },
    "@trezor/connect-web>@trezor/connect": {
      "packages": {
        "@trezor/connect-web>@trezor/connect>@trezor/protobuf": true,
        "@trezor/connect-web>@trezor/connect>@trezor/schema-utils": true,
        "@trezor/connect-web>@trezor/connect>@trezor/transport": true,
        "@trezor/connect-web>@trezor/utils": true,
        "@trezor/connect-web>tslib": true
      }
    },
    "@trezor/connect-web>@trezor/connect-common": {
      "globals": {
        "console.warn": true,
        "localStorage.getItem": true,
        "localStorage.setItem": true,
        "navigator": true,
        "setTimeout": true,
        "window": true
      },
      "packages": {
        "@trezor/connect-web>@trezor/connect-common>@trezor/env-utils": true,
        "@trezor/connect-web>@trezor/utils": true,
        "@trezor/connect-web>tslib": true
      }
    },
    "@trezor/connect-web>@trezor/connect-common>@trezor/env-utils": {
      "globals": {
        "innerHeight": true,
        "innerWidth": true,
        "location.hostname": true,
        "location.origin": true,
        "navigator.languages": true,
        "navigator.platform": true,
        "navigator.userAgent": true,
        "screen.height": true,
        "screen.width": true
      },
      "packages": {
        "@trezor/connect-web>@trezor/connect-common>@trezor/env-utils>ua-parser-js": true,
        "@trezor/connect-web>tslib": true,
        "browserify>process": true
      }
    },
    "@trezor/connect-web>@trezor/connect-common>@trezor/env-utils>ua-parser-js": {
      "globals": {
        "define": true
      }
    },
    "@trezor/connect-web>@trezor/connect>@trezor/protobuf": {
      "packages": {
        "@trezor/connect-web>@trezor/connect>@trezor/schema-utils": true,
        "@trezor/connect-web>tslib": true,
        "browserify>buffer": true,
        "firebase>@firebase/firestore>@grpc/proto-loader>protobufjs": true
      }
    },
    "@trezor/connect-web>@trezor/connect>@trezor/schema-utils": {
      "globals": {
        "console.warn": true
      },
      "packages": {
        "@trezor/connect-web>@trezor/connect>@trezor/schema-utils>@sinclair/typebox": true,
        "browserify>buffer": true,
        "ts-mixer": true
      }
    },
    "@trezor/connect-web>@trezor/utils": {
      "globals": {
        "AbortController": true,
        "Intl.NumberFormat": true,
        "clearTimeout": true,
        "console.error": true,
        "console.info": true,
        "console.log": true,
        "console.warn": true,
        "setTimeout": true
      },
      "packages": {
        "@trezor/connect-web>tslib": true,
        "browserify>buffer": true,
        "webpack>events": true
      }
    },
    "@trezor/connect-web>tslib": {
      "globals": {
        "SuppressedError": true,
        "define": true
      }
    },
    "@zxing/browser": {
      "globals": {
        "HTMLElement": true,
        "HTMLImageElement": true,
        "HTMLVideoElement": true,
        "clearTimeout": true,
        "console.error": true,
        "console.warn": true,
        "document": true,
        "navigator": true,
        "setTimeout": true
      },
      "packages": {
        "@zxing/library": true
      }
    },
    "@zxing/library": {
      "globals": {
        "HTMLImageElement": true,
        "HTMLVideoElement": true,
        "TextDecoder": true,
        "TextEncoder": true,
        "URL.createObjectURL": true,
        "btoa": true,
        "console.log": true,
        "console.warn": true,
        "document": true,
        "navigator": true,
        "setTimeout": true
      },
      "packages": {
        "@zxing/library>ts-custom-error": true
      }
    },
    "addons-linter>sha.js": {
      "packages": {
        "koa>content-disposition>safe-buffer": true,
        "pumpify>inherits": true
      }
    },
    "await-semaphore": {
      "packages": {
        "browserify>process": true,
        "browserify>timers-browserify": true
      }
    },
    "base32-encode": {
      "packages": {
        "base32-encode>to-data-view": true
      }
    },
    "bignumber.js": {
      "globals": {
        "crypto": true,
        "define": true
      }
    },
    "blo": {
      "globals": {
        "btoa": true
      }
    },
    "bn.js": {
      "globals": {
        "Buffer": true
      },
      "packages": {
        "browserify>browser-resolve": true
      }
    },
    "bowser": {
      "globals": {
        "define": true
      }
    },
    "browserify>assert": {
      "globals": {
        "Buffer": true
      },
      "packages": {
        "browserify>assert>util": true,
        "react>object-assign": true
      }
    },
    "browserify>assert>util": {
      "globals": {
        "console.error": true,
        "console.log": true,
        "console.trace": true,
        "process": true
      },
      "packages": {
        "browserify>assert>util>inherits": true,
        "browserify>process": true
      }
    },
    "browserify>browserify-zlib": {
      "packages": {
        "browserify>assert": true,
        "browserify>browserify-zlib>pako": true,
        "browserify>buffer": true,
        "browserify>process": true,
        "browserify>util": true,
        "stream-browserify": true
      }
    },
    "browserify>buffer": {
      "globals": {
        "console": true
      },
      "packages": {
        "base64-js": true,
        "browserify>buffer>ieee754": true
      }
    },
    "browserify>crypto-browserify": {
      "packages": {
        "browserify>crypto-browserify>browserify-cipher": true,
        "browserify>crypto-browserify>browserify-sign": true,
        "browserify>crypto-browserify>create-ecdh": true,
        "browserify>crypto-browserify>create-hmac": true,
        "browserify>crypto-browserify>diffie-hellman": true,
        "browserify>crypto-browserify>pbkdf2": true,
        "browserify>crypto-browserify>public-encrypt": true,
        "browserify>crypto-browserify>randomfill": true,
        "ethereumjs-util>create-hash": true,
        "mocha>serialize-javascript>randombytes": true
      }
    },
    "browserify>crypto-browserify>browserify-cipher": {
      "packages": {
        "browserify>crypto-browserify>browserify-cipher>browserify-des": true,
        "browserify>crypto-browserify>browserify-cipher>evp_bytestokey": true,
        "ethereumjs-util>ethereum-cryptography>browserify-aes": true
      }
    },
    "browserify>crypto-browserify>browserify-cipher>browserify-des": {
      "packages": {
        "browserify>buffer": true,
        "browserify>crypto-browserify>browserify-cipher>browserify-des>des.js": true,
        "ethereumjs-util>create-hash>cipher-base": true,
        "pumpify>inherits": true
      }
    },
    "browserify>crypto-browserify>browserify-cipher>browserify-des>des.js": {
      "packages": {
        "@metamask/ppom-validator>elliptic>minimalistic-assert": true,
        "pumpify>inherits": true
      }
    },
    "browserify>crypto-browserify>browserify-cipher>evp_bytestokey": {
      "packages": {
        "ethereumjs-util>create-hash>md5.js": true,
        "koa>content-disposition>safe-buffer": true
      }
    },
    "browserify>crypto-browserify>browserify-sign": {
      "packages": {
        "@metamask/ppom-validator>elliptic": true,
        "bn.js": true,
        "browserify>buffer": true,
        "browserify>crypto-browserify>create-hmac": true,
        "browserify>crypto-browserify>public-encrypt>browserify-rsa": true,
        "browserify>crypto-browserify>public-encrypt>parse-asn1": true,
        "ethereumjs-util>create-hash": true,
        "pumpify>inherits": true,
        "stream-browserify": true
      }
    },
    "browserify>crypto-browserify>create-ecdh": {
      "packages": {
        "@metamask/ppom-validator>elliptic": true,
        "bn.js": true,
        "browserify>buffer": true
      }
    },
    "browserify>crypto-browserify>create-hmac": {
      "packages": {
        "addons-linter>sha.js": true,
        "ethereumjs-util>create-hash": true,
        "ethereumjs-util>create-hash>cipher-base": true,
        "ethereumjs-util>create-hash>ripemd160": true,
        "koa>content-disposition>safe-buffer": true,
        "pumpify>inherits": true
      }
    },
    "browserify>crypto-browserify>diffie-hellman": {
      "packages": {
        "bn.js": true,
        "browserify>buffer": true,
        "browserify>crypto-browserify>diffie-hellman>miller-rabin": true,
        "mocha>serialize-javascript>randombytes": true
      }
    },
    "browserify>crypto-browserify>diffie-hellman>miller-rabin": {
      "packages": {
        "@metamask/ppom-validator>elliptic>brorand": true,
        "bn.js": true
      }
    },
    "browserify>crypto-browserify>pbkdf2": {
      "globals": {
        "crypto": true,
        "process": true,
        "queueMicrotask": true,
        "setImmediate": true,
        "setTimeout": true
      },
      "packages": {
        "addons-linter>sha.js": true,
        "browserify>process": true,
        "ethereumjs-util>create-hash": true,
        "ethereumjs-util>create-hash>ripemd160": true,
        "koa>content-disposition>safe-buffer": true
      }
    },
    "browserify>crypto-browserify>public-encrypt": {
      "packages": {
        "bn.js": true,
        "browserify>buffer": true,
        "browserify>crypto-browserify>public-encrypt>browserify-rsa": true,
        "browserify>crypto-browserify>public-encrypt>parse-asn1": true,
        "ethereumjs-util>create-hash": true,
        "mocha>serialize-javascript>randombytes": true
      }
    },
    "browserify>crypto-browserify>public-encrypt>browserify-rsa": {
      "packages": {
        "bn.js": true,
        "browserify>buffer": true,
        "mocha>serialize-javascript>randombytes": true
      }
    },
    "browserify>crypto-browserify>public-encrypt>parse-asn1": {
      "packages": {
        "browserify>buffer": true,
        "browserify>crypto-browserify>browserify-cipher>evp_bytestokey": true,
        "browserify>crypto-browserify>pbkdf2": true,
        "browserify>crypto-browserify>public-encrypt>parse-asn1>asn1.js": true,
        "ethereumjs-util>ethereum-cryptography>browserify-aes": true
      }
    },
    "browserify>crypto-browserify>public-encrypt>parse-asn1>asn1.js": {
      "packages": {
        "@metamask/ppom-validator>elliptic>minimalistic-assert": true,
        "bn.js": true,
        "browserify>buffer": true,
        "browserify>vm-browserify": true,
        "pumpify>inherits": true
      }
    },
    "browserify>crypto-browserify>randomfill": {
      "globals": {
        "crypto": true,
        "msCrypto": true
      },
      "packages": {
        "browserify>process": true,
        "koa>content-disposition>safe-buffer": true,
        "mocha>serialize-javascript>randombytes": true
      }
    },
    "browserify>https-browserify": {
      "packages": {
        "browserify>stream-http": true,
        "browserify>url": true
      }
    },
    "browserify>process": {
      "globals": {
        "clearTimeout": true,
        "setTimeout": true
      }
    },
    "browserify>punycode": {
      "globals": {
        "define": true
      }
    },
    "browserify>stream-http": {
      "globals": {
        "AbortController": true,
        "Blob": true,
        "MSStreamReader": true,
        "ReadableStream": true,
        "WritableStream": true,
        "XDomainRequest": true,
        "XMLHttpRequest": true,
        "clearTimeout": true,
        "fetch": true,
        "location.protocol.search": true,
        "setTimeout": true
      },
      "packages": {
        "browserify>buffer": true,
        "browserify>process": true,
        "browserify>stream-http>builtin-status-codes": true,
        "browserify>url": true,
        "pumpify>inherits": true,
        "readable-stream": true,
        "watchify>xtend": true
      }
    },
    "browserify>string_decoder": {
      "packages": {
        "koa>content-disposition>safe-buffer": true
      }
    },
    "browserify>timers-browserify": {
      "globals": {
        "clearInterval": true,
        "clearTimeout": true,
        "setInterval": true,
        "setTimeout": true
      },
      "packages": {
        "browserify>process": true
      }
    },
    "browserify>url": {
      "packages": {
        "@storybook/addon-knobs>qs": true,
        "browserify>punycode": true
      }
    },
    "browserify>util": {
      "globals": {
        "console.error": true,
        "console.log": true,
        "console.trace": true
      },
      "packages": {
        "browserify>process": true,
        "browserify>util>is-arguments": true,
        "browserify>util>is-typed-array": true,
        "browserify>util>which-typed-array": true,
        "koa>is-generator-function": true,
        "pumpify>inherits": true
      }
    },
    "browserify>util>is-arguments": {
      "packages": {
        "koa>is-generator-function>has-tostringtag": true,
        "string.prototype.matchall>call-bind": true
      }
    },
    "browserify>util>is-typed-array": {
      "packages": {
        "browserify>util>is-typed-array>for-each": true,
        "koa>is-generator-function>has-tostringtag": true,
        "string.prototype.matchall>call-bind": true,
        "string.prototype.matchall>es-abstract>available-typed-arrays": true,
        "string.prototype.matchall>es-abstract>gopd": true
      }
    },
    "browserify>util>is-typed-array>for-each": {
      "packages": {
        "string.prototype.matchall>es-abstract>is-callable": true
      }
    },
    "browserify>util>which-typed-array": {
      "packages": {
        "browserify>util>is-typed-array": true,
        "browserify>util>is-typed-array>for-each": true,
        "koa>is-generator-function>has-tostringtag": true,
        "string.prototype.matchall>call-bind": true,
        "string.prototype.matchall>es-abstract>available-typed-arrays": true,
        "string.prototype.matchall>es-abstract>gopd": true
      }
    },
    "browserify>vm-browserify": {
      "globals": {
        "document.body.appendChild": true,
        "document.body.removeChild": true,
        "document.createElement": true
      }
    },
    "chalk": {
      "packages": {
        "chalk>ansi-styles": true,
        "chalk>supports-color": true
      }
    },
    "chalk>ansi-styles": {
      "packages": {
        "chalk>ansi-styles>color-convert": true
      }
    },
    "chalk>ansi-styles>color-convert": {
      "packages": {
        "jest-canvas-mock>moo-color>color-name": true
      }
    },
    "classnames": {
      "globals": {
        "classNames": "write",
        "define": true
      }
    },
    "copy-to-clipboard": {
      "globals": {
        "clipboardData": true,
        "console.error": true,
        "console.warn": true,
        "document.body.appendChild": true,
        "document.body.removeChild": true,
        "document.createElement": true,
        "document.createRange": true,
        "document.execCommand": true,
        "document.getSelection": true,
        "navigator.userAgent": true,
        "prompt": true
      },
      "packages": {
        "copy-to-clipboard>toggle-selection": true
      }
    },
    "copy-to-clipboard>toggle-selection": {
      "globals": {
        "document.activeElement": true,
        "document.getSelection": true
      }
    },
    "currency-formatter": {
      "packages": {
        "currency-formatter>accounting": true,
        "currency-formatter>locale-currency": true,
        "react>object-assign": true
      }
    },
    "currency-formatter>accounting": {
      "globals": {
        "define": true
      }
    },
    "currency-formatter>locale-currency": {
      "globals": {
        "countryCode": true
      }
    },
    "debounce-stream": {
      "packages": {
        "debounce-stream>debounce": true,
        "debounce-stream>duplexer": true,
        "debounce-stream>through": true
      }
    },
    "debounce-stream>debounce": {
      "globals": {
        "clearTimeout": true,
        "setTimeout": true
      }
    },
    "debounce-stream>duplexer": {
      "packages": {
        "stream-browserify": true
      }
    },
    "debounce-stream>through": {
      "packages": {
        "browserify>process": true,
        "stream-browserify": true
      }
    },
    "depcheck>@vue/compiler-sfc>postcss>nanoid": {
      "globals": {
        "crypto.getRandomValues": true
      }
    },
    "depcheck>is-core-module>hasown": {
      "packages": {
        "browserify>has>function-bind": true
      }
    },
    "dependency-tree>precinct>detective-postcss>postcss>nanoid": {
      "globals": {
        "crypto.getRandomValues": true
      }
    },
    "eslint-plugin-react>array-includes>is-string": {
      "packages": {
        "koa>is-generator-function>has-tostringtag": true
      }
    },
    "eslint>optionator>fast-levenshtein": {
      "globals": {
        "Intl": true,
        "Levenshtein": "write",
        "console.log": true,
        "define": true,
        "importScripts": true,
        "postMessage": true
      }
    },
    "eth-ens-namehash": {
      "globals": {
        "name": "write"
      },
      "packages": {
        "@metamask/ethjs>js-sha3": true,
        "browserify>buffer": true,
        "eth-ens-namehash>idna-uts46-hx": true
      }
    },
    "eth-ens-namehash>idna-uts46-hx": {
      "globals": {
        "define": true
      },
      "packages": {
        "browserify>punycode": true
      }
    },
    "eth-keyring-controller>@metamask/browser-passworder": {
      "globals": {
        "crypto": true
      }
    },
    "eth-lattice-keyring": {
      "globals": {
        "addEventListener": true,
        "browser": true,
        "clearInterval": true,
        "fetch": true,
        "open": true,
        "setInterval": true
      },
      "packages": {
        "@ethereumjs/tx>@ethereumjs/util": true,
        "bn.js": true,
        "browserify>buffer": true,
        "browserify>crypto-browserify": true,
        "eth-lattice-keyring>@ethereumjs/tx": true,
        "eth-lattice-keyring>gridplus-sdk": true,
        "eth-lattice-keyring>rlp": true,
        "webpack>events": true
      }
    },
    "eth-lattice-keyring>@ethereumjs/tx": {
      "packages": {
        "@ethereumjs/tx>@ethereumjs/common": true,
        "@ethereumjs/tx>@ethereumjs/rlp": true,
        "@ethereumjs/tx>@ethereumjs/util": true,
        "@ethersproject/providers": true,
        "browserify>buffer": true,
        "browserify>insert-module-globals>is-buffer": true,
        "eth-lattice-keyring>@ethereumjs/tx>@chainsafe/ssz": true,
        "eth-lattice-keyring>@ethereumjs/tx>ethereum-cryptography": true
      }
    },
    "eth-lattice-keyring>@ethereumjs/tx>@chainsafe/ssz": {
      "packages": {
        "browserify": true,
        "browserify>buffer": true,
        "eth-lattice-keyring>@ethereumjs/tx>@chainsafe/ssz>@chainsafe/persistent-merkle-tree": true,
        "eth-lattice-keyring>@ethereumjs/tx>@chainsafe/ssz>case": true
      }
    },
    "eth-lattice-keyring>@ethereumjs/tx>@chainsafe/ssz>@chainsafe/persistent-merkle-tree": {
      "globals": {
        "WeakRef": true
      },
      "packages": {
        "browserify": true
      }
    },
    "eth-lattice-keyring>@ethereumjs/tx>ethereum-cryptography": {
      "globals": {
        "TextDecoder": true,
        "crypto": true
      },
      "packages": {
        "eth-lattice-keyring>@ethereumjs/tx>ethereum-cryptography>@noble/hashes": true
      }
    },
    "eth-lattice-keyring>@ethereumjs/tx>ethereum-cryptography>@noble/hashes": {
      "globals": {
        "TextEncoder": true,
        "crypto": true
      }
    },
    "eth-lattice-keyring>gridplus-sdk": {
      "globals": {
        "AbortController": true,
        "Request": true,
        "URL": true,
        "__values": true,
        "caches": true,
        "clearTimeout": true,
        "console.error": true,
        "console.log": true,
        "console.warn": true,
        "fetch": true,
        "setTimeout": true
      },
      "packages": {
        "@ethereumjs/tx>@ethereumjs/common>crc-32": true,
        "@ethersproject/abi": true,
        "@metamask/ethjs>js-sha3": true,
        "@metamask/ppom-validator>elliptic": true,
        "bn.js": true,
        "browserify>buffer": true,
        "eth-lattice-keyring>gridplus-sdk>@ethereumjs/common": true,
        "eth-lattice-keyring>gridplus-sdk>@ethereumjs/tx": true,
        "eth-lattice-keyring>gridplus-sdk>aes-js": true,
        "eth-lattice-keyring>gridplus-sdk>bech32": true,
        "eth-lattice-keyring>gridplus-sdk>bignumber.js": true,
        "eth-lattice-keyring>gridplus-sdk>bitwise": true,
        "eth-lattice-keyring>gridplus-sdk>borc": true,
        "eth-lattice-keyring>gridplus-sdk>eth-eip712-util-browser": true,
        "eth-lattice-keyring>gridplus-sdk>secp256k1": true,
        "eth-lattice-keyring>gridplus-sdk>uuid": true,
        "eth-lattice-keyring>rlp": true,
        "ethereumjs-util>ethereum-cryptography>bs58check": true,
        "ethereumjs-util>ethereum-cryptography>hash.js": true,
        "lodash": true
      }
    },
    "eth-lattice-keyring>gridplus-sdk>@ethereumjs/common": {
      "packages": {
        "@ethereumjs/tx>@ethereumjs/common>crc-32": true,
        "@ethereumjs/tx>@ethereumjs/util": true,
        "browserify>buffer": true,
        "webpack>events": true
      }
    },
    "eth-lattice-keyring>gridplus-sdk>@ethereumjs/tx": {
      "packages": {
        "@ethereumjs/tx>@ethereumjs/rlp": true,
        "@ethereumjs/tx>@ethereumjs/util": true,
        "@ethersproject/providers": true,
        "browserify>buffer": true,
        "browserify>insert-module-globals>is-buffer": true,
        "eth-lattice-keyring>@ethereumjs/tx>@chainsafe/ssz": true,
        "eth-lattice-keyring>gridplus-sdk>@ethereumjs/tx>@ethereumjs/common": true,
        "eth-lattice-keyring>gridplus-sdk>@ethereumjs/tx>ethereum-cryptography": true
      }
    },
    "eth-lattice-keyring>gridplus-sdk>@ethereumjs/tx>@ethereumjs/common": {
      "packages": {
        "@ethereumjs/tx>@ethereumjs/common>crc-32": true,
        "@ethereumjs/tx>@ethereumjs/util": true,
        "browserify>buffer": true,
        "webpack>events": true
      }
    },
    "eth-lattice-keyring>gridplus-sdk>@ethereumjs/tx>ethereum-cryptography": {
      "globals": {
        "TextDecoder": true,
        "crypto": true
      },
      "packages": {
        "eth-lattice-keyring>gridplus-sdk>@ethereumjs/tx>ethereum-cryptography>@noble/hashes": true
      }
    },
    "eth-lattice-keyring>gridplus-sdk>@ethereumjs/tx>ethereum-cryptography>@noble/hashes": {
      "globals": {
        "TextEncoder": true,
        "crypto": true
      }
    },
    "eth-lattice-keyring>gridplus-sdk>aes-js": {
      "globals": {
        "define": true
      }
    },
    "eth-lattice-keyring>gridplus-sdk>bignumber.js": {
      "globals": {
        "crypto": true,
        "define": true
      }
    },
    "eth-lattice-keyring>gridplus-sdk>bitwise": {
      "packages": {
        "browserify>buffer": true
      }
    },
    "eth-lattice-keyring>gridplus-sdk>borc": {
      "globals": {
        "console": true
      },
      "packages": {
        "browserify>buffer": true,
        "browserify>buffer>ieee754": true,
        "eth-lattice-keyring>gridplus-sdk>borc>bignumber.js": true,
        "eth-lattice-keyring>gridplus-sdk>borc>iso-url": true
      }
    },
    "eth-lattice-keyring>gridplus-sdk>borc>bignumber.js": {
      "globals": {
        "crypto": true,
        "define": true
      }
    },
    "eth-lattice-keyring>gridplus-sdk>borc>iso-url": {
      "globals": {
        "URL": true,
        "URLSearchParams": true,
        "location": true
      }
    },
    "eth-lattice-keyring>gridplus-sdk>eth-eip712-util-browser": {
      "globals": {
        "intToBuffer": true
      },
      "packages": {
        "@metamask/ethjs>js-sha3": true,
        "bn.js": true,
        "ganache>abstract-level>buffer": true
      }
    },
    "eth-lattice-keyring>gridplus-sdk>secp256k1": {
      "packages": {
        "@metamask/ppom-validator>elliptic": true
      }
    },
    "eth-lattice-keyring>gridplus-sdk>uuid": {
      "globals": {
        "crypto": true
      }
    },
    "eth-lattice-keyring>rlp": {
      "globals": {
        "TextEncoder": true
      }
    },
    "eth-method-registry": {
      "packages": {
        "@metamask/ethjs-contract": true,
        "@metamask/ethjs-query": true
      }
    },
    "eth-rpc-errors": {
      "packages": {
        "eth-rpc-errors>fast-safe-stringify": true
      }
    },
    "ethereumjs-util": {
      "packages": {
        "bn.js": true,
        "browserify>assert": true,
        "browserify>buffer": true,
        "browserify>insert-module-globals>is-buffer": true,
        "ethereumjs-util>create-hash": true,
        "ethereumjs-util>ethereum-cryptography": true,
        "ethereumjs-util>rlp": true
      }
    },
    "ethereumjs-util>create-hash": {
      "packages": {
        "addons-linter>sha.js": true,
        "ethereumjs-util>create-hash>cipher-base": true,
        "ethereumjs-util>create-hash>md5.js": true,
        "ethereumjs-util>create-hash>ripemd160": true,
        "pumpify>inherits": true
      }
    },
    "ethereumjs-util>create-hash>cipher-base": {
      "packages": {
        "browserify>string_decoder": true,
        "koa>content-disposition>safe-buffer": true,
        "pumpify>inherits": true,
        "stream-browserify": true
      }
    },
    "ethereumjs-util>create-hash>md5.js": {
      "packages": {
        "ethereumjs-util>create-hash>md5.js>hash-base": true,
        "koa>content-disposition>safe-buffer": true,
        "pumpify>inherits": true
      }
    },
    "ethereumjs-util>create-hash>md5.js>hash-base": {
      "packages": {
        "koa>content-disposition>safe-buffer": true,
        "pumpify>inherits": true,
        "readable-stream": true
      }
    },
    "ethereumjs-util>create-hash>ripemd160": {
      "packages": {
        "browserify>buffer": true,
        "ethereumjs-util>create-hash>md5.js>hash-base": true,
        "pumpify>inherits": true
      }
    },
    "ethereumjs-util>ethereum-cryptography": {
      "packages": {
        "browserify>buffer": true,
        "ganache>keccak": true,
        "ganache>secp256k1": true,
        "mocha>serialize-javascript>randombytes": true
      }
    },
    "ethereumjs-util>ethereum-cryptography>browserify-aes": {
      "packages": {
        "browserify>buffer": true,
        "browserify>crypto-browserify>browserify-cipher>evp_bytestokey": true,
        "ethereumjs-util>create-hash>cipher-base": true,
        "ethereumjs-util>ethereum-cryptography>browserify-aes>buffer-xor": true,
        "koa>content-disposition>safe-buffer": true,
        "pumpify>inherits": true
      }
    },
    "ethereumjs-util>ethereum-cryptography>browserify-aes>buffer-xor": {
      "packages": {
        "browserify>buffer": true
      }
    },
    "ethereumjs-util>ethereum-cryptography>bs58check": {
      "packages": {
        "ethereumjs-util>create-hash": true,
        "ethereumjs-util>ethereum-cryptography>bs58check>bs58": true,
        "koa>content-disposition>safe-buffer": true
      }
    },
    "ethereumjs-util>ethereum-cryptography>bs58check>bs58": {
      "packages": {
        "@ensdomains/content-hash>multihashes>multibase>base-x": true
      }
    },
    "ethereumjs-util>ethereum-cryptography>hash.js": {
      "packages": {
        "@metamask/ppom-validator>elliptic>minimalistic-assert": true,
        "pumpify>inherits": true
      }
    },
    "ethereumjs-util>ethereum-cryptography>scrypt-js": {
      "globals": {
        "define": true,
        "setTimeout": true
      },
      "packages": {
        "browserify>timers-browserify": true
      }
    },
    "ethereumjs-util>rlp": {
      "packages": {
        "bn.js": true,
        "browserify>buffer": true
      }
    },
    "ethereumjs-wallet>randombytes": {
      "globals": {
        "crypto.getRandomValues": true
      }
    },
    "extension-port-stream": {
      "packages": {
        "browserify>buffer": true,
        "extension-port-stream>readable-stream": true
      }
    },
    "extension-port-stream>readable-stream": {
      "globals": {
        "AbortController": true,
        "AggregateError": true,
        "Blob": true
      },
      "packages": {
        "browserify>buffer": true,
        "browserify>process": true,
        "browserify>string_decoder": true,
        "extension-port-stream>readable-stream>abort-controller": true,
        "webpack>events": true
      }
    },
    "extension-port-stream>readable-stream>abort-controller": {
      "globals": {
        "AbortController": true
      }
    },
    "fast-json-patch": {
      "globals": {
        "addEventListener": true,
        "clearTimeout": true,
        "removeEventListener": true,
        "setTimeout": true
      }
    },
    "firebase": {
      "packages": {
        "firebase>@firebase/app": true,
        "firebase>@firebase/messaging": true
      }
    },
    "firebase>@firebase/app": {
      "globals": {
        "FinalizationRegistry": true,
        "console.warn": true
      },
      "packages": {
        "firebase>@firebase/app>@firebase/component": true,
        "firebase>@firebase/app>@firebase/logger": true,
        "firebase>@firebase/app>idb": true,
        "firebase>@firebase/util": true
      }
    },
    "firebase>@firebase/app>@firebase/component": {
      "packages": {
        "firebase>@firebase/util": true
      }
    },
    "firebase>@firebase/app>@firebase/logger": {
      "globals": {
        "console": true
      },
      "packages": {
        "@trezor/connect-web>tslib": true
      }
    },
    "firebase>@firebase/app>idb": {
      "globals": {
        "DOMException": true,
        "IDBCursor": true,
        "IDBDatabase": true,
        "IDBIndex": true,
        "IDBObjectStore": true,
        "IDBRequest": true,
        "IDBTransaction": true,
        "indexedDB.deleteDatabase": true,
        "indexedDB.open": true
      }
    },
    "firebase>@firebase/firestore>@grpc/proto-loader>protobufjs": {
      "globals": {
        "process": true,
        "setTimeout": true
      },
      "packages": {
        "firebase>@firebase/firestore>@grpc/proto-loader>protobufjs>@protobufjs/aspromise": true,
        "firebase>@firebase/firestore>@grpc/proto-loader>protobufjs>@protobufjs/base64": true,
        "firebase>@firebase/firestore>@grpc/proto-loader>protobufjs>@protobufjs/codegen": true,
        "firebase>@firebase/firestore>@grpc/proto-loader>protobufjs>@protobufjs/eventemitter": true,
        "firebase>@firebase/firestore>@grpc/proto-loader>protobufjs>@protobufjs/fetch": true,
        "firebase>@firebase/firestore>@grpc/proto-loader>protobufjs>@protobufjs/float": true,
        "firebase>@firebase/firestore>@grpc/proto-loader>protobufjs>@protobufjs/inquire": true,
        "firebase>@firebase/firestore>@grpc/proto-loader>protobufjs>@protobufjs/path": true,
        "firebase>@firebase/firestore>@grpc/proto-loader>protobufjs>@protobufjs/pool": true,
        "firebase>@firebase/firestore>@grpc/proto-loader>protobufjs>@protobufjs/utf8": true
      }
    },
    "firebase>@firebase/firestore>@grpc/proto-loader>protobufjs>@protobufjs/codegen": {
      "globals": {
        "console.log": true
      }
    },
    "firebase>@firebase/firestore>@grpc/proto-loader>protobufjs>@protobufjs/fetch": {
      "globals": {
        "XMLHttpRequest": true
      },
      "packages": {
        "firebase>@firebase/firestore>@grpc/proto-loader>protobufjs>@protobufjs/aspromise": true,
        "firebase>@firebase/firestore>@grpc/proto-loader>protobufjs>@protobufjs/inquire": true
      }
    },
    "firebase>@firebase/installations": {
      "globals": {
        "BroadcastChannel": true,
        "Headers": true,
        "btoa": true,
        "console.error": true,
        "crypto": true,
        "fetch": true,
        "msCrypto": true,
        "navigator.onLine": true,
        "setTimeout": true
      },
      "packages": {
        "firebase>@firebase/app": true,
        "firebase>@firebase/app>@firebase/component": true,
        "firebase>@firebase/app>idb": true,
        "firebase>@firebase/util": true
      }
    },
    "firebase>@firebase/messaging": {
      "globals": {
        "Headers": true,
        "Notification.maxActions": true,
        "Notification.permission": true,
        "Notification.requestPermission": true,
        "PushSubscription.prototype.hasOwnProperty": true,
        "ServiceWorkerRegistration": true,
        "URL": true,
        "addEventListener": true,
        "atob": true,
        "btoa": true,
        "clients.matchAll": true,
        "clients.openWindow": true,
        "console.warn": true,
        "document": true,
        "fetch": true,
        "indexedDB": true,
        "location.href": true,
        "location.origin": true,
        "navigator": true,
        "origin.replace": true,
        "registration.showNotification": true,
        "setTimeout": true
      },
      "packages": {
        "@trezor/connect-web>tslib": true,
        "firebase>@firebase/app": true,
        "firebase>@firebase/app>@firebase/component": true,
        "firebase>@firebase/app>idb": true,
        "firebase>@firebase/installations": true,
        "firebase>@firebase/util": true
      }
    },
    "firebase>@firebase/util": {
      "globals": {
        "atob": true,
        "browser": true,
        "btoa": true,
        "chrome": true,
        "console": true,
        "document": true,
        "indexedDB": true,
        "navigator": true,
        "process": true,
        "self": true,
        "setTimeout": true
      },
      "packages": {
        "browserify>process": true
      }
    },
    "fuse.js": {
      "globals": {
        "console": true,
        "define": true
      }
    },
    "ganache>abstract-level>buffer": {
      "globals": {
        "console": true
      },
      "packages": {
        "base64-js": true,
        "browserify>buffer>ieee754": true
      }
    },
    "ganache>keccak": {
      "packages": {
        "browserify>buffer": true,
        "readable-stream": true
      }
    },
    "ganache>secp256k1": {
      "packages": {
        "@metamask/ppom-validator>elliptic": true
      }
    },
    "gulp>vinyl-fs>object.assign": {
      "packages": {
        "@lavamoat/lavapack>json-stable-stringify>object-keys": true,
        "string.prototype.matchall>call-bind": true,
        "string.prototype.matchall>define-properties": true,
        "string.prototype.matchall>has-symbols": true
      }
    },
    "json-rpc-engine": {
      "packages": {
        "eth-rpc-errors": true,
        "json-rpc-engine>@metamask/safe-event-emitter": true
      }
    },
    "json-rpc-engine>@metamask/safe-event-emitter": {
      "globals": {
        "setTimeout": true
      },
      "packages": {
        "webpack>events": true
      }
    },
    "json-rpc-middleware-stream": {
      "globals": {
        "console.warn": true,
        "setTimeout": true
      },
      "packages": {
        "@metamask/safe-event-emitter": true,
        "readable-stream": true
      }
    },
    "koa>content-disposition>safe-buffer": {
      "packages": {
        "browserify>buffer": true
      }
    },
    "koa>is-generator-function": {
      "packages": {
        "koa>is-generator-function>has-tostringtag": true
      }
    },
    "koa>is-generator-function>has-tostringtag": {
      "packages": {
        "string.prototype.matchall>has-symbols": true
      }
    },
    "localforage": {
      "globals": {
        "Blob": true,
        "BlobBuilder": true,
        "FileReader": true,
        "IDBKeyRange": true,
        "MSBlobBuilder": true,
        "MozBlobBuilder": true,
        "OIndexedDB": true,
        "WebKitBlobBuilder": true,
        "atob": true,
        "btoa": true,
        "console.error": true,
        "console.info": true,
        "console.warn": true,
        "define": true,
        "fetch": true,
        "indexedDB": true,
        "localStorage": true,
        "mozIndexedDB": true,
        "msIndexedDB": true,
        "navigator.platform": true,
        "navigator.userAgent": true,
        "openDatabase": true,
        "setTimeout": true,
        "webkitIndexedDB": true
      }
    },
    "lodash": {
      "globals": {
        "clearTimeout": true,
        "define": true,
        "setTimeout": true
      }
    },
    "loglevel": {
      "globals": {
        "console": true,
        "define": true,
        "document.cookie": true,
        "localStorage": true,
        "log": "write",
        "navigator": true
      }
    },
    "luxon": {
      "globals": {
        "Intl": true
      }
    },
    "mocha>serialize-javascript>randombytes": {
      "globals": {
        "crypto": true,
        "msCrypto": true
      },
      "packages": {
        "browserify>process": true,
        "koa>content-disposition>safe-buffer": true
      }
    },
    "nanoid": {
      "globals": {
        "crypto": true,
        "msCrypto": true,
        "navigator": true
      }
    },
    "nock>debug": {
      "globals": {
        "console": true,
        "document": true,
        "localStorage": true,
        "navigator": true,
        "process": true
      },
      "packages": {
        "browserify>process": true,
        "nock>debug>ms": true
      }
    },
    "node-fetch": {
      "globals": {
        "Headers": true,
        "Request": true,
        "Response": true,
        "fetch": true
      }
    },
    "promise-to-callback": {
      "packages": {
        "promise-to-callback>is-fn": true,
        "promise-to-callback>set-immediate-shim": true
      }
    },
    "promise-to-callback>set-immediate-shim": {
      "globals": {
        "setTimeout.apply": true
      },
      "packages": {
        "browserify>timers-browserify": true
      }
    },
    "prop-types": {
      "globals": {
        "console": true
      },
      "packages": {
        "prop-types>react-is": true,
        "react>object-assign": true
      }
    },
    "prop-types>react-is": {
      "globals": {
        "console": true
      }
    },
    "qrcode-generator": {
      "globals": {
        "define": true
      }
    },
    "qrcode.react": {
      "globals": {
        "Path2D": true,
        "devicePixelRatio": true
      },
      "packages": {
        "prop-types": true,
        "qrcode.react>qr.js": true,
        "react": true
      }
    },
    "react": {
      "globals": {
        "console": true
      },
      "packages": {
        "prop-types": true,
        "react>object-assign": true
      }
    },
    "react-beautiful-dnd": {
      "globals": {
        "Element.prototype": true,
        "__REDUX_DEVTOOLS_EXTENSION_COMPOSE__": true,
        "addEventListener": true,
        "cancelAnimationFrame": true,
        "clearTimeout": true,
        "console": true,
        "document": true,
        "getComputedStyle": true,
        "pageXOffset": true,
        "pageYOffset": true,
        "removeEventListener": true,
        "requestAnimationFrame": true,
        "scrollBy": true,
        "setTimeout": true
      },
      "packages": {
        "@babel/runtime": true,
        "react": true,
        "react-beautiful-dnd>css-box-model": true,
        "react-beautiful-dnd>memoize-one": true,
        "react-beautiful-dnd>raf-schd": true,
        "react-beautiful-dnd>use-memo-one": true,
        "react-dom": true,
        "react-redux": true,
        "redux": true
      }
    },
    "react-beautiful-dnd>css-box-model": {
      "globals": {
        "getComputedStyle": true,
        "pageXOffset": true,
        "pageYOffset": true
      },
      "packages": {
        "react-router-dom>tiny-invariant": true
      }
    },
    "react-beautiful-dnd>raf-schd": {
      "globals": {
        "cancelAnimationFrame": true,
        "requestAnimationFrame": true
      }
    },
    "react-beautiful-dnd>use-memo-one": {
      "packages": {
        "react": true
      }
    },
    "react-devtools": {
      "packages": {
        "react-devtools>react-devtools-core": true
      }
    },
    "react-devtools>react-devtools-core": {
      "globals": {
        "WebSocket": true,
        "setTimeout": true
      }
    },
    "react-dnd-html5-backend": {
      "globals": {
        "addEventListener": true,
        "clearTimeout": true,
        "removeEventListener": true
      }
    },
    "react-dom": {
      "globals": {
        "HTMLIFrameElement": true,
        "MSApp": true,
        "__REACT_DEVTOOLS_GLOBAL_HOOK__": true,
        "addEventListener": true,
        "clearTimeout": true,
        "clipboardData": true,
        "console": true,
        "dispatchEvent": true,
        "document": true,
        "event": "write",
        "jest": true,
        "location.protocol": true,
        "navigator.userAgent.indexOf": true,
        "performance": true,
        "removeEventListener": true,
        "self": true,
        "setTimeout": true,
        "top": true,
        "trustedTypes": true
      },
      "packages": {
        "prop-types": true,
        "react": true,
        "react-dom>scheduler": true,
        "react>object-assign": true
      }
    },
    "react-dom>scheduler": {
      "globals": {
        "MessageChannel": true,
        "cancelAnimationFrame": true,
        "clearTimeout": true,
        "console": true,
        "navigator": true,
        "performance": true,
        "requestAnimationFrame": true,
        "setTimeout": true
      }
    },
    "react-focus-lock": {
      "globals": {
        "addEventListener": true,
        "console.error": true,
        "console.warn": true,
        "document": true,
        "removeEventListener": true,
        "setTimeout": true
      },
      "packages": {
        "@babel/runtime": true,
        "prop-types": true,
        "react": true,
        "react-focus-lock>focus-lock": true,
        "react-focus-lock>react-clientside-effect": true,
        "react-focus-lock>use-callback-ref": true,
        "react-focus-lock>use-sidecar": true
      }
    },
    "react-focus-lock>focus-lock": {
      "globals": {
        "HTMLIFrameElement": true,
        "Node.DOCUMENT_FRAGMENT_NODE": true,
        "Node.DOCUMENT_NODE": true,
        "Node.DOCUMENT_POSITION_CONTAINED_BY": true,
        "Node.DOCUMENT_POSITION_CONTAINS": true,
        "Node.ELEMENT_NODE": true,
        "console.error": true,
        "console.warn": true,
        "document": true,
        "getComputedStyle": true,
        "setTimeout": true
      },
      "packages": {
        "@trezor/connect-web>tslib": true
      }
    },
    "react-focus-lock>react-clientside-effect": {
      "packages": {
        "@babel/runtime": true,
        "react": true
      }
    },
    "react-focus-lock>use-callback-ref": {
      "packages": {
        "react": true
      }
    },
    "react-focus-lock>use-sidecar": {
      "globals": {
        "console.error": true
      },
      "packages": {
        "@trezor/connect-web>tslib": true,
        "react": true,
        "react-focus-lock>use-sidecar>detect-node-es": true
      }
    },
    "react-idle-timer": {
      "globals": {
        "clearTimeout": true,
        "document": true,
        "setTimeout": true
      },
      "packages": {
        "prop-types": true,
        "react": true
      }
    },
    "react-inspector": {
      "globals": {
        "Node": true,
        "chromeDark": true,
        "chromeLight": true
      },
      "packages": {
        "react": true
      }
    },
    "react-popper": {
      "globals": {
        "document": true
      },
      "packages": {
        "@popperjs/core": true,
        "react": true,
        "react-popper>react-fast-compare": true,
        "react-popper>warning": true
      }
    },
    "react-popper>react-fast-compare": {
      "globals": {
        "Element": true,
        "console.warn": true
      }
    },
    "react-popper>warning": {
      "globals": {
        "console": true
      }
    },
    "react-redux": {
      "globals": {
        "console": true,
        "document": true
      },
      "packages": {
        "@babel/runtime": true,
        "prop-types": true,
        "prop-types>react-is": true,
        "react": true,
        "react-dom": true,
        "react-redux>hoist-non-react-statics": true,
        "redux": true
      }
    },
    "react-redux>hoist-non-react-statics": {
      "packages": {
        "prop-types>react-is": true
      }
    },
    "react-responsive-carousel": {
      "globals": {
        "HTMLElement": true,
        "addEventListener": true,
        "clearTimeout": true,
        "console.warn": true,
        "document": true,
        "getComputedStyle": true,
        "removeEventListener": true,
        "setTimeout": true
      },
      "packages": {
        "classnames": true,
        "react": true,
        "react-dom": true,
        "react-responsive-carousel>react-easy-swipe": true
      }
    },
    "react-responsive-carousel>react-easy-swipe": {
      "globals": {
        "addEventListener": true,
        "define": true,
        "document.addEventListener": true,
        "document.removeEventListener": true
      },
      "packages": {
        "prop-types": true,
        "react": true
      }
    },
    "react-router-dom": {
      "packages": {
        "prop-types": true,
        "react": true,
        "react-router-dom>history": true,
        "react-router-dom>react-router": true,
        "react-router-dom>tiny-invariant": true,
        "react-router-dom>tiny-warning": true
      }
    },
    "react-router-dom>history": {
      "globals": {
        "addEventListener": true,
        "confirm": true,
        "document": true,
        "history": true,
        "location": true,
        "navigator.userAgent": true,
        "removeEventListener": true
      },
      "packages": {
        "react-router-dom>history>resolve-pathname": true,
        "react-router-dom>history>value-equal": true,
        "react-router-dom>tiny-invariant": true,
        "react-router-dom>tiny-warning": true
      }
    },
    "react-router-dom>react-router": {
      "packages": {
        "prop-types": true,
        "prop-types>react-is": true,
        "react": true,
        "react-redux>hoist-non-react-statics": true,
        "react-router-dom>react-router>history": true,
        "react-router-dom>react-router>mini-create-react-context": true,
        "react-router-dom>tiny-invariant": true,
        "react-router-dom>tiny-warning": true,
        "sinon>nise>path-to-regexp": true
      }
    },
    "react-router-dom>react-router>history": {
      "globals": {
        "addEventListener": true,
        "confirm": true,
        "document": true,
        "history": true,
        "location": true,
        "navigator.userAgent": true,
        "removeEventListener": true
      },
      "packages": {
        "react-router-dom>history>resolve-pathname": true,
        "react-router-dom>history>value-equal": true,
        "react-router-dom>tiny-invariant": true,
        "react-router-dom>tiny-warning": true
      }
    },
    "react-router-dom>react-router>mini-create-react-context": {
      "packages": {
        "@babel/runtime": true,
        "prop-types": true,
        "react": true,
        "react-router-dom>react-router>mini-create-react-context>gud": true,
        "react-router-dom>tiny-warning": true
      }
    },
    "react-router-dom>tiny-warning": {
      "globals": {
        "console": true
      }
    },
    "react-simple-file-input": {
      "globals": {
        "File": true,
        "FileReader": true,
        "console.warn": true
      },
      "packages": {
        "prop-types": true,
        "react": true
      }
    },
    "react-tippy": {
      "globals": {
        "Element": true,
        "MSStream": true,
        "MutationObserver": true,
        "addEventListener": true,
        "clearTimeout": true,
        "console.error": true,
        "console.warn": true,
        "define": true,
        "document": true,
        "getComputedStyle": true,
        "innerHeight": true,
        "innerWidth": true,
        "navigator.maxTouchPoints": true,
        "navigator.msMaxTouchPoints": true,
        "navigator.userAgent": true,
        "performance": true,
        "requestAnimationFrame": true,
        "setTimeout": true
      },
      "packages": {
        "react": true,
        "react-dom": true,
        "react-tippy>popper.js": true
      }
    },
    "react-tippy>popper.js": {
      "globals": {
        "MSInputMethodContext": true,
        "Node.DOCUMENT_POSITION_FOLLOWING": true,
        "cancelAnimationFrame": true,
        "console.warn": true,
        "define": true,
        "devicePixelRatio": true,
        "document": true,
        "getComputedStyle": true,
        "innerHeight": true,
        "innerWidth": true,
        "navigator.userAgent": true,
        "requestAnimationFrame": true,
        "setTimeout": true
      }
    },
    "react-toggle-button": {
      "globals": {
        "clearTimeout": true,
        "console.warn": true,
        "define": true,
        "performance": true,
        "setTimeout": true
      },
      "packages": {
        "react": true
      }
    },
    "readable-stream": {
      "packages": {
        "browserify>browser-resolve": true,
        "browserify>buffer": true,
        "browserify>process": true,
        "browserify>string_decoder": true,
        "pumpify>inherits": true,
        "readable-stream>util-deprecate": true,
        "webpack>events": true
      }
    },
    "readable-stream-2>core-util-is": {
      "packages": {
        "browserify>insert-module-globals>is-buffer": true
      }
    },
    "readable-stream-2>process-nextick-args": {
      "packages": {
        "browserify>process": true
      }
    },
    "readable-stream>util-deprecate": {
      "globals": {
        "console.trace": true,
        "console.warn": true,
        "localStorage": true
      }
    },
    "redux": {
      "globals": {
        "console": true
      },
      "packages": {
        "@babel/runtime": true
      }
    },
    "semver": {
      "globals": {
        "console.error": true
      },
      "packages": {
        "browserify>process": true
      }
    },
    "sinon>nise>path-to-regexp": {
      "packages": {
        "sinon>nise>path-to-regexp>isarray": true
      }
    },
    "stream-browserify": {
      "packages": {
        "pumpify>inherits": true,
        "readable-stream": true,
        "webpack>events": true
      }
    },
    "string.prototype.matchall>call-bind": {
      "packages": {
        "browserify>has>function-bind": true,
        "string.prototype.matchall>call-bind>es-errors": true,
        "string.prototype.matchall>call-bind>set-function-length": true,
        "string.prototype.matchall>get-intrinsic": true
      }
    },
    "string.prototype.matchall>call-bind>set-function-length": {
      "packages": {
        "string.prototype.matchall>call-bind>es-errors": true,
        "string.prototype.matchall>define-properties>define-data-property": true,
        "string.prototype.matchall>es-abstract>gopd": true,
        "string.prototype.matchall>es-abstract>has-property-descriptors": true,
        "string.prototype.matchall>get-intrinsic": true
      }
    },
    "string.prototype.matchall>define-properties": {
      "packages": {
        "@lavamoat/lavapack>json-stable-stringify>object-keys": true,
        "string.prototype.matchall>define-properties>define-data-property": true,
        "string.prototype.matchall>es-abstract>has-property-descriptors": true
      }
    },
    "string.prototype.matchall>define-properties>define-data-property": {
      "packages": {
        "string.prototype.matchall>call-bind>es-errors": true,
        "string.prototype.matchall>es-abstract>gopd": true,
        "string.prototype.matchall>es-abstract>has-property-descriptors": true,
        "string.prototype.matchall>get-intrinsic": true
      }
    },
    "string.prototype.matchall>es-abstract>array-buffer-byte-length": {
      "packages": {
        "string.prototype.matchall>call-bind": true,
        "string.prototype.matchall>es-abstract>is-array-buffer": true
      }
    },
    "string.prototype.matchall>es-abstract>es-to-primitive>is-symbol": {
      "packages": {
        "string.prototype.matchall>has-symbols": true
      }
    },
    "string.prototype.matchall>es-abstract>gopd": {
      "packages": {
        "string.prototype.matchall>get-intrinsic": true
      }
    },
    "string.prototype.matchall>es-abstract>has-property-descriptors": {
      "packages": {
        "string.prototype.matchall>get-intrinsic": true
      }
    },
    "string.prototype.matchall>es-abstract>is-array-buffer": {
      "packages": {
        "browserify>util>is-typed-array": true,
        "string.prototype.matchall>call-bind": true,
        "string.prototype.matchall>get-intrinsic": true
      }
    },
    "string.prototype.matchall>es-abstract>is-callable": {
      "globals": {
        "document": true
      }
    },
    "string.prototype.matchall>es-abstract>is-regex": {
      "packages": {
        "koa>is-generator-function>has-tostringtag": true,
        "string.prototype.matchall>call-bind": true
      }
    },
    "string.prototype.matchall>es-abstract>is-shared-array-buffer": {
      "packages": {
        "string.prototype.matchall>call-bind": true
      }
    },
    "string.prototype.matchall>es-abstract>object-inspect": {
      "globals": {
        "HTMLElement": true,
        "WeakRef": true
      },
      "packages": {
        "browserify>browser-resolve": true
      }
    },
    "string.prototype.matchall>get-intrinsic": {
      "globals": {
        "AggregateError": true,
        "FinalizationRegistry": true,
        "WeakRef": true
      },
      "packages": {
        "browserify>has>function-bind": true,
        "depcheck>is-core-module>hasown": true,
        "string.prototype.matchall>call-bind>es-errors": true,
        "string.prototype.matchall>es-abstract>has-proto": true,
        "string.prototype.matchall>has-symbols": true
      }
    },
    "string.prototype.matchall>internal-slot": {
      "packages": {
        "depcheck>is-core-module>hasown": true,
        "string.prototype.matchall>get-intrinsic": true,
        "string.prototype.matchall>side-channel": true
      }
    },
    "string.prototype.matchall>regexp.prototype.flags": {
      "packages": {
        "string.prototype.matchall>call-bind": true,
        "string.prototype.matchall>define-properties": true,
        "string.prototype.matchall>regexp.prototype.flags>set-function-name": true
      }
    },
    "string.prototype.matchall>regexp.prototype.flags>set-function-name": {
      "packages": {
        "string.prototype.matchall>define-properties>define-data-property": true,
        "string.prototype.matchall>es-abstract>function.prototype.name>functions-have-names": true,
        "string.prototype.matchall>es-abstract>has-property-descriptors": true
      }
    },
    "string.prototype.matchall>side-channel": {
      "packages": {
        "string.prototype.matchall>call-bind": true,
        "string.prototype.matchall>es-abstract>object-inspect": true,
        "string.prototype.matchall>get-intrinsic": true
      }
    },
    "superstruct": {
      "globals": {
        "console.warn": true,
        "define": true
      }
    },
    "uuid": {
      "globals": {
        "crypto": true,
        "msCrypto": true
      }
    },
    "web3": {
      "globals": {
        "XMLHttpRequest": true
      }
    },
    "web3-stream-provider": {
      "globals": {
        "setTimeout": true
      },
      "packages": {
        "browserify>util": true,
        "web3-stream-provider>readable-stream": true,
        "web3-stream-provider>uuid": true
      }
    },
    "web3-stream-provider>readable-stream": {
      "packages": {
        "browserify>browser-resolve": true,
        "browserify>buffer": true,
        "browserify>process": true,
        "browserify>string_decoder": true,
        "pumpify>inherits": true,
        "readable-stream>util-deprecate": true,
        "webpack>events": true
      }
    },
    "web3-stream-provider>uuid": {
      "globals": {
        "crypto": true
      }
    },
    "webextension-polyfill": {
      "globals": {
        "browser": true,
        "chrome": true,
        "console.error": true,
        "console.warn": true,
        "define": true
      }
    },
    "webpack>events": {
      "globals": {
        "console": true
      }
    }
  }
}<|MERGE_RESOLUTION|>--- conflicted
+++ resolved
@@ -1430,31 +1430,11 @@
         "setInterval": true
       },
       "packages": {
-<<<<<<< HEAD
-        "@metamask/controller-utils": true,
-        "@metamask/eth-query": true,
-        "@metamask/gas-fee-controller>@metamask/polling-controller": true,
-        "bn.js": true,
-        "browserify>buffer": true,
-        "uuid": true
-      }
-    },
-    "@metamask/gas-fee-controller>@metamask/polling-controller": {
-      "globals": {
-        "clearTimeout": true,
-        "console.error": true,
-        "setTimeout": true
-      },
-      "packages": {
-        "@metamask/gas-fee-controller>@metamask/polling-controller>@metamask/base-controller": true,
-        "@metamask/snaps-utils>fast-json-stable-stringify": true,
-=======
         "@metamask/assets-controllers>@metamask/polling-controller": true,
         "@metamask/controller-utils": true,
         "@metamask/eth-query": true,
         "bn.js": true,
         "browserify>buffer": true,
->>>>>>> cf417bb2
         "uuid": true
       }
     },
@@ -1788,10 +1768,6 @@
       "packages": {
         "@metamask/controller-utils": true,
         "@metamask/permission-controller>@metamask/base-controller": true,
-<<<<<<< HEAD
-        "@metamask/permission-controller>@metamask/json-rpc-engine": true,
-=======
->>>>>>> cf417bb2
         "@metamask/permission-controller>nanoid": true,
         "@metamask/providers>@metamask/rpc-errors": true,
         "@metamask/snaps-controllers>@metamask/json-rpc-engine": true,
@@ -1806,16 +1782,6 @@
       },
       "packages": {
         "immer": true
-<<<<<<< HEAD
-      }
-    },
-    "@metamask/permission-controller>@metamask/json-rpc-engine": {
-      "packages": {
-        "@metamask/providers>@metamask/rpc-errors": true,
-        "@metamask/safe-event-emitter": true,
-        "@metamask/utils": true
-=======
->>>>>>> cf417bb2
       }
     },
     "@metamask/permission-controller>nanoid": {
@@ -1914,13 +1880,8 @@
       "packages": {
         "@metamask/providers>@metamask/rpc-errors": true,
         "@metamask/queued-request-controller>@metamask/base-controller": true,
-<<<<<<< HEAD
-        "@metamask/queued-request-controller>@metamask/json-rpc-engine": true,
-        "@metamask/selected-network-controller": true,
-=======
         "@metamask/selected-network-controller": true,
         "@metamask/snaps-controllers>@metamask/json-rpc-engine": true,
->>>>>>> cf417bb2
         "@metamask/utils": true
       }
     },
@@ -2026,15 +1987,9 @@
       },
       "packages": {
         "@ethersproject/abi>@ethersproject/bytes": true,
-<<<<<<< HEAD
-        "@metamask/controller-utils": true,
-        "@metamask/eth-query": true,
-        "@metamask/gas-fee-controller>@metamask/polling-controller": true,
-=======
         "@metamask/assets-controllers>@metamask/polling-controller": true,
         "@metamask/controller-utils": true,
         "@metamask/eth-query": true,
->>>>>>> cf417bb2
         "@metamask/smart-transactions-controller>@ethereumjs/tx": true,
         "@metamask/smart-transactions-controller>@ethereumjs/util": true,
         "@metamask/smart-transactions-controller>@metamask/transaction-controller": true,
@@ -2094,21 +2049,12 @@
       }
     },
     "@metamask/smart-transactions-controller>@metamask/controllers>nanoid": {
-<<<<<<< HEAD
       "globals": {
         "crypto.getRandomValues": true
       }
     },
     "@metamask/smart-transactions-controller>@metamask/transaction-controller": {
       "globals": {
-=======
-      "globals": {
-        "crypto.getRandomValues": true
-      }
-    },
-    "@metamask/smart-transactions-controller>@metamask/transaction-controller": {
-      "globals": {
->>>>>>> cf417bb2
         "clearTimeout": true,
         "console.error": true,
         "fetch": true,
@@ -2239,12 +2185,9 @@
       }
     },
     "@metamask/snaps-execution-environments": {
-<<<<<<< HEAD
-=======
       "globals": {
         "document.getElementById": true
       },
->>>>>>> cf417bb2
       "packages": {
         "@metamask/post-message-stream": true,
         "@metamask/snaps-utils": true,
@@ -2431,10 +2374,7 @@
         "fetch": true
       },
       "packages": {
-<<<<<<< HEAD
-=======
         "@metamask/assets-controllers>@metamask/polling-controller": true,
->>>>>>> cf417bb2
         "@metamask/controller-utils": true,
         "@metamask/eth-query": true,
         "@metamask/gas-fee-controller": true,
@@ -4669,19 +4609,8 @@
       },
       "packages": {
         "browserify>util": true,
-        "web3-stream-provider>readable-stream": true,
+        "readable-stream": true,
         "web3-stream-provider>uuid": true
-      }
-    },
-    "web3-stream-provider>readable-stream": {
-      "packages": {
-        "browserify>browser-resolve": true,
-        "browserify>buffer": true,
-        "browserify>process": true,
-        "browserify>string_decoder": true,
-        "pumpify>inherits": true,
-        "readable-stream>util-deprecate": true,
-        "webpack>events": true
       }
     },
     "web3-stream-provider>uuid": {
