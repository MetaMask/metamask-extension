{
  "resources": {
    "@babel/runtime": {
      "globals": {
        "regeneratorRuntime": "write"
      }
    },
    "eth-lattice-keyring>@ethereumjs/tx>@chainsafe/ssz>@chainsafe/persistent-merkle-tree": {
      "globals": {
        "WeakRef": true
      },
      "packages": {
        "browserify": true
      }
    },
    "eth-lattice-keyring>@ethereumjs/tx>@chainsafe/ssz": {
      "packages": {
        "eth-lattice-keyring>@ethereumjs/tx>@chainsafe/ssz>@chainsafe/persistent-merkle-tree": true,
        "browserify": true,
        "browserify>buffer": true,
        "eth-lattice-keyring>@ethereumjs/tx>@chainsafe/ssz>case": true
      }
    },
    "@metamask/notification-services-controller>@contentful/rich-text-html-renderer": {
      "globals": {
        "SuppressedError": true
      }
    },
    "@ensdomains/content-hash": {
      "globals": {
        "console.warn": true
      },
      "packages": {
        "browserify>buffer": true,
        "@ensdomains/content-hash>cids": true,
        "@ensdomains/content-hash>js-base64": true,
        "@ensdomains/content-hash>multicodec": true,
        "@ensdomains/content-hash>multihashes": true
      }
    },
    "@ethereumjs/tx>@ethereumjs/common": {
      "packages": {
        "@ethereumjs/tx>@ethereumjs/util": true,
        "browserify>buffer": true,
        "@ethereumjs/tx>@ethereumjs/common>crc-32": true,
        "webpack>events": true
      }
    },
    "@metamask/smart-transactions-controller>@ethereumjs/tx>@ethereumjs/common": {
      "packages": {
        "@metamask/smart-transactions-controller>@ethereumjs/util": true,
        "webpack>events": true
      }
    },
    "eth-lattice-keyring>gridplus-sdk>@ethereumjs/tx>@ethereumjs/common": {
      "packages": {
        "@ethereumjs/tx>@ethereumjs/util": true,
        "browserify>buffer": true,
        "@ethereumjs/tx>@ethereumjs/common>crc-32": true,
        "webpack>events": true
      }
    },
    "eth-lattice-keyring>gridplus-sdk>@ethereumjs/common": {
      "packages": {
        "@ethereumjs/tx>@ethereumjs/util": true,
        "browserify>buffer": true,
        "@ethereumjs/tx>@ethereumjs/common>crc-32": true,
        "webpack>events": true
      }
    },
    "@ethereumjs/tx>@ethereumjs/rlp": {
      "globals": {
        "TextEncoder": true
      }
    },
    "@metamask/smart-transactions-controller>@ethereumjs/tx>@ethereumjs/rlp": {
      "globals": {
        "TextEncoder": true
      }
    },
    "@metamask/eth-ledger-bridge-keyring>@ethereumjs/rlp": {
      "globals": {
        "TextEncoder": true
      }
    },
    "@ethereumjs/tx": {
      "packages": {
        "@ethereumjs/tx>@ethereumjs/common": true,
        "@ethereumjs/tx>@ethereumjs/rlp": true,
        "@ethereumjs/tx>@ethereumjs/util": true,
        "browserify>buffer": true,
        "@ethereumjs/tx>ethereum-cryptography": true,
        "browserify>insert-module-globals>is-buffer": true
      }
    },
    "@metamask/smart-transactions-controller>@ethereumjs/tx": {
      "packages": {
        "@metamask/smart-transactions-controller>@ethereumjs/tx>@ethereumjs/common": true,
        "@metamask/smart-transactions-controller>@ethereumjs/tx>@ethereumjs/rlp": true,
        "@metamask/smart-transactions-controller>@ethereumjs/util": true,
        "@ethereumjs/tx>ethereum-cryptography": true
      }
    },
    "eth-lattice-keyring>@ethereumjs/tx": {
      "packages": {
        "eth-lattice-keyring>@ethereumjs/tx>@chainsafe/ssz": true,
        "@ethereumjs/tx>@ethereumjs/common": true,
        "@ethereumjs/tx>@ethereumjs/rlp": true,
        "@ethereumjs/tx>@ethereumjs/util": true,
        "@ethersproject/providers": true,
        "browserify>buffer": true,
        "eth-lattice-keyring>@ethereumjs/tx>ethereum-cryptography": true,
        "browserify>insert-module-globals>is-buffer": true
      }
    },
    "eth-lattice-keyring>gridplus-sdk>@ethereumjs/tx": {
      "packages": {
        "eth-lattice-keyring>@ethereumjs/tx>@chainsafe/ssz": true,
        "eth-lattice-keyring>gridplus-sdk>@ethereumjs/tx>@ethereumjs/common": true,
        "@ethereumjs/tx>@ethereumjs/rlp": true,
        "@ethereumjs/tx>@ethereumjs/util": true,
        "@ethersproject/providers": true,
        "browserify>buffer": true,
        "eth-lattice-keyring>gridplus-sdk>@ethereumjs/tx>ethereum-cryptography": true,
        "browserify>insert-module-globals>is-buffer": true
      }
    },
    "@ethereumjs/tx>@ethereumjs/util": {
      "globals": {
        "console.warn": true
      },
      "packages": {
        "@ethereumjs/tx>@ethereumjs/rlp": true,
        "browserify>buffer": true,
        "@ethereumjs/tx>ethereum-cryptography": true,
        "webpack>events": true,
        "browserify>insert-module-globals>is-buffer": true,
        "@ethereumjs/tx>@ethereumjs/util>micro-ftch": true
      }
    },
    "@metamask/smart-transactions-controller>@ethereumjs/util": {
      "globals": {
        "console.warn": true,
        "fetch": true
      },
      "packages": {
        "@metamask/smart-transactions-controller>@ethereumjs/tx>@ethereumjs/rlp": true,
        "@ethereumjs/tx>ethereum-cryptography": true,
        "webpack>events": true
      }
    },
    "@ethersproject/abi": {
      "globals": {
        "console.log": true
      },
      "packages": {
        "ethers>@ethersproject/address": true,
        "@ethersproject/bignumber": true,
        "@ethersproject/bytes": true,
        "ethers>@ethersproject/constants": true,
        "@ethersproject/hash": true,
        "ethers>@ethersproject/keccak256": true,
        "ethers>@ethersproject/logger": true,
        "ethers>@ethersproject/properties": true,
        "ethers>@ethersproject/strings": true
      }
    },
    "ethers>@ethersproject/abstract-provider": {
      "packages": {
        "@ethersproject/bignumber": true,
        "@ethersproject/bytes": true,
        "ethers>@ethersproject/logger": true,
        "ethers>@ethersproject/properties": true
      }
    },
    "ethers>@ethersproject/abstract-signer": {
      "packages": {
        "ethers>@ethersproject/logger": true,
        "ethers>@ethersproject/properties": true
      }
    },
    "ethers>@ethersproject/address": {
      "packages": {
        "@ethersproject/bignumber": true,
        "@ethersproject/bytes": true,
        "ethers>@ethersproject/keccak256": true,
        "ethers>@ethersproject/logger": true,
        "ethers>@ethersproject/rlp": true
      }
    },
    "ethers>@ethersproject/base64": {
      "globals": {
        "atob": true,
        "btoa": true
      },
      "packages": {
        "@ethersproject/bytes": true
      }
    },
    "ethers>@ethersproject/basex": {
      "packages": {
        "@ethersproject/bytes": true,
        "ethers>@ethersproject/properties": true
      }
    },
    "@ethersproject/bignumber": {
      "packages": {
        "@ethersproject/bytes": true,
        "ethers>@ethersproject/logger": true,
        "bn.js": true
      }
    },
    "@ethersproject/bytes": {
      "packages": {
        "ethers>@ethersproject/logger": true
      }
    },
    "ethers>@ethersproject/constants": {
      "packages": {
        "@ethersproject/bignumber": true
      }
    },
    "@ethersproject/contracts": {
      "globals": {
        "setTimeout": true
      },
      "packages": {
        "@ethersproject/abi": true,
        "ethers>@ethersproject/abstract-provider": true,
        "ethers>@ethersproject/abstract-signer": true,
        "ethers>@ethersproject/address": true,
        "@ethersproject/bignumber": true,
        "@ethersproject/bytes": true,
        "ethers>@ethersproject/logger": true,
        "ethers>@ethersproject/properties": true,
        "ethers>@ethersproject/transactions": true
      }
    },
    "@ethersproject/hash": {
      "packages": {
        "ethers>@ethersproject/address": true,
        "ethers>@ethersproject/base64": true,
        "@ethersproject/bignumber": true,
        "@ethersproject/bytes": true,
        "ethers>@ethersproject/keccak256": true,
        "ethers>@ethersproject/logger": true,
        "ethers>@ethersproject/properties": true,
        "ethers>@ethersproject/strings": true
      }
    },
    "@ethersproject/hdnode": {
      "packages": {
        "ethers>@ethersproject/basex": true,
        "@ethersproject/bignumber": true,
        "@ethersproject/bytes": true,
        "ethers>@ethersproject/logger": true,
        "ethers>@ethersproject/pbkdf2": true,
        "ethers>@ethersproject/properties": true,
        "ethers>@ethersproject/sha2": true,
        "ethers>@ethersproject/signing-key": true,
        "ethers>@ethersproject/strings": true,
        "ethers>@ethersproject/transactions": true,
        "ethers>@ethersproject/wordlists": true
      }
    },
    "ethers>@ethersproject/json-wallets": {
      "packages": {
        "ethers>@ethersproject/address": true,
        "@ethersproject/bytes": true,
        "@ethersproject/hdnode": true,
        "ethers>@ethersproject/keccak256": true,
        "ethers>@ethersproject/logger": true,
        "ethers>@ethersproject/pbkdf2": true,
        "ethers>@ethersproject/properties": true,
        "ethers>@ethersproject/random": true,
        "ethers>@ethersproject/strings": true,
        "ethers>@ethersproject/transactions": true,
        "ethers>@ethersproject/json-wallets>aes-js": true,
        "ethers>@ethersproject/json-wallets>scrypt-js": true
      }
    },
    "ethers>@ethersproject/keccak256": {
      "packages": {
        "@ethersproject/bytes": true,
        "@metamask/ethjs>js-sha3": true
      }
    },
    "ethers>@ethersproject/logger": {
      "globals": {
        "console": true
      }
    },
    "ethers>@ethersproject/providers>@ethersproject/networks": {
      "packages": {
        "ethers>@ethersproject/logger": true
      }
    },
    "@metamask/test-bundler>@ethersproject/networks": {
      "packages": {
        "ethers>@ethersproject/logger": true
      }
    },
    "ethers>@ethersproject/pbkdf2": {
      "packages": {
        "@ethersproject/bytes": true,
        "ethers>@ethersproject/sha2": true
      }
    },
    "ethers>@ethersproject/properties": {
      "packages": {
        "ethers>@ethersproject/logger": true
      }
    },
    "@ethersproject/providers": {
      "globals": {
        "WebSocket": true,
        "clearInterval": true,
        "clearTimeout": true,
        "console.log": true,
        "console.warn": true,
        "setInterval": true,
        "setTimeout": true
      },
      "packages": {
        "ethers>@ethersproject/abstract-provider": true,
        "ethers>@ethersproject/abstract-signer": true,
        "ethers>@ethersproject/address": true,
        "ethers>@ethersproject/base64": true,
        "ethers>@ethersproject/basex": true,
        "@ethersproject/bignumber": true,
        "@ethersproject/bytes": true,
        "ethers>@ethersproject/constants": true,
        "@ethersproject/hash": true,
        "ethers>@ethersproject/logger": true,
        "@metamask/test-bundler>@ethersproject/networks": true,
        "ethers>@ethersproject/properties": true,
        "ethers>@ethersproject/random": true,
        "ethers>@ethersproject/sha2": true,
        "ethers>@ethersproject/strings": true,
        "ethers>@ethersproject/transactions": true,
        "@ethersproject/providers>@ethersproject/web": true,
        "@ethersproject/providers>bech32": true
      }
    },
    "ethers>@ethersproject/providers": {
      "globals": {
        "WebSocket": true,
        "clearInterval": true,
        "clearTimeout": true,
        "console.log": true,
        "console.warn": true,
        "setInterval": true,
        "setTimeout": true
      },
      "packages": {
        "ethers>@ethersproject/abstract-provider": true,
        "ethers>@ethersproject/abstract-signer": true,
        "ethers>@ethersproject/address": true,
        "ethers>@ethersproject/base64": true,
        "ethers>@ethersproject/basex": true,
        "@ethersproject/bignumber": true,
        "@ethersproject/bytes": true,
        "ethers>@ethersproject/constants": true,
        "@ethersproject/hash": true,
        "ethers>@ethersproject/logger": true,
        "ethers>@ethersproject/providers>@ethersproject/networks": true,
        "ethers>@ethersproject/properties": true,
        "ethers>@ethersproject/random": true,
        "ethers>@ethersproject/sha2": true,
        "ethers>@ethersproject/strings": true,
        "ethers>@ethersproject/transactions": true,
        "ethers>@ethersproject/providers>@ethersproject/web": true,
        "ethers>@ethersproject/providers>bech32": true
      }
    },
    "@ethersproject/providers>@ethersproject/random": {
      "globals": {
        "crypto.getRandomValues": true
      }
    },
    "ethers>@ethersproject/random": {
      "packages": {
        "@ethersproject/bytes": true,
        "ethers>@ethersproject/logger": true
      }
    },
    "ethers>@ethersproject/rlp": {
      "packages": {
        "@ethersproject/bytes": true,
        "ethers>@ethersproject/logger": true
      }
    },
    "ethers>@ethersproject/sha2": {
      "packages": {
        "@ethersproject/bytes": true,
        "ethers>@ethersproject/logger": true,
        "ethers>@ethersproject/sha2>hash.js": true
      }
    },
    "ethers>@ethersproject/signing-key": {
      "packages": {
        "@ethersproject/bytes": true,
        "ethers>@ethersproject/logger": true,
        "ethers>@ethersproject/properties": true,
        "ethers>@ethersproject/signing-key>elliptic": true
      }
    },
    "ethers>@ethersproject/solidity": {
      "packages": {
        "@ethersproject/bignumber": true,
        "@ethersproject/bytes": true,
        "ethers>@ethersproject/keccak256": true,
        "ethers>@ethersproject/logger": true,
        "ethers>@ethersproject/sha2": true,
        "ethers>@ethersproject/strings": true
      }
    },
    "ethers>@ethersproject/strings": {
      "packages": {
        "@ethersproject/bytes": true,
        "ethers>@ethersproject/constants": true,
        "ethers>@ethersproject/logger": true
      }
    },
    "ethers>@ethersproject/transactions": {
      "packages": {
        "ethers>@ethersproject/address": true,
        "@ethersproject/bignumber": true,
        "@ethersproject/bytes": true,
        "ethers>@ethersproject/constants": true,
        "ethers>@ethersproject/keccak256": true,
        "ethers>@ethersproject/logger": true,
        "ethers>@ethersproject/properties": true,
        "ethers>@ethersproject/rlp": true,
        "ethers>@ethersproject/signing-key": true
      }
    },
    "ethers>@ethersproject/units": {
      "packages": {
        "@ethersproject/bignumber": true,
        "ethers>@ethersproject/logger": true
      }
    },
    "@ethersproject/wallet": {
      "packages": {
        "ethers>@ethersproject/abstract-provider": true,
        "ethers>@ethersproject/abstract-signer": true,
        "ethers>@ethersproject/address": true,
        "@ethersproject/bytes": true,
        "@ethersproject/hash": true,
        "@ethersproject/hdnode": true,
        "ethers>@ethersproject/json-wallets": true,
        "ethers>@ethersproject/keccak256": true,
        "ethers>@ethersproject/logger": true,
        "ethers>@ethersproject/properties": true,
        "ethers>@ethersproject/random": true,
        "ethers>@ethersproject/signing-key": true,
        "ethers>@ethersproject/transactions": true
      }
    },
    "@ethersproject/providers>@ethersproject/web": {
      "globals": {
        "clearTimeout": true,
        "fetch": true,
        "setTimeout": true
      },
      "packages": {
        "ethers>@ethersproject/base64": true,
        "@ethersproject/bytes": true,
        "ethers>@ethersproject/logger": true,
        "ethers>@ethersproject/properties": true,
        "ethers>@ethersproject/strings": true
      }
    },
    "ethers>@ethersproject/providers>@ethersproject/web": {
      "globals": {
        "clearTimeout": true,
        "fetch": true,
        "setTimeout": true
      },
      "packages": {
        "ethers>@ethersproject/base64": true,
        "@ethersproject/bytes": true,
        "ethers>@ethersproject/logger": true,
        "ethers>@ethersproject/properties": true,
        "ethers>@ethersproject/strings": true
      }
    },
    "ethers>@ethersproject/web": {
      "globals": {
        "clearTimeout": true,
        "fetch": true,
        "setTimeout": true
      },
      "packages": {
        "ethers>@ethersproject/base64": true,
        "@ethersproject/bytes": true,
        "ethers>@ethersproject/logger": true,
        "ethers>@ethersproject/properties": true,
        "ethers>@ethersproject/strings": true
      }
    },
    "ethers>@ethersproject/wordlists": {
      "packages": {
        "@ethersproject/bytes": true,
        "@ethersproject/hash": true,
        "ethers>@ethersproject/logger": true,
        "ethers>@ethersproject/properties": true,
        "ethers>@ethersproject/strings": true
      }
    },
    "@metamask/notification-services-controller>firebase>@firebase/app": {
      "globals": {
        "FinalizationRegistry": true,
        "console.warn": true
      },
      "packages": {
        "@metamask/notification-services-controller>firebase>@firebase/app>@firebase/component": true,
        "@metamask/notification-services-controller>firebase>@firebase/app>@firebase/logger": true,
        "@metamask/notification-services-controller>firebase>@firebase/util": true,
        "@metamask/notification-services-controller>firebase>@firebase/app>idb": true
      }
    },
    "@metamask/notification-services-controller>firebase>@firebase/app>@firebase/component": {
      "packages": {
        "@metamask/notification-services-controller>firebase>@firebase/util": true
      }
    },
    "@metamask/notification-services-controller>firebase>@firebase/installations": {
      "globals": {
        "BroadcastChannel": true,
        "Headers": true,
        "btoa": true,
        "console.error": true,
        "crypto": true,
        "fetch": true,
        "msCrypto": true,
        "navigator.onLine": true,
        "setTimeout": true
      },
      "packages": {
        "@metamask/notification-services-controller>firebase>@firebase/app": true,
        "@metamask/notification-services-controller>firebase>@firebase/app>@firebase/component": true,
        "@metamask/notification-services-controller>firebase>@firebase/util": true,
        "@metamask/notification-services-controller>firebase>@firebase/app>idb": true
      }
    },
    "@metamask/notification-services-controller>firebase>@firebase/app>@firebase/logger": {
      "globals": {
        "console": true
      },
      "packages": {
        "tslib": true
      }
    },
    "@metamask/notification-services-controller>firebase>@firebase/messaging": {
      "globals": {
        "Headers": true,
        "Notification.maxActions": true,
        "Notification.permission": true,
        "Notification.requestPermission": true,
        "PushSubscription.prototype.hasOwnProperty": true,
        "ServiceWorkerRegistration": true,
        "URL": true,
        "addEventListener": true,
        "atob": true,
        "btoa": true,
        "clients.matchAll": true,
        "clients.openWindow": true,
        "console.warn": true,
        "document": true,
        "fetch": true,
        "indexedDB": true,
        "location.href": true,
        "location.origin": true,
        "navigator": true,
        "origin.replace": true,
        "registration.showNotification": true,
        "setTimeout": true
      },
      "packages": {
        "@metamask/notification-services-controller>firebase>@firebase/app": true,
        "@metamask/notification-services-controller>firebase>@firebase/app>@firebase/component": true,
        "@metamask/notification-services-controller>firebase>@firebase/installations": true,
        "@metamask/notification-services-controller>firebase>@firebase/util": true,
        "@metamask/notification-services-controller>firebase>@firebase/app>idb": true,
        "tslib": true
      }
    },
    "@metamask/notification-services-controller>firebase>@firebase/util": {
      "globals": {
        "atob": true,
        "browser": true,
        "btoa": true,
        "chrome": true,
        "console": true,
        "document": true,
        "indexedDB": true,
        "navigator": true,
        "process": true,
        "self": true,
        "setTimeout": true
      },
      "packages": {
        "process": true
      }
    },
    "@keystonehq/metamask-airgapped-keyring>@keystonehq/base-eth-keyring": {
      "packages": {
        "@ethereumjs/tx": true,
        "@ethereumjs/tx>@ethereumjs/util": true,
        "@keystonehq/bc-ur-registry-eth": true,
        "browserify>buffer": true,
        "@metamask/eth-trezor-keyring>hdkey": true,
        "eth-lattice-keyring>rlp": true,
        "uuid": true
      }
    },
    "@keystonehq/bc-ur-registry-eth": {
      "packages": {
        "@ethereumjs/tx>@ethereumjs/util": true,
        "@keystonehq/bc-ur-registry-eth>@keystonehq/bc-ur-registry": true,
        "browserify>buffer": true,
        "@metamask/eth-trezor-keyring>hdkey": true,
        "uuid": true
      }
    },
    "@keystonehq/bc-ur-registry-eth>@keystonehq/bc-ur-registry": {
      "globals": {
        "define": true
      },
      "packages": {
        "@ngraveio/bc-ur": true,
        "ethereumjs-util>ethereum-cryptography>bs58check": true,
        "buffer": true,
        "browserify>buffer": true,
        "tslib": true
      }
    },
    "@keystonehq/metamask-airgapped-keyring": {
      "packages": {
        "@ethereumjs/tx": true,
        "@keystonehq/metamask-airgapped-keyring>@keystonehq/base-eth-keyring": true,
        "@keystonehq/bc-ur-registry-eth": true,
        "@metamask/obs-store": true,
        "browserify>buffer": true,
        "webpack>events": true,
        "@keystonehq/metamask-airgapped-keyring>rlp": true,
        "uuid": true
      }
    },
    "chart.js>@kurkle/color": {
      "globals": {
        "define": true
      }
    },
    "@lavamoat/lavadome-react": {
      "globals": {
        "Document.prototype": true,
        "DocumentFragment.prototype": true,
        "Element.prototype": true,
        "Node.prototype": true,
        "console.warn": true,
        "document": true
      },
      "packages": {
        "react": true
      }
    },
    "@metamask/eth-ledger-bridge-keyring>@ledgerhq/hw-app-eth>@ledgerhq/domain-service": {
      "packages": {
        "@metamask/eth-ledger-bridge-keyring>@ledgerhq/hw-app-eth>@ledgerhq/logs": true,
        "@metamask/eth-ledger-bridge-keyring>@ledgerhq/hw-app-eth>@ledgerhq/domain-service>axios": true
      }
    },
    "@metamask/eth-ledger-bridge-keyring>@ledgerhq/hw-app-eth>@ledgerhq/errors": {
      "globals": {
        "console.warn": true
      }
    },
    "@metamask/eth-ledger-bridge-keyring>@ledgerhq/hw-app-eth>@ledgerhq/evm-tools": {
      "packages": {
        "@metamask/eth-ledger-bridge-keyring>@ledgerhq/hw-app-eth>@ledgerhq/cryptoassets-evm-signatures": true,
        "@metamask/eth-ledger-bridge-keyring>@ledgerhq/hw-app-eth>@ledgerhq/evm-tools>@ledgerhq/live-env": true,
        "@metamask/eth-ledger-bridge-keyring>@ledgerhq/hw-app-eth>@ledgerhq/evm-tools>axios": true,
        "@metamask/ppom-validator>crypto-js": true,
        "@metamask/eth-ledger-bridge-keyring>@ledgerhq/hw-app-eth>@ledgerhq/evm-tools>ethers": true
      }
    },
    "@metamask/eth-ledger-bridge-keyring>@ledgerhq/hw-app-eth": {
      "globals": {
        "console.warn": true
      },
      "packages": {
        "@ethersproject/abi": true,
        "ethers>@ethersproject/rlp": true,
        "@metamask/eth-ledger-bridge-keyring>@ledgerhq/hw-app-eth>@ledgerhq/cryptoassets-evm-signatures": true,
        "@metamask/eth-ledger-bridge-keyring>@ledgerhq/hw-app-eth>@ledgerhq/domain-service": true,
        "@metamask/eth-ledger-bridge-keyring>@ledgerhq/hw-app-eth>@ledgerhq/errors": true,
        "@metamask/eth-ledger-bridge-keyring>@ledgerhq/hw-app-eth>@ledgerhq/evm-tools": true,
        "@metamask/eth-ledger-bridge-keyring>@ledgerhq/hw-app-eth>@ledgerhq/logs": true,
        "@metamask/eth-ledger-bridge-keyring>@ledgerhq/hw-app-eth>axios": true,
        "@metamask/eth-ledger-bridge-keyring>@ledgerhq/hw-app-eth>bignumber.js": true,
        "browserify>buffer": true,
        "semver": true
      }
    },
    "@metamask/eth-ledger-bridge-keyring>@ledgerhq/hw-app-eth>@ledgerhq/evm-tools>@ledgerhq/live-env": {
      "globals": {
        "console.warn": true
      },
      "packages": {
        "wait-on>rxjs": true
      }
    },
    "@metamask/eth-ledger-bridge-keyring>@ledgerhq/hw-app-eth>@ledgerhq/logs": {
      "globals": {
        "__ledgerLogsListen": "write",
        "console.error": true
      }
    },
    "@material-ui/core": {
      "globals": {
        "Image": true,
        "_formatMuiErrorMessage": true,
        "addEventListener": true,
        "clearInterval": true,
        "clearTimeout": true,
        "console.error": true,
        "console.warn": true,
        "document": true,
        "getComputedStyle": true,
        "getSelection": true,
        "innerHeight": true,
        "innerWidth": true,
        "matchMedia": true,
        "navigator": true,
        "performance.now": true,
        "removeEventListener": true,
        "requestAnimationFrame": true,
        "setInterval": true,
        "setTimeout": true
      },
      "packages": {
        "@babel/runtime": true,
        "@material-ui/core>@material-ui/styles": true,
        "@material-ui/core>@material-ui/system": true,
        "@material-ui/core>@material-ui/utils": true,
        "@material-ui/core>clsx": true,
        "react-redux>hoist-non-react-statics": true,
        "@material-ui/core>popper.js": true,
        "prop-types": true,
        "react": true,
        "react-dom": true,
        "prop-types>react-is": true,
        "@material-ui/core>react-transition-group": true
      }
    },
    "@material-ui/core>@material-ui/styles": {
      "globals": {
        "console.error": true,
        "console.warn": true,
        "document.createComment": true,
        "document.head": true
      },
      "packages": {
        "@babel/runtime": true,
        "@material-ui/core>@material-ui/utils": true,
        "@material-ui/core>clsx": true,
        "react-redux>hoist-non-react-statics": true,
        "@material-ui/core>@material-ui/styles>jss-plugin-camel-case": true,
        "@material-ui/core>@material-ui/styles>jss-plugin-default-unit": true,
        "@material-ui/core>@material-ui/styles>jss-plugin-global": true,
        "@material-ui/core>@material-ui/styles>jss-plugin-nested": true,
        "@material-ui/core>@material-ui/styles>jss-plugin-props-sort": true,
        "@material-ui/core>@material-ui/styles>jss-plugin-rule-value-function": true,
        "@material-ui/core>@material-ui/styles>jss-plugin-vendor-prefixer": true,
        "@material-ui/core>@material-ui/styles>jss": true,
        "prop-types": true,
        "react": true
      }
    },
    "@material-ui/core>@material-ui/system": {
      "globals": {
        "console.error": true
      },
      "packages": {
        "@babel/runtime": true,
        "@material-ui/core>@material-ui/utils": true,
        "prop-types": true
      }
    },
    "@material-ui/core>@material-ui/utils": {
      "packages": {
        "@babel/runtime": true,
        "prop-types": true,
        "prop-types>react-is": true
      }
    },
    "@metamask/abi-utils": {
      "packages": {
        "@metamask/utils>@metamask/superstruct": true,
        "@metamask/abi-utils>@metamask/utils": true
      }
    },
    "@metamask/eth-json-rpc-middleware>@metamask/eth-sig-util>@metamask/abi-utils": {
      "packages": {
        "@metamask/utils>@metamask/superstruct": true,
        "@metamask/eth-json-rpc-middleware>@metamask/utils": true
      }
    },
    "@metamask/eth-ledger-bridge-keyring>@metamask/eth-sig-util>@metamask/abi-utils": {
      "packages": {
        "@metamask/utils>@metamask/superstruct": true,
        "@metamask/eth-ledger-bridge-keyring>@metamask/eth-sig-util>@metamask/utils": true
      }
    },
    "@metamask/eth-snap-keyring>@metamask/eth-sig-util>@metamask/abi-utils": {
      "packages": {
        "@metamask/utils>@metamask/superstruct": true,
        "@metamask/eth-snap-keyring>@metamask/utils": true
      }
    },
    "@metamask/eth-trezor-keyring>@metamask/eth-sig-util>@metamask/abi-utils": {
      "packages": {
        "@metamask/utils>@metamask/superstruct": true,
        "@metamask/eth-trezor-keyring>@metamask/eth-sig-util>@metamask/utils": true
      }
    },
    "@metamask/keyring-controller>@metamask/eth-sig-util>@metamask/abi-utils": {
      "packages": {
        "@metamask/utils>@metamask/superstruct": true,
        "@metamask/keyring-controller>@metamask/utils": true
      }
    },
    "@metamask/signature-controller>@metamask/eth-sig-util>@metamask/abi-utils": {
      "packages": {
        "@metamask/utils>@metamask/superstruct": true,
        "@metamask/signature-controller>@metamask/eth-sig-util>@metamask/abi-utils>@metamask/utils": true
      }
    },
    "@metamask/accounts-controller": {
      "packages": {
        "@ethereumjs/tx>@ethereumjs/util": true,
        "@metamask/accounts-controller>@metamask/base-controller": true,
        "@metamask/eth-snap-keyring": true,
        "@metamask/keyring-api": true,
        "@metamask/keyring-controller": true,
        "@metamask/accounts-controller>@metamask/utils": true,
        "@ethereumjs/tx>ethereum-cryptography": true,
        "uuid": true
      }
    },
    "@metamask/address-book-controller": {
      "packages": {
        "@metamask/base-controller": true,
        "@metamask/controller-utils": true
      }
    },
    "@metamask/announcement-controller": {
      "packages": {
        "@metamask/announcement-controller>@metamask/base-controller": true
      }
    },
    "@metamask/approval-controller": {
      "globals": {
        "console.info": true
      },
      "packages": {
        "@metamask/base-controller": true,
        "@metamask/rpc-errors": true,
        "nanoid": true
      }
    },
    "@metamask/assets-controllers": {
      "globals": {
        "AbortController": true,
        "Headers": true,
        "URL": true,
        "URLSearchParams": true,
        "clearInterval": true,
        "clearTimeout": true,
        "console.error": true,
        "console.log": true,
        "setInterval": true,
        "setTimeout": true
      },
      "packages": {
        "@ethereumjs/tx>@ethereumjs/util": true,
        "ethers>@ethersproject/address": true,
        "@ethersproject/bignumber": true,
        "@ethersproject/contracts": true,
        "@ethersproject/providers": true,
        "@metamask/abi-utils": true,
        "@metamask/base-controller": true,
        "@metamask/contract-metadata": true,
        "@metamask/controller-utils": true,
        "@metamask/eth-query": true,
        "@metamask/metamask-eth-abis": true,
        "@metamask/polling-controller": true,
        "@metamask/rpc-errors": true,
        "@metamask/utils": true,
        "@metamask/name-controller>async-mutex": true,
        "bn.js": true,
        "cockatiel": true,
        "lodash": true,
        "@ensdomains/content-hash>multicodec>uint8arrays>multiformats": true,
        "single-call-balance-checker-abi": true,
        "uuid": true
      }
    },
    "@metamask/base-controller": {
      "globals": {
        "setTimeout": true
      },
      "packages": {
        "immer": true
      }
    },
    "@metamask/accounts-controller>@metamask/base-controller": {
      "globals": {
        "setTimeout": true
      },
      "packages": {
        "immer": true
      }
    },
    "@metamask/announcement-controller>@metamask/base-controller": {
      "globals": {
        "setTimeout": true
      },
      "packages": {
        "immer": true
      }
    },
    "@metamask/keyring-controller>@metamask/base-controller": {
      "globals": {
        "setTimeout": true
      },
      "packages": {
        "immer": true
      }
    },
    "@metamask/name-controller>@metamask/base-controller": {
      "globals": {
        "setTimeout": true
      },
      "packages": {
        "immer": true
      }
    },
    "@metamask/profile-sync-controller>@metamask/base-controller": {
      "globals": {
        "setTimeout": true
      },
      "packages": {
        "immer": true
      }
    },
    "@metamask/rate-limit-controller>@metamask/base-controller": {
      "globals": {
        "setTimeout": true
      },
      "packages": {
        "immer": true
      }
    },
    "@metamask/browser-passworder": {
      "globals": {
        "CryptoKey": true,
        "btoa": true,
        "crypto.getRandomValues": true,
        "crypto.subtle.decrypt": true,
        "crypto.subtle.deriveKey": true,
        "crypto.subtle.encrypt": true,
        "crypto.subtle.exportKey": true,
        "crypto.subtle.importKey": true
      },
      "packages": {
        "@metamask/browser-passworder>@metamask/utils": true,
        "browserify>buffer": true
      }
    },
    "eth-keyring-controller>@metamask/browser-passworder": {
      "globals": {
        "crypto": true
      }
    },
    "@metamask/controller-utils": {
      "globals": {
        "URL": true,
        "console.error": true,
        "fetch": true,
        "setTimeout": true
      },
      "packages": {
        "@ethereumjs/tx>@ethereumjs/util": true,
        "@metamask/ethjs>@metamask/ethjs-unit": true,
        "@metamask/utils": true,
        "@metamask/controller-utils>@spruceid/siwe-parser": true,
        "bn.js": true,
        "browserify>buffer": true,
        "eth-ens-namehash": true,
        "eslint>fast-deep-equal": true
      }
    },
    "@metamask/ens-controller": {
      "packages": {
        "@ethersproject/providers": true,
        "@metamask/base-controller": true,
        "@metamask/controller-utils": true,
        "@metamask/utils": true,
        "punycode": true
      }
    },
    "@metamask/eth-token-tracker>@metamask/eth-block-tracker": {
      "globals": {
        "clearTimeout": true,
        "console.error": true,
        "setTimeout": true
      },
      "packages": {
        "@metamask/safe-event-emitter": true,
        "@metamask/eth-token-tracker>@metamask/eth-block-tracker>@metamask/utils": true,
        "@metamask/eth-query>json-rpc-random-id": true,
        "pify": true
      }
    },
    "@metamask/network-controller>@metamask/eth-block-tracker": {
      "globals": {
        "clearTimeout": true,
        "console.error": true,
        "setTimeout": true
      },
      "packages": {
        "@metamask/safe-event-emitter": true,
        "@metamask/network-controller>@metamask/eth-block-tracker>@metamask/utils": true,
        "@metamask/eth-query>json-rpc-random-id": true
      }
    },
    "@metamask/keyring-controller>@metamask/eth-hd-keyring": {
      "globals": {
        "TextEncoder": true
      },
      "packages": {
        "@ethereumjs/tx>@ethereumjs/util": true,
        "@metamask/eth-sig-util": true,
        "@metamask/scure-bip39": true,
        "@metamask/keyring-controller>@metamask/eth-hd-keyring>@metamask/utils": true,
        "browserify>buffer": true,
        "@ethereumjs/tx>ethereum-cryptography": true
      }
    },
    "@metamask/eth-json-rpc-filters": {
      "globals": {
        "console.error": true
      },
      "packages": {
        "@metamask/eth-query": true,
        "@metamask/json-rpc-engine": true,
        "@metamask/safe-event-emitter": true,
        "@metamask/name-controller>async-mutex": true,
        "pify": true
      }
    },
    "@metamask/network-controller>@metamask/eth-json-rpc-infura": {
      "globals": {
        "fetch": true,
        "setTimeout": true
      },
      "packages": {
        "@metamask/eth-json-rpc-provider": true,
        "@metamask/json-rpc-engine": true,
        "@metamask/rpc-errors": true,
        "@metamask/network-controller>@metamask/eth-json-rpc-infura>@metamask/utils": true
      }
    },
    "@metamask/eth-json-rpc-middleware": {
      "globals": {
        "URL": true,
        "console.error": true,
        "setTimeout": true
      },
      "packages": {
        "@metamask/eth-json-rpc-middleware>@metamask/eth-sig-util": true,
        "@metamask/json-rpc-engine": true,
        "@metamask/rpc-errors": true,
        "@metamask/eth-json-rpc-middleware>@metamask/utils": true,
        "@metamask/eth-json-rpc-middleware>klona": true,
        "@metamask/eth-json-rpc-middleware>safe-stable-stringify": true
      }
    },
    "@metamask/eth-json-rpc-provider": {
      "packages": {
        "@metamask/json-rpc-engine": true,
        "@metamask/rpc-errors": true,
        "@metamask/safe-event-emitter": true,
        "uuid": true
      }
    },
    "@metamask/eth-ledger-bridge-keyring": {
      "globals": {
        "addEventListener": true,
        "console.error": true,
        "document.createElement": true,
        "document.head.appendChild": true,
        "fetch": true,
        "removeEventListener": true
      },
      "packages": {
        "@metamask/eth-ledger-bridge-keyring>@ethereumjs/rlp": true,
        "@ethereumjs/tx": true,
        "@ethereumjs/tx>@ethereumjs/util": true,
        "@metamask/eth-ledger-bridge-keyring>@ledgerhq/hw-app-eth": true,
        "@metamask/eth-ledger-bridge-keyring>@ledgerhq/hw-app-eth>@ledgerhq/types-live": true,
        "@metamask/eth-ledger-bridge-keyring>@metamask/eth-sig-util": true,
        "browserify>buffer": true,
        "webpack>events": true,
        "@metamask/eth-trezor-keyring>hdkey": true
      }
    },
    "@metamask/eth-query": {
      "packages": {
        "@metamask/eth-query>json-rpc-random-id": true,
        "watchify>xtend": true
      }
    },
    "@metamask/eth-sig-util": {
      "packages": {
        "@ethereumjs/tx>@ethereumjs/util": true,
        "@metamask/abi-utils": true,
        "@metamask/eth-sig-util>@metamask/utils": true,
        "@metamask/utils>@scure/base": true,
        "browserify>buffer": true,
        "@ethereumjs/tx>ethereum-cryptography": true,
        "@metamask/eth-sig-util>tweetnacl": true
      }
    },
    "@metamask/eth-json-rpc-middleware>@metamask/eth-sig-util": {
      "packages": {
        "@ethereumjs/tx>@ethereumjs/util": true,
        "@metamask/eth-json-rpc-middleware>@metamask/eth-sig-util>@metamask/abi-utils": true,
        "@metamask/eth-json-rpc-middleware>@metamask/utils": true,
        "@metamask/utils>@scure/base": true,
        "browserify>buffer": true,
        "@ethereumjs/tx>ethereum-cryptography": true,
        "@metamask/eth-sig-util>tweetnacl": true
      }
    },
    "@metamask/eth-ledger-bridge-keyring>@metamask/eth-sig-util": {
      "packages": {
        "@ethereumjs/tx>@ethereumjs/util": true,
        "@metamask/eth-ledger-bridge-keyring>@metamask/eth-sig-util>@metamask/abi-utils": true,
        "@metamask/eth-ledger-bridge-keyring>@metamask/eth-sig-util>@metamask/utils": true,
        "@metamask/utils>@scure/base": true,
        "browserify>buffer": true,
        "@ethereumjs/tx>ethereum-cryptography": true,
        "@metamask/eth-sig-util>tweetnacl": true
      }
    },
    "@metamask/eth-snap-keyring>@metamask/eth-sig-util": {
      "packages": {
        "@ethereumjs/tx>@ethereumjs/util": true,
        "@metamask/eth-snap-keyring>@metamask/eth-sig-util>@metamask/abi-utils": true,
        "@metamask/eth-snap-keyring>@metamask/utils": true,
        "@metamask/utils>@scure/base": true,
        "browserify>buffer": true,
        "@ethereumjs/tx>ethereum-cryptography": true,
        "@metamask/eth-sig-util>tweetnacl": true
      }
    },
    "@metamask/eth-trezor-keyring>@metamask/eth-sig-util": {
      "packages": {
        "@ethereumjs/tx>@ethereumjs/util": true,
        "@metamask/eth-trezor-keyring>@metamask/eth-sig-util>@metamask/abi-utils": true,
        "@metamask/eth-trezor-keyring>@metamask/eth-sig-util>@metamask/utils": true,
        "@metamask/utils>@scure/base": true,
        "browserify>buffer": true,
        "@ethereumjs/tx>ethereum-cryptography": true,
        "@metamask/eth-sig-util>tweetnacl": true
      }
    },
    "@metamask/keyring-controller>@metamask/eth-sig-util": {
      "packages": {
        "@ethereumjs/tx>@ethereumjs/util": true,
        "@metamask/keyring-controller>@metamask/eth-sig-util>@metamask/abi-utils": true,
        "@metamask/keyring-controller>@metamask/utils": true,
        "@metamask/utils>@scure/base": true,
        "browserify>buffer": true,
        "@ethereumjs/tx>ethereum-cryptography": true,
        "@metamask/eth-sig-util>tweetnacl": true
      }
    },
    "@metamask/signature-controller>@metamask/eth-sig-util": {
      "packages": {
        "@ethereumjs/tx>@ethereumjs/util": true,
        "@metamask/signature-controller>@metamask/eth-sig-util>@metamask/abi-utils": true,
        "@metamask/signature-controller>@metamask/eth-sig-util>@metamask/utils": true,
        "@metamask/utils>@scure/base": true,
        "browserify>buffer": true,
        "@ethereumjs/tx>ethereum-cryptography": true,
        "@metamask/eth-sig-util>tweetnacl": true
      }
    },
    "@metamask/keyring-controller>@metamask/eth-simple-keyring": {
      "packages": {
        "@ethereumjs/tx>@ethereumjs/util": true,
        "@metamask/eth-sig-util": true,
        "@metamask/keyring-controller>@metamask/eth-simple-keyring>@metamask/utils": true,
        "browserify>buffer": true,
        "@ethereumjs/tx>ethereum-cryptography": true,
        "crypto-browserify>randombytes": true
      }
    },
    "@metamask/eth-snap-keyring": {
      "globals": {
        "URL": true,
        "console.error": true
      },
      "packages": {
        "@ethereumjs/tx": true,
        "@metamask/eth-snap-keyring>@metamask/eth-sig-util": true,
        "@metamask/keyring-api": true,
        "@metamask/eth-snap-keyring>@metamask/keyring-internal-snap-client": true,
        "@metamask/keyring-api>@metamask/keyring-utils": true,
        "@metamask/snaps-utils": true,
        "@metamask/utils>@metamask/superstruct": true,
        "@metamask/eth-snap-keyring>@metamask/utils": true,
        "webpack>events": true,
        "@metamask/eth-snap-keyring>uuid": true
      }
    },
    "@metamask/eth-token-tracker": {
      "globals": {
        "console.warn": true
      },
      "packages": {
        "@babel/runtime": true,
        "@metamask/eth-token-tracker>@metamask/eth-block-tracker": true,
        "@metamask/ethjs-contract": true,
        "@metamask/ethjs-query": true,
        "@metamask/safe-event-emitter": true,
        "bn.js": true,
        "@metamask/eth-token-tracker>deep-equal": true,
        "human-standard-token-abi": true
      }
    },
    "@metamask/eth-trezor-keyring": {
      "globals": {
        "setTimeout": true
      },
      "packages": {
        "@ethereumjs/tx": true,
        "@ethereumjs/tx>@ethereumjs/util": true,
        "@metamask/eth-trezor-keyring>@metamask/eth-sig-util": true,
        "@metamask/eth-trezor-keyring>@trezor/connect-plugin-ethereum": true,
        "@trezor/connect-web": true,
        "browserify>buffer": true,
        "webpack>events": true,
        "@metamask/eth-trezor-keyring>hdkey": true
      }
    },
    "@metamask/etherscan-link": {
      "globals": {
        "URL": true
      }
    },
    "@metamask/ethjs": {
      "globals": {
        "clearInterval": true,
        "setInterval": true
      },
      "packages": {
        "@metamask/ethjs-contract": true,
        "@metamask/ethjs>@metamask/ethjs-filter": true,
        "@metamask/ethjs>@metamask/ethjs-provider-http": true,
        "@metamask/ethjs-query": true,
        "@metamask/ethjs>@metamask/ethjs-unit": true,
        "@metamask/ethjs>@metamask/ethjs-util": true,
        "@metamask/ethjs>@metamask/number-to-bn": true,
        "bn.js": true,
        "browserify>buffer": true,
        "@metamask/ethjs>ethjs-abi": true,
        "@metamask/ethjs>js-sha3": true
      }
    },
    "@metamask/ethjs-contract": {
      "packages": {
        "@babel/runtime": true,
        "@metamask/ethjs>@metamask/ethjs-filter": true,
        "@metamask/ethjs>@metamask/ethjs-util": true,
        "@metamask/ethjs>ethjs-abi": true,
        "@metamask/ethjs>js-sha3": true,
        "promise-to-callback": true
      }
    },
    "@metamask/ethjs>@metamask/ethjs-filter": {
      "globals": {
        "clearInterval": true,
        "setInterval": true
      }
    },
    "@metamask/ethjs-query>@metamask/ethjs-format": {
      "packages": {
        "@metamask/ethjs>@metamask/ethjs-util": true,
        "@metamask/ethjs>@metamask/number-to-bn": true,
        "@metamask/ethjs-query>@metamask/ethjs-format>ethjs-schema": true,
        "@metamask/ethjs>@metamask/ethjs-util>strip-hex-prefix": true
      }
    },
    "@metamask/ethjs>@metamask/ethjs-provider-http": {
      "packages": {
        "@metamask/ethjs>@metamask/ethjs-provider-http>xhr2": true
      }
    },
    "@metamask/ethjs-query": {
      "globals": {
        "console": true
      },
      "packages": {
        "@metamask/ethjs-query>@metamask/ethjs-format": true,
        "@metamask/ethjs-query>@metamask/ethjs-rpc": true,
        "promise-to-callback": true
      }
    },
    "@metamask/ethjs-query>@metamask/ethjs-rpc": {
      "packages": {
        "promise-to-callback": true
      }
    },
    "@metamask/ethjs>@metamask/ethjs-unit": {
      "packages": {
        "@metamask/ethjs>@metamask/number-to-bn": true,
        "bn.js": true
      }
    },
    "@metamask/ethjs>@metamask/ethjs-util": {
      "packages": {
        "browserify>buffer": true,
        "@metamask/ethjs>@metamask/ethjs-util>is-hex-prefixed": true,
        "@metamask/ethjs>@metamask/ethjs-util>strip-hex-prefix": true
      }
    },
    "@metamask/gas-fee-controller": {
      "globals": {
        "clearInterval": true,
        "console.error": true,
        "setInterval": true
      },
      "packages": {
        "@metamask/controller-utils": true,
        "@metamask/eth-query": true,
        "@metamask/polling-controller": true,
        "bn.js": true,
        "uuid": true
      }
    },
    "@metamask/jazzicon": {
      "globals": {
        "document.createElement": true,
        "document.createElementNS": true
      },
      "packages": {
        "@metamask/jazzicon>color": true,
        "@metamask/jazzicon>mersenne-twister": true
      }
    },
    "@metamask/json-rpc-engine": {
      "packages": {
        "@metamask/rpc-errors": true,
        "@metamask/safe-event-emitter": true,
        "@metamask/json-rpc-engine>@metamask/utils": true
      }
    },
    "@metamask/json-rpc-middleware-stream": {
      "globals": {
        "console.warn": true,
        "setTimeout": true
      },
      "packages": {
        "@metamask/safe-event-emitter": true,
        "@metamask/utils": true,
        "readable-stream": true
      }
    },
    "@metamask/snaps-sdk>@metamask/key-tree": {
      "globals": {
        "crypto.subtle": true
      },
      "packages": {
        "@metamask/scure-bip39": true,
        "@metamask/utils": true,
        "@ethereumjs/tx>ethereum-cryptography>@noble/curves": true,
        "@noble/hashes": true,
        "@metamask/utils>@scure/base": true
      }
    },
    "@metamask/keyring-api": {
      "packages": {
        "@metamask/keyring-api>@metamask/keyring-utils": true,
        "@metamask/utils>@metamask/superstruct": true,
        "@metamask/keyring-api>@metamask/utils": true,
        "@metamask/keyring-api>bech32": true
      }
    },
    "@metamask/profile-sync-controller>@metamask/keyring-api": {
      "packages": {
        "@metamask/keyring-api>@metamask/keyring-utils": true,
        "@metamask/utils>@metamask/superstruct": true,
        "@metamask/profile-sync-controller>@metamask/keyring-api>@metamask/utils": true,
        "@metamask/keyring-api>bech32": true
      }
    },
    "@metamask/keyring-controller": {
      "packages": {
        "@ethereumjs/tx>@ethereumjs/util": true,
        "@metamask/keyring-controller>@metamask/base-controller": true,
        "@metamask/browser-passworder": true,
        "@metamask/keyring-controller>@metamask/eth-hd-keyring": true,
        "@metamask/keyring-controller>@metamask/eth-sig-util": true,
        "@metamask/keyring-controller>@metamask/eth-simple-keyring": true,
        "@metamask/keyring-controller>@metamask/utils": true,
        "@metamask/name-controller>async-mutex": true,
        "@metamask/keyring-controller>ethereumjs-wallet": true
      }
    },
    "@metamask/eth-snap-keyring>@metamask/keyring-internal-snap-client": {
      "packages": {
        "@metamask/keyring-snap-client": true
      }
    },
    "@metamask/keyring-snap-client": {
      "packages": {
        "@metamask/keyring-api": true,
        "@metamask/keyring-api>@metamask/keyring-utils": true,
        "@metamask/utils>@metamask/superstruct": true,
        "@metamask/keyring-snap-client>uuid": true
      }
    },
    "@metamask/keyring-api>@metamask/keyring-utils": {
      "globals": {
        "URL": true
      },
      "packages": {
        "@metamask/utils>@metamask/superstruct": true,
        "@metamask/keyring-api>@metamask/keyring-utils>@metamask/utils": true
      }
    },
    "@metamask/logging-controller": {
      "packages": {
        "@metamask/base-controller": true,
        "uuid": true
      }
    },
    "@metamask/logo": {
      "globals": {
        "addEventListener": true,
        "document.body.appendChild": true,
        "document.createElementNS": true,
        "innerHeight": true,
        "innerWidth": true,
        "requestAnimationFrame": true
      },
      "packages": {
        "@metamask/logo>gl-mat4": true,
        "@metamask/logo>gl-vec3": true
      }
    },
    "@metamask/message-manager": {
      "packages": {
        "@metamask/base-controller": true,
        "@metamask/controller-utils": true,
        "@metamask/utils": true,
        "browserify>buffer": true,
        "webpack>events": true,
        "uuid": true
      }
    },
    "@metamask/name-controller": {
      "globals": {
        "fetch": true
      },
      "packages": {
        "@metamask/name-controller>@metamask/base-controller": true,
        "@metamask/controller-utils": true,
        "@metamask/name-controller>@metamask/utils": true,
        "@metamask/name-controller>async-mutex": true
      }
    },
    "@metamask/network-controller": {
      "globals": {
        "btoa": true,
        "fetch": true,
        "setTimeout": true
      },
      "packages": {
        "@metamask/base-controller": true,
        "@metamask/controller-utils": true,
        "@metamask/network-controller>@metamask/eth-block-tracker": true,
        "@metamask/network-controller>@metamask/eth-json-rpc-infura": true,
        "@metamask/eth-json-rpc-middleware": true,
        "@metamask/eth-json-rpc-provider": true,
        "@metamask/eth-query": true,
        "@metamask/json-rpc-engine": true,
        "@metamask/rpc-errors": true,
        "@metamask/network-controller>@metamask/swappable-obj-proxy": true,
        "@metamask/utils": true,
        "eslint>fast-deep-equal": true,
        "reselect": true,
        "uri-js": true,
        "uuid": true
      }
    },
    "@metamask/transaction-controller>@metamask/nonce-tracker": {
      "packages": {
        "@ethersproject/providers": true,
        "browserify>assert": true,
        "@metamask/transaction-controller>@metamask/nonce-tracker>async-mutex": true
      }
    },
    "@metamask/notification-services-controller": {
      "globals": {
        "Intl.NumberFormat": true,
        "addEventListener": true,
        "fetch": true,
        "registration": true,
        "removeEventListener": true
      },
      "packages": {
        "@metamask/notification-services-controller>@contentful/rich-text-html-renderer": true,
        "@metamask/base-controller": true,
        "@metamask/controller-utils": true,
        "@metamask/profile-sync-controller": true,
        "@metamask/utils": true,
        "@metamask/notification-services-controller>bignumber.js": true,
        "@metamask/notification-services-controller>firebase": true,
        "loglevel": true,
        "uuid": true
      }
    },
    "@metamask/ethjs>@metamask/number-to-bn": {
      "packages": {
        "bn.js": true,
        "@metamask/ethjs>@metamask/ethjs-util>strip-hex-prefix": true
      }
    },
    "@metamask/object-multiplex": {
      "globals": {
        "console.warn": true
      },
      "packages": {
        "@metamask/object-multiplex>once": true,
        "readable-stream": true
      }
    },
    "@metamask/obs-store": {
      "packages": {
        "@metamask/safe-event-emitter": true,
        "readable-stream": true
      }
    },
    "@metamask/permission-controller": {
      "globals": {
        "console.error": true
      },
      "packages": {
        "@metamask/base-controller": true,
        "@metamask/controller-utils": true,
        "@metamask/json-rpc-engine": true,
        "@metamask/rpc-errors": true,
        "@metamask/utils": true,
        "deep-freeze-strict": true,
        "immer": true,
        "nanoid": true
      }
    },
    "@metamask/permission-log-controller": {
      "packages": {
        "@metamask/base-controller": true,
        "@metamask/permission-log-controller>@metamask/utils": true
      }
    },
    "@metamask/phishing-controller": {
      "globals": {
        "TextEncoder": true,
        "URL": true,
        "console.error": true,
        "fetch": true
      },
      "packages": {
        "@metamask/base-controller": true,
        "@metamask/controller-utils": true,
        "@noble/hashes": true,
        "@ethereumjs/tx>ethereum-cryptography": true,
        "webpack-cli>fastest-levenshtein": true,
        "punycode": true
      }
    },
    "@metamask/polling-controller": {
      "globals": {
        "clearTimeout": true,
        "console.error": true,
        "setTimeout": true
      },
      "packages": {
        "@metamask/base-controller": true,
        "@metamask/snaps-utils>fast-json-stable-stringify": true,
        "uuid": true
      }
    },
    "@metamask/post-message-stream": {
      "globals": {
        "MessageEvent.prototype": true,
        "WorkerGlobalScope": true,
        "addEventListener": true,
        "browser": true,
        "chrome": true,
        "location.origin": true,
        "postMessage": true,
        "removeEventListener": true
      },
      "packages": {
        "@metamask/post-message-stream>@metamask/utils": true,
        "readable-stream": true
      }
    },
    "@metamask/ppom-validator": {
      "globals": {
        "URL": true,
        "console.error": true,
        "crypto": true
      },
      "packages": {
        "@metamask/base-controller": true,
        "@metamask/controller-utils": true,
        "await-semaphore": true,
        "browserify>buffer": true,
        "@metamask/ppom-validator>crypto-js": true,
        "@metamask/ppom-validator>elliptic": true,
        "@metamask/eth-query>json-rpc-random-id": true
      }
    },
    "@metamask/preferences-controller": {
      "packages": {
        "@metamask/base-controller": true,
        "@metamask/controller-utils": true
      }
    },
    "@metamask/profile-sync-controller": {
      "globals": {
        "Event": true,
        "Headers": true,
        "TextDecoder": true,
        "TextEncoder": true,
        "URL": true,
        "URLSearchParams": true,
        "addEventListener": true,
        "console.error": true,
        "dispatchEvent": true,
        "fetch": true,
        "removeEventListener": true,
        "setTimeout": true
      },
      "packages": {
<<<<<<< HEAD
        "@metamask/profile-sync-controller>@metamask/base-controller": true,
        "@metamask/keyring-api": true,
=======
        "@metamask/base-controller": true,
        "@metamask/profile-sync-controller>@metamask/keyring-api": true,
>>>>>>> bbe8143a
        "@metamask/keyring-controller": true,
        "@metamask/network-controller": true,
        "@metamask/profile-sync-controller>@noble/ciphers": true,
        "@noble/hashes": true,
        "browserify>buffer": true,
        "loglevel": true,
        "@metamask/profile-sync-controller>siwe": true
      }
    },
    "@metamask/queued-request-controller": {
      "packages": {
        "@metamask/base-controller": true,
        "@metamask/json-rpc-engine": true,
        "@metamask/rpc-errors": true,
        "@metamask/selected-network-controller": true,
        "@metamask/utils": true
      }
    },
    "@metamask/rate-limit-controller": {
      "globals": {
        "setTimeout": true
      },
      "packages": {
        "@metamask/rate-limit-controller>@metamask/base-controller": true,
        "@metamask/rate-limit-controller>@metamask/rpc-errors": true,
        "@metamask/rate-limit-controller>@metamask/utils": true
      }
    },
    "@metamask/remote-feature-flag-controller": {
      "packages": {
        "@metamask/base-controller": true,
        "cockatiel": true
      }
    },
    "@metamask/rpc-errors": {
      "packages": {
        "@metamask/rpc-errors>@metamask/utils": true,
        "@metamask/rpc-errors>fast-safe-stringify": true
      }
    },
    "@metamask/rate-limit-controller>@metamask/rpc-errors": {
      "packages": {
        "@metamask/rate-limit-controller>@metamask/rpc-errors>@metamask/utils": true,
        "@metamask/rpc-errors>fast-safe-stringify": true
      }
    },
    "@metamask/safe-event-emitter": {
      "globals": {
        "setTimeout": true
      },
      "packages": {
        "webpack>events": true
      }
    },
    "@metamask/scure-bip39": {
      "globals": {
        "TextEncoder": true
      },
      "packages": {
        "@metamask/scure-bip39>@noble/hashes": true,
        "@metamask/utils>@scure/base": true
      }
    },
    "@metamask/selected-network-controller": {
      "packages": {
        "@metamask/base-controller": true,
        "@metamask/network-controller>@metamask/swappable-obj-proxy": true
      }
    },
    "@metamask/signature-controller": {
      "globals": {
        "fetch": true
      },
      "packages": {
        "@metamask/base-controller": true,
        "@metamask/controller-utils": true,
        "@metamask/signature-controller>@metamask/eth-sig-util": true,
        "@metamask/keyring-controller": true,
        "@metamask/logging-controller": true,
        "@metamask/utils": true,
        "browserify>buffer": true,
        "webpack>events": true,
        "@metamask/message-manager>jsonschema": true,
        "uuid": true
      }
    },
    "@metamask/smart-transactions-controller": {
      "globals": {
        "URLSearchParams": true,
        "clearInterval": true,
        "console.error": true,
        "console.log": true,
        "fetch": true,
        "setInterval": true
      },
      "packages": {
        "@metamask/smart-transactions-controller>@ethereumjs/tx": true,
        "@metamask/smart-transactions-controller>@ethereumjs/util": true,
        "@ethersproject/bytes": true,
        "@metamask/controller-utils": true,
        "@metamask/eth-query": true,
        "@metamask/polling-controller": true,
        "@metamask/transaction-controller": true,
        "@metamask/smart-transactions-controller>bignumber.js": true,
        "browserify>buffer": true,
        "fast-json-patch": true,
        "lodash": true
      }
    },
    "@metamask/snaps-controllers": {
      "globals": {
        "DecompressionStream": true,
        "URL": true,
        "clearTimeout": true,
        "document.getElementById": true,
        "fetch.bind": true,
        "setTimeout": true
      },
      "packages": {
        "@metamask/base-controller": true,
        "@metamask/json-rpc-engine": true,
        "@metamask/json-rpc-middleware-stream": true,
        "@metamask/object-multiplex": true,
        "@metamask/permission-controller": true,
        "@metamask/post-message-stream": true,
        "@metamask/rpc-errors": true,
        "@metamask/snaps-utils>@metamask/snaps-registry": true,
        "@metamask/snaps-rpc-methods": true,
        "@metamask/snaps-sdk": true,
        "@metamask/snaps-utils": true,
        "@metamask/utils": true,
        "@metamask/snaps-controllers>@xstate/fsm": true,
        "browserify>browserify-zlib": true,
        "@metamask/snaps-controllers>concat-stream": true,
        "eslint>fast-deep-equal": true,
        "@metamask/snaps-controllers>get-npm-tarball-url": true,
        "immer": true,
        "nanoid": true,
        "readable-stream": true,
        "@metamask/snaps-controllers>readable-web-to-node-stream": true,
        "semver": true,
        "@metamask/snaps-controllers>tar-stream": true
      }
    },
    "@metamask/snaps-execution-environments": {
      "globals": {
        "document.getElementById": true
      },
      "packages": {
        "@metamask/post-message-stream": true,
        "@metamask/snaps-utils": true,
        "@metamask/utils": true
      }
    },
    "@metamask/snaps-utils>@metamask/snaps-registry": {
      "packages": {
        "@metamask/utils>@metamask/superstruct": true,
        "@metamask/utils": true,
        "@ethereumjs/tx>ethereum-cryptography>@noble/curves": true,
        "@noble/hashes": true
      }
    },
    "@metamask/snaps-rpc-methods": {
      "packages": {
        "@metamask/snaps-sdk>@metamask/key-tree": true,
        "@metamask/permission-controller": true,
        "@metamask/rpc-errors": true,
        "@metamask/snaps-sdk": true,
        "@metamask/snaps-utils": true,
        "@metamask/utils>@metamask/superstruct": true,
        "@metamask/utils": true,
        "@noble/hashes": true
      }
    },
    "@metamask/snaps-sdk": {
      "globals": {
        "fetch": true
      },
      "packages": {
        "@metamask/rpc-errors": true,
        "@metamask/utils>@metamask/superstruct": true,
        "@metamask/utils": true
      }
    },
    "@metamask/snaps-utils": {
      "globals": {
        "File": true,
        "FileReader": true,
        "TextDecoder": true,
        "TextEncoder": true,
        "URL": true,
        "console.error": true,
        "console.log": true,
        "console.warn": true,
        "crypto": true,
        "document.body.appendChild": true,
        "document.createElement": true,
        "fetch": true
      },
      "packages": {
        "@metamask/snaps-sdk>@metamask/key-tree": true,
        "@metamask/permission-controller": true,
        "@metamask/rpc-errors": true,
        "@metamask/snaps-utils>@metamask/slip44": true,
        "@metamask/snaps-sdk": true,
        "@metamask/utils>@metamask/superstruct": true,
        "@metamask/utils": true,
        "@noble/hashes": true,
        "@metamask/utils>@scure/base": true,
        "chalk": true,
        "@metamask/snaps-utils>cron-parser": true,
        "@metamask/snaps-utils>fast-json-stable-stringify": true,
        "@metamask/snaps-utils>fast-xml-parser": true,
        "@metamask/snaps-utils>marked": true,
        "@metamask/snaps-utils>rfdc": true,
        "semver": true,
        "@metamask/snaps-utils>validate-npm-package-name": true
      }
    },
    "@metamask/transaction-controller": {
      "globals": {
        "clearTimeout": true,
        "console.error": true,
        "fetch": true,
        "setTimeout": true
      },
      "packages": {
        "@ethereumjs/tx>@ethereumjs/common": true,
        "@ethereumjs/tx": true,
        "@ethereumjs/tx>@ethereumjs/util": true,
        "@ethersproject/abi": true,
        "@ethersproject/contracts": true,
        "@ethersproject/providers": true,
        "@metamask/base-controller": true,
        "@metamask/controller-utils": true,
        "@metamask/eth-query": true,
        "@metamask/gas-fee-controller": true,
        "@metamask/metamask-eth-abis": true,
        "@metamask/network-controller": true,
        "@metamask/transaction-controller>@metamask/nonce-tracker": true,
        "@metamask/rpc-errors": true,
        "@metamask/transaction-controller>@metamask/utils": true,
        "@metamask/name-controller>async-mutex": true,
        "bn.js": true,
        "browserify>buffer": true,
        "eth-method-registry": true,
        "webpack>events": true,
        "fast-json-patch": true,
        "lodash": true,
        "uuid": true
      }
    },
    "@metamask/user-operation-controller": {
      "globals": {
        "fetch": true
      },
      "packages": {
        "@metamask/base-controller": true,
        "@metamask/controller-utils": true,
        "@metamask/eth-query": true,
        "@metamask/gas-fee-controller": true,
        "@metamask/polling-controller": true,
        "@metamask/rpc-errors": true,
        "@metamask/utils>@metamask/superstruct": true,
        "@metamask/transaction-controller": true,
        "@metamask/utils": true,
        "bn.js": true,
        "webpack>events": true,
        "lodash": true,
        "uuid": true
      }
    },
    "@metamask/utils": {
      "globals": {
        "TextDecoder": true,
        "TextEncoder": true
      },
      "packages": {
        "@metamask/utils>@metamask/superstruct": true,
        "@noble/hashes": true,
        "@metamask/utils>@scure/base": true,
        "browserify>buffer": true,
        "nock>debug": true,
        "@metamask/utils>pony-cause": true,
        "semver": true
      }
    },
    "@metamask/abi-utils>@metamask/utils": {
      "globals": {
        "TextDecoder": true,
        "TextEncoder": true
      },
      "packages": {
        "@metamask/utils>@metamask/superstruct": true,
        "@noble/hashes": true,
        "@metamask/utils>@scure/base": true,
        "browserify>buffer": true,
        "nock>debug": true,
        "@metamask/utils>pony-cause": true,
        "semver": true
      }
    },
    "@metamask/signature-controller>@metamask/eth-sig-util>@metamask/abi-utils>@metamask/utils": {
      "globals": {
        "TextDecoder": true,
        "TextEncoder": true
      },
      "packages": {
        "@metamask/utils>@metamask/superstruct": true,
        "@noble/hashes": true,
        "@metamask/utils>@scure/base": true,
        "browserify>buffer": true,
        "nock>debug": true,
        "@metamask/utils>pony-cause": true,
        "semver": true
      }
    },
<<<<<<< HEAD
    "@metamask/accounts-controller>@metamask/utils": {
=======
    "@metamask/signature-controller>@metamask/eth-sig-util>@metamask/abi-utils>@metamask/utils": {
      "globals": {
        "TextDecoder": true,
        "TextEncoder": true
      },
      "packages": {
        "@metamask/utils>@metamask/superstruct": true,
        "@noble/hashes": true,
        "@metamask/utils>@scure/base": true,
        "browserify>buffer": true,
        "nock>debug": true,
        "@metamask/utils>pony-cause": true,
        "semver": true
      }
    },
    "@metamask/browser-passworder>@metamask/utils": {
>>>>>>> bbe8143a
      "globals": {
        "TextDecoder": true,
        "TextEncoder": true
      },
      "packages": {
        "@metamask/utils>@metamask/superstruct": true,
        "@noble/hashes": true,
        "@metamask/utils>@scure/base": true,
        "browserify>buffer": true,
        "nock>debug": true,
        "@metamask/utils>pony-cause": true,
        "semver": true
      }
    },
    "@metamask/eth-token-tracker>@metamask/eth-block-tracker>@metamask/utils": {
      "globals": {
        "TextDecoder": true,
        "TextEncoder": true
      },
      "packages": {
        "@metamask/utils>@metamask/superstruct": true,
        "@noble/hashes": true,
        "@metamask/utils>@scure/base": true,
        "browserify>buffer": true,
        "nock>debug": true,
        "@metamask/utils>pony-cause": true,
        "semver": true
      }
    },
    "@metamask/network-controller>@metamask/eth-block-tracker>@metamask/utils": {
      "globals": {
        "TextDecoder": true,
        "TextEncoder": true
      },
      "packages": {
        "@metamask/utils>@metamask/superstruct": true,
        "@noble/hashes": true,
        "@metamask/utils>@scure/base": true,
        "browserify>buffer": true,
        "nock>debug": true,
        "@metamask/utils>pony-cause": true,
        "semver": true
      }
    },
    "@metamask/keyring-controller>@metamask/eth-hd-keyring>@metamask/utils": {
      "globals": {
        "TextDecoder": true,
        "TextEncoder": true
      },
      "packages": {
        "@metamask/utils>@metamask/superstruct": true,
        "@noble/hashes": true,
        "@metamask/utils>@scure/base": true,
        "browserify>buffer": true,
        "nock>debug": true,
        "@metamask/utils>pony-cause": true,
        "semver": true
      }
    },
    "@metamask/network-controller>@metamask/eth-json-rpc-infura>@metamask/utils": {
      "globals": {
        "TextDecoder": true,
        "TextEncoder": true
      },
      "packages": {
        "@metamask/utils>@metamask/superstruct": true,
        "@noble/hashes": true,
        "@metamask/utils>@scure/base": true,
        "browserify>buffer": true,
        "nock>debug": true,
        "@metamask/utils>pony-cause": true,
        "semver": true
      }
    },
    "@metamask/eth-json-rpc-middleware>@metamask/utils": {
      "globals": {
        "TextDecoder": true,
        "TextEncoder": true
      },
      "packages": {
        "@metamask/utils>@metamask/superstruct": true,
        "@noble/hashes": true,
        "@metamask/utils>@scure/base": true,
        "browserify>buffer": true,
        "nock>debug": true,
        "@metamask/utils>pony-cause": true,
        "semver": true
      }
    },
    "@metamask/eth-sig-util>@metamask/utils": {
      "globals": {
        "TextDecoder": true,
        "TextEncoder": true
      },
      "packages": {
        "@metamask/utils>@metamask/superstruct": true,
        "@noble/hashes": true,
        "@metamask/utils>@scure/base": true,
        "browserify>buffer": true,
        "nock>debug": true,
        "@metamask/utils>pony-cause": true,
        "semver": true
      }
    },
    "@metamask/eth-ledger-bridge-keyring>@metamask/eth-sig-util>@metamask/utils": {
      "globals": {
        "TextDecoder": true,
        "TextEncoder": true
      },
      "packages": {
        "@metamask/utils>@metamask/superstruct": true,
        "@noble/hashes": true,
        "@metamask/utils>@scure/base": true,
        "browserify>buffer": true,
        "nock>debug": true,
        "@metamask/utils>pony-cause": true,
        "semver": true
      }
    },
    "@metamask/eth-snap-keyring>@metamask/eth-sig-util>@metamask/utils": {
      "globals": {
        "TextDecoder": true,
        "TextEncoder": true
      },
      "packages": {
        "@metamask/utils>@metamask/superstruct": true,
        "@noble/hashes": true,
        "@metamask/utils>@scure/base": true,
        "browserify>buffer": true,
        "nock>debug": true,
        "@metamask/utils>pony-cause": true,
        "semver": true
      }
    },
    "@metamask/eth-trezor-keyring>@metamask/eth-sig-util>@metamask/utils": {
<<<<<<< HEAD
=======
      "globals": {
        "TextDecoder": true,
        "TextEncoder": true
      },
      "packages": {
        "@metamask/utils>@metamask/superstruct": true,
        "@noble/hashes": true,
        "@metamask/utils>@scure/base": true,
        "browserify>buffer": true,
        "nock>debug": true,
        "@metamask/utils>pony-cause": true,
        "semver": true
      }
    },
    "@metamask/signature-controller>@metamask/eth-sig-util>@metamask/utils": {
>>>>>>> bbe8143a
      "globals": {
        "TextDecoder": true,
        "TextEncoder": true
      },
      "packages": {
        "@metamask/utils>@metamask/superstruct": true,
        "@noble/hashes": true,
        "@metamask/utils>@scure/base": true,
        "browserify>buffer": true,
        "nock>debug": true,
        "@metamask/utils>pony-cause": true,
        "semver": true
      }
    },
<<<<<<< HEAD
    "@metamask/signature-controller>@metamask/eth-sig-util>@metamask/utils": {
=======
    "@metamask/keyring-controller>@metamask/eth-simple-keyring>@metamask/utils": {
>>>>>>> bbe8143a
      "globals": {
        "TextDecoder": true,
        "TextEncoder": true
      },
      "packages": {
        "@metamask/utils>@metamask/superstruct": true,
        "@noble/hashes": true,
        "@metamask/utils>@scure/base": true,
        "browserify>buffer": true,
        "nock>debug": true,
        "@metamask/utils>pony-cause": true,
        "semver": true
      }
    },
<<<<<<< HEAD
    "@metamask/keyring-controller>@metamask/eth-simple-keyring>@metamask/utils": {
=======
    "@metamask/eth-snap-keyring>@metamask/utils": {
>>>>>>> bbe8143a
      "globals": {
        "TextDecoder": true,
        "TextEncoder": true
      },
      "packages": {
        "@metamask/utils>@metamask/superstruct": true,
        "@noble/hashes": true,
        "@metamask/utils>@scure/base": true,
        "browserify>buffer": true,
        "nock>debug": true,
        "@metamask/utils>pony-cause": true,
        "semver": true
      }
    },
<<<<<<< HEAD
    "@metamask/eth-snap-keyring>@metamask/utils": {
=======
    "@metamask/json-rpc-engine>@metamask/utils": {
>>>>>>> bbe8143a
      "globals": {
        "TextDecoder": true,
        "TextEncoder": true
      },
      "packages": {
        "@metamask/utils>@metamask/superstruct": true,
        "@noble/hashes": true,
        "@metamask/utils>@scure/base": true,
        "browserify>buffer": true,
        "nock>debug": true,
        "@metamask/utils>pony-cause": true,
        "semver": true
      }
    },
<<<<<<< HEAD
    "@metamask/json-rpc-engine>@metamask/utils": {
=======
    "@metamask/keyring-api>@metamask/utils": {
>>>>>>> bbe8143a
      "globals": {
        "TextDecoder": true,
        "TextEncoder": true
      },
      "packages": {
        "@metamask/utils>@metamask/superstruct": true,
        "@noble/hashes": true,
        "@metamask/utils>@scure/base": true,
        "browserify>buffer": true,
        "nock>debug": true,
        "@metamask/utils>pony-cause": true,
        "semver": true
      }
    },
<<<<<<< HEAD
    "@metamask/keyring-api>@metamask/utils": {
=======
    "@metamask/profile-sync-controller>@metamask/keyring-api>@metamask/utils": {
>>>>>>> bbe8143a
      "globals": {
        "TextDecoder": true,
        "TextEncoder": true
      },
      "packages": {
        "@metamask/utils>@metamask/superstruct": true,
        "@noble/hashes": true,
        "@metamask/utils>@scure/base": true,
        "browserify>buffer": true,
        "nock>debug": true,
        "@metamask/utils>pony-cause": true,
        "semver": true
      }
    },
    "@metamask/keyring-controller>@metamask/utils": {
      "globals": {
        "TextDecoder": true,
        "TextEncoder": true
      },
      "packages": {
        "@metamask/utils>@metamask/superstruct": true,
        "@noble/hashes": true,
        "@metamask/utils>@scure/base": true,
        "browserify>buffer": true,
        "nock>debug": true,
        "@metamask/utils>pony-cause": true,
        "semver": true
      }
    },
    "@metamask/keyring-api>@metamask/keyring-utils>@metamask/utils": {
      "globals": {
        "TextDecoder": true,
        "TextEncoder": true
      },
      "packages": {
        "@metamask/utils>@metamask/superstruct": true,
        "@noble/hashes": true,
        "@metamask/utils>@scure/base": true,
        "browserify>buffer": true,
        "nock>debug": true,
        "@metamask/utils>pony-cause": true,
        "semver": true
      }
    },
    "@metamask/name-controller>@metamask/utils": {
      "globals": {
        "TextDecoder": true,
        "TextEncoder": true
      },
      "packages": {
        "@metamask/utils>@metamask/superstruct": true,
        "@noble/hashes": true,
        "@metamask/utils>@scure/base": true,
        "browserify>buffer": true,
        "nock>debug": true,
        "@metamask/utils>pony-cause": true,
        "semver": true
      }
    },
    "@metamask/permission-log-controller>@metamask/utils": {
      "globals": {
        "TextDecoder": true,
        "TextEncoder": true
      },
      "packages": {
        "@metamask/utils>@metamask/superstruct": true,
        "@noble/hashes": true,
        "@metamask/utils>@scure/base": true,
        "browserify>buffer": true,
        "nock>debug": true,
        "@metamask/utils>pony-cause": true,
        "semver": true
      }
    },
    "@metamask/post-message-stream>@metamask/utils": {
      "globals": {
        "TextDecoder": true,
        "TextEncoder": true
      },
      "packages": {
        "@metamask/utils>@metamask/superstruct": true,
        "@noble/hashes": true,
        "@metamask/utils>@scure/base": true,
        "browserify>buffer": true,
        "nock>debug": true,
        "@metamask/utils>pony-cause": true,
        "semver": true
      }
    },
    "@metamask/rate-limit-controller>@metamask/utils": {
      "globals": {
        "TextDecoder": true,
        "TextEncoder": true
      },
      "packages": {
        "@metamask/utils>@metamask/superstruct": true,
        "@noble/hashes": true,
        "@metamask/utils>@scure/base": true,
        "browserify>buffer": true,
        "nock>debug": true,
        "@metamask/utils>pony-cause": true,
        "semver": true
      }
    },
    "@metamask/rpc-errors>@metamask/utils": {
      "globals": {
        "TextDecoder": true,
        "TextEncoder": true
      },
      "packages": {
        "@metamask/utils>@metamask/superstruct": true,
        "@noble/hashes": true,
        "@metamask/utils>@scure/base": true,
        "browserify>buffer": true,
        "nock>debug": true,
        "@metamask/utils>pony-cause": true,
        "semver": true
      }
    },
    "@metamask/rate-limit-controller>@metamask/rpc-errors>@metamask/utils": {
      "globals": {
        "TextDecoder": true,
        "TextEncoder": true
      },
      "packages": {
        "@metamask/utils>@metamask/superstruct": true,
        "@noble/hashes": true,
        "@metamask/utils>@scure/base": true,
        "browserify>buffer": true,
        "nock>debug": true,
        "@metamask/utils>pony-cause": true,
        "semver": true
      }
    },
    "@metamask/transaction-controller>@metamask/utils": {
      "globals": {
        "TextDecoder": true,
        "TextEncoder": true
      },
      "packages": {
        "@metamask/utils>@metamask/superstruct": true,
        "@noble/hashes": true,
        "@metamask/utils>@scure/base": true,
        "browserify>buffer": true,
        "nock>debug": true,
        "@metamask/utils>pony-cause": true,
        "semver": true
      }
    },
    "@ngraveio/bc-ur": {
      "packages": {
        "@ngraveio/bc-ur>@keystonehq/alias-sampling": true,
        "browserify>assert": true,
        "@ngraveio/bc-ur>bignumber.js": true,
        "browserify>buffer": true,
        "@ngraveio/bc-ur>cbor-sync": true,
        "@ngraveio/bc-ur>crc": true,
        "@ngraveio/bc-ur>jsbi": true,
        "addons-linter>sha.js": true
      }
    },
    "@metamask/profile-sync-controller>@noble/ciphers": {
      "globals": {
        "TextDecoder": true,
        "TextEncoder": true,
        "crypto": true
      }
    },
    "@ethereumjs/tx>ethereum-cryptography>@noble/curves": {
      "globals": {
        "TextEncoder": true
      },
      "packages": {
        "@noble/hashes": true
      }
    },
    "@noble/hashes": {
      "globals": {
        "TextEncoder": true,
        "crypto": true
      }
    },
    "@metamask/scure-bip39>@noble/hashes": {
      "globals": {
        "TextEncoder": true,
        "crypto": true
      }
    },
    "eth-lattice-keyring>@ethereumjs/tx>ethereum-cryptography>@noble/hashes": {
      "globals": {
        "TextEncoder": true,
        "crypto": true
      }
    },
    "eth-lattice-keyring>gridplus-sdk>@ethereumjs/tx>ethereum-cryptography>@noble/hashes": {
      "globals": {
        "TextEncoder": true,
        "crypto": true
      }
    },
    "@popperjs/core": {
      "globals": {
        "Element": true,
        "HTMLElement": true,
        "ShadowRoot": true,
        "console.error": true,
        "console.warn": true,
        "document": true,
        "navigator.userAgent": true
      }
    },
    "@trezor/connect-web>@trezor/connect>@trezor/protobuf>protobufjs>@protobufjs/codegen": {
      "globals": {
        "console.log": true
      }
    },
    "@trezor/connect-web>@trezor/connect>@trezor/protobuf>protobufjs>@protobufjs/fetch": {
      "globals": {
        "XMLHttpRequest": true
      },
      "packages": {
        "@trezor/connect-web>@trezor/connect>@trezor/protobuf>protobufjs>@protobufjs/aspromise": true,
        "@trezor/connect-web>@trezor/connect>@trezor/protobuf>protobufjs>@protobufjs/inquire": true
      }
    },
    "@reduxjs/toolkit": {
      "globals": {
        "AbortController": true,
        "__REDUX_DEVTOOLS_EXTENSION_COMPOSE__": true,
        "__REDUX_DEVTOOLS_EXTENSION__": true,
        "console": true,
        "queueMicrotask": true,
        "requestAnimationFrame": true,
        "setTimeout": true
      },
      "packages": {
        "immer": true,
        "process": true,
        "redux": true,
        "redux-thunk": true,
        "@reduxjs/toolkit>reselect": true
      }
    },
    "react-router-dom-v5-compat>@remix-run/router": {
      "globals": {
        "AbortController": true,
        "DOMException": true,
        "FormData": true,
        "Headers": true,
        "Request": true,
        "Response": true,
        "URL": true,
        "URLSearchParams": true,
        "console": true,
        "document.defaultView": true
      }
    },
    "@metamask/utils>@scure/base": {
      "globals": {
        "TextDecoder": true,
        "TextEncoder": true
      }
    },
    "@ethereumjs/tx>ethereum-cryptography>@scure/bip32": {
      "packages": {
        "@ethereumjs/tx>ethereum-cryptography>@noble/curves": true,
        "@noble/hashes": true,
        "@metamask/utils>@scure/base": true
      }
    },
    "@segment/loosely-validate-event": {
      "packages": {
        "browserify>assert": true,
        "browserify>buffer": true,
        "@segment/loosely-validate-event>component-type": true,
        "@segment/loosely-validate-event>join-component": true
      }
    },
    "@sentry/browser>@sentry-internal/browser-utils": {
      "globals": {
        "PerformanceEventTiming.prototype": true,
        "PerformanceObserver": true,
        "XMLHttpRequest.prototype": true,
        "__SENTRY_DEBUG__": true,
        "addEventListener": true,
        "clearTimeout": true,
        "performance": true,
        "removeEventListener": true,
        "setTimeout": true
      },
      "packages": {
        "@sentry/browser>@sentry/core": true,
        "@sentry/utils": true
      }
    },
    "@sentry/browser>@sentry-internal/feedback": {
      "globals": {
        "FormData": true,
        "HTMLFormElement": true,
        "__SENTRY_DEBUG__": true,
        "cancelAnimationFrame": true,
        "clearTimeout": true,
        "document.createElement": true,
        "document.createElementNS": true,
        "document.createTextNode": true,
        "isSecureContext": true,
        "requestAnimationFrame": true,
        "setTimeout": true
      },
      "packages": {
        "@sentry/browser>@sentry/core": true,
        "@sentry/utils": true
      }
    },
    "@sentry/browser>@sentry-internal/replay-canvas": {
      "globals": {
        "Blob": true,
        "HTMLCanvasElement": true,
        "HTMLImageElement": true,
        "ImageData": true,
        "URL.createObjectURL": true,
        "WeakRef": true,
        "Worker": true,
        "cancelAnimationFrame": true,
        "console.error": true,
        "createImageBitmap": true,
        "document": true
      },
      "packages": {
        "@sentry/browser>@sentry/core": true,
        "@sentry/utils": true
      }
    },
    "@sentry/browser>@sentry-internal/replay": {
      "globals": {
        "Blob": true,
        "CSSConditionRule": true,
        "CSSGroupingRule": true,
        "CSSMediaRule": true,
        "CSSRule": true,
        "CSSSupportsRule": true,
        "Document": true,
        "DragEvent": true,
        "Element": true,
        "FormData": true,
        "HTMLElement": true,
        "HTMLFormElement": true,
        "Headers": true,
        "MouseEvent": true,
        "MutationObserver": true,
        "Node.DOCUMENT_FRAGMENT_NODE": true,
        "Node.prototype.contains": true,
        "PointerEvent": true,
        "TextEncoder": true,
        "URL": true,
        "URLSearchParams": true,
        "Worker": true,
        "__RRWEB_EXCLUDE_IFRAME__": true,
        "__RRWEB_EXCLUDE_SHADOW_DOM__": true,
        "__SENTRY_DEBUG__": true,
        "__SENTRY_EXCLUDE_REPLAY_WORKER__": true,
        "__rrMutationObserver": true,
        "addEventListener": true,
        "clearTimeout": true,
        "console.debug": true,
        "console.error": true,
        "console.warn": true,
        "customElements.get": true,
        "document": true,
        "innerHeight": true,
        "innerWidth": true,
        "location.href": true,
        "location.origin": true,
        "parent": true,
        "setTimeout": true
      },
      "packages": {
        "@sentry/browser>@sentry-internal/browser-utils": true,
        "@sentry/browser>@sentry/core": true,
        "@sentry/utils": true
      }
    },
    "@sentry/browser": {
      "globals": {
        "PerformanceObserver.supportedEntryTypes": true,
        "Request": true,
        "URL": true,
        "XMLHttpRequest.prototype": true,
        "__SENTRY_DEBUG__": true,
        "__SENTRY_RELEASE__": true,
        "addEventListener": true,
        "console.error": true,
        "indexedDB.open": true,
        "performance.timeOrigin": true,
        "setTimeout": true
      },
      "packages": {
        "@sentry/browser>@sentry-internal/browser-utils": true,
        "@sentry/browser>@sentry-internal/feedback": true,
        "@sentry/browser>@sentry-internal/replay-canvas": true,
        "@sentry/browser>@sentry-internal/replay": true,
        "@sentry/browser>@sentry/core": true,
        "@sentry/utils": true
      }
    },
    "@sentry/browser>@sentry/core": {
      "globals": {
        "Headers": true,
        "Request": true,
        "URL": true,
        "__SENTRY_DEBUG__": true,
        "__SENTRY_TRACING__": true,
        "clearInterval": true,
        "clearTimeout": true,
        "console.log": true,
        "console.warn": true,
        "setInterval": true,
        "setTimeout": true
      },
      "packages": {
        "@sentry/utils": true
      }
    },
    "@sentry/utils": {
      "globals": {
        "CustomEvent": true,
        "DOMError": true,
        "DOMException": true,
        "EdgeRuntime": true,
        "Element": true,
        "ErrorEvent": true,
        "Event": true,
        "HTMLElement": true,
        "Headers": true,
        "Request": true,
        "Response": true,
        "TextDecoder": true,
        "TextEncoder": true,
        "URL": true,
        "__SENTRY_BROWSER_BUNDLE__": true,
        "__SENTRY_DEBUG__": true,
        "clearTimeout": true,
        "console.error": true,
        "document": true,
        "setInterval": true,
        "setTimeout": true
      },
      "packages": {
        "process": true
      }
    },
    "@solana/addresses": {
      "globals": {
        "Intl.Collator": true,
        "TextEncoder": true,
        "crypto.subtle.digest": true,
        "crypto.subtle.exportKey": true
      },
      "packages": {
        "@solana/addresses>@solana/assertions": true,
        "@solana/addresses>@solana/codecs-core": true,
        "@solana/addresses>@solana/codecs-strings": true,
        "@solana/addresses>@solana/errors": true
      }
    },
    "@solana/addresses>@solana/assertions": {
      "globals": {
        "crypto": true,
        "isSecureContext": true
      },
      "packages": {
        "@solana/addresses>@solana/errors": true
      }
    },
    "@solana/addresses>@solana/codecs-core": {
      "packages": {
        "@solana/addresses>@solana/errors": true
      }
    },
    "@solana/addresses>@solana/codecs-strings": {
      "globals": {
        "TextDecoder": true,
        "TextEncoder": true,
        "atob": true,
        "btoa": true
      },
      "packages": {
        "@solana/addresses>@solana/codecs-core": true,
        "@solana/addresses>@solana/errors": true
      }
    },
    "@solana/addresses>@solana/errors": {
      "globals": {
        "btoa": true
      }
    },
    "@metamask/controller-utils>@spruceid/siwe-parser": {
      "globals": {
        "console.error": true,
        "console.log": true
      },
      "packages": {
        "@noble/hashes": true,
        "@metamask/controller-utils>@spruceid/siwe-parser>apg-js": true
      }
    },
    "@metamask/profile-sync-controller>siwe>@spruceid/siwe-parser": {
      "globals": {
        "console.error": true,
        "console.log": true
      },
      "packages": {
        "@noble/hashes": true,
        "@metamask/controller-utils>@spruceid/siwe-parser>apg-js": true
      }
    },
    "@metamask/profile-sync-controller>siwe>@stablelib/random>@stablelib/binary": {
      "packages": {
        "@metamask/profile-sync-controller>siwe>@stablelib/random>@stablelib/binary>@stablelib/int": true
      }
    },
    "@metamask/profile-sync-controller>siwe>@stablelib/random": {
      "globals": {
        "crypto": true,
        "msCrypto": true
      },
      "packages": {
        "@metamask/profile-sync-controller>siwe>@stablelib/random>@stablelib/binary": true,
        "@metamask/profile-sync-controller>siwe>@stablelib/random>@stablelib/wipe": true,
        "browserify>browser-resolve": true
      }
    },
    "@trezor/connect-web>@trezor/connect-common": {
      "globals": {
        "console.warn": true,
        "localStorage.getItem": true,
        "localStorage.setItem": true,
        "navigator": true,
        "setTimeout": true,
        "window": true
      },
      "packages": {
        "@trezor/connect-web>@trezor/connect-common>@trezor/env-utils": true,
        "@trezor/connect-web>@trezor/utils": true,
        "tslib": true
      }
    },
    "@metamask/eth-trezor-keyring>@trezor/connect-plugin-ethereum": {
      "packages": {
        "@metamask/eth-trezor-keyring>@metamask/eth-sig-util": true,
        "tslib": true
      }
    },
    "@trezor/connect-web": {
      "globals": {
        "URLSearchParams": true,
        "__TREZOR_CONNECT_SRC": true,
        "addEventListener": true,
        "btoa": true,
        "chrome": true,
        "clearInterval": true,
        "clearTimeout": true,
        "console.warn": true,
        "document.body": true,
        "document.createElement": true,
        "document.createTextNode": true,
        "document.getElementById": true,
        "document.querySelectorAll": true,
        "location": true,
        "navigator": true,
        "open": true,
        "origin": true,
        "removeEventListener": true,
        "setInterval": true,
        "setTimeout": true
      },
      "packages": {
        "@trezor/connect-web>@trezor/connect-common": true,
        "@trezor/connect-web>@trezor/connect": true,
        "@trezor/connect-web>@trezor/utils": true,
        "webpack>events": true,
        "tslib": true
      }
    },
    "@trezor/connect-web>@trezor/connect": {
      "packages": {
        "@trezor/connect-web>@trezor/connect>@trezor/protobuf": true,
        "@trezor/connect-web>@trezor/connect>@trezor/schema-utils": true,
        "@trezor/connect-web>@trezor/connect>@trezor/transport": true,
        "@trezor/connect-web>@trezor/utils": true,
        "tslib": true
      }
    },
    "@trezor/connect-web>@trezor/connect-common>@trezor/env-utils": {
      "globals": {
        "innerHeight": true,
        "innerWidth": true,
        "location.hostname": true,
        "location.origin": true,
        "navigator.languages": true,
        "navigator.platform": true,
        "navigator.userAgent": true,
        "screen.height": true,
        "screen.width": true
      },
      "packages": {
        "process": true,
        "tslib": true,
        "@trezor/connect-web>@trezor/connect-common>@trezor/env-utils>ua-parser-js": true
      }
    },
    "@trezor/connect-web>@trezor/connect>@trezor/protobuf": {
      "packages": {
        "@trezor/connect-web>@trezor/connect>@trezor/schema-utils": true,
        "browserify>buffer": true,
        "@trezor/connect-web>@trezor/connect>@trezor/protobuf>protobufjs": true,
        "tslib": true
      }
    },
    "@trezor/connect-web>@trezor/connect>@trezor/schema-utils": {
      "globals": {
        "console.warn": true
      },
      "packages": {
        "@trezor/connect-web>@trezor/connect>@trezor/schema-utils>@sinclair/typebox": true,
        "browserify>buffer": true,
        "ts-mixer": true
      }
    },
    "@trezor/connect-web>@trezor/utils": {
      "globals": {
        "AbortController": true,
        "Intl.NumberFormat": true,
        "clearInterval": true,
        "clearTimeout": true,
        "console.error": true,
        "console.info": true,
        "console.log": true,
        "console.warn": true,
        "setInterval": true,
        "setTimeout": true
      },
      "packages": {
        "@trezor/connect-web>@trezor/utils>bignumber.js": true,
        "browserify>buffer": true,
        "webpack>events": true,
        "tslib": true
      }
    },
    "@welldone-software/why-did-you-render": {
      "globals": {
        "Element": true,
        "console.group": true,
        "console.groupCollapsed": true,
        "console.groupEnd": true,
        "console.log": true,
        "console.warn": true,
        "define": true,
        "setTimeout": true
      },
      "packages": {
        "lodash": true,
        "react": true
      }
    },
    "@zxing/browser": {
      "globals": {
        "HTMLElement": true,
        "HTMLImageElement": true,
        "HTMLVideoElement": true,
        "clearTimeout": true,
        "console.error": true,
        "console.warn": true,
        "document": true,
        "navigator": true,
        "setTimeout": true
      },
      "packages": {
        "@zxing/library": true
      }
    },
    "@zxing/library": {
      "globals": {
        "HTMLImageElement": true,
        "HTMLVideoElement": true,
        "TextDecoder": true,
        "TextEncoder": true,
        "URL.createObjectURL": true,
        "btoa": true,
        "console.log": true,
        "console.warn": true,
        "document": true,
        "navigator": true,
        "setTimeout": true
      },
      "packages": {
        "@zxing/library>ts-custom-error": true
      }
    },
    "@lavamoat/lavapack>readable-stream>abort-controller": {
      "globals": {
        "AbortController": true
      }
    },
    "currency-formatter>accounting": {
      "globals": {
        "define": true
      }
    },
    "ethers>@ethersproject/json-wallets>aes-js": {
      "globals": {
        "define": true
      }
    },
    "eth-lattice-keyring>gridplus-sdk>aes-js": {
      "globals": {
        "define": true
      }
    },
    "chalk>ansi-styles": {
      "packages": {
        "chalk>ansi-styles>color-convert": true
      }
    },
    "@metamask/controller-utils>@spruceid/siwe-parser>apg-js": {
      "packages": {
        "browserify>buffer": true
      }
    },
    "string.prototype.matchall>es-abstract>array-buffer-byte-length": {
      "packages": {
        "string.prototype.matchall>call-bind": true,
        "string.prototype.matchall>es-abstract>is-array-buffer": true
      }
    },
    "crypto-browserify>public-encrypt>parse-asn1>asn1.js": {
      "packages": {
        "bn.js": true,
        "browserify>buffer": true,
        "pumpify>inherits": true,
        "@metamask/ppom-validator>elliptic>minimalistic-assert": true,
        "browserify>vm-browserify": true
      }
    },
    "browserify>assert": {
      "globals": {
        "Buffer": true
      },
      "packages": {
        "react>object-assign": true,
        "browserify>assert>util": true
      }
    },
    "@metamask/name-controller>async-mutex": {
      "globals": {
        "clearTimeout": true,
        "setTimeout": true
      },
      "packages": {
        "tslib": true
      }
    },
    "@metamask/transaction-controller>@metamask/nonce-tracker>async-mutex": {
      "globals": {
        "clearTimeout": true,
        "setTimeout": true
      },
      "packages": {
        "tslib": true
      }
    },
    "string.prototype.matchall>es-abstract>available-typed-arrays": {
      "packages": {
        "string.prototype.matchall>es-abstract>typed-array-length>possible-typed-array-names": true
      }
    },
    "await-semaphore": {
      "packages": {
        "process": true,
        "browserify>timers-browserify": true
      }
    },
    "@metamask/eth-ledger-bridge-keyring>@ledgerhq/hw-app-eth>@ledgerhq/domain-service>axios": {
      "globals": {
        "Blob": true,
        "FormData": true,
        "URLSearchParams": true,
        "XMLHttpRequest": true,
        "btoa": true,
        "console.warn": true,
        "document": true,
        "location.href": true,
        "navigator": true,
        "setTimeout": true
      },
      "packages": {
        "browserify>buffer": true,
        "axios>form-data": true,
        "process": true
      }
    },
    "@metamask/eth-ledger-bridge-keyring>@ledgerhq/hw-app-eth>@ledgerhq/evm-tools>axios": {
      "globals": {
        "Blob": true,
        "FormData": true,
        "URLSearchParams": true,
        "XMLHttpRequest": true,
        "btoa": true,
        "console.warn": true,
        "document": true,
        "location.href": true,
        "navigator": true,
        "setTimeout": true
      },
      "packages": {
        "browserify>buffer": true,
        "axios>form-data": true,
        "process": true
      }
    },
    "@metamask/eth-ledger-bridge-keyring>@ledgerhq/hw-app-eth>axios": {
      "globals": {
        "Blob": true,
        "FormData": true,
        "URLSearchParams": true,
        "XMLHttpRequest": true,
        "btoa": true,
        "console.warn": true,
        "document": true,
        "location.href": true,
        "navigator": true,
        "setTimeout": true
      },
      "packages": {
        "browserify>buffer": true,
        "axios>form-data": true,
        "process": true
      }
    },
    "@metamask/snaps-controllers>tar-stream>b4a": {
      "globals": {
        "TextDecoder": true,
        "TextEncoder": true
      }
    },
    "@ensdomains/content-hash>multihashes>multibase>base-x": {
      "packages": {
        "koa>content-disposition>safe-buffer": true
      }
    },
    "base32-encode": {
      "packages": {
        "base32-encode>to-data-view": true
      }
    },
    "bignumber.js": {
      "globals": {
        "crypto": true,
        "define": true
      }
    },
    "@metamask/eth-ledger-bridge-keyring>@ledgerhq/hw-app-eth>bignumber.js": {
      "globals": {
        "crypto": true,
        "define": true
      }
    },
    "@metamask/notification-services-controller>bignumber.js": {
      "globals": {
        "crypto": true,
        "define": true
      }
    },
    "@metamask/smart-transactions-controller>bignumber.js": {
      "globals": {
        "crypto": true,
        "define": true
      }
    },
    "@ngraveio/bc-ur>bignumber.js": {
      "globals": {
        "crypto": true,
        "define": true
      }
    },
    "@trezor/connect-web>@trezor/utils>bignumber.js": {
      "globals": {
        "crypto": true,
        "define": true
      }
    },
    "eth-lattice-keyring>gridplus-sdk>borc>bignumber.js": {
      "globals": {
        "crypto": true,
        "define": true
      }
    },
    "eth-lattice-keyring>gridplus-sdk>bignumber.js": {
      "globals": {
        "crypto": true,
        "define": true
      }
    },
    "eth-lattice-keyring>gridplus-sdk>bitwise": {
      "packages": {
        "browserify>buffer": true
      }
    },
    "blo": {
      "globals": {
        "btoa": true
      }
    },
    "bn.js": {
      "globals": {
        "Buffer": true
      },
      "packages": {
        "browserify>browser-resolve": true
      }
    },
    "eth-lattice-keyring>gridplus-sdk>borc": {
      "globals": {
        "console": true
      },
      "packages": {
        "eth-lattice-keyring>gridplus-sdk>borc>bignumber.js": true,
        "browserify>buffer": true,
        "buffer>ieee754": true,
        "eth-lattice-keyring>gridplus-sdk>borc>iso-url": true
      }
    },
    "bowser": {
      "globals": {
        "define": true
      }
    },
    "@metamask/ppom-validator>elliptic>brorand": {
      "globals": {
        "crypto": true,
        "msCrypto": true
      },
      "packages": {
        "browserify>browser-resolve": true
      }
    },
    "ethereumjs-util>ethereum-cryptography>browserify-aes": {
      "packages": {
        "ethereumjs-util>ethereum-cryptography>browserify-aes>buffer-xor": true,
        "browserify>buffer": true,
        "ethereumjs-util>create-hash>cipher-base": true,
        "crypto-browserify>browserify-cipher>evp_bytestokey": true,
        "pumpify>inherits": true,
        "koa>content-disposition>safe-buffer": true
      }
    },
    "crypto-browserify>browserify-cipher": {
      "packages": {
        "ethereumjs-util>ethereum-cryptography>browserify-aes": true,
        "crypto-browserify>browserify-cipher>browserify-des": true,
        "crypto-browserify>browserify-cipher>evp_bytestokey": true
      }
    },
    "crypto-browserify>browserify-cipher>browserify-des": {
      "packages": {
        "browserify>buffer": true,
        "ethereumjs-util>create-hash>cipher-base": true,
        "crypto-browserify>browserify-cipher>browserify-des>des.js": true,
        "pumpify>inherits": true
      }
    },
    "crypto-browserify>public-encrypt>browserify-rsa": {
      "packages": {
        "bn.js": true,
        "browserify>buffer": true,
        "crypto-browserify>randombytes": true
      }
    },
    "crypto-browserify>browserify-sign": {
      "packages": {
        "bn.js": true,
        "crypto-browserify>public-encrypt>browserify-rsa": true,
        "browserify>buffer": true,
        "ethereumjs-util>create-hash": true,
        "crypto-browserify>create-hmac": true,
        "@metamask/ppom-validator>elliptic": true,
        "pumpify>inherits": true,
        "crypto-browserify>public-encrypt>parse-asn1": true,
        "stream-browserify": true
      }
    },
    "browserify>browserify-zlib": {
      "packages": {
        "browserify>assert": true,
        "browserify>buffer": true,
        "browserify>browserify-zlib>pako": true,
        "process": true,
        "stream-browserify": true,
        "browserify>util": true
      }
    },
    "ethereumjs-util>ethereum-cryptography>bs58check>bs58": {
      "packages": {
        "@ensdomains/content-hash>multihashes>multibase>base-x": true
      }
    },
    "ethereumjs-util>ethereum-cryptography>bs58check": {
      "packages": {
        "ethereumjs-util>ethereum-cryptography>bs58check>bs58": true,
        "ethereumjs-util>create-hash": true,
        "koa>content-disposition>safe-buffer": true
      }
    },
    "buffer": {
      "globals": {
        "console": true
      },
      "packages": {
        "base64-js": true,
        "buffer>ieee754": true
      }
    },
    "terser>source-map-support>buffer-from": {
      "packages": {
        "browserify>buffer": true
      }
    },
    "ethereumjs-util>ethereum-cryptography>browserify-aes>buffer-xor": {
      "packages": {
        "browserify>buffer": true
      }
    },
    "browserify>buffer": {
      "globals": {
        "console": true
      },
      "packages": {
        "base64-js": true,
        "buffer>ieee754": true
      }
    },
    "@metamask/snaps-utils>validate-npm-package-name>builtins": {
      "packages": {
        "process": true,
        "semver": true
      }
    },
    "string.prototype.matchall>call-bind": {
      "packages": {
        "string.prototype.matchall>call-bind>es-define-property": true,
        "string.prototype.matchall>call-bind>es-errors": true,
        "browserify>has>function-bind": true,
        "string.prototype.matchall>get-intrinsic": true,
        "string.prototype.matchall>call-bind>set-function-length": true
      }
    },
    "@ngraveio/bc-ur>cbor-sync": {
      "globals": {
        "define": true
      },
      "packages": {
        "browserify>buffer": true
      }
    },
    "chalk": {
      "packages": {
        "chalk>ansi-styles": true,
        "chalk>supports-color": true
      }
    },
    "chart.js": {
      "globals": {
        "Intl.NumberFormat": true,
        "MutationObserver": true,
        "OffscreenCanvas": true,
        "Path2D": true,
        "ResizeObserver": true,
        "addEventListener": true,
        "clearTimeout": true,
        "console.error": true,
        "console.warn": true,
        "devicePixelRatio": true,
        "document": true,
        "removeEventListener": true,
        "requestAnimationFrame": true,
        "setTimeout": true
      },
      "packages": {
        "chart.js>@kurkle/color": true
      }
    },
    "@ensdomains/content-hash>cids": {
      "packages": {
        "@ensdomains/content-hash>cids>multibase": true,
        "@ensdomains/content-hash>multicodec": true,
        "@ensdomains/content-hash>cids>multihashes": true,
        "@ensdomains/content-hash>cids>uint8arrays": true
      }
    },
    "ethereumjs-util>create-hash>cipher-base": {
      "packages": {
        "pumpify>inherits": true,
        "koa>content-disposition>safe-buffer": true,
        "stream-browserify": true,
        "browserify>string_decoder": true
      }
    },
    "classnames": {
      "globals": {
        "classNames": "write",
        "define": true
      }
    },
    "@metamask/jazzicon>color>clone": {
      "packages": {
        "browserify>buffer": true
      }
    },
    "cockatiel": {
      "globals": {
        "AbortController": true,
        "AbortSignal": true,
        "WeakRef": true,
        "clearTimeout": true,
        "performance": true,
        "setTimeout": true
      },
      "packages": {
        "process": true
      }
    },
    "chalk>ansi-styles>color-convert": {
      "packages": {
        "jest-canvas-mock>moo-color>color-name": true
      }
    },
    "@metamask/jazzicon>color>color-convert": {
      "packages": {
        "@metamask/jazzicon>color>color-convert>color-name": true
      }
    },
    "@metamask/jazzicon>color>color-string": {
      "packages": {
        "jest-canvas-mock>moo-color>color-name": true
      }
    },
    "@metamask/jazzicon>color": {
      "packages": {
        "@metamask/jazzicon>color>clone": true,
        "@metamask/jazzicon>color>color-convert": true,
        "@metamask/jazzicon>color>color-string": true
      }
    },
    "@metamask/snaps-controllers>concat-stream": {
      "packages": {
        "terser>source-map-support>buffer-from": true,
        "browserify>buffer": true,
        "pumpify>inherits": true,
        "readable-stream": true,
        "browserify>concat-stream>typedarray": true
      }
    },
    "copy-to-clipboard": {
      "globals": {
        "clipboardData": true,
        "console.error": true,
        "console.warn": true,
        "document.body.appendChild": true,
        "document.body.removeChild": true,
        "document.createElement": true,
        "document.createRange": true,
        "document.execCommand": true,
        "document.getSelection": true,
        "navigator.userAgent": true,
        "prompt": true
      },
      "packages": {
        "copy-to-clipboard>toggle-selection": true
      }
    },
    "@ethereumjs/tx>@ethereumjs/common>crc-32": {
      "globals": {
        "DO_NOT_EXPORT_CRC": true,
        "define": true
      }
    },
    "@ngraveio/bc-ur>crc": {
      "packages": {
        "browserify>buffer": true
      }
    },
    "crypto-browserify>create-ecdh": {
      "packages": {
        "bn.js": true,
        "browserify>buffer": true,
        "@metamask/ppom-validator>elliptic": true
      }
    },
    "ethereumjs-util>create-hash": {
      "packages": {
        "ethereumjs-util>create-hash>cipher-base": true,
        "pumpify>inherits": true,
        "ethereumjs-util>create-hash>md5.js": true,
        "ethereumjs-util>create-hash>ripemd160": true,
        "addons-linter>sha.js": true
      }
    },
    "crypto-browserify>create-hmac": {
      "packages": {
        "ethereumjs-util>create-hash>cipher-base": true,
        "ethereumjs-util>create-hash": true,
        "pumpify>inherits": true,
        "ethereumjs-util>create-hash>ripemd160": true,
        "koa>content-disposition>safe-buffer": true,
        "addons-linter>sha.js": true
      }
    },
    "@metamask/snaps-utils>cron-parser": {
      "packages": {
        "browserify>browser-resolve": true,
        "luxon": true
      }
    },
    "crypto-browserify": {
      "packages": {
        "crypto-browserify>browserify-cipher": true,
        "crypto-browserify>browserify-sign": true,
        "crypto-browserify>create-ecdh": true,
        "ethereumjs-util>create-hash": true,
        "crypto-browserify>create-hmac": true,
        "crypto-browserify>diffie-hellman": true,
        "crypto-browserify>pbkdf2": true,
        "crypto-browserify>public-encrypt": true,
        "crypto-browserify>randombytes": true,
        "crypto-browserify>randomfill": true
      }
    },
    "@metamask/ppom-validator>crypto-js": {
      "globals": {
        "crypto": true,
        "define": true,
        "msCrypto": true
      },
      "packages": {
        "browserify>browser-resolve": true
      }
    },
    "react-beautiful-dnd>css-box-model": {
      "globals": {
        "getComputedStyle": true,
        "pageXOffset": true,
        "pageYOffset": true
      },
      "packages": {
        "react-router-dom>tiny-invariant": true
      }
    },
    "@material-ui/core>@material-ui/styles>jss-plugin-vendor-prefixer>css-vendor": {
      "globals": {
        "document.createElement": true,
        "document.documentElement": true,
        "getComputedStyle": true
      },
      "packages": {
        "@babel/runtime": true,
        "@material-ui/core>@material-ui/styles>jss>is-in-browser": true
      }
    },
    "currency-formatter": {
      "packages": {
        "currency-formatter>accounting": true,
        "currency-formatter>locale-currency": true,
        "react>object-assign": true
      }
    },
    "debounce-stream": {
      "packages": {
        "debounce-stream>debounce": true,
        "debounce-stream>duplexer": true,
        "debounce-stream>through": true
      }
    },
    "debounce-stream>debounce": {
      "globals": {
        "clearTimeout": true,
        "setTimeout": true
      }
    },
    "nock>debug": {
      "globals": {
        "console": true,
        "document": true,
        "localStorage": true,
        "navigator": true,
        "process": true
      },
      "packages": {
        "nock>debug>ms": true,
        "process": true
      }
    },
    "@metamask/eth-token-tracker>deep-equal": {
      "packages": {
        "string.prototype.matchall>es-abstract>array-buffer-byte-length": true,
        "string.prototype.matchall>call-bind": true,
        "@metamask/eth-token-tracker>deep-equal>es-get-iterator": true,
        "string.prototype.matchall>get-intrinsic": true,
        "browserify>util>is-arguments": true,
        "string.prototype.matchall>es-abstract>is-array-buffer": true,
        "@metamask/eth-token-tracker>deep-equal>is-date-object": true,
        "string.prototype.matchall>es-abstract>is-regex": true,
        "string.prototype.matchall>es-abstract>is-shared-array-buffer": true,
        "@lavamoat/lavapack>json-stable-stringify>isarray": true,
        "@ngraveio/bc-ur>assert>object-is": true,
        "@lavamoat/lavapack>json-stable-stringify>object-keys": true,
        "gulp>vinyl-fs>object.assign": true,
        "string.prototype.matchall>regexp.prototype.flags": true,
        "string.prototype.matchall>side-channel": true,
        "@metamask/eth-token-tracker>deep-equal>which-boxed-primitive": true,
        "@metamask/eth-token-tracker>deep-equal>which-collection": true,
        "browserify>util>which-typed-array": true
      }
    },
    "string.prototype.matchall>define-properties>define-data-property": {
      "packages": {
        "string.prototype.matchall>call-bind>es-define-property": true,
        "string.prototype.matchall>call-bind>es-errors": true,
        "string.prototype.matchall>es-abstract>gopd": true
      }
    },
    "string.prototype.matchall>define-properties": {
      "packages": {
        "string.prototype.matchall>define-properties>define-data-property": true,
        "string.prototype.matchall>es-abstract>has-property-descriptors": true,
        "@lavamoat/lavapack>json-stable-stringify>object-keys": true
      }
    },
    "crypto-browserify>browserify-cipher>browserify-des>des.js": {
      "packages": {
        "pumpify>inherits": true,
        "@metamask/ppom-validator>elliptic>minimalistic-assert": true
      }
    },
    "crypto-browserify>diffie-hellman": {
      "packages": {
        "bn.js": true,
        "browserify>buffer": true,
        "crypto-browserify>diffie-hellman>miller-rabin": true,
        "crypto-browserify>randombytes": true
      }
    },
    "@material-ui/core>react-transition-group>dom-helpers": {
      "packages": {
        "@babel/runtime": true
      }
    },
    "debounce-stream>duplexer": {
      "packages": {
        "stream-browserify": true
      }
    },
    "ethers>@ethersproject/signing-key>elliptic": {
      "packages": {
        "bn.js": true,
        "@metamask/ppom-validator>elliptic>brorand": true,
        "ethers>@ethersproject/sha2>hash.js": true,
        "@metamask/ppom-validator>elliptic>hmac-drbg": true,
        "pumpify>inherits": true,
        "@metamask/ppom-validator>elliptic>minimalistic-assert": true,
        "@metamask/ppom-validator>elliptic>minimalistic-crypto-utils": true
      }
    },
    "@metamask/ppom-validator>elliptic": {
      "packages": {
        "bn.js": true,
        "@metamask/ppom-validator>elliptic>brorand": true,
        "ethers>@ethersproject/sha2>hash.js": true,
        "@metamask/ppom-validator>elliptic>hmac-drbg": true,
        "pumpify>inherits": true,
        "@metamask/ppom-validator>elliptic>minimalistic-assert": true,
        "@metamask/ppom-validator>elliptic>minimalistic-crypto-utils": true
      }
    },
    "eth-lattice-keyring>gridplus-sdk>elliptic": {
      "packages": {
        "bn.js": true,
        "@metamask/ppom-validator>elliptic>brorand": true,
        "ethers>@ethersproject/sha2>hash.js": true,
        "@metamask/ppom-validator>elliptic>hmac-drbg": true,
        "pumpify>inherits": true,
        "@metamask/ppom-validator>elliptic>minimalistic-assert": true,
        "@metamask/ppom-validator>elliptic>minimalistic-crypto-utils": true
      }
    },
    "string.prototype.matchall>call-bind>es-define-property": {
      "packages": {
        "string.prototype.matchall>get-intrinsic": true
      }
    },
    "@metamask/eth-token-tracker>deep-equal>es-get-iterator": {
      "packages": {
        "string.prototype.matchall>call-bind": true,
        "string.prototype.matchall>get-intrinsic": true,
        "string.prototype.matchall>has-symbols": true,
        "browserify>util>is-arguments": true,
        "@metamask/eth-token-tracker>deep-equal>es-get-iterator>is-map": true,
        "@metamask/eth-token-tracker>deep-equal>es-get-iterator>is-set": true,
        "eslint-plugin-react>array-includes>is-string": true,
        "@lavamoat/lavapack>json-stable-stringify>isarray": true,
        "process": true,
        "@metamask/eth-token-tracker>deep-equal>es-get-iterator>stop-iteration-iterator": true
      }
    },
    "eth-lattice-keyring>gridplus-sdk>eth-eip712-util-browser": {
      "globals": {
        "intToBuffer": true
      },
      "packages": {
        "bn.js": true,
        "buffer": true,
        "@metamask/ethjs>js-sha3": true
      }
    },
    "eth-ens-namehash": {
      "globals": {
        "name": "write"
      },
      "packages": {
        "browserify>buffer": true,
        "eth-ens-namehash>idna-uts46-hx": true,
        "@metamask/ethjs>js-sha3": true
      }
    },
    "eth-lattice-keyring": {
      "globals": {
        "addEventListener": true,
        "browser": true,
        "clearInterval": true,
        "fetch": true,
        "open": true,
        "setInterval": true
      },
      "packages": {
        "eth-lattice-keyring>@ethereumjs/tx": true,
        "@ethereumjs/tx>@ethereumjs/util": true,
        "bn.js": true,
        "browserify>buffer": true,
        "crypto-browserify": true,
        "webpack>events": true,
        "eth-lattice-keyring>gridplus-sdk": true,
        "eth-lattice-keyring>rlp": true
      }
    },
    "eth-method-registry": {
      "packages": {
        "@metamask/ethjs-contract": true,
        "@metamask/ethjs-query": true
      }
    },
    "@ethereumjs/tx>ethereum-cryptography": {
      "globals": {
        "TextDecoder": true,
        "crypto": true
      },
      "packages": {
        "@ethereumjs/tx>ethereum-cryptography>@noble/curves": true,
        "@noble/hashes": true,
        "@ethereumjs/tx>ethereum-cryptography>@scure/bip32": true
      }
    },
    "eth-lattice-keyring>@ethereumjs/tx>ethereum-cryptography": {
      "globals": {
        "TextDecoder": true,
        "crypto": true
      },
      "packages": {
        "eth-lattice-keyring>@ethereumjs/tx>ethereum-cryptography>@noble/hashes": true
      }
    },
    "eth-lattice-keyring>gridplus-sdk>@ethereumjs/tx>ethereum-cryptography": {
      "globals": {
        "TextDecoder": true,
        "crypto": true
      },
      "packages": {
        "eth-lattice-keyring>gridplus-sdk>@ethereumjs/tx>ethereum-cryptography>@noble/hashes": true
      }
    },
    "ethereumjs-util>ethereum-cryptography": {
      "packages": {
        "browserify>buffer": true,
        "ethereumjs-util>ethereum-cryptography>keccak": true,
        "crypto-browserify>randombytes": true,
        "ganache>secp256k1": true
      }
    },
    "@metamask/keyring-controller>ethereumjs-wallet>ethereum-cryptography": {
      "packages": {
        "browserify>assert": true,
        "ethereumjs-util>ethereum-cryptography>bs58check": true,
        "browserify>buffer": true,
        "crypto-browserify>create-hmac": true,
        "ethers>@ethersproject/sha2>hash.js": true,
        "ethereumjs-util>ethereum-cryptography>keccak": true,
        "crypto-browserify>randombytes": true,
        "koa>content-disposition>safe-buffer": true,
        "ganache>secp256k1": true
      }
    },
    "ethereumjs-util": {
      "packages": {
        "browserify>assert": true,
        "bn.js": true,
        "browserify>buffer": true,
        "ethereumjs-util>create-hash": true,
        "ethereumjs-util>ethereum-cryptography": true,
        "browserify>insert-module-globals>is-buffer": true,
        "ethereumjs-util>rlp": true
      }
    },
    "@metamask/keyring-controller>ethereumjs-wallet>ethereumjs-util": {
      "packages": {
        "browserify>assert": true,
        "bn.js": true,
        "browserify>buffer": true,
        "ethereumjs-util>create-hash": true,
        "@metamask/keyring-controller>ethereumjs-wallet>ethereum-cryptography": true,
        "browserify>insert-module-globals>is-buffer": true,
        "@metamask/keyring-controller>ethereumjs-wallet>ethereumjs-util>rlp": true
      }
    },
    "@metamask/keyring-controller>ethereumjs-wallet": {
      "packages": {
        "eth-lattice-keyring>gridplus-sdk>aes-js": true,
        "ethereumjs-util>ethereum-cryptography>bs58check": true,
        "browserify>buffer": true,
        "crypto-browserify": true,
        "@metamask/keyring-controller>ethereumjs-wallet>ethereum-cryptography": true,
        "@metamask/keyring-controller>ethereumjs-wallet>ethereumjs-util": true,
        "crypto-browserify>randombytes": true,
        "ethers>@ethersproject/json-wallets>scrypt-js": true,
        "@metamask/keyring-controller>ethereumjs-wallet>utf8": true,
        "uuid": true
      }
    },
    "ethers": {
      "packages": {
        "@ethersproject/abi": true,
        "ethers>@ethersproject/abstract-signer": true,
        "ethers>@ethersproject/address": true,
        "ethers>@ethersproject/base64": true,
        "ethers>@ethersproject/basex": true,
        "@ethersproject/bignumber": true,
        "@ethersproject/bytes": true,
        "ethers>@ethersproject/constants": true,
        "@ethersproject/contracts": true,
        "@ethersproject/hash": true,
        "@ethersproject/hdnode": true,
        "ethers>@ethersproject/json-wallets": true,
        "ethers>@ethersproject/keccak256": true,
        "ethers>@ethersproject/logger": true,
        "ethers>@ethersproject/properties": true,
        "ethers>@ethersproject/providers": true,
        "ethers>@ethersproject/random": true,
        "ethers>@ethersproject/rlp": true,
        "ethers>@ethersproject/sha2": true,
        "ethers>@ethersproject/signing-key": true,
        "ethers>@ethersproject/solidity": true,
        "ethers>@ethersproject/strings": true,
        "ethers>@ethersproject/transactions": true,
        "ethers>@ethersproject/units": true,
        "@ethersproject/wallet": true,
        "ethers>@ethersproject/web": true,
        "ethers>@ethersproject/wordlists": true
      }
    },
    "@metamask/eth-ledger-bridge-keyring>@ledgerhq/hw-app-eth>@ledgerhq/evm-tools>ethers": {
      "packages": {
        "@ethersproject/abi": true,
        "ethers>@ethersproject/abstract-signer": true,
        "ethers>@ethersproject/address": true,
        "ethers>@ethersproject/base64": true,
        "ethers>@ethersproject/basex": true,
        "@ethersproject/bignumber": true,
        "@ethersproject/bytes": true,
        "ethers>@ethersproject/constants": true,
        "@ethersproject/contracts": true,
        "@ethersproject/hash": true,
        "@ethersproject/hdnode": true,
        "ethers>@ethersproject/json-wallets": true,
        "ethers>@ethersproject/keccak256": true,
        "ethers>@ethersproject/logger": true,
        "ethers>@ethersproject/properties": true,
        "@ethersproject/providers": true,
        "ethers>@ethersproject/random": true,
        "ethers>@ethersproject/rlp": true,
        "ethers>@ethersproject/sha2": true,
        "ethers>@ethersproject/signing-key": true,
        "ethers>@ethersproject/solidity": true,
        "ethers>@ethersproject/strings": true,
        "ethers>@ethersproject/transactions": true,
        "ethers>@ethersproject/units": true,
        "@ethersproject/wallet": true,
        "@ethersproject/providers>@ethersproject/web": true,
        "ethers>@ethersproject/wordlists": true
      }
    },
    "@metamask/ethjs>ethjs-abi": {
      "packages": {
        "bn.js": true,
        "browserify>buffer": true,
        "@metamask/ethjs>js-sha3": true,
        "@metamask/ethjs>ethjs-abi>number-to-bn": true
      }
    },
    "webpack>events": {
      "globals": {
        "console": true
      }
    },
    "crypto-browserify>browserify-cipher>evp_bytestokey": {
      "packages": {
        "ethereumjs-util>create-hash>md5.js": true,
        "koa>content-disposition>safe-buffer": true
      }
    },
    "extension-port-stream": {
      "packages": {
        "browserify>buffer": true,
        "extension-port-stream>readable-stream": true
      }
    },
    "fast-json-patch": {
      "globals": {
        "addEventListener": true,
        "clearTimeout": true,
        "removeEventListener": true,
        "setTimeout": true
      }
    },
    "@metamask/snaps-utils>fast-xml-parser": {
      "globals": {
        "entityName": true,
        "val": true
      },
      "packages": {
        "@metamask/snaps-utils>fast-xml-parser>strnum": true
      }
    },
    "@metamask/notification-services-controller>firebase": {
      "packages": {
        "@metamask/notification-services-controller>firebase>@firebase/app": true,
        "@metamask/notification-services-controller>firebase>@firebase/messaging": true
      }
    },
    "react-focus-lock>focus-lock": {
      "globals": {
        "HTMLIFrameElement": true,
        "Node.DOCUMENT_FRAGMENT_NODE": true,
        "Node.DOCUMENT_NODE": true,
        "Node.DOCUMENT_POSITION_CONTAINED_BY": true,
        "Node.DOCUMENT_POSITION_CONTAINS": true,
        "Node.ELEMENT_NODE": true,
        "console.error": true,
        "console.warn": true,
        "document": true,
        "getComputedStyle": true,
        "setTimeout": true
      },
      "packages": {
        "tslib": true
      }
    },
    "browserify>util>which-typed-array>for-each": {
      "packages": {
        "string.prototype.matchall>es-abstract>is-callable": true
      }
    },
    "axios>form-data": {
      "globals": {
        "FormData": true
      }
    },
    "fuse.js": {
      "globals": {
        "console": true,
        "define": true
      }
    },
    "string.prototype.matchall>get-intrinsic": {
      "globals": {
        "AggregateError": true,
        "FinalizationRegistry": true,
        "WeakRef": true
      },
      "packages": {
        "string.prototype.matchall>call-bind>es-errors": true,
        "browserify>has>function-bind": true,
        "string.prototype.matchall>es-abstract>has-proto": true,
        "string.prototype.matchall>has-symbols": true,
        "depcheck>is-core-module>hasown": true
      }
    },
    "string.prototype.matchall>es-abstract>gopd": {
      "packages": {
        "string.prototype.matchall>get-intrinsic": true
      }
    },
    "eth-lattice-keyring>gridplus-sdk": {
      "globals": {
        "AbortController": true,
        "Request": true,
        "URL": true,
        "__values": true,
        "caches": true,
        "clearTimeout": true,
        "console.error": true,
        "console.log": true,
        "console.warn": true,
        "fetch": true,
        "setTimeout": true
      },
      "packages": {
        "eth-lattice-keyring>gridplus-sdk>@ethereumjs/common": true,
        "eth-lattice-keyring>gridplus-sdk>@ethereumjs/tx": true,
        "@ethersproject/abi": true,
        "eth-lattice-keyring>gridplus-sdk>aes-js": true,
        "@metamask/keyring-api>bech32": true,
        "eth-lattice-keyring>gridplus-sdk>bignumber.js": true,
        "eth-lattice-keyring>gridplus-sdk>bitwise": true,
        "bn.js": true,
        "eth-lattice-keyring>gridplus-sdk>borc": true,
        "ethereumjs-util>ethereum-cryptography>bs58check": true,
        "browserify>buffer": true,
        "@ethereumjs/tx>@ethereumjs/common>crc-32": true,
        "eth-lattice-keyring>gridplus-sdk>elliptic": true,
        "eth-lattice-keyring>gridplus-sdk>eth-eip712-util-browser": true,
        "ethers>@ethersproject/sha2>hash.js": true,
        "@metamask/ethjs>js-sha3": true,
        "lodash": true,
        "eth-lattice-keyring>rlp": true,
        "ganache>secp256k1": true,
        "eth-lattice-keyring>gridplus-sdk>uuid": true
      }
    },
    "string.prototype.matchall>es-abstract>has-property-descriptors": {
      "packages": {
        "string.prototype.matchall>call-bind>es-define-property": true
      }
    },
    "koa>is-generator-function>has-tostringtag": {
      "packages": {
        "string.prototype.matchall>has-symbols": true
      }
    },
    "ethereumjs-util>create-hash>md5.js>hash-base": {
      "packages": {
        "pumpify>inherits": true,
        "readable-stream": true,
        "koa>content-disposition>safe-buffer": true
      }
    },
    "ethers>@ethersproject/sha2>hash.js": {
      "packages": {
        "pumpify>inherits": true,
        "@metamask/ppom-validator>elliptic>minimalistic-assert": true
      }
    },
    "depcheck>is-core-module>hasown": {
      "packages": {
        "browserify>has>function-bind": true
      }
    },
    "@metamask/eth-trezor-keyring>hdkey": {
      "packages": {
        "browserify>assert": true,
        "ethereumjs-util>ethereum-cryptography>bs58check": true,
        "crypto-browserify": true,
        "ethereumjs-util>create-hash>ripemd160": true,
        "koa>content-disposition>safe-buffer": true,
        "ganache>secp256k1": true
      }
    },
    "he": {
      "globals": {
        "define": true
      }
    },
    "history": {
      "globals": {
        "console": true,
        "define": true,
        "document.defaultView": true,
        "document.querySelector": true
      }
    },
    "react-router-dom>history": {
      "globals": {
        "addEventListener": true,
        "confirm": true,
        "document": true,
        "history": true,
        "location": true,
        "navigator.userAgent": true,
        "removeEventListener": true
      },
      "packages": {
        "react-router-dom>history>resolve-pathname": true,
        "react-router-dom>tiny-invariant": true,
        "react-router-dom>tiny-warning": true,
        "react-router-dom>history>value-equal": true
      }
    },
    "@metamask/ppom-validator>elliptic>hmac-drbg": {
      "packages": {
        "ethers>@ethersproject/sha2>hash.js": true,
        "@metamask/ppom-validator>elliptic>minimalistic-assert": true,
        "@metamask/ppom-validator>elliptic>minimalistic-crypto-utils": true
      }
    },
    "react-redux>hoist-non-react-statics": {
      "packages": {
        "prop-types>react-is": true
      }
    },
    "https-browserify": {
      "packages": {
        "stream-http": true,
        "browserify>url": true
      }
    },
    "@metamask/notification-services-controller>firebase>@firebase/app>idb": {
      "globals": {
        "DOMException": true,
        "IDBCursor": true,
        "IDBDatabase": true,
        "IDBIndex": true,
        "IDBObjectStore": true,
        "IDBRequest": true,
        "IDBTransaction": true,
        "indexedDB.deleteDatabase": true,
        "indexedDB.open": true
      }
    },
    "eth-ens-namehash>idna-uts46-hx": {
      "globals": {
        "define": true
      },
      "packages": {
        "browserify>punycode": true
      }
    },
    "string.prototype.matchall>internal-slot": {
      "packages": {
        "string.prototype.matchall>call-bind>es-errors": true,
        "depcheck>is-core-module>hasown": true,
        "string.prototype.matchall>side-channel": true
      }
    },
    "browserify>util>is-arguments": {
      "packages": {
        "string.prototype.matchall>call-bind": true,
        "koa>is-generator-function>has-tostringtag": true
      }
    },
    "string.prototype.matchall>es-abstract>is-array-buffer": {
      "packages": {
        "string.prototype.matchall>call-bind": true,
        "string.prototype.matchall>get-intrinsic": true
      }
    },
    "@metamask/eth-token-tracker>deep-equal>which-boxed-primitive>is-bigint": {
      "packages": {
        "string.prototype.matchall>es-abstract>unbox-primitive>has-bigints": true
      }
    },
    "@metamask/eth-token-tracker>deep-equal>which-boxed-primitive>is-boolean-object": {
      "packages": {
        "string.prototype.matchall>call-bind": true,
        "koa>is-generator-function>has-tostringtag": true
      }
    },
    "string.prototype.matchall>es-abstract>is-callable": {
      "globals": {
        "document": true
      }
    },
    "@metamask/eth-token-tracker>deep-equal>is-date-object": {
      "packages": {
        "koa>is-generator-function>has-tostringtag": true
      }
    },
    "koa>is-generator-function": {
      "packages": {
        "koa>is-generator-function>has-tostringtag": true
      }
    },
    "@material-ui/core>@material-ui/styles>jss>is-in-browser": {
      "globals": {
        "document": true
      }
    },
    "@metamask/eth-token-tracker>deep-equal>which-boxed-primitive>is-number-object": {
      "packages": {
        "koa>is-generator-function>has-tostringtag": true
      }
    },
    "string.prototype.matchall>es-abstract>is-regex": {
      "packages": {
        "string.prototype.matchall>call-bind": true,
        "koa>is-generator-function>has-tostringtag": true
      }
    },
    "string.prototype.matchall>es-abstract>is-shared-array-buffer": {
      "packages": {
        "string.prototype.matchall>call-bind": true
      }
    },
    "eslint-plugin-react>array-includes>is-string": {
      "packages": {
        "koa>is-generator-function>has-tostringtag": true
      }
    },
    "string.prototype.matchall>es-abstract>es-to-primitive>is-symbol": {
      "packages": {
        "string.prototype.matchall>has-symbols": true
      }
    },
    "browserify>util>is-typed-array": {
      "packages": {
        "browserify>util>which-typed-array": true
      }
    },
    "@metamask/eth-token-tracker>deep-equal>which-collection>is-weakset": {
      "packages": {
        "string.prototype.matchall>call-bind": true,
        "string.prototype.matchall>get-intrinsic": true
      }
    },
    "eth-lattice-keyring>gridplus-sdk>borc>iso-url": {
      "globals": {
        "URL": true,
        "URLSearchParams": true,
        "location": true
      }
    },
    "@ensdomains/content-hash>js-base64": {
      "globals": {
        "Base64": "write",
        "TextDecoder": true,
        "TextEncoder": true,
        "atob": true,
        "btoa": true,
        "define": true
      },
      "packages": {
        "browserify>buffer": true
      }
    },
    "@metamask/ethjs>js-sha3": {
      "globals": {
        "define": true
      },
      "packages": {
        "process": true
      }
    },
    "@ngraveio/bc-ur>jsbi": {
      "globals": {
        "define": true
      }
    },
    "@metamask/message-manager>jsonschema": {
      "packages": {
        "browserify>url": true
      }
    },
    "@material-ui/core>@material-ui/styles>jss-plugin-camel-case": {
      "packages": {
        "@material-ui/core>@material-ui/styles>jss-plugin-camel-case>hyphenate-style-name": true
      }
    },
    "@material-ui/core>@material-ui/styles>jss-plugin-default-unit": {
      "globals": {
        "CSS": true
      },
      "packages": {
        "@material-ui/core>@material-ui/styles>jss": true
      }
    },
    "@material-ui/core>@material-ui/styles>jss-plugin-global": {
      "packages": {
        "@babel/runtime": true,
        "@material-ui/core>@material-ui/styles>jss": true
      }
    },
    "@material-ui/core>@material-ui/styles>jss-plugin-nested": {
      "packages": {
        "@babel/runtime": true,
        "react-router-dom>tiny-warning": true
      }
    },
    "@material-ui/core>@material-ui/styles>jss-plugin-rule-value-function": {
      "packages": {
        "@material-ui/core>@material-ui/styles>jss": true,
        "react-router-dom>tiny-warning": true
      }
    },
    "@material-ui/core>@material-ui/styles>jss-plugin-vendor-prefixer": {
      "packages": {
        "@material-ui/core>@material-ui/styles>jss-plugin-vendor-prefixer>css-vendor": true,
        "@material-ui/core>@material-ui/styles>jss": true
      }
    },
    "@material-ui/core>@material-ui/styles>jss": {
      "globals": {
        "CSS": true,
        "document.createElement": true,
        "document.querySelector": true
      },
      "packages": {
        "@babel/runtime": true,
        "@material-ui/core>@material-ui/styles>jss>is-in-browser": true,
        "react-router-dom>tiny-warning": true
      }
    },
    "ethereumjs-util>ethereum-cryptography>keccak": {
      "packages": {
        "browserify>buffer": true,
        "readable-stream": true
      }
    },
    "currency-formatter>locale-currency": {
      "globals": {
        "countryCode": true
      }
    },
    "localforage": {
      "globals": {
        "Blob": true,
        "BlobBuilder": true,
        "FileReader": true,
        "IDBKeyRange": true,
        "MSBlobBuilder": true,
        "MozBlobBuilder": true,
        "OIndexedDB": true,
        "WebKitBlobBuilder": true,
        "atob": true,
        "btoa": true,
        "console.error": true,
        "console.info": true,
        "console.warn": true,
        "define": true,
        "fetch": true,
        "indexedDB": true,
        "localStorage": true,
        "mozIndexedDB": true,
        "msIndexedDB": true,
        "navigator.platform": true,
        "navigator.userAgent": true,
        "openDatabase": true,
        "setTimeout": true,
        "webkitIndexedDB": true
      }
    },
    "lodash": {
      "globals": {
        "clearTimeout": true,
        "define": true,
        "setTimeout": true
      }
    },
    "loglevel": {
      "globals": {
        "console": true,
        "define": true,
        "document.cookie": true,
        "localStorage": true,
        "log": "write",
        "navigator": true
      }
    },
    "lottie-web": {
      "globals": {
        "Blob": true,
        "Howl": true,
        "OffscreenCanvas": true,
        "URL.createObjectURL": true,
        "Worker": true,
        "XMLHttpRequest": true,
        "bodymovin": "write",
        "clearInterval": true,
        "console": true,
        "define": true,
        "document.body": true,
        "document.createElement": true,
        "document.createElementNS": true,
        "document.getElementsByClassName": true,
        "document.getElementsByTagName": true,
        "document.querySelectorAll": true,
        "document.readyState": true,
        "location.origin": true,
        "location.pathname": true,
        "navigator": true,
        "requestAnimationFrame": true,
        "setInterval": true,
        "setTimeout": true
      }
    },
    "luxon": {
      "globals": {
        "Intl": true
      }
    },
    "@metamask/snaps-utils>marked": {
      "globals": {
        "console.error": true,
        "console.warn": true,
        "define": true
      }
    },
    "ethereumjs-util>create-hash>md5.js": {
      "packages": {
        "ethereumjs-util>create-hash>md5.js>hash-base": true,
        "pumpify>inherits": true,
        "koa>content-disposition>safe-buffer": true
      }
    },
    "@storybook/addon-docs>remark-external-links>mdast-util-definitions": {
      "packages": {
        "react-markdown>unist-util-visit": true
      }
    },
    "react-markdown>remark-parse>mdast-util-from-markdown": {
      "packages": {
        "react-markdown>remark-parse>mdast-util-from-markdown>mdast-util-to-string": true,
        "react-markdown>remark-parse>mdast-util-from-markdown>micromark": true,
        "react-syntax-highlighter>refractor>parse-entities": true,
        "react-markdown>remark-parse>mdast-util-from-markdown>unist-util-stringify-position": true
      }
    },
    "react-markdown>remark-rehype>mdast-util-to-hast": {
      "globals": {
        "console.warn": true
      },
      "packages": {
        "@storybook/addon-docs>remark-external-links>mdast-util-definitions": true,
        "react-markdown>remark-rehype>mdast-util-to-hast>mdurl": true,
        "react-markdown>remark-rehype>mdast-util-to-hast>unist-builder": true,
        "react-markdown>remark-rehype>mdast-util-to-hast>unist-util-generated": true,
        "react-markdown>remark-rehype>mdast-util-to-hast>unist-util-position": true,
        "react-markdown>unist-util-visit": true
      }
    },
    "@ethereumjs/tx>@ethereumjs/util>micro-ftch": {
      "globals": {
        "Headers": true,
        "TextDecoder": true,
        "URL": true,
        "btoa": true,
        "fetch": true
      },
      "packages": {
        "browserify>browserify-zlib": true,
        "browserify>buffer": true,
        "https-browserify": true,
        "process": true,
        "stream-http": true,
        "browserify>url": true,
        "browserify>util": true
      }
    },
    "react-markdown>remark-parse>mdast-util-from-markdown>micromark": {
      "packages": {
        "react-syntax-highlighter>refractor>parse-entities": true
      }
    },
    "crypto-browserify>diffie-hellman>miller-rabin": {
      "packages": {
        "bn.js": true,
        "@metamask/ppom-validator>elliptic>brorand": true
      }
    },
    "@ensdomains/content-hash>cids>multibase": {
      "globals": {
        "TextDecoder": true,
        "TextEncoder": true
      },
      "packages": {
        "@ensdomains/content-hash>cids>multibase>@multiformats/base-x": true
      }
    },
    "@ensdomains/content-hash>multihashes>multibase": {
      "packages": {
        "@ensdomains/content-hash>multihashes>multibase>base-x": true,
        "browserify>buffer": true,
        "@ensdomains/content-hash>multihashes>web-encoding": true
      }
    },
    "@ensdomains/content-hash>multicodec": {
      "packages": {
        "@ensdomains/content-hash>multicodec>uint8arrays": true,
        "sass-embedded>varint": true
      }
    },
    "@ensdomains/content-hash>multicodec>uint8arrays>multiformats": {
      "globals": {
        "TextDecoder": true,
        "TextEncoder": true,
        "console.warn": true,
        "crypto.subtle.digest": true
      }
    },
    "@ensdomains/content-hash>multihashes": {
      "packages": {
        "browserify>buffer": true,
        "@ensdomains/content-hash>multihashes>multibase": true,
        "@ensdomains/content-hash>multihashes>varint": true,
        "@ensdomains/content-hash>multihashes>web-encoding": true
      }
    },
    "@ensdomains/content-hash>cids>multihashes": {
      "packages": {
        "@ensdomains/content-hash>cids>multibase": true,
        "@ensdomains/content-hash>cids>uint8arrays": true,
        "@ensdomains/content-hash>cids>multihashes>varint": true
      }
    },
    "nanoid": {
      "globals": {
        "crypto.getRandomValues": true
      }
    },
    "@metamask/approval-controller>nanoid": {
      "globals": {
        "crypto.getRandomValues": true
      }
    },
    "@metamask/smart-transactions-controller>@metamask/controllers>nanoid": {
      "globals": {
        "crypto.getRandomValues": true
      }
    },
    "@metamask/notification-controller>nanoid": {
      "globals": {
        "crypto.getRandomValues": true
      }
    },
    "@metamask/permission-controller>nanoid": {
      "globals": {
        "crypto.getRandomValues": true
      }
    },
    "@metamask/rpc-methods>nanoid": {
      "globals": {
        "crypto.getRandomValues": true
      }
    },
    "@metamask/rpc-methods-flask>nanoid": {
      "globals": {
        "crypto.getRandomValues": true
      }
    },
    "@metamask/snaps-controllers>nanoid": {
      "globals": {
        "crypto.getRandomValues": true
      }
    },
    "@metamask/snaps-controllers-flask>nanoid": {
      "globals": {
        "crypto.getRandomValues": true
      }
    },
    "depcheck>@vue/compiler-sfc>postcss>nanoid": {
      "globals": {
        "crypto.getRandomValues": true
      }
    },
    "dependency-tree>precinct>detective-postcss>postcss>nanoid": {
      "globals": {
        "crypto.getRandomValues": true
      }
    },
    "node-fetch": {
      "globals": {
        "Headers": true,
        "Request": true,
        "Response": true,
        "fetch": true
      }
    },
    "@metamask/controllers>web3-provider-engine>cross-fetch>node-fetch": {
      "globals": {
        "fetch": true
      }
    },
    "@metamask/controllers>web3-provider-engine>eth-json-rpc-middleware>node-fetch": {
      "globals": {
        "fetch": true
      }
    },
    "@metamask/ethjs>ethjs-abi>number-to-bn": {
      "packages": {
        "bn.js": true,
        "@metamask/ethjs>@metamask/ethjs-util>strip-hex-prefix": true
      }
    },
    "string.prototype.matchall>es-abstract>object-inspect": {
      "globals": {
        "HTMLElement": true,
        "WeakRef": true
      },
      "packages": {
        "browserify>browser-resolve": true
      }
    },
    "@ngraveio/bc-ur>assert>object-is": {
      "packages": {
        "string.prototype.matchall>call-bind": true,
        "string.prototype.matchall>define-properties": true
      }
    },
    "gulp>vinyl-fs>object.assign": {
      "packages": {
        "string.prototype.matchall>call-bind": true,
        "string.prototype.matchall>define-properties": true,
        "string.prototype.matchall>has-symbols": true,
        "@lavamoat/lavapack>json-stable-stringify>object-keys": true
      }
    },
    "@metamask/object-multiplex>once": {
      "packages": {
        "@metamask/object-multiplex>once>wrappy": true
      }
    },
    "crypto-browserify>public-encrypt>parse-asn1": {
      "packages": {
        "crypto-browserify>public-encrypt>parse-asn1>asn1.js": true,
        "ethereumjs-util>ethereum-cryptography>browserify-aes": true,
        "browserify>buffer": true,
        "crypto-browserify>browserify-cipher>evp_bytestokey": true,
        "crypto-browserify>pbkdf2": true
      }
    },
    "react-syntax-highlighter>refractor>parse-entities": {
      "globals": {
        "document.createElement": true
      }
    },
    "path-browserify": {
      "packages": {
        "process": true
      }
    },
    "serve-handler>path-to-regexp": {
      "packages": {
        "serve-handler>path-to-regexp>isarray": true
      }
    },
    "crypto-browserify>pbkdf2": {
      "globals": {
        "crypto": true,
        "process": true,
        "queueMicrotask": true,
        "setImmediate": true,
        "setTimeout": true
      },
      "packages": {
        "ethereumjs-util>create-hash": true,
        "process": true,
        "ethereumjs-util>create-hash>ripemd160": true,
        "koa>content-disposition>safe-buffer": true,
        "addons-linter>sha.js": true
      }
    },
    "@material-ui/core>popper.js": {
      "globals": {
        "MSInputMethodContext": true,
        "Node.DOCUMENT_POSITION_FOLLOWING": true,
        "cancelAnimationFrame": true,
        "console.warn": true,
        "define": true,
        "devicePixelRatio": true,
        "document": true,
        "getComputedStyle": true,
        "innerHeight": true,
        "innerWidth": true,
        "navigator": true,
        "requestAnimationFrame": true,
        "setTimeout": true
      }
    },
    "react-tippy>popper.js": {
      "globals": {
        "MSInputMethodContext": true,
        "Node.DOCUMENT_POSITION_FOLLOWING": true,
        "cancelAnimationFrame": true,
        "console.warn": true,
        "define": true,
        "devicePixelRatio": true,
        "document": true,
        "getComputedStyle": true,
        "innerHeight": true,
        "innerWidth": true,
        "navigator.userAgent": true,
        "requestAnimationFrame": true,
        "setTimeout": true
      }
    },
    "process": {
      "globals": {
        "clearTimeout": true,
        "setTimeout": true
      }
    },
    "promise-to-callback": {
      "packages": {
        "promise-to-callback>is-fn": true,
        "promise-to-callback>set-immediate-shim": true
      }
    },
    "prop-types": {
      "globals": {
        "console": true
      },
      "packages": {
        "react>object-assign": true,
        "prop-types>react-is": true
      }
    },
    "react-markdown>property-information": {
      "packages": {
        "watchify>xtend": true
      }
    },
    "@trezor/connect-web>@trezor/connect>@trezor/protobuf>protobufjs": {
      "globals": {
        "process": true,
        "setTimeout": true
      },
      "packages": {
        "@trezor/connect-web>@trezor/connect>@trezor/protobuf>protobufjs>@protobufjs/aspromise": true,
        "@trezor/connect-web>@trezor/connect>@trezor/protobuf>protobufjs>@protobufjs/base64": true,
        "@trezor/connect-web>@trezor/connect>@trezor/protobuf>protobufjs>@protobufjs/codegen": true,
        "@trezor/connect-web>@trezor/connect>@trezor/protobuf>protobufjs>@protobufjs/eventemitter": true,
        "@trezor/connect-web>@trezor/connect>@trezor/protobuf>protobufjs>@protobufjs/fetch": true,
        "@trezor/connect-web>@trezor/connect>@trezor/protobuf>protobufjs>@protobufjs/float": true,
        "@trezor/connect-web>@trezor/connect>@trezor/protobuf>protobufjs>@protobufjs/inquire": true,
        "@trezor/connect-web>@trezor/connect>@trezor/protobuf>protobufjs>@protobufjs/path": true,
        "@trezor/connect-web>@trezor/connect>@trezor/protobuf>protobufjs>@protobufjs/pool": true,
        "@trezor/connect-web>@trezor/connect>@trezor/protobuf>protobufjs>@protobufjs/utf8": true
      }
    },
    "crypto-browserify>public-encrypt": {
      "packages": {
        "bn.js": true,
        "crypto-browserify>public-encrypt>browserify-rsa": true,
        "browserify>buffer": true,
        "ethereumjs-util>create-hash": true,
        "crypto-browserify>public-encrypt>parse-asn1": true,
        "crypto-browserify>randombytes": true
      }
    },
    "browserify>punycode": {
      "globals": {
        "define": true
      }
    },
    "qrcode-generator": {
      "globals": {
        "define": true
      }
    },
    "qrcode.react": {
      "globals": {
        "Path2D": true,
        "devicePixelRatio": true
      },
      "packages": {
        "react": true
      }
    },
    "@storybook/addon-knobs>qs": {
      "packages": {
        "string.prototype.matchall>side-channel": true
      }
    },
    "@metamask/snaps-controllers>tar-stream>streamx>queue-tick": {
      "globals": {
        "queueMicrotask": true
      }
    },
    "react-beautiful-dnd>raf-schd": {
      "globals": {
        "cancelAnimationFrame": true,
        "requestAnimationFrame": true
      }
    },
    "crypto-browserify>randombytes": {
      "globals": {
        "crypto": true,
        "msCrypto": true
      },
      "packages": {
        "process": true,
        "koa>content-disposition>safe-buffer": true
      }
    },
    "ethereumjs-wallet>randombytes": {
      "globals": {
        "crypto.getRandomValues": true
      }
    },
    "crypto-browserify>randomfill": {
      "globals": {
        "crypto": true,
        "msCrypto": true
      },
      "packages": {
        "process": true,
        "crypto-browserify>randombytes": true,
        "koa>content-disposition>safe-buffer": true
      }
    },
    "react": {
      "globals": {
        "console": true
      },
      "packages": {
        "react>object-assign": true,
        "prop-types": true
      }
    },
    "react-beautiful-dnd": {
      "globals": {
        "Element.prototype": true,
        "__REDUX_DEVTOOLS_EXTENSION_COMPOSE__": true,
        "addEventListener": true,
        "cancelAnimationFrame": true,
        "clearTimeout": true,
        "console": true,
        "document": true,
        "getComputedStyle": true,
        "pageXOffset": true,
        "pageYOffset": true,
        "removeEventListener": true,
        "requestAnimationFrame": true,
        "scrollBy": true,
        "setTimeout": true
      },
      "packages": {
        "@babel/runtime": true,
        "react-beautiful-dnd>css-box-model": true,
        "react-beautiful-dnd>memoize-one": true,
        "react-beautiful-dnd>raf-schd": true,
        "react": true,
        "react-dom": true,
        "react-redux": true,
        "redux": true,
        "react-beautiful-dnd>use-memo-one": true
      }
    },
    "react-chartjs-2": {
      "globals": {
        "setTimeout": true
      },
      "packages": {
        "chart.js": true,
        "react": true
      }
    },
    "react-focus-lock>react-clientside-effect": {
      "packages": {
        "@babel/runtime": true,
        "react": true
      }
    },
    "react-devtools": {
      "packages": {
        "react-devtools>react-devtools-core": true
      }
    },
    "react-devtools>react-devtools-core": {
      "globals": {
        "WebSocket": true,
        "setTimeout": true
      }
    },
    "react-dnd-html5-backend": {
      "globals": {
        "addEventListener": true,
        "clearTimeout": true,
        "removeEventListener": true
      }
    },
    "react-dom": {
      "globals": {
        "HTMLIFrameElement": true,
        "MSApp": true,
        "__REACT_DEVTOOLS_GLOBAL_HOOK__": true,
        "addEventListener": true,
        "clearTimeout": true,
        "clipboardData": true,
        "console": true,
        "dispatchEvent": true,
        "document": true,
        "event": "write",
        "jest": true,
        "location.protocol": true,
        "navigator.userAgent.indexOf": true,
        "performance": true,
        "removeEventListener": true,
        "self": true,
        "setTimeout": true,
        "top": true,
        "trustedTypes": true
      },
      "packages": {
        "react>object-assign": true,
        "prop-types": true,
        "react": true,
        "react-dom>scheduler": true
      }
    },
    "react-responsive-carousel>react-easy-swipe": {
      "globals": {
        "addEventListener": true,
        "define": true,
        "document.addEventListener": true,
        "document.removeEventListener": true
      },
      "packages": {
        "prop-types": true,
        "react": true
      }
    },
    "react-popper>react-fast-compare": {
      "globals": {
        "Element": true,
        "console.warn": true
      }
    },
    "react-focus-lock": {
      "globals": {
        "addEventListener": true,
        "console.error": true,
        "console.warn": true,
        "document": true,
        "removeEventListener": true,
        "setTimeout": true
      },
      "packages": {
        "@babel/runtime": true,
        "react-focus-lock>focus-lock": true,
        "prop-types": true,
        "react": true,
        "react-focus-lock>react-clientside-effect": true,
        "react-focus-lock>use-callback-ref": true,
        "react-focus-lock>use-sidecar": true
      }
    },
    "react-idle-timer": {
      "globals": {
        "clearTimeout": true,
        "document": true,
        "setTimeout": true
      },
      "packages": {
        "prop-types": true,
        "react": true
      }
    },
    "react-inspector": {
      "globals": {
        "Node": true,
        "chromeDark": true,
        "chromeLight": true
      },
      "packages": {
        "react": true
      }
    },
    "prop-types>react-is": {
      "globals": {
        "console": true
      }
    },
    "react-markdown>react-is": {
      "globals": {
        "console": true
      }
    },
    "react-redux>react-is": {
      "globals": {
        "console": true
      }
    },
    "react-markdown": {
      "globals": {
        "console.warn": true
      },
      "packages": {
        "react-markdown>comma-separated-tokens": true,
        "prop-types": true,
        "react-markdown>property-information": true,
        "react": true,
        "react-markdown>react-is": true,
        "react-markdown>remark-parse": true,
        "react-markdown>remark-rehype": true,
        "react-markdown>space-separated-tokens": true,
        "react-markdown>style-to-object": true,
        "react-markdown>unified": true,
        "react-markdown>unist-util-visit": true,
        "react-markdown>vfile": true
      }
    },
    "react-popper": {
      "globals": {
        "document": true
      },
      "packages": {
        "@popperjs/core": true,
        "react": true,
        "react-popper>react-fast-compare": true,
        "react-popper>warning": true
      }
    },
    "react-redux": {
      "globals": {
        "console": true,
        "document": true
      },
      "packages": {
        "@babel/runtime": true,
        "react-redux>hoist-non-react-statics": true,
        "prop-types": true,
        "react": true,
        "react-dom": true,
        "react-redux>react-is": true
      }
    },
    "react-responsive-carousel": {
      "globals": {
        "HTMLElement": true,
        "addEventListener": true,
        "clearTimeout": true,
        "console.warn": true,
        "document": true,
        "getComputedStyle": true,
        "removeEventListener": true,
        "setTimeout": true
      },
      "packages": {
        "classnames": true,
        "react": true,
        "react-dom": true,
        "react-responsive-carousel>react-easy-swipe": true
      }
    },
    "react-router-dom": {
      "packages": {
        "react-router-dom>history": true,
        "prop-types": true,
        "react": true,
        "react-router-dom>react-router": true,
        "react-router-dom>tiny-invariant": true,
        "react-router-dom>tiny-warning": true
      }
    },
    "react-router-dom-v5-compat": {
      "globals": {
        "FormData": true,
        "URL": true,
        "URLSearchParams": true,
        "__reactRouterVersion": "write",
        "addEventListener": true,
        "confirm": true,
        "define": true,
        "document": true,
        "history.scrollRestoration": true,
        "location.href": true,
        "removeEventListener": true,
        "scrollTo": true,
        "scrollY": true,
        "sessionStorage.getItem": true,
        "sessionStorage.setItem": true,
        "setTimeout": true
      },
      "packages": {
        "react-router-dom-v5-compat>@remix-run/router": true,
        "history": true,
        "react": true,
        "react-dom": true,
        "react-router-dom": true,
        "react-router-dom-v5-compat>react-router": true
      }
    },
    "react-router-dom>react-router": {
      "packages": {
        "react-router-dom>history": true,
        "react-redux>hoist-non-react-statics": true,
        "serve-handler>path-to-regexp": true,
        "prop-types": true,
        "react": true,
        "prop-types>react-is": true,
        "react-router-dom>tiny-invariant": true,
        "react-router-dom>tiny-warning": true
      }
    },
    "react-router-dom-v5-compat>react-router": {
      "globals": {
        "console.error": true,
        "define": true
      },
      "packages": {
        "react-router-dom-v5-compat>@remix-run/router": true,
        "react": true
      }
    },
    "react-simple-file-input": {
      "globals": {
        "File": true,
        "FileReader": true,
        "console.warn": true
      },
      "packages": {
        "prop-types": true,
        "react": true
      }
    },
    "react-tippy": {
      "globals": {
        "Element": true,
        "MSStream": true,
        "MutationObserver": true,
        "addEventListener": true,
        "clearTimeout": true,
        "console.error": true,
        "console.warn": true,
        "define": true,
        "document": true,
        "getComputedStyle": true,
        "innerHeight": true,
        "innerWidth": true,
        "navigator.maxTouchPoints": true,
        "navigator.msMaxTouchPoints": true,
        "navigator.userAgent": true,
        "performance": true,
        "requestAnimationFrame": true,
        "setTimeout": true
      },
      "packages": {
        "react-tippy>popper.js": true,
        "react": true,
        "react-dom": true
      }
    },
    "react-toggle-button": {
      "globals": {
        "clearTimeout": true,
        "console.warn": true,
        "define": true,
        "performance": true,
        "setTimeout": true
      },
      "packages": {
        "react": true
      }
    },
    "@material-ui/core>react-transition-group": {
      "globals": {
        "Element": true,
        "setTimeout": true
      },
      "packages": {
        "@material-ui/core>react-transition-group>dom-helpers": true,
        "prop-types": true,
        "react": true,
        "react-dom": true
      }
    },
    "readable-stream": {
      "packages": {
        "browserify>browser-resolve": true,
        "browserify>buffer": true,
        "webpack>events": true,
        "pumpify>inherits": true,
        "process": true,
        "browserify>string_decoder": true,
        "readable-stream>util-deprecate": true
      }
    },
    "extension-port-stream>readable-stream": {
      "globals": {
        "AbortController": true,
        "AbortSignal": true,
        "AggregateError": true,
        "Blob": true,
        "ERR_INVALID_ARG_TYPE": true,
        "queueMicrotask": true
      },
      "packages": {
        "@lavamoat/lavapack>readable-stream>abort-controller": true,
        "browserify>buffer": true,
        "webpack>events": true,
        "process": true,
        "browserify>string_decoder": true
      }
    },
    "@metamask/snaps-controllers>readable-web-to-node-stream": {
      "packages": {
        "readable-stream": true
      }
    },
    "redux": {
      "globals": {
        "console": true
      },
      "packages": {
        "@babel/runtime": true
      }
    },
    "string.prototype.matchall>regexp.prototype.flags": {
      "packages": {
        "string.prototype.matchall>call-bind": true,
        "string.prototype.matchall>define-properties": true,
        "string.prototype.matchall>call-bind>es-errors": true,
        "string.prototype.matchall>regexp.prototype.flags>set-function-name": true
      }
    },
    "react-markdown>remark-parse": {
      "packages": {
        "react-markdown>remark-parse>mdast-util-from-markdown": true
      }
    },
    "react-markdown>remark-rehype": {
      "packages": {
        "react-markdown>remark-rehype>mdast-util-to-hast": true
      }
    },
    "react-markdown>vfile>replace-ext": {
      "packages": {
        "path-browserify": true
      }
    },
    "reselect": {
      "globals": {
        "WeakRef": true,
        "console.warn": true,
        "unstable_autotrackMemoize": true
      }
    },
    "@metamask/snaps-utils>rfdc": {
      "packages": {
        "browserify>buffer": true
      }
    },
    "ethereumjs-util>create-hash>ripemd160": {
      "packages": {
        "browserify>buffer": true,
        "ethereumjs-util>create-hash>md5.js>hash-base": true,
        "pumpify>inherits": true
      }
    },
    "@keystonehq/metamask-airgapped-keyring>rlp": {
      "packages": {
        "bn.js": true,
        "browserify>buffer": true
      }
    },
    "eth-lattice-keyring>rlp": {
      "globals": {
        "TextEncoder": true
      }
    },
    "ethereumjs-util>rlp": {
      "packages": {
        "bn.js": true,
        "browserify>buffer": true
      }
    },
    "@metamask/keyring-controller>ethereumjs-wallet>ethereumjs-util>rlp": {
      "packages": {
        "bn.js": true,
        "browserify>buffer": true
      }
    },
    "wait-on>rxjs": {
      "globals": {
        "cancelAnimationFrame": true,
        "clearInterval": true,
        "clearTimeout": true,
        "performance": true,
        "requestAnimationFrame": true,
        "setInterval.apply": true,
        "setTimeout.apply": true
      }
    },
    "koa>content-disposition>safe-buffer": {
      "packages": {
        "browserify>buffer": true
      }
    },
    "react-dom>scheduler": {
      "globals": {
        "MessageChannel": true,
        "cancelAnimationFrame": true,
        "clearTimeout": true,
        "console": true,
        "navigator": true,
        "performance": true,
        "requestAnimationFrame": true,
        "setTimeout": true
      }
    },
    "ethers>@ethersproject/json-wallets>scrypt-js": {
      "globals": {
        "define": true,
        "setTimeout": true
      },
      "packages": {
        "browserify>timers-browserify": true
      }
    },
    "ganache>secp256k1": {
      "packages": {
        "@metamask/ppom-validator>elliptic": true
      }
    },
    "semver": {
      "globals": {
        "console.error": true
      },
      "packages": {
        "process": true
      }
    },
    "string.prototype.matchall>call-bind>set-function-length": {
      "packages": {
        "string.prototype.matchall>define-properties>define-data-property": true,
        "string.prototype.matchall>call-bind>es-errors": true,
        "string.prototype.matchall>get-intrinsic": true,
        "string.prototype.matchall>es-abstract>gopd": true,
        "string.prototype.matchall>es-abstract>has-property-descriptors": true
      }
    },
    "string.prototype.matchall>regexp.prototype.flags>set-function-name": {
      "packages": {
        "string.prototype.matchall>define-properties>define-data-property": true,
        "string.prototype.matchall>call-bind>es-errors": true,
        "string.prototype.matchall>es-abstract>function.prototype.name>functions-have-names": true,
        "string.prototype.matchall>es-abstract>has-property-descriptors": true
      }
    },
    "promise-to-callback>set-immediate-shim": {
      "globals": {
        "setTimeout.apply": true
      },
      "packages": {
        "browserify>timers-browserify": true
      }
    },
    "addons-linter>sha.js": {
      "packages": {
        "pumpify>inherits": true,
        "koa>content-disposition>safe-buffer": true
      }
    },
    "string.prototype.matchall>side-channel": {
      "packages": {
        "string.prototype.matchall>call-bind": true,
        "string.prototype.matchall>get-intrinsic": true,
        "string.prototype.matchall>es-abstract>object-inspect": true
      }
    },
    "@metamask/profile-sync-controller>siwe": {
      "globals": {
        "console.error": true,
        "console.warn": true
      },
      "packages": {
        "@metamask/profile-sync-controller>siwe>@spruceid/siwe-parser": true,
        "@metamask/profile-sync-controller>siwe>@stablelib/random": true,
        "ethers": true,
        "@metamask/controller-utils>@spruceid/siwe-parser>valid-url": true
      }
    },
    "@metamask/eth-token-tracker>deep-equal>es-get-iterator>stop-iteration-iterator": {
      "globals": {
        "StopIteration": true
      },
      "packages": {
        "string.prototype.matchall>internal-slot": true
      }
    },
    "stream-browserify": {
      "packages": {
        "webpack>events": true,
        "pumpify>inherits": true,
        "readable-stream": true
      }
    },
    "stream-http": {
      "globals": {
        "AbortController": true,
        "Blob": true,
        "MSStreamReader": true,
        "ReadableStream": true,
        "WritableStream": true,
        "XDomainRequest": true,
        "XMLHttpRequest": true,
        "clearTimeout": true,
        "fetch": true,
        "location.protocol.search": true,
        "setTimeout": true
      },
      "packages": {
        "browserify>buffer": true,
        "stream-http>builtin-status-codes": true,
        "pumpify>inherits": true,
        "process": true,
        "readable-stream": true,
        "browserify>url": true,
        "watchify>xtend": true
      }
    },
    "@metamask/snaps-controllers>tar-stream>streamx": {
      "packages": {
        "webpack>events": true,
        "@metamask/snaps-controllers>tar-stream>fast-fifo": true,
        "@metamask/snaps-controllers>tar-stream>streamx>queue-tick": true
      }
    },
    "browserify>string_decoder": {
      "packages": {
        "koa>content-disposition>safe-buffer": true
      }
    },
    "@metamask/ethjs>@metamask/ethjs-util>strip-hex-prefix": {
      "packages": {
        "@metamask/ethjs>@metamask/ethjs-util>is-hex-prefixed": true
      }
    },
    "react-markdown>style-to-object": {
      "packages": {
        "react-markdown>style-to-object>inline-style-parser": true
      }
    },
    "@metamask/snaps-controllers>tar-stream": {
      "packages": {
        "@metamask/snaps-controllers>tar-stream>b4a": true,
        "browserify>browser-resolve": true,
        "@metamask/snaps-controllers>tar-stream>fast-fifo": true,
        "@metamask/snaps-controllers>tar-stream>streamx": true
      }
    },
    "debounce-stream>through": {
      "packages": {
        "process": true,
        "stream-browserify": true
      }
    },
    "browserify>timers-browserify": {
      "globals": {
        "clearInterval": true,
        "clearTimeout": true,
        "setInterval": true,
        "setTimeout": true
      },
      "packages": {
        "process": true
      }
    },
    "react-router-dom>tiny-warning": {
      "globals": {
        "console": true
      }
    },
    "copy-to-clipboard>toggle-selection": {
      "globals": {
        "document.activeElement": true,
        "document.getSelection": true
      }
    },
    "tslib": {
      "globals": {
        "SuppressedError": true,
        "define": true
      }
    },
    "@metamask/eth-sig-util>tweetnacl": {
      "globals": {
        "crypto": true,
        "msCrypto": true,
        "nacl": "write"
      },
      "packages": {
        "browserify>browser-resolve": true
      }
    },
    "@trezor/connect-web>@trezor/connect-common>@trezor/env-utils>ua-parser-js": {
      "globals": {
        "define": true
      }
    },
    "@ensdomains/content-hash>cids>uint8arrays": {
      "globals": {
        "TextDecoder": true,
        "TextEncoder": true
      },
      "packages": {
        "@ensdomains/content-hash>cids>multibase": true
      }
    },
    "@ensdomains/content-hash>multicodec>uint8arrays": {
      "globals": {
        "Buffer": true,
        "TextDecoder": true,
        "TextEncoder": true
      },
      "packages": {
        "@ensdomains/content-hash>multicodec>uint8arrays>multiformats": true
      }
    },
    "react-markdown>unified": {
      "packages": {
        "react-markdown>unified>bail": true,
        "react-markdown>unified>extend": true,
        "react-markdown>unified>is-buffer": true,
        "mocha>yargs-unparser>is-plain-obj": true,
        "react-markdown>unified>trough": true,
        "react-markdown>vfile": true
      }
    },
    "react-markdown>unist-util-visit>unist-util-visit-parents": {
      "packages": {
        "react-markdown>unist-util-visit>unist-util-is": true
      }
    },
    "react-markdown>unist-util-visit": {
      "packages": {
        "react-markdown>unist-util-visit>unist-util-visit-parents": true
      }
    },
    "uri-js": {
      "globals": {
        "define": true
      }
    },
    "browserify>url": {
      "packages": {
        "browserify>punycode": true,
        "@storybook/addon-knobs>qs": true
      }
    },
    "react-focus-lock>use-callback-ref": {
      "packages": {
        "react": true
      }
    },
    "react-beautiful-dnd>use-memo-one": {
      "packages": {
        "react": true
      }
    },
    "react-focus-lock>use-sidecar": {
      "globals": {
        "console.error": true
      },
      "packages": {
        "react-focus-lock>use-sidecar>detect-node-es": true,
        "react": true,
        "tslib": true
      }
    },
    "readable-stream>util-deprecate": {
      "globals": {
        "console.trace": true,
        "console.warn": true,
        "localStorage": true
      }
    },
    "browserify>assert>util": {
      "globals": {
        "console.error": true,
        "console.log": true,
        "console.trace": true,
        "process": true
      },
      "packages": {
        "browserify>assert>util>inherits": true,
        "process": true
      }
    },
    "browserify>util": {
      "globals": {
        "console.error": true,
        "console.log": true,
        "console.trace": true
      },
      "packages": {
        "pumpify>inherits": true,
        "browserify>util>is-arguments": true,
        "koa>is-generator-function": true,
        "browserify>util>is-typed-array": true,
        "process": true,
        "browserify>util>which-typed-array": true
      }
    },
    "uuid": {
      "globals": {
        "crypto": true,
        "msCrypto": true
      }
    },
    "@metamask/eth-snap-keyring>uuid": {
      "globals": {
        "crypto": true
      }
    },
    "@metamask/keyring-snap-client>uuid": {
      "globals": {
        "crypto": true
      }
    },
    "eth-lattice-keyring>gridplus-sdk>uuid": {
      "globals": {
        "crypto": true
      }
    },
    "web3-stream-provider>uuid": {
      "globals": {
        "crypto": true
      }
    },
    "@metamask/snaps-utils>validate-npm-package-name": {
      "packages": {
        "@metamask/snaps-utils>validate-npm-package-name>builtins": true
      }
    },
    "react-markdown>vfile>vfile-message": {
      "packages": {
        "react-markdown>vfile>unist-util-stringify-position": true
      }
    },
    "react-markdown>vfile": {
      "packages": {
        "react-markdown>vfile>is-buffer": true,
        "path-browserify": true,
        "process": true,
        "react-markdown>vfile>replace-ext": true,
        "react-markdown>vfile>vfile-message": true
      }
    },
    "browserify>vm-browserify": {
      "globals": {
        "document.body.appendChild": true,
        "document.body.removeChild": true,
        "document.createElement": true
      }
    },
    "react-popper>warning": {
      "globals": {
        "console": true
      }
    },
    "@ensdomains/content-hash>multihashes>web-encoding": {
      "globals": {
        "TextDecoder": true,
        "TextEncoder": true
      },
      "packages": {
        "browserify>util": true
      }
    },
    "web3": {
      "globals": {
        "XMLHttpRequest": true
      }
    },
    "web3-stream-provider": {
      "globals": {
        "setTimeout": true
      },
      "packages": {
        "readable-stream": true,
        "browserify>util": true,
        "web3-stream-provider>uuid": true
      }
    },
    "@metamask/controllers>web3": {
      "globals": {
        "XMLHttpRequest": true
      }
    },
    "webextension-polyfill": {
      "globals": {
        "browser": true,
        "chrome": true,
        "console.error": true,
        "console.warn": true,
        "define": true
      }
    },
    "@metamask/eth-token-tracker>deep-equal>which-boxed-primitive": {
      "packages": {
        "@metamask/eth-token-tracker>deep-equal>which-boxed-primitive>is-bigint": true,
        "@metamask/eth-token-tracker>deep-equal>which-boxed-primitive>is-boolean-object": true,
        "@metamask/eth-token-tracker>deep-equal>which-boxed-primitive>is-number-object": true,
        "eslint-plugin-react>array-includes>is-string": true,
        "string.prototype.matchall>es-abstract>es-to-primitive>is-symbol": true
      }
    },
    "@metamask/eth-token-tracker>deep-equal>which-collection": {
      "packages": {
        "@metamask/eth-token-tracker>deep-equal>es-get-iterator>is-map": true,
        "@metamask/eth-token-tracker>deep-equal>es-get-iterator>is-set": true,
        "@metamask/eth-token-tracker>deep-equal>which-collection>is-weakmap": true,
        "@metamask/eth-token-tracker>deep-equal>which-collection>is-weakset": true
      }
    },
    "browserify>util>which-typed-array": {
      "packages": {
        "string.prototype.matchall>es-abstract>available-typed-arrays": true,
        "string.prototype.matchall>call-bind": true,
        "browserify>util>which-typed-array>for-each": true,
        "string.prototype.matchall>es-abstract>gopd": true,
        "koa>is-generator-function>has-tostringtag": true
      }
    },
    "@metamask/ethjs>@metamask/ethjs-provider-http>xhr2": {
      "globals": {
        "XMLHttpRequest": true
      }
    }
  }
}<|MERGE_RESOLUTION|>--- conflicted
+++ resolved
@@ -842,7 +842,7 @@
     "@metamask/accounts-controller": {
       "packages": {
         "@ethereumjs/tx>@ethereumjs/util": true,
-        "@metamask/accounts-controller>@metamask/base-controller": true,
+        "@metamask/base-controller": true,
         "@metamask/eth-snap-keyring": true,
         "@metamask/keyring-api": true,
         "@metamask/keyring-controller": true,
@@ -917,7 +917,7 @@
         "immer": true
       }
     },
-    "@metamask/accounts-controller>@metamask/base-controller": {
+    "@metamask/announcement-controller>@metamask/base-controller": {
       "globals": {
         "setTimeout": true
       },
@@ -925,31 +925,7 @@
         "immer": true
       }
     },
-    "@metamask/announcement-controller>@metamask/base-controller": {
-      "globals": {
-        "setTimeout": true
-      },
-      "packages": {
-        "immer": true
-      }
-    },
-    "@metamask/keyring-controller>@metamask/base-controller": {
-      "globals": {
-        "setTimeout": true
-      },
-      "packages": {
-        "immer": true
-      }
-    },
     "@metamask/name-controller>@metamask/base-controller": {
-      "globals": {
-        "setTimeout": true
-      },
-      "packages": {
-        "immer": true
-      }
-    },
-    "@metamask/profile-sync-controller>@metamask/base-controller": {
       "globals": {
         "setTimeout": true
       },
@@ -1403,18 +1379,10 @@
         "@metamask/keyring-api>bech32": true
       }
     },
-    "@metamask/profile-sync-controller>@metamask/keyring-api": {
-      "packages": {
-        "@metamask/keyring-api>@metamask/keyring-utils": true,
-        "@metamask/utils>@metamask/superstruct": true,
-        "@metamask/profile-sync-controller>@metamask/keyring-api>@metamask/utils": true,
-        "@metamask/keyring-api>bech32": true
-      }
-    },
     "@metamask/keyring-controller": {
       "packages": {
         "@ethereumjs/tx>@ethereumjs/util": true,
-        "@metamask/keyring-controller>@metamask/base-controller": true,
+        "@metamask/base-controller": true,
         "@metamask/browser-passworder": true,
         "@metamask/keyring-controller>@metamask/eth-hd-keyring": true,
         "@metamask/keyring-controller>@metamask/eth-sig-util": true,
@@ -1662,13 +1630,8 @@
         "setTimeout": true
       },
       "packages": {
-<<<<<<< HEAD
-        "@metamask/profile-sync-controller>@metamask/base-controller": true,
+        "@metamask/base-controller": true,
         "@metamask/keyring-api": true,
-=======
-        "@metamask/base-controller": true,
-        "@metamask/profile-sync-controller>@metamask/keyring-api": true,
->>>>>>> bbe8143a
         "@metamask/keyring-controller": true,
         "@metamask/network-controller": true,
         "@metamask/profile-sync-controller>@noble/ciphers": true,
@@ -1986,10 +1949,7 @@
         "semver": true
       }
     },
-<<<<<<< HEAD
     "@metamask/accounts-controller>@metamask/utils": {
-=======
-    "@metamask/signature-controller>@metamask/eth-sig-util>@metamask/abi-utils>@metamask/utils": {
       "globals": {
         "TextDecoder": true,
         "TextEncoder": true
@@ -2005,7 +1965,6 @@
       }
     },
     "@metamask/browser-passworder>@metamask/utils": {
->>>>>>> bbe8143a
       "globals": {
         "TextDecoder": true,
         "TextEncoder": true
@@ -2125,7 +2084,7 @@
         "semver": true
       }
     },
-    "@metamask/eth-snap-keyring>@metamask/eth-sig-util>@metamask/utils": {
+    "@metamask/eth-trezor-keyring>@metamask/eth-sig-util>@metamask/utils": {
       "globals": {
         "TextDecoder": true,
         "TextEncoder": true
@@ -2140,9 +2099,7 @@
         "semver": true
       }
     },
-    "@metamask/eth-trezor-keyring>@metamask/eth-sig-util>@metamask/utils": {
-<<<<<<< HEAD
-=======
+    "@metamask/signature-controller>@metamask/eth-sig-util>@metamask/utils": {
       "globals": {
         "TextDecoder": true,
         "TextEncoder": true
@@ -2157,8 +2114,7 @@
         "semver": true
       }
     },
-    "@metamask/signature-controller>@metamask/eth-sig-util>@metamask/utils": {
->>>>>>> bbe8143a
+    "@metamask/keyring-controller>@metamask/eth-simple-keyring>@metamask/utils": {
       "globals": {
         "TextDecoder": true,
         "TextEncoder": true
@@ -2173,11 +2129,7 @@
         "semver": true
       }
     },
-<<<<<<< HEAD
-    "@metamask/signature-controller>@metamask/eth-sig-util>@metamask/utils": {
-=======
-    "@metamask/keyring-controller>@metamask/eth-simple-keyring>@metamask/utils": {
->>>>>>> bbe8143a
+    "@metamask/eth-snap-keyring>@metamask/utils": {
       "globals": {
         "TextDecoder": true,
         "TextEncoder": true
@@ -2192,11 +2144,7 @@
         "semver": true
       }
     },
-<<<<<<< HEAD
-    "@metamask/keyring-controller>@metamask/eth-simple-keyring>@metamask/utils": {
-=======
-    "@metamask/eth-snap-keyring>@metamask/utils": {
->>>>>>> bbe8143a
+    "@metamask/json-rpc-engine>@metamask/utils": {
       "globals": {
         "TextDecoder": true,
         "TextEncoder": true
@@ -2211,49 +2159,7 @@
         "semver": true
       }
     },
-<<<<<<< HEAD
-    "@metamask/eth-snap-keyring>@metamask/utils": {
-=======
-    "@metamask/json-rpc-engine>@metamask/utils": {
->>>>>>> bbe8143a
-      "globals": {
-        "TextDecoder": true,
-        "TextEncoder": true
-      },
-      "packages": {
-        "@metamask/utils>@metamask/superstruct": true,
-        "@noble/hashes": true,
-        "@metamask/utils>@scure/base": true,
-        "browserify>buffer": true,
-        "nock>debug": true,
-        "@metamask/utils>pony-cause": true,
-        "semver": true
-      }
-    },
-<<<<<<< HEAD
-    "@metamask/json-rpc-engine>@metamask/utils": {
-=======
     "@metamask/keyring-api>@metamask/utils": {
->>>>>>> bbe8143a
-      "globals": {
-        "TextDecoder": true,
-        "TextEncoder": true
-      },
-      "packages": {
-        "@metamask/utils>@metamask/superstruct": true,
-        "@noble/hashes": true,
-        "@metamask/utils>@scure/base": true,
-        "browserify>buffer": true,
-        "nock>debug": true,
-        "@metamask/utils>pony-cause": true,
-        "semver": true
-      }
-    },
-<<<<<<< HEAD
-    "@metamask/keyring-api>@metamask/utils": {
-=======
-    "@metamask/profile-sync-controller>@metamask/keyring-api>@metamask/utils": {
->>>>>>> bbe8143a
       "globals": {
         "TextDecoder": true,
         "TextEncoder": true
@@ -2427,7 +2333,7 @@
         "TextEncoder": true
       },
       "packages": {
-        "@noble/hashes": true
+        "@ethereumjs/tx>ethereum-cryptography>@noble/curves>@noble/hashes": true
       }
     },
     "@noble/hashes": {
@@ -2437,6 +2343,24 @@
       }
     },
     "@metamask/scure-bip39>@noble/hashes": {
+      "globals": {
+        "TextEncoder": true,
+        "crypto": true
+      }
+    },
+    "@ethereumjs/tx>ethereum-cryptography>@noble/curves>@noble/hashes": {
+      "globals": {
+        "TextEncoder": true,
+        "crypto": true
+      }
+    },
+    "@ethereumjs/tx>ethereum-cryptography>@scure/bip32>@noble/hashes": {
+      "globals": {
+        "TextEncoder": true,
+        "crypto": true
+      }
+    },
+    "@ethereumjs/tx>ethereum-cryptography>@noble/hashes": {
       "globals": {
         "TextEncoder": true,
         "crypto": true
@@ -2520,7 +2444,7 @@
     "@ethereumjs/tx>ethereum-cryptography>@scure/bip32": {
       "packages": {
         "@ethereumjs/tx>ethereum-cryptography>@noble/curves": true,
-        "@noble/hashes": true,
+        "@ethereumjs/tx>ethereum-cryptography>@scure/bip32>@noble/hashes": true,
         "@metamask/utils>@scure/base": true
       }
     },
@@ -3720,7 +3644,7 @@
       },
       "packages": {
         "@ethereumjs/tx>ethereum-cryptography>@noble/curves": true,
-        "@noble/hashes": true,
+        "@ethereumjs/tx>ethereum-cryptography>@noble/hashes": true,
         "@ethereumjs/tx>ethereum-cryptography>@scure/bip32": true
       }
     },
