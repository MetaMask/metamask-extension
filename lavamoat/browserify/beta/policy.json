--- conflicted
+++ resolved
@@ -1638,8 +1638,6 @@
         "bitcoin-address-validation": true
       }
     },
-<<<<<<< HEAD
-=======
     "@metamask/assets-controllers>@metamask/keyring-api": {
       "packages": {
         "@metamask/keyring-api>@metamask/keyring-utils": true,
@@ -1664,7 +1662,6 @@
         "bitcoin-address-validation": true
       }
     },
->>>>>>> d4d1819d
     "@metamask/multichain-transactions-controller>@metamask/keyring-api": {
       "packages": {
         "@metamask/keyring-api>@metamask/keyring-utils": true,
@@ -1794,8 +1791,6 @@
         "lodash": true
       }
     },
-<<<<<<< HEAD
-=======
     "@metamask/bridge-controller>@metamask/multichain-network-controller": {
       "globals": {
         "URL": true
@@ -1810,7 +1805,6 @@
         "lodash": true
       }
     },
->>>>>>> d4d1819d
     "@metamask/multichain-transactions-controller": {
       "globals": {
         "console.error": true
