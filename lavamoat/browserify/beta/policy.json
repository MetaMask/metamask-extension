--- conflicted
+++ resolved
@@ -797,10 +797,10 @@
         "@ethereumjs/tx>@ethereumjs/util": true,
         "@ethereumjs/tx>ethereum-cryptography": true,
         "@metamask/accounts-controller>@metamask/base-controller": true,
+        "@metamask/accounts-controller>@metamask/snaps-utils": true,
         "@metamask/eth-snap-keyring": true,
         "@metamask/keyring-api": true,
         "@metamask/keyring-controller": true,
-        "@metamask/snaps-utils": true,
         "@metamask/utils": true,
         "uuid": true
       }
@@ -811,6 +811,41 @@
       },
       "packages": {
         "immer": true
+      }
+    },
+    "@metamask/accounts-controller>@metamask/snaps-utils": {
+      "globals": {
+        "File": true,
+        "FileReader": true,
+        "TextDecoder": true,
+        "TextEncoder": true,
+        "URL": true,
+        "console.error": true,
+        "console.log": true,
+        "console.warn": true,
+        "crypto": true,
+        "document.body.appendChild": true,
+        "document.createElement": true,
+        "fetch": true
+      },
+      "packages": {
+        "@metamask/permission-controller": true,
+        "@metamask/rpc-errors": true,
+        "@metamask/snaps-sdk": true,
+        "@metamask/snaps-sdk>@metamask/key-tree": true,
+        "@metamask/snaps-utils>@metamask/slip44": true,
+        "@metamask/snaps-utils>cron-parser": true,
+        "@metamask/snaps-utils>fast-json-stable-stringify": true,
+        "@metamask/snaps-utils>fast-xml-parser": true,
+        "@metamask/snaps-utils>marked": true,
+        "@metamask/snaps-utils>rfdc": true,
+        "@metamask/snaps-utils>validate-npm-package-name": true,
+        "@metamask/utils": true,
+        "@metamask/utils>@scure/base": true,
+        "@noble/hashes": true,
+        "chalk": true,
+        "semver": true,
+        "superstruct": true
       }
     },
     "@metamask/address-book-controller": {
@@ -900,10 +935,7 @@
         "@metamask/contract-metadata": true,
         "@metamask/eth-query": true,
         "@metamask/metamask-eth-abis": true,
-<<<<<<< HEAD
         "@metamask/name-controller>async-mutex": true,
-=======
->>>>>>> 1e348f8c
         "@metamask/rpc-errors": true,
         "@metamask/utils": true,
         "bn.js": true,
@@ -1812,13 +1844,9 @@
         "@metamask/network-controller>@metamask/controller-utils": true,
         "@metamask/network-controller>@metamask/eth-json-rpc-infura": true,
         "@metamask/network-controller>@metamask/eth-json-rpc-provider": true,
-        "@metamask/network-controller>@metamask/json-rpc-engine": true,
         "@metamask/network-controller>@metamask/swappable-obj-proxy": true,
         "@metamask/rpc-errors": true,
-<<<<<<< HEAD
         "@metamask/snaps-controllers>@metamask/json-rpc-engine": true,
-=======
->>>>>>> 1e348f8c
         "@metamask/utils": true,
         "browserify>assert": true,
         "uuid": true
@@ -1871,42 +1899,8 @@
     },
     "@metamask/network-controller>@metamask/eth-json-rpc-provider": {
       "packages": {
-        "@metamask/network-controller>@metamask/json-rpc-engine": true,
-        "@metamask/safe-event-emitter": true
-      }
-    },
-    "@metamask/network-controller>@metamask/json-rpc-engine": {
-      "packages": {
-        "@metamask/rpc-errors": true,
         "@metamask/safe-event-emitter": true,
-        "@metamask/utils": true
-      }
-    },
-    "@metamask/notification-controller": {
-      "packages": {
-        "@metamask/notification-controller>@metamask/base-controller": true,
-        "@metamask/notification-controller>@metamask/utils": true,
-        "@metamask/notification-controller>nanoid": true
-      }
-    },
-    "@metamask/notification-controller>@metamask/base-controller": {
-      "globals": {
-        "setTimeout": true
-      },
-      "packages": {
-        "immer": true
-      }
-    },
-    "@metamask/notification-controller>@metamask/utils": {
-      "globals": {
-        "TextDecoder": true,
-        "TextEncoder": true
-      },
-      "packages": {
-        "browserify>buffer": true,
-        "nock>debug": true,
-        "semver": true,
-        "superstruct": true
+        "@metamask/snaps-controllers>@metamask/json-rpc-engine": true
       }
     },
     "@metamask/notification-controller": {
@@ -1946,15 +1940,11 @@
         "console.error": true
       },
       "packages": {
-        "@metamask/network-controller>@metamask/json-rpc-engine": true,
         "@metamask/permission-controller>@metamask/base-controller": true,
         "@metamask/permission-controller>@metamask/controller-utils": true,
         "@metamask/permission-controller>nanoid": true,
         "@metamask/rpc-errors": true,
-<<<<<<< HEAD
         "@metamask/snaps-controllers>@metamask/json-rpc-engine": true,
-=======
->>>>>>> 1e348f8c
         "@metamask/utils": true,
         "deep-freeze-strict": true,
         "immer": true
@@ -2025,7 +2015,6 @@
         "removeEventListener": true
       },
       "packages": {
-<<<<<<< HEAD
         "@metamask/utils": true,
         "readable-stream": true
       }
@@ -2044,12 +2033,6 @@
         "@metamask/ppom-validator>elliptic": true,
         "await-semaphore": true,
         "browserify>buffer": true
-=======
-        "@metamask/controller-utils": true,
-        "@metamask/phishing-controller>@metamask/base-controller": true,
-        "@metamask/phishing-warning>eth-phishing-detect": true,
-        "punycode": true
->>>>>>> 1e348f8c
       }
     },
     "@metamask/ppom-validator>@metamask/base-controller": {
@@ -2060,54 +2043,6 @@
         "immer": true
       }
     },
-<<<<<<< HEAD
-=======
-    "@metamask/phishing-warning>eth-phishing-detect": {
-      "packages": {
-        "eslint>optionator>fast-levenshtein": true
-      }
-    },
-    "@metamask/post-message-stream": {
-      "globals": {
-        "MessageEvent.prototype": true,
-        "WorkerGlobalScope": true,
-        "addEventListener": true,
-        "browser": true,
-        "chrome": true,
-        "location.origin": true,
-        "postMessage": true,
-        "removeEventListener": true
-      },
-      "packages": {
-        "@metamask/utils": true,
-        "readable-stream": true
-      }
-    },
-    "@metamask/ppom-validator": {
-      "globals": {
-        "URL": true,
-        "console.error": true,
-        "crypto": true
-      },
-      "packages": {
-        "@metamask/eth-query>json-rpc-random-id": true,
-        "@metamask/ppom-validator>@metamask/base-controller": true,
-        "@metamask/ppom-validator>@metamask/controller-utils": true,
-        "@metamask/ppom-validator>crypto-js": true,
-        "@metamask/ppom-validator>elliptic": true,
-        "await-semaphore": true,
-        "browserify>buffer": true
-      }
-    },
-    "@metamask/ppom-validator>@metamask/base-controller": {
-      "globals": {
-        "setTimeout": true
-      },
-      "packages": {
-        "immer": true
-      }
-    },
->>>>>>> 1e348f8c
     "@metamask/ppom-validator>@metamask/controller-utils": {
       "globals": {
         "URL": true,
@@ -2166,12 +2101,9 @@
     "@metamask/queued-request-controller": {
       "packages": {
         "@metamask/queued-request-controller>@metamask/base-controller": true,
-<<<<<<< HEAD
-=======
-        "@metamask/queued-request-controller>@metamask/json-rpc-engine": true,
->>>>>>> 1e348f8c
         "@metamask/rpc-errors": true,
         "@metamask/selected-network-controller": true,
+        "@metamask/snaps-controllers>@metamask/json-rpc-engine": true,
         "@metamask/utils": true
       }
     },
@@ -2183,41 +2115,16 @@
         "immer": true
       }
     },
-<<<<<<< HEAD
-=======
-    "@metamask/queued-request-controller>@metamask/json-rpc-engine": {
-      "packages": {
-        "@metamask/rpc-errors": true,
-        "@metamask/safe-event-emitter": true,
-        "@metamask/utils": true
-      }
-    },
->>>>>>> 1e348f8c
     "@metamask/rate-limit-controller": {
       "globals": {
         "setTimeout": true
       },
       "packages": {
-<<<<<<< HEAD
         "@metamask/base-controller": true,
-=======
-        "@metamask/rate-limit-controller>@metamask/base-controller": true,
->>>>>>> 1e348f8c
         "@metamask/rpc-errors": true,
         "@metamask/utils": true
       }
     },
-<<<<<<< HEAD
-=======
-    "@metamask/rate-limit-controller>@metamask/base-controller": {
-      "globals": {
-        "setTimeout": true
-      },
-      "packages": {
-        "immer": true
-      }
-    },
->>>>>>> 1e348f8c
     "@metamask/rpc-errors": {
       "packages": {
         "@metamask/utils": true,
@@ -2279,10 +2186,6 @@
         "@metamask/base-controller": true,
         "@metamask/logging-controller": true,
         "@metamask/rpc-errors": true,
-<<<<<<< HEAD
-=======
-        "@metamask/signature-controller>@metamask/base-controller": true,
->>>>>>> 1e348f8c
         "@metamask/signature-controller>@metamask/controller-utils": true,
         "@metamask/signature-controller>@metamask/message-manager": true,
         "@metamask/utils": true,
@@ -2638,19 +2541,12 @@
       },
       "packages": {
         "@metamask/object-multiplex": true,
-<<<<<<< HEAD
         "@metamask/permission-controller": true,
-=======
->>>>>>> 1e348f8c
         "@metamask/post-message-stream": true,
         "@metamask/rpc-errors": true,
         "@metamask/snaps-controllers>@metamask/base-controller": true,
         "@metamask/snaps-controllers>@metamask/json-rpc-engine": true,
         "@metamask/snaps-controllers>@metamask/json-rpc-middleware-stream": true,
-<<<<<<< HEAD
-=======
-        "@metamask/snaps-controllers>@metamask/permission-controller": true,
->>>>>>> 1e348f8c
         "@metamask/snaps-controllers>@xstate/fsm": true,
         "@metamask/snaps-controllers>concat-stream": true,
         "@metamask/snaps-controllers>get-npm-tarball-url": true,
@@ -2697,42 +2593,6 @@
         "readable-stream": true
       }
     },
-<<<<<<< HEAD
-=======
-    "@metamask/snaps-controllers>@metamask/permission-controller": {
-      "globals": {
-        "console.error": true
-      },
-      "packages": {
-        "@metamask/rpc-errors": true,
-        "@metamask/snaps-controllers>@metamask/base-controller": true,
-        "@metamask/snaps-controllers>@metamask/json-rpc-engine": true,
-        "@metamask/snaps-controllers>@metamask/phishing-controller>@metamask/controller-utils": true,
-        "@metamask/snaps-controllers>nanoid": true,
-        "@metamask/utils": true,
-        "deep-freeze-strict": true,
-        "immer": true
-      }
-    },
-    "@metamask/snaps-controllers>@metamask/phishing-controller>@metamask/controller-utils": {
-      "globals": {
-        "URL": true,
-        "console.error": true,
-        "fetch": true,
-        "setTimeout": true
-      },
-      "packages": {
-        "@ethereumjs/tx>@ethereumjs/util": true,
-        "@metamask/controller-utils>@spruceid/siwe-parser": true,
-        "@metamask/ethjs>@metamask/ethjs-unit": true,
-        "@metamask/utils": true,
-        "bn.js": true,
-        "browserify>buffer": true,
-        "eslint>fast-deep-equal": true,
-        "eth-ens-namehash": true
-      }
-    },
->>>>>>> 1e348f8c
     "@metamask/snaps-controllers>concat-stream": {
       "packages": {
         "browserify>buffer": true,
@@ -2790,72 +2650,14 @@
     },
     "@metamask/snaps-rpc-methods": {
       "packages": {
-<<<<<<< HEAD
         "@metamask/permission-controller": true,
         "@metamask/rpc-errors": true,
-=======
-        "@metamask/rpc-errors": true,
-        "@metamask/snaps-rpc-methods>@metamask/permission-controller": true,
->>>>>>> 1e348f8c
         "@metamask/snaps-sdk": true,
         "@metamask/snaps-sdk>@metamask/key-tree": true,
         "@metamask/snaps-utils": true,
         "@metamask/utils": true,
         "@noble/hashes": true,
         "superstruct": true
-      }
-    },
-    "@metamask/snaps-rpc-methods>@metamask/permission-controller": {
-      "globals": {
-        "console.error": true
-      },
-      "packages": {
-        "@metamask/rpc-errors": true,
-        "@metamask/snaps-rpc-methods>@metamask/permission-controller>@metamask/base-controller": true,
-        "@metamask/snaps-rpc-methods>@metamask/permission-controller>@metamask/controller-utils": true,
-        "@metamask/snaps-rpc-methods>@metamask/permission-controller>@metamask/json-rpc-engine": true,
-        "@metamask/snaps-rpc-methods>@metamask/permission-controller>nanoid": true,
-        "@metamask/utils": true,
-        "deep-freeze-strict": true,
-        "immer": true
-      }
-    },
-    "@metamask/snaps-rpc-methods>@metamask/permission-controller>@metamask/base-controller": {
-      "globals": {
-        "setTimeout": true
-      },
-      "packages": {
-        "immer": true
-      }
-    },
-    "@metamask/snaps-rpc-methods>@metamask/permission-controller>@metamask/controller-utils": {
-      "globals": {
-        "URL": true,
-        "console.error": true,
-        "fetch": true,
-        "setTimeout": true
-      },
-      "packages": {
-        "@ethereumjs/tx>@ethereumjs/util": true,
-        "@metamask/controller-utils>@spruceid/siwe-parser": true,
-        "@metamask/ethjs>@metamask/ethjs-unit": true,
-        "@metamask/utils": true,
-        "bn.js": true,
-        "browserify>buffer": true,
-        "eslint>fast-deep-equal": true,
-        "eth-ens-namehash": true
-      }
-    },
-    "@metamask/snaps-rpc-methods>@metamask/permission-controller>@metamask/json-rpc-engine": {
-      "packages": {
-        "@metamask/rpc-errors": true,
-        "@metamask/safe-event-emitter": true,
-        "@metamask/utils": true
-      }
-    },
-    "@metamask/snaps-rpc-methods>@metamask/permission-controller>nanoid": {
-      "globals": {
-        "crypto.getRandomValues": true
       }
     },
     "@metamask/snaps-sdk": {
@@ -2893,14 +2695,10 @@
         "fetch": true
       },
       "packages": {
-<<<<<<< HEAD
         "@metamask/permission-controller": true,
-=======
->>>>>>> 1e348f8c
         "@metamask/rpc-errors": true,
         "@metamask/snaps-sdk": true,
         "@metamask/snaps-sdk>@metamask/key-tree": true,
-        "@metamask/snaps-utils>@metamask/permission-controller": true,
         "@metamask/snaps-utils>@metamask/slip44": true,
         "@metamask/snaps-utils>cron-parser": true,
         "@metamask/snaps-utils>fast-json-stable-stringify": true,
@@ -2916,62 +2714,6 @@
         "superstruct": true
       }
     },
-<<<<<<< HEAD
-=======
-    "@metamask/snaps-utils>@metamask/base-controller": {
-      "globals": {
-        "setTimeout": true
-      },
-      "packages": {
-        "immer": true
-      }
-    },
-    "@metamask/snaps-utils>@metamask/permission-controller": {
-      "globals": {
-        "console.error": true
-      },
-      "packages": {
-        "@metamask/rpc-errors": true,
-        "@metamask/snaps-utils>@metamask/base-controller": true,
-        "@metamask/snaps-utils>@metamask/permission-controller>@metamask/controller-utils": true,
-        "@metamask/snaps-utils>@metamask/permission-controller>@metamask/json-rpc-engine": true,
-        "@metamask/snaps-utils>@metamask/permission-controller>nanoid": true,
-        "@metamask/utils": true,
-        "deep-freeze-strict": true,
-        "immer": true
-      }
-    },
-    "@metamask/snaps-utils>@metamask/permission-controller>@metamask/controller-utils": {
-      "globals": {
-        "URL": true,
-        "console.error": true,
-        "fetch": true,
-        "setTimeout": true
-      },
-      "packages": {
-        "@ethereumjs/tx>@ethereumjs/util": true,
-        "@metamask/controller-utils>@spruceid/siwe-parser": true,
-        "@metamask/ethjs>@metamask/ethjs-unit": true,
-        "@metamask/utils": true,
-        "bn.js": true,
-        "browserify>buffer": true,
-        "eslint>fast-deep-equal": true,
-        "eth-ens-namehash": true
-      }
-    },
-    "@metamask/snaps-utils>@metamask/permission-controller>@metamask/json-rpc-engine": {
-      "packages": {
-        "@metamask/rpc-errors": true,
-        "@metamask/safe-event-emitter": true,
-        "@metamask/utils": true
-      }
-    },
-    "@metamask/snaps-utils>@metamask/permission-controller>nanoid": {
-      "globals": {
-        "crypto.getRandomValues": true
-      }
-    },
->>>>>>> 1e348f8c
     "@metamask/snaps-utils>@metamask/snaps-registry": {
       "packages": {
         "@metamask/message-signing-snap>@noble/curves": true,
@@ -3106,10 +2848,7 @@
         "@metamask/base-controller": true,
         "@metamask/eth-query": true,
         "@metamask/gas-fee-controller": true,
-<<<<<<< HEAD
         "@metamask/gas-fee-controller>@metamask/polling-controller": true,
-=======
->>>>>>> 1e348f8c
         "@metamask/rpc-errors": true,
         "@metamask/transaction-controller": true,
         "@metamask/user-operation-controller>@metamask/controller-utils": true,
