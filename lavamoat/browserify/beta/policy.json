{
  "resources": {
    "@babel/runtime": {
      "globals": {
        "regeneratorRuntime": "write"
      }
    },
    "eth-lattice-keyring>@ethereumjs/tx>@chainsafe/ssz>@chainsafe/persistent-merkle-tree": {
      "globals": {
        "WeakRef": true
      },
      "packages": {
        "browserify": true
      }
    },
    "eth-lattice-keyring>@ethereumjs/tx>@chainsafe/ssz": {
      "packages": {
        "eth-lattice-keyring>@ethereumjs/tx>@chainsafe/ssz>@chainsafe/persistent-merkle-tree": true,
        "browserify": true,
        "browserify>buffer": true,
        "eth-lattice-keyring>@ethereumjs/tx>@chainsafe/ssz>case": true
      }
    },
    "@metamask/notification-services-controller>@contentful/rich-text-html-renderer": {
      "globals": {
        "SuppressedError": true
      }
    },
    "@ensdomains/content-hash": {
      "globals": {
        "console.warn": true
      },
      "packages": {
        "browserify>buffer": true,
        "@ensdomains/content-hash>cids": true,
        "@ensdomains/content-hash>js-base64": true,
        "@ensdomains/content-hash>multicodec": true,
        "@ensdomains/content-hash>multihashes": true
      }
    },
    "@ethereumjs/tx>@ethereumjs/common": {
      "packages": {
        "@ethereumjs/tx>@ethereumjs/util": true,
        "webpack>events": true
      }
    },
    "@keystonehq/metamask-airgapped-keyring>@keystonehq/base-eth-keyring>@ethereumjs/tx>@ethereumjs/common": {
      "packages": {
        "@keystonehq/metamask-airgapped-keyring>@keystonehq/base-eth-keyring>@ethereumjs/util": true,
        "browserify>buffer": true,
        "eth-lattice-keyring>gridplus-sdk>crc-32": true,
        "webpack>events": true
      }
    },
    "@keystonehq/metamask-airgapped-keyring>@ethereumjs/tx>@ethereumjs/common": {
      "packages": {
        "@keystonehq/metamask-airgapped-keyring>@ethereumjs/tx>@ethereumjs/util": true,
        "browserify>buffer": true,
        "eth-lattice-keyring>gridplus-sdk>crc-32": true,
        "webpack>events": true
      }
    },
    "eth-lattice-keyring>@ethereumjs/tx>@ethereumjs/common": {
      "packages": {
        "eth-lattice-keyring>@ethereumjs/util": true,
        "browserify>buffer": true,
        "eth-lattice-keyring>gridplus-sdk>crc-32": true,
        "webpack>events": true
      }
    },
    "eth-lattice-keyring>gridplus-sdk>@ethereumjs/tx>@ethereumjs/common": {
      "packages": {
        "eth-lattice-keyring>gridplus-sdk>@ethereumjs/tx>@ethereumjs/util": true,
        "browserify>buffer": true,
        "eth-lattice-keyring>gridplus-sdk>crc-32": true,
        "webpack>events": true
      }
    },
    "eth-lattice-keyring>gridplus-sdk>@ethereumjs/common": {
      "packages": {
        "eth-lattice-keyring>gridplus-sdk>@ethereumjs/tx>@ethereumjs/util": true,
        "browserify>buffer": true,
        "eth-lattice-keyring>gridplus-sdk>crc-32": true,
        "webpack>events": true
      }
    },
    "@ethereumjs/tx>@ethereumjs/rlp": {
      "globals": {
        "TextEncoder": true
      }
    },
    "@keystonehq/metamask-airgapped-keyring>@keystonehq/base-eth-keyring>@ethereumjs/tx>@ethereumjs/rlp": {
      "globals": {
        "TextEncoder": true
      }
    },
    "@keystonehq/metamask-airgapped-keyring>@ethereumjs/tx>@ethereumjs/rlp": {
      "globals": {
        "TextEncoder": true
      }
    },
    "@metamask/network-controller>@metamask/utils>@ethereumjs/tx>@ethereumjs/rlp": {
      "globals": {
        "TextEncoder": true
      }
    },
    "eth-lattice-keyring>@ethereumjs/tx>@ethereumjs/rlp": {
      "globals": {
        "TextEncoder": true
      }
    },
    "eth-lattice-keyring>gridplus-sdk>@ethereumjs/tx>@ethereumjs/rlp": {
      "globals": {
        "TextEncoder": true
      }
    },
    "@keystonehq/bc-ur-registry-eth>@ethereumjs/util>@ethereumjs/rlp": {
      "globals": {
        "TextEncoder": true
      }
    },
    "@metamask/eth-sig-util>@ethereumjs/util>@ethereumjs/rlp": {
      "globals": {
        "TextEncoder": true
      }
    },
    "@metamask/keyring-controller>@metamask/eth-hd-keyring>@metamask/eth-sig-util>@ethereumjs/rlp": {
      "globals": {
        "TextEncoder": true
      }
    },
    "@metamask/eth-json-rpc-middleware>@metamask/eth-sig-util>@ethereumjs/rlp": {
      "globals": {
        "TextEncoder": true
      }
    },
    "@metamask/eth-ledger-bridge-keyring>@metamask/eth-sig-util>@ethereumjs/rlp": {
      "globals": {
        "TextEncoder": true
      }
    },
    "@metamask/keyring-controller>@metamask/eth-simple-keyring>@metamask/eth-sig-util>@ethereumjs/rlp": {
      "globals": {
        "TextEncoder": true
      }
    },
    "@metamask/eth-snap-keyring>@metamask/eth-sig-util>@ethereumjs/rlp": {
      "globals": {
        "TextEncoder": true
      }
    },
    "@metamask/eth-trezor-keyring>@metamask/eth-sig-util>@ethereumjs/rlp": {
      "globals": {
        "TextEncoder": true
      }
    },
    "@metamask/keyring-controller>@metamask/eth-sig-util>@ethereumjs/rlp": {
      "globals": {
        "TextEncoder": true
      }
    },
    "@metamask/signature-controller>@metamask/eth-sig-util>@ethereumjs/rlp": {
      "globals": {
        "TextEncoder": true
      }
    },
    "@ethereumjs/tx": {
      "packages": {
        "@ethereumjs/tx>@ethereumjs/common": true,
        "@ethereumjs/tx>@ethereumjs/rlp": true,
        "@ethereumjs/tx>@ethereumjs/util": true,
        "@ethereumjs/tx>ethereum-cryptography": true
      }
    },
    "@keystonehq/metamask-airgapped-keyring>@keystonehq/base-eth-keyring>@ethereumjs/tx": {
      "packages": {
        "@keystonehq/metamask-airgapped-keyring>@keystonehq/base-eth-keyring>@ethereumjs/tx>@ethereumjs/common": true,
        "@keystonehq/metamask-airgapped-keyring>@keystonehq/base-eth-keyring>@ethereumjs/tx>@ethereumjs/rlp": true,
        "@keystonehq/metamask-airgapped-keyring>@keystonehq/base-eth-keyring>@ethereumjs/util": true,
        "browserify>buffer": true,
        "@ethereumjs/tx>ethereum-cryptography": true,
        "browserify>insert-module-globals>is-buffer": true
      }
    },
    "@keystonehq/metamask-airgapped-keyring>@ethereumjs/tx": {
      "packages": {
        "@keystonehq/metamask-airgapped-keyring>@ethereumjs/tx>@ethereumjs/common": true,
        "@keystonehq/metamask-airgapped-keyring>@ethereumjs/tx>@ethereumjs/rlp": true,
        "@keystonehq/metamask-airgapped-keyring>@ethereumjs/tx>@ethereumjs/util": true,
        "browserify>buffer": true,
        "@ethereumjs/tx>ethereum-cryptography": true,
        "browserify>insert-module-globals>is-buffer": true
      }
    },
    "@metamask/smart-transactions-controller>@ethereumjs/tx": {
      "packages": {
        "@ethereumjs/tx>@ethereumjs/common": true,
        "@ethereumjs/tx>@ethereumjs/rlp": true,
        "@ethereumjs/tx>@ethereumjs/util": true,
        "@ethereumjs/tx>ethereum-cryptography": true
      }
    },
    "eth-lattice-keyring>@ethereumjs/tx": {
      "packages": {
        "eth-lattice-keyring>@ethereumjs/tx>@chainsafe/ssz": true,
        "eth-lattice-keyring>@ethereumjs/tx>@ethereumjs/common": true,
        "eth-lattice-keyring>@ethereumjs/tx>@ethereumjs/rlp": true,
        "eth-lattice-keyring>@ethereumjs/util": true,
        "@ethersproject/providers": true,
        "browserify>buffer": true,
        "eth-lattice-keyring>@ethereumjs/tx>ethereum-cryptography": true,
        "browserify>insert-module-globals>is-buffer": true
      }
    },
    "eth-lattice-keyring>gridplus-sdk>@ethereumjs/tx": {
      "packages": {
        "eth-lattice-keyring>@ethereumjs/tx>@chainsafe/ssz": true,
        "eth-lattice-keyring>gridplus-sdk>@ethereumjs/tx>@ethereumjs/common": true,
        "eth-lattice-keyring>gridplus-sdk>@ethereumjs/tx>@ethereumjs/rlp": true,
        "eth-lattice-keyring>gridplus-sdk>@ethereumjs/tx>@ethereumjs/util": true,
        "@ethersproject/providers": true,
        "browserify>buffer": true,
        "eth-lattice-keyring>gridplus-sdk>@ethereumjs/tx>ethereum-cryptography": true,
        "browserify>insert-module-globals>is-buffer": true
      }
    },
    "@ethereumjs/tx>@ethereumjs/util": {
      "globals": {
        "console.warn": true,
        "fetch": true
      },
      "packages": {
        "@ethereumjs/tx>@ethereumjs/rlp": true,
        "@ethereumjs/tx>ethereum-cryptography": true,
        "webpack>events": true
      }
    },
    "@keystonehq/metamask-airgapped-keyring>@ethereumjs/tx>@ethereumjs/util": {
      "globals": {
        "console.warn": true
      },
      "packages": {
        "@keystonehq/metamask-airgapped-keyring>@ethereumjs/tx>@ethereumjs/rlp": true,
        "browserify>buffer": true,
        "@ethereumjs/tx>ethereum-cryptography": true,
        "webpack>events": true,
        "browserify>insert-module-globals>is-buffer": true,
        "eth-lattice-keyring>@ethereumjs/util>micro-ftch": true
      }
    },
    "@metamask/network-controller>@metamask/utils>@ethereumjs/tx>@ethereumjs/util": {
      "globals": {
        "console.warn": true
      },
      "packages": {
        "@metamask/network-controller>@metamask/utils>@ethereumjs/tx>@ethereumjs/rlp": true,
        "browserify>buffer": true,
        "@ethereumjs/tx>ethereum-cryptography": true,
        "webpack>events": true,
        "browserify>insert-module-globals>is-buffer": true,
        "eth-lattice-keyring>@ethereumjs/util>micro-ftch": true
      }
    },
    "eth-lattice-keyring>gridplus-sdk>@ethereumjs/tx>@ethereumjs/util": {
      "globals": {
        "console.warn": true
      },
      "packages": {
        "eth-lattice-keyring>gridplus-sdk>@ethereumjs/tx>@ethereumjs/rlp": true,
        "browserify>buffer": true,
        "@ethereumjs/tx>ethereum-cryptography": true,
        "webpack>events": true,
        "browserify>insert-module-globals>is-buffer": true,
        "eth-lattice-keyring>@ethereumjs/util>micro-ftch": true
      }
    },
    "@keystonehq/metamask-airgapped-keyring>@keystonehq/base-eth-keyring>@ethereumjs/util": {
      "globals": {
        "console.warn": true
      },
      "packages": {
        "@keystonehq/metamask-airgapped-keyring>@keystonehq/base-eth-keyring>@ethereumjs/tx>@ethereumjs/rlp": true,
        "browserify>buffer": true,
        "@ethereumjs/tx>ethereum-cryptography": true,
        "webpack>events": true,
        "browserify>insert-module-globals>is-buffer": true,
        "eth-lattice-keyring>@ethereumjs/util>micro-ftch": true
      }
    },
    "@keystonehq/bc-ur-registry-eth>@ethereumjs/util": {
      "globals": {
        "console.warn": true
      },
      "packages": {
        "@keystonehq/bc-ur-registry-eth>@ethereumjs/util>@ethereumjs/rlp": true,
        "browserify>buffer": true,
        "@ethereumjs/tx>ethereum-cryptography": true,
        "webpack>events": true,
        "browserify>insert-module-globals>is-buffer": true,
        "eth-lattice-keyring>@ethereumjs/util>micro-ftch": true
      }
    },
    "@metamask/eth-sig-util>@ethereumjs/util": {
      "globals": {
        "console.warn": true
      },
      "packages": {
        "@metamask/eth-sig-util>@ethereumjs/util>@ethereumjs/rlp": true,
        "browserify>buffer": true,
        "@ethereumjs/tx>ethereum-cryptography": true,
        "webpack>events": true,
        "browserify>insert-module-globals>is-buffer": true,
        "eth-lattice-keyring>@ethereumjs/util>micro-ftch": true
      }
    },
    "@metamask/keyring-controller>@metamask/eth-hd-keyring>@metamask/eth-sig-util>@ethereumjs/util": {
      "globals": {
        "console.warn": true
      },
      "packages": {
        "@metamask/keyring-controller>@metamask/eth-hd-keyring>@metamask/eth-sig-util>@ethereumjs/rlp": true,
        "browserify>buffer": true,
        "@ethereumjs/tx>ethereum-cryptography": true,
        "webpack>events": true,
        "browserify>insert-module-globals>is-buffer": true,
        "eth-lattice-keyring>@ethereumjs/util>micro-ftch": true
      }
    },
    "@metamask/eth-json-rpc-middleware>@metamask/eth-sig-util>@ethereumjs/util": {
      "globals": {
        "console.warn": true
      },
      "packages": {
        "@metamask/eth-json-rpc-middleware>@metamask/eth-sig-util>@ethereumjs/rlp": true,
        "browserify>buffer": true,
        "@ethereumjs/tx>ethereum-cryptography": true,
        "webpack>events": true,
        "browserify>insert-module-globals>is-buffer": true,
        "eth-lattice-keyring>@ethereumjs/util>micro-ftch": true
      }
    },
    "@metamask/eth-ledger-bridge-keyring>@metamask/eth-sig-util>@ethereumjs/util": {
      "globals": {
        "console.warn": true
      },
      "packages": {
        "@metamask/eth-ledger-bridge-keyring>@metamask/eth-sig-util>@ethereumjs/rlp": true,
        "browserify>buffer": true,
        "@ethereumjs/tx>ethereum-cryptography": true,
        "webpack>events": true,
        "browserify>insert-module-globals>is-buffer": true,
        "eth-lattice-keyring>@ethereumjs/util>micro-ftch": true
      }
    },
    "@metamask/keyring-controller>@metamask/eth-simple-keyring>@metamask/eth-sig-util>@ethereumjs/util": {
      "globals": {
        "console.warn": true
      },
      "packages": {
        "@metamask/keyring-controller>@metamask/eth-simple-keyring>@metamask/eth-sig-util>@ethereumjs/rlp": true,
        "browserify>buffer": true,
        "@ethereumjs/tx>ethereum-cryptography": true,
        "webpack>events": true,
        "browserify>insert-module-globals>is-buffer": true,
        "eth-lattice-keyring>@ethereumjs/util>micro-ftch": true
      }
    },
    "@metamask/eth-snap-keyring>@metamask/eth-sig-util>@ethereumjs/util": {
      "globals": {
        "console.warn": true
      },
      "packages": {
        "@metamask/eth-snap-keyring>@metamask/eth-sig-util>@ethereumjs/rlp": true,
        "browserify>buffer": true,
        "@ethereumjs/tx>ethereum-cryptography": true,
        "webpack>events": true,
        "browserify>insert-module-globals>is-buffer": true,
        "eth-lattice-keyring>@ethereumjs/util>micro-ftch": true
      }
    },
    "@metamask/eth-trezor-keyring>@metamask/eth-sig-util>@ethereumjs/util": {
      "globals": {
        "console.warn": true
      },
      "packages": {
        "@metamask/eth-trezor-keyring>@metamask/eth-sig-util>@ethereumjs/rlp": true,
        "browserify>buffer": true,
        "@ethereumjs/tx>ethereum-cryptography": true,
        "webpack>events": true,
        "browserify>insert-module-globals>is-buffer": true,
        "eth-lattice-keyring>@ethereumjs/util>micro-ftch": true
      }
    },
    "@metamask/keyring-controller>@metamask/eth-sig-util>@ethereumjs/util": {
      "globals": {
        "console.warn": true
      },
      "packages": {
        "@metamask/keyring-controller>@metamask/eth-sig-util>@ethereumjs/rlp": true,
        "browserify>buffer": true,
        "@ethereumjs/tx>ethereum-cryptography": true,
        "webpack>events": true,
        "browserify>insert-module-globals>is-buffer": true,
        "eth-lattice-keyring>@ethereumjs/util>micro-ftch": true
      }
    },
    "@metamask/signature-controller>@metamask/eth-sig-util>@ethereumjs/util": {
      "globals": {
        "console.warn": true
      },
      "packages": {
        "@metamask/signature-controller>@metamask/eth-sig-util>@ethereumjs/rlp": true,
        "browserify>buffer": true,
        "@ethereumjs/tx>ethereum-cryptography": true,
        "webpack>events": true,
        "browserify>insert-module-globals>is-buffer": true,
        "eth-lattice-keyring>@ethereumjs/util>micro-ftch": true
      }
    },
    "eth-lattice-keyring>@ethereumjs/util": {
      "globals": {
        "console.warn": true
      },
      "packages": {
        "eth-lattice-keyring>@ethereumjs/tx>@ethereumjs/rlp": true,
        "browserify>buffer": true,
        "@ethereumjs/tx>ethereum-cryptography": true,
        "webpack>events": true,
        "browserify>insert-module-globals>is-buffer": true,
        "eth-lattice-keyring>@ethereumjs/util>micro-ftch": true
      }
    },
    "@ethersproject/abi": {
      "globals": {
        "console.log": true
      },
      "packages": {
        "ethers>@ethersproject/address": true,
        "@ethersproject/bignumber": true,
        "@ethersproject/bytes": true,
        "ethers>@ethersproject/constants": true,
        "@ethersproject/hash": true,
        "ethers>@ethersproject/keccak256": true,
        "ethers>@ethersproject/logger": true,
        "ethers>@ethersproject/properties": true,
        "ethers>@ethersproject/strings": true
      }
    },
    "ethers>@ethersproject/abstract-provider": {
      "packages": {
        "@ethersproject/bignumber": true,
        "@ethersproject/bytes": true,
        "ethers>@ethersproject/logger": true,
        "ethers>@ethersproject/properties": true
      }
    },
    "ethers>@ethersproject/abstract-signer": {
      "packages": {
        "ethers>@ethersproject/logger": true,
        "ethers>@ethersproject/properties": true
      }
    },
    "ethers>@ethersproject/address": {
      "packages": {
        "@ethersproject/bignumber": true,
        "@ethersproject/bytes": true,
        "ethers>@ethersproject/keccak256": true,
        "ethers>@ethersproject/logger": true,
        "ethers>@ethersproject/rlp": true
      }
    },
    "ethers>@ethersproject/base64": {
      "globals": {
        "atob": true,
        "btoa": true
      },
      "packages": {
        "@ethersproject/bytes": true
      }
    },
    "ethers>@ethersproject/basex": {
      "packages": {
        "@ethersproject/bytes": true,
        "ethers>@ethersproject/properties": true
      }
    },
    "@ethersproject/bignumber": {
      "packages": {
        "@ethersproject/bytes": true,
        "ethers>@ethersproject/logger": true,
        "bn.js": true
      }
    },
    "@ethersproject/bytes": {
      "packages": {
        "ethers>@ethersproject/logger": true
      }
    },
    "ethers>@ethersproject/constants": {
      "packages": {
        "@ethersproject/bignumber": true
      }
    },
    "@ethersproject/contracts": {
      "globals": {
        "setTimeout": true
      },
      "packages": {
        "@ethersproject/abi": true,
        "ethers>@ethersproject/abstract-provider": true,
        "ethers>@ethersproject/abstract-signer": true,
        "ethers>@ethersproject/address": true,
        "@ethersproject/bignumber": true,
        "@ethersproject/bytes": true,
        "ethers>@ethersproject/logger": true,
        "ethers>@ethersproject/properties": true,
        "ethers>@ethersproject/transactions": true
      }
    },
    "@ethersproject/hash": {
      "packages": {
        "ethers>@ethersproject/address": true,
        "ethers>@ethersproject/base64": true,
        "@ethersproject/bignumber": true,
        "@ethersproject/bytes": true,
        "ethers>@ethersproject/keccak256": true,
        "ethers>@ethersproject/logger": true,
        "ethers>@ethersproject/properties": true,
        "ethers>@ethersproject/strings": true
      }
    },
    "@ethersproject/hdnode": {
      "packages": {
        "ethers>@ethersproject/basex": true,
        "@ethersproject/bignumber": true,
        "@ethersproject/bytes": true,
        "ethers>@ethersproject/logger": true,
        "ethers>@ethersproject/pbkdf2": true,
        "ethers>@ethersproject/properties": true,
        "ethers>@ethersproject/sha2": true,
        "ethers>@ethersproject/signing-key": true,
        "ethers>@ethersproject/strings": true,
        "ethers>@ethersproject/transactions": true,
        "ethers>@ethersproject/wordlists": true
      }
    },
    "ethers>@ethersproject/json-wallets": {
      "packages": {
        "ethers>@ethersproject/address": true,
        "@ethersproject/bytes": true,
        "@ethersproject/hdnode": true,
        "ethers>@ethersproject/keccak256": true,
        "ethers>@ethersproject/logger": true,
        "ethers>@ethersproject/pbkdf2": true,
        "ethers>@ethersproject/properties": true,
        "ethers>@ethersproject/random": true,
        "ethers>@ethersproject/strings": true,
        "ethers>@ethersproject/transactions": true,
        "ethers>@ethersproject/json-wallets>aes-js": true,
        "ethers>@ethersproject/json-wallets>scrypt-js": true
      }
    },
    "ethers>@ethersproject/keccak256": {
      "packages": {
        "@ethersproject/bytes": true,
        "eth-ens-namehash>js-sha3": true
      }
    },
    "ethers>@ethersproject/logger": {
      "globals": {
        "console": true
      }
    },
    "ethers>@ethersproject/providers>@ethersproject/networks": {
      "packages": {
        "ethers>@ethersproject/logger": true
      }
    },
    "@metamask/test-bundler>@ethersproject/networks": {
      "packages": {
        "ethers>@ethersproject/logger": true
      }
    },
    "ethers>@ethersproject/pbkdf2": {
      "packages": {
        "@ethersproject/bytes": true,
        "ethers>@ethersproject/sha2": true
      }
    },
    "ethers>@ethersproject/properties": {
      "packages": {
        "ethers>@ethersproject/logger": true
      }
    },
    "@ethersproject/providers": {
      "globals": {
        "WebSocket": true,
        "clearInterval": true,
        "clearTimeout": true,
        "console.log": true,
        "console.warn": true,
        "setInterval": true,
        "setTimeout": true
      },
      "packages": {
        "ethers>@ethersproject/abstract-provider": true,
        "ethers>@ethersproject/abstract-signer": true,
        "ethers>@ethersproject/address": true,
        "ethers>@ethersproject/base64": true,
        "ethers>@ethersproject/basex": true,
        "@ethersproject/bignumber": true,
        "@ethersproject/bytes": true,
        "ethers>@ethersproject/constants": true,
        "@ethersproject/hash": true,
        "ethers>@ethersproject/logger": true,
        "@metamask/test-bundler>@ethersproject/networks": true,
        "ethers>@ethersproject/properties": true,
        "ethers>@ethersproject/random": true,
        "ethers>@ethersproject/sha2": true,
        "ethers>@ethersproject/strings": true,
        "ethers>@ethersproject/transactions": true,
        "@ethersproject/providers>@ethersproject/web": true,
        "@ethersproject/providers>bech32": true
      }
    },
    "ethers>@ethersproject/providers": {
      "globals": {
        "WebSocket": true,
        "clearInterval": true,
        "clearTimeout": true,
        "console.log": true,
        "console.warn": true,
        "setInterval": true,
        "setTimeout": true
      },
      "packages": {
        "ethers>@ethersproject/abstract-provider": true,
        "ethers>@ethersproject/abstract-signer": true,
        "ethers>@ethersproject/address": true,
        "ethers>@ethersproject/base64": true,
        "ethers>@ethersproject/basex": true,
        "@ethersproject/bignumber": true,
        "@ethersproject/bytes": true,
        "ethers>@ethersproject/constants": true,
        "@ethersproject/hash": true,
        "ethers>@ethersproject/logger": true,
        "ethers>@ethersproject/providers>@ethersproject/networks": true,
        "ethers>@ethersproject/properties": true,
        "ethers>@ethersproject/random": true,
        "ethers>@ethersproject/sha2": true,
        "ethers>@ethersproject/strings": true,
        "ethers>@ethersproject/transactions": true,
        "ethers>@ethersproject/providers>@ethersproject/web": true,
        "ethers>@ethersproject/providers>bech32": true
      }
    },
    "@ethersproject/providers>@ethersproject/random": {
      "globals": {
        "crypto.getRandomValues": true
      }
    },
    "ethers>@ethersproject/random": {
      "packages": {
        "@ethersproject/bytes": true,
        "ethers>@ethersproject/logger": true
      }
    },
    "ethers>@ethersproject/rlp": {
      "packages": {
        "@ethersproject/bytes": true,
        "ethers>@ethersproject/logger": true
      }
    },
    "ethers>@ethersproject/sha2": {
      "packages": {
        "@ethersproject/bytes": true,
        "ethers>@ethersproject/logger": true,
        "ethers>@ethersproject/sha2>hash.js": true
      }
    },
    "ethers>@ethersproject/signing-key": {
      "packages": {
        "@ethersproject/bytes": true,
        "ethers>@ethersproject/logger": true,
        "ethers>@ethersproject/properties": true,
        "@metamask/ppom-validator>elliptic": true
      }
    },
    "ethers>@ethersproject/solidity": {
      "packages": {
        "@ethersproject/bignumber": true,
        "@ethersproject/bytes": true,
        "ethers>@ethersproject/keccak256": true,
        "ethers>@ethersproject/logger": true,
        "ethers>@ethersproject/sha2": true,
        "ethers>@ethersproject/strings": true
      }
    },
    "ethers>@ethersproject/strings": {
      "packages": {
        "@ethersproject/bytes": true,
        "ethers>@ethersproject/constants": true,
        "ethers>@ethersproject/logger": true
      }
    },
    "ethers>@ethersproject/transactions": {
      "packages": {
        "ethers>@ethersproject/address": true,
        "@ethersproject/bignumber": true,
        "@ethersproject/bytes": true,
        "ethers>@ethersproject/constants": true,
        "ethers>@ethersproject/keccak256": true,
        "ethers>@ethersproject/logger": true,
        "ethers>@ethersproject/properties": true,
        "ethers>@ethersproject/rlp": true,
        "ethers>@ethersproject/signing-key": true
      }
    },
    "ethers>@ethersproject/units": {
      "packages": {
        "@ethersproject/bignumber": true,
        "ethers>@ethersproject/logger": true
      }
    },
    "@ethersproject/wallet": {
      "packages": {
        "ethers>@ethersproject/abstract-provider": true,
        "ethers>@ethersproject/abstract-signer": true,
        "ethers>@ethersproject/address": true,
        "@ethersproject/bytes": true,
        "@ethersproject/hash": true,
        "@ethersproject/hdnode": true,
        "ethers>@ethersproject/json-wallets": true,
        "ethers>@ethersproject/keccak256": true,
        "ethers>@ethersproject/logger": true,
        "ethers>@ethersproject/properties": true,
        "ethers>@ethersproject/random": true,
        "ethers>@ethersproject/signing-key": true,
        "ethers>@ethersproject/transactions": true
      }
    },
    "@ethersproject/providers>@ethersproject/web": {
      "globals": {
        "clearTimeout": true,
        "fetch": true,
        "setTimeout": true
      },
      "packages": {
        "ethers>@ethersproject/base64": true,
        "@ethersproject/bytes": true,
        "ethers>@ethersproject/logger": true,
        "ethers>@ethersproject/properties": true,
        "ethers>@ethersproject/strings": true
      }
    },
    "ethers>@ethersproject/providers>@ethersproject/web": {
      "globals": {
        "clearTimeout": true,
        "fetch": true,
        "setTimeout": true
      },
      "packages": {
        "ethers>@ethersproject/base64": true,
        "@ethersproject/bytes": true,
        "ethers>@ethersproject/logger": true,
        "ethers>@ethersproject/properties": true,
        "ethers>@ethersproject/strings": true
      }
    },
    "ethers>@ethersproject/web": {
      "globals": {
        "clearTimeout": true,
        "fetch": true,
        "setTimeout": true
      },
      "packages": {
        "ethers>@ethersproject/base64": true,
        "@ethersproject/bytes": true,
        "ethers>@ethersproject/logger": true,
        "ethers>@ethersproject/properties": true,
        "ethers>@ethersproject/strings": true
      }
    },
    "ethers>@ethersproject/wordlists": {
      "packages": {
        "@ethersproject/bytes": true,
        "@ethersproject/hash": true,
        "ethers>@ethersproject/logger": true,
        "ethers>@ethersproject/properties": true,
        "ethers>@ethersproject/strings": true
      }
    },
    "@metamask/notification-services-controller>firebase>@firebase/app": {
      "globals": {
        "FinalizationRegistry": true,
        "console.warn": true
      },
      "packages": {
        "@metamask/notification-services-controller>firebase>@firebase/app>@firebase/component": true,
        "@metamask/notification-services-controller>firebase>@firebase/app>@firebase/logger": true,
        "@metamask/notification-services-controller>firebase>@firebase/util": true,
        "@metamask/notification-services-controller>firebase>@firebase/app>idb": true
      }
    },
    "@metamask/notification-services-controller>firebase>@firebase/app>@firebase/component": {
      "packages": {
        "@metamask/notification-services-controller>firebase>@firebase/util": true
      }
    },
    "@metamask/notification-services-controller>firebase>@firebase/installations": {
      "globals": {
        "BroadcastChannel": true,
        "Headers": true,
        "btoa": true,
        "console.error": true,
        "crypto": true,
        "fetch": true,
        "msCrypto": true,
        "navigator.onLine": true,
        "setTimeout": true
      },
      "packages": {
        "@metamask/notification-services-controller>firebase>@firebase/app": true,
        "@metamask/notification-services-controller>firebase>@firebase/app>@firebase/component": true,
        "@metamask/notification-services-controller>firebase>@firebase/util": true,
        "@metamask/notification-services-controller>firebase>@firebase/app>idb": true
      }
    },
    "@metamask/notification-services-controller>firebase>@firebase/app>@firebase/logger": {
      "globals": {
        "console": true
      }
    },
    "@metamask/notification-services-controller>firebase>@firebase/messaging": {
      "globals": {
        "Headers": true,
        "Notification.maxActions": true,
        "Notification.permission": true,
        "Notification.requestPermission": true,
        "PushSubscription.prototype.hasOwnProperty": true,
        "ServiceWorkerRegistration": true,
        "URL": true,
        "addEventListener": true,
        "atob": true,
        "btoa": true,
        "clearTimeout": true,
        "clients.matchAll": true,
        "clients.openWindow": true,
        "console.warn": true,
        "document": true,
        "fetch": true,
        "indexedDB": true,
        "location.href": true,
        "location.origin": true,
        "navigator": true,
        "origin.replace": true,
        "registration.showNotification": true,
        "setTimeout": true
      },
      "packages": {
        "@metamask/notification-services-controller>firebase>@firebase/app": true,
        "@metamask/notification-services-controller>firebase>@firebase/app>@firebase/component": true,
        "@metamask/notification-services-controller>firebase>@firebase/installations": true,
        "@metamask/notification-services-controller>firebase>@firebase/util": true,
        "@metamask/notification-services-controller>firebase>@firebase/app>idb": true
      }
    },
    "@metamask/notification-services-controller>firebase>@firebase/util": {
      "globals": {
        "WorkerGlobalScope": true,
        "atob": true,
        "browser": true,
        "btoa": true,
        "chrome": true,
        "console": true,
        "document": true,
        "indexedDB": true,
        "navigator": true,
        "process": true,
        "setTimeout": true
      },
      "packages": {
        "process": true
      }
    },
    "@open-rpc/schema-utils-js>@json-schema-tools/dereferencer": {
      "packages": {
        "@open-rpc/schema-utils-js>@json-schema-tools/reference-resolver": true,
        "@open-rpc/schema-utils-js>@json-schema-tools/dereferencer>@json-schema-tools/traverse": true,
        "@metamask/rpc-errors>fast-safe-stringify": true
      }
    },
    "@open-rpc/schema-utils-js>@json-schema-tools/reference-resolver": {
      "packages": {
        "@open-rpc/schema-utils-js>@json-schema-tools/reference-resolver>@json-schema-spec/json-pointer": true,
        "@open-rpc/test-coverage>isomorphic-fetch": true
      }
    },
    "@keystonehq/metamask-airgapped-keyring>@keystonehq/base-eth-keyring": {
      "packages": {
        "@keystonehq/metamask-airgapped-keyring>@keystonehq/base-eth-keyring>@ethereumjs/tx": true,
        "@keystonehq/metamask-airgapped-keyring>@keystonehq/base-eth-keyring>@ethereumjs/util": true,
        "@keystonehq/bc-ur-registry-eth": true,
        "browserify>buffer": true,
        "@metamask/eth-trezor-keyring>hdkey": true,
        "eth-lattice-keyring>rlp": true,
        "uuid": true
      }
    },
    "@keystonehq/bc-ur-registry-eth": {
      "packages": {
        "@keystonehq/bc-ur-registry-eth>@ethereumjs/util": true,
        "@keystonehq/bc-ur-registry-eth>@keystonehq/bc-ur-registry": true,
        "browserify>buffer": true,
        "@metamask/eth-trezor-keyring>hdkey": true,
        "uuid": true
      }
    },
    "@keystonehq/bc-ur-registry-eth>@keystonehq/bc-ur-registry": {
      "globals": {
        "define": true
      },
      "packages": {
        "@ngraveio/bc-ur": true,
        "ethereumjs-util>ethereum-cryptography>bs58check": true,
        "buffer": true,
        "browserify>buffer": true,
        "tslib": true
      }
    },
    "@keystonehq/metamask-airgapped-keyring": {
      "packages": {
        "@keystonehq/metamask-airgapped-keyring>@ethereumjs/tx": true,
        "@keystonehq/metamask-airgapped-keyring>@keystonehq/base-eth-keyring": true,
        "@keystonehq/bc-ur-registry-eth": true,
        "@metamask/obs-store": true,
        "browserify>buffer": true,
        "webpack>events": true,
        "@keystonehq/metamask-airgapped-keyring>rlp": true,
        "uuid": true
      }
    },
    "chart.js>@kurkle/color": {
      "globals": {
        "define": true
      }
    },
    "@lavamoat/lavadome-react": {
      "globals": {
        "Document.prototype": true,
        "DocumentFragment.prototype": true,
        "Element.prototype": true,
        "Event.prototype": true,
        "EventTarget.prototype": true,
        "NavigateEvent.prototype": true,
        "NavigationDestination.prototype": true,
        "Node.prototype": true,
        "console.warn": true,
        "document": true,
        "navigation": true
      },
      "packages": {
        "react": true
      }
    },
    "@metamask/eth-ledger-bridge-keyring>@ledgerhq/hw-app-eth>@ledgerhq/domain-service": {
      "packages": {
        "@metamask/eth-ledger-bridge-keyring>@ledgerhq/hw-app-eth>@ledgerhq/logs": true,
        "@metamask/eth-ledger-bridge-keyring>@ledgerhq/hw-app-eth>@ledgerhq/domain-service>axios": true
      }
    },
    "@metamask/eth-ledger-bridge-keyring>@ledgerhq/hw-app-eth>@ledgerhq/errors": {
      "globals": {
        "console.warn": true
      }
    },
    "@metamask/eth-ledger-bridge-keyring>@ledgerhq/hw-app-eth>@ledgerhq/evm-tools": {
      "packages": {
        "ethers>@ethersproject/constants": true,
        "@ethersproject/hash": true,
        "@metamask/eth-ledger-bridge-keyring>@ledgerhq/hw-app-eth>@ledgerhq/cryptoassets-evm-signatures": true,
        "@metamask/eth-ledger-bridge-keyring>@ledgerhq/hw-app-eth>@ledgerhq/evm-tools>@ledgerhq/live-env": true,
        "@metamask/eth-ledger-bridge-keyring>@ledgerhq/hw-app-eth>@ledgerhq/evm-tools>axios": true,
        "@metamask/ppom-validator>crypto-js": true
      }
    },
    "@metamask/eth-ledger-bridge-keyring>@ledgerhq/hw-app-eth": {
      "globals": {
        "console.warn": true
      },
      "packages": {
        "@ethersproject/abi": true,
        "ethers>@ethersproject/rlp": true,
        "ethers>@ethersproject/transactions": true,
        "@metamask/eth-ledger-bridge-keyring>@ledgerhq/hw-app-eth>@ledgerhq/cryptoassets-evm-signatures": true,
        "@metamask/eth-ledger-bridge-keyring>@ledgerhq/hw-app-eth>@ledgerhq/domain-service": true,
        "@metamask/eth-ledger-bridge-keyring>@ledgerhq/hw-app-eth>@ledgerhq/errors": true,
        "@metamask/eth-ledger-bridge-keyring>@ledgerhq/hw-app-eth>@ledgerhq/evm-tools": true,
        "@metamask/eth-ledger-bridge-keyring>@ledgerhq/hw-app-eth>@ledgerhq/logs": true,
        "@metamask/eth-ledger-bridge-keyring>@ledgerhq/hw-app-eth>axios": true,
        "@metamask/eth-ledger-bridge-keyring>@ledgerhq/hw-app-eth>bignumber.js": true,
        "browserify>buffer": true,
        "semver": true
      }
    },
    "@metamask/eth-ledger-bridge-keyring>@ledgerhq/hw-app-eth>@ledgerhq/evm-tools>@ledgerhq/live-env": {
      "globals": {
        "console.warn": true
      },
      "packages": {
        "wait-on>rxjs": true
      }
    },
    "@metamask/eth-ledger-bridge-keyring>@ledgerhq/hw-app-eth>@ledgerhq/logs": {
      "globals": {
        "__ledgerLogsListen": "write",
        "console.error": true
      }
    },
    "@material-ui/core": {
      "globals": {
        "Image": true,
        "_formatMuiErrorMessage": true,
        "addEventListener": true,
        "clearInterval": true,
        "clearTimeout": true,
        "console.error": true,
        "console.warn": true,
        "document": true,
        "getComputedStyle": true,
        "getSelection": true,
        "innerHeight": true,
        "innerWidth": true,
        "matchMedia": true,
        "navigator": true,
        "performance.now": true,
        "removeEventListener": true,
        "requestAnimationFrame": true,
        "setInterval": true,
        "setTimeout": true
      },
      "packages": {
        "@babel/runtime": true,
        "@material-ui/core>@material-ui/styles": true,
        "@material-ui/core>@material-ui/system": true,
        "@material-ui/core>@material-ui/utils": true,
        "@material-ui/core>clsx": true,
        "react-redux>hoist-non-react-statics": true,
        "@material-ui/core>popper.js": true,
        "prop-types": true,
        "react": true,
        "react-dom": true,
        "prop-types>react-is": true,
        "@material-ui/core>react-transition-group": true
      }
    },
    "@material-ui/core>@material-ui/styles": {
      "globals": {
        "console.error": true,
        "console.warn": true,
        "document.createComment": true,
        "document.head": true
      },
      "packages": {
        "@babel/runtime": true,
        "@material-ui/core>@material-ui/utils": true,
        "@material-ui/core>clsx": true,
        "react-redux>hoist-non-react-statics": true,
        "@material-ui/core>@material-ui/styles>jss-plugin-camel-case": true,
        "@material-ui/core>@material-ui/styles>jss-plugin-default-unit": true,
        "@material-ui/core>@material-ui/styles>jss-plugin-global": true,
        "@material-ui/core>@material-ui/styles>jss-plugin-nested": true,
        "@material-ui/core>@material-ui/styles>jss-plugin-props-sort": true,
        "@material-ui/core>@material-ui/styles>jss-plugin-rule-value-function": true,
        "@material-ui/core>@material-ui/styles>jss-plugin-vendor-prefixer": true,
        "@material-ui/core>@material-ui/styles>jss": true,
        "prop-types": true,
        "react": true
      }
    },
    "@material-ui/core>@material-ui/system": {
      "globals": {
        "console.error": true
      },
      "packages": {
        "@babel/runtime": true,
        "@material-ui/core>@material-ui/utils": true,
        "prop-types": true
      }
    },
    "@material-ui/core>@material-ui/utils": {
      "packages": {
        "@babel/runtime": true,
        "prop-types": true,
        "prop-types>react-is": true
      }
    },
    "@metamask-private/delegator-core-viem>@metamask-private/delegation-utils": {
      "globals": {
        "fetch.bind": true
      },
      "packages": {
        "@metamask-private/delegator-core-viem>@metamask-private/delegation-utils>@metamask-private/delegation-abis": true,
        "@metamask-private/delegator-core-viem>@metamask-private/delegation-utils>@metamask-private/delegation-deployments": true,
        "browserify>buffer": true,
        "viem": true,
        "@metamask-private/delegator-core-viem>webauthn-p256": true
      }
    },
    "@metamask-private/delegator-core-viem": {
      "packages": {
        "@metamask-private/delegator-core-viem>@metamask-private/delegation-utils>@metamask-private/delegation-abis": true,
        "@metamask-private/delegator-core-viem>@metamask-private/delegation-utils": true,
        "viem": true
      }
    },
    "@metamask/abi-utils": {
      "packages": {
        "@metamask/utils>@metamask/superstruct": true,
        "@metamask/abi-utils>@metamask/utils": true
      }
    },
    "@metamask/keyring-controller>@metamask/eth-hd-keyring>@metamask/eth-sig-util>@metamask/abi-utils": {
      "packages": {
        "@metamask/utils>@metamask/superstruct": true,
        "@metamask/utils": true
      }
    },
    "@metamask/eth-json-rpc-middleware>@metamask/eth-sig-util>@metamask/abi-utils": {
      "packages": {
        "@metamask/utils>@metamask/superstruct": true,
        "@metamask/utils": true
      }
    },
    "@metamask/network-controller>@metamask/eth-json-rpc-middleware>@metamask/eth-sig-util>@metamask/abi-utils": {
      "packages": {
        "@metamask/utils>@metamask/superstruct": true,
        "@metamask/network-controller>@metamask/eth-json-rpc-middleware>@metamask/eth-sig-util>@metamask/abi-utils>@metamask/utils": true
      }
    },
    "@metamask/eth-ledger-bridge-keyring>@metamask/eth-sig-util>@metamask/abi-utils": {
      "packages": {
        "@metamask/utils>@metamask/superstruct": true,
        "@metamask/utils": true
      }
    },
    "@metamask/keyring-controller>@metamask/eth-simple-keyring>@metamask/eth-sig-util>@metamask/abi-utils": {
      "packages": {
        "@metamask/utils>@metamask/superstruct": true,
        "@metamask/utils": true
      }
    },
    "@metamask/eth-snap-keyring>@metamask/eth-sig-util>@metamask/abi-utils": {
      "packages": {
        "@metamask/utils>@metamask/superstruct": true,
        "@metamask/utils": true
      }
    },
    "@metamask/eth-trezor-keyring>@metamask/eth-sig-util>@metamask/abi-utils": {
      "packages": {
        "@metamask/utils>@metamask/superstruct": true,
        "@metamask/utils": true
      }
    },
    "@metamask/keyring-controller>@metamask/eth-sig-util>@metamask/abi-utils": {
      "packages": {
        "@metamask/utils>@metamask/superstruct": true,
        "@metamask/utils": true
      }
    },
    "@metamask/signature-controller>@metamask/eth-sig-util>@metamask/abi-utils": {
      "packages": {
        "@metamask/utils>@metamask/superstruct": true,
        "@metamask/utils": true
      }
    },
    "@metamask/accounts-controller": {
      "packages": {
        "@metamask/base-controller": true,
        "@metamask/eth-snap-keyring": true,
        "@metamask/keyring-api": true,
        "@metamask/keyring-controller": true,
        "@metamask/keyring-utils": true,
        "@metamask/utils": true,
        "@ethereumjs/tx>ethereum-cryptography": true,
        "uuid": true
      }
    },
    "@metamask/address-book-controller": {
      "packages": {
        "@metamask/base-controller": true,
        "@metamask/controller-utils": true
      }
    },
    "@metamask/announcement-controller": {
      "packages": {
        "@metamask/base-controller": true
      }
    },
    "@metamask/approval-controller": {
      "globals": {
        "console.info": true
      },
      "packages": {
        "@metamask/base-controller": true,
        "@metamask/rpc-errors": true,
        "nanoid": true
      }
    },
    "@metamask/assets-controllers": {
      "globals": {
        "AbortController": true,
        "Headers": true,
        "URL": true,
        "URLSearchParams": true,
        "clearInterval": true,
        "clearTimeout": true,
        "console.error": true,
        "console.log": true,
        "setInterval": true,
        "setTimeout": true
      },
      "packages": {
        "@ethereumjs/tx>@ethereumjs/util": true,
        "ethers>@ethersproject/address": true,
        "@ethersproject/bignumber": true,
        "@ethersproject/contracts": true,
        "@ethersproject/providers": true,
        "@metamask/abi-utils": true,
        "@metamask/base-controller": true,
        "@metamask/contract-metadata": true,
        "@metamask/controller-utils": true,
        "@metamask/controller-utils>@metamask/eth-query": true,
        "@metamask/keyring-api": true,
        "@metamask/keyring-snap-client": true,
        "@metamask/metamask-eth-abis": true,
        "@metamask/assets-controllers>@metamask/polling-controller": true,
        "@metamask/rpc-errors": true,
        "@metamask/assets-controllers>@metamask/snaps-utils": true,
        "@metamask/utils": true,
        "@metamask/name-controller>async-mutex": true,
        "bn.js": true,
        "lodash": true,
        "@ensdomains/content-hash>multicodec>uint8arrays>multiformats": true,
        "single-call-balance-checker-abi": true,
        "uuid": true
      }
    },
    "@metamask/base-controller": {
      "globals": {
        "setTimeout": true
      },
      "packages": {
        "immer": true
      }
    },
    "@metamask/announcement-controller>@metamask/base-controller": {
      "globals": {
        "setTimeout": true
      },
      "packages": {
        "immer": true
      }
    },
    "@metamask/network-controller>@metamask/base-controller": {
      "globals": {
        "setTimeout": true
      },
      "packages": {
        "immer": true
      }
    },
    "@metamask/ppom-validator>@metamask/base-controller": {
      "globals": {
        "setTimeout": true
      },
      "packages": {
        "immer": true
      }
    },
    "@metamask/queued-request-controller>@metamask/base-controller": {
      "globals": {
        "setTimeout": true
      },
      "packages": {
        "immer": true
      }
    },
    "@metamask/selected-network-controller>@metamask/base-controller": {
      "globals": {
        "setTimeout": true
      },
      "packages": {
        "immer": true
      }
    },
    "@metamask/browser-passworder": {
      "globals": {
        "CryptoKey": true,
        "btoa": true,
        "crypto.getRandomValues": true,
        "crypto.subtle.decrypt": true,
        "crypto.subtle.deriveKey": true,
        "crypto.subtle.encrypt": true,
        "crypto.subtle.exportKey": true,
        "crypto.subtle.importKey": true
      },
      "packages": {
        "@metamask/browser-passworder>@metamask/utils": true,
        "browserify>buffer": true
      }
    },
    "eth-keyring-controller>@metamask/browser-passworder": {
      "globals": {
        "crypto": true
      }
    },
    "@metamask/controller-utils": {
      "globals": {
        "URL": true,
        "console.error": true,
        "fetch": true,
        "setTimeout": true
      },
      "packages": {
        "@ethereumjs/tx>@ethereumjs/util": true,
        "@metamask/controller-utils>@metamask/ethjs-unit": true,
        "@metamask/utils": true,
        "@metamask/controller-utils>@spruceid/siwe-parser": true,
        "bn.js": true,
        "browserify>buffer": true,
        "cockatiel": true,
        "eth-ens-namehash": true,
        "eslint>fast-deep-equal": true
      }
    },
    "@metamask/ens-controller": {
      "packages": {
        "@ethersproject/providers": true,
        "@metamask/base-controller": true,
        "@metamask/controller-utils": true,
        "@metamask/utils": true,
        "punycode": true
      }
    },
    "@metamask/eth-token-tracker>@metamask/eth-block-tracker": {
      "globals": {
        "clearTimeout": true,
        "console.error": true,
        "setTimeout": true
      },
      "packages": {
        "@metamask/safe-event-emitter": true,
        "@metamask/utils": true,
        "@metamask/ppom-validator>json-rpc-random-id": true
      }
    },
    "@metamask/keyring-controller>@metamask/eth-hd-keyring": {
      "globals": {
        "TextEncoder": true
      },
      "packages": {
        "@ethereumjs/tx>@ethereumjs/util": true,
        "@metamask/keyring-controller>@metamask/eth-hd-keyring>@metamask/eth-sig-util": true,
        "@metamask/snaps-sdk>@metamask/key-tree": true,
        "@metamask/scure-bip39": true,
        "@metamask/utils": true,
        "browserify>buffer": true,
        "@ethereumjs/tx>ethereum-cryptography": true
      }
    },
    "@metamask/eth-json-rpc-filters": {
      "globals": {
        "console.error": true
      },
      "packages": {
        "@metamask/controller-utils>@metamask/eth-query": true,
        "@metamask/json-rpc-engine": true,
        "@metamask/safe-event-emitter": true,
        "@metamask/name-controller>async-mutex": true,
        "pify": true
      }
    },
    "@metamask/network-controller>@metamask/eth-json-rpc-infura": {
      "globals": {
        "fetch": true,
        "setTimeout": true
      },
      "packages": {
        "@metamask/eth-json-rpc-provider": true,
        "@metamask/json-rpc-engine": true,
        "@metamask/rpc-errors": true,
        "@metamask/network-controller>@metamask/eth-json-rpc-infura>@metamask/utils": true
      }
    },
    "@metamask/eth-json-rpc-middleware": {
      "globals": {
        "URL": true,
        "console.error": true,
        "setTimeout": true
      },
      "packages": {
        "@metamask/eth-json-rpc-middleware>@metamask/eth-sig-util": true,
        "@metamask/json-rpc-engine": true,
        "@metamask/rpc-errors": true,
        "@metamask/utils>@metamask/superstruct": true,
        "@metamask/utils": true,
        "@metamask/eth-json-rpc-middleware>klona": true,
        "@metamask/eth-json-rpc-middleware>safe-stable-stringify": true
      }
    },
    "@metamask/network-controller>@metamask/eth-json-rpc-middleware": {
      "globals": {
        "URL": true,
        "console.error": true,
        "setTimeout": true
      },
      "packages": {
        "@metamask/network-controller>@metamask/eth-json-rpc-middleware>@metamask/eth-sig-util": true,
        "@metamask/json-rpc-engine": true,
        "@metamask/rpc-errors": true,
        "@metamask/utils>@metamask/superstruct": true,
        "@metamask/network-controller>@metamask/eth-json-rpc-middleware>@metamask/utils": true,
        "@metamask/eth-json-rpc-middleware>klona": true,
        "@metamask/eth-json-rpc-middleware>safe-stable-stringify": true
      }
    },
    "@metamask/eth-json-rpc-provider": {
      "packages": {
        "@metamask/json-rpc-engine": true,
        "@metamask/rpc-errors": true,
        "@metamask/safe-event-emitter": true,
        "uuid": true
      }
    },
    "@metamask/eth-ledger-bridge-keyring": {
      "globals": {
        "addEventListener": true,
        "console.error": true,
        "document.createElement": true,
        "document.head.appendChild": true,
        "fetch": true,
        "removeEventListener": true
      },
      "packages": {
        "@ethereumjs/tx>@ethereumjs/rlp": true,
        "@ethereumjs/tx": true,
        "@ethereumjs/tx>@ethereumjs/util": true,
        "@metamask/eth-ledger-bridge-keyring>@ledgerhq/hw-app-eth": true,
        "@metamask/eth-ledger-bridge-keyring>@metamask/eth-sig-util": true,
        "@metamask/utils": true,
        "browserify>buffer": true,
        "@metamask/eth-trezor-keyring>hdkey": true
      }
    },
    "@metamask/controller-utils>@metamask/eth-query": {
      "packages": {
        "@metamask/ppom-validator>json-rpc-random-id": true,
        "watchify>xtend": true
      }
    },
    "@metamask/eth-sig-util": {
      "packages": {
        "@metamask/eth-sig-util>@ethereumjs/util": true,
        "@metamask/abi-utils": true,
        "@metamask/eth-sig-util>@metamask/utils": true,
        "@metamask/eth-sig-util>@scure/base": true,
        "browserify>buffer": true,
        "@ethereumjs/tx>ethereum-cryptography": true,
        "@metamask/eth-sig-util>tweetnacl": true
      }
    },
    "@metamask/keyring-controller>@metamask/eth-hd-keyring>@metamask/eth-sig-util": {
      "packages": {
        "@metamask/keyring-controller>@metamask/eth-hd-keyring>@metamask/eth-sig-util>@ethereumjs/rlp": true,
        "@metamask/keyring-controller>@metamask/eth-hd-keyring>@metamask/eth-sig-util>@ethereumjs/util": true,
        "@metamask/keyring-controller>@metamask/eth-hd-keyring>@metamask/eth-sig-util>@metamask/abi-utils": true,
        "@metamask/utils": true,
        "@metamask/keyring-controller>@metamask/eth-hd-keyring>@metamask/eth-sig-util>@scure/base": true,
        "browserify>buffer": true,
        "@ethereumjs/tx>ethereum-cryptography": true,
        "@metamask/eth-sig-util>tweetnacl": true
      }
    },
    "@metamask/eth-json-rpc-middleware>@metamask/eth-sig-util": {
      "packages": {
        "@metamask/eth-json-rpc-middleware>@metamask/eth-sig-util>@ethereumjs/rlp": true,
        "@metamask/eth-json-rpc-middleware>@metamask/eth-sig-util>@ethereumjs/util": true,
        "@metamask/eth-json-rpc-middleware>@metamask/eth-sig-util>@metamask/abi-utils": true,
        "@metamask/utils": true,
        "@metamask/eth-json-rpc-middleware>@metamask/eth-sig-util>@scure/base": true,
        "browserify>buffer": true,
        "@ethereumjs/tx>ethereum-cryptography": true,
        "@metamask/eth-sig-util>tweetnacl": true
      }
    },
    "@metamask/network-controller>@metamask/eth-json-rpc-middleware>@metamask/eth-sig-util": {
      "packages": {
        "@metamask/network-controller>@metamask/utils>@ethereumjs/tx>@ethereumjs/rlp": true,
        "@metamask/network-controller>@metamask/utils>@ethereumjs/tx>@ethereumjs/util": true,
        "@metamask/network-controller>@metamask/eth-json-rpc-middleware>@metamask/eth-sig-util>@metamask/abi-utils": true,
        "@metamask/network-controller>@metamask/eth-json-rpc-middleware>@metamask/eth-sig-util>@metamask/utils": true,
        "@metamask/utils>@scure/base": true,
        "browserify>buffer": true,
        "@ethereumjs/tx>ethereum-cryptography": true,
        "@metamask/eth-sig-util>tweetnacl": true
      }
    },
    "@metamask/eth-ledger-bridge-keyring>@metamask/eth-sig-util": {
      "packages": {
        "@metamask/eth-ledger-bridge-keyring>@metamask/eth-sig-util>@ethereumjs/rlp": true,
        "@metamask/eth-ledger-bridge-keyring>@metamask/eth-sig-util>@ethereumjs/util": true,
        "@metamask/eth-ledger-bridge-keyring>@metamask/eth-sig-util>@metamask/abi-utils": true,
        "@metamask/utils": true,
        "@metamask/eth-ledger-bridge-keyring>@metamask/eth-sig-util>@scure/base": true,
        "browserify>buffer": true,
        "@ethereumjs/tx>ethereum-cryptography": true,
        "@metamask/eth-sig-util>tweetnacl": true
      }
    },
    "@metamask/keyring-controller>@metamask/eth-simple-keyring>@metamask/eth-sig-util": {
      "packages": {
        "@metamask/keyring-controller>@metamask/eth-simple-keyring>@metamask/eth-sig-util>@ethereumjs/rlp": true,
        "@metamask/keyring-controller>@metamask/eth-simple-keyring>@metamask/eth-sig-util>@ethereumjs/util": true,
        "@metamask/keyring-controller>@metamask/eth-simple-keyring>@metamask/eth-sig-util>@metamask/abi-utils": true,
        "@metamask/utils": true,
        "@metamask/keyring-controller>@metamask/eth-simple-keyring>@metamask/eth-sig-util>@scure/base": true,
        "browserify>buffer": true,
        "@ethereumjs/tx>ethereum-cryptography": true,
        "@metamask/eth-sig-util>tweetnacl": true
      }
    },
    "@metamask/eth-snap-keyring>@metamask/eth-sig-util": {
      "packages": {
        "@metamask/eth-snap-keyring>@metamask/eth-sig-util>@ethereumjs/rlp": true,
        "@metamask/eth-snap-keyring>@metamask/eth-sig-util>@ethereumjs/util": true,
        "@metamask/eth-snap-keyring>@metamask/eth-sig-util>@metamask/abi-utils": true,
        "@metamask/utils": true,
        "@metamask/eth-snap-keyring>@metamask/eth-sig-util>@scure/base": true,
        "browserify>buffer": true,
        "@ethereumjs/tx>ethereum-cryptography": true,
        "@metamask/eth-sig-util>tweetnacl": true
      }
    },
    "@metamask/eth-trezor-keyring>@metamask/eth-sig-util": {
      "packages": {
        "@metamask/eth-trezor-keyring>@metamask/eth-sig-util>@ethereumjs/rlp": true,
        "@metamask/eth-trezor-keyring>@metamask/eth-sig-util>@ethereumjs/util": true,
        "@metamask/eth-trezor-keyring>@metamask/eth-sig-util>@metamask/abi-utils": true,
        "@metamask/utils": true,
        "@metamask/eth-trezor-keyring>@metamask/eth-sig-util>@scure/base": true,
        "browserify>buffer": true,
        "@ethereumjs/tx>ethereum-cryptography": true,
        "@metamask/eth-sig-util>tweetnacl": true
      }
    },
    "@metamask/keyring-controller>@metamask/eth-sig-util": {
      "packages": {
        "@metamask/keyring-controller>@metamask/eth-sig-util>@ethereumjs/rlp": true,
        "@metamask/keyring-controller>@metamask/eth-sig-util>@ethereumjs/util": true,
        "@metamask/keyring-controller>@metamask/eth-sig-util>@metamask/abi-utils": true,
        "@metamask/utils": true,
        "@metamask/keyring-controller>@metamask/eth-sig-util>@scure/base": true,
        "browserify>buffer": true,
        "@ethereumjs/tx>ethereum-cryptography": true,
        "@metamask/eth-sig-util>tweetnacl": true
      }
    },
    "@metamask/signature-controller>@metamask/eth-sig-util": {
      "packages": {
        "@metamask/signature-controller>@metamask/eth-sig-util>@ethereumjs/rlp": true,
        "@metamask/signature-controller>@metamask/eth-sig-util>@ethereumjs/util": true,
        "@metamask/signature-controller>@metamask/eth-sig-util>@metamask/abi-utils": true,
<<<<<<< HEAD
        "@metamask/signature-controller>@metamask/eth-sig-util>@metamask/utils": true,
        "@metamask/signature-controller>@metamask/eth-sig-util>@scure/base": true,
=======
        "@metamask/utils": true,
        "@metamask/utils>@scure/base": true,
>>>>>>> acf8867c
        "browserify>buffer": true,
        "@ethereumjs/tx>ethereum-cryptography": true,
        "@metamask/eth-sig-util>tweetnacl": true
      }
    },
    "@metamask/keyring-controller>@metamask/eth-simple-keyring": {
      "packages": {
        "@ethereumjs/tx>@ethereumjs/util": true,
        "@metamask/keyring-controller>@metamask/eth-simple-keyring>@metamask/eth-sig-util": true,
        "@metamask/utils": true,
        "browserify>buffer": true,
        "@ethereumjs/tx>ethereum-cryptography": true,
        "crypto-browserify>randombytes": true
      }
    },
    "@metamask/eth-snap-keyring": {
      "globals": {
        "URL": true,
        "console.error": true,
        "console.info": true
      },
      "packages": {
        "@ethereumjs/tx": true,
        "@metamask/eth-snap-keyring>@metamask/eth-sig-util": true,
        "@metamask/keyring-api": true,
        "@metamask/eth-snap-keyring>@metamask/keyring-internal-snap-client": true,
        "@metamask/keyring-utils": true,
        "@metamask/utils>@metamask/superstruct": true,
        "@metamask/utils": true,
        "webpack>events": true,
        "@metamask/eth-snap-keyring>uuid": true
      }
    },
    "@metamask/eth-token-tracker": {
      "globals": {
        "console.warn": true
      },
      "packages": {
        "@babel/runtime": true,
        "@ethersproject/bignumber": true,
        "@ethersproject/contracts": true,
        "@ethersproject/providers": true,
        "@metamask/eth-token-tracker>@metamask/eth-block-tracker": true,
        "@metamask/safe-event-emitter": true,
        "bn.js": true,
        "@metamask/eth-token-tracker>deep-equal": true,
        "human-standard-token-abi": true
      }
    },
    "@metamask/eth-trezor-keyring": {
      "globals": {
        "setTimeout": true
      },
      "packages": {
        "@ethereumjs/tx": true,
        "@ethereumjs/tx>@ethereumjs/util": true,
        "@metamask/eth-trezor-keyring>@metamask/eth-sig-util": true,
        "@metamask/utils": true,
        "@metamask/eth-trezor-keyring>@trezor/connect-plugin-ethereum": true,
        "@trezor/connect-web": true,
        "browserify>buffer": true,
        "@metamask/eth-trezor-keyring>hdkey": true
      }
    },
    "@metamask/etherscan-link": {
      "globals": {
        "URL": true
      }
    },
    "eth-method-registry>@metamask/ethjs-contract": {
      "packages": {
        "@babel/runtime": true,
        "eth-method-registry>@metamask/ethjs-contract>@metamask/ethjs-filter": true,
        "eth-method-registry>@metamask/ethjs-contract>@metamask/ethjs-util": true,
        "eth-method-registry>@metamask/ethjs-contract>ethjs-abi": true,
        "eth-ens-namehash>js-sha3": true,
        "promise-to-callback": true
      }
    },
    "eth-method-registry>@metamask/ethjs-contract>@metamask/ethjs-filter": {
      "globals": {
        "clearInterval": true,
        "setInterval": true
      }
    },
    "eth-method-registry>@metamask/ethjs-query>@metamask/ethjs-format": {
      "packages": {
        "eth-method-registry>@metamask/ethjs-contract>@metamask/ethjs-util": true,
        "@metamask/controller-utils>@metamask/ethjs-unit>@metamask/number-to-bn": true,
        "eth-method-registry>@metamask/ethjs-query>@metamask/ethjs-format>ethjs-schema": true,
        "eth-method-registry>@metamask/ethjs-query>@metamask/ethjs-format>strip-hex-prefix": true
      }
    },
    "eth-method-registry>@metamask/ethjs-query": {
      "globals": {
        "console": true
      },
      "packages": {
        "eth-method-registry>@metamask/ethjs-query>@metamask/ethjs-format": true,
        "eth-method-registry>@metamask/ethjs-query>@metamask/ethjs-rpc": true,
        "promise-to-callback": true
      }
    },
    "eth-method-registry>@metamask/ethjs-query>@metamask/ethjs-rpc": {
      "packages": {
        "promise-to-callback": true
      }
    },
    "@metamask/controller-utils>@metamask/ethjs-unit": {
      "packages": {
        "@metamask/controller-utils>@metamask/ethjs-unit>@metamask/number-to-bn": true,
        "bn.js": true
      }
    },
    "eth-method-registry>@metamask/ethjs-contract>@metamask/ethjs-util": {
      "packages": {
        "browserify>buffer": true,
        "eth-method-registry>@metamask/ethjs-query>@metamask/ethjs-format>is-hex-prefixed": true,
        "eth-method-registry>@metamask/ethjs-query>@metamask/ethjs-format>strip-hex-prefix": true
      }
    },
    "@metamask/gas-fee-controller": {
      "globals": {
        "clearInterval": true,
        "console.error": true,
        "setInterval": true
      },
      "packages": {
        "@metamask/controller-utils": true,
        "@metamask/controller-utils>@metamask/eth-query": true,
        "@metamask/polling-controller": true,
        "bn.js": true,
        "uuid": true
      }
    },
    "@metamask/jazzicon": {
      "globals": {
        "document.createElement": true,
        "document.createElementNS": true
      },
      "packages": {
        "@metamask/jazzicon>color": true,
        "@metamask/jazzicon>mersenne-twister": true
      }
    },
    "@metamask/json-rpc-engine": {
      "packages": {
        "@metamask/rpc-errors": true,
        "@metamask/safe-event-emitter": true,
        "@metamask/utils": true
      }
    },
    "@metamask/json-rpc-middleware-stream": {
      "globals": {
        "console.warn": true,
        "setTimeout": true
      },
      "packages": {
        "@metamask/safe-event-emitter": true,
        "@metamask/utils": true,
        "readable-stream": true
      }
    },
    "@metamask/snaps-sdk>@metamask/key-tree": {
      "globals": {
        "crypto.subtle": true
      },
      "packages": {
        "@metamask/scure-bip39": true,
        "@metamask/utils": true,
        "viem>@noble/curves": true,
        "viem>webauthn-p256>@noble/curves": true,
        "@noble/hashes": true,
        "@metamask/utils>@scure/base": true
      }
    },
    "@metamask/keyring-api": {
      "packages": {
        "@metamask/keyring-api>@metamask/keyring-utils": true,
        "@metamask/utils>@metamask/superstruct": true,
        "@metamask/utils": true,
        "@metamask/keyring-api>bech32": true
      }
    },
    "@metamask/keyring-controller": {
      "globals": {
        "console.log": true
      },
      "packages": {
        "@ethereumjs/tx>@ethereumjs/util": true,
        "@metamask/base-controller": true,
        "@metamask/browser-passworder": true,
        "@metamask/keyring-controller>@metamask/eth-hd-keyring": true,
        "@metamask/keyring-controller>@metamask/eth-sig-util": true,
        "@metamask/keyring-controller>@metamask/eth-simple-keyring": true,
        "@metamask/utils": true,
        "@metamask/name-controller>async-mutex": true,
        "@metamask/keyring-controller>ethereumjs-wallet": true,
        "@metamask/keyring-controller>ulid": true
      }
    },
    "@metamask/eth-snap-keyring>@metamask/keyring-internal-snap-client": {
      "packages": {
        "@metamask/keyring-snap-client": true
      }
    },
    "@metamask/keyring-snap-client": {
      "packages": {
        "@metamask/keyring-api": true,
        "@metamask/keyring-snap-client>@metamask/keyring-utils": true,
        "@metamask/utils>@metamask/superstruct": true,
        "@metamask/keyring-snap-client>uuid": true
      }
    },
    "@metamask/keyring-utils": {
      "globals": {
        "URL": true
      },
      "packages": {
        "@metamask/utils>@metamask/superstruct": true,
        "@metamask/utils": true,
        "bitcoin-address-validation": true
      }
    },
    "@metamask/keyring-api>@metamask/keyring-utils": {
      "globals": {
        "URL": true
      },
      "packages": {
        "@metamask/utils>@metamask/superstruct": true,
        "@metamask/utils": true,
        "bitcoin-address-validation": true
      }
    },
    "@metamask/keyring-snap-client>@metamask/keyring-utils": {
      "globals": {
        "URL": true
      },
      "packages": {
        "@metamask/utils>@metamask/superstruct": true,
        "@metamask/utils": true,
        "bitcoin-address-validation": true
      }
    },
    "@metamask/logging-controller": {
      "packages": {
        "@metamask/base-controller": true,
        "uuid": true
      }
    },
    "@metamask/logo": {
      "globals": {
        "addEventListener": true,
        "document.body.appendChild": true,
        "document.createElementNS": true,
        "innerHeight": true,
        "innerWidth": true,
        "requestAnimationFrame": true
      },
      "packages": {
        "@metamask/logo>gl-mat4": true,
        "@metamask/logo>gl-vec3": true
      }
    },
    "@metamask/message-manager": {
      "packages": {
        "@metamask/base-controller": true,
        "@metamask/controller-utils": true,
        "@metamask/utils": true,
        "browserify>buffer": true,
        "webpack>events": true,
        "uuid": true
      }
    },
    "@metamask/multichain": {
      "globals": {
        "console.error": true
      },
      "packages": {
        "@metamask/multichain>@metamask/api-specs": true,
        "@metamask/controller-utils": true,
        "@metamask/eth-json-rpc-filters": true,
        "@metamask/json-rpc-engine": true,
        "@metamask/permission-controller": true,
        "@metamask/rpc-errors": true,
        "@metamask/safe-event-emitter": true,
        "@metamask/utils": true,
        "@open-rpc/schema-utils-js": true,
        "@metamask/multichain>jsonschema": true,
        "lodash": true
      }
    },
    "@metamask/multichain-network-controller": {
      "packages": {
        "@metamask/base-controller": true,
        "@metamask/keyring-api": true,
        "@metamask/network-controller": true,
        "@metamask/utils": true,
        "@metamask/multichain-network-controller>@solana/addresses": true
      }
    },
    "@metamask/multichain-transactions-controller": {
      "globals": {
        "console.error": true
      },
      "packages": {
        "@metamask/base-controller": true,
        "@metamask/keyring-api": true,
        "@metamask/keyring-snap-client": true,
        "@metamask/multichain-transactions-controller>@metamask/snaps-utils": true,
        "@metamask/utils": true
      }
    },
    "@metamask/name-controller": {
      "globals": {
        "fetch": true
      },
      "packages": {
        "@metamask/base-controller": true,
        "@metamask/controller-utils": true,
        "@metamask/utils": true,
        "@metamask/name-controller>async-mutex": true
      }
    },
    "@metamask/network-controller": {
      "globals": {
        "btoa": true,
        "fetch": true,
        "setTimeout": true
      },
      "packages": {
        "@metamask/network-controller>@metamask/base-controller": true,
        "@metamask/controller-utils": true,
        "@metamask/eth-token-tracker>@metamask/eth-block-tracker": true,
        "@metamask/network-controller>@metamask/eth-json-rpc-infura": true,
        "@metamask/network-controller>@metamask/eth-json-rpc-middleware": true,
        "@metamask/eth-json-rpc-provider": true,
        "@metamask/controller-utils>@metamask/eth-query": true,
        "@metamask/json-rpc-engine": true,
        "@metamask/rpc-errors": true,
        "@metamask/network-controller>@metamask/swappable-obj-proxy": true,
        "@metamask/network-controller>@metamask/utils": true,
        "eslint>fast-deep-equal": true,
        "reselect": true,
        "uri-js": true,
        "uuid": true
      }
    },
    "@metamask/transaction-controller>@metamask/nonce-tracker": {
      "packages": {
        "@ethersproject/providers": true,
        "browserify>assert": true,
        "@metamask/transaction-controller>@metamask/nonce-tracker>async-mutex": true
      }
    },
    "@metamask/notification-services-controller": {
      "globals": {
        "Intl.NumberFormat": true,
        "addEventListener": true,
        "fetch": true,
        "registration": true,
        "removeEventListener": true
      },
      "packages": {
        "@metamask/notification-services-controller>@contentful/rich-text-html-renderer": true,
        "@metamask/base-controller": true,
        "@metamask/controller-utils": true,
        "@metamask/keyring-controller": true,
        "@metamask/profile-sync-controller": true,
        "@metamask/utils": true,
        "@metamask/notification-services-controller>bignumber.js": true,
        "@metamask/notification-services-controller>firebase": true,
        "loglevel": true,
        "uuid": true
      }
    },
    "@metamask/controller-utils>@metamask/ethjs-unit>@metamask/number-to-bn": {
      "packages": {
        "bn.js": true,
        "eth-method-registry>@metamask/ethjs-query>@metamask/ethjs-format>strip-hex-prefix": true
      }
    },
    "@metamask/object-multiplex": {
      "globals": {
        "console.warn": true
      },
      "packages": {
        "@metamask/object-multiplex>once": true,
        "readable-stream": true
      }
    },
    "@metamask/obs-store": {
      "packages": {
        "@metamask/safe-event-emitter": true,
        "readable-stream": true
      }
    },
    "@metamask/permission-controller": {
      "globals": {
        "console.error": true
      },
      "packages": {
        "@metamask/base-controller": true,
        "@metamask/controller-utils": true,
        "@metamask/json-rpc-engine": true,
        "@metamask/rpc-errors": true,
        "@metamask/utils": true,
        "deep-freeze-strict": true,
        "immer": true,
        "nanoid": true
      }
    },
    "@metamask/permission-log-controller": {
      "packages": {
        "@metamask/base-controller": true,
        "@metamask/utils": true
      }
    },
    "@metamask/phishing-controller": {
      "globals": {
        "TextEncoder": true,
        "URL": true,
        "console.error": true,
        "fetch": true
      },
      "packages": {
        "@metamask/base-controller": true,
        "@metamask/controller-utils": true,
        "@noble/hashes": true,
        "@ethereumjs/tx>ethereum-cryptography": true,
        "webpack-cli>fastest-levenshtein": true,
        "punycode": true
      }
    },
    "@metamask/polling-controller": {
      "globals": {
        "clearTimeout": true,
        "console.error": true,
        "setTimeout": true
      },
      "packages": {
        "@metamask/base-controller": true,
        "@metamask/snaps-utils>fast-json-stable-stringify": true,
        "uuid": true
      }
    },
    "@metamask/assets-controllers>@metamask/polling-controller": {
      "globals": {
        "clearTimeout": true,
        "console.error": true,
        "setTimeout": true
      },
      "packages": {
        "@metamask/base-controller": true,
        "@metamask/snaps-utils>fast-json-stable-stringify": true,
        "uuid": true
      }
    },
    "@metamask/post-message-stream": {
      "globals": {
        "MessageEvent.prototype": true,
        "WorkerGlobalScope": true,
        "addEventListener": true,
        "browser": true,
        "chrome": true,
        "location.origin": true,
        "postMessage": true,
        "removeEventListener": true
      },
      "packages": {
        "@metamask/utils": true,
        "readable-stream": true
      }
    },
    "@metamask/ppom-validator": {
      "globals": {
        "URL": true,
        "console.error": true,
        "crypto": true
      },
      "packages": {
        "@metamask/ppom-validator>@metamask/base-controller": true,
        "@metamask/controller-utils": true,
        "await-semaphore": true,
        "browserify>buffer": true,
        "@metamask/ppom-validator>crypto-js": true,
        "@metamask/ppom-validator>elliptic": true,
        "@metamask/ppom-validator>json-rpc-random-id": true
      }
    },
    "@metamask/preferences-controller": {
      "packages": {
        "@metamask/base-controller": true,
        "@metamask/controller-utils": true
      }
    },
    "@metamask/profile-sync-controller": {
      "globals": {
        "Event": true,
        "Headers": true,
        "TextDecoder": true,
        "TextEncoder": true,
        "URL": true,
        "URLSearchParams": true,
        "addEventListener": true,
        "console.error": true,
        "dispatchEvent": true,
        "fetch": true,
        "removeEventListener": true,
        "setTimeout": true
      },
      "packages": {
        "@metamask/base-controller": true,
        "@metamask/keyring-api": true,
        "@metamask/keyring-controller": true,
        "@metamask/network-controller": true,
        "@metamask/profile-sync-controller>@noble/ciphers": true,
        "@noble/hashes": true,
        "browserify>buffer": true,
        "loglevel": true,
        "@metamask/profile-sync-controller>siwe": true
      }
    },
    "@metamask/providers": {
      "globals": {
        "CustomEvent": true,
        "Event": true,
        "addEventListener": true,
        "chrome.runtime.connect": true,
        "console": true,
        "dispatchEvent": true,
        "document.createElement": true,
        "document.readyState": true,
        "ethereum": "write",
        "location.hostname": true,
        "removeEventListener": true,
        "web3": true
      },
      "packages": {
        "@metamask/json-rpc-engine": true,
        "@metamask/json-rpc-middleware-stream": true,
        "@metamask/object-multiplex": true,
        "@metamask/rpc-errors": true,
        "@metamask/safe-event-emitter": true,
        "@metamask/utils": true,
        "@metamask/providers>detect-browser": true,
        "@metamask/providers>extension-port-stream": true,
        "eslint>fast-deep-equal": true,
        "@metamask/providers>is-stream": true,
        "readable-stream": true
      }
    },
    "@metamask/queued-request-controller": {
      "packages": {
        "@metamask/queued-request-controller>@metamask/base-controller": true,
        "@metamask/json-rpc-engine": true,
        "@metamask/rpc-errors": true,
        "@metamask/selected-network-controller": true,
        "@metamask/queued-request-controller>@metamask/utils": true
      }
    },
    "@metamask/rate-limit-controller": {
      "globals": {
        "setTimeout": true
      },
      "packages": {
        "@metamask/base-controller": true,
        "@metamask/rpc-errors": true,
        "@metamask/utils": true
      }
    },
    "@metamask/remote-feature-flag-controller": {
      "packages": {
        "@metamask/base-controller": true,
        "@metamask/controller-utils": true,
        "uuid": true
      }
    },
    "@metamask/rpc-errors": {
      "packages": {
        "@metamask/utils": true,
        "@metamask/rpc-errors>fast-safe-stringify": true
      }
    },
    "@metamask/safe-event-emitter": {
      "globals": {
        "setTimeout": true
      },
      "packages": {
        "webpack>events": true
      }
    },
    "@metamask/scure-bip39": {
      "globals": {
        "TextEncoder": true
      },
      "packages": {
        "@metamask/scure-bip39>@noble/hashes": true,
        "@metamask/scure-bip39>@scure/base": true
      }
    },
    "@metamask/selected-network-controller": {
      "packages": {
        "@metamask/selected-network-controller>@metamask/base-controller": true,
        "@metamask/network-controller>@metamask/swappable-obj-proxy": true
      }
    },
    "@metamask/signature-controller": {
      "globals": {
        "fetch": true
      },
      "packages": {
        "@metamask/approval-controller": true,
        "@metamask/base-controller": true,
        "@metamask/controller-utils": true,
        "@metamask/signature-controller>@metamask/eth-sig-util": true,
        "@metamask/keyring-controller": true,
        "@metamask/logging-controller": true,
        "@metamask/utils": true,
        "browserify>buffer": true,
        "webpack>events": true,
        "@metamask/multichain>jsonschema": true,
        "uuid": true
      }
    },
    "@metamask/smart-transactions-controller": {
      "globals": {
        "URLSearchParams": true,
        "clearInterval": true,
        "console.error": true,
        "console.log": true,
        "fetch": true,
        "setInterval": true
      },
      "packages": {
        "@metamask/smart-transactions-controller>@ethereumjs/tx": true,
        "@ethereumjs/tx>@ethereumjs/util": true,
        "@ethersproject/bytes": true,
        "@metamask/controller-utils": true,
        "@metamask/controller-utils>@metamask/eth-query": true,
        "@metamask/polling-controller": true,
        "@metamask/transaction-controller": true,
        "@metamask/smart-transactions-controller>bignumber.js": true,
        "browserify>buffer": true,
        "fast-json-patch": true,
        "lodash": true
      }
    },
    "@metamask/snaps-controllers": {
      "globals": {
        "DecompressionStream": true,
        "URL": true,
        "clearTimeout": true,
        "document.getElementById": true,
        "fetch.bind": true,
        "setTimeout": true
      },
      "packages": {
        "@metamask/base-controller": true,
        "@metamask/json-rpc-engine": true,
        "@metamask/json-rpc-middleware-stream": true,
        "@metamask/object-multiplex": true,
        "@metamask/permission-controller": true,
        "@metamask/post-message-stream": true,
        "@metamask/rpc-errors": true,
        "@metamask/snaps-utils>@metamask/snaps-registry": true,
        "@metamask/snaps-rpc-methods": true,
        "@metamask/snaps-sdk": true,
        "@metamask/snaps-utils": true,
        "@metamask/utils": true,
        "@metamask/snaps-controllers>@xstate/fsm": true,
        "@metamask/name-controller>async-mutex": true,
        "browserify>browserify-zlib": true,
        "@metamask/snaps-controllers>concat-stream": true,
        "eslint>fast-deep-equal": true,
        "@metamask/snaps-controllers>get-npm-tarball-url": true,
        "immer": true,
        "luxon": true,
        "nanoid": true,
        "readable-stream": true,
        "@metamask/snaps-controllers>readable-web-to-node-stream": true,
        "semver": true,
        "@metamask/snaps-controllers>tar-stream": true
      }
    },
    "@metamask/snaps-execution-environments": {
      "globals": {
        "document.getElementById": true
      },
      "packages": {
        "@metamask/post-message-stream": true,
        "@metamask/snaps-utils": true,
        "@metamask/utils": true
      }
    },
    "@metamask/snaps-utils>@metamask/snaps-registry": {
      "packages": {
        "@metamask/utils>@metamask/superstruct": true,
        "@metamask/utils": true,
        "viem>@noble/curves": true,
        "viem>webauthn-p256>@noble/curves": true,
        "@noble/hashes": true
      }
    },
    "@metamask/snaps-rpc-methods": {
      "packages": {
        "@metamask/snaps-sdk>@metamask/key-tree": true,
        "@metamask/permission-controller": true,
        "@metamask/rpc-errors": true,
        "@metamask/snaps-sdk": true,
        "@metamask/snaps-utils": true,
        "@metamask/utils>@metamask/superstruct": true,
        "@metamask/utils": true,
        "@noble/hashes": true,
        "luxon": true
      }
    },
    "@metamask/snaps-sdk": {
      "globals": {
        "URL": true,
        "fetch": true
      },
      "packages": {
        "@metamask/rpc-errors": true,
        "@metamask/utils>@metamask/superstruct": true,
        "@metamask/utils": true
      }
    },
    "@metamask/snaps-utils": {
      "globals": {
        "File": true,
        "FileReader": true,
        "TextDecoder": true,
        "TextEncoder": true,
        "URL": true,
        "console.error": true,
        "console.log": true,
        "console.warn": true,
        "crypto": true,
        "document.body.appendChild": true,
        "document.createElement": true,
        "fetch": true
      },
      "packages": {
        "@metamask/snaps-sdk>@metamask/key-tree": true,
        "@metamask/permission-controller": true,
        "@metamask/rpc-errors": true,
        "@metamask/snaps-utils>@metamask/slip44": true,
        "@metamask/snaps-sdk": true,
        "@metamask/utils>@metamask/superstruct": true,
        "@metamask/utils": true,
        "@noble/hashes": true,
        "@metamask/utils>@scure/base": true,
        "chalk": true,
        "@metamask/snaps-utils>cron-parser": true,
        "@metamask/snaps-utils>fast-json-stable-stringify": true,
        "@metamask/snaps-utils>fast-xml-parser": true,
        "@metamask/snaps-utils>marked": true,
        "@metamask/snaps-utils>rfdc": true,
        "semver": true,
        "@metamask/snaps-utils>validate-npm-package-name": true
      }
    },
    "@metamask/assets-controllers>@metamask/snaps-utils": {
      "globals": {
        "File": true,
        "FileReader": true,
        "TextDecoder": true,
        "TextEncoder": true,
        "URL": true,
        "console.error": true,
        "console.log": true,
        "console.warn": true,
        "crypto": true,
        "document.body.appendChild": true,
        "document.createElement": true,
        "fetch": true
      },
      "packages": {
        "@metamask/snaps-sdk>@metamask/key-tree": true,
        "@metamask/permission-controller": true,
        "@metamask/rpc-errors": true,
        "@metamask/snaps-utils>@metamask/slip44": true,
        "@metamask/snaps-sdk": true,
        "@metamask/utils>@metamask/superstruct": true,
        "@metamask/utils": true,
        "@noble/hashes": true,
        "@metamask/utils>@scure/base": true,
        "chalk": true,
        "@metamask/snaps-utils>cron-parser": true,
        "@metamask/snaps-utils>fast-json-stable-stringify": true,
        "@metamask/snaps-utils>fast-xml-parser": true,
        "@metamask/snaps-utils>marked": true,
        "@metamask/snaps-utils>rfdc": true,
        "semver": true,
        "@metamask/snaps-utils>validate-npm-package-name": true
      }
    },
    "@metamask/multichain-transactions-controller>@metamask/snaps-utils": {
      "globals": {
        "File": true,
        "FileReader": true,
        "TextDecoder": true,
        "TextEncoder": true,
        "URL": true,
        "console.error": true,
        "console.log": true,
        "console.warn": true,
        "crypto": true,
        "document.body.appendChild": true,
        "document.createElement": true,
        "fetch": true
      },
      "packages": {
        "@metamask/snaps-sdk>@metamask/key-tree": true,
        "@metamask/permission-controller": true,
        "@metamask/rpc-errors": true,
        "@metamask/snaps-utils>@metamask/slip44": true,
        "@metamask/snaps-sdk": true,
        "@metamask/utils>@metamask/superstruct": true,
        "@metamask/utils": true,
        "@noble/hashes": true,
        "@metamask/utils>@scure/base": true,
        "chalk": true,
        "@metamask/snaps-utils>cron-parser": true,
        "@metamask/snaps-utils>fast-json-stable-stringify": true,
        "@metamask/snaps-utils>fast-xml-parser": true,
        "@metamask/snaps-utils>marked": true,
        "@metamask/snaps-utils>rfdc": true,
        "semver": true,
        "@metamask/snaps-utils>validate-npm-package-name": true
      }
    },
    "@metamask/transaction-controller": {
      "globals": {
        "clearTimeout": true,
        "console.error": true,
        "fetch": true,
        "setTimeout": true
      },
      "packages": {
        "@ethereumjs/tx>@ethereumjs/common": true,
        "@ethereumjs/tx": true,
        "@ethersproject/abi": true,
        "@ethersproject/contracts": true,
        "@ethersproject/providers": true,
        "@ethersproject/wallet": true,
        "@metamask/base-controller": true,
        "@metamask/controller-utils": true,
        "@metamask/controller-utils>@metamask/eth-query": true,
        "@metamask/gas-fee-controller": true,
        "@metamask/metamask-eth-abis": true,
        "@metamask/network-controller": true,
        "@metamask/transaction-controller>@metamask/nonce-tracker": true,
        "@metamask/rpc-errors": true,
        "@metamask/utils": true,
        "@metamask/name-controller>async-mutex": true,
        "bn.js": true,
        "browserify>buffer": true,
        "eth-method-registry": true,
        "webpack>events": true,
        "fast-json-patch": true,
        "lodash": true,
        "uuid": true
      }
    },
    "@metamask/user-operation-controller": {
      "globals": {
        "fetch": true
      },
      "packages": {
        "@metamask/base-controller": true,
        "@metamask/controller-utils": true,
        "@metamask/controller-utils>@metamask/eth-query": true,
        "@metamask/gas-fee-controller": true,
        "@metamask/polling-controller": true,
        "@metamask/rpc-errors": true,
        "@metamask/utils>@metamask/superstruct": true,
        "@metamask/transaction-controller": true,
        "@metamask/utils": true,
        "bn.js": true,
        "webpack>events": true,
        "lodash": true,
        "uuid": true
      }
    },
    "@metamask/utils": {
      "globals": {
        "TextDecoder": true,
        "TextEncoder": true
      },
      "packages": {
        "@metamask/utils>@metamask/superstruct": true,
        "@noble/hashes": true,
        "@metamask/utils>@scure/base": true,
        "browserify>buffer": true,
        "nock>debug": true,
        "@metamask/utils>pony-cause": true,
        "semver": true
      }
    },
    "@metamask/abi-utils>@metamask/utils": {
      "globals": {
        "TextDecoder": true,
        "TextEncoder": true
      },
      "packages": {
        "@metamask/utils>@metamask/superstruct": true,
        "@noble/hashes": true,
        "@metamask/utils>@scure/base": true,
        "browserify>buffer": true,
        "nock>debug": true,
        "@metamask/utils>pony-cause": true,
        "semver": true
      }
    },
    "@metamask/network-controller>@metamask/eth-json-rpc-middleware>@metamask/eth-sig-util>@metamask/abi-utils>@metamask/utils": {
      "globals": {
        "TextDecoder": true,
        "TextEncoder": true
      },
      "packages": {
        "@metamask/utils>@metamask/superstruct": true,
        "@noble/hashes": true,
        "@metamask/utils>@scure/base": true,
        "browserify>buffer": true,
        "nock>debug": true,
        "@metamask/utils>pony-cause": true,
        "semver": true
      }
    },
    "@metamask/browser-passworder>@metamask/utils": {
      "globals": {
        "TextDecoder": true,
        "TextEncoder": true
      },
      "packages": {
        "@metamask/utils>@metamask/superstruct": true,
        "@noble/hashes": true,
        "@metamask/utils>@scure/base": true,
        "browserify>buffer": true,
        "nock>debug": true,
        "@metamask/utils>pony-cause": true,
        "semver": true
      }
    },
    "@metamask/network-controller>@metamask/eth-json-rpc-infura>@metamask/utils": {
      "globals": {
        "TextDecoder": true,
        "TextEncoder": true
      },
      "packages": {
        "@metamask/utils>@metamask/superstruct": true,
        "@noble/hashes": true,
        "@metamask/utils>@scure/base": true,
        "browserify>buffer": true,
        "nock>debug": true,
        "@metamask/utils>pony-cause": true,
        "semver": true
      }
    },
    "@metamask/network-controller>@metamask/eth-json-rpc-middleware>@metamask/utils": {
      "globals": {
        "TextDecoder": true,
        "TextEncoder": true
      },
      "packages": {
        "@metamask/utils>@metamask/superstruct": true,
        "@noble/hashes": true,
        "@metamask/utils>@scure/base": true,
        "browserify>buffer": true,
        "nock>debug": true,
        "@metamask/utils>pony-cause": true,
        "semver": true
      }
    },
    "@metamask/eth-sig-util>@metamask/utils": {
      "globals": {
        "TextDecoder": true,
        "TextEncoder": true
      },
      "packages": {
        "@metamask/utils>@metamask/superstruct": true,
        "@noble/hashes": true,
        "@metamask/eth-sig-util>@metamask/utils>@scure/base": true,
        "browserify>buffer": true,
        "nock>debug": true,
        "@metamask/utils>pony-cause": true,
        "semver": true
      }
    },
    "@metamask/network-controller>@metamask/eth-json-rpc-middleware>@metamask/eth-sig-util>@metamask/utils": {
      "globals": {
        "TextDecoder": true,
        "TextEncoder": true
      },
      "packages": {
        "@metamask/utils>@metamask/superstruct": true,
        "@noble/hashes": true,
        "@metamask/utils>@scure/base": true,
        "browserify>buffer": true,
        "nock>debug": true,
        "@metamask/utils>pony-cause": true,
        "semver": true
      }
    },
<<<<<<< HEAD
    "@metamask/signature-controller>@metamask/eth-sig-util>@metamask/utils": {
      "globals": {
        "TextDecoder": true,
        "TextEncoder": true
      },
      "packages": {
        "@metamask/utils>@metamask/superstruct": true,
        "@noble/hashes": true,
        "@metamask/signature-controller>@metamask/eth-sig-util>@metamask/utils>@scure/base": true,
        "browserify>buffer": true,
        "nock>debug": true,
        "@metamask/utils>pony-cause": true,
        "semver": true
      }
    },
=======
>>>>>>> acf8867c
    "@metamask/network-controller>@metamask/utils": {
      "globals": {
        "TextDecoder": true,
        "TextEncoder": true
      },
      "packages": {
        "@metamask/utils>@metamask/superstruct": true,
        "@noble/hashes": true,
        "@metamask/utils>@scure/base": true,
        "browserify>buffer": true,
        "nock>debug": true,
        "@metamask/utils>pony-cause": true,
        "semver": true
      }
    },
    "@metamask/queued-request-controller>@metamask/utils": {
      "globals": {
        "TextDecoder": true,
        "TextEncoder": true
      },
      "packages": {
        "@metamask/utils>@metamask/superstruct": true,
        "@noble/hashes": true,
        "@metamask/utils>@scure/base": true,
        "browserify>buffer": true,
        "nock>debug": true,
        "@metamask/utils>pony-cause": true,
        "semver": true
      }
    },
    "@ngraveio/bc-ur": {
      "packages": {
        "@ngraveio/bc-ur>@keystonehq/alias-sampling": true,
        "browserify>assert": true,
        "@ngraveio/bc-ur>bignumber.js": true,
        "browserify>buffer": true,
        "@ngraveio/bc-ur>cbor-sync": true,
        "@ngraveio/bc-ur>crc": true,
        "@ngraveio/bc-ur>jsbi": true,
        "addons-linter>sha.js": true
      }
    },
    "@metamask/profile-sync-controller>@noble/ciphers": {
      "globals": {
        "TextDecoder": true,
        "TextEncoder": true,
        "crypto": true
      }
    },
    "@ethereumjs/tx>ethereum-cryptography>@noble/curves": {
      "globals": {
        "TextEncoder": true
      },
      "packages": {
        "@ethereumjs/tx>ethereum-cryptography>@noble/hashes": true
      }
    },
    "viem>@noble/curves": {
        "viem>@scure/bip32>@noble/hashes": true
      }
    },
    "@ethereumjs/tx>ethereum-cryptography>@noble/curves": {
      "globals": {
        "TextEncoder": true
      },
      "packages": {
        "@ethereumjs/tx>ethereum-cryptography>@noble/hashes": true
      }
    },
    "viem>webauthn-p256>@noble/curves": {
      "globals": {
        "TextEncoder": true
      },
      "packages": {
        "@noble/hashes": true
      }
    },
    "@noble/hashes": {
      "globals": {
        "TextEncoder": true,
        "crypto": true
      }
    },
    "@metamask/scure-bip39>@noble/hashes": {
      "globals": {
        "TextEncoder": true,
        "crypto": true
      }
    },
    "viem>@scure/bip32>@noble/hashes": {
      "globals": {
        "TextEncoder": true,
        "crypto": true
      }
    },
    "@ethereumjs/tx>ethereum-cryptography>@noble/hashes": {
      "globals": {
        "TextEncoder": true,
        "crypto": true
      }
    },
    "eth-lattice-keyring>@ethereumjs/tx>ethereum-cryptography>@noble/hashes": {
      "globals": {
        "TextEncoder": true,
        "crypto": true
      }
    },
    "eth-lattice-keyring>gridplus-sdk>@ethereumjs/tx>ethereum-cryptography>@noble/hashes": {
      "globals": {
        "TextEncoder": true,
        "crypto": true
      }
    },
    "@open-rpc/schema-utils-js": {
      "packages": {
        "@open-rpc/schema-utils-js>@json-schema-tools/dereferencer": true,
        "@open-rpc/schema-utils-js>@json-schema-tools/meta-schema": true,
        "@open-rpc/schema-utils-js>@json-schema-tools/reference-resolver": true,
        "@open-rpc/meta-schema": true,
        "eslint>ajv": true,
        "@metamask/rpc-errors>fast-safe-stringify": true,
        "@open-rpc/schema-utils-js>is-url": true
      }
    },
    "@popperjs/core": {
      "globals": {
        "Element": true,
        "HTMLElement": true,
        "ShadowRoot": true,
        "console.error": true,
        "console.warn": true,
        "document": true,
        "navigator.userAgent": true
      }
    },
    "@trezor/connect-web>@trezor/connect>@trezor/protobuf>protobufjs>@protobufjs/codegen": {
      "globals": {
        "console.log": true
      }
    },
    "@trezor/connect-web>@trezor/connect>@trezor/protobuf>protobufjs>@protobufjs/fetch": {
      "globals": {
        "XMLHttpRequest": true
      },
      "packages": {
        "@trezor/connect-web>@trezor/connect>@trezor/protobuf>protobufjs>@protobufjs/aspromise": true,
        "@trezor/connect-web>@trezor/connect>@trezor/protobuf>protobufjs>@protobufjs/inquire": true
      }
    },
    "@reduxjs/toolkit": {
      "globals": {
        "AbortController": true,
        "__REDUX_DEVTOOLS_EXTENSION_COMPOSE__": true,
        "__REDUX_DEVTOOLS_EXTENSION__": true,
        "console": true,
        "queueMicrotask": true,
        "requestAnimationFrame": true,
        "setTimeout": true
      },
      "packages": {
        "immer": true,
        "process": true,
        "redux": true,
        "redux-thunk": true,
        "@reduxjs/toolkit>reselect": true
      }
    },
    "react-router-dom-v5-compat>@remix-run/router": {
      "globals": {
        "AbortController": true,
        "DOMException": true,
        "FormData": true,
        "Headers": true,
        "Request": true,
        "Response": true,
        "URL": true,
        "URLSearchParams": true,
        "console": true,
        "document.defaultView": true
      }
    },
    "@metamask/eth-sig-util>@scure/base": {
      "globals": {
        "TextDecoder": true,
        "TextEncoder": true
      }
    },
    "@metamask/keyring-controller>@metamask/eth-hd-keyring>@metamask/eth-sig-util>@scure/base": {
      "globals": {
        "TextDecoder": true,
        "TextEncoder": true
      }
    },
    "@metamask/eth-json-rpc-middleware>@metamask/eth-sig-util>@scure/base": {
      "globals": {
        "TextDecoder": true,
        "TextEncoder": true
      }
    },
    "@metamask/eth-ledger-bridge-keyring>@metamask/eth-sig-util>@scure/base": {
      "globals": {
        "TextDecoder": true,
        "TextEncoder": true
      }
    },
    "@metamask/keyring-controller>@metamask/eth-simple-keyring>@metamask/eth-sig-util>@scure/base": {
      "globals": {
        "TextDecoder": true,
        "TextEncoder": true
      }
    },
    "@metamask/eth-snap-keyring>@metamask/eth-sig-util>@scure/base": {
      "globals": {
        "TextDecoder": true,
        "TextEncoder": true
      }
    },
    "@metamask/eth-trezor-keyring>@metamask/eth-sig-util>@scure/base": {
      "globals": {
        "TextDecoder": true,
        "TextEncoder": true
      }
    },
    "@metamask/keyring-controller>@metamask/eth-sig-util>@scure/base": {
      "globals": {
        "TextDecoder": true,
        "TextEncoder": true
      }
    },
    "@metamask/signature-controller>@metamask/eth-sig-util>@scure/base": {
      "globals": {
        "TextDecoder": true,
        "TextEncoder": true
      }
    },
    "@metamask/scure-bip39>@scure/base": {
      "globals": {
        "TextDecoder": true,
        "TextEncoder": true
      }
    },
    "@metamask/utils>@scure/base": {
      "globals": {
        "TextDecoder": true,
        "TextEncoder": true
      }
    },
    "@metamask/eth-sig-util>@metamask/utils>@scure/base": {
      "globals": {
        "TextDecoder": true,
        "TextEncoder": true
      }
    },
    "@metamask/signature-controller>@metamask/eth-sig-util>@metamask/utils>@scure/base": {
      "globals": {
        "TextDecoder": true,
        "TextEncoder": true
      }
    },
    "@ethereumjs/tx>ethereum-cryptography>@scure/bip32>@scure/base": {
      "globals": {
        "TextDecoder": true,
        "TextEncoder": true
      }
    },
    "@ethereumjs/tx>ethereum-cryptography>@scure/bip32": {
      "packages": {
        "@ethereumjs/tx>ethereum-cryptography>@noble/curves": true,
        "@ethereumjs/tx>ethereum-cryptography>@noble/hashes": true,
        "@ethereumjs/tx>ethereum-cryptography>@scure/bip32>@scure/base": true
      }
    },
    "viem>@scure/bip32": {
      "packages": {
        "viem>@noble/curves": true,
        "@noble/hashes": true,
        "@metamask/utils>@scure/base": true
      }
    },
    "viem>@scure/bip39": {
      "packages": {
        "@noble/hashes": true,
        "@metamask/utils>@scure/base": true
      }
    },
    "@segment/loosely-validate-event": {
      "packages": {
        "browserify>assert": true,
        "browserify>buffer": true,
        "@segment/loosely-validate-event>component-type": true,
        "@segment/loosely-validate-event>join-component": true
      }
    },
    "@sentry/browser>@sentry-internal/browser-utils": {
      "globals": {
        "PerformanceEventTiming.prototype": true,
        "PerformanceObserver": true,
        "XMLHttpRequest.prototype": true,
        "__SENTRY_DEBUG__": true,
        "addEventListener": true,
        "clearTimeout": true,
        "performance": true,
        "removeEventListener": true,
        "setTimeout": true
      },
      "packages": {
        "@sentry/browser>@sentry/core": true,
        "@sentry/utils": true
      }
    },
    "@sentry/browser>@sentry-internal/feedback": {
      "globals": {
        "FormData": true,
        "HTMLFormElement": true,
        "__SENTRY_DEBUG__": true,
        "cancelAnimationFrame": true,
        "clearTimeout": true,
        "document.createElement": true,
        "document.createElementNS": true,
        "document.createTextNode": true,
        "isSecureContext": true,
        "requestAnimationFrame": true,
        "setTimeout": true
      },
      "packages": {
        "@sentry/browser>@sentry/core": true,
        "@sentry/utils": true
      }
    },
    "@sentry/browser>@sentry-internal/replay-canvas": {
      "globals": {
        "Blob": true,
        "HTMLCanvasElement": true,
        "HTMLImageElement": true,
        "ImageData": true,
        "URL.createObjectURL": true,
        "WeakRef": true,
        "Worker": true,
        "cancelAnimationFrame": true,
        "console.error": true,
        "createImageBitmap": true,
        "document": true
      },
      "packages": {
        "@sentry/browser>@sentry/core": true,
        "@sentry/utils": true
      }
    },
    "@sentry/browser>@sentry-internal/replay": {
      "globals": {
        "Blob": true,
        "CSSConditionRule": true,
        "CSSGroupingRule": true,
        "CSSMediaRule": true,
        "CSSRule": true,
        "CSSSupportsRule": true,
        "Document": true,
        "DragEvent": true,
        "Element": true,
        "FormData": true,
        "HTMLElement": true,
        "HTMLFormElement": true,
        "Headers": true,
        "MouseEvent": true,
        "MutationObserver": true,
        "Node.DOCUMENT_FRAGMENT_NODE": true,
        "Node.prototype.contains": true,
        "PointerEvent": true,
        "TextEncoder": true,
        "URL": true,
        "URLSearchParams": true,
        "Worker": true,
        "__RRWEB_EXCLUDE_IFRAME__": true,
        "__RRWEB_EXCLUDE_SHADOW_DOM__": true,
        "__SENTRY_DEBUG__": true,
        "__SENTRY_EXCLUDE_REPLAY_WORKER__": true,
        "__rrMutationObserver": true,
        "addEventListener": true,
        "clearTimeout": true,
        "console.debug": true,
        "console.error": true,
        "console.warn": true,
        "customElements.get": true,
        "document": true,
        "innerHeight": true,
        "innerWidth": true,
        "location.href": true,
        "location.origin": true,
        "parent": true,
        "setTimeout": true
      },
      "packages": {
        "@sentry/browser>@sentry-internal/browser-utils": true,
        "@sentry/browser>@sentry/core": true,
        "@sentry/utils": true
      }
    },
    "@sentry/browser": {
      "globals": {
        "PerformanceObserver.supportedEntryTypes": true,
        "Request": true,
        "URL": true,
        "XMLHttpRequest.prototype": true,
        "__SENTRY_DEBUG__": true,
        "__SENTRY_RELEASE__": true,
        "addEventListener": true,
        "console.error": true,
        "indexedDB.open": true,
        "performance.timeOrigin": true,
        "setTimeout": true
      },
      "packages": {
        "@sentry/browser>@sentry-internal/browser-utils": true,
        "@sentry/browser>@sentry-internal/feedback": true,
        "@sentry/browser>@sentry-internal/replay-canvas": true,
        "@sentry/browser>@sentry-internal/replay": true,
        "@sentry/browser>@sentry/core": true,
        "@sentry/utils": true
      }
    },
    "@sentry/browser>@sentry/core": {
      "globals": {
        "Headers": true,
        "Request": true,
        "URL": true,
        "__SENTRY_DEBUG__": true,
        "__SENTRY_TRACING__": true,
        "clearInterval": true,
        "clearTimeout": true,
        "console.log": true,
        "console.warn": true,
        "setInterval": true,
        "setTimeout": true
      },
      "packages": {
        "@sentry/utils": true
      }
    },
    "@sentry/utils": {
      "globals": {
        "CustomEvent": true,
        "DOMError": true,
        "DOMException": true,
        "EdgeRuntime": true,
        "Element": true,
        "ErrorEvent": true,
        "Event": true,
        "HTMLElement": true,
        "Headers": true,
        "Request": true,
        "Response": true,
        "TextDecoder": true,
        "TextEncoder": true,
        "URL": true,
        "__SENTRY_BROWSER_BUNDLE__": true,
        "__SENTRY_DEBUG__": true,
        "clearTimeout": true,
        "console.error": true,
        "document": true,
        "setInterval": true,
        "setTimeout": true
      },
      "packages": {
        "process": true
      }
    },
    "@solana/addresses": {
      "globals": {
        "Intl.Collator": true,
        "TextEncoder": true,
        "crypto.subtle.digest": true,
        "crypto.subtle.exportKey": true
      },
      "packages": {
        "@solana/addresses>@solana/assertions": true,
        "@solana/addresses>@solana/codecs-core": true,
        "@solana/addresses>@solana/codecs-strings": true,
        "@solana/addresses>@solana/errors": true
      }
    },
    "@metamask/multichain-network-controller>@solana/addresses": {
      "globals": {
        "Intl.Collator": true,
        "TextEncoder": true,
        "crypto.subtle.digest": true,
        "crypto.subtle.exportKey": true
      },
      "packages": {
        "@metamask/multichain-network-controller>@solana/addresses>@solana/assertions": true,
        "@metamask/multichain-network-controller>@solana/addresses>@solana/codecs-core": true,
        "@metamask/multichain-network-controller>@solana/addresses>@solana/codecs-strings": true,
        "@metamask/multichain-network-controller>@solana/addresses>@solana/errors": true
      }
    },
    "@solana/addresses>@solana/assertions": {
      "globals": {
        "crypto": true,
        "isSecureContext": true
      },
      "packages": {
        "@solana/addresses>@solana/errors": true
      }
    },
    "@metamask/multichain-network-controller>@solana/addresses>@solana/assertions": {
      "globals": {
        "crypto": true,
        "isSecureContext": true
      },
      "packages": {
        "@metamask/multichain-network-controller>@solana/addresses>@solana/errors": true
      }
    },
    "@solana/addresses>@solana/codecs-core": {
      "packages": {
        "@solana/addresses>@solana/errors": true
      }
    },
    "@metamask/multichain-network-controller>@solana/addresses>@solana/codecs-core": {
      "packages": {
        "@metamask/multichain-network-controller>@solana/addresses>@solana/errors": true
      }
    },
    "@solana/addresses>@solana/codecs-strings": {
      "globals": {
        "TextDecoder": true,
        "TextEncoder": true,
        "atob": true,
        "btoa": true
      },
      "packages": {
        "@solana/addresses>@solana/codecs-core": true,
        "@solana/addresses>@solana/errors": true
      }
    },
    "@metamask/multichain-network-controller>@solana/addresses>@solana/codecs-strings": {
      "globals": {
        "TextDecoder": true,
        "TextEncoder": true,
        "atob": true,
        "btoa": true
      },
      "packages": {
        "@metamask/multichain-network-controller>@solana/addresses>@solana/codecs-core": true,
        "@metamask/multichain-network-controller>@solana/addresses>@solana/errors": true
      }
    },
    "@solana/addresses>@solana/errors": {
      "globals": {
        "btoa": true
      }
    },
    "@metamask/multichain-network-controller>@solana/addresses>@solana/errors": {
      "globals": {
        "btoa": true
      }
    },
    "@metamask/controller-utils>@spruceid/siwe-parser": {
      "globals": {
        "console.error": true,
        "console.log": true
      },
      "packages": {
        "@noble/hashes": true,
        "@metamask/controller-utils>@spruceid/siwe-parser>apg-js": true
      }
    },
    "@metamask/profile-sync-controller>siwe>@spruceid/siwe-parser": {
      "globals": {
        "console.error": true,
        "console.log": true
      },
      "packages": {
        "@noble/hashes": true,
        "@metamask/controller-utils>@spruceid/siwe-parser>apg-js": true
      }
    },
    "@metamask/profile-sync-controller>siwe>@stablelib/random>@stablelib/binary": {
      "packages": {
        "@metamask/profile-sync-controller>siwe>@stablelib/random>@stablelib/binary>@stablelib/int": true
      }
    },
    "@metamask/profile-sync-controller>siwe>@stablelib/random": {
      "globals": {
        "crypto": true,
        "msCrypto": true
      },
      "packages": {
        "@metamask/profile-sync-controller>siwe>@stablelib/random>@stablelib/binary": true,
        "@metamask/profile-sync-controller>siwe>@stablelib/random>@stablelib/wipe": true,
        "browserify>browser-resolve": true
      }
    },
    "@trezor/connect-web>@trezor/connect-common": {
      "globals": {
        "console.warn": true,
        "localStorage.getItem": true,
        "localStorage.setItem": true,
        "navigator": true,
        "setTimeout": true,
        "window": true
      },
      "packages": {
        "@trezor/connect-web>@trezor/connect-common>@trezor/env-utils": true,
        "@trezor/connect-web>@trezor/utils": true,
        "tslib": true
      }
    },
    "@metamask/eth-trezor-keyring>@trezor/connect-plugin-ethereum": {
      "packages": {
        "@metamask/eth-trezor-keyring>@metamask/eth-sig-util": true,
        "tslib": true
      }
    },
    "@trezor/connect-web": {
      "globals": {
        "URLSearchParams": true,
        "WebSocket": true,
        "__TREZOR_CONNECT_SRC": true,
        "addEventListener": true,
        "btoa": true,
        "chrome": true,
        "clearInterval": true,
        "clearTimeout": true,
        "console.error": true,
        "console.warn": true,
        "document.body": true,
        "document.createElement": true,
        "document.createTextNode": true,
        "document.getElementById": true,
        "document.querySelectorAll": true,
        "location": true,
        "navigator": true,
        "open": true,
        "origin": true,
        "removeEventListener": true,
        "setInterval": true,
        "setTimeout": true
      },
      "packages": {
        "@trezor/connect-web>@trezor/connect-common": true,
        "@trezor/connect-web>@trezor/connect": true,
        "@trezor/connect-web>@trezor/utils": true,
        "webpack>events": true,
        "tslib": true
      }
    },
    "@trezor/connect-web>@trezor/connect": {
      "packages": {
        "@trezor/connect-web>@trezor/connect>@trezor/protobuf": true,
        "@trezor/connect-web>@trezor/connect>@trezor/schema-utils": true,
        "@trezor/connect-web>@trezor/connect>@trezor/transport": true,
        "@trezor/connect-web>@trezor/utils": true,
        "tslib": true
      }
    },
    "@trezor/connect-web>@trezor/connect-common>@trezor/env-utils": {
      "globals": {
        "innerHeight": true,
        "innerWidth": true,
        "location.hostname": true,
        "location.origin": true,
        "navigator.languages": true,
        "navigator.platform": true,
        "navigator.userAgent": true,
        "screen.height": true,
        "screen.width": true
      },
      "packages": {
        "process": true,
        "tslib": true,
        "@trezor/connect-web>@trezor/connect-common>@trezor/env-utils>ua-parser-js": true
      }
    },
    "@trezor/connect-web>@trezor/connect>@trezor/protobuf": {
      "packages": {
        "@trezor/connect-web>@trezor/connect>@trezor/schema-utils": true,
        "browserify>buffer": true,
        "@trezor/connect-web>@trezor/connect>@trezor/protobuf>protobufjs": true,
        "tslib": true
      }
    },
    "@trezor/connect-web>@trezor/connect>@trezor/schema-utils": {
      "globals": {
        "console.warn": true
      },
      "packages": {
        "@trezor/connect-web>@trezor/connect>@trezor/schema-utils>@sinclair/typebox": true,
        "browserify>buffer": true,
        "ts-mixer": true
      }
    },
    "@trezor/connect-web>@trezor/utils": {
      "globals": {
        "AbortController": true,
        "Intl.NumberFormat": true,
        "clearInterval": true,
        "clearTimeout": true,
        "console.error": true,
        "console.info": true,
        "console.log": true,
        "console.warn": true,
        "crypto.getRandomValues": true,
        "setInterval": true,
        "setTimeout": true
      },
      "packages": {
        "@trezor/connect-web>@trezor/utils>bignumber.js": true,
        "browserify>browser-resolve": true,
        "browserify>buffer": true,
        "webpack>events": true,
        "tslib": true
      }
    },
    "@welldone-software/why-did-you-render": {
      "globals": {
        "Element": true,
        "console.group": true,
        "console.groupCollapsed": true,
        "console.groupEnd": true,
        "console.log": true,
        "console.warn": true,
        "define": true,
        "setTimeout": true
      },
      "packages": {
        "lodash": true,
        "react": true
      }
    },
    "@zxing/browser": {
      "globals": {
        "HTMLElement": true,
        "HTMLImageElement": true,
        "HTMLVideoElement": true,
        "clearTimeout": true,
        "console.error": true,
        "console.warn": true,
        "document": true,
        "navigator": true,
        "setTimeout": true
      },
      "packages": {
        "@zxing/library": true
      }
    },
    "@zxing/library": {
      "globals": {
        "HTMLImageElement": true,
        "HTMLVideoElement": true,
        "TextDecoder": true,
        "TextEncoder": true,
        "URL.createObjectURL": true,
        "btoa": true,
        "console.log": true,
        "console.warn": true,
        "document": true,
        "navigator": true,
        "setTimeout": true
      },
      "packages": {
        "@zxing/library>ts-custom-error": true
      }
    },
    "@lavamoat/lavapack>readable-stream>abort-controller": {
      "globals": {
        "AbortController": true
      }
    },
    "currency-formatter>accounting": {
      "globals": {
        "define": true
      }
    },
    "ethers>@ethersproject/json-wallets>aes-js": {
      "globals": {
        "define": true
      }
    },
    "eth-lattice-keyring>gridplus-sdk>aes-js": {
      "globals": {
        "define": true
      }
    },
    "eslint>ajv": {
      "globals": {
        "console": true
      },
      "packages": {
        "eslint>fast-deep-equal": true,
        "@metamask/snaps-utils>fast-json-stable-stringify": true,
        "eslint>ajv>json-schema-traverse": true,
        "uri-js": true
      }
    },
    "chalk>ansi-styles": {
      "packages": {
        "chalk>ansi-styles>color-convert": true
      }
    },
    "@metamask/controller-utils>@spruceid/siwe-parser>apg-js": {
      "packages": {
        "browserify>buffer": true
      }
    },
    "string.prototype.matchall>es-abstract>array-buffer-byte-length": {
      "packages": {
        "string.prototype.matchall>call-bind": true,
        "string.prototype.matchall>es-abstract>is-array-buffer": true
      }
    },
    "crypto-browserify>public-encrypt>parse-asn1>asn1.js": {
      "packages": {
        "bn.js": true,
        "browserify>buffer": true,
        "pumpify>inherits": true,
        "@metamask/ppom-validator>elliptic>minimalistic-assert": true,
        "browserify>vm-browserify": true
      }
    },
    "browserify>assert": {
      "globals": {
        "Buffer": true
      },
      "packages": {
        "react>object-assign": true,
        "browserify>assert>util": true
      }
    },
    "@metamask/name-controller>async-mutex": {
      "globals": {
        "clearTimeout": true,
        "setTimeout": true
      },
      "packages": {
        "tslib": true
      }
    },
    "@metamask/transaction-controller>@metamask/nonce-tracker>async-mutex": {
      "globals": {
        "clearTimeout": true,
        "setTimeout": true
      },
      "packages": {
        "tslib": true
      }
    },
    "string.prototype.matchall>es-abstract>available-typed-arrays": {
      "packages": {
        "string.prototype.matchall>es-abstract>typed-array-length>possible-typed-array-names": true
      }
    },
    "await-semaphore": {
      "packages": {
        "process": true,
        "browserify>timers-browserify": true
      }
    },
    "@metamask/eth-ledger-bridge-keyring>@ledgerhq/hw-app-eth>@ledgerhq/domain-service>axios": {
      "globals": {
        "Blob": true,
        "FormData": true,
        "URLSearchParams": true,
        "XMLHttpRequest": true,
        "btoa": true,
        "console.warn": true,
        "document": true,
        "location.href": true,
        "navigator": true,
        "setTimeout": true
      },
      "packages": {
        "browserify>buffer": true,
        "axios>form-data": true,
        "process": true
      }
    },
    "@metamask/eth-ledger-bridge-keyring>@ledgerhq/hw-app-eth>@ledgerhq/evm-tools>axios": {
      "globals": {
        "Blob": true,
        "FormData": true,
        "URLSearchParams": true,
        "XMLHttpRequest": true,
        "btoa": true,
        "console.warn": true,
        "document": true,
        "location.href": true,
        "navigator": true,
        "setTimeout": true
      },
      "packages": {
        "browserify>buffer": true,
        "axios>form-data": true,
        "process": true
      }
    },
    "@metamask/eth-ledger-bridge-keyring>@ledgerhq/hw-app-eth>axios": {
      "globals": {
        "Blob": true,
        "FormData": true,
        "URLSearchParams": true,
        "XMLHttpRequest": true,
        "btoa": true,
        "console.warn": true,
        "document": true,
        "location.href": true,
        "navigator": true,
        "setTimeout": true
      },
      "packages": {
        "browserify>buffer": true,
        "axios>form-data": true,
        "process": true
      }
    },
    "@metamask/snaps-controllers>tar-stream>b4a": {
      "globals": {
        "TextDecoder": true,
        "TextEncoder": true
      }
    },
    "@ensdomains/content-hash>multihashes>multibase>base-x": {
      "packages": {
        "koa>content-disposition>safe-buffer": true
      }
    },
    "base32-encode": {
      "packages": {
        "base32-encode>to-data-view": true
      }
    },
    "bignumber.js": {
      "globals": {
        "crypto": true,
        "define": true
      }
    },
    "@metamask/eth-ledger-bridge-keyring>@ledgerhq/hw-app-eth>bignumber.js": {
      "globals": {
        "crypto": true,
        "define": true
      }
    },
    "@metamask/notification-services-controller>bignumber.js": {
      "globals": {
        "crypto": true,
        "define": true
      }
    },
    "@metamask/smart-transactions-controller>bignumber.js": {
      "globals": {
        "crypto": true,
        "define": true
      }
    },
    "@ngraveio/bc-ur>bignumber.js": {
      "globals": {
        "crypto": true,
        "define": true
      }
    },
    "@trezor/connect-web>@trezor/utils>bignumber.js": {
      "globals": {
        "crypto": true,
        "define": true
      }
    },
    "eth-lattice-keyring>gridplus-sdk>borc>bignumber.js": {
      "globals": {
        "crypto": true,
        "define": true
      }
    },
    "eth-lattice-keyring>gridplus-sdk>bignumber.js": {
      "globals": {
        "crypto": true,
        "define": true
      }
    },
    "eth-lattice-keyring>gridplus-sdk>bitwise": {
      "packages": {
        "browserify>buffer": true
      }
    },
    "blo": {
      "globals": {
        "btoa": true
      }
    },
    "bn.js": {
      "globals": {
        "Buffer": true
      },
      "packages": {
        "browserify>browser-resolve": true
      }
    },
    "eth-lattice-keyring>gridplus-sdk>borc": {
      "globals": {
        "console": true
      },
      "packages": {
        "eth-lattice-keyring>gridplus-sdk>borc>bignumber.js": true,
        "browserify>buffer": true,
        "buffer>ieee754": true,
        "eth-lattice-keyring>gridplus-sdk>borc>iso-url": true
      }
    },
    "bowser": {
      "globals": {
        "define": true
      }
    },
    "@metamask/ppom-validator>elliptic>brorand": {
      "globals": {
        "crypto": true,
        "msCrypto": true
      },
      "packages": {
        "browserify>browser-resolve": true
      }
    },
    "ethereumjs-util>ethereum-cryptography>browserify-aes": {
      "packages": {
        "ethereumjs-util>ethereum-cryptography>browserify-aes>buffer-xor": true,
        "browserify>buffer": true,
        "ethereumjs-util>create-hash>cipher-base": true,
        "crypto-browserify>browserify-cipher>evp_bytestokey": true,
        "pumpify>inherits": true,
        "koa>content-disposition>safe-buffer": true
      }
    },
    "crypto-browserify>browserify-cipher": {
      "packages": {
        "ethereumjs-util>ethereum-cryptography>browserify-aes": true,
        "crypto-browserify>browserify-cipher>browserify-des": true,
        "crypto-browserify>browserify-cipher>evp_bytestokey": true
      }
    },
    "crypto-browserify>browserify-cipher>browserify-des": {
      "packages": {
        "browserify>buffer": true,
        "ethereumjs-util>create-hash>cipher-base": true,
        "crypto-browserify>browserify-cipher>browserify-des>des.js": true,
        "pumpify>inherits": true
      }
    },
    "crypto-browserify>public-encrypt>browserify-rsa": {
      "packages": {
        "bn.js": true,
        "browserify>buffer": true,
        "crypto-browserify>randombytes": true
      }
    },
    "crypto-browserify>browserify-sign": {
      "packages": {
        "bn.js": true,
        "crypto-browserify>public-encrypt>browserify-rsa": true,
        "browserify>buffer": true,
        "ethereumjs-util>create-hash": true,
        "crypto-browserify>create-hmac": true,
        "@metamask/ppom-validator>elliptic": true,
        "pumpify>inherits": true,
        "crypto-browserify>public-encrypt>parse-asn1": true,
        "stream-browserify": true
      }
    },
    "browserify>browserify-zlib": {
      "packages": {
        "browserify>assert": true,
        "browserify>buffer": true,
        "browserify>browserify-zlib>pako": true,
        "process": true,
        "stream-browserify": true,
        "browserify>util": true
      }
    },
    "ethereumjs-util>ethereum-cryptography>bs58check>bs58": {
      "packages": {
        "@ensdomains/content-hash>multihashes>multibase>base-x": true
      }
    },
    "ethereumjs-util>ethereum-cryptography>bs58check": {
      "packages": {
        "ethereumjs-util>ethereum-cryptography>bs58check>bs58": true,
        "ethereumjs-util>create-hash": true,
        "koa>content-disposition>safe-buffer": true
      }
    },
    "buffer": {
      "globals": {
        "console": true
      },
      "packages": {
        "base64-js": true,
        "buffer>ieee754": true
      }
    },
    "terser>source-map-support>buffer-from": {
      "packages": {
        "browserify>buffer": true
      }
    },
    "ethereumjs-util>ethereum-cryptography>browserify-aes>buffer-xor": {
      "packages": {
        "browserify>buffer": true
      }
    },
    "browserify>buffer": {
      "globals": {
        "console": true
      },
      "packages": {
        "base64-js": true,
        "buffer>ieee754": true
      }
    },
    "@metamask/snaps-utils>validate-npm-package-name>builtins": {
      "packages": {
        "process": true,
        "semver": true
      }
    },
    "string.prototype.matchall>get-intrinsic>call-bind-apply-helpers": {
      "packages": {
        "string.prototype.matchall>call-bind>es-errors": true,
        "browserify>has>function-bind": true
      }
    },
    "string.prototype.matchall>call-bind": {
      "packages": {
        "string.prototype.matchall>call-bind>es-define-property": true,
        "string.prototype.matchall>call-bind>es-errors": true,
        "browserify>has>function-bind": true,
        "string.prototype.matchall>get-intrinsic": true,
        "string.prototype.matchall>call-bind>set-function-length": true
      }
    },
    "string.prototype.matchall>side-channel>side-channel-map>call-bound": {
      "packages": {
        "string.prototype.matchall>get-intrinsic>call-bind-apply-helpers": true,
        "string.prototype.matchall>get-intrinsic": true
      }
    },
    "@ngraveio/bc-ur>cbor-sync": {
      "globals": {
        "define": true
      },
      "packages": {
        "browserify>buffer": true
      }
    },
    "chalk": {
      "packages": {
        "chalk>ansi-styles": true,
        "chalk>supports-color": true
      }
    },
    "chart.js": {
      "globals": {
        "Intl.NumberFormat": true,
        "MutationObserver": true,
        "OffscreenCanvas": true,
        "Path2D": true,
        "ResizeObserver": true,
        "addEventListener": true,
        "clearTimeout": true,
        "console.error": true,
        "console.warn": true,
        "devicePixelRatio": true,
        "document": true,
        "removeEventListener": true,
        "requestAnimationFrame": true,
        "setTimeout": true
      },
      "packages": {
        "chart.js>@kurkle/color": true
      }
    },
    "@ensdomains/content-hash>cids": {
      "packages": {
        "@ensdomains/content-hash>cids>multibase": true,
        "@ensdomains/content-hash>multicodec": true,
        "@ensdomains/content-hash>cids>multihashes": true,
        "@ensdomains/content-hash>cids>uint8arrays": true
      }
    },
    "ethereumjs-util>create-hash>cipher-base": {
      "packages": {
        "pumpify>inherits": true,
        "koa>content-disposition>safe-buffer": true,
        "stream-browserify": true,
        "browserify>string_decoder": true
      }
    },
    "classnames": {
      "globals": {
        "classNames": "write",
        "define": true
      }
    },
    "@metamask/jazzicon>color>clone": {
      "packages": {
        "browserify>buffer": true
      }
    },
    "cockatiel": {
      "globals": {
        "AbortController": true,
        "AbortSignal": true,
        "WeakRef": true,
        "clearTimeout": true,
        "performance": true,
        "setTimeout": true
      },
      "packages": {
        "process": true
      }
    },
    "chalk>ansi-styles>color-convert": {
      "packages": {
        "jest-canvas-mock>moo-color>color-name": true
      }
    },
    "@metamask/jazzicon>color>color-convert": {
      "packages": {
        "@metamask/jazzicon>color>color-convert>color-name": true
      }
    },
    "@metamask/jazzicon>color>color-string": {
      "packages": {
        "jest-canvas-mock>moo-color>color-name": true
      }
    },
    "@metamask/jazzicon>color": {
      "packages": {
        "@metamask/jazzicon>color>clone": true,
        "@metamask/jazzicon>color>color-convert": true,
        "@metamask/jazzicon>color>color-string": true
      }
    },
    "@metamask/snaps-controllers>concat-stream": {
      "packages": {
        "terser>source-map-support>buffer-from": true,
        "browserify>buffer": true,
        "pumpify>inherits": true,
        "readable-stream": true,
        "browserify>concat-stream>typedarray": true
      }
    },
    "copy-to-clipboard": {
      "globals": {
        "clipboardData": true,
        "console.error": true,
        "console.warn": true,
        "document.body.appendChild": true,
        "document.body.removeChild": true,
        "document.createElement": true,
        "document.createRange": true,
        "document.execCommand": true,
        "document.getSelection": true,
        "navigator.userAgent": true,
        "prompt": true
      },
      "packages": {
        "copy-to-clipboard>toggle-selection": true
      }
    },
    "eth-lattice-keyring>gridplus-sdk>crc-32": {
      "globals": {
        "DO_NOT_EXPORT_CRC": true,
        "define": true
      }
    },
    "@ngraveio/bc-ur>crc": {
      "packages": {
        "browserify>buffer": true
      }
    },
    "crypto-browserify>create-ecdh": {
      "packages": {
        "bn.js": true,
        "browserify>buffer": true,
        "@metamask/ppom-validator>elliptic": true
      }
    },
    "ethereumjs-util>create-hash": {
      "packages": {
        "ethereumjs-util>create-hash>cipher-base": true,
        "pumpify>inherits": true,
        "ethereumjs-util>create-hash>md5.js": true,
        "ethereumjs-util>create-hash>ripemd160": true,
        "addons-linter>sha.js": true
      }
    },
    "crypto-browserify>create-hmac": {
      "packages": {
        "ethereumjs-util>create-hash>cipher-base": true,
        "ethereumjs-util>create-hash": true,
        "pumpify>inherits": true,
        "ethereumjs-util>create-hash>ripemd160": true,
        "koa>content-disposition>safe-buffer": true,
        "addons-linter>sha.js": true
      }
    },
    "@metamask/snaps-utils>cron-parser": {
      "packages": {
        "browserify>browser-resolve": true,
        "luxon": true
      }
    },
    "crypto-browserify": {
      "packages": {
        "crypto-browserify>browserify-cipher": true,
        "crypto-browserify>browserify-sign": true,
        "crypto-browserify>create-ecdh": true,
        "ethereumjs-util>create-hash": true,
        "crypto-browserify>create-hmac": true,
        "crypto-browserify>diffie-hellman": true,
        "crypto-browserify>pbkdf2": true,
        "crypto-browserify>public-encrypt": true,
        "crypto-browserify>randombytes": true,
        "crypto-browserify>randomfill": true
      }
    },
    "@metamask/ppom-validator>crypto-js": {
      "globals": {
        "crypto": true,
        "define": true,
        "msCrypto": true
      },
      "packages": {
        "browserify>browser-resolve": true
      }
    },
    "react-beautiful-dnd>css-box-model": {
      "globals": {
        "getComputedStyle": true,
        "pageXOffset": true,
        "pageYOffset": true
      },
      "packages": {
        "react-router-dom>tiny-invariant": true
      }
    },
    "@material-ui/core>@material-ui/styles>jss-plugin-vendor-prefixer>css-vendor": {
      "globals": {
        "document.createElement": true,
        "document.documentElement": true,
        "getComputedStyle": true
      },
      "packages": {
        "@babel/runtime": true,
        "@material-ui/core>@material-ui/styles>jss>is-in-browser": true
      }
    },
    "currency-formatter": {
      "packages": {
        "currency-formatter>accounting": true,
        "currency-formatter>locale-currency": true,
        "react>object-assign": true
      }
    },
    "debounce-stream": {
      "packages": {
        "debounce-stream>debounce": true,
        "debounce-stream>duplexer": true,
        "debounce-stream>through": true
      }
    },
    "debounce-stream>debounce": {
      "globals": {
        "clearTimeout": true,
        "setTimeout": true
      }
    },
    "nock>debug": {
      "globals": {
        "console": true,
        "document": true,
        "localStorage": true,
        "navigator": true,
        "process": true
      },
      "packages": {
        "nock>debug>ms": true,
        "process": true
      }
    },
    "@metamask/eth-token-tracker>deep-equal": {
      "packages": {
        "string.prototype.matchall>es-abstract>array-buffer-byte-length": true,
        "string.prototype.matchall>call-bind": true,
        "@metamask/eth-token-tracker>deep-equal>es-get-iterator": true,
        "string.prototype.matchall>get-intrinsic": true,
        "browserify>util>is-arguments": true,
        "string.prototype.matchall>es-abstract>is-array-buffer": true,
        "@metamask/eth-token-tracker>deep-equal>is-date-object": true,
        "string.prototype.matchall>es-abstract>is-regex": true,
        "string.prototype.matchall>es-abstract>is-shared-array-buffer": true,
        "@lavamoat/lavapack>json-stable-stringify>isarray": true,
        "@ngraveio/bc-ur>assert>object-is": true,
        "@lavamoat/lavapack>json-stable-stringify>object-keys": true,
        "gulp>vinyl-fs>object.assign": true,
        "string.prototype.matchall>regexp.prototype.flags": true,
        "string.prototype.matchall>side-channel": true,
        "@metamask/eth-token-tracker>deep-equal>which-boxed-primitive": true,
        "@metamask/eth-token-tracker>deep-equal>which-collection": true,
        "browserify>util>which-typed-array": true
      }
    },
    "string.prototype.matchall>define-properties>define-data-property": {
      "packages": {
        "string.prototype.matchall>call-bind>es-define-property": true,
        "string.prototype.matchall>call-bind>es-errors": true,
        "string.prototype.matchall>es-abstract>gopd": true
      }
    },
    "string.prototype.matchall>define-properties": {
      "packages": {
        "string.prototype.matchall>define-properties>define-data-property": true,
        "string.prototype.matchall>es-abstract>has-property-descriptors": true,
        "@lavamoat/lavapack>json-stable-stringify>object-keys": true
      }
    },
    "crypto-browserify>browserify-cipher>browserify-des>des.js": {
      "packages": {
        "pumpify>inherits": true,
        "@metamask/ppom-validator>elliptic>minimalistic-assert": true
      }
    },
    "@metamask/providers>detect-browser": {
      "globals": {
        "document": true,
        "navigator": true
      },
      "packages": {
        "process": true
      }
    },
    "crypto-browserify>diffie-hellman": {
      "packages": {
        "bn.js": true,
        "browserify>buffer": true,
        "crypto-browserify>diffie-hellman>miller-rabin": true,
        "crypto-browserify>randombytes": true
      }
    },
    "@material-ui/core>react-transition-group>dom-helpers": {
      "packages": {
        "@babel/runtime": true
      }
    },
    "string.prototype.matchall>get-intrinsic>get-proto>dunder-proto": {
      "packages": {
        "string.prototype.matchall>get-intrinsic>call-bind-apply-helpers": true,
        "string.prototype.matchall>es-abstract>gopd": true
      }
    },
    "debounce-stream>duplexer": {
      "packages": {
        "stream-browserify": true
      }
    },
    "@metamask/ppom-validator>elliptic": {
      "packages": {
        "bn.js": true,
        "@metamask/ppom-validator>elliptic>brorand": true,
        "ethers>@ethersproject/sha2>hash.js": true,
        "@metamask/ppom-validator>elliptic>hmac-drbg": true,
        "pumpify>inherits": true,
        "@metamask/ppom-validator>elliptic>minimalistic-assert": true,
        "@metamask/ppom-validator>elliptic>minimalistic-crypto-utils": true
      }
    },
    "@metamask/eth-token-tracker>deep-equal>es-get-iterator": {
      "packages": {
        "string.prototype.matchall>call-bind": true,
        "string.prototype.matchall>get-intrinsic": true,
        "string.prototype.matchall>has-symbols": true,
        "browserify>util>is-arguments": true,
        "@metamask/eth-token-tracker>deep-equal>es-get-iterator>is-map": true,
        "@metamask/eth-token-tracker>deep-equal>es-get-iterator>is-set": true,
        "eslint-plugin-react>array-includes>is-string": true,
        "@lavamoat/lavapack>json-stable-stringify>isarray": true,
        "process": true,
        "@metamask/eth-token-tracker>deep-equal>es-get-iterator>stop-iteration-iterator": true
      }
    },
    "eth-lattice-keyring>gridplus-sdk>eth-eip712-util-browser": {
      "globals": {
        "intToBuffer": true
      },
      "packages": {
        "bn.js": true,
        "buffer": true,
        "eth-ens-namehash>js-sha3": true
      }
    },
    "eth-ens-namehash": {
      "globals": {
        "name": "write"
      },
      "packages": {
        "browserify>buffer": true,
        "eth-ens-namehash>idna-uts46-hx": true,
        "eth-ens-namehash>js-sha3": true
      }
    },
    "eth-lattice-keyring": {
      "globals": {
        "addEventListener": true,
        "browser": true,
        "clearInterval": true,
        "fetch": true,
        "open": true,
        "setInterval": true
      },
      "packages": {
        "eth-lattice-keyring>@ethereumjs/tx": true,
        "eth-lattice-keyring>@ethereumjs/util": true,
        "bn.js": true,
        "browserify>buffer": true,
        "crypto-browserify": true,
        "webpack>events": true,
        "eth-lattice-keyring>gridplus-sdk": true,
        "eth-lattice-keyring>rlp": true
      }
    },
    "eth-method-registry": {
      "packages": {
        "eth-method-registry>@metamask/ethjs-contract": true,
        "eth-method-registry>@metamask/ethjs-query": true
      }
    },
    "@ethereumjs/tx>ethereum-cryptography": {
      "globals": {
        "TextDecoder": true,
        "crypto": true
      },
      "packages": {
        "@ethereumjs/tx>ethereum-cryptography>@noble/curves": true,
        "@ethereumjs/tx>ethereum-cryptography>@noble/hashes": true,
        "@ethereumjs/tx>ethereum-cryptography>@scure/bip32": true
      }
    },
    "eth-lattice-keyring>@ethereumjs/tx>ethereum-cryptography": {
      "globals": {
        "TextDecoder": true,
        "crypto": true
      },
      "packages": {
        "eth-lattice-keyring>@ethereumjs/tx>ethereum-cryptography>@noble/hashes": true
      }
    },
    "eth-lattice-keyring>gridplus-sdk>@ethereumjs/tx>ethereum-cryptography": {
      "globals": {
        "TextDecoder": true,
        "crypto": true
      },
      "packages": {
        "eth-lattice-keyring>gridplus-sdk>@ethereumjs/tx>ethereum-cryptography>@noble/hashes": true
      }
    },
    "ethereumjs-util>ethereum-cryptography": {
      "packages": {
        "browserify>buffer": true,
        "ethereumjs-util>ethereum-cryptography>keccak": true,
        "crypto-browserify>randombytes": true,
        "ganache>secp256k1": true
      }
    },
    "@metamask/keyring-controller>ethereumjs-wallet>ethereum-cryptography": {
      "packages": {
        "browserify>assert": true,
        "ethereumjs-util>ethereum-cryptography>bs58check": true,
        "browserify>buffer": true,
        "crypto-browserify>create-hmac": true,
        "ethers>@ethersproject/sha2>hash.js": true,
        "ethereumjs-util>ethereum-cryptography>keccak": true,
        "crypto-browserify>randombytes": true,
        "koa>content-disposition>safe-buffer": true,
        "ganache>secp256k1": true
      }
    },
    "ethereumjs-util": {
      "packages": {
        "browserify>assert": true,
        "bn.js": true,
        "browserify>buffer": true,
        "ethereumjs-util>create-hash": true,
        "ethereumjs-util>ethereum-cryptography": true,
        "browserify>insert-module-globals>is-buffer": true,
        "ethereumjs-util>rlp": true
      }
    },
    "@metamask/keyring-controller>ethereumjs-wallet>ethereumjs-util": {
      "packages": {
        "browserify>assert": true,
        "bn.js": true,
        "browserify>buffer": true,
        "ethereumjs-util>create-hash": true,
        "@metamask/keyring-controller>ethereumjs-wallet>ethereum-cryptography": true,
        "browserify>insert-module-globals>is-buffer": true,
        "@metamask/keyring-controller>ethereumjs-wallet>ethereumjs-util>rlp": true
      }
    },
    "@metamask/keyring-controller>ethereumjs-wallet": {
      "packages": {
        "eth-lattice-keyring>gridplus-sdk>aes-js": true,
        "ethereumjs-util>ethereum-cryptography>bs58check": true,
        "browserify>buffer": true,
        "crypto-browserify": true,
        "@metamask/keyring-controller>ethereumjs-wallet>ethereum-cryptography": true,
        "@metamask/keyring-controller>ethereumjs-wallet>ethereumjs-util": true,
        "crypto-browserify>randombytes": true,
        "ethers>@ethersproject/json-wallets>scrypt-js": true,
        "@metamask/keyring-controller>ethereumjs-wallet>utf8": true,
        "uuid": true
      }
    },
    "ethers": {
      "packages": {
        "@ethersproject/abi": true,
        "ethers>@ethersproject/abstract-signer": true,
        "ethers>@ethersproject/address": true,
        "ethers>@ethersproject/base64": true,
        "ethers>@ethersproject/basex": true,
        "@ethersproject/bignumber": true,
        "@ethersproject/bytes": true,
        "ethers>@ethersproject/constants": true,
        "@ethersproject/contracts": true,
        "@ethersproject/hash": true,
        "@ethersproject/hdnode": true,
        "ethers>@ethersproject/json-wallets": true,
        "ethers>@ethersproject/keccak256": true,
        "ethers>@ethersproject/logger": true,
        "ethers>@ethersproject/properties": true,
        "ethers>@ethersproject/providers": true,
        "ethers>@ethersproject/random": true,
        "ethers>@ethersproject/rlp": true,
        "ethers>@ethersproject/sha2": true,
        "ethers>@ethersproject/signing-key": true,
        "ethers>@ethersproject/solidity": true,
        "ethers>@ethersproject/strings": true,
        "ethers>@ethersproject/transactions": true,
        "ethers>@ethersproject/units": true,
        "@ethersproject/wallet": true,
        "ethers>@ethersproject/web": true,
        "ethers>@ethersproject/wordlists": true
      }
    },
    "eth-method-registry>@metamask/ethjs-contract>ethjs-abi": {
      "packages": {
        "bn.js": true,
        "browserify>buffer": true,
        "eth-ens-namehash>js-sha3": true,
        "eth-method-registry>@metamask/ethjs-contract>ethjs-abi>number-to-bn": true
      }
    },
    "webpack>events": {
      "globals": {
        "console": true
      }
    },
    "crypto-browserify>browserify-cipher>evp_bytestokey": {
      "packages": {
        "ethereumjs-util>create-hash>md5.js": true,
        "koa>content-disposition>safe-buffer": true
      }
    },
    "extension-port-stream": {
      "packages": {
        "browserify>buffer": true,
        "extension-port-stream>readable-stream": true
      }
    },
    "@metamask/providers>extension-port-stream": {
      "packages": {
        "browserify>buffer": true,
        "@metamask/providers>extension-port-stream>readable-stream": true
      }
    },
    "fast-json-patch": {
      "globals": {
        "addEventListener": true,
        "clearTimeout": true,
        "removeEventListener": true,
        "setTimeout": true
      }
    },
    "@metamask/snaps-utils>fast-xml-parser": {
      "globals": {
        "entityName": true,
        "val": true
      },
      "packages": {
        "@metamask/snaps-utils>fast-xml-parser>strnum": true
      }
    },
    "@metamask/notification-services-controller>firebase": {
      "packages": {
        "@metamask/notification-services-controller>firebase>@firebase/app": true,
        "@metamask/notification-services-controller>firebase>@firebase/messaging": true
      }
    },
    "react-focus-lock>focus-lock": {
      "globals": {
        "HTMLIFrameElement": true,
        "Node.DOCUMENT_FRAGMENT_NODE": true,
        "Node.DOCUMENT_NODE": true,
        "Node.DOCUMENT_POSITION_CONTAINED_BY": true,
        "Node.DOCUMENT_POSITION_CONTAINS": true,
        "Node.ELEMENT_NODE": true,
        "console.error": true,
        "console.warn": true,
        "document": true,
        "getComputedStyle": true,
        "setTimeout": true
      },
      "packages": {
        "tslib": true
      }
    },
    "browserify>util>which-typed-array>for-each": {
      "packages": {
        "string.prototype.matchall>es-abstract>is-callable": true
      }
    },
    "axios>form-data": {
      "globals": {
        "FormData": true
      }
    },
    "fuse.js": {
      "globals": {
        "console": true,
        "define": true
      }
    },
    "string.prototype.matchall>get-intrinsic": {
      "globals": {
        "AggregateError": true,
        "FinalizationRegistry": true,
        "WeakRef": true
      },
      "packages": {
        "string.prototype.matchall>get-intrinsic>call-bind-apply-helpers": true,
        "string.prototype.matchall>call-bind>es-define-property": true,
        "string.prototype.matchall>call-bind>es-errors": true,
        "string.prototype.matchall>es-abstract>es-object-atoms": true,
        "browserify>has>function-bind": true,
        "string.prototype.matchall>get-intrinsic>get-proto": true,
        "string.prototype.matchall>es-abstract>gopd": true,
        "string.prototype.matchall>has-symbols": true,
        "depcheck>is-core-module>hasown": true,
        "string.prototype.matchall>get-intrinsic>math-intrinsics": true
      }
    },
    "string.prototype.matchall>get-intrinsic>get-proto": {
      "packages": {
        "string.prototype.matchall>get-intrinsic>get-proto>dunder-proto": true,
        "string.prototype.matchall>es-abstract>es-object-atoms": true
      }
    },
    "eth-lattice-keyring>gridplus-sdk": {
      "globals": {
        "AbortController": true,
        "Request": true,
        "URL": true,
        "__values": true,
        "caches": true,
        "clearTimeout": true,
        "console.error": true,
        "console.log": true,
        "console.warn": true,
        "fetch": true,
        "setTimeout": true
      },
      "packages": {
        "eth-lattice-keyring>gridplus-sdk>@ethereumjs/common": true,
        "eth-lattice-keyring>gridplus-sdk>@ethereumjs/tx": true,
        "@ethersproject/abi": true,
        "eth-lattice-keyring>gridplus-sdk>aes-js": true,
        "@metamask/keyring-api>bech32": true,
        "eth-lattice-keyring>gridplus-sdk>bignumber.js": true,
        "eth-lattice-keyring>gridplus-sdk>bitwise": true,
        "bn.js": true,
        "eth-lattice-keyring>gridplus-sdk>borc": true,
        "ethereumjs-util>ethereum-cryptography>bs58check": true,
        "browserify>buffer": true,
        "eth-lattice-keyring>gridplus-sdk>crc-32": true,
        "@metamask/ppom-validator>elliptic": true,
        "eth-lattice-keyring>gridplus-sdk>eth-eip712-util-browser": true,
        "ethers>@ethersproject/sha2>hash.js": true,
        "eth-ens-namehash>js-sha3": true,
        "lodash": true,
        "eth-lattice-keyring>rlp": true,
        "ganache>secp256k1": true,
        "eth-lattice-keyring>gridplus-sdk>uuid": true
      }
    },
    "string.prototype.matchall>es-abstract>has-property-descriptors": {
      "packages": {
        "string.prototype.matchall>call-bind>es-define-property": true
      }
    },
    "koa>is-generator-function>has-tostringtag": {
      "packages": {
        "string.prototype.matchall>has-symbols": true
      }
    },
    "ethereumjs-util>create-hash>md5.js>hash-base": {
      "packages": {
        "pumpify>inherits": true,
        "readable-stream": true,
        "koa>content-disposition>safe-buffer": true
      }
    },
    "ethers>@ethersproject/sha2>hash.js": {
      "packages": {
        "pumpify>inherits": true,
        "@metamask/ppom-validator>elliptic>minimalistic-assert": true
      }
    },
    "depcheck>is-core-module>hasown": {
      "packages": {
        "browserify>has>function-bind": true
      }
    },
    "@metamask/eth-trezor-keyring>hdkey": {
      "packages": {
        "browserify>assert": true,
        "ethereumjs-util>ethereum-cryptography>bs58check": true,
        "crypto-browserify": true,
        "ethereumjs-util>create-hash>ripemd160": true,
        "koa>content-disposition>safe-buffer": true,
        "ganache>secp256k1": true
      }
    },
    "he": {
      "globals": {
        "define": true
      }
    },
    "history": {
      "globals": {
        "console": true,
        "define": true,
        "document.defaultView": true,
        "document.querySelector": true
      }
    },
    "react-router-dom>history": {
      "globals": {
        "addEventListener": true,
        "confirm": true,
        "document": true,
        "history": true,
        "location": true,
        "navigator.userAgent": true,
        "removeEventListener": true
      },
      "packages": {
        "react-router-dom>history>resolve-pathname": true,
        "react-router-dom>tiny-invariant": true,
        "react-router-dom>tiny-warning": true,
        "react-router-dom>history>value-equal": true
      }
    },
    "@metamask/ppom-validator>elliptic>hmac-drbg": {
      "packages": {
        "ethers>@ethersproject/sha2>hash.js": true,
        "@metamask/ppom-validator>elliptic>minimalistic-assert": true,
        "@metamask/ppom-validator>elliptic>minimalistic-crypto-utils": true
      }
    },
    "react-redux>hoist-non-react-statics": {
      "packages": {
        "prop-types>react-is": true
      }
    },
    "https-browserify": {
      "packages": {
        "stream-http": true,
        "browserify>url": true
      }
    },
    "@metamask/notification-services-controller>firebase>@firebase/app>idb": {
      "globals": {
        "DOMException": true,
        "IDBCursor": true,
        "IDBDatabase": true,
        "IDBIndex": true,
        "IDBObjectStore": true,
        "IDBRequest": true,
        "IDBTransaction": true,
        "indexedDB.deleteDatabase": true,
        "indexedDB.open": true
      }
    },
    "eth-ens-namehash>idna-uts46-hx": {
      "globals": {
        "define": true
      },
      "packages": {
        "browserify>punycode": true
      }
    },
    "string.prototype.matchall>internal-slot": {
      "packages": {
        "string.prototype.matchall>call-bind>es-errors": true,
        "depcheck>is-core-module>hasown": true,
        "string.prototype.matchall>side-channel": true
      }
    },
    "browserify>util>is-arguments": {
      "packages": {
        "string.prototype.matchall>call-bind": true,
        "koa>is-generator-function>has-tostringtag": true
      }
    },
    "string.prototype.matchall>es-abstract>is-array-buffer": {
      "packages": {
        "string.prototype.matchall>call-bind": true,
        "string.prototype.matchall>get-intrinsic": true
      }
    },
    "@metamask/eth-token-tracker>deep-equal>which-boxed-primitive>is-bigint": {
      "packages": {
        "string.prototype.matchall>es-abstract>unbox-primitive>has-bigints": true
      }
    },
    "@metamask/eth-token-tracker>deep-equal>which-boxed-primitive>is-boolean-object": {
      "packages": {
        "string.prototype.matchall>call-bind": true,
        "koa>is-generator-function>has-tostringtag": true
      }
    },
    "string.prototype.matchall>es-abstract>is-callable": {
      "globals": {
        "document": true
      }
    },
    "@metamask/eth-token-tracker>deep-equal>is-date-object": {
      "packages": {
        "koa>is-generator-function>has-tostringtag": true
      }
    },
    "koa>is-generator-function": {
      "packages": {
        "koa>is-generator-function>has-tostringtag": true
      }
    },
    "@material-ui/core>@material-ui/styles>jss>is-in-browser": {
      "globals": {
        "document": true
      }
    },
    "@metamask/eth-token-tracker>deep-equal>which-boxed-primitive>is-number-object": {
      "packages": {
        "koa>is-generator-function>has-tostringtag": true
      }
    },
    "string.prototype.matchall>es-abstract>is-regex": {
      "packages": {
        "string.prototype.matchall>call-bind": true,
        "koa>is-generator-function>has-tostringtag": true
      }
    },
    "string.prototype.matchall>es-abstract>is-shared-array-buffer": {
      "packages": {
        "string.prototype.matchall>call-bind": true
      }
    },
    "eslint-plugin-react>array-includes>is-string": {
      "packages": {
        "koa>is-generator-function>has-tostringtag": true
      }
    },
    "string.prototype.matchall>es-abstract>es-to-primitive>is-symbol": {
      "packages": {
        "string.prototype.matchall>has-symbols": true
      }
    },
    "browserify>util>is-typed-array": {
      "packages": {
        "browserify>util>which-typed-array": true
      }
    },
    "@metamask/eth-token-tracker>deep-equal>which-collection>is-weakset": {
      "packages": {
        "string.prototype.matchall>call-bind": true,
        "string.prototype.matchall>get-intrinsic": true
      }
    },
    "eth-lattice-keyring>gridplus-sdk>borc>iso-url": {
      "globals": {
        "URL": true,
        "URLSearchParams": true,
        "location": true
      }
    },
    "@open-rpc/test-coverage>isomorphic-fetch": {
      "globals": {
        "fetch.bind": true
      },
      "packages": {
        "@open-rpc/test-coverage>isomorphic-fetch>whatwg-fetch": true
      }
    },
    "viem>isows": {
      "globals": {
        "WebSocket": true
      }
    },
    "@ensdomains/content-hash>js-base64": {
      "globals": {
        "Base64": "write",
        "TextDecoder": true,
        "TextEncoder": true,
        "atob": true,
        "btoa": true,
        "define": true
      },
      "packages": {
        "browserify>buffer": true
      }
    },
    "eth-ens-namehash>js-sha3": {
      "globals": {
        "define": true
      },
      "packages": {
        "process": true
      }
    },
    "@ngraveio/bc-ur>jsbi": {
      "globals": {
        "define": true
      }
    },
    "@metamask/multichain>jsonschema": {
      "packages": {
        "browserify>url": true
      }
    },
    "@material-ui/core>@material-ui/styles>jss-plugin-camel-case": {
      "packages": {
        "@material-ui/core>@material-ui/styles>jss-plugin-camel-case>hyphenate-style-name": true
      }
    },
    "@material-ui/core>@material-ui/styles>jss-plugin-default-unit": {
      "globals": {
        "CSS": true
      },
      "packages": {
        "@material-ui/core>@material-ui/styles>jss": true
      }
    },
    "@material-ui/core>@material-ui/styles>jss-plugin-global": {
      "packages": {
        "@babel/runtime": true,
        "@material-ui/core>@material-ui/styles>jss": true
      }
    },
    "@material-ui/core>@material-ui/styles>jss-plugin-nested": {
      "packages": {
        "@babel/runtime": true,
        "react-router-dom>tiny-warning": true
      }
    },
    "@material-ui/core>@material-ui/styles>jss-plugin-rule-value-function": {
      "packages": {
        "@material-ui/core>@material-ui/styles>jss": true,
        "react-router-dom>tiny-warning": true
      }
    },
    "@material-ui/core>@material-ui/styles>jss-plugin-vendor-prefixer": {
      "packages": {
        "@material-ui/core>@material-ui/styles>jss-plugin-vendor-prefixer>css-vendor": true,
        "@material-ui/core>@material-ui/styles>jss": true
      }
    },
    "@material-ui/core>@material-ui/styles>jss": {
      "globals": {
        "CSS": true,
        "document.createElement": true,
        "document.querySelector": true
      },
      "packages": {
        "@babel/runtime": true,
        "@material-ui/core>@material-ui/styles>jss>is-in-browser": true,
        "react-router-dom>tiny-warning": true
      }
    },
    "ethereumjs-util>ethereum-cryptography>keccak": {
      "packages": {
        "browserify>buffer": true,
        "readable-stream": true
      }
    },
    "currency-formatter>locale-currency": {
      "globals": {
        "countryCode": true
      }
    },
    "localforage": {
      "globals": {
        "Blob": true,
        "BlobBuilder": true,
        "FileReader": true,
        "IDBKeyRange": true,
        "MSBlobBuilder": true,
        "MozBlobBuilder": true,
        "OIndexedDB": true,
        "WebKitBlobBuilder": true,
        "atob": true,
        "btoa": true,
        "console.error": true,
        "console.info": true,
        "console.warn": true,
        "define": true,
        "fetch": true,
        "indexedDB": true,
        "localStorage": true,
        "mozIndexedDB": true,
        "msIndexedDB": true,
        "navigator.platform": true,
        "navigator.userAgent": true,
        "openDatabase": true,
        "setTimeout": true,
        "webkitIndexedDB": true
      }
    },
    "lodash": {
      "globals": {
        "clearTimeout": true,
        "define": true,
        "setTimeout": true
      }
    },
    "loglevel": {
      "globals": {
        "console": true,
        "define": true,
        "document.cookie": true,
        "localStorage": true,
        "log": "write",
        "navigator": true
      }
    },
    "lottie-web": {
      "globals": {
        "Blob": true,
        "Howl": true,
        "OffscreenCanvas": true,
        "URL.createObjectURL": true,
        "Worker": true,
        "XMLHttpRequest": true,
        "bodymovin": "write",
        "clearInterval": true,
        "console": true,
        "define": true,
        "document.body": true,
        "document.createElement": true,
        "document.createElementNS": true,
        "document.getElementsByClassName": true,
        "document.getElementsByTagName": true,
        "document.querySelectorAll": true,
        "document.readyState": true,
        "location.origin": true,
        "location.pathname": true,
        "navigator": true,
        "requestAnimationFrame": true,
        "setInterval": true,
        "setTimeout": true
      }
    },
    "luxon": {
      "globals": {
        "Intl": true
      }
    },
    "@metamask/snaps-utils>marked": {
      "globals": {
        "console.error": true,
        "console.warn": true,
        "define": true
      }
    },
    "ethereumjs-util>create-hash>md5.js": {
      "packages": {
        "ethereumjs-util>create-hash>md5.js>hash-base": true,
        "pumpify>inherits": true,
        "koa>content-disposition>safe-buffer": true
      }
    },
    "@storybook/addon-docs>remark-external-links>mdast-util-definitions": {
      "packages": {
        "react-markdown>unist-util-visit": true
      }
    },
    "react-markdown>remark-parse>mdast-util-from-markdown": {
      "packages": {
        "react-markdown>remark-parse>mdast-util-from-markdown>mdast-util-to-string": true,
        "react-markdown>remark-parse>mdast-util-from-markdown>micromark": true,
        "react-syntax-highlighter>refractor>parse-entities": true,
        "react-markdown>remark-parse>mdast-util-from-markdown>unist-util-stringify-position": true
      }
    },
    "react-markdown>remark-rehype>mdast-util-to-hast": {
      "globals": {
        "console.warn": true
      },
      "packages": {
        "@storybook/addon-docs>remark-external-links>mdast-util-definitions": true,
        "react-markdown>remark-rehype>mdast-util-to-hast>mdurl": true,
        "react-markdown>remark-rehype>mdast-util-to-hast>unist-builder": true,
        "react-markdown>remark-rehype>mdast-util-to-hast>unist-util-generated": true,
        "react-markdown>remark-rehype>mdast-util-to-hast>unist-util-position": true,
        "react-markdown>unist-util-visit": true
      }
    },
    "eth-lattice-keyring>@ethereumjs/util>micro-ftch": {
      "globals": {
        "Headers": true,
        "TextDecoder": true,
        "URL": true,
        "btoa": true,
        "fetch": true
      },
      "packages": {
        "browserify>browserify-zlib": true,
        "browserify>buffer": true,
        "https-browserify": true,
        "process": true,
        "stream-http": true,
        "browserify>url": true,
        "browserify>util": true
      }
    },
    "react-markdown>remark-parse>mdast-util-from-markdown>micromark": {
      "packages": {
        "react-syntax-highlighter>refractor>parse-entities": true
      }
    },
    "crypto-browserify>diffie-hellman>miller-rabin": {
      "packages": {
        "bn.js": true,
        "@metamask/ppom-validator>elliptic>brorand": true
      }
    },
    "@ensdomains/content-hash>cids>multibase": {
      "globals": {
        "TextDecoder": true,
        "TextEncoder": true
      },
      "packages": {
        "@ensdomains/content-hash>cids>multibase>@multiformats/base-x": true
      }
    },
    "@ensdomains/content-hash>multihashes>multibase": {
      "packages": {
        "@ensdomains/content-hash>multihashes>multibase>base-x": true,
        "browserify>buffer": true,
        "@ensdomains/content-hash>multihashes>web-encoding": true
      }
    },
    "@ensdomains/content-hash>multicodec": {
      "packages": {
        "@ensdomains/content-hash>multicodec>uint8arrays": true,
        "sass-embedded>varint": true
      }
    },
    "@ensdomains/content-hash>multicodec>uint8arrays>multiformats": {
      "globals": {
        "TextDecoder": true,
        "TextEncoder": true,
        "console.warn": true,
        "crypto.subtle.digest": true
      }
    },
    "@ensdomains/content-hash>multihashes": {
      "packages": {
        "browserify>buffer": true,
        "@ensdomains/content-hash>multihashes>multibase": true,
        "@ensdomains/content-hash>multihashes>varint": true,
        "@ensdomains/content-hash>multihashes>web-encoding": true
      }
    },
    "@ensdomains/content-hash>cids>multihashes": {
      "packages": {
        "@ensdomains/content-hash>cids>multibase": true,
        "@ensdomains/content-hash>cids>uint8arrays": true,
        "@ensdomains/content-hash>cids>multihashes>varint": true
      }
    },
    "nanoid": {
      "globals": {
        "crypto.getRandomValues": true
      }
    },
    "@metamask/approval-controller>nanoid": {
      "globals": {
        "crypto.getRandomValues": true
      }
    },
    "@metamask/smart-transactions-controller>@metamask/controllers>nanoid": {
      "globals": {
        "crypto.getRandomValues": true
      }
    },
    "@metamask/notification-controller>nanoid": {
      "globals": {
        "crypto.getRandomValues": true
      }
    },
    "@metamask/permission-controller>nanoid": {
      "globals": {
        "crypto.getRandomValues": true
      }
    },
    "@metamask/rpc-methods>nanoid": {
      "globals": {
        "crypto.getRandomValues": true
      }
    },
    "@metamask/rpc-methods-flask>nanoid": {
      "globals": {
        "crypto.getRandomValues": true
      }
    },
    "@metamask/snaps-controllers>nanoid": {
      "globals": {
        "crypto.getRandomValues": true
      }
    },
    "@metamask/snaps-controllers-flask>nanoid": {
      "globals": {
        "crypto.getRandomValues": true
      }
    },
    "depcheck>@vue/compiler-sfc>postcss>nanoid": {
      "globals": {
        "crypto.getRandomValues": true
      }
    },
    "dependency-tree>precinct>detective-postcss>postcss>nanoid": {
      "globals": {
        "crypto.getRandomValues": true
      }
    },
    "node-fetch": {
      "globals": {
        "Headers": true,
        "Request": true,
        "Response": true,
        "fetch": true
      }
    },
    "@metamask/controllers>web3-provider-engine>cross-fetch>node-fetch": {
      "globals": {
        "fetch": true
      }
    },
    "@metamask/controllers>web3-provider-engine>eth-json-rpc-middleware>node-fetch": {
      "globals": {
        "fetch": true
      }
    },
    "eth-method-registry>@metamask/ethjs-contract>ethjs-abi>number-to-bn": {
      "packages": {
        "bn.js": true,
        "eth-method-registry>@metamask/ethjs-query>@metamask/ethjs-format>strip-hex-prefix": true
      }
    },
    "string.prototype.matchall>es-abstract>object-inspect": {
      "globals": {
        "HTMLElement": true,
        "WeakRef": true
      },
      "packages": {
        "browserify>browser-resolve": true
      }
    },
    "@ngraveio/bc-ur>assert>object-is": {
      "packages": {
        "string.prototype.matchall>call-bind": true,
        "string.prototype.matchall>define-properties": true
      }
    },
    "gulp>vinyl-fs>object.assign": {
      "packages": {
        "string.prototype.matchall>call-bind": true,
        "string.prototype.matchall>define-properties": true,
        "string.prototype.matchall>has-symbols": true,
        "@lavamoat/lavapack>json-stable-stringify>object-keys": true
      }
    },
    "@metamask/object-multiplex>once": {
      "packages": {
        "@metamask/object-multiplex>once>wrappy": true
      }
    },
    "viem>ox": {
      "globals": {
        "TextDecoder": true,
        "TextEncoder": true,
        "crypto.getRandomValues": true,
        "crypto.subtle.exportKey": true,
        "crypto.subtle.importKey": true,
        "document.title": true,
        "location.hostname": true,
        "location.origin": true,
        "navigator.credentials": true
      },
      "packages": {
        "viem>@noble/curves": true,
        "@noble/hashes": true,
        "viem>abitype": true
      }
    },
    "crypto-browserify>public-encrypt>parse-asn1": {
      "packages": {
        "crypto-browserify>public-encrypt>parse-asn1>asn1.js": true,
        "ethereumjs-util>ethereum-cryptography>browserify-aes": true,
        "browserify>buffer": true,
        "crypto-browserify>browserify-cipher>evp_bytestokey": true,
        "crypto-browserify>pbkdf2": true
      }
    },
    "react-syntax-highlighter>refractor>parse-entities": {
      "globals": {
        "document.createElement": true
      }
    },
    "path-browserify": {
      "packages": {
        "process": true
      }
    },
    "serve-handler>path-to-regexp": {
      "packages": {
        "serve-handler>path-to-regexp>isarray": true
      }
    },
    "crypto-browserify>pbkdf2": {
      "globals": {
        "crypto": true,
        "process": true,
        "queueMicrotask": true,
        "setImmediate": true,
        "setTimeout": true
      },
      "packages": {
        "ethereumjs-util>create-hash": true,
        "process": true,
        "ethereumjs-util>create-hash>ripemd160": true,
        "koa>content-disposition>safe-buffer": true,
        "addons-linter>sha.js": true
      }
    },
    "@material-ui/core>popper.js": {
      "globals": {
        "MSInputMethodContext": true,
        "Node.DOCUMENT_POSITION_FOLLOWING": true,
        "cancelAnimationFrame": true,
        "console.warn": true,
        "define": true,
        "devicePixelRatio": true,
        "document": true,
        "getComputedStyle": true,
        "innerHeight": true,
        "innerWidth": true,
        "navigator": true,
        "requestAnimationFrame": true,
        "setTimeout": true
      }
    },
    "react-tippy>popper.js": {
      "globals": {
        "MSInputMethodContext": true,
        "Node.DOCUMENT_POSITION_FOLLOWING": true,
        "cancelAnimationFrame": true,
        "console.warn": true,
        "define": true,
        "devicePixelRatio": true,
        "document": true,
        "getComputedStyle": true,
        "innerHeight": true,
        "innerWidth": true,
        "navigator.userAgent": true,
        "requestAnimationFrame": true,
        "setTimeout": true
      }
    },
    "process": {
      "globals": {
        "clearTimeout": true,
        "setTimeout": true
      }
    },
    "promise-to-callback": {
      "packages": {
        "promise-to-callback>is-fn": true,
        "promise-to-callback>set-immediate-shim": true
      }
    },
    "prop-types": {
      "globals": {
        "console": true
      },
      "packages": {
        "react>object-assign": true,
        "prop-types>react-is": true
      }
    },
    "react-markdown>property-information": {
      "packages": {
        "watchify>xtend": true
      }
    },
    "@trezor/connect-web>@trezor/connect>@trezor/protobuf>protobufjs": {
      "globals": {
        "process": true,
        "setTimeout": true
      },
      "packages": {
        "@trezor/connect-web>@trezor/connect>@trezor/protobuf>protobufjs>@protobufjs/aspromise": true,
        "@trezor/connect-web>@trezor/connect>@trezor/protobuf>protobufjs>@protobufjs/base64": true,
        "@trezor/connect-web>@trezor/connect>@trezor/protobuf>protobufjs>@protobufjs/codegen": true,
        "@trezor/connect-web>@trezor/connect>@trezor/protobuf>protobufjs>@protobufjs/eventemitter": true,
        "@trezor/connect-web>@trezor/connect>@trezor/protobuf>protobufjs>@protobufjs/fetch": true,
        "@trezor/connect-web>@trezor/connect>@trezor/protobuf>protobufjs>@protobufjs/float": true,
        "@trezor/connect-web>@trezor/connect>@trezor/protobuf>protobufjs>@protobufjs/inquire": true,
        "@trezor/connect-web>@trezor/connect>@trezor/protobuf>protobufjs>@protobufjs/path": true,
        "@trezor/connect-web>@trezor/connect>@trezor/protobuf>protobufjs>@protobufjs/pool": true,
        "@trezor/connect-web>@trezor/connect>@trezor/protobuf>protobufjs>@protobufjs/utf8": true
      }
    },
    "crypto-browserify>public-encrypt": {
      "packages": {
        "bn.js": true,
        "crypto-browserify>public-encrypt>browserify-rsa": true,
        "browserify>buffer": true,
        "ethereumjs-util>create-hash": true,
        "crypto-browserify>public-encrypt>parse-asn1": true,
        "crypto-browserify>randombytes": true
      }
    },
    "browserify>punycode": {
      "globals": {
        "define": true
      }
    },
    "qrcode-generator": {
      "globals": {
        "define": true
      }
    },
    "qrcode.react": {
      "globals": {
        "Path2D": true,
        "devicePixelRatio": true
      },
      "packages": {
        "react": true
      }
    },
    "mockttp>body-parser>qs": {
      "packages": {
        "string.prototype.matchall>side-channel": true
      }
    },
    "@metamask/snaps-controllers>tar-stream>streamx>queue-tick": {
      "globals": {
        "queueMicrotask": true
      }
    },
    "react-beautiful-dnd>raf-schd": {
      "globals": {
        "cancelAnimationFrame": true,
        "requestAnimationFrame": true
      }
    },
    "crypto-browserify>randombytes": {
      "globals": {
        "crypto": true,
        "msCrypto": true
      },
      "packages": {
        "process": true,
        "koa>content-disposition>safe-buffer": true
      }
    },
    "ethereumjs-wallet>randombytes": {
      "globals": {
        "crypto.getRandomValues": true
      }
    },
    "crypto-browserify>randomfill": {
      "globals": {
        "crypto": true,
        "msCrypto": true
      },
      "packages": {
        "process": true,
        "crypto-browserify>randombytes": true,
        "koa>content-disposition>safe-buffer": true
      }
    },
    "react": {
      "globals": {
        "console": true
      },
      "packages": {
        "react>object-assign": true,
        "prop-types": true
      }
    },
    "react-beautiful-dnd": {
      "globals": {
        "Element.prototype": true,
        "__REDUX_DEVTOOLS_EXTENSION_COMPOSE__": true,
        "addEventListener": true,
        "cancelAnimationFrame": true,
        "clearTimeout": true,
        "console": true,
        "document": true,
        "getComputedStyle": true,
        "pageXOffset": true,
        "pageYOffset": true,
        "removeEventListener": true,
        "requestAnimationFrame": true,
        "scrollBy": true,
        "setTimeout": true
      },
      "packages": {
        "@babel/runtime": true,
        "react-beautiful-dnd>css-box-model": true,
        "react-beautiful-dnd>memoize-one": true,
        "react-beautiful-dnd>raf-schd": true,
        "react": true,
        "react-dom": true,
        "react-redux": true,
        "redux": true,
        "react-beautiful-dnd>use-memo-one": true
      }
    },
    "react-chartjs-2": {
      "globals": {
        "setTimeout": true
      },
      "packages": {
        "chart.js": true,
        "react": true
      }
    },
    "react-focus-lock>react-clientside-effect": {
      "packages": {
        "@babel/runtime": true,
        "react": true
      }
    },
    "react-devtools": {
      "packages": {
        "react-devtools>react-devtools-core": true
      }
    },
    "react-devtools>react-devtools-core": {
      "globals": {
        "WebSocket": true,
        "setTimeout": true
      }
    },
    "react-dnd-html5-backend": {
      "globals": {
        "addEventListener": true,
        "clearTimeout": true,
        "removeEventListener": true
      }
    },
    "react-dom": {
      "globals": {
        "HTMLIFrameElement": true,
        "MSApp": true,
        "__REACT_DEVTOOLS_GLOBAL_HOOK__": true,
        "addEventListener": true,
        "clearTimeout": true,
        "clipboardData": true,
        "console": true,
        "dispatchEvent": true,
        "document": true,
        "event": "write",
        "jest": true,
        "location.protocol": true,
        "navigator.userAgent.indexOf": true,
        "performance": true,
        "removeEventListener": true,
        "self": true,
        "setTimeout": true,
        "top": true,
        "trustedTypes": true
      },
      "packages": {
        "react>object-assign": true,
        "prop-types": true,
        "react": true,
        "react-dom>scheduler": true
      }
    },
    "react-responsive-carousel>react-easy-swipe": {
      "globals": {
        "addEventListener": true,
        "define": true,
        "document.addEventListener": true,
        "document.removeEventListener": true
      },
      "packages": {
        "prop-types": true,
        "react": true
      }
    },
    "react-popper>react-fast-compare": {
      "globals": {
        "Element": true,
        "console.warn": true
      }
    },
    "react-focus-lock": {
      "globals": {
        "addEventListener": true,
        "console.error": true,
        "console.warn": true,
        "document": true,
        "removeEventListener": true,
        "setTimeout": true
      },
      "packages": {
        "@babel/runtime": true,
        "react-focus-lock>focus-lock": true,
        "prop-types": true,
        "react": true,
        "react-focus-lock>react-clientside-effect": true,
        "react-focus-lock>use-callback-ref": true,
        "react-focus-lock>use-sidecar": true
      }
    },
    "react-idle-timer": {
      "globals": {
        "clearTimeout": true,
        "document": true,
        "setTimeout": true
      },
      "packages": {
        "prop-types": true,
        "react": true
      }
    },
    "prop-types>react-is": {
      "globals": {
        "console": true
      }
    },
    "react-markdown>react-is": {
      "globals": {
        "console": true
      }
    },
    "react-redux>react-is": {
      "globals": {
        "console": true
      }
    },
    "react-markdown": {
      "globals": {
        "console.warn": true
      },
      "packages": {
        "react-markdown>comma-separated-tokens": true,
        "prop-types": true,
        "react-markdown>property-information": true,
        "react": true,
        "react-markdown>react-is": true,
        "react-markdown>remark-parse": true,
        "react-markdown>remark-rehype": true,
        "react-markdown>space-separated-tokens": true,
        "react-markdown>style-to-object": true,
        "react-markdown>unified": true,
        "react-markdown>unist-util-visit": true,
        "react-markdown>vfile": true
      }
    },
    "react-popper": {
      "globals": {
        "document": true
      },
      "packages": {
        "@popperjs/core": true,
        "react": true,
        "react-popper>react-fast-compare": true,
        "react-popper>warning": true
      }
    },
    "react-redux": {
      "globals": {
        "console": true,
        "document": true
      },
      "packages": {
        "@babel/runtime": true,
        "react-redux>hoist-non-react-statics": true,
        "prop-types": true,
        "react": true,
        "react-dom": true,
        "react-redux>react-is": true
      }
    },
    "react-responsive-carousel": {
      "globals": {
        "HTMLElement": true,
        "addEventListener": true,
        "clearTimeout": true,
        "console.warn": true,
        "document": true,
        "getComputedStyle": true,
        "removeEventListener": true,
        "setTimeout": true
      },
      "packages": {
        "classnames": true,
        "react": true,
        "react-dom": true,
        "react-responsive-carousel>react-easy-swipe": true
      }
    },
    "react-router-dom": {
      "packages": {
        "react-router-dom>history": true,
        "prop-types": true,
        "react": true,
        "react-router-dom>react-router": true,
        "react-router-dom>tiny-invariant": true,
        "react-router-dom>tiny-warning": true
      }
    },
    "react-router-dom-v5-compat": {
      "globals": {
        "FormData": true,
        "URL": true,
        "URLSearchParams": true,
        "__reactRouterVersion": "write",
        "addEventListener": true,
        "confirm": true,
        "define": true,
        "document": true,
        "history.scrollRestoration": true,
        "location.href": true,
        "removeEventListener": true,
        "scrollTo": true,
        "scrollY": true,
        "sessionStorage.getItem": true,
        "sessionStorage.setItem": true,
        "setTimeout": true
      },
      "packages": {
        "react-router-dom-v5-compat>@remix-run/router": true,
        "history": true,
        "react": true,
        "react-dom": true,
        "react-router-dom": true,
        "react-router-dom-v5-compat>react-router": true
      }
    },
    "react-router-dom>react-router": {
      "packages": {
        "react-router-dom>history": true,
        "react-redux>hoist-non-react-statics": true,
        "serve-handler>path-to-regexp": true,
        "prop-types": true,
        "react": true,
        "prop-types>react-is": true,
        "react-router-dom>tiny-invariant": true,
        "react-router-dom>tiny-warning": true
      }
    },
    "react-router-dom-v5-compat>react-router": {
      "globals": {
        "console.error": true,
        "define": true
      },
      "packages": {
        "react-router-dom-v5-compat>@remix-run/router": true,
        "react": true
      }
    },
    "react-simple-file-input": {
      "globals": {
        "File": true,
        "FileReader": true,
        "console.warn": true
      },
      "packages": {
        "prop-types": true,
        "react": true
      }
    },
    "react-tippy": {
      "globals": {
        "Element": true,
        "MSStream": true,
        "MutationObserver": true,
        "addEventListener": true,
        "clearTimeout": true,
        "console.error": true,
        "console.warn": true,
        "define": true,
        "document": true,
        "getComputedStyle": true,
        "innerHeight": true,
        "innerWidth": true,
        "navigator.maxTouchPoints": true,
        "navigator.msMaxTouchPoints": true,
        "navigator.userAgent": true,
        "performance": true,
        "requestAnimationFrame": true,
        "setTimeout": true
      },
      "packages": {
        "react-tippy>popper.js": true,
        "react": true,
        "react-dom": true
      }
    },
    "react-toggle-button": {
      "globals": {
        "clearTimeout": true,
        "console.warn": true,
        "define": true,
        "performance": true,
        "setTimeout": true
      },
      "packages": {
        "react": true
      }
    },
    "@material-ui/core>react-transition-group": {
      "globals": {
        "Element": true,
        "setTimeout": true
      },
      "packages": {
        "@material-ui/core>react-transition-group>dom-helpers": true,
        "prop-types": true,
        "react": true,
        "react-dom": true
      }
    },
    "readable-stream": {
      "packages": {
        "browserify>browser-resolve": true,
        "browserify>buffer": true,
        "webpack>events": true,
        "pumpify>inherits": true,
        "process": true,
        "browserify>string_decoder": true,
        "readable-stream>util-deprecate": true
      }
    },
    "extension-port-stream>readable-stream": {
      "globals": {
        "AbortController": true,
        "AbortSignal": true,
        "AggregateError": true,
        "Blob": true,
        "ERR_INVALID_ARG_TYPE": true,
        "queueMicrotask": true
      },
      "packages": {
        "@lavamoat/lavapack>readable-stream>abort-controller": true,
        "browserify>buffer": true,
        "webpack>events": true,
        "process": true,
        "browserify>string_decoder": true
      }
    },
    "@metamask/providers>extension-port-stream>readable-stream": {
      "globals": {
        "AbortController": true,
        "AbortSignal": true,
        "AggregateError": true,
        "Blob": true,
        "ERR_INVALID_ARG_TYPE": true,
        "queueMicrotask": true
      },
      "packages": {
        "@lavamoat/lavapack>readable-stream>abort-controller": true,
        "browserify>buffer": true,
        "webpack>events": true,
        "process": true,
        "browserify>string_decoder": true
      }
    },
    "@metamask/snaps-controllers>readable-web-to-node-stream": {
      "packages": {
        "readable-stream": true
      }
    },
    "redux": {
      "globals": {
        "console": true
      },
      "packages": {
        "@babel/runtime": true
      }
    },
    "string.prototype.matchall>regexp.prototype.flags": {
      "packages": {
        "string.prototype.matchall>call-bind": true,
        "string.prototype.matchall>define-properties": true,
        "string.prototype.matchall>call-bind>es-errors": true,
        "string.prototype.matchall>regexp.prototype.flags>set-function-name": true
      }
    },
    "react-markdown>remark-parse": {
      "packages": {
        "react-markdown>remark-parse>mdast-util-from-markdown": true
      }
    },
    "react-markdown>remark-rehype": {
      "packages": {
        "react-markdown>remark-rehype>mdast-util-to-hast": true
      }
    },
    "react-markdown>vfile>replace-ext": {
      "packages": {
        "path-browserify": true
      }
    },
    "reselect": {
      "globals": {
        "WeakRef": true,
        "console.warn": true,
        "unstable_autotrackMemoize": true
      }
    },
    "@metamask/snaps-utils>rfdc": {
      "packages": {
        "browserify>buffer": true
      }
    },
    "ethereumjs-util>create-hash>ripemd160": {
      "packages": {
        "browserify>buffer": true,
        "ethereumjs-util>create-hash>md5.js>hash-base": true,
        "pumpify>inherits": true
      }
    },
    "@keystonehq/metamask-airgapped-keyring>rlp": {
      "packages": {
        "bn.js": true,
        "browserify>buffer": true
      }
    },
    "eth-lattice-keyring>rlp": {
      "globals": {
        "TextEncoder": true
      }
    },
    "ethereumjs-util>rlp": {
      "packages": {
        "bn.js": true,
        "browserify>buffer": true
      }
    },
    "@metamask/keyring-controller>ethereumjs-wallet>ethereumjs-util>rlp": {
      "packages": {
        "bn.js": true,
        "browserify>buffer": true
      }
    },
    "wait-on>rxjs": {
      "globals": {
        "cancelAnimationFrame": true,
        "clearInterval": true,
        "clearTimeout": true,
        "performance": true,
        "requestAnimationFrame": true,
        "setInterval.apply": true,
        "setTimeout.apply": true
      }
    },
    "koa>content-disposition>safe-buffer": {
      "packages": {
        "browserify>buffer": true
      }
    },
    "react-dom>scheduler": {
      "globals": {
        "MessageChannel": true,
        "cancelAnimationFrame": true,
        "clearTimeout": true,
        "console": true,
        "navigator": true,
        "performance": true,
        "requestAnimationFrame": true,
        "setTimeout": true
      }
    },
    "ethers>@ethersproject/json-wallets>scrypt-js": {
      "globals": {
        "define": true,
        "setTimeout": true
      },
      "packages": {
        "browserify>timers-browserify": true
      }
    },
    "ganache>secp256k1": {
      "packages": {
        "@metamask/ppom-validator>elliptic": true
      }
    },
    "semver": {
      "globals": {
        "console.error": true
      },
      "packages": {
        "process": true
      }
    },
    "string.prototype.matchall>call-bind>set-function-length": {
      "packages": {
        "string.prototype.matchall>define-properties>define-data-property": true,
        "string.prototype.matchall>call-bind>es-errors": true,
        "string.prototype.matchall>get-intrinsic": true,
        "string.prototype.matchall>es-abstract>gopd": true,
        "string.prototype.matchall>es-abstract>has-property-descriptors": true
      }
    },
    "string.prototype.matchall>regexp.prototype.flags>set-function-name": {
      "packages": {
        "string.prototype.matchall>define-properties>define-data-property": true,
        "string.prototype.matchall>call-bind>es-errors": true,
        "string.prototype.matchall>es-abstract>function.prototype.name>functions-have-names": true,
        "string.prototype.matchall>es-abstract>has-property-descriptors": true
      }
    },
    "promise-to-callback>set-immediate-shim": {
      "globals": {
        "setTimeout.apply": true
      },
      "packages": {
        "browserify>timers-browserify": true
      }
    },
    "addons-linter>sha.js": {
      "packages": {
        "pumpify>inherits": true,
        "koa>content-disposition>safe-buffer": true
      }
    },
    "string.prototype.matchall>side-channel>side-channel-list": {
      "packages": {
        "string.prototype.matchall>call-bind>es-errors": true,
        "string.prototype.matchall>es-abstract>object-inspect": true
      }
    },
    "string.prototype.matchall>side-channel>side-channel-map": {
      "packages": {
        "string.prototype.matchall>side-channel>side-channel-map>call-bound": true,
        "string.prototype.matchall>call-bind>es-errors": true,
        "string.prototype.matchall>get-intrinsic": true,
        "string.prototype.matchall>es-abstract>object-inspect": true
      }
    },
    "string.prototype.matchall>side-channel>side-channel-weakmap": {
      "packages": {
        "string.prototype.matchall>side-channel>side-channel-map>call-bound": true,
        "string.prototype.matchall>call-bind>es-errors": true,
        "string.prototype.matchall>get-intrinsic": true,
        "string.prototype.matchall>es-abstract>object-inspect": true,
        "string.prototype.matchall>side-channel>side-channel-map": true
      }
    },
    "string.prototype.matchall>side-channel": {
      "packages": {
        "string.prototype.matchall>call-bind>es-errors": true,
        "string.prototype.matchall>es-abstract>object-inspect": true,
        "string.prototype.matchall>side-channel>side-channel-list": true,
        "string.prototype.matchall>side-channel>side-channel-map": true,
        "string.prototype.matchall>side-channel>side-channel-weakmap": true
      }
    },
    "@metamask/profile-sync-controller>siwe": {
      "globals": {
        "console.error": true,
        "console.warn": true
      },
      "packages": {
        "@metamask/profile-sync-controller>siwe>@spruceid/siwe-parser": true,
        "@metamask/profile-sync-controller>siwe>@stablelib/random": true,
        "ethers": true,
        "@metamask/controller-utils>@spruceid/siwe-parser>valid-url": true
      }
    },
    "@metamask/eth-token-tracker>deep-equal>es-get-iterator>stop-iteration-iterator": {
      "globals": {
        "StopIteration": true
      },
      "packages": {
        "string.prototype.matchall>internal-slot": true
      }
    },
    "stream-browserify": {
      "packages": {
        "webpack>events": true,
        "pumpify>inherits": true,
        "readable-stream": true
      }
    },
    "stream-http": {
      "globals": {
        "AbortController": true,
        "Blob": true,
        "MSStreamReader": true,
        "ReadableStream": true,
        "WritableStream": true,
        "XDomainRequest": true,
        "XMLHttpRequest": true,
        "clearTimeout": true,
        "fetch": true,
        "location.protocol.search": true,
        "setTimeout": true
      },
      "packages": {
        "browserify>buffer": true,
        "stream-http>builtin-status-codes": true,
        "pumpify>inherits": true,
        "process": true,
        "readable-stream": true,
        "browserify>url": true,
        "watchify>xtend": true
      }
    },
    "@metamask/snaps-controllers>tar-stream>streamx": {
      "packages": {
        "webpack>events": true,
        "@metamask/snaps-controllers>tar-stream>fast-fifo": true,
        "@metamask/snaps-controllers>tar-stream>streamx>queue-tick": true
      }
    },
    "browserify>string_decoder": {
      "packages": {
        "koa>content-disposition>safe-buffer": true
      }
    },
    "eth-method-registry>@metamask/ethjs-query>@metamask/ethjs-format>strip-hex-prefix": {
      "packages": {
        "eth-method-registry>@metamask/ethjs-query>@metamask/ethjs-format>is-hex-prefixed": true
      }
    },
    "react-markdown>style-to-object": {
      "packages": {
        "react-markdown>style-to-object>inline-style-parser": true
      }
    },
    "@metamask/snaps-controllers>tar-stream": {
      "packages": {
        "@metamask/snaps-controllers>tar-stream>b4a": true,
        "browserify>browser-resolve": true,
        "@metamask/snaps-controllers>tar-stream>fast-fifo": true,
        "@metamask/snaps-controllers>tar-stream>streamx": true
      }
    },
    "debounce-stream>through": {
      "packages": {
        "process": true,
        "stream-browserify": true
      }
    },
    "browserify>timers-browserify": {
      "globals": {
        "clearInterval": true,
        "clearTimeout": true,
        "setInterval": true,
        "setTimeout": true
      },
      "packages": {
        "process": true
      }
    },
    "react-router-dom>tiny-warning": {
      "globals": {
        "console": true
      }
    },
    "copy-to-clipboard>toggle-selection": {
      "globals": {
        "document.activeElement": true,
        "document.getSelection": true
      }
    },
    "tslib": {
      "globals": {
        "SuppressedError": true,
        "define": true
      }
    },
    "@metamask/eth-sig-util>tweetnacl": {
      "globals": {
        "crypto": true,
        "msCrypto": true,
        "nacl": "write"
      },
      "packages": {
        "browserify>browser-resolve": true
      }
    },
    "@trezor/connect-web>@trezor/connect-common>@trezor/env-utils>ua-parser-js": {
      "globals": {
        "define": true
      }
    },
    "@ensdomains/content-hash>cids>uint8arrays": {
      "globals": {
        "TextDecoder": true,
        "TextEncoder": true
      },
      "packages": {
        "@ensdomains/content-hash>cids>multibase": true
      }
    },
    "@ensdomains/content-hash>multicodec>uint8arrays": {
      "globals": {
        "Buffer": true,
        "TextDecoder": true,
        "TextEncoder": true
      },
      "packages": {
        "@ensdomains/content-hash>multicodec>uint8arrays>multiformats": true
      }
    },
    "@metamask/keyring-controller>ulid": {
      "globals": {
        "console.error": true,
        "crypto": true,
        "define": true
      }
    },
    "react-markdown>unified": {
      "packages": {
        "react-markdown>unified>bail": true,
        "react-markdown>unified>extend": true,
        "react-markdown>unified>is-buffer": true,
        "mocha>yargs-unparser>is-plain-obj": true,
        "react-markdown>unified>trough": true,
        "react-markdown>vfile": true
      }
    },
    "react-markdown>unist-util-visit>unist-util-visit-parents": {
      "packages": {
        "react-markdown>unist-util-visit>unist-util-is": true
      }
    },
    "react-markdown>unist-util-visit": {
      "packages": {
        "react-markdown>unist-util-visit>unist-util-visit-parents": true
      }
    },
    "uri-js": {
      "globals": {
        "define": true
      }
    },
    "browserify>url": {
      "packages": {
        "browserify>punycode": true,
        "mockttp>body-parser>qs": true
      }
    },
    "react-focus-lock>use-callback-ref": {
      "packages": {
        "react": true
      }
    },
    "react-beautiful-dnd>use-memo-one": {
      "packages": {
        "react": true
      }
    },
    "react-focus-lock>use-sidecar": {
      "globals": {
        "console.error": true
      },
      "packages": {
        "react-focus-lock>use-sidecar>detect-node-es": true,
        "react": true,
        "tslib": true
      }
    },
    "readable-stream>util-deprecate": {
      "globals": {
        "console.trace": true,
        "console.warn": true,
        "localStorage": true
      }
    },
    "browserify>assert>util": {
      "globals": {
        "console.error": true,
        "console.log": true,
        "console.trace": true,
        "process": true
      },
      "packages": {
        "browserify>assert>util>inherits": true,
        "process": true
      }
    },
    "browserify>util": {
      "globals": {
        "console.error": true,
        "console.log": true,
        "console.trace": true
      },
      "packages": {
        "pumpify>inherits": true,
        "browserify>util>is-arguments": true,
        "koa>is-generator-function": true,
        "browserify>util>is-typed-array": true,
        "process": true,
        "browserify>util>which-typed-array": true
      }
    },
    "uuid": {
      "globals": {
        "crypto": true,
        "msCrypto": true
      }
    },
    "@metamask/eth-snap-keyring>uuid": {
      "globals": {
        "crypto": true
      }
    },
    "@metamask/keyring-snap-client>uuid": {
      "globals": {
        "crypto": true
      }
    },
    "eth-lattice-keyring>gridplus-sdk>uuid": {
      "globals": {
        "crypto": true
      }
    },
    "@metamask/snaps-utils>validate-npm-package-name": {
      "packages": {
        "@metamask/snaps-utils>validate-npm-package-name>builtins": true
      }
    },
    "react-markdown>vfile>vfile-message": {
      "packages": {
        "react-markdown>vfile>unist-util-stringify-position": true
      }
    },
    "react-markdown>vfile": {
      "packages": {
        "react-markdown>vfile>is-buffer": true,
        "path-browserify": true,
        "process": true,
        "react-markdown>vfile>replace-ext": true,
        "react-markdown>vfile>vfile-message": true
      }
    },
    "viem": {
      "globals": {
        "AbortController": true,
        "Image": true,
        "Request": true,
        "TextDecoder": true,
        "TextEncoder": true,
        "atob": true,
        "btoa": true,
        "clearInterval": true,
        "clearTimeout": true,
        "console.error": true,
        "fetch": true,
        "setInterval": true,
        "setTimeout": true
      },
      "packages": {
        "viem>@noble/curves": true,
        "@noble/hashes": true,
        "viem>@scure/bip32": true,
        "viem>@scure/bip39": true,
        "viem>abitype": true,
        "viem>isows": true,
        "viem>ox": true
      }
    },
    "browserify>vm-browserify": {
      "globals": {
        "document.body.appendChild": true,
        "document.body.removeChild": true,
        "document.createElement": true
      }
    },
    "react-popper>warning": {
      "globals": {
        "console": true
      }
    },
    "@ensdomains/content-hash>multihashes>web-encoding": {
      "globals": {
        "TextDecoder": true,
        "TextEncoder": true
      },
      "packages": {
        "browserify>util": true
      }
    },
    "web3": {
      "globals": {
        "XMLHttpRequest": true
      }
    },
    "@metamask/controllers>web3": {
      "globals": {
        "XMLHttpRequest": true
      }
    },
    "@metamask-private/delegator-core-viem>webauthn-p256": {
      "globals": {
        "atob": true,
        "btoa": true,
        "crypto.subtle.digest": true,
        "crypto.subtle.exportKey": true,
        "crypto.subtle.importKey": true,
        "document.title": true,
        "location.hostname": true,
        "navigator.credentials": true
      },
      "packages": {
        "viem>@noble/curves": true,
        "@noble/hashes": true
      }
    },
    "webextension-polyfill": {
      "globals": {
        "browser": true,
        "chrome": true,
        "console.error": true,
        "console.warn": true,
        "define": true
      }
    },
    "@open-rpc/test-coverage>isomorphic-fetch>whatwg-fetch": {
      "globals": {
        "AbortController": true,
        "Blob": true,
        "FileReader": true,
        "FormData": true,
        "URLSearchParams.prototype.isPrototypeOf": true,
        "XMLHttpRequest": true,
        "console.warn": true,
        "define": true,
        "setTimeout": true
      }
    },
    "@metamask/eth-token-tracker>deep-equal>which-boxed-primitive": {
      "packages": {
        "@metamask/eth-token-tracker>deep-equal>which-boxed-primitive>is-bigint": true,
        "@metamask/eth-token-tracker>deep-equal>which-boxed-primitive>is-boolean-object": true,
        "@metamask/eth-token-tracker>deep-equal>which-boxed-primitive>is-number-object": true,
        "eslint-plugin-react>array-includes>is-string": true,
        "string.prototype.matchall>es-abstract>es-to-primitive>is-symbol": true
      }
    },
    "@metamask/eth-token-tracker>deep-equal>which-collection": {
      "packages": {
        "@metamask/eth-token-tracker>deep-equal>es-get-iterator>is-map": true,
        "@metamask/eth-token-tracker>deep-equal>es-get-iterator>is-set": true,
        "@metamask/eth-token-tracker>deep-equal>which-collection>is-weakmap": true,
        "@metamask/eth-token-tracker>deep-equal>which-collection>is-weakset": true
      }
    },
    "browserify>util>which-typed-array": {
      "packages": {
        "string.prototype.matchall>es-abstract>available-typed-arrays": true,
        "string.prototype.matchall>call-bind": true,
        "browserify>util>which-typed-array>for-each": true,
        "string.prototype.matchall>es-abstract>gopd": true,
        "koa>is-generator-function>has-tostringtag": true
      }
    }
  }
}<|MERGE_RESOLUTION|>--- conflicted
+++ resolved
@@ -1571,13 +1571,10 @@
         "@metamask/signature-controller>@metamask/eth-sig-util>@ethereumjs/rlp": true,
         "@metamask/signature-controller>@metamask/eth-sig-util>@ethereumjs/util": true,
         "@metamask/signature-controller>@metamask/eth-sig-util>@metamask/abi-utils": true,
-<<<<<<< HEAD
         "@metamask/signature-controller>@metamask/eth-sig-util>@metamask/utils": true,
         "@metamask/signature-controller>@metamask/eth-sig-util>@scure/base": true,
-=======
         "@metamask/utils": true,
         "@metamask/utils>@scure/base": true,
->>>>>>> acf8867c
         "browserify>buffer": true,
         "@ethereumjs/tx>ethereum-cryptography": true,
         "@metamask/eth-sig-util>tweetnacl": true
@@ -2584,7 +2581,6 @@
         "semver": true
       }
     },
-<<<<<<< HEAD
     "@metamask/signature-controller>@metamask/eth-sig-util>@metamask/utils": {
       "globals": {
         "TextDecoder": true,
@@ -2600,8 +2596,6 @@
         "semver": true
       }
     },
-=======
->>>>>>> acf8867c
     "@metamask/network-controller>@metamask/utils": {
       "globals": {
         "TextDecoder": true,
