{
  "resources": {
    "@babel/runtime": {
      "globals": {
        "regeneratorRuntime": "write"
      }
    },
    "@metamask/notification-services-controller>@contentful/rich-text-html-renderer": {
      "globals": {
        "SuppressedError": true
      }
    },
    "@ensdomains/content-hash": {
      "globals": {
        "console.warn": true
      },
      "packages": {
        "browserify>buffer": true,
        "@ensdomains/content-hash>cids": true,
        "@ensdomains/content-hash>js-base64": true,
        "@ensdomains/content-hash>multicodec": true,
        "@ensdomains/content-hash>multihashes": true
      }
    },
    "@ethereumjs/tx>@ethereumjs/common": {
      "packages": {
        "@ethereumjs/tx>@ethereumjs/util": true,
        "webpack>events": true
      }
    },
    "eth-lattice-keyring>gridplus-sdk>@ethereumjs/common": {
      "packages": {
        "eth-lattice-keyring>gridplus-sdk>@ethereumjs/common>@ethereumjs/util": true,
        "browserify>buffer": true,
        "eth-lattice-keyring>gridplus-sdk>crc-32": true,
        "webpack>events": true
      }
    },
    "@ethereumjs/tx>@ethereumjs/rlp": {
      "globals": {
        "TextEncoder": true
      }
    },
    "eth-lattice-keyring>gridplus-sdk>@ethereumjs/common>@ethereumjs/util>@ethereumjs/rlp": {
      "globals": {
        "TextEncoder": true
      }
    },
    "@metamask/eth-qr-keyring>@keystonehq/bc-ur-registry-eth>@ethereumjs/util>@ethereumjs/rlp": {
      "globals": {
        "TextEncoder": true
      }
    },
    "eth-lattice-keyring>@ethereumjs/util>@ethereumjs/rlp": {
      "globals": {
        "TextEncoder": true
      }
    },
    "@metamask/eth-sig-util>@ethereumjs/rlp": {
      "globals": {
        "TextEncoder": true
      }
    },
    "@ethereumjs/tx": {
      "packages": {
        "@ethereumjs/tx>@ethereumjs/common": true,
        "@ethereumjs/tx>@ethereumjs/rlp": true,
        "@ethereumjs/tx>@ethereumjs/util": true,
        "@ethereumjs/tx>ethereum-cryptography": true
      }
    },
    "eth-lattice-keyring>gridplus-sdk>@ethereumjs/common>@ethereumjs/util": {
      "globals": {
        "console.warn": true
      },
      "packages": {
        "eth-lattice-keyring>gridplus-sdk>@ethereumjs/common>@ethereumjs/util>@ethereumjs/rlp": true,
        "browserify>buffer": true,
        "@ethereumjs/tx>ethereum-cryptography": true,
        "webpack>events": true,
        "browserify>insert-module-globals>is-buffer": true,
        "eth-lattice-keyring>@ethereumjs/util>micro-ftch": true
      }
    },
    "@ethereumjs/tx>@ethereumjs/util": {
      "globals": {
        "console.warn": true,
        "fetch": true
      },
      "packages": {
        "@ethereumjs/tx>@ethereumjs/rlp": true,
        "@ethereumjs/tx>ethereum-cryptography": true,
        "webpack>events": true
      }
    },
    "@metamask/eth-qr-keyring>@keystonehq/bc-ur-registry-eth>@ethereumjs/util": {
      "globals": {
        "console.warn": true
      },
      "packages": {
        "@metamask/eth-qr-keyring>@keystonehq/bc-ur-registry-eth>@ethereumjs/util>@ethereumjs/rlp": true,
        "browserify>buffer": true,
        "@ethereumjs/tx>ethereum-cryptography": true,
        "webpack>events": true,
        "browserify>insert-module-globals>is-buffer": true,
        "eth-lattice-keyring>@ethereumjs/util>micro-ftch": true
      }
    },
    "@metamask/eth-sig-util>@ethereumjs/util": {
      "globals": {
        "console.warn": true
      },
      "packages": {
        "@metamask/eth-sig-util>@ethereumjs/rlp": true,
        "browserify>buffer": true,
        "@ethereumjs/tx>ethereum-cryptography": true,
        "webpack>events": true,
        "browserify>insert-module-globals>is-buffer": true,
        "eth-lattice-keyring>@ethereumjs/util>micro-ftch": true
      }
    },
    "eth-lattice-keyring>@ethereumjs/util": {
      "globals": {
        "console.warn": true
      },
      "packages": {
        "eth-lattice-keyring>@ethereumjs/util>@ethereumjs/rlp": true,
        "browserify>buffer": true,
        "@ethereumjs/tx>ethereum-cryptography": true,
        "webpack>events": true,
        "browserify>insert-module-globals>is-buffer": true,
        "eth-lattice-keyring>@ethereumjs/util>micro-ftch": true
      }
    },
    "@ethersproject/abi": {
      "globals": {
        "console.log": true
      },
      "packages": {
        "ethers>@ethersproject/address": true,
        "@ethersproject/bignumber": true,
        "@ethersproject/bytes": true,
        "ethers>@ethersproject/constants": true,
        "ethers>@ethersproject/hash": true,
        "ethers>@ethersproject/keccak256": true,
        "ethers>@ethersproject/logger": true,
        "ethers>@ethersproject/properties": true,
        "ethers>@ethersproject/strings": true
      }
    },
    "ethers>@ethersproject/abstract-provider": {
      "packages": {
        "@ethersproject/bignumber": true,
        "@ethersproject/bytes": true,
        "ethers>@ethersproject/logger": true,
        "ethers>@ethersproject/properties": true
      }
    },
    "ethers>@ethersproject/abstract-signer": {
      "packages": {
        "ethers>@ethersproject/logger": true,
        "ethers>@ethersproject/properties": true
      }
    },
    "ethers>@ethersproject/address": {
      "packages": {
        "@ethersproject/bignumber": true,
        "@ethersproject/bytes": true,
        "ethers>@ethersproject/keccak256": true,
        "ethers>@ethersproject/logger": true,
        "ethers>@ethersproject/rlp": true
      }
    },
    "ethers>@ethersproject/base64": {
      "globals": {
        "atob": true,
        "btoa": true
      },
      "packages": {
        "@ethersproject/bytes": true
      }
    },
    "ethers>@ethersproject/basex": {
      "packages": {
        "@ethersproject/bytes": true,
        "ethers>@ethersproject/properties": true
      }
    },
    "@ethersproject/bignumber": {
      "packages": {
        "@ethersproject/bytes": true,
        "ethers>@ethersproject/logger": true,
        "bn.js": true
      }
    },
    "@ethersproject/bytes": {
      "packages": {
        "ethers>@ethersproject/logger": true
      }
    },
    "ethers>@ethersproject/constants": {
      "packages": {
        "@ethersproject/bignumber": true
      }
    },
    "@ethersproject/contracts": {
      "globals": {
        "setTimeout": true
      },
      "packages": {
        "@ethersproject/abi": true,
        "ethers>@ethersproject/abstract-provider": true,
        "ethers>@ethersproject/abstract-signer": true,
        "ethers>@ethersproject/address": true,
        "@ethersproject/bignumber": true,
        "@ethersproject/bytes": true,
        "ethers>@ethersproject/logger": true,
        "ethers>@ethersproject/properties": true,
        "ethers>@ethersproject/transactions": true
      }
    },
    "ethers>@ethersproject/hash": {
      "packages": {
        "ethers>@ethersproject/address": true,
        "ethers>@ethersproject/base64": true,
        "@ethersproject/bignumber": true,
        "@ethersproject/bytes": true,
        "ethers>@ethersproject/keccak256": true,
        "ethers>@ethersproject/logger": true,
        "ethers>@ethersproject/properties": true,
        "ethers>@ethersproject/strings": true
      }
    },
    "@ethersproject/hdnode": {
      "packages": {
        "ethers>@ethersproject/basex": true,
        "@ethersproject/bignumber": true,
        "@ethersproject/bytes": true,
        "ethers>@ethersproject/logger": true,
        "ethers>@ethersproject/pbkdf2": true,
        "ethers>@ethersproject/properties": true,
        "ethers>@ethersproject/sha2": true,
        "ethers>@ethersproject/signing-key": true,
        "ethers>@ethersproject/strings": true,
        "ethers>@ethersproject/transactions": true,
        "ethers>@ethersproject/wordlists": true
      }
    },
    "ethers>@ethersproject/json-wallets": {
      "packages": {
        "ethers>@ethersproject/address": true,
        "@ethersproject/bytes": true,
        "@ethersproject/hdnode": true,
        "ethers>@ethersproject/keccak256": true,
        "ethers>@ethersproject/logger": true,
        "ethers>@ethersproject/pbkdf2": true,
        "ethers>@ethersproject/properties": true,
        "ethers>@ethersproject/random": true,
        "ethers>@ethersproject/strings": true,
        "ethers>@ethersproject/transactions": true,
        "ethers>@ethersproject/json-wallets>aes-js": true,
        "ethers>@ethersproject/json-wallets>scrypt-js": true
      }
    },
    "ethers>@ethersproject/keccak256": {
      "packages": {
        "@ethersproject/bytes": true,
        "eth-ens-namehash>js-sha3": true
      }
    },
    "ethers>@ethersproject/logger": {
      "globals": {
        "console": true
      }
    },
    "ethers>@ethersproject/networks": {
      "packages": {
        "ethers>@ethersproject/logger": true
      }
    },
    "ethers>@ethersproject/pbkdf2": {
      "packages": {
        "@ethersproject/bytes": true,
        "ethers>@ethersproject/sha2": true
      }
    },
    "ethers>@ethersproject/properties": {
      "packages": {
        "ethers>@ethersproject/logger": true
      }
    },
    "@ethersproject/providers": {
      "globals": {
        "WebSocket": true,
        "clearInterval": true,
        "clearTimeout": true,
        "console.log": true,
        "console.warn": true,
        "setInterval": true,
        "setTimeout": true
      },
      "packages": {
        "ethers>@ethersproject/abstract-provider": true,
        "ethers>@ethersproject/abstract-signer": true,
        "ethers>@ethersproject/address": true,
        "ethers>@ethersproject/base64": true,
        "ethers>@ethersproject/basex": true,
        "@ethersproject/bignumber": true,
        "@ethersproject/bytes": true,
        "ethers>@ethersproject/constants": true,
        "ethers>@ethersproject/hash": true,
        "ethers>@ethersproject/logger": true,
        "ethers>@ethersproject/networks": true,
        "ethers>@ethersproject/properties": true,
        "ethers>@ethersproject/random": true,
        "ethers>@ethersproject/sha2": true,
        "ethers>@ethersproject/strings": true,
        "ethers>@ethersproject/transactions": true,
        "ethers>@ethersproject/web": true,
        "@ethersproject/providers>bech32": true
      }
    },
    "ethers>@ethersproject/random": {
      "globals": {
        "crypto.getRandomValues": true
      },
      "packages": {
        "@ethersproject/bytes": true,
        "ethers>@ethersproject/logger": true
      }
    },
    "ethers>@ethersproject/rlp": {
      "packages": {
        "@ethersproject/bytes": true,
        "ethers>@ethersproject/logger": true
      }
    },
    "ethers>@ethersproject/sha2": {
      "packages": {
        "@ethersproject/bytes": true,
        "ethers>@ethersproject/logger": true,
        "ethers>@ethersproject/sha2>hash.js": true
      }
    },
    "ethers>@ethersproject/signing-key": {
      "packages": {
        "@ethersproject/bytes": true,
        "ethers>@ethersproject/logger": true,
        "ethers>@ethersproject/properties": true,
        "@toruslabs/eccrypto>elliptic": true
      }
    },
    "ethers>@ethersproject/solidity": {
      "packages": {
        "@ethersproject/bignumber": true,
        "@ethersproject/bytes": true,
        "ethers>@ethersproject/keccak256": true,
        "ethers>@ethersproject/logger": true,
        "ethers>@ethersproject/sha2": true,
        "ethers>@ethersproject/strings": true
      }
    },
    "ethers>@ethersproject/strings": {
      "packages": {
        "@ethersproject/bytes": true,
        "ethers>@ethersproject/constants": true,
        "ethers>@ethersproject/logger": true
      }
    },
    "ethers>@ethersproject/transactions": {
      "packages": {
        "ethers>@ethersproject/address": true,
        "@ethersproject/bignumber": true,
        "@ethersproject/bytes": true,
        "ethers>@ethersproject/constants": true,
        "ethers>@ethersproject/keccak256": true,
        "ethers>@ethersproject/logger": true,
        "ethers>@ethersproject/properties": true,
        "ethers>@ethersproject/rlp": true,
        "ethers>@ethersproject/signing-key": true
      }
    },
    "ethers>@ethersproject/units": {
      "packages": {
        "@ethersproject/bignumber": true,
        "ethers>@ethersproject/logger": true
      }
    },
    "ethers>@ethersproject/wallet": {
      "packages": {
        "ethers>@ethersproject/abstract-provider": true,
        "ethers>@ethersproject/abstract-signer": true,
        "ethers>@ethersproject/address": true,
        "@ethersproject/bytes": true,
        "ethers>@ethersproject/hash": true,
        "@ethersproject/hdnode": true,
        "ethers>@ethersproject/json-wallets": true,
        "ethers>@ethersproject/keccak256": true,
        "ethers>@ethersproject/logger": true,
        "ethers>@ethersproject/properties": true,
        "ethers>@ethersproject/random": true,
        "ethers>@ethersproject/signing-key": true,
        "ethers>@ethersproject/transactions": true
      }
    },
    "ethers>@ethersproject/web": {
      "globals": {
        "clearTimeout": true,
        "fetch": true,
        "setTimeout": true
      },
      "packages": {
        "ethers>@ethersproject/base64": true,
        "@ethersproject/bytes": true,
        "ethers>@ethersproject/logger": true,
        "ethers>@ethersproject/properties": true,
        "ethers>@ethersproject/strings": true
      }
    },
    "ethers>@ethersproject/wordlists": {
      "packages": {
        "@ethersproject/bytes": true,
        "ethers>@ethersproject/hash": true,
        "ethers>@ethersproject/logger": true,
        "ethers>@ethersproject/properties": true,
        "ethers>@ethersproject/strings": true
      }
    },
    "@metamask/notification-services-controller>firebase>@firebase/app": {
      "globals": {
        "FinalizationRegistry": true,
        "console.warn": true
      },
      "packages": {
        "@metamask/notification-services-controller>firebase>@firebase/app>@firebase/component": true,
        "@metamask/notification-services-controller>firebase>@firebase/app>@firebase/logger": true,
        "@metamask/notification-services-controller>firebase>@firebase/util": true,
        "@metamask/notification-services-controller>firebase>@firebase/app>idb": true
      }
    },
    "@metamask/notification-services-controller>firebase>@firebase/app>@firebase/component": {
      "packages": {
        "@metamask/notification-services-controller>firebase>@firebase/util": true
      }
    },
    "@metamask/notification-services-controller>firebase>@firebase/installations": {
      "globals": {
        "BroadcastChannel": true,
        "Headers": true,
        "btoa": true,
        "console.error": true,
        "crypto": true,
        "fetch": true,
        "msCrypto": true,
        "navigator.onLine": true,
        "setTimeout": true
      },
      "packages": {
        "@metamask/notification-services-controller>firebase>@firebase/app": true,
        "@metamask/notification-services-controller>firebase>@firebase/app>@firebase/component": true,
        "@metamask/notification-services-controller>firebase>@firebase/util": true,
        "@metamask/notification-services-controller>firebase>@firebase/app>idb": true
      }
    },
    "@metamask/notification-services-controller>firebase>@firebase/app>@firebase/logger": {
      "globals": {
        "console": true
      }
    },
    "@metamask/notification-services-controller>firebase>@firebase/messaging": {
      "globals": {
        "Headers": true,
        "Notification.maxActions": true,
        "Notification.permission": true,
        "Notification.requestPermission": true,
        "PushManager.getSubscription": true,
        "PushManager.subscribe": true,
        "PushSubscription.prototype.hasOwnProperty": true,
        "ServiceWorkerRegistration": true,
        "URL": true,
        "addEventListener": true,
        "atob": true,
        "btoa": true,
        "clearTimeout": true,
        "clients.matchAll": true,
        "clients.openWindow": true,
        "console.warn": true,
        "document": true,
        "fetch": true,
        "indexedDB": true,
        "location.href": true,
        "location.origin": true,
        "navigator": true,
        "origin.replace": true,
        "registration.showNotification": true,
        "setTimeout": true
      },
      "packages": {
        "@metamask/notification-services-controller>firebase>@firebase/app": true,
        "@metamask/notification-services-controller>firebase>@firebase/app>@firebase/component": true,
        "@metamask/notification-services-controller>firebase>@firebase/installations": true,
        "@metamask/notification-services-controller>firebase>@firebase/util": true,
        "@metamask/notification-services-controller>firebase>@firebase/app>idb": true
      }
    },
    "@metamask/notification-services-controller>firebase>@firebase/util": {
      "globals": {
        "WorkerGlobalScope": true,
        "atob": true,
        "browser": true,
        "btoa": true,
        "chrome": true,
        "console": true,
        "document": true,
        "indexedDB": true,
        "navigator": true,
        "process": true,
        "setTimeout": true
      },
      "packages": {
        "process": true
      }
    },
    "@open-rpc/schema-utils-js>@json-schema-tools/dereferencer": {
      "packages": {
        "@open-rpc/schema-utils-js>@json-schema-tools/reference-resolver": true,
        "@open-rpc/schema-utils-js>@json-schema-tools/dereferencer>@json-schema-tools/traverse": true,
        "@metamask/rpc-errors>fast-safe-stringify": true
      }
    },
    "@open-rpc/schema-utils-js>@json-schema-tools/reference-resolver": {
      "packages": {
        "@open-rpc/schema-utils-js>@json-schema-tools/reference-resolver>@json-schema-spec/json-pointer": true,
        "@open-rpc/test-coverage>isomorphic-fetch": true
      }
    },
    "@keystonehq/bc-ur-registry-eth": {
      "packages": {
        "@ethereumjs/tx>@ethereumjs/util": true,
        "@keystonehq/bc-ur-registry-eth>@keystonehq/bc-ur-registry": true,
        "browserify>buffer": true,
        "@metamask/eth-qr-keyring>hdkey": true,
        "uuid": true
      }
    },
    "@metamask/eth-qr-keyring>@keystonehq/bc-ur-registry-eth": {
      "packages": {
        "@metamask/eth-qr-keyring>@keystonehq/bc-ur-registry-eth>@ethereumjs/util": true,
        "@metamask/eth-qr-keyring>@keystonehq/bc-ur-registry-eth>@keystonehq/bc-ur-registry": true,
        "browserify>buffer": true,
        "@metamask/eth-qr-keyring>hdkey": true,
        "@metamask/eth-qr-keyring>@keystonehq/bc-ur-registry-eth>uuid": true
      }
    },
    "@keystonehq/bc-ur-registry-eth>@keystonehq/bc-ur-registry": {
      "globals": {
        "define": true
      },
      "packages": {
        "@ngraveio/bc-ur": true,
        "ethereumjs-util>ethereum-cryptography>bs58check": true,
        "buffer": true,
        "browserify>buffer": true,
        "tslib": true
      }
    },
    "@metamask/eth-qr-keyring>@keystonehq/bc-ur-registry-eth>@keystonehq/bc-ur-registry": {
      "globals": {
        "define": true
      },
      "packages": {
        "@ngraveio/bc-ur": true,
        "ethereumjs-util>ethereum-cryptography>bs58check": true,
        "buffer": true,
        "browserify>buffer": true,
        "tslib": true
      }
    },
    "chart.js>@kurkle/color": {
      "globals": {
        "define": true
      }
    },
    "@lavamoat/lavadome-react": {
      "globals": {
        "Document.prototype": true,
        "DocumentFragment.prototype": true,
        "Element.prototype": true,
        "Event.prototype": true,
        "EventTarget.prototype": true,
        "NavigateEvent.prototype": true,
        "NavigationDestination.prototype": true,
        "Node.prototype": true,
        "console.warn": true,
        "document": true,
        "navigation": true
      },
      "packages": {
        "react": true
      }
    },
    "@metamask/eth-ledger-bridge-keyring>@ledgerhq/hw-app-eth>@ledgerhq/domain-service": {
      "packages": {
        "@metamask/eth-ledger-bridge-keyring>@ledgerhq/hw-app-eth>@ledgerhq/logs": true,
        "axios": true
      }
    },
    "@ledgerhq/errors": {
      "globals": {
        "console.warn": true
      }
    },
    "@metamask/eth-ledger-bridge-keyring>@ledgerhq/hw-app-eth>@ledgerhq/evm-tools": {
      "packages": {
        "ethers>@ethersproject/constants": true,
        "ethers>@ethersproject/hash": true,
        "@metamask/eth-ledger-bridge-keyring>@ledgerhq/hw-app-eth>@ledgerhq/cryptoassets-evm-signatures": true,
        "@metamask/eth-ledger-bridge-keyring>@ledgerhq/hw-app-eth>@ledgerhq/evm-tools>@ledgerhq/live-env": true,
        "axios": true,
        "@metamask/ppom-validator>crypto-js": true
      }
    },
    "@metamask/eth-ledger-bridge-keyring>@ledgerhq/hw-app-eth": {
      "globals": {
        "console.warn": true
      },
      "packages": {
        "@ethersproject/abi": true,
        "ethers>@ethersproject/rlp": true,
        "ethers>@ethersproject/transactions": true,
        "@metamask/eth-ledger-bridge-keyring>@ledgerhq/hw-app-eth>@ledgerhq/cryptoassets-evm-signatures": true,
        "@metamask/eth-ledger-bridge-keyring>@ledgerhq/hw-app-eth>@ledgerhq/domain-service": true,
        "@ledgerhq/errors": true,
        "@metamask/eth-ledger-bridge-keyring>@ledgerhq/hw-app-eth>@ledgerhq/evm-tools": true,
        "@metamask/eth-ledger-bridge-keyring>@ledgerhq/hw-app-eth>@ledgerhq/logs": true,
        "axios": true,
        "@metamask/eth-ledger-bridge-keyring>@ledgerhq/hw-app-eth>bignumber.js": true,
        "browserify>buffer": true,
        "semver": true
      }
    },
    "@metamask/eth-ledger-bridge-keyring>@ledgerhq/hw-app-eth>@ledgerhq/hw-transport": {
      "globals": {
        "clearTimeout": true,
        "console.warn": true,
        "setTimeout": true
      },
      "packages": {
        "@ledgerhq/errors": true,
        "@metamask/eth-ledger-bridge-keyring>@ledgerhq/hw-app-eth>@ledgerhq/logs": true,
        "browserify>buffer": true,
        "webpack>events": true
      }
    },
    "@metamask/eth-ledger-bridge-keyring>@ledgerhq/hw-app-eth>@ledgerhq/evm-tools>@ledgerhq/live-env": {
      "globals": {
        "console.warn": true
      },
      "packages": {
        "wait-on>rxjs": true
      }
    },
    "@metamask/eth-ledger-bridge-keyring>@ledgerhq/hw-app-eth>@ledgerhq/logs": {
      "globals": {
        "__ledgerLogsListen": "write",
        "console.error": true
      }
    },
    "@material-ui/core": {
      "globals": {
        "_formatMuiErrorMessage": true,
        "addEventListener": true,
        "clearInterval": true,
        "clearTimeout": true,
        "console.error": true,
        "console.warn": true,
        "document": true,
        "getComputedStyle": true,
        "getSelection": true,
        "performance.now": true,
        "removeEventListener": true,
        "setInterval": true,
        "setTimeout": true
      },
      "packages": {
        "@babel/runtime": true,
        "@material-ui/core>@material-ui/styles": true,
        "@material-ui/core>@material-ui/system": true,
        "@material-ui/core>@material-ui/utils": true,
        "@material-ui/core>clsx": true,
        "@material-ui/core>popper.js": true,
        "prop-types": true,
        "react": true,
        "react-dom": true,
        "@material-ui/core>react-is": true,
        "react-transition-group": true
      }
    },
    "@material-ui/core>@material-ui/styles": {
      "globals": {
        "console.error": true,
        "console.warn": true,
        "document.createComment": true,
        "document.head": true
      },
      "packages": {
        "@babel/runtime": true,
        "@material-ui/core>@material-ui/utils": true,
        "@material-ui/core>@material-ui/styles>clsx": true,
        "react-redux>hoist-non-react-statics": true,
        "@material-ui/core>@material-ui/styles>jss-plugin-camel-case": true,
        "@material-ui/core>@material-ui/styles>jss-plugin-default-unit": true,
        "@material-ui/core>@material-ui/styles>jss-plugin-global": true,
        "@material-ui/core>@material-ui/styles>jss-plugin-nested": true,
        "@material-ui/core>@material-ui/styles>jss-plugin-props-sort": true,
        "@material-ui/core>@material-ui/styles>jss-plugin-rule-value-function": true,
        "@material-ui/core>@material-ui/styles>jss-plugin-vendor-prefixer": true,
        "@material-ui/core>@material-ui/styles>jss": true,
        "prop-types": true,
        "react": true
      }
    },
    "@material-ui/core>@material-ui/system": {
      "globals": {
        "console.error": true,
        "console.warn": true
      },
      "packages": {
        "@babel/runtime": true,
        "@material-ui/core>@material-ui/utils": true,
        "prop-types": true
      }
    },
    "@material-ui/core>@material-ui/utils": {
      "packages": {
        "@babel/runtime": true,
        "prop-types": true,
        "@material-ui/core>@material-ui/utils>react-is": true
      }
    },
    "@metamask/abi-utils": {
      "packages": {
        "@metamask/superstruct": true,
        "@metamask/utils": true
      }
    },
    "@metamask/assets-controllers>@metamask/abi-utils": {
      "packages": {
        "@metamask/superstruct": true,
        "@metamask/assets-controllers>@metamask/abi-utils>@metamask/utils": true
      }
    },
    "@metamask/account-api": {
      "packages": {
        "@metamask/keyring-utils": true
      }
    },
    "@metamask/account-tree-controller": {
      "globals": {
        "console.warn": true,
        "setTimeout": true
      },
      "packages": {
        "@metamask/account-api": true,
        "@metamask/accounts-controller": true,
        "@metamask/base-controller": true,
        "@metamask/keyring-api": true,
        "@metamask/keyring-controller": true,
        "@metamask/profile-sync-controller": true,
        "@metamask/snaps-utils": true,
        "@metamask/superstruct": true,
        "@metamask/utils": true,
        "eslint>fast-deep-equal": true
      }
    },
    "@metamask/accounts-controller": {
      "globals": {
        "console.warn": true
      },
      "packages": {
        "@metamask/base-controller": true,
        "@metamask/eth-snap-keyring": true,
        "@metamask/keyring-api": true,
        "@metamask/keyring-controller": true,
        "@metamask/keyring-utils": true,
        "@metamask/superstruct": true,
        "@metamask/utils": true,
        "@ethereumjs/tx>ethereum-cryptography": true,
        "lodash": true,
        "uuid": true
      }
    },
    "@metamask/address-book-controller": {
      "packages": {
        "@metamask/base-controller": true,
        "@metamask/controller-utils": true
      }
    },
    "@metamask/announcement-controller": {
      "packages": {
        "@metamask/base-controller": true
      }
    },
    "@metamask/approval-controller": {
      "globals": {
        "console.info": true
      },
      "packages": {
        "@metamask/base-controller": true,
        "@metamask/rpc-errors": true,
        "nanoid": true
      }
    },
    "@metamask/assets-controllers": {
      "globals": {
        "AbortController": true,
        "Headers": true,
        "Intl.NumberFormat": true,
        "URL": true,
        "URLSearchParams": true,
        "clearInterval": true,
        "clearTimeout": true,
        "console.error": true,
        "console.log": true,
        "console.warn": true,
        "fetch": true,
        "setInterval": true,
        "setTimeout": true
      },
      "packages": {
        "@ethereumjs/tx>@ethereumjs/util": true,
        "ethers>@ethersproject/address": true,
        "@ethersproject/contracts": true,
        "@ethersproject/providers": true,
        "@metamask/assets-controllers>@metamask/abi-utils": true,
        "@metamask/account-api": true,
        "@metamask/base-controller": true,
        "@metamask/contract-metadata": true,
        "@metamask/controller-utils": true,
        "@metamask/controller-utils>@metamask/eth-query": true,
        "@metamask/keyring-api": true,
        "@metamask/keyring-snap-client": true,
        "@metamask/metamask-eth-abis": true,
        "@metamask/assets-controllers>@metamask/phishing-controller": true,
        "@metamask/assets-controllers>@metamask/polling-controller": true,
        "@metamask/rpc-errors": true,
        "@metamask/snaps-utils": true,
        "@metamask/utils": true,
        "@metamask/eth-qr-keyring>async-mutex": true,
        "bn.js": true,
        "immer": true,
        "lodash": true,
        "@metamask/assets-controllers>multiformats": true,
        "reselect": true,
        "@metamask/assets-controllers>single-call-balance-checker-abi": true,
        "uuid": true
      }
    },
    "@metamask/seedless-onboarding-controller>@metamask/auth-network-utils": {
      "globals": {
        "clearTimeout": true,
        "setTimeout": true
      },
      "packages": {
        "@noble/curves": true,
        "@noble/hashes": true,
        "bn.js": true,
        "browserify>buffer": true,
        "@toruslabs/eccrypto>elliptic": true,
        "eslint>json-stable-stringify-without-jsonify": true
      }
    },
    "@metamask/seedless-onboarding-controller>@metamask/toprf-secure-backup>@metamask/auth-network-utils": {
      "globals": {
        "clearTimeout": true,
        "setTimeout": true
      },
      "packages": {
        "@noble/curves": true,
        "@noble/hashes": true,
        "bn.js": true,
        "browserify>buffer": true,
        "@toruslabs/eccrypto>elliptic": true,
        "eslint>json-stable-stringify-without-jsonify": true
      }
    },
    "@metamask/base-controller": {
      "globals": {
        "console.error": true
      },
      "packages": {
        "immer": true
      }
    },
    "@metamask/bridge-controller": {
      "globals": {
        "AbortController": true,
        "TextDecoder": true,
        "URLSearchParams": true,
        "console.error": true,
        "console.log": true,
        "console.warn": true
      },
      "packages": {
        "ethers>@ethersproject/address": true,
        "ethers>@ethersproject/constants": true,
        "@ethersproject/contracts": true,
        "@ethersproject/providers": true,
        "@metamask/controller-utils": true,
        "@metamask/keyring-api": true,
        "@metamask/metamask-eth-abis": true,
        "@metamask/multichain-network-controller": true,
        "@metamask/bridge-controller>@metamask/polling-controller": true,
        "@metamask/superstruct": true,
        "@metamask/utils": true,
        "@metamask/bridge-controller>bignumber.js": true,
        "browserify>buffer": true,
        "lodash": true,
        "reselect": true,
        "uuid": true
      }
    },
    "@metamask/transaction-pay-controller>@metamask/bridge-controller": {
      "globals": {
        "AbortController": true,
        "TextDecoder": true,
        "URLSearchParams": true,
        "console.error": true,
        "console.log": true,
        "console.warn": true
      },
      "packages": {
        "ethers>@ethersproject/address": true,
        "ethers>@ethersproject/constants": true,
        "@ethersproject/contracts": true,
        "@ethersproject/providers": true,
        "@metamask/controller-utils": true,
        "@metamask/keyring-api": true,
        "@metamask/metamask-eth-abis": true,
        "@metamask/transaction-pay-controller>@metamask/bridge-controller>@metamask/multichain-network-controller": true,
        "@metamask/transaction-pay-controller>@metamask/bridge-controller>@metamask/polling-controller": true,
        "@metamask/superstruct": true,
        "@metamask/transaction-controller": true,
        "@metamask/utils": true,
        "@metamask/transaction-pay-controller>bignumber.js": true,
        "browserify>buffer": true,
        "lodash": true,
        "reselect": true,
        "uuid": true
      }
    },
    "@metamask/bridge-status-controller": {
      "globals": {
        "URLSearchParams": true,
        "console.warn": true,
        "setTimeout": true
      },
      "packages": {
        "@metamask/bridge-controller": true,
        "@metamask/controller-utils": true,
        "@metamask/bridge-status-controller>@metamask/polling-controller": true,
        "@metamask/superstruct": true,
        "@metamask/transaction-controller": true,
        "@metamask/utils": true,
        "@metamask/bridge-status-controller>bignumber.js": true,
        "uuid": true
      }
    },
    "@metamask/browser-passworder": {
      "globals": {
        "CryptoKey": true,
        "btoa": true,
        "crypto.getRandomValues": true,
        "crypto.subtle.decrypt": true,
        "crypto.subtle.deriveKey": true,
        "crypto.subtle.encrypt": true,
        "crypto.subtle.exportKey": true,
        "crypto.subtle.importKey": true
      },
      "packages": {
        "@metamask/browser-passworder>@metamask/utils": true,
        "browserify>buffer": true
      }
    },
    "@metamask/chain-agnostic-permission": {
      "packages": {
        "@metamask/chain-agnostic-permission>@metamask/api-specs": true,
        "@metamask/controller-utils": true,
        "@metamask/permission-controller": true,
        "@metamask/rpc-errors": true,
        "@metamask/utils": true,
        "lodash": true
      }
    },
    "@metamask/claims-controller": {
      "packages": {
        "@metamask/base-controller": true,
        "@metamask/controller-utils": true,
        "@metamask/utils": true
      }
    },
    "@metamask/controller-utils": {
      "globals": {
        "URL": true,
        "console.error": true,
        "fetch": true,
        "setTimeout": true
      },
      "packages": {
        "@metamask/controller-utils>@metamask/ethjs-unit": true,
        "@metamask/utils": true,
        "@metamask/controller-utils>@spruceid/siwe-parser": true,
        "bn.js": true,
        "browserify>buffer": true,
        "cockatiel": true,
        "eth-ens-namehash": true,
        "eslint>fast-deep-equal": true,
        "lodash": true
      }
    },
    "@metamask/core-backend": {
      "globals": {
        "URL": true,
        "WebSocket": true,
        "clearTimeout": true,
        "setTimeout": true
      },
      "packages": {
        "@metamask/controller-utils": true,
        "@metamask/utils": true,
        "uuid": true
      }
    },
    "@metamask/delegation-controller": {
      "packages": {
        "@metamask/base-controller": true,
        "@metamask/keyring-controller": true,
        "@metamask/utils": true
      }
    },
    "@metamask/delegation-core": {
      "packages": {
        "@metamask/abi-utils": true,
        "@metamask/utils": true,
        "@noble/hashes": true
      }
    },
    "@metamask/design-system-react": {
      "globals": {
        "console.warn": true
      },
      "packages": {
        "@metamask/design-system-react>@metamask/design-system-shared": true,
        "@metamask/jazzicon": true,
        "@metamask/design-system-react>@radix-ui/react-slot": true,
        "@metamask/design-system-react>blo": true,
        "react": true,
        "@metamask/design-system-react>tailwind-merge": true
      }
    },
    "@metamask/design-system-react>@metamask/design-system-shared": {
      "packages": {
        "@metamask/utils": true
      }
    },
    "@metamask/eip-5792-middleware": {
      "packages": {
        "@metamask/keyring-controller": true,
        "@metamask/rpc-errors": true,
        "@metamask/superstruct": true,
        "@metamask/eip-5792-middleware>@metamask/transaction-controller": true,
        "@metamask/utils": true,
        "lodash": true,
        "uuid": true
      }
    },
    "@metamask/eip-7702-internal-rpc-middleware": {
      "packages": {
        "@metamask/rpc-errors": true,
        "@metamask/superstruct": true,
        "@metamask/utils": true
      }
    },
    "@metamask/ens-controller": {
      "packages": {
        "@ethersproject/providers": true,
        "@metamask/base-controller": true,
        "@metamask/controller-utils": true,
        "@metamask/utils": true,
        "punycode": true
      }
    },
    "@metamask/eth-token-tracker>@metamask/eth-block-tracker": {
      "globals": {
        "clearTimeout": true,
        "console.error": true,
        "setTimeout": true
      },
      "packages": {
        "@metamask/safe-event-emitter": true,
        "@metamask/utils": true,
        "@metamask/ppom-validator>json-rpc-random-id": true
      }
    },
    "@metamask/network-controller>@metamask/eth-block-tracker": {
      "globals": {
        "clearTimeout": true,
        "console.error": true,
        "setTimeout": true
      },
      "packages": {
        "@metamask/safe-event-emitter": true,
        "@metamask/utils": true,
        "@metamask/ppom-validator>json-rpc-random-id": true
      }
    },
<<<<<<< HEAD
    "@metamask/subscription-controller>@metamask/transaction-controller>@metamask/eth-block-tracker": {
=======
    "@metamask/transaction-controller>@metamask/eth-block-tracker": {
>>>>>>> 820f60af
      "globals": {
        "clearTimeout": true,
        "console.error": true,
        "setTimeout": true
      },
      "packages": {
        "@metamask/safe-event-emitter": true,
        "@metamask/utils": true,
        "@metamask/ppom-validator>json-rpc-random-id": true
      }
    },
    "@metamask/keyring-controller>@metamask/eth-hd-keyring": {
      "globals": {
        "TextEncoder": true
      },
      "packages": {
        "@ethereumjs/tx>@ethereumjs/util": true,
        "@metamask/eth-sig-util": true,
        "@metamask/snaps-sdk>@metamask/key-tree": true,
        "@metamask/scure-bip39": true,
        "@metamask/utils": true,
        "browserify>buffer": true,
        "@ethereumjs/tx>ethereum-cryptography": true
      }
    },
    "@metamask/eth-json-rpc-filters": {
      "globals": {
        "console.error": true
      },
      "packages": {
        "@metamask/controller-utils>@metamask/eth-query": true,
        "@metamask/json-rpc-engine": true,
        "@metamask/safe-event-emitter": true,
        "@metamask/eth-qr-keyring>async-mutex": true,
        "pify": true
      }
    },
    "@metamask/network-controller>@metamask/eth-json-rpc-infura": {
      "globals": {
        "fetch": true,
        "setTimeout": true
      },
      "packages": {
        "@metamask/eth-json-rpc-provider": true,
        "@metamask/json-rpc-engine": true,
        "@metamask/rpc-errors": true,
        "@metamask/utils": true
      }
    },
    "@metamask/eth-json-rpc-middleware": {
      "globals": {
        "console.error": true,
        "setTimeout": true
      },
      "packages": {
        "@metamask/eth-sig-util": true,
        "@metamask/json-rpc-engine": true,
        "@metamask/rpc-errors": true,
        "@metamask/superstruct": true,
        "@metamask/utils": true,
        "@metamask/json-rpc-engine>klona": true,
        "@metamask/eth-json-rpc-middleware>safe-stable-stringify": true
      }
    },
<<<<<<< HEAD
    "@metamask/subscription-controller>@metamask/polling-controller>@metamask/network-controller>@metamask/eth-json-rpc-middleware": {
=======
    "@metamask/transaction-controller>@metamask/network-controller>@metamask/eth-json-rpc-middleware": {
      "globals": {
        "setTimeout": true
      },
      "packages": {
        "@metamask/eth-sig-util": true,
        "@metamask/json-rpc-engine": true,
        "@metamask/rpc-errors": true,
        "@metamask/superstruct": true,
        "@metamask/utils": true,
        "@metamask/json-rpc-engine>klona": true,
        "@metamask/eth-json-rpc-middleware>safe-stable-stringify": true
      }
    },
    "@metamask/transaction-pay-controller>@metamask/network-controller>@metamask/eth-json-rpc-middleware": {
>>>>>>> 820f60af
      "globals": {
        "setTimeout": true
      },
      "packages": {
        "@metamask/eth-sig-util": true,
        "@metamask/json-rpc-engine": true,
        "@metamask/rpc-errors": true,
        "@metamask/superstruct": true,
        "@metamask/utils": true,
        "@metamask/json-rpc-engine>klona": true,
        "@metamask/eth-json-rpc-middleware>safe-stable-stringify": true
      }
    },
    "@metamask/eth-json-rpc-provider": {
      "packages": {
        "@metamask/json-rpc-engine": true,
        "@metamask/rpc-errors": true,
        "@metamask/safe-event-emitter": true,
        "uuid": true
      }
    },
<<<<<<< HEAD
    "@metamask/subscription-controller>@metamask/polling-controller>@metamask/network-controller>@metamask/eth-json-rpc-provider": {
=======
    "@metamask/transaction-controller>@metamask/network-controller>@metamask/eth-json-rpc-provider": {
      "packages": {
        "@metamask/json-rpc-engine": true,
        "nanoid": true
      }
    },
    "@metamask/transaction-pay-controller>@metamask/network-controller>@metamask/eth-json-rpc-provider": {
>>>>>>> 820f60af
      "packages": {
        "@metamask/json-rpc-engine": true,
        "nanoid": true
      }
    },
    "@metamask/eth-ledger-bridge-keyring": {
      "globals": {
        "addEventListener": true,
        "console.error": true,
        "document.createElement": true,
        "document.head.appendChild": true,
        "fetch": true,
        "removeEventListener": true,
        "setTimeout": true
      },
      "packages": {
        "@ethereumjs/tx>@ethereumjs/rlp": true,
        "@ethereumjs/tx": true,
        "@ethereumjs/tx>@ethereumjs/util": true,
        "@metamask/eth-ledger-bridge-keyring>@ledgerhq/hw-app-eth": true,
        "@metamask/eth-ledger-bridge-keyring>@ledgerhq/hw-app-eth>@ledgerhq/hw-transport": true,
        "@metamask/eth-sig-util": true,
        "@metamask/utils": true,
        "browserify>buffer": true,
        "@metamask/eth-qr-keyring>hdkey": true
      }
    },
    "@metamask/eth-qr-keyring": {
      "packages": {
        "@ethereumjs/tx>@ethereumjs/rlp": true,
        "@ethereumjs/tx": true,
        "@ethereumjs/tx>@ethereumjs/util": true,
        "@metamask/eth-qr-keyring>@keystonehq/bc-ur-registry-eth": true,
        "@metamask/utils": true,
        "@metamask/eth-qr-keyring>async-mutex": true,
        "browserify>buffer": true,
        "@metamask/eth-qr-keyring>hdkey": true,
        "@metamask/eth-qr-keyring>uuid": true
      }
    },
    "@metamask/controller-utils>@metamask/eth-query": {
      "packages": {
        "@metamask/ppom-validator>json-rpc-random-id": true,
        "watchify>xtend": true
      }
    },
    "@metamask/eth-sig-util": {
      "packages": {
        "@metamask/eth-sig-util>@ethereumjs/rlp": true,
        "@metamask/eth-sig-util>@ethereumjs/util": true,
        "@metamask/abi-utils": true,
        "@metamask/utils": true,
        "@metamask/eth-sig-util>@scure/base": true,
        "browserify>buffer": true,
        "@ethereumjs/tx>ethereum-cryptography": true,
        "tweetnacl": true
      }
    },
    "@metamask/keyring-controller>@metamask/eth-simple-keyring": {
      "packages": {
        "@ethereumjs/tx>@ethereumjs/util": true,
        "@metamask/eth-sig-util": true,
        "@metamask/utils": true,
        "browserify>buffer": true,
        "@ethereumjs/tx>ethereum-cryptography": true,
        "crypto-browserify>randombytes": true
      }
    },
    "@metamask/eth-snap-keyring": {
      "globals": {
        "URL": true,
        "console.error": true,
        "console.info": true,
        "console.warn": true
      },
      "packages": {
        "@ethereumjs/tx": true,
        "@metamask/eth-sig-util": true,
        "@metamask/keyring-api": true,
        "@metamask/keyring-internal-api": true,
        "@metamask/keyring-internal-snap-client": true,
        "@metamask/eth-snap-keyring>@metamask/keyring-snap-sdk": true,
        "@metamask/keyring-utils": true,
        "@metamask/superstruct": true,
        "@metamask/utils": true,
        "@metamask/eth-snap-keyring>uuid": true
      }
    },
    "@metamask/eth-token-tracker": {
      "globals": {
        "console.warn": true
      },
      "packages": {
        "@babel/runtime": true,
        "@ethersproject/bignumber": true,
        "@ethersproject/contracts": true,
        "@ethersproject/providers": true,
        "@metamask/eth-token-tracker>@metamask/eth-block-tracker": true,
        "@metamask/safe-event-emitter": true,
        "bn.js": true,
        "@metamask/eth-token-tracker>deep-equal": true,
        "human-standard-token-abi": true
      }
    },
    "@metamask/eth-trezor-keyring": {
      "globals": {
        "setTimeout": true
      },
      "packages": {
        "@ethereumjs/tx": true,
        "@ethereumjs/tx>@ethereumjs/util": true,
        "@metamask/eth-sig-util": true,
        "@metamask/utils": true,
        "@metamask/eth-trezor-keyring>@trezor/connect-plugin-ethereum": true,
        "@trezor/connect-web": true,
        "browserify>buffer": true,
        "@metamask/eth-qr-keyring>hdkey": true
      }
    },
    "@metamask/etherscan-link": {
      "globals": {
        "URL": true
      }
    },
    "eth-method-registry>@metamask/ethjs-contract": {
      "packages": {
        "@babel/runtime": true,
        "eth-method-registry>@metamask/ethjs-contract>@metamask/ethjs-filter": true,
        "eth-method-registry>@metamask/ethjs-contract>@metamask/ethjs-util": true,
        "eth-method-registry>@metamask/ethjs-contract>ethjs-abi": true,
        "eth-ens-namehash>js-sha3": true,
        "eth-method-registry>@metamask/ethjs-query>promise-to-callback": true
      }
    },
    "eth-method-registry>@metamask/ethjs-contract>@metamask/ethjs-filter": {
      "globals": {
        "clearInterval": true,
        "setInterval": true
      }
    },
    "eth-method-registry>@metamask/ethjs-query>@metamask/ethjs-format": {
      "packages": {
        "eth-method-registry>@metamask/ethjs-contract>@metamask/ethjs-util": true,
        "@metamask/controller-utils>@metamask/ethjs-unit>@metamask/number-to-bn": true,
        "eth-method-registry>@metamask/ethjs-query>@metamask/ethjs-format>ethjs-schema": true,
        "eth-method-registry>@metamask/ethjs-query>@metamask/ethjs-format>strip-hex-prefix": true
      }
    },
    "eth-method-registry>@metamask/ethjs-query": {
      "globals": {
        "console": true
      },
      "packages": {
        "eth-method-registry>@metamask/ethjs-query>@metamask/ethjs-format": true,
        "eth-method-registry>@metamask/ethjs-query>@metamask/ethjs-rpc": true,
        "eth-method-registry>@metamask/ethjs-query>promise-to-callback": true
      }
    },
    "eth-method-registry>@metamask/ethjs-query>@metamask/ethjs-rpc": {
      "packages": {
        "eth-method-registry>@metamask/ethjs-query>promise-to-callback": true
      }
    },
    "@metamask/controller-utils>@metamask/ethjs-unit": {
      "packages": {
        "@metamask/controller-utils>@metamask/ethjs-unit>@metamask/number-to-bn": true,
        "bn.js": true
      }
    },
    "eth-method-registry>@metamask/ethjs-contract>@metamask/ethjs-util": {
      "packages": {
        "browserify>buffer": true,
        "eth-method-registry>@metamask/ethjs-query>@metamask/ethjs-format>is-hex-prefixed": true,
        "eth-method-registry>@metamask/ethjs-query>@metamask/ethjs-format>strip-hex-prefix": true
      }
    },
    "@metamask/gas-fee-controller": {
      "globals": {
        "clearInterval": true,
        "console.error": true,
        "setInterval": true
      },
      "packages": {
        "@metamask/controller-utils": true,
        "@metamask/controller-utils>@metamask/eth-query": true,
        "@metamask/gas-fee-controller>@metamask/polling-controller": true,
        "bn.js": true,
        "uuid": true
      }
    },
    "@metamask/transaction-controller>@metamask/gas-fee-controller": {
      "globals": {
        "clearInterval": true,
        "console.error": true,
        "setInterval": true
      },
      "packages": {
        "@metamask/controller-utils": true,
        "@metamask/controller-utils>@metamask/eth-query": true,
        "@metamask/transaction-controller>@metamask/gas-fee-controller>@metamask/polling-controller": true,
        "bn.js": true,
        "uuid": true
      }
    },
    "@metamask/subscription-controller>@metamask/transaction-controller>@metamask/gas-fee-controller": {
      "globals": {
        "clearInterval": true,
        "console.error": true,
        "setInterval": true
      },
      "packages": {
        "@metamask/controller-utils": true,
        "@metamask/controller-utils>@metamask/eth-query": true,
        "@metamask/subscription-controller>@metamask/polling-controller": true,
        "bn.js": true,
        "uuid": true
      }
    },
    "@metamask/gator-permissions-controller": {
      "globals": {
        "clearTimeout": true,
        "setTimeout": true
      },
      "packages": {
        "@metamask/base-controller": true,
        "@metamask/delegation-core": true,
        "@metamask/gator-permissions-controller>@metamask/delegation-deployments": true,
        "@metamask/snaps-utils": true,
        "@metamask/utils": true
      }
    },
    "@metamask/jazzicon": {
      "globals": {
        "document.createElement": true,
        "document.createElementNS": true
      },
      "packages": {
        "@metamask/jazzicon>color": true,
        "@metamask/jazzicon>mersenne-twister": true
      }
    },
    "@metamask/json-rpc-engine": {
      "packages": {
        "@metamask/rpc-errors": true,
        "@metamask/safe-event-emitter": true,
        "@metamask/utils": true,
        "deep-freeze-strict": true,
        "@metamask/json-rpc-engine>klona": true
      }
    },
    "@metamask/json-rpc-middleware-stream": {
      "globals": {
        "console.warn": true,
        "setTimeout": true
      },
      "packages": {
        "@metamask/safe-event-emitter": true,
        "@metamask/utils": true,
        "@metamask/json-rpc-middleware-stream>readable-stream": true
      }
    },
    "@metamask/snaps-sdk>@metamask/key-tree": {
      "globals": {
        "crypto.subtle": true
      },
      "packages": {
        "@metamask/scure-bip39": true,
        "@metamask/utils": true,
        "@noble/curves": true,
        "@noble/hashes": true,
        "@scure/base": true
      }
    },
    "@metamask/keyring-api": {
      "packages": {
        "@metamask/keyring-utils": true,
        "@metamask/superstruct": true,
        "@metamask/utils": true,
        "bitcoin-address-validation": true
      }
    },
    "@metamask/keyring-controller": {
      "globals": {
        "console.error": true
      },
      "packages": {
        "@ethereumjs/tx>@ethereumjs/util": true,
        "@metamask/base-controller": true,
        "@metamask/browser-passworder": true,
        "@metamask/keyring-controller>@metamask/eth-hd-keyring": true,
        "@metamask/eth-sig-util": true,
        "@metamask/keyring-controller>@metamask/eth-simple-keyring": true,
        "@metamask/utils": true,
        "@metamask/eth-qr-keyring>async-mutex": true,
        "@metamask/keyring-controller>ethereumjs-wallet": true,
        "lodash": true,
        "@metamask/keyring-controller>ulid": true
      }
    },
    "@metamask/keyring-internal-api": {
      "packages": {
        "@metamask/keyring-api": true,
        "@metamask/keyring-utils": true,
        "@metamask/superstruct": true
      }
    },
    "@metamask/keyring-internal-snap-client": {
      "packages": {
        "@metamask/keyring-api": true,
        "@metamask/keyring-internal-api": true,
        "@metamask/keyring-snap-client": true,
        "@metamask/keyring-utils": true
      }
    },
    "@metamask/keyring-snap-client": {
      "packages": {
        "@metamask/keyring-api": true,
        "@metamask/keyring-utils": true,
        "@metamask/superstruct": true,
        "@metamask/keyring-snap-client>uuid": true
      }
    },
    "@metamask/eth-snap-keyring>@metamask/keyring-snap-sdk": {
      "packages": {
        "@metamask/keyring-api": true,
        "@metamask/keyring-utils": true,
        "@metamask/superstruct": true
      }
    },
    "@metamask/keyring-utils": {
      "globals": {
        "URL": true
      },
      "packages": {
        "@metamask/superstruct": true,
        "@metamask/utils": true,
        "bitcoin-address-validation": true
      }
    },
    "@metamask/logging-controller": {
      "packages": {
        "@metamask/base-controller": true,
        "uuid": true
      }
    },
    "@metamask/logo": {
      "globals": {
        "addEventListener": true,
        "document.body.appendChild": true,
        "document.createElementNS": true,
        "innerHeight": true,
        "innerWidth": true,
        "requestAnimationFrame": true
      },
      "packages": {
        "@metamask/logo>gl-mat4": true,
        "@metamask/logo>gl-vec3": true
      }
    },
    "@metamask/message-manager": {
      "packages": {
        "@metamask/base-controller": true,
        "@metamask/controller-utils": true,
        "@metamask/utils": true,
        "browserify>buffer": true,
        "webpack>events": true,
        "uuid": true
      }
    },
    "@metamask/messenger": {
      "globals": {
        "console.error": true
      }
    },
    "@metamask/multichain-account-service": {
      "globals": {
        "clearTimeout": true,
        "console.error": true,
        "console.warn": true,
        "setTimeout": true
      },
      "packages": {
        "@ethereumjs/tx>@ethereumjs/util": true,
        "@metamask/account-api": true,
        "@metamask/snaps-sdk>@metamask/key-tree": true,
        "@metamask/keyring-api": true,
        "@metamask/keyring-controller": true,
        "@metamask/keyring-snap-client": true,
        "@metamask/snaps-utils": true,
        "@metamask/utils": true,
        "@metamask/eth-qr-keyring>async-mutex": true
      }
    },
    "@metamask/multichain-api-middleware": {
      "globals": {
        "console.error": true
      },
      "packages": {
        "@metamask/multichain-api-middleware>@metamask/api-specs": true,
        "@metamask/chain-agnostic-permission": true,
        "@metamask/controller-utils": true,
        "@metamask/eth-json-rpc-filters": true,
        "@metamask/json-rpc-engine": true,
        "@metamask/permission-controller": true,
        "@metamask/rpc-errors": true,
        "@metamask/safe-event-emitter": true,
        "@metamask/utils": true,
        "@open-rpc/schema-utils-js": true,
        "@metamask/message-manager>jsonschema": true
      }
    },
    "@metamask/multichain-network-controller": {
      "globals": {
        "URL": true
      },
      "packages": {
        "@metamask/base-controller": true,
        "@metamask/keyring-api": true,
        "@metamask/network-controller": true,
        "@metamask/superstruct": true,
        "@metamask/utils": true,
        "lodash": true
      }
    },
    "@metamask/transaction-pay-controller>@metamask/bridge-controller>@metamask/multichain-network-controller": {
      "globals": {
        "URL": true
      },
      "packages": {
        "@metamask/base-controller": true,
        "@metamask/keyring-api": true,
        "@metamask/transaction-pay-controller>@metamask/network-controller": true,
        "@metamask/superstruct": true,
        "@metamask/utils": true,
        "lodash": true
      }
    },
    "@metamask/multichain-transactions-controller": {
      "globals": {
        "console.error": true
      },
      "packages": {
        "@metamask/base-controller": true,
        "@metamask/keyring-api": true,
        "@metamask/keyring-snap-client": true,
        "@metamask/snaps-utils": true
      }
    },
    "@metamask/name-controller": {
      "globals": {
        "fetch": true
      },
      "packages": {
        "@metamask/base-controller": true,
        "@metamask/controller-utils": true,
        "@metamask/utils": true,
        "@metamask/eth-qr-keyring>async-mutex": true
      }
    },
    "@metamask/network-controller": {
      "globals": {
        "Intl.NumberFormat": true,
        "URL": true,
        "setTimeout": true
      },
      "packages": {
        "@metamask/base-controller": true,
        "@metamask/controller-utils": true,
        "@metamask/network-controller>@metamask/eth-block-tracker": true,
        "@metamask/network-controller>@metamask/eth-json-rpc-infura": true,
        "@metamask/eth-json-rpc-middleware": true,
        "@metamask/eth-json-rpc-provider": true,
        "@metamask/controller-utils>@metamask/eth-query": true,
        "@metamask/json-rpc-engine": true,
        "@metamask/rpc-errors": true,
        "@metamask/network-controller>@metamask/swappable-obj-proxy": true,
        "@metamask/utils": true,
        "addons-linter>deepmerge": true,
        "eslint>fast-deep-equal": true,
        "immer": true,
        "lodash": true,
        "reselect": true,
        "uri-js": true,
        "uuid": true
      }
    },
<<<<<<< HEAD
    "@metamask/subscription-controller>@metamask/polling-controller>@metamask/network-controller": {
=======
    "@metamask/transaction-controller>@metamask/network-controller": {
>>>>>>> 820f60af
      "globals": {
        "Intl.NumberFormat": true,
        "URL": true,
        "setTimeout": true
      },
      "packages": {
        "@metamask/base-controller": true,
        "@metamask/controller-utils": true,
<<<<<<< HEAD
        "@metamask/subscription-controller>@metamask/transaction-controller>@metamask/eth-block-tracker": true,
        "@metamask/network-controller>@metamask/eth-json-rpc-infura": true,
        "@metamask/subscription-controller>@metamask/polling-controller>@metamask/network-controller>@metamask/eth-json-rpc-middleware": true,
        "@metamask/subscription-controller>@metamask/polling-controller>@metamask/network-controller>@metamask/eth-json-rpc-provider": true,
=======
        "@metamask/transaction-controller>@metamask/eth-block-tracker": true,
        "@metamask/network-controller>@metamask/eth-json-rpc-infura": true,
        "@metamask/transaction-controller>@metamask/network-controller>@metamask/eth-json-rpc-middleware": true,
        "@metamask/transaction-controller>@metamask/network-controller>@metamask/eth-json-rpc-provider": true,
        "@metamask/controller-utils>@metamask/eth-query": true,
        "@metamask/json-rpc-engine": true,
        "@metamask/rpc-errors": true,
        "@metamask/network-controller>@metamask/swappable-obj-proxy": true,
        "@metamask/utils": true,
        "addons-linter>deepmerge": true,
        "eslint>fast-deep-equal": true,
        "immer": true,
        "lodash": true,
        "reselect": true,
        "uri-js": true,
        "uuid": true
      }
    },
    "@metamask/transaction-pay-controller>@metamask/network-controller": {
      "globals": {
        "Intl.NumberFormat": true,
        "URL": true,
        "setTimeout": true
      },
      "packages": {
        "@metamask/base-controller": true,
        "@metamask/controller-utils": true,
        "@metamask/transaction-controller>@metamask/eth-block-tracker": true,
        "@metamask/network-controller>@metamask/eth-json-rpc-infura": true,
        "@metamask/transaction-pay-controller>@metamask/network-controller>@metamask/eth-json-rpc-middleware": true,
        "@metamask/transaction-pay-controller>@metamask/network-controller>@metamask/eth-json-rpc-provider": true,
>>>>>>> 820f60af
        "@metamask/controller-utils>@metamask/eth-query": true,
        "@metamask/json-rpc-engine": true,
        "@metamask/rpc-errors": true,
        "@metamask/network-controller>@metamask/swappable-obj-proxy": true,
        "@metamask/utils": true,
        "addons-linter>deepmerge": true,
        "eslint>fast-deep-equal": true,
        "immer": true,
        "lodash": true,
        "reselect": true,
        "uri-js": true,
        "uuid": true
      }
    },
    "@metamask/network-enablement-controller": {
      "packages": {
        "@metamask/base-controller": true,
        "@metamask/controller-utils": true,
        "@metamask/keyring-api": true,
        "@metamask/multichain-network-controller": true,
        "@metamask/utils": true,
        "reselect": true
      }
    },
    "@metamask/transaction-controller>@metamask/nonce-tracker": {
      "packages": {
        "@ethersproject/providers": true,
        "browserify>assert": true,
        "@metamask/transaction-controller>@metamask/nonce-tracker>async-mutex": true
      }
    },
    "@metamask/notification-services-controller": {
      "globals": {
        "Intl.NumberFormat": true,
        "addEventListener": true,
        "console.error": true,
        "fetch": true,
        "registration": true,
        "removeEventListener": true
      },
      "packages": {
        "@metamask/notification-services-controller>@contentful/rich-text-html-renderer": true,
        "@metamask/base-controller": true,
        "@metamask/controller-utils": true,
        "@metamask/keyring-controller": true,
        "@metamask/utils": true,
        "@metamask/notification-services-controller>bignumber.js": true,
        "@metamask/notification-services-controller>firebase": true,
        "loglevel": true,
        "semver": true,
        "uuid": true
      }
    },
    "@metamask/controller-utils>@metamask/ethjs-unit>@metamask/number-to-bn": {
      "packages": {
        "bn.js": true,
        "eth-method-registry>@metamask/ethjs-query>@metamask/ethjs-format>strip-hex-prefix": true
      }
    },
    "@metamask/object-multiplex": {
      "globals": {
        "console.warn": true
      },
      "packages": {
        "@metamask/object-multiplex>once": true,
        "@metamask/object-multiplex>readable-stream": true
      }
    },
    "@metamask/obs-store": {
      "packages": {
        "@metamask/safe-event-emitter": true,
        "@metamask/obs-store>readable-stream": true
      }
    },
    "@metamask/permission-controller": {
      "globals": {
        "console.error": true
      },
      "packages": {
        "@metamask/base-controller": true,
        "@metamask/controller-utils": true,
        "@metamask/json-rpc-engine": true,
        "@metamask/rpc-errors": true,
        "@metamask/utils": true,
        "deep-freeze-strict": true,
        "immer": true,
        "nanoid": true
      }
    },
    "@metamask/permission-log-controller": {
      "packages": {
        "@metamask/base-controller": true,
        "@metamask/utils": true
      }
    },
    "@metamask/phishing-controller": {
      "globals": {
        "TextEncoder": true,
        "URL": true,
        "console.error": true,
        "console.warn": true,
        "fetch": true
      },
      "packages": {
        "@metamask/base-controller": true,
        "@metamask/controller-utils": true,
        "@noble/hashes": true,
        "@ethereumjs/tx>ethereum-cryptography": true,
        "webpack-cli>fastest-levenshtein": true,
        "punycode": true
      }
    },
    "@metamask/assets-controllers>@metamask/phishing-controller": {
      "globals": {
        "TextEncoder": true,
        "URL": true,
        "console.error": true,
        "console.warn": true,
        "fetch": true
      },
      "packages": {
        "@metamask/base-controller": true,
        "@metamask/controller-utils": true,
        "@noble/hashes": true,
        "@ethereumjs/tx>ethereum-cryptography": true,
        "webpack-cli>fastest-levenshtein": true,
        "punycode": true
      }
    },
    "@metamask/assets-controllers>@metamask/polling-controller": {
      "globals": {
        "clearTimeout": true,
        "console.error": true,
        "setTimeout": true
      },
      "packages": {
        "@metamask/base-controller": true,
        "@metamask/snaps-utils>fast-json-stable-stringify": true,
        "uuid": true
      }
    },
    "@metamask/bridge-controller>@metamask/polling-controller": {
      "globals": {
        "clearTimeout": true,
        "console.error": true,
        "setTimeout": true
      },
      "packages": {
        "@metamask/base-controller": true,
        "@metamask/snaps-utils>fast-json-stable-stringify": true,
        "uuid": true
      }
    },
<<<<<<< HEAD
=======
    "@metamask/transaction-pay-controller>@metamask/bridge-controller>@metamask/polling-controller": {
      "globals": {
        "clearTimeout": true,
        "console.error": true,
        "setTimeout": true
      },
      "packages": {
        "@metamask/base-controller": true,
        "@metamask/snaps-utils>fast-json-stable-stringify": true,
        "uuid": true
      }
    },
    "@metamask/bridge-status-controller>@metamask/polling-controller": {
      "globals": {
        "clearTimeout": true,
        "console.error": true,
        "setTimeout": true
      },
      "packages": {
        "@metamask/base-controller": true,
        "@metamask/snaps-utils>fast-json-stable-stringify": true,
        "uuid": true
      }
    },
    "@metamask/gas-fee-controller>@metamask/polling-controller": {
      "globals": {
        "clearTimeout": true,
        "console.error": true,
        "setTimeout": true
      },
      "packages": {
        "@metamask/base-controller": true,
        "@metamask/snaps-utils>fast-json-stable-stringify": true,
        "uuid": true
      }
    },
    "@metamask/transaction-controller>@metamask/gas-fee-controller>@metamask/polling-controller": {
      "globals": {
        "clearTimeout": true,
        "console.error": true,
        "setTimeout": true
      },
      "packages": {
        "@metamask/base-controller": true,
        "@metamask/snaps-utils>fast-json-stable-stringify": true,
        "uuid": true
      }
    },
    "@metamask/smart-transactions-controller>@metamask/polling-controller": {
      "globals": {
        "clearTimeout": true,
        "console.error": true,
        "setTimeout": true
      },
      "packages": {
        "@metamask/base-controller": true,
        "@metamask/snaps-utils>fast-json-stable-stringify": true,
        "uuid": true
      }
    },
>>>>>>> 820f60af
    "@metamask/subscription-controller>@metamask/polling-controller": {
      "globals": {
        "clearTimeout": true,
        "console.error": true,
        "setTimeout": true
      },
      "packages": {
        "@metamask/base-controller": true,
        "@metamask/snaps-utils>fast-json-stable-stringify": true,
        "uuid": true
      }
    },
<<<<<<< HEAD
=======
    "@metamask/user-operation-controller>@metamask/polling-controller": {
      "globals": {
        "clearTimeout": true,
        "console.error": true,
        "setTimeout": true
      },
      "packages": {
        "@metamask/base-controller": true,
        "@metamask/snaps-utils>fast-json-stable-stringify": true,
        "uuid": true
      }
    },
>>>>>>> 820f60af
    "@metamask/post-message-stream": {
      "globals": {
        "MessageEvent.prototype": true,
        "WorkerGlobalScope": true,
        "addEventListener": true,
        "browser": true,
        "chrome": true,
        "location.origin": true,
        "postMessage": true,
        "removeEventListener": true
      },
      "packages": {
        "@metamask/utils": true,
        "@metamask/post-message-stream>readable-stream": true
      }
    },
    "@metamask/ppom-validator": {
      "globals": {
        "URL": true,
        "console.error": true,
        "crypto": true
      },
      "packages": {
        "@metamask/base-controller": true,
        "@metamask/controller-utils": true,
        "await-semaphore": true,
        "browserify>buffer": true,
        "@metamask/ppom-validator>crypto-js": true,
        "@toruslabs/eccrypto>elliptic": true,
        "@metamask/ppom-validator>json-rpc-random-id": true
      }
    },
    "@metamask/profile-sync-controller": {
      "globals": {
        "Event": true,
        "Headers": true,
        "TextDecoder": true,
        "TextEncoder": true,
        "URL": true,
        "URLSearchParams": true,
        "addEventListener": true,
        "console.error": true,
        "console.warn": true,
        "dispatchEvent": true,
        "fetch": true,
        "removeEventListener": true,
        "setTimeout": true
      },
      "packages": {
        "@metamask/base-controller": true,
        "@metamask/keyring-controller": true,
        "@noble/ciphers": true,
        "@noble/hashes": true,
        "browserify>buffer": true,
        "@metamask/profile-sync-controller>siwe": true
      }
    },
    "@metamask/providers": {
      "globals": {
        "CustomEvent": true,
        "Event": true,
        "addEventListener": true,
        "chrome.runtime.connect": true,
        "console": true,
        "dispatchEvent": true,
        "document.createElement": true,
        "document.readyState": true,
        "ethereum": "write",
        "location.hostname": true,
        "removeEventListener": true,
        "web3": true
      },
      "packages": {
        "@metamask/json-rpc-engine": true,
        "@metamask/json-rpc-middleware-stream": true,
        "@metamask/object-multiplex": true,
        "@metamask/rpc-errors": true,
        "@metamask/safe-event-emitter": true,
        "@metamask/utils": true,
        "@metamask/providers>detect-browser": true,
        "@metamask/providers>extension-port-stream": true,
        "eslint>fast-deep-equal": true,
        "@metamask/providers>is-stream": true,
        "@metamask/providers>readable-stream": true
      }
    },
    "@metamask/rate-limit-controller": {
      "globals": {
        "setTimeout": true
      },
      "packages": {
        "@metamask/base-controller": true,
        "@metamask/rpc-errors": true,
        "@metamask/utils": true
      }
    },
    "@metamask/remote-feature-flag-controller": {
      "packages": {
        "@metamask/base-controller": true,
        "@metamask/controller-utils": true,
        "uuid": true
      }
    },
    "@metamask/rpc-errors": {
      "packages": {
        "@metamask/utils": true,
        "@metamask/rpc-errors>fast-safe-stringify": true
      }
    },
    "@metamask/safe-event-emitter": {
      "globals": {
        "setTimeout": true
      },
      "packages": {
        "webpack>events": true
      }
    },
    "@metamask/scure-bip39": {
      "globals": {
        "TextEncoder": true
      },
      "packages": {
        "@metamask/scure-bip39>@noble/hashes": true,
        "@metamask/scure-bip39>@scure/base": true
      }
    },
    "@metamask/seedless-onboarding-controller": {
      "packages": {
        "@metamask/seedless-onboarding-controller>@metamask/auth-network-utils": true,
        "@metamask/base-controller": true,
        "@metamask/seedless-onboarding-controller>@metamask/toprf-secure-backup": true,
        "@metamask/utils": true,
        "@noble/ciphers": true,
        "@noble/curves": true,
        "@metamask/eth-qr-keyring>async-mutex": true
      }
    },
    "@metamask/selected-network-controller": {
      "packages": {
        "@metamask/base-controller": true,
        "@metamask/network-controller>@metamask/swappable-obj-proxy": true
      }
    },
    "@metamask/shield-controller": {
      "globals": {
        "AbortController": true
      },
      "packages": {
        "@metamask/base-controller": true,
        "@metamask/controller-utils": true,
        "@metamask/signature-controller": true,
        "@metamask/transaction-controller": true,
        "@metamask/utils": true,
        "cockatiel": true,
        "lodash": true
      }
    },
    "@metamask/signature-controller": {
      "globals": {
        "fetch": true
      },
      "packages": {
        "@metamask/approval-controller": true,
        "@metamask/base-controller": true,
        "@metamask/controller-utils": true,
        "@metamask/eth-sig-util": true,
        "@metamask/keyring-controller": true,
        "@metamask/logging-controller": true,
        "@metamask/utils": true,
        "browserify>buffer": true,
        "webpack>events": true,
        "@metamask/message-manager>jsonschema": true,
        "uuid": true
      }
    },
    "@metamask/smart-transactions-controller": {
      "globals": {
        "URLSearchParams": true,
        "clearInterval": true,
        "console.error": true,
        "console.log": true,
        "fetch": true,
        "setInterval": true
      },
      "packages": {
        "@ethersproject/bytes": true,
        "ethers>@ethersproject/keccak256": true,
        "ethers>@ethersproject/transactions": true,
        "@metamask/controller-utils": true,
        "@metamask/controller-utils>@metamask/eth-query": true,
        "@metamask/smart-transactions-controller>@metamask/polling-controller": true,
        "@metamask/transaction-controller": true,
        "@metamask/smart-transactions-controller>bignumber.js": true,
        "fast-json-patch": true,
        "lodash": true
      }
    },
    "@metamask/snaps-controllers": {
      "globals": {
        "DecompressionStream": true,
        "URL": true,
        "WebSocket": true,
        "clearTimeout": true,
        "document.getElementById": true,
        "fetch.bind": true,
        "setTimeout": true
      },
      "packages": {
        "@metamask/approval-controller": true,
        "@metamask/base-controller": true,
        "@metamask/json-rpc-engine": true,
        "@metamask/json-rpc-middleware-stream": true,
        "@metamask/object-multiplex": true,
        "@metamask/permission-controller": true,
        "@metamask/post-message-stream": true,
        "@metamask/rpc-errors": true,
        "@metamask/snaps-utils>@metamask/snaps-registry": true,
        "@metamask/snaps-rpc-methods": true,
        "@metamask/snaps-sdk": true,
        "@metamask/snaps-utils": true,
        "@metamask/utils": true,
        "@metamask/snaps-controllers>@xstate/fsm": true,
        "@metamask/eth-qr-keyring>async-mutex": true,
        "@metamask/snaps-controllers>concat-stream": true,
        "cron-parser": true,
        "eslint>fast-deep-equal": true,
        "@metamask/snaps-controllers>get-npm-tarball-url": true,
        "immer": true,
        "luxon": true,
        "nanoid": true,
        "@metamask/snaps-controllers>readable-stream": true,
        "@metamask/snaps-controllers>readable-web-to-node-stream": true,
        "semver": true,
        "@metamask/snaps-controllers>tar-stream": true
      }
    },
    "@metamask/snaps-execution-environments": {
      "globals": {
        "document.getElementById": true
      },
      "packages": {
        "@metamask/post-message-stream": true,
        "@metamask/snaps-utils": true,
        "@metamask/utils": true
      }
    },
    "@metamask/snaps-utils>@metamask/snaps-registry": {
      "packages": {
        "@metamask/superstruct": true,
        "@metamask/utils": true,
        "@noble/curves": true,
        "@noble/hashes": true
      }
    },
    "@metamask/snaps-rpc-methods": {
      "packages": {
        "@metamask/snaps-sdk>@metamask/key-tree": true,
        "@metamask/permission-controller": true,
        "@metamask/rpc-errors": true,
        "@metamask/snaps-sdk": true,
        "@metamask/snaps-utils": true,
        "@metamask/superstruct": true,
        "@metamask/utils": true,
        "@noble/hashes": true,
        "@metamask/eth-qr-keyring>async-mutex": true
      }
    },
    "@metamask/snaps-sdk": {
      "globals": {
        "URL": true,
        "fetch": true
      },
      "packages": {
        "@metamask/rpc-errors": true,
        "@metamask/superstruct": true,
        "@metamask/utils": true
      }
    },
    "@metamask/snaps-utils": {
      "globals": {
        "File": true,
        "FileReader": true,
        "TextDecoder": true,
        "TextEncoder": true,
        "URL": true,
        "console.error": true,
        "console.log": true,
        "console.warn": true,
        "crypto": true,
        "document.body.appendChild": true,
        "document.createElement": true,
        "fetch": true,
        "navigator": true
      },
      "packages": {
        "@metamask/snaps-sdk>@metamask/key-tree": true,
        "@metamask/permission-controller": true,
        "@metamask/rpc-errors": true,
        "@metamask/snaps-utils>@metamask/slip44": true,
        "@metamask/snaps-sdk": true,
        "@metamask/superstruct": true,
        "@metamask/utils": true,
        "@noble/hashes": true,
        "@scure/base": true,
        "chalk": true,
        "cron-parser": true,
        "@metamask/snaps-utils>fast-json-stable-stringify": true,
        "@metamask/snaps-utils>fast-xml-parser": true,
        "luxon": true,
        "@metamask/snaps-utils>marked": true,
        "@metamask/snaps-utils>rfdc": true,
        "semver": true,
        "@metamask/snaps-utils>validate-npm-package-name": true
      }
    },
    "@metamask/subscription-controller": {
      "globals": {
        "URL": true
      },
      "packages": {
        "@metamask/controller-utils": true,
        "@metamask/subscription-controller>@metamask/polling-controller": true,
<<<<<<< HEAD
        "@metamask/subscription-controller>@metamask/transaction-controller": true,
=======
        "@metamask/transaction-controller": true,
>>>>>>> 820f60af
        "@metamask/subscription-controller>bignumber.js": true
      }
    },
    "@metamask/seedless-onboarding-controller>@metamask/toprf-secure-backup": {
      "globals": {
        "URL": true,
        "console.error": true,
        "fetch": true
      },
      "packages": {
        "@metamask/seedless-onboarding-controller>@metamask/toprf-secure-backup>@metamask/auth-network-utils": true,
        "@noble/ciphers": true,
        "@noble/curves": true,
        "@noble/hashes": true,
        "@toruslabs/eccrypto": true,
        "@metamask/seedless-onboarding-controller>@metamask/toprf-secure-backup>@toruslabs/fetch-node-details": true,
        "@metamask/seedless-onboarding-controller>@metamask/toprf-secure-backup>@toruslabs/http-helpers": true,
        "bn.js": true,
        "browserify>buffer": true
      }
    },
    "@metamask/transaction-controller": {
      "globals": {
        "clearTimeout": true,
        "console.error": true,
        "fetch": true,
        "setTimeout": true
      },
      "packages": {
        "@ethereumjs/tx>@ethereumjs/common": true,
        "@ethereumjs/tx": true,
        "@ethersproject/abi": true,
        "@ethersproject/contracts": true,
        "@ethersproject/providers": true,
        "ethers>@ethersproject/wallet": true,
        "@metamask/base-controller": true,
        "@metamask/controller-utils": true,
        "@metamask/controller-utils>@metamask/eth-query": true,
        "@metamask/transaction-controller>@metamask/gas-fee-controller": true,
        "@metamask/metamask-eth-abis": true,
        "@metamask/transaction-controller>@metamask/network-controller": true,
        "@metamask/transaction-controller>@metamask/nonce-tracker": true,
        "@metamask/rpc-errors": true,
        "@metamask/utils": true,
        "@metamask/eth-qr-keyring>async-mutex": true,
        "@metamask/transaction-controller>bignumber.js": true,
        "bn.js": true,
        "browserify>buffer": true,
        "eth-method-registry": true,
        "webpack>events": true,
        "fast-json-patch": true,
        "lodash": true,
        "uuid": true
      }
    },
    "@metamask/eip-5792-middleware>@metamask/transaction-controller": {
      "globals": {
        "clearTimeout": true,
        "console.error": true,
        "fetch": true,
        "setTimeout": true
      },
      "packages": {
        "@ethereumjs/tx>@ethereumjs/common": true,
        "@ethereumjs/tx": true,
        "@ethersproject/abi": true,
        "@ethersproject/contracts": true,
        "@ethersproject/providers": true,
        "ethers>@ethersproject/wallet": true,
        "@metamask/base-controller": true,
        "@metamask/controller-utils": true,
        "@metamask/controller-utils>@metamask/eth-query": true,
        "@metamask/gas-fee-controller": true,
        "@metamask/metamask-eth-abis": true,
        "@metamask/network-controller": true,
        "@metamask/transaction-controller>@metamask/nonce-tracker": true,
        "@metamask/rpc-errors": true,
        "@metamask/utils": true,
        "@metamask/eth-qr-keyring>async-mutex": true,
        "bn.js": true,
        "browserify>buffer": true,
        "eth-method-registry": true,
        "webpack>events": true,
        "fast-json-patch": true,
        "lodash": true,
        "uuid": true
      }
    },
<<<<<<< HEAD
    "@metamask/subscription-controller>@metamask/transaction-controller": {
      "globals": {
        "clearTimeout": true,
        "console.error": true,
        "fetch": true,
        "setTimeout": true
      },
      "packages": {
        "@ethereumjs/tx>@ethereumjs/common": true,
        "@ethereumjs/tx": true,
        "@ethersproject/abi": true,
        "@ethersproject/contracts": true,
        "@ethersproject/providers": true,
        "ethers>@ethersproject/wallet": true,
        "@metamask/base-controller": true,
        "@metamask/controller-utils": true,
        "@metamask/controller-utils>@metamask/eth-query": true,
        "@metamask/subscription-controller>@metamask/transaction-controller>@metamask/gas-fee-controller": true,
        "@metamask/metamask-eth-abis": true,
        "@metamask/subscription-controller>@metamask/polling-controller>@metamask/network-controller": true,
        "@metamask/transaction-controller>@metamask/nonce-tracker": true,
        "@metamask/rpc-errors": true,
        "@metamask/utils": true,
        "@metamask/eth-qr-keyring>async-mutex": true,
        "@metamask/subscription-controller>bignumber.js": true,
        "bn.js": true,
        "browserify>buffer": true,
        "eth-method-registry": true,
        "webpack>events": true,
        "fast-json-patch": true,
        "lodash": true,
        "uuid": true
=======
    "@metamask/transaction-pay-controller": {
      "globals": {
        "clearTimeout": true,
        "setTimeout": true
      },
      "packages": {
        "@ethersproject/abi": true,
        "@metamask/base-controller": true,
        "@metamask/transaction-pay-controller>@metamask/bridge-controller": true,
        "@metamask/controller-utils": true,
        "@metamask/metamask-eth-abis": true,
        "@metamask/transaction-controller": true,
        "@metamask/utils": true,
        "@metamask/transaction-pay-controller>bignumber.js": true,
        "lodash": true
>>>>>>> 820f60af
      }
    },
    "@metamask/user-operation-controller": {
      "globals": {
        "fetch": true
      },
      "packages": {
        "@metamask/base-controller": true,
        "@metamask/controller-utils": true,
        "@metamask/controller-utils>@metamask/eth-query": true,
        "@metamask/gas-fee-controller": true,
        "@metamask/user-operation-controller>@metamask/polling-controller": true,
        "@metamask/rpc-errors": true,
        "@metamask/superstruct": true,
        "@metamask/transaction-controller": true,
        "@metamask/utils": true,
        "bn.js": true,
        "webpack>events": true,
        "lodash": true,
        "uuid": true
      }
    },
    "@metamask/utils": {
      "globals": {
        "TextDecoder": true,
        "TextEncoder": true
      },
      "packages": {
        "@metamask/superstruct": true,
        "@noble/hashes": true,
        "@scure/base": true,
        "browserify>buffer": true,
        "nock>debug": true,
        "lodash": true,
        "@metamask/utils>pony-cause": true,
        "semver": true
      }
    },
    "@metamask/assets-controllers>@metamask/abi-utils>@metamask/utils": {
      "globals": {
        "TextDecoder": true,
        "TextEncoder": true
      },
      "packages": {
        "@metamask/superstruct": true,
        "@noble/hashes": true,
        "@scure/base": true,
        "browserify>buffer": true,
        "nock>debug": true,
        "@metamask/utils>pony-cause": true,
        "semver": true
      }
    },
    "@metamask/browser-passworder>@metamask/utils": {
      "globals": {
        "TextDecoder": true,
        "TextEncoder": true
      },
      "packages": {
        "@metamask/superstruct": true,
        "@noble/hashes": true,
        "@scure/base": true,
        "browserify>buffer": true,
        "nock>debug": true,
        "@metamask/utils>pony-cause": true,
        "semver": true
      }
    },
    "@ngraveio/bc-ur": {
      "packages": {
        "@ngraveio/bc-ur>@keystonehq/alias-sampling": true,
        "browserify>assert": true,
        "@ngraveio/bc-ur>bignumber.js": true,
        "browserify>buffer": true,
        "@ngraveio/bc-ur>cbor-sync": true,
        "@ngraveio/bc-ur>crc": true,
        "@ngraveio/bc-ur>jsbi": true,
        "addons-linter>sha.js": true
      }
    },
    "@noble/ciphers": {
      "globals": {
        "TextDecoder": true,
        "TextEncoder": true,
        "crypto": true
      }
    },
    "@noble/curves": {
      "packages": {
        "@noble/hashes": true
      }
    },
    "@ethereumjs/tx>ethereum-cryptography>@noble/curves": {
      "globals": {
        "TextEncoder": true
      },
      "packages": {
        "@ethereumjs/tx>ethereum-cryptography>@noble/hashes": true
      }
    },
    "@noble/hashes": {
      "globals": {
        "TextDecoder": true,
        "TextEncoder": true,
        "crypto": true
      }
    },
    "@metamask/scure-bip39>@noble/hashes": {
      "globals": {
        "TextEncoder": true,
        "crypto": true
      }
    },
    "@ethereumjs/tx>ethereum-cryptography>@noble/hashes": {
      "globals": {
        "TextEncoder": true,
        "crypto": true
      }
    },
    "@open-rpc/schema-utils-js": {
      "packages": {
        "@open-rpc/schema-utils-js>@json-schema-tools/dereferencer": true,
        "@open-rpc/schema-utils-js>@json-schema-tools/meta-schema": true,
        "@open-rpc/schema-utils-js>@json-schema-tools/reference-resolver": true,
        "@open-rpc/meta-schema": true,
        "eslint>ajv": true,
        "@metamask/rpc-errors>fast-safe-stringify": true,
        "@open-rpc/schema-utils-js>is-url": true
      }
    },
    "@popperjs/core": {
      "globals": {
        "Element": true,
        "HTMLElement": true,
        "ShadowRoot": true,
        "document": true,
        "navigator.userAgent": true,
        "navigator.userAgentData": true
      }
    },
    "@trezor/connect-web>@trezor/connect>@trezor/protobuf>protobufjs>@protobufjs/codegen": {
      "globals": {
        "console.log": true
      }
    },
    "@trezor/connect-web>@trezor/connect>@trezor/protobuf>protobufjs>@protobufjs/fetch": {
      "globals": {
        "XMLHttpRequest": true
      },
      "packages": {
        "@trezor/connect-web>@trezor/connect>@trezor/protobuf>protobufjs>@protobufjs/aspromise": true,
        "@trezor/connect-web>@trezor/connect>@trezor/protobuf>protobufjs>@protobufjs/inquire": true
      }
    },
    "@metamask/design-system-react>@radix-ui/react-slot>@radix-ui/react-compose-refs": {
      "packages": {
        "react": true
      }
    },
    "@metamask/design-system-react>@radix-ui/react-slot": {
      "packages": {
        "@metamask/design-system-react>@radix-ui/react-slot>@radix-ui/react-compose-refs": true,
        "react": true
      }
    },
    "@reduxjs/toolkit": {
      "globals": {
        "AbortController": true,
        "__REDUX_DEVTOOLS_EXTENSION_COMPOSE__": true,
        "__REDUX_DEVTOOLS_EXTENSION__": true,
        "console": true,
        "queueMicrotask": true,
        "requestAnimationFrame": true,
        "setTimeout": true
      },
      "packages": {
        "immer": true,
        "process": true,
        "redux": true,
        "redux-thunk": true,
        "@reduxjs/toolkit>reselect": true
      }
    },
    "react-router-dom-v5-compat>@remix-run/router": {
      "globals": {
        "AbortController": true,
        "DOMException": true,
        "FormData": true,
        "Headers": true,
        "Request": true,
        "Response": true,
        "URL": true,
        "URLSearchParams": true,
        "console": true,
        "document.defaultView": true
      }
    },
    "@rive-app/react-canvas>@rive-app/canvas": {
      "globals": {
        "AudioContext": false,
        "Blob": true,
        "DOMMatrix": false,
        "FinalizationRegistry": false,
        "HTMLCanvasElement": true,
        "Image": true,
        "Iterator": false,
        "MouseEvent": false,
        "Path2D": true,
        "Request": true,
        "ResizeObserver": false,
        "TextDecoder": true,
        "URL.createObjectURL": true,
        "URL.revokeObjectURL": true,
        "WebAssembly": true,
        "XMLHttpRequest": false,
        "cancelAnimationFrame": true,
        "clearInterval": true,
        "clearTimeout": true,
        "console": true,
        "crypto": false,
        "define": false,
        "devicePixelRatio": false,
        "document": false,
        "document.createElement": true,
        "fetch": false,
        "h": false,
        "importScripts": false,
        "location.href": false,
        "navigator": false,
        "navigator.userAgent": true,
        "performance.now": true,
        "prompt": false,
        "readline": false,
        "requestAnimationFrame": true,
        "setTimeout": true,
        "webkitAudioContext": false
      }
    },
    "@rive-app/react-canvas": {
      "globals": {
        "IntersectionObserver": false,
        "ResizeObserver": false,
        "addEventListener": true,
        "clearTimeout": true,
        "console.error": true,
        "devicePixelRatio": false,
        "document.documentElement.clientHeight": true,
        "document.documentElement.clientWidth": true,
        "innerHeight": false,
        "innerWidth": false,
        "matchMedia": false,
        "removeEventListener": true,
        "setTimeout": true
      },
      "packages": {
        "@rive-app/react-canvas>@rive-app/canvas": true,
        "react": true
      }
    },
    "@scure/base": {
      "globals": {
        "TextDecoder": true,
        "TextEncoder": true
      }
    },
    "@metamask/eth-sig-util>@scure/base": {
      "globals": {
        "TextDecoder": true,
        "TextEncoder": true
      }
    },
    "@metamask/scure-bip39>@scure/base": {
      "globals": {
        "TextDecoder": true,
        "TextEncoder": true
      }
    },
    "@ethereumjs/tx>ethereum-cryptography>@scure/bip32>@scure/base": {
      "globals": {
        "TextDecoder": true,
        "TextEncoder": true
      }
    },
    "@ethereumjs/tx>ethereum-cryptography>@scure/bip32": {
      "packages": {
        "@ethereumjs/tx>ethereum-cryptography>@noble/curves": true,
        "@ethereumjs/tx>ethereum-cryptography>@noble/hashes": true,
        "@ethereumjs/tx>ethereum-cryptography>@scure/bip32>@scure/base": true
      }
    },
    "@segment/loosely-validate-event": {
      "packages": {
        "browserify>assert": true,
        "browserify>buffer": true,
        "@segment/loosely-validate-event>component-type": true,
        "@segment/loosely-validate-event>join-component": true
      }
    },
    "@solana/addresses": {
      "globals": {
        "Intl.Collator": true,
        "TextEncoder": true,
        "crypto.subtle.digest": true,
        "crypto.subtle.exportKey": true
      },
      "packages": {
        "@solana/addresses>@solana/assertions": true,
        "@solana/addresses>@solana/codecs-core": true,
        "@solana/addresses>@solana/codecs-strings": true,
        "@solana/addresses>@solana/errors": true
      }
    },
    "@solana/addresses>@solana/assertions": {
      "globals": {
        "crypto": true,
        "isSecureContext": true
      },
      "packages": {
        "@solana/addresses>@solana/errors": true
      }
    },
    "@solana/addresses>@solana/codecs-core": {
      "packages": {
        "@solana/addresses>@solana/errors": true
      }
    },
    "@solana/addresses>@solana/codecs-strings": {
      "globals": {
        "TextDecoder": true,
        "TextEncoder": true,
        "atob": true,
        "btoa": true
      },
      "packages": {
        "@solana/addresses>@solana/codecs-core": true,
        "@solana/addresses>@solana/errors": true
      }
    },
    "@solana/addresses>@solana/errors": {
      "globals": {
        "btoa": true
      }
    },
    "@metamask/controller-utils>@spruceid/siwe-parser": {
      "globals": {
        "console.error": true,
        "console.log": true
      },
      "packages": {
        "@noble/hashes": true,
        "@metamask/controller-utils>@spruceid/siwe-parser>apg-js": true
      }
    },
    "@metamask/profile-sync-controller>siwe>@spruceid/siwe-parser": {
      "globals": {
        "console.error": true,
        "console.log": true
      },
      "packages": {
        "@noble/hashes": true,
        "@metamask/controller-utils>@spruceid/siwe-parser>apg-js": true
      }
    },
    "@metamask/profile-sync-controller>siwe>@stablelib/random>@stablelib/binary": {
      "packages": {
        "@metamask/profile-sync-controller>siwe>@stablelib/random>@stablelib/binary>@stablelib/int": true
      }
    },
    "@metamask/profile-sync-controller>siwe>@stablelib/random": {
      "globals": {
        "crypto": true,
        "msCrypto": true
      },
      "packages": {
        "@metamask/profile-sync-controller>siwe>@stablelib/random>@stablelib/binary": true,
        "@metamask/profile-sync-controller>siwe>@stablelib/random>@stablelib/wipe": true,
        "browserify>browser-resolve": true
      }
    },
    "@tanstack/react-virtual": {
      "globals": {
        "document": true,
        "scrollY": true
      },
      "packages": {
        "@tanstack/react-virtual>@tanstack/virtual-core": true,
        "react": true,
        "react-dom": true
      }
    },
    "@tanstack/react-virtual>@tanstack/virtual-core": {
      "globals": {
        "console.info": true,
        "console.warn": true,
        "requestAnimationFrame": true
      }
    },
    "@toruslabs/eccrypto": {
      "globals": {
        "crypto": true,
        "msCrypto": true
      },
      "packages": {
        "browserify>buffer": true,
        "@toruslabs/eccrypto>elliptic": true
      }
    },
    "@metamask/seedless-onboarding-controller>@metamask/toprf-secure-backup>@toruslabs/fetch-node-details": {
      "packages": {
        "@babel/runtime": true,
        "@metamask/seedless-onboarding-controller>@metamask/auth-network-utils>@toruslabs/constants": true,
        "@metamask/seedless-onboarding-controller>@metamask/toprf-secure-backup>@toruslabs/fetch-node-details>@toruslabs/fnd-base": true,
        "@metamask/seedless-onboarding-controller>@metamask/toprf-secure-backup>@toruslabs/fetch-node-details>@toruslabs/http-helpers": true,
        "loglevel": true
      }
    },
    "@metamask/seedless-onboarding-controller>@metamask/toprf-secure-backup>@toruslabs/fetch-node-details>@toruslabs/fnd-base": {
      "packages": {
        "@metamask/seedless-onboarding-controller>@metamask/auth-network-utils>@toruslabs/constants": true
      }
    },
    "@metamask/seedless-onboarding-controller>@metamask/toprf-secure-backup>@toruslabs/http-helpers": {
      "globals": {
        "URL": true,
        "clearTimeout": true,
        "fetch": true,
        "setTimeout": true
      },
      "packages": {
        "@babel/runtime": true,
        "addons-linter>deepmerge": true,
        "loglevel": true
      }
    },
    "@metamask/seedless-onboarding-controller>@metamask/toprf-secure-backup>@toruslabs/fetch-node-details>@toruslabs/http-helpers": {
      "globals": {
        "URL": true,
        "clearTimeout": true,
        "fetch": true,
        "setTimeout": true
      },
      "packages": {
        "@babel/runtime": true,
        "addons-linter>deepmerge": true,
        "loglevel": true
      }
    },
    "@trezor/connect-web>@trezor/connect-common": {
      "globals": {
        "console.warn": true,
        "localStorage.getItem": true,
        "localStorage.setItem": true,
        "navigator": true,
        "setTimeout": true,
        "window": true
      },
      "packages": {
        "@trezor/connect-web>@trezor/connect-common>@trezor/env-utils": true,
        "@trezor/connect-web>@trezor/utils": true,
        "tslib": true
      }
    },
    "@metamask/eth-trezor-keyring>@trezor/connect-plugin-ethereum": {
      "packages": {
        "@metamask/eth-sig-util": true,
        "tslib": true
      }
    },
    "@trezor/connect-web": {
      "globals": {
        "URLSearchParams": true,
        "__TREZOR_CONNECT_SRC": true,
        "addEventListener": true,
        "btoa": true,
        "chrome": true,
        "clearInterval": true,
        "clearTimeout": true,
        "console.warn": true,
        "document.body": true,
        "document.createElement": true,
        "document.createTextNode": true,
        "document.getElementById": true,
        "document.querySelectorAll": true,
        "location.origin": true,
        "navigator": true,
        "open": true,
        "origin": true,
        "removeEventListener": true,
        "setInterval": true,
        "setTimeout": true
      },
      "packages": {
        "@trezor/connect-web>@trezor/connect-common": true,
        "@trezor/connect-web>@trezor/connect": true,
        "@trezor/connect-web>@trezor/utils": true,
        "@trezor/connect-web>@trezor/connect>@trezor/blockchain-link>@trezor/websocket-client": true,
        "webpack>events": true,
        "tslib": true
      }
    },
    "@trezor/connect-web>@trezor/connect": {
      "packages": {
        "@trezor/connect-web>@trezor/connect>@trezor/device-utils": true,
        "@trezor/connect-web>@trezor/connect>@trezor/protobuf": true,
        "@trezor/connect-web>@trezor/connect>@trezor/schema-utils": true,
        "@trezor/connect-web>@trezor/connect>@trezor/transport": true,
        "@trezor/connect-web>@trezor/utils": true,
        "tslib": true
      }
    },
    "@trezor/connect-web>@trezor/connect>@trezor/device-utils": {
      "packages": {
        "tslib": true
      }
    },
    "@trezor/connect-web>@trezor/connect-common>@trezor/env-utils": {
      "globals": {
        "innerHeight": true,
        "innerWidth": true,
        "location.hostname": true,
        "location.origin": true,
        "navigator.languages": true,
        "navigator.platform": true,
        "navigator.userAgent": true,
        "screen.height": true,
        "screen.width": true
      },
      "packages": {
        "process": true,
        "@trezor/connect-web>@trezor/connect-common>@trezor/env-utils>ua-parser-js": true
      }
    },
    "@trezor/connect-web>@trezor/connect>@trezor/protobuf": {
      "packages": {
        "@trezor/connect-web>@trezor/connect>@trezor/schema-utils": true,
        "browserify>buffer": true,
        "@trezor/connect-web>@trezor/connect>@trezor/protobuf>long": true,
        "@trezor/connect-web>@trezor/connect>@trezor/protobuf>protobufjs": true,
        "tslib": true
      }
    },
    "@trezor/connect-web>@trezor/connect>@trezor/schema-utils": {
      "globals": {
        "console.warn": true
      },
      "packages": {
        "@trezor/connect-web>@trezor/connect>@trezor/schema-utils>@sinclair/typebox": true,
        "browserify>buffer": true,
        "ts-mixer": true
      }
    },
    "@trezor/connect-web>@trezor/utils": {
      "globals": {
        "AbortController": true,
        "Blob": true,
        "Intl.NumberFormat": true,
        "TextEncoder": true,
        "clearInterval": true,
        "clearTimeout": true,
        "console.error": true,
        "console.info": true,
        "console.log": true,
        "console.warn": true,
        "crypto.getRandomValues": true,
        "setInterval": true,
        "setTimeout": true
      },
      "packages": {
        "@trezor/connect-web>@trezor/utils>bignumber.js": true,
        "browserify>browser-resolve": true,
        "browserify>buffer": true,
        "webpack>events": true,
        "tslib": true
      }
    },
    "@trezor/connect-web>@trezor/connect>@trezor/blockchain-link>@trezor/websocket-client": {
      "globals": {
        "WebSocket": true,
        "clearTimeout": true,
        "setTimeout": true
      },
      "packages": {
        "@trezor/connect-web>@trezor/utils": true,
        "webpack>events": true,
        "tslib": true
      }
    },
    "@welldone-software/why-did-you-render": {
      "globals": {
        "Element": true,
        "console.group": true,
        "console.groupCollapsed": true,
        "console.groupEnd": true,
        "console.log": true,
        "console.warn": true,
        "define": true,
        "setTimeout": true
      },
      "packages": {
        "lodash": true,
        "react": true
      }
    },
    "@zxing/browser": {
      "globals": {
        "HTMLElement": true,
        "HTMLImageElement": true,
        "HTMLVideoElement": true,
        "clearTimeout": true,
        "console.error": true,
        "console.warn": true,
        "document": true,
        "navigator": true,
        "setTimeout": true
      },
      "packages": {
        "@zxing/library": true
      }
    },
    "@zxing/library": {
      "globals": {
        "HTMLImageElement": true,
        "HTMLVideoElement": true,
        "TextDecoder": true,
        "TextEncoder": true,
        "URL.createObjectURL": true,
        "btoa": true,
        "console.log": true,
        "console.warn": true,
        "document": true,
        "navigator": true,
        "setTimeout": true
      },
      "packages": {
        "@zxing/library>ts-custom-error": true
      }
    },
    "readable-stream>abort-controller": {
      "globals": {
        "AbortController": true
      }
    },
    "currency-formatter>accounting": {
      "globals": {
        "define": true
      }
    },
    "ethers>@ethersproject/json-wallets>aes-js": {
      "globals": {
        "define": true
      }
    },
    "eth-lattice-keyring>gridplus-sdk>aes-js": {
      "globals": {
        "define": true
      }
    },
    "eslint>ajv": {
      "globals": {
        "console": true
      },
      "packages": {
        "eslint>fast-deep-equal": true,
        "@metamask/snaps-utils>fast-json-stable-stringify": true,
        "eslint>ajv>json-schema-traverse": true,
        "uri-js": true
      }
    },
    "chalk>ansi-styles": {
      "packages": {
        "chalk>ansi-styles>color-convert": true
      }
    },
    "@metamask/controller-utils>@spruceid/siwe-parser>apg-js": {
      "packages": {
        "browserify>buffer": true
      }
    },
    "string.prototype.matchall>es-abstract>array-buffer-byte-length": {
      "packages": {
        "string.prototype.matchall>call-bound": true,
        "string.prototype.matchall>es-abstract>is-array-buffer": true
      }
    },
    "crypto-browserify>public-encrypt>parse-asn1>asn1.js": {
      "packages": {
        "bn.js": true,
        "browserify>buffer": true,
        "pumpify>inherits": true,
        "@toruslabs/eccrypto>elliptic>minimalistic-assert": true,
        "browserify>vm-browserify": true
      }
    },
    "browserify>assert": {
      "globals": {
        "Buffer": true
      },
      "packages": {
        "react>object-assign": true,
        "browserify>assert>util": true
      }
    },
    "@metamask/eth-qr-keyring>async-mutex": {
      "globals": {
        "clearTimeout": true,
        "setTimeout": true
      },
      "packages": {
        "tslib": true
      }
    },
    "@metamask/transaction-controller>@metamask/nonce-tracker>async-mutex": {
      "globals": {
        "clearTimeout": true,
        "setTimeout": true
      },
      "packages": {
        "tslib": true
      }
    },
    "string.prototype.matchall>es-abstract>available-typed-arrays": {
      "packages": {
        "string.prototype.matchall>es-abstract>typed-array-length>possible-typed-array-names": true
      }
    },
    "await-semaphore": {
      "packages": {
        "process": true,
        "browserify>timers-browserify": true
      }
    },
    "axios": {
      "globals": {
        "AbortController": true,
        "Blob": true,
        "FormData": true,
        "ReadableStream": true,
        "URL": true,
        "URLSearchParams": true,
        "WorkerGlobalScope": true,
        "XMLHttpRequest": true,
        "btoa": true,
        "clearTimeout": true,
        "console.warn": true,
        "document": true,
        "importScripts": true,
        "location.href": true,
        "navigator": true,
        "queueMicrotask": true,
        "setTimeout": true
      },
      "packages": {
        "browserify>buffer": true,
        "process": true,
        "browserify>timers-browserify": true
      }
    },
    "@metamask/snaps-controllers>tar-stream>b4a": {
      "globals": {
        "TextDecoder": true,
        "TextEncoder": true
      }
    },
    "@ensdomains/content-hash>multihashes>multibase>base-x": {
      "packages": {
        "koa>content-disposition>safe-buffer": true
      }
    },
    "base32-encode": {
      "packages": {
        "base32-encode>to-data-view": true
      }
    },
    "bignumber.js": {
      "globals": {
        "crypto": true,
        "define": true
      }
    },
    "@metamask/eth-ledger-bridge-keyring>@ledgerhq/hw-app-eth>bignumber.js": {
      "globals": {
        "crypto": true,
        "define": true
      }
    },
    "@metamask/bridge-controller>bignumber.js": {
      "globals": {
        "crypto": true,
        "define": true
      }
    },
    "@metamask/bridge-status-controller>bignumber.js": {
      "globals": {
        "crypto": true,
        "define": true
      }
    },
    "@metamask/notification-services-controller>bignumber.js": {
      "globals": {
        "crypto": true,
        "define": true
      }
    },
    "@metamask/smart-transactions-controller>bignumber.js": {
      "globals": {
        "crypto": true,
        "define": true
      }
    },
    "@metamask/subscription-controller>bignumber.js": {
      "globals": {
        "crypto": true,
        "define": true
      }
    },
    "@metamask/transaction-controller>bignumber.js": {
      "globals": {
        "crypto": true,
        "define": true
      }
    },
    "@metamask/transaction-pay-controller>bignumber.js": {
      "globals": {
        "crypto": true,
        "define": true
      }
    },
    "@ngraveio/bc-ur>bignumber.js": {
      "globals": {
        "crypto": true,
        "define": true
      }
    },
    "@trezor/connect-web>@trezor/utils>bignumber.js": {
      "globals": {
        "crypto": true,
        "define": true
      }
    },
    "eth-lattice-keyring>gridplus-sdk>borc>bignumber.js": {
      "globals": {
        "crypto": true,
        "define": true
      }
    },
    "eth-lattice-keyring>gridplus-sdk>bignumber.js": {
      "globals": {
        "crypto": true,
        "define": true
      }
    },
    "eth-lattice-keyring>gridplus-sdk>bitwise": {
      "packages": {
        "browserify>buffer": true
      }
    },
    "@metamask/design-system-react>blo": {
      "globals": {
        "btoa": true
      }
    },
    "bn.js": {
      "globals": {
        "Buffer": true
      },
      "packages": {
        "browserify>browser-resolve": true
      }
    },
    "eth-lattice-keyring>gridplus-sdk>borc": {
      "globals": {
        "console": true
      },
      "packages": {
        "eth-lattice-keyring>gridplus-sdk>borc>bignumber.js": true,
        "browserify>buffer": true,
        "buffer>ieee754": true,
        "eth-lattice-keyring>gridplus-sdk>borc>iso-url": true
      }
    },
    "bowser": {
      "globals": {
        "define": true
      }
    },
    "@toruslabs/eccrypto>elliptic>brorand": {
      "globals": {
        "crypto": true,
        "msCrypto": true
      },
      "packages": {
        "browserify>browser-resolve": true
      }
    },
    "ethereumjs-util>ethereum-cryptography>browserify-aes": {
      "packages": {
        "ethereumjs-util>ethereum-cryptography>browserify-aes>buffer-xor": true,
        "browserify>buffer": true,
        "ethereumjs-util>create-hash>cipher-base": true,
        "crypto-browserify>browserify-cipher>evp_bytestokey": true,
        "pumpify>inherits": true,
        "koa>content-disposition>safe-buffer": true
      }
    },
    "crypto-browserify>browserify-cipher": {
      "packages": {
        "ethereumjs-util>ethereum-cryptography>browserify-aes": true,
        "crypto-browserify>browserify-cipher>browserify-des": true,
        "crypto-browserify>browserify-cipher>evp_bytestokey": true
      }
    },
    "crypto-browserify>browserify-cipher>browserify-des": {
      "packages": {
        "browserify>buffer": true,
        "ethereumjs-util>create-hash>cipher-base": true,
        "crypto-browserify>browserify-cipher>browserify-des>des.js": true,
        "pumpify>inherits": true
      }
    },
    "crypto-browserify>public-encrypt>browserify-rsa": {
      "packages": {
        "bn.js": true,
        "crypto-browserify>randombytes": true,
        "koa>content-disposition>safe-buffer": true
      }
    },
    "crypto-browserify>browserify-sign": {
      "packages": {
        "bn.js": true,
        "crypto-browserify>public-encrypt>browserify-rsa": true,
        "ethereumjs-util>create-hash": true,
        "crypto-browserify>create-hmac": true,
        "@toruslabs/eccrypto>elliptic": true,
        "pumpify>inherits": true,
        "crypto-browserify>public-encrypt>parse-asn1": true,
        "crypto-browserify>browserify-sign>readable-stream": true,
        "koa>content-disposition>safe-buffer": true
      }
    },
    "browserify>browserify-zlib": {
      "packages": {
        "browserify>assert": true,
        "browserify>buffer": true,
        "browserify>browserify-zlib>pako": true,
        "process": true,
        "stream-browserify": true,
        "browserify>util": true
      }
    },
    "ethereumjs-util>ethereum-cryptography>bs58check>bs58": {
      "packages": {
        "@ensdomains/content-hash>multihashes>multibase>base-x": true
      }
    },
    "ethereumjs-util>ethereum-cryptography>bs58check": {
      "packages": {
        "ethereumjs-util>ethereum-cryptography>bs58check>bs58": true,
        "ethereumjs-util>create-hash": true,
        "koa>content-disposition>safe-buffer": true
      }
    },
    "buffer": {
      "globals": {
        "console": true
      },
      "packages": {
        "base64-js": true,
        "buffer>ieee754": true
      }
    },
    "terser>source-map-support>buffer-from": {
      "packages": {
        "browserify>buffer": true
      }
    },
    "ethereumjs-util>ethereum-cryptography>browserify-aes>buffer-xor": {
      "packages": {
        "browserify>buffer": true
      }
    },
    "browserify>buffer": {
      "globals": {
        "console": true
      },
      "packages": {
        "base64-js": true,
        "buffer>ieee754": true
      }
    },
    "@metamask/snaps-utils>validate-npm-package-name>builtins": {
      "packages": {
        "process": true,
        "semver": true
      }
    },
    "string.prototype.matchall>call-bind>call-bind-apply-helpers": {
      "packages": {
        "string.prototype.matchall>es-errors": true,
        "browserify>has>function-bind": true
      }
    },
    "string.prototype.matchall>call-bind": {
      "packages": {
        "string.prototype.matchall>call-bind>call-bind-apply-helpers": true,
        "string.prototype.matchall>call-bind>es-define-property": true,
        "string.prototype.matchall>get-intrinsic": true,
        "string.prototype.matchall>call-bind>set-function-length": true
      }
    },
    "string.prototype.matchall>call-bound": {
      "packages": {
        "string.prototype.matchall>call-bind>call-bind-apply-helpers": true,
        "string.prototype.matchall>get-intrinsic": true
      }
    },
    "@ngraveio/bc-ur>cbor-sync": {
      "globals": {
        "define": true
      },
      "packages": {
        "browserify>buffer": true
      }
    },
    "chalk": {
      "packages": {
        "chalk>ansi-styles": true,
        "chalk>supports-color": true
      }
    },
    "chart.js": {
      "globals": {
        "Intl.NumberFormat": true,
        "MutationObserver": true,
        "OffscreenCanvas": true,
        "Path2D": true,
        "ResizeObserver": true,
        "addEventListener": true,
        "clearTimeout": true,
        "console.error": true,
        "console.warn": true,
        "devicePixelRatio": true,
        "document": true,
        "removeEventListener": true,
        "requestAnimationFrame": true,
        "setTimeout": true
      },
      "packages": {
        "chart.js>@kurkle/color": true
      }
    },
    "@ensdomains/content-hash>cids": {
      "packages": {
        "@ensdomains/content-hash>cids>multibase": true,
        "@ensdomains/content-hash>multicodec": true,
        "@ensdomains/content-hash>cids>multihashes": true,
        "@ensdomains/content-hash>cids>uint8arrays": true
      }
    },
    "ethereumjs-util>create-hash>cipher-base": {
      "packages": {
        "pumpify>inherits": true,
        "koa>content-disposition>safe-buffer": true,
        "stream-browserify": true,
        "browserify>string_decoder": true
      }
    },
    "classnames": {
      "globals": {
        "classNames": "write",
        "define": true
      }
    },
    "@metamask/jazzicon>color>clone": {
      "packages": {
        "browserify>buffer": true
      }
    },
    "cockatiel": {
      "globals": {
        "AbortController": true,
        "AbortSignal": true,
        "WeakRef": true,
        "clearTimeout": true,
        "performance": true,
        "setTimeout": true
      },
      "packages": {
        "process": true
      }
    },
    "chalk>ansi-styles>color-convert": {
      "packages": {
        "jest-canvas-mock>moo-color>color-name": true
      }
    },
    "@metamask/jazzicon>color>color-convert": {
      "packages": {
        "@metamask/jazzicon>color>color-convert>color-name": true
      }
    },
    "@metamask/jazzicon>color>color-string": {
      "packages": {
        "jest-canvas-mock>moo-color>color-name": true
      }
    },
    "@metamask/jazzicon>color": {
      "packages": {
        "@metamask/jazzicon>color>clone": true,
        "@metamask/jazzicon>color>color-convert": true,
        "@metamask/jazzicon>color>color-string": true
      }
    },
    "@metamask/snaps-controllers>concat-stream": {
      "packages": {
        "terser>source-map-support>buffer-from": true,
        "browserify>buffer": true,
        "pumpify>inherits": true,
        "@metamask/snaps-controllers>readable-stream": true,
        "browserify>concat-stream>typedarray": true
      }
    },
    "copy-to-clipboard": {
      "globals": {
        "clipboardData": true,
        "console.error": true,
        "console.warn": true,
        "document.body.appendChild": true,
        "document.body.removeChild": true,
        "document.createElement": true,
        "document.createRange": true,
        "document.execCommand": true,
        "document.getSelection": true,
        "navigator.userAgent": true,
        "prompt": true
      },
      "packages": {
        "copy-to-clipboard>toggle-selection": true
      }
    },
    "readable-stream-2>core-util-is": {
      "packages": {
        "browserify>insert-module-globals>is-buffer": true
      }
    },
    "eth-lattice-keyring>gridplus-sdk>crc-32": {
      "globals": {
        "DO_NOT_EXPORT_CRC": true,
        "define": true
      }
    },
    "@ngraveio/bc-ur>crc": {
      "packages": {
        "browserify>buffer": true
      }
    },
    "crypto-browserify>create-ecdh": {
      "packages": {
        "bn.js": true,
        "browserify>buffer": true,
        "@toruslabs/eccrypto>elliptic": true
      }
    },
    "ethereumjs-util>create-hash": {
      "packages": {
        "ethereumjs-util>create-hash>cipher-base": true,
        "pumpify>inherits": true,
        "ethereumjs-util>create-hash>md5.js": true,
        "ethereumjs-util>create-hash>ripemd160": true,
        "addons-linter>sha.js": true
      }
    },
    "crypto-browserify>pbkdf2>create-hash": {
      "packages": {
        "browserify>buffer": true
      }
    },
    "crypto-browserify>create-hmac": {
      "packages": {
        "ethereumjs-util>create-hash>cipher-base": true,
        "ethereumjs-util>create-hash": true,
        "pumpify>inherits": true,
        "ethereumjs-util>create-hash>ripemd160": true,
        "koa>content-disposition>safe-buffer": true,
        "addons-linter>sha.js": true
      }
    },
    "cron-parser": {
      "packages": {
        "browserify>browser-resolve": true,
        "luxon": true
      }
    },
    "crypto-browserify": {
      "packages": {
        "crypto-browserify>browserify-cipher": true,
        "crypto-browserify>browserify-sign": true,
        "crypto-browserify>create-ecdh": true,
        "ethereumjs-util>create-hash": true,
        "crypto-browserify>create-hmac": true,
        "crypto-browserify>diffie-hellman": true,
        "crypto-browserify>pbkdf2": true,
        "crypto-browserify>public-encrypt": true,
        "crypto-browserify>randombytes": true,
        "crypto-browserify>randomfill": true
      }
    },
    "@metamask/ppom-validator>crypto-js": {
      "globals": {
        "crypto": true,
        "define": true,
        "msCrypto": true
      },
      "packages": {
        "browserify>browser-resolve": true
      }
    },
    "react-beautiful-dnd>css-box-model": {
      "globals": {
        "getComputedStyle": true,
        "pageXOffset": true,
        "pageYOffset": true
      },
      "packages": {
        "react-router-dom>tiny-invariant": true
      }
    },
    "@material-ui/core>@material-ui/styles>jss-plugin-vendor-prefixer>css-vendor": {
      "globals": {
        "document.createElement": true,
        "document.documentElement": true,
        "getComputedStyle": true
      },
      "packages": {
        "@babel/runtime": true,
        "@material-ui/core>@material-ui/styles>jss>is-in-browser": true
      }
    },
    "currency-formatter": {
      "packages": {
        "currency-formatter>accounting": true,
        "currency-formatter>locale-currency": true,
        "react>object-assign": true
      }
    },
    "nock>debug": {
      "globals": {
        "console": true,
        "document": true,
        "localStorage": true,
        "navigator": true,
        "process": true
      },
      "packages": {
        "mocha>ms": true,
        "process": true
      }
    },
    "@metamask/eth-token-tracker>deep-equal": {
      "packages": {
        "string.prototype.matchall>es-abstract>array-buffer-byte-length": true,
        "string.prototype.matchall>call-bind": true,
        "@metamask/eth-token-tracker>deep-equal>es-get-iterator": true,
        "string.prototype.matchall>get-intrinsic": true,
        "browserify>util>is-arguments": true,
        "string.prototype.matchall>es-abstract>is-array-buffer": true,
        "@metamask/eth-token-tracker>deep-equal>is-date-object": true,
        "string.prototype.matchall>es-abstract>is-regex": true,
        "string.prototype.matchall>es-abstract>is-shared-array-buffer": true,
        "@lavamoat/webpack>json-stable-stringify>isarray": true,
        "@ngraveio/bc-ur>assert>object-is": true,
        "@lavamoat/webpack>json-stable-stringify>object-keys": true,
        "gulp>vinyl-fs>object.assign": true,
        "string.prototype.matchall>regexp.prototype.flags": true,
        "string.prototype.matchall>side-channel": true,
        "@metamask/eth-token-tracker>deep-equal>which-boxed-primitive": true,
        "@metamask/eth-token-tracker>deep-equal>which-collection": true,
        "browserify>util>which-typed-array": true
      }
    },
    "string.prototype.matchall>define-properties>define-data-property": {
      "packages": {
        "string.prototype.matchall>call-bind>es-define-property": true,
        "string.prototype.matchall>es-errors": true,
        "string.prototype.matchall>gopd": true
      }
    },
    "string.prototype.matchall>define-properties": {
      "packages": {
        "string.prototype.matchall>define-properties>define-data-property": true,
        "eslint-plugin-react>es-iterator-helpers>has-property-descriptors": true,
        "@lavamoat/webpack>json-stable-stringify>object-keys": true
      }
    },
    "crypto-browserify>browserify-cipher>browserify-des>des.js": {
      "packages": {
        "pumpify>inherits": true,
        "@toruslabs/eccrypto>elliptic>minimalistic-assert": true
      }
    },
    "@metamask/providers>detect-browser": {
      "globals": {
        "document": true,
        "navigator": true
      },
      "packages": {
        "process": true
      }
    },
    "crypto-browserify>diffie-hellman": {
      "packages": {
        "bn.js": true,
        "browserify>buffer": true,
        "crypto-browserify>diffie-hellman>miller-rabin": true,
        "crypto-browserify>randombytes": true
      }
    },
    "react-transition-group>dom-helpers": {
      "packages": {
        "@babel/runtime": true
      }
    },
    "dompurify": {
      "globals": {
        "console.warn": true,
        "define": true
      }
    },
    "eslint-plugin-react>es-iterator-helpers>has-proto>dunder-proto": {
      "packages": {
        "string.prototype.matchall>call-bind>call-bind-apply-helpers": true,
        "string.prototype.matchall>gopd": true
      }
    },
    "@toruslabs/eccrypto>elliptic": {
      "packages": {
        "bn.js": true,
        "@toruslabs/eccrypto>elliptic>brorand": true,
        "ethers>@ethersproject/sha2>hash.js": true,
        "@toruslabs/eccrypto>elliptic>hmac-drbg": true,
        "pumpify>inherits": true,
        "@toruslabs/eccrypto>elliptic>minimalistic-assert": true,
        "@toruslabs/eccrypto>elliptic>minimalistic-crypto-utils": true
      }
    },
    "@metamask/eth-token-tracker>deep-equal>es-get-iterator": {
      "packages": {
        "string.prototype.matchall>call-bind": true,
        "string.prototype.matchall>get-intrinsic": true,
        "string.prototype.matchall>has-symbols": true,
        "browserify>util>is-arguments": true,
        "@metamask/eth-token-tracker>deep-equal>es-get-iterator>is-map": true,
        "string.prototype.matchall>es-abstract>is-set": true,
        "eslint-plugin-react>array-includes>is-string": true,
        "@lavamoat/webpack>json-stable-stringify>isarray": true,
        "process": true,
        "string.prototype.matchall>es-abstract>stop-iteration-iterator": true
      }
    },
    "eth-lattice-keyring>gridplus-sdk>eth-eip712-util-browser": {
      "globals": {
        "intToBuffer": true
      },
      "packages": {
        "bn.js": true,
        "buffer": true,
        "eth-ens-namehash>js-sha3": true
      }
    },
    "eth-ens-namehash": {
      "globals": {
        "name": "write"
      },
      "packages": {
        "browserify>buffer": true,
        "eth-ens-namehash>idna-uts46-hx": true,
        "eth-ens-namehash>js-sha3": true
      }
    },
    "eth-lattice-keyring": {
      "globals": {
        "addEventListener": true,
        "browser": true,
        "clearInterval": true,
        "fetch": true,
        "open": true,
        "setInterval": true
      },
      "packages": {
        "@ethereumjs/tx": true,
        "eth-lattice-keyring>@ethereumjs/util": true,
        "bn.js": true,
        "browserify>buffer": true,
        "crypto-browserify": true,
        "webpack>events": true,
        "eth-lattice-keyring>gridplus-sdk": true,
        "eth-lattice-keyring>rlp": true
      }
    },
    "eth-method-registry": {
      "packages": {
        "eth-method-registry>@metamask/ethjs-contract": true,
        "eth-method-registry>@metamask/ethjs-query": true
      }
    },
    "@ethereumjs/tx>ethereum-cryptography": {
      "globals": {
        "TextDecoder": true,
        "crypto": true
      },
      "packages": {
        "@ethereumjs/tx>ethereum-cryptography>@noble/curves": true,
        "@ethereumjs/tx>ethereum-cryptography>@noble/hashes": true,
        "@ethereumjs/tx>ethereum-cryptography>@scure/bip32": true
      }
    },
    "ethereumjs-util>ethereum-cryptography": {
      "packages": {
        "browserify>buffer": true,
        "ethereumjs-util>ethereum-cryptography>keccak": true,
        "crypto-browserify>randombytes": true,
        "ganache>secp256k1": true
      }
    },
    "@metamask/keyring-controller>ethereumjs-wallet>ethereum-cryptography": {
      "packages": {
        "browserify>assert": true,
        "ethereumjs-util>ethereum-cryptography>bs58check": true,
        "browserify>buffer": true,
        "crypto-browserify>create-hmac": true,
        "ethers>@ethersproject/sha2>hash.js": true,
        "ethereumjs-util>ethereum-cryptography>keccak": true,
        "crypto-browserify>randombytes": true,
        "koa>content-disposition>safe-buffer": true,
        "ganache>secp256k1": true
      }
    },
    "ethereumjs-util": {
      "packages": {
        "browserify>assert": true,
        "bn.js": true,
        "browserify>buffer": true,
        "ethereumjs-util>create-hash": true,
        "ethereumjs-util>ethereum-cryptography": true,
        "browserify>insert-module-globals>is-buffer": true,
        "ethereumjs-util>rlp": true
      }
    },
    "@metamask/keyring-controller>ethereumjs-wallet>ethereumjs-util": {
      "packages": {
        "browserify>assert": true,
        "bn.js": true,
        "browserify>buffer": true,
        "ethereumjs-util>create-hash": true,
        "@metamask/keyring-controller>ethereumjs-wallet>ethereum-cryptography": true,
        "browserify>insert-module-globals>is-buffer": true,
        "ethereumjs-util>rlp": true
      }
    },
    "@metamask/keyring-controller>ethereumjs-wallet": {
      "packages": {
        "eth-lattice-keyring>gridplus-sdk>aes-js": true,
        "ethereumjs-util>ethereum-cryptography>bs58check": true,
        "browserify>buffer": true,
        "crypto-browserify": true,
        "@metamask/keyring-controller>ethereumjs-wallet>ethereum-cryptography": true,
        "@metamask/keyring-controller>ethereumjs-wallet>ethereumjs-util": true,
        "crypto-browserify>randombytes": true,
        "ethers>@ethersproject/json-wallets>scrypt-js": true,
        "@metamask/keyring-controller>ethereumjs-wallet>utf8": true,
        "uuid": true
      }
    },
    "ethers": {
      "packages": {
        "@ethersproject/abi": true,
        "ethers>@ethersproject/abstract-signer": true,
        "ethers>@ethersproject/address": true,
        "ethers>@ethersproject/base64": true,
        "ethers>@ethersproject/basex": true,
        "@ethersproject/bignumber": true,
        "@ethersproject/bytes": true,
        "ethers>@ethersproject/constants": true,
        "@ethersproject/contracts": true,
        "ethers>@ethersproject/hash": true,
        "@ethersproject/hdnode": true,
        "ethers>@ethersproject/json-wallets": true,
        "ethers>@ethersproject/keccak256": true,
        "ethers>@ethersproject/logger": true,
        "ethers>@ethersproject/properties": true,
        "@ethersproject/providers": true,
        "ethers>@ethersproject/random": true,
        "ethers>@ethersproject/rlp": true,
        "ethers>@ethersproject/sha2": true,
        "ethers>@ethersproject/signing-key": true,
        "ethers>@ethersproject/solidity": true,
        "ethers>@ethersproject/strings": true,
        "ethers>@ethersproject/transactions": true,
        "ethers>@ethersproject/units": true,
        "ethers>@ethersproject/wallet": true,
        "ethers>@ethersproject/web": true,
        "ethers>@ethersproject/wordlists": true
      }
    },
    "eth-method-registry>@metamask/ethjs-contract>ethjs-abi": {
      "packages": {
        "bn.js": true,
        "browserify>buffer": true,
        "eth-ens-namehash>js-sha3": true,
        "eth-method-registry>@metamask/ethjs-contract>ethjs-abi>number-to-bn": true
      }
    },
    "webpack>events": {
      "globals": {
        "console": true
      }
    },
    "crypto-browserify>browserify-cipher>evp_bytestokey": {
      "packages": {
        "ethereumjs-util>create-hash>md5.js": true,
        "koa>content-disposition>safe-buffer": true
      }
    },
    "extension-port-stream": {
      "globals": {
        "AggregateError": true,
        "navigator.userAgent.includes": true,
        "performance.now": true,
        "queueMicrotask": true,
        "scheduler": true,
        "setTimeout": true
      },
      "packages": {
        "readable-stream": true
      }
    },
    "@metamask/providers>extension-port-stream": {
      "packages": {
        "browserify>buffer": true,
        "@metamask/providers>extension-port-stream>readable-stream": true
      }
    },
    "fast-json-patch": {
      "globals": {
        "addEventListener": true,
        "clearTimeout": true,
        "removeEventListener": true,
        "setTimeout": true
      }
    },
    "@metamask/snaps-utils>fast-xml-parser": {
      "globals": {
        "entityName": true,
        "val": true
      },
      "packages": {
        "@metamask/snaps-utils>fast-xml-parser>strnum": true
      }
    },
    "@metamask/notification-services-controller>firebase": {
      "packages": {
        "@metamask/notification-services-controller>firebase>@firebase/app": true,
        "@metamask/notification-services-controller>firebase>@firebase/messaging": true
      }
    },
    "react-focus-lock>focus-lock": {
      "globals": {
        "HTMLIFrameElement": true,
        "Node.DOCUMENT_FRAGMENT_NODE": true,
        "Node.DOCUMENT_NODE": true,
        "Node.DOCUMENT_POSITION_CONTAINED_BY": true,
        "Node.DOCUMENT_POSITION_CONTAINS": true,
        "Node.ELEMENT_NODE": true,
        "console.error": true,
        "console.warn": true,
        "document": true,
        "getComputedStyle": true,
        "setTimeout": true
      },
      "packages": {
        "tslib": true
      }
    },
    "browserify>util>which-typed-array>for-each": {
      "packages": {
        "string.prototype.matchall>es-abstract>is-callable": true
      }
    },
    "fuse.js": {
      "globals": {
        "console": true,
        "define": true
      }
    },
    "string.prototype.matchall>get-intrinsic": {
      "globals": {
        "AggregateError": true,
        "FinalizationRegistry": true,
        "Float16Array": true,
        "WeakRef": true
      },
      "packages": {
        "string.prototype.matchall>get-intrinsic>async-function": true,
        "string.prototype.matchall>get-intrinsic>async-generator-function": true,
        "string.prototype.matchall>call-bind>call-bind-apply-helpers": true,
        "string.prototype.matchall>call-bind>es-define-property": true,
        "string.prototype.matchall>es-errors": true,
        "string.prototype.matchall>es-object-atoms": true,
        "browserify>has>function-bind": true,
        "string.prototype.matchall>get-intrinsic>generator-function": true,
        "string.prototype.matchall>es-abstract>get-proto": true,
        "string.prototype.matchall>gopd": true,
        "string.prototype.matchall>has-symbols": true,
        "eslint-plugin-react>hasown": true,
        "eslint-plugin-react>array-includes>math-intrinsics": true
      }
    },
    "string.prototype.matchall>es-abstract>get-proto": {
      "packages": {
        "eslint-plugin-react>es-iterator-helpers>has-proto>dunder-proto": true,
        "string.prototype.matchall>es-object-atoms": true
      }
    },
    "eth-lattice-keyring>gridplus-sdk": {
      "globals": {
        "AbortController": true,
        "Request": true,
        "URL": true,
        "__values": true,
        "caches": true,
        "clearTimeout": true,
        "console.error": true,
        "console.log": true,
        "console.warn": true,
        "fetch": true,
        "setTimeout": true
      },
      "packages": {
        "eth-lattice-keyring>gridplus-sdk>@ethereumjs/common": true,
        "@ethereumjs/tx": true,
        "@ethersproject/abi": true,
        "eth-lattice-keyring>gridplus-sdk>aes-js": true,
        "bitcoin-address-validation>bech32": true,
        "eth-lattice-keyring>gridplus-sdk>bignumber.js": true,
        "eth-lattice-keyring>gridplus-sdk>bitwise": true,
        "bn.js": true,
        "eth-lattice-keyring>gridplus-sdk>borc": true,
        "ethereumjs-util>ethereum-cryptography>bs58check": true,
        "browserify>buffer": true,
        "eth-lattice-keyring>gridplus-sdk>crc-32": true,
        "@toruslabs/eccrypto>elliptic": true,
        "eth-lattice-keyring>gridplus-sdk>eth-eip712-util-browser": true,
        "ethers>@ethersproject/sha2>hash.js": true,
        "eth-ens-namehash>js-sha3": true,
        "lodash": true,
        "eth-lattice-keyring>gridplus-sdk>rlp": true,
        "ganache>secp256k1": true,
        "eth-lattice-keyring>gridplus-sdk>uuid": true
      }
    },
    "eslint-plugin-react>es-iterator-helpers>has-property-descriptors": {
      "packages": {
        "string.prototype.matchall>call-bind>es-define-property": true
      }
    },
    "axios>form-data>es-set-tostringtag>has-tostringtag": {
      "packages": {
        "string.prototype.matchall>has-symbols": true
      }
    },
    "ethereumjs-util>create-hash>md5.js>hash-base": {
      "packages": {
        "pumpify>inherits": true,
        "ethereumjs-util>create-hash>md5.js>hash-base>readable-stream": true,
        "koa>content-disposition>safe-buffer": true
      }
    },
    "ethereumjs-util>create-hash>ripemd160>hash-base": {
      "packages": {
        "pumpify>inherits": true,
        "ethereumjs-util>create-hash>ripemd160>hash-base>readable-stream": true,
        "koa>content-disposition>safe-buffer": true
      }
    },
    "crypto-browserify>pbkdf2>ripemd160>hash-base": {
      "packages": {
        "browserify>buffer": true,
        "pumpify>inherits": true,
        "stream-browserify": true
      }
    },
    "ethers>@ethersproject/sha2>hash.js": {
      "packages": {
        "pumpify>inherits": true,
        "@toruslabs/eccrypto>elliptic>minimalistic-assert": true
      }
    },
    "eslint-plugin-react>hasown": {
      "packages": {
        "browserify>has>function-bind": true
      }
    },
    "@metamask/eth-qr-keyring>hdkey": {
      "packages": {
        "browserify>assert": true,
        "ethereumjs-util>ethereum-cryptography>bs58check": true,
        "crypto-browserify": true,
        "ethereumjs-util>create-hash>ripemd160": true,
        "koa>content-disposition>safe-buffer": true,
        "ganache>secp256k1": true
      }
    },
    "he": {
      "globals": {
        "define": true
      }
    },
    "history": {
      "globals": {
        "console": true,
        "define": true,
        "document.defaultView": true,
        "document.querySelector": true
      }
    },
    "react-router-dom>history": {
      "globals": {
        "addEventListener": true,
        "confirm": true,
        "document": true,
        "history": true,
        "location": true,
        "navigator.userAgent": true,
        "removeEventListener": true
      },
      "packages": {
        "react-router-dom>history>resolve-pathname": true,
        "react-router-dom>tiny-invariant": true,
        "react-router-dom>tiny-warning": true,
        "react-router-dom>history>value-equal": true
      }
    },
    "@toruslabs/eccrypto>elliptic>hmac-drbg": {
      "packages": {
        "ethers>@ethersproject/sha2>hash.js": true,
        "@toruslabs/eccrypto>elliptic>minimalistic-assert": true,
        "@toruslabs/eccrypto>elliptic>minimalistic-crypto-utils": true
      }
    },
    "react-redux>hoist-non-react-statics": {
      "packages": {
        "react-redux>hoist-non-react-statics>react-is": true
      }
    },
    "https-browserify": {
      "packages": {
        "stream-http": true,
        "browserify>url": true
      }
    },
    "@metamask/notification-services-controller>firebase>@firebase/app>idb": {
      "globals": {
        "DOMException": true,
        "IDBCursor": true,
        "IDBDatabase": true,
        "IDBIndex": true,
        "IDBObjectStore": true,
        "IDBRequest": true,
        "IDBTransaction": true,
        "indexedDB.deleteDatabase": true,
        "indexedDB.open": true
      }
    },
    "eth-ens-namehash>idna-uts46-hx": {
      "globals": {
        "define": true
      },
      "packages": {
        "browserify>punycode": true
      }
    },
    "string.prototype.matchall>internal-slot": {
      "packages": {
        "string.prototype.matchall>es-errors": true,
        "eslint-plugin-react>hasown": true,
        "string.prototype.matchall>side-channel": true
      }
    },
    "browserify>util>is-arguments": {
      "packages": {
        "string.prototype.matchall>call-bind": true,
        "axios>form-data>es-set-tostringtag>has-tostringtag": true
      }
    },
    "string.prototype.matchall>es-abstract>is-array-buffer": {
      "packages": {
        "string.prototype.matchall>call-bind": true,
        "string.prototype.matchall>call-bound": true,
        "string.prototype.matchall>get-intrinsic": true
      }
    },
    "@metamask/eth-token-tracker>deep-equal>which-boxed-primitive>is-bigint": {
      "packages": {
        "string.prototype.matchall>es-abstract>unbox-primitive>has-bigints": true
      }
    },
    "@metamask/eth-token-tracker>deep-equal>which-boxed-primitive>is-boolean-object": {
      "packages": {
        "string.prototype.matchall>call-bound": true,
        "axios>form-data>es-set-tostringtag>has-tostringtag": true
      }
    },
    "string.prototype.matchall>es-abstract>is-callable": {
      "globals": {
        "document": true
      }
    },
    "@metamask/eth-token-tracker>deep-equal>is-date-object": {
      "packages": {
        "string.prototype.matchall>call-bound": true,
        "axios>form-data>es-set-tostringtag>has-tostringtag": true
      }
    },
    "browserify>util>is-generator-function": {
      "packages": {
        "string.prototype.matchall>call-bound": true,
        "string.prototype.matchall>get-intrinsic>generator-function": true,
        "string.prototype.matchall>es-abstract>get-proto": true,
        "axios>form-data>es-set-tostringtag>has-tostringtag": true,
        "string.prototype.matchall>es-abstract>safe-regex-test": true
      }
    },
    "@material-ui/core>@material-ui/styles>jss>is-in-browser": {
      "globals": {
        "document": true
      }
    },
    "@metamask/eth-token-tracker>deep-equal>which-boxed-primitive>is-number-object": {
      "packages": {
        "string.prototype.matchall>call-bound": true,
        "axios>form-data>es-set-tostringtag>has-tostringtag": true
      }
    },
    "string.prototype.matchall>es-abstract>is-regex": {
      "packages": {
        "string.prototype.matchall>call-bound": true,
        "string.prototype.matchall>gopd": true,
        "axios>form-data>es-set-tostringtag>has-tostringtag": true,
        "eslint-plugin-react>hasown": true
      }
    },
    "string.prototype.matchall>es-abstract>is-shared-array-buffer": {
      "packages": {
        "string.prototype.matchall>call-bound": true
      }
    },
    "eslint-plugin-react>array-includes>is-string": {
      "packages": {
        "string.prototype.matchall>call-bound": true,
        "axios>form-data>es-set-tostringtag>has-tostringtag": true
      }
    },
    "string.prototype.matchall>es-abstract>es-to-primitive>is-symbol": {
      "packages": {
        "string.prototype.matchall>call-bound": true,
        "string.prototype.matchall>has-symbols": true,
        "string.prototype.matchall>es-abstract>safe-regex-test": true
      }
    },
    "browserify>util>is-typed-array": {
      "packages": {
        "browserify>util>which-typed-array": true
      }
    },
    "@metamask/eth-token-tracker>deep-equal>which-collection>is-weakset": {
      "packages": {
        "string.prototype.matchall>call-bound": true,
        "string.prototype.matchall>get-intrinsic": true
      }
    },
    "eth-lattice-keyring>gridplus-sdk>borc>iso-url": {
      "globals": {
        "URL": true,
        "URLSearchParams": true,
        "location": true
      }
    },
    "@open-rpc/test-coverage>isomorphic-fetch": {
      "globals": {
        "fetch.bind": true
      },
      "packages": {
        "@open-rpc/test-coverage>isomorphic-fetch>whatwg-fetch": true
      }
    },
    "@ensdomains/content-hash>js-base64": {
      "globals": {
        "Base64": "write",
        "TextDecoder": true,
        "TextEncoder": true,
        "atob": true,
        "btoa": true,
        "define": true
      },
      "packages": {
        "browserify>buffer": true
      }
    },
    "eth-ens-namehash>js-sha3": {
      "globals": {
        "define": true
      },
      "packages": {
        "process": true
      }
    },
    "@ngraveio/bc-ur>jsbi": {
      "globals": {
        "define": true
      }
    },
    "@metamask/message-manager>jsonschema": {
      "packages": {
        "browserify>url": true
      }
    },
    "@material-ui/core>@material-ui/styles>jss-plugin-camel-case": {
      "packages": {
        "@material-ui/core>@material-ui/styles>jss-plugin-camel-case>hyphenate-style-name": true
      }
    },
    "@material-ui/core>@material-ui/styles>jss-plugin-default-unit": {
      "globals": {
        "CSS": true
      },
      "packages": {
        "@material-ui/core>@material-ui/styles>jss": true
      }
    },
    "@material-ui/core>@material-ui/styles>jss-plugin-global": {
      "packages": {
        "@babel/runtime": true,
        "@material-ui/core>@material-ui/styles>jss": true
      }
    },
    "@material-ui/core>@material-ui/styles>jss-plugin-nested": {
      "packages": {
        "@babel/runtime": true,
        "react-router-dom>tiny-warning": true
      }
    },
    "@material-ui/core>@material-ui/styles>jss-plugin-rule-value-function": {
      "packages": {
        "@material-ui/core>@material-ui/styles>jss": true,
        "react-router-dom>tiny-warning": true
      }
    },
    "@material-ui/core>@material-ui/styles>jss-plugin-vendor-prefixer": {
      "packages": {
        "@material-ui/core>@material-ui/styles>jss-plugin-vendor-prefixer>css-vendor": true,
        "@material-ui/core>@material-ui/styles>jss": true
      }
    },
    "@material-ui/core>@material-ui/styles>jss": {
      "globals": {
        "CSS": true,
        "document.createElement": true,
        "document.querySelector": true
      },
      "packages": {
        "@babel/runtime": true,
        "@material-ui/core>@material-ui/styles>jss>is-in-browser": true,
        "react-router-dom>tiny-warning": true
      }
    },
    "ethereumjs-util>ethereum-cryptography>keccak": {
      "packages": {
        "browserify>buffer": true,
        "ethereumjs-util>ethereum-cryptography>keccak>readable-stream": true
      }
    },
    "currency-formatter>locale-currency": {
      "globals": {
        "countryCode": true
      }
    },
    "localforage": {
      "globals": {
        "Blob": true,
        "BlobBuilder": true,
        "FileReader": true,
        "IDBKeyRange": true,
        "MSBlobBuilder": true,
        "MozBlobBuilder": true,
        "OIndexedDB": true,
        "WebKitBlobBuilder": true,
        "atob": true,
        "btoa": true,
        "console.error": true,
        "console.info": true,
        "console.warn": true,
        "define": true,
        "fetch": true,
        "indexedDB": true,
        "localStorage": true,
        "mozIndexedDB": true,
        "msIndexedDB": true,
        "navigator.platform": true,
        "navigator.userAgent": true,
        "openDatabase": true,
        "setTimeout": true,
        "webkitIndexedDB": true
      }
    },
    "lodash": {
      "globals": {
        "clearTimeout": true,
        "define": true,
        "setTimeout": true
      }
    },
    "loglevel": {
      "globals": {
        "console": true,
        "define": true,
        "document.cookie": true,
        "localStorage": true,
        "log": "write",
        "navigator": true
      }
    },
    "@trezor/connect-web>@trezor/connect>@trezor/protobuf>long": {
      "globals": {
        "WebAssembly.Instance": true,
        "WebAssembly.Module": true,
        "define": true
      }
    },
    "lottie-web": {
      "globals": {
        "Blob": true,
        "Howl": true,
        "OffscreenCanvas": true,
        "URL.createObjectURL": true,
        "Worker": true,
        "XMLHttpRequest": true,
        "bodymovin": "write",
        "clearInterval": true,
        "console": true,
        "define": true,
        "document.body": true,
        "document.createElement": true,
        "document.createElementNS": true,
        "document.getElementsByClassName": true,
        "document.getElementsByTagName": true,
        "document.querySelectorAll": true,
        "document.readyState": true,
        "location.origin": true,
        "location.pathname": true,
        "navigator": true,
        "requestAnimationFrame": true,
        "setInterval": true,
        "setTimeout": true
      }
    },
    "luxon": {
      "globals": {
        "Intl": true
      }
    },
    "@metamask/snaps-utils>marked": {
      "globals": {
        "console.error": true,
        "console.warn": true,
        "define": true
      }
    },
    "ethereumjs-util>create-hash>md5.js": {
      "packages": {
        "ethereumjs-util>create-hash>md5.js>hash-base": true,
        "pumpify>inherits": true,
        "koa>content-disposition>safe-buffer": true
      }
    },
    "@storybook/addon-docs>remark-external-links>mdast-util-definitions": {
      "packages": {
        "react-markdown>unist-util-visit": true
      }
    },
    "react-markdown>remark-parse>mdast-util-from-markdown": {
      "packages": {
        "react-markdown>remark-parse>mdast-util-from-markdown>mdast-util-to-string": true,
        "react-markdown>remark-parse>mdast-util-from-markdown>micromark": true,
        "react-syntax-highlighter>refractor>parse-entities": true,
        "react-markdown>vfile>unist-util-stringify-position": true
      }
    },
    "react-markdown>remark-rehype>mdast-util-to-hast": {
      "globals": {
        "console.warn": true
      },
      "packages": {
        "@storybook/addon-docs>remark-external-links>mdast-util-definitions": true,
        "react-markdown>remark-rehype>mdast-util-to-hast>mdurl": true,
        "react-markdown>remark-rehype>mdast-util-to-hast>unist-builder": true,
        "react-markdown>remark-rehype>mdast-util-to-hast>unist-util-generated": true,
        "react-markdown>remark-rehype>mdast-util-to-hast>unist-util-position": true,
        "react-markdown>unist-util-visit": true
      }
    },
    "eth-lattice-keyring>@ethereumjs/util>micro-ftch": {
      "globals": {
        "Headers": true,
        "TextDecoder": true,
        "URL": true,
        "btoa": true,
        "fetch": true
      },
      "packages": {
        "browserify>browserify-zlib": true,
        "browserify>buffer": true,
        "https-browserify": true,
        "process": true,
        "stream-http": true,
        "browserify>url": true,
        "browserify>util": true
      }
    },
    "react-markdown>remark-parse>mdast-util-from-markdown>micromark": {
      "packages": {
        "react-syntax-highlighter>refractor>parse-entities": true
      }
    },
    "crypto-browserify>diffie-hellman>miller-rabin": {
      "packages": {
        "bn.js": true,
        "@toruslabs/eccrypto>elliptic>brorand": true
      }
    },
    "@ensdomains/content-hash>cids>multibase": {
      "globals": {
        "TextDecoder": true,
        "TextEncoder": true
      },
      "packages": {
        "@ensdomains/content-hash>cids>multibase>@multiformats/base-x": true
      }
    },
    "@ensdomains/content-hash>multihashes>multibase": {
      "packages": {
        "@ensdomains/content-hash>multihashes>multibase>base-x": true,
        "browserify>buffer": true,
        "@ensdomains/content-hash>multihashes>web-encoding": true
      }
    },
    "@ensdomains/content-hash>multicodec": {
      "packages": {
        "@ensdomains/content-hash>multicodec>uint8arrays": true,
        "sass-embedded>varint": true
      }
    },
    "@metamask/assets-controllers>multiformats": {
      "globals": {
        "TextDecoder": true,
        "TextEncoder": true,
        "console.warn": true,
        "crypto.subtle.digest": true
      }
    },
    "@ensdomains/content-hash>multihashes": {
      "packages": {
        "browserify>buffer": true,
        "@ensdomains/content-hash>multihashes>multibase": true,
        "@ensdomains/content-hash>multihashes>varint": true,
        "@ensdomains/content-hash>multihashes>web-encoding": true
      }
    },
    "@ensdomains/content-hash>cids>multihashes": {
      "packages": {
        "@ensdomains/content-hash>cids>multibase": true,
        "@ensdomains/content-hash>cids>multihashes>uint8arrays": true,
        "@ensdomains/content-hash>cids>multihashes>varint": true
      }
    },
    "nanoid": {
      "globals": {
        "crypto.getRandomValues": true
      }
    },
    "node-fetch": {
      "globals": {
        "Headers": true,
        "Request": true,
        "Response": true,
        "fetch": true
      }
    },
    "eth-method-registry>@metamask/ethjs-contract>ethjs-abi>number-to-bn": {
      "packages": {
        "bn.js": true,
        "eth-method-registry>@metamask/ethjs-query>@metamask/ethjs-format>strip-hex-prefix": true
      }
    },
    "string.prototype.matchall>es-abstract>object-inspect": {
      "globals": {
        "HTMLElement": true,
        "WeakRef": true
      },
      "packages": {
        "browserify>browser-resolve": true
      }
    },
    "@ngraveio/bc-ur>assert>object-is": {
      "packages": {
        "string.prototype.matchall>call-bind": true,
        "string.prototype.matchall>define-properties": true
      }
    },
    "gulp>vinyl-fs>object.assign": {
      "packages": {
        "string.prototype.matchall>call-bind": true,
        "string.prototype.matchall>call-bound": true,
        "string.prototype.matchall>define-properties": true,
        "string.prototype.matchall>es-object-atoms": true,
        "string.prototype.matchall>has-symbols": true,
        "@lavamoat/webpack>json-stable-stringify>object-keys": true
      }
    },
    "@metamask/object-multiplex>once": {
      "packages": {
        "@metamask/object-multiplex>once>wrappy": true
      }
    },
    "crypto-browserify>public-encrypt>parse-asn1": {
      "packages": {
        "crypto-browserify>public-encrypt>parse-asn1>asn1.js": true,
        "ethereumjs-util>ethereum-cryptography>browserify-aes": true,
        "crypto-browserify>browserify-cipher>evp_bytestokey": true,
        "crypto-browserify>pbkdf2": true,
        "koa>content-disposition>safe-buffer": true
      }
    },
    "react-syntax-highlighter>refractor>parse-entities": {
      "globals": {
        "document.createElement": true
      }
    },
    "path-browserify": {
      "packages": {
        "process": true
      }
    },
    "serve-handler>path-to-regexp": {
      "packages": {
        "serve-handler>path-to-regexp>isarray": true
      }
    },
    "crypto-browserify>pbkdf2": {
      "globals": {
        "crypto": true,
        "process": true,
        "queueMicrotask": true,
        "setImmediate": true,
        "setTimeout": true
      },
      "packages": {
        "crypto-browserify>pbkdf2>create-hash": true,
        "process": true,
        "crypto-browserify>pbkdf2>ripemd160": true,
        "koa>content-disposition>safe-buffer": true,
        "addons-linter>sha.js": true,
        "addons-linter>sha.js>to-buffer": true
      }
    },
    "@material-ui/core>popper.js": {
      "globals": {
        "MSInputMethodContext": true,
        "Node.DOCUMENT_POSITION_FOLLOWING": true,
        "cancelAnimationFrame": true,
        "console.warn": true,
        "define": true,
        "devicePixelRatio": true,
        "document": true,
        "getComputedStyle": true,
        "innerHeight": true,
        "innerWidth": true,
        "navigator": true,
        "requestAnimationFrame": true,
        "setTimeout": true
      }
    },
    "react-tippy>popper.js": {
      "globals": {
        "MSInputMethodContext": true,
        "Node.DOCUMENT_POSITION_FOLLOWING": true,
        "cancelAnimationFrame": true,
        "console.warn": true,
        "define": true,
        "devicePixelRatio": true,
        "document": true,
        "getComputedStyle": true,
        "innerHeight": true,
        "innerWidth": true,
        "navigator.userAgent": true,
        "requestAnimationFrame": true,
        "setTimeout": true
      }
    },
    "process": {
      "globals": {
        "clearTimeout": true,
        "setTimeout": true
      }
    },
    "readable-stream-2>process-nextick-args": {
      "packages": {
        "process": true
      }
    },
    "eth-method-registry>@metamask/ethjs-query>promise-to-callback": {
      "packages": {
        "eth-method-registry>@metamask/ethjs-query>promise-to-callback>is-fn": true,
        "eth-method-registry>@metamask/ethjs-query>promise-to-callback>set-immediate-shim": true
      }
    },
    "prop-types": {
      "globals": {
        "console": true
      },
      "packages": {
        "react>object-assign": true,
        "prop-types>react-is": true
      }
    },
    "react-markdown>property-information": {
      "packages": {
        "watchify>xtend": true
      }
    },
    "@trezor/connect-web>@trezor/connect>@trezor/protobuf>protobufjs": {
      "globals": {
        "process": true,
        "setTimeout": true
      },
      "packages": {
        "@trezor/connect-web>@trezor/connect>@trezor/protobuf>protobufjs>@protobufjs/aspromise": true,
        "@trezor/connect-web>@trezor/connect>@trezor/protobuf>protobufjs>@protobufjs/base64": true,
        "@trezor/connect-web>@trezor/connect>@trezor/protobuf>protobufjs>@protobufjs/codegen": true,
        "@trezor/connect-web>@trezor/connect>@trezor/protobuf>protobufjs>@protobufjs/eventemitter": true,
        "@trezor/connect-web>@trezor/connect>@trezor/protobuf>protobufjs>@protobufjs/fetch": true,
        "@trezor/connect-web>@trezor/connect>@trezor/protobuf>protobufjs>@protobufjs/float": true,
        "@trezor/connect-web>@trezor/connect>@trezor/protobuf>protobufjs>@protobufjs/inquire": true,
        "@trezor/connect-web>@trezor/connect>@trezor/protobuf>protobufjs>@protobufjs/path": true,
        "@trezor/connect-web>@trezor/connect>@trezor/protobuf>protobufjs>@protobufjs/pool": true,
        "@trezor/connect-web>@trezor/connect>@trezor/protobuf>protobufjs>@protobufjs/utf8": true
      }
    },
    "crypto-browserify>public-encrypt": {
      "packages": {
        "bn.js": true,
        "crypto-browserify>public-encrypt>browserify-rsa": true,
        "ethereumjs-util>create-hash": true,
        "crypto-browserify>public-encrypt>parse-asn1": true,
        "crypto-browserify>randombytes": true,
        "koa>content-disposition>safe-buffer": true
      }
    },
    "browserify>punycode": {
      "globals": {
        "define": true
      }
    },
    "browserify>url>punycode": {
      "globals": {
        "define": true
      }
    },
    "qrcode-generator": {
      "globals": {
        "define": true
      }
    },
    "qrcode.react": {
      "globals": {
        "Path2D": true,
        "devicePixelRatio": true
      },
      "packages": {
        "react": true
      }
    },
    "browserify>url>qs": {
      "packages": {
        "string.prototype.matchall>side-channel": true
      }
    },
    "@metamask/snaps-controllers>tar-stream>streamx>queue-tick": {
      "globals": {
        "queueMicrotask": true
      }
    },
    "react-beautiful-dnd>raf-schd": {
      "globals": {
        "cancelAnimationFrame": true,
        "requestAnimationFrame": true
      }
    },
    "crypto-browserify>randombytes": {
      "globals": {
        "crypto": true,
        "msCrypto": true
      },
      "packages": {
        "process": true,
        "koa>content-disposition>safe-buffer": true
      }
    },
    "crypto-browserify>randomfill": {
      "globals": {
        "crypto": true,
        "msCrypto": true
      },
      "packages": {
        "process": true,
        "crypto-browserify>randombytes": true,
        "koa>content-disposition>safe-buffer": true
      }
    },
    "react": {
      "globals": {
        "console": true
      },
      "packages": {
        "react>object-assign": true
      }
    },
    "react-beautiful-dnd": {
      "globals": {
        "Element.prototype": true,
        "__REDUX_DEVTOOLS_EXTENSION_COMPOSE__": true,
        "addEventListener": true,
        "cancelAnimationFrame": true,
        "clearTimeout": true,
        "console": true,
        "document": true,
        "getComputedStyle": true,
        "pageXOffset": true,
        "pageYOffset": true,
        "removeEventListener": true,
        "requestAnimationFrame": true,
        "scrollBy": true,
        "setTimeout": true
      },
      "packages": {
        "@babel/runtime": true,
        "react-beautiful-dnd>css-box-model": true,
        "react-beautiful-dnd>memoize-one": true,
        "react-beautiful-dnd>raf-schd": true,
        "react": true,
        "react-dom": true,
        "react-redux": true,
        "redux": true,
        "react-beautiful-dnd>use-memo-one": true
      }
    },
    "react-chartjs-2": {
      "globals": {
        "setTimeout": true
      },
      "packages": {
        "chart.js": true,
        "react": true
      }
    },
    "react-focus-lock>react-clientside-effect": {
      "packages": {
        "@babel/runtime": true,
        "react": true
      }
    },
    "react-compiler-runtime": {
      "globals": {
        "console.error": true
      },
      "packages": {
        "react": true
      }
    },
    "react-dom": {
      "globals": {
        "HTMLIFrameElement": true,
        "MSApp": true,
        "__REACT_DEVTOOLS_GLOBAL_HOOK__": true,
        "addEventListener": true,
        "clearTimeout": true,
        "clipboardData": true,
        "console": true,
        "dispatchEvent": true,
        "document": true,
        "event": "write",
        "jest": true,
        "location.protocol": true,
        "navigator.userAgent.indexOf": true,
        "removeEventListener": true,
        "self": true,
        "setTimeout": true,
        "top": true
      },
      "packages": {
        "react>object-assign": true,
        "react": true,
        "react-dom>scheduler": true
      }
    },
    "react-responsive-carousel>react-easy-swipe": {
      "globals": {
        "addEventListener": true,
        "define": true,
        "document.addEventListener": true,
        "document.removeEventListener": true
      },
      "packages": {
        "prop-types": true,
        "react": true
      }
    },
    "react-popper>react-fast-compare": {
      "globals": {
        "Element": true,
        "console.warn": true
      }
    },
    "react-focus-lock": {
      "globals": {
        "addEventListener": true,
        "console.error": true,
        "console.warn": true,
        "document": true,
        "removeEventListener": true,
        "setTimeout": true
      },
      "packages": {
        "@babel/runtime": true,
        "react-focus-lock>focus-lock": true,
        "prop-types": true,
        "react": true,
        "react-focus-lock>react-clientside-effect": true,
        "react-focus-lock>use-callback-ref": true,
        "react-focus-lock>use-sidecar": true
      }
    },
    "react-idle-timer": {
      "globals": {
        "clearTimeout": true,
        "document": true,
        "setTimeout": true
      },
      "packages": {
        "prop-types": true,
        "react": true
      }
    },
    "@material-ui/core>react-is": {
      "globals": {
        "console": true
      }
    },
    "@material-ui/core>@material-ui/utils>react-is": {
      "globals": {
        "console": true
      }
    },
    "react-redux>hoist-non-react-statics>react-is": {
      "globals": {
        "console": true
      }
    },
    "prop-types>react-is": {
      "globals": {
        "console": true
      }
    },
    "react-markdown>react-is": {
      "globals": {
        "console": true
      }
    },
    "react-redux>react-is": {
      "globals": {
        "console": true
      }
    },
    "react-router-dom>react-router>react-is": {
      "globals": {
        "console": true
      }
    },
    "react-markdown": {
      "globals": {
        "console.warn": true
      },
      "packages": {
        "react-markdown>comma-separated-tokens": true,
        "prop-types": true,
        "react-markdown>property-information": true,
        "react": true,
        "react-markdown>react-is": true,
        "react-markdown>remark-parse": true,
        "react-markdown>remark-rehype": true,
        "react-markdown>space-separated-tokens": true,
        "react-markdown>style-to-object": true,
        "react-markdown>unified": true,
        "react-markdown>unist-util-visit": true,
        "react-markdown>vfile": true
      }
    },
    "react-popper": {
      "globals": {
        "document": true
      },
      "packages": {
        "@popperjs/core": true,
        "react": true,
        "react-popper>react-fast-compare": true,
        "react-popper>warning": true
      }
    },
    "react-redux": {
      "globals": {
        "console": true,
        "document": true
      },
      "packages": {
        "@babel/runtime": true,
        "react-redux>hoist-non-react-statics": true,
        "prop-types": true,
        "react": true,
        "react-dom": true,
        "react-redux>react-is": true
      }
    },
    "react-responsive-carousel": {
      "globals": {
        "HTMLElement": true,
        "addEventListener": true,
        "clearTimeout": true,
        "console.warn": true,
        "document": true,
        "getComputedStyle": true,
        "removeEventListener": true,
        "setTimeout": true
      },
      "packages": {
        "classnames": true,
        "react": true,
        "react-dom": true,
        "react-responsive-carousel>react-easy-swipe": true
      }
    },
    "react-router-dom": {
      "packages": {
        "react-router-dom>history": true,
        "prop-types": true,
        "react": true,
        "react-router-dom>react-router": true,
        "react-router-dom>tiny-invariant": true,
        "react-router-dom>tiny-warning": true
      }
    },
    "react-router-dom-v5-compat": {
      "globals": {
        "FormData": true,
        "URL": true,
        "URLSearchParams": true,
        "__reactRouterVersion": "write",
        "addEventListener": true,
        "confirm": true,
        "define": true,
        "document": true,
        "history.scrollRestoration": true,
        "location.href": true,
        "removeEventListener": true,
        "scrollTo": true,
        "scrollY": true,
        "sessionStorage.getItem": true,
        "sessionStorage.setItem": true,
        "setTimeout": true
      },
      "packages": {
        "react-router-dom-v5-compat>@remix-run/router": true,
        "history": true,
        "react": true,
        "react-dom": true,
        "react-router-dom": true,
        "react-router-dom-v5-compat>react-router": true
      }
    },
    "react-router-dom>react-router": {
      "packages": {
        "react-router-dom>history": true,
        "react-redux>hoist-non-react-statics": true,
        "serve-handler>path-to-regexp": true,
        "prop-types": true,
        "react": true,
        "react-router-dom>react-router>react-is": true,
        "react-router-dom>tiny-invariant": true,
        "react-router-dom>tiny-warning": true
      }
    },
    "react-router-dom-v5-compat>react-router": {
      "globals": {
        "console.error": true,
        "define": true
      },
      "packages": {
        "react-router-dom-v5-compat>@remix-run/router": true,
        "react": true
      }
    },
    "react-simple-file-input": {
      "globals": {
        "File": true,
        "FileReader": true,
        "console.warn": true
      },
      "packages": {
        "prop-types": true,
        "react": true
      }
    },
    "react-tippy": {
      "globals": {
        "Element": true,
        "MSStream": true,
        "MutationObserver": true,
        "addEventListener": true,
        "clearTimeout": true,
        "console.error": true,
        "console.warn": true,
        "define": true,
        "document": true,
        "getComputedStyle": true,
        "innerHeight": true,
        "innerWidth": true,
        "navigator.maxTouchPoints": true,
        "navigator.msMaxTouchPoints": true,
        "navigator.userAgent": true,
        "performance": true,
        "requestAnimationFrame": true,
        "setTimeout": true
      },
      "packages": {
        "react-tippy>popper.js": true,
        "react": true,
        "react-dom": true
      }
    },
    "react-toggle-button": {
      "globals": {
        "clearTimeout": true,
        "console.warn": true,
        "define": true,
        "performance": true,
        "setTimeout": true
      },
      "packages": {
        "react": true
      }
    },
    "react-transition-group": {
      "globals": {
        "Element": true,
        "setTimeout": true
      },
      "packages": {
        "react-transition-group>dom-helpers": true,
        "prop-types": true,
        "react": true,
        "react-dom": true
      }
    },
    "readable-stream": {
      "globals": {
        "AbortController": true,
        "AbortSignal": true,
        "AggregateError": true,
        "Blob": true,
        "queueMicrotask": true
      },
      "packages": {
        "readable-stream>abort-controller": true,
        "browserify>buffer": true,
        "webpack>events": true,
        "process": true,
        "browserify>string_decoder": true
      }
    },
    "@metamask/json-rpc-middleware-stream>readable-stream": {
      "packages": {
        "browserify>browser-resolve": true,
        "browserify>buffer": true,
        "webpack>events": true,
        "pumpify>inherits": true,
        "process": true,
        "browserify>string_decoder": true,
        "@storybook/react>util-deprecate": true
      }
    },
    "@metamask/object-multiplex>readable-stream": {
      "packages": {
        "browserify>browser-resolve": true,
        "browserify>buffer": true,
        "webpack>events": true,
        "pumpify>inherits": true,
        "process": true,
        "browserify>string_decoder": true,
        "@storybook/react>util-deprecate": true
      }
    },
    "@metamask/obs-store>readable-stream": {
      "packages": {
        "browserify>browser-resolve": true,
        "browserify>buffer": true,
        "webpack>events": true,
        "pumpify>inherits": true,
        "process": true,
        "browserify>string_decoder": true,
        "@storybook/react>util-deprecate": true
      }
    },
    "@metamask/post-message-stream>readable-stream": {
      "packages": {
        "browserify>browser-resolve": true,
        "browserify>buffer": true,
        "webpack>events": true,
        "pumpify>inherits": true,
        "process": true,
        "browserify>string_decoder": true,
        "@storybook/react>util-deprecate": true
      }
    },
    "@metamask/providers>readable-stream": {
      "packages": {
        "browserify>browser-resolve": true,
        "browserify>buffer": true,
        "webpack>events": true,
        "pumpify>inherits": true,
        "process": true,
        "browserify>string_decoder": true,
        "@storybook/react>util-deprecate": true
      }
    },
    "@metamask/snaps-controllers>readable-stream": {
      "packages": {
        "browserify>browser-resolve": true,
        "browserify>buffer": true,
        "webpack>events": true,
        "pumpify>inherits": true,
        "process": true,
        "browserify>string_decoder": true,
        "@storybook/react>util-deprecate": true
      }
    },
    "crypto-browserify>browserify-sign>readable-stream": {
      "packages": {
        "browserify>browser-resolve": true,
        "readable-stream-2>core-util-is": true,
        "webpack>events": true,
        "pumpify>inherits": true,
        "crypto-browserify>browserify-sign>readable-stream>isarray": true,
        "process": true,
        "readable-stream-2>process-nextick-args": true,
        "crypto-browserify>browserify-sign>readable-stream>safe-buffer": true,
        "crypto-browserify>browserify-sign>readable-stream>string_decoder": true,
        "browserify>timers-browserify": true,
        "@storybook/react>util-deprecate": true
      }
    },
    "@metamask/providers>extension-port-stream>readable-stream": {
      "globals": {
        "AbortController": true,
        "AbortSignal": true,
        "AggregateError": true,
        "Blob": true,
        "queueMicrotask": true
      },
      "packages": {
        "readable-stream>abort-controller": true,
        "browserify>buffer": true,
        "webpack>events": true,
        "process": true,
        "browserify>string_decoder": true
      }
    },
    "ethereumjs-util>create-hash>md5.js>hash-base>readable-stream": {
      "packages": {
        "browserify>browser-resolve": true,
        "browserify>buffer": true,
        "webpack>events": true,
        "pumpify>inherits": true,
        "process": true,
        "browserify>string_decoder": true,
        "@storybook/react>util-deprecate": true
      }
    },
    "ethereumjs-util>create-hash>ripemd160>hash-base>readable-stream": {
      "packages": {
        "browserify>browser-resolve": true,
        "browserify>buffer": true,
        "webpack>events": true,
        "pumpify>inherits": true,
        "process": true,
        "browserify>string_decoder": true,
        "@storybook/react>util-deprecate": true
      }
    },
    "ethereumjs-util>ethereum-cryptography>keccak>readable-stream": {
      "packages": {
        "browserify>browser-resolve": true,
        "browserify>buffer": true,
        "webpack>events": true,
        "pumpify>inherits": true,
        "process": true,
        "browserify>string_decoder": true,
        "@storybook/react>util-deprecate": true
      }
    },
    "@metamask/snaps-controllers>readable-web-to-node-stream>readable-stream": {
      "packages": {
        "browserify>browser-resolve": true,
        "browserify>buffer": true,
        "webpack>events": true,
        "pumpify>inherits": true,
        "process": true,
        "browserify>string_decoder": true,
        "@storybook/react>util-deprecate": true
      }
    },
    "stream-browserify>readable-stream": {
      "packages": {
        "browserify>browser-resolve": true,
        "browserify>buffer": true,
        "webpack>events": true,
        "pumpify>inherits": true,
        "process": true,
        "browserify>string_decoder": true,
        "@storybook/react>util-deprecate": true
      }
    },
    "stream-http>readable-stream": {
      "packages": {
        "browserify>browser-resolve": true,
        "browserify>buffer": true,
        "webpack>events": true,
        "pumpify>inherits": true,
        "process": true,
        "browserify>string_decoder": true,
        "@storybook/react>util-deprecate": true
      }
    },
    "@metamask/snaps-controllers>readable-web-to-node-stream": {
      "packages": {
        "@metamask/snaps-controllers>readable-web-to-node-stream>readable-stream": true
      }
    },
    "redux": {
      "globals": {
        "console": true
      },
      "packages": {
        "@babel/runtime": true
      }
    },
    "string.prototype.matchall>regexp.prototype.flags": {
      "packages": {
        "string.prototype.matchall>call-bind": true,
        "string.prototype.matchall>define-properties": true,
        "string.prototype.matchall>es-errors": true,
        "string.prototype.matchall>es-abstract>get-proto": true,
        "string.prototype.matchall>gopd": true,
        "string.prototype.matchall>set-function-name": true
      }
    },
    "react-markdown>remark-parse": {
      "packages": {
        "react-markdown>remark-parse>mdast-util-from-markdown": true
      }
    },
    "react-markdown>remark-rehype": {
      "packages": {
        "react-markdown>remark-rehype>mdast-util-to-hast": true
      }
    },
    "react-markdown>vfile>replace-ext": {
      "packages": {
        "path-browserify": true
      }
    },
    "reselect": {
      "globals": {
        "WeakRef": true,
        "console.warn": true,
        "unstable_autotrackMemoize": true
      }
    },
    "@metamask/snaps-utils>rfdc": {
      "packages": {
        "browserify>buffer": true
      }
    },
    "ethereumjs-util>create-hash>ripemd160": {
      "packages": {
        "browserify>buffer": true,
        "ethereumjs-util>create-hash>ripemd160>hash-base": true,
        "pumpify>inherits": true
      }
    },
    "crypto-browserify>pbkdf2>ripemd160": {
      "packages": {
        "browserify>buffer": true,
        "crypto-browserify>pbkdf2>ripemd160>hash-base": true,
        "pumpify>inherits": true
      }
    },
    "eth-lattice-keyring>rlp": {
      "globals": {
        "TextEncoder": true
      }
    },
    "ethereumjs-util>rlp": {
      "packages": {
        "bn.js": true,
        "browserify>buffer": true
      }
    },
    "eth-lattice-keyring>gridplus-sdk>rlp": {
      "globals": {
        "TextEncoder": true
      }
    },
    "wait-on>rxjs": {
      "globals": {
        "cancelAnimationFrame": true,
        "clearInterval": true,
        "clearTimeout": true,
        "performance": true,
        "requestAnimationFrame": true,
        "setInterval.apply": true,
        "setTimeout.apply": true
      }
    },
    "koa>content-disposition>safe-buffer": {
      "packages": {
        "browserify>buffer": true
      }
    },
    "crypto-browserify>browserify-sign>readable-stream>safe-buffer": {
      "packages": {
        "browserify>buffer": true
      }
    },
    "crypto-browserify>browserify-sign>readable-stream>string_decoder>safe-buffer": {
      "packages": {
        "browserify>buffer": true
      }
    },
    "string.prototype.matchall>es-abstract>safe-regex-test": {
      "packages": {
        "string.prototype.matchall>call-bound": true,
        "string.prototype.matchall>es-errors": true,
        "string.prototype.matchall>es-abstract>is-regex": true
      }
    },
    "react-dom>scheduler": {
      "globals": {
        "MessageChannel": true,
        "cancelAnimationFrame": true,
        "clearTimeout": true,
        "console": true,
        "performance": true,
        "requestAnimationFrame": true,
        "setTimeout": true
      }
    },
    "ethers>@ethersproject/json-wallets>scrypt-js": {
      "globals": {
        "define": true,
        "setTimeout": true
      },
      "packages": {
        "browserify>timers-browserify": true
      }
    },
    "ganache>secp256k1": {
      "packages": {
        "@toruslabs/eccrypto>elliptic": true
      }
    },
    "semver": {
      "globals": {
        "console.error": true
      },
      "packages": {
        "process": true
      }
    },
    "string.prototype.matchall>call-bind>set-function-length": {
      "packages": {
        "string.prototype.matchall>define-properties>define-data-property": true,
        "string.prototype.matchall>es-errors": true,
        "string.prototype.matchall>get-intrinsic": true,
        "string.prototype.matchall>gopd": true,
        "eslint-plugin-react>es-iterator-helpers>has-property-descriptors": true
      }
    },
    "string.prototype.matchall>set-function-name": {
      "packages": {
        "string.prototype.matchall>define-properties>define-data-property": true,
        "string.prototype.matchall>es-errors": true,
        "string.prototype.matchall>set-function-name>functions-have-names": true,
        "eslint-plugin-react>es-iterator-helpers>has-property-descriptors": true
      }
    },
    "eth-method-registry>@metamask/ethjs-query>promise-to-callback>set-immediate-shim": {
      "globals": {
        "setTimeout.apply": true
      },
      "packages": {
        "browserify>timers-browserify": true
      }
    },
    "addons-linter>sha.js": {
      "packages": {
        "pumpify>inherits": true,
        "koa>content-disposition>safe-buffer": true,
        "addons-linter>sha.js>to-buffer": true
      }
    },
    "string.prototype.matchall>side-channel>side-channel-list": {
      "packages": {
        "string.prototype.matchall>es-errors": true,
        "string.prototype.matchall>es-abstract>object-inspect": true
      }
    },
    "string.prototype.matchall>side-channel>side-channel-map": {
      "packages": {
        "string.prototype.matchall>call-bound": true,
        "string.prototype.matchall>es-errors": true,
        "string.prototype.matchall>get-intrinsic": true,
        "string.prototype.matchall>es-abstract>object-inspect": true
      }
    },
    "string.prototype.matchall>side-channel>side-channel-weakmap": {
      "packages": {
        "string.prototype.matchall>call-bound": true,
        "string.prototype.matchall>es-errors": true,
        "string.prototype.matchall>get-intrinsic": true,
        "string.prototype.matchall>es-abstract>object-inspect": true,
        "string.prototype.matchall>side-channel>side-channel-map": true
      }
    },
    "string.prototype.matchall>side-channel": {
      "packages": {
        "string.prototype.matchall>es-errors": true,
        "string.prototype.matchall>es-abstract>object-inspect": true,
        "string.prototype.matchall>side-channel>side-channel-list": true,
        "string.prototype.matchall>side-channel>side-channel-map": true,
        "string.prototype.matchall>side-channel>side-channel-weakmap": true
      }
    },
    "@metamask/profile-sync-controller>siwe": {
      "globals": {
        "console.error": true,
        "console.warn": true
      },
      "packages": {
        "@metamask/profile-sync-controller>siwe>@spruceid/siwe-parser": true,
        "@metamask/profile-sync-controller>siwe>@stablelib/random": true,
        "ethers": true,
        "@metamask/controller-utils>@spruceid/siwe-parser>valid-url": true
      }
    },
    "string.prototype.matchall>es-abstract>stop-iteration-iterator": {
      "globals": {
        "StopIteration": true
      },
      "packages": {
        "string.prototype.matchall>es-errors": true,
        "string.prototype.matchall>internal-slot": true
      }
    },
    "stream-browserify": {
      "packages": {
        "webpack>events": true,
        "pumpify>inherits": true,
        "stream-browserify>readable-stream": true
      }
    },
    "stream-http": {
      "globals": {
        "AbortController": true,
        "Blob": true,
        "MSStreamReader": true,
        "ReadableStream": true,
        "WritableStream": true,
        "XDomainRequest": true,
        "XMLHttpRequest": true,
        "clearTimeout": true,
        "fetch": true,
        "location.protocol.search": true,
        "setTimeout": true
      },
      "packages": {
        "browserify>buffer": true,
        "stream-http>builtin-status-codes": true,
        "pumpify>inherits": true,
        "process": true,
        "stream-http>readable-stream": true,
        "browserify>url": true,
        "watchify>xtend": true
      }
    },
    "@metamask/snaps-controllers>tar-stream>streamx": {
      "packages": {
        "webpack>events": true,
        "@metamask/snaps-controllers>tar-stream>fast-fifo": true,
        "@metamask/snaps-controllers>tar-stream>streamx>queue-tick": true
      }
    },
    "browserify>string_decoder": {
      "packages": {
        "koa>content-disposition>safe-buffer": true
      }
    },
    "crypto-browserify>browserify-sign>readable-stream>string_decoder": {
      "packages": {
        "crypto-browserify>browserify-sign>readable-stream>string_decoder>safe-buffer": true
      }
    },
    "eth-method-registry>@metamask/ethjs-query>@metamask/ethjs-format>strip-hex-prefix": {
      "packages": {
        "eth-method-registry>@metamask/ethjs-query>@metamask/ethjs-format>is-hex-prefixed": true
      }
    },
    "react-markdown>style-to-object": {
      "packages": {
        "react-markdown>style-to-object>inline-style-parser": true
      }
    },
    "@metamask/snaps-controllers>tar-stream": {
      "packages": {
        "@metamask/snaps-controllers>tar-stream>b4a": true,
        "browserify>browser-resolve": true,
        "@metamask/snaps-controllers>tar-stream>fast-fifo": true,
        "@metamask/snaps-controllers>tar-stream>streamx": true
      }
    },
    "browserify>timers-browserify": {
      "globals": {
        "clearInterval": true,
        "clearTimeout": true,
        "setInterval": true,
        "setTimeout": true
      },
      "packages": {
        "process": true
      }
    },
    "react-router-dom>tiny-warning": {
      "globals": {
        "console": true
      }
    },
    "addons-linter>sha.js>to-buffer": {
      "packages": {
        "@lavamoat/webpack>json-stable-stringify>isarray": true,
        "koa>content-disposition>safe-buffer": true,
        "string.prototype.matchall>es-abstract>typed-array-buffer": true
      }
    },
    "copy-to-clipboard>toggle-selection": {
      "globals": {
        "document.activeElement": true,
        "document.getSelection": true
      }
    },
    "tslib": {
      "globals": {
        "SuppressedError": true,
        "define": true
      }
    },
    "tweetnacl": {
      "globals": {
        "crypto": true,
        "msCrypto": true,
        "nacl": "write"
      },
      "packages": {
        "browserify>browser-resolve": true
      }
    },
    "string.prototype.matchall>es-abstract>typed-array-buffer": {
      "packages": {
        "string.prototype.matchall>call-bound": true,
        "string.prototype.matchall>es-errors": true,
        "browserify>util>is-typed-array": true
      }
    },
    "@trezor/connect-web>@trezor/connect-common>@trezor/env-utils>ua-parser-js": {
      "globals": {
        "define": true
      }
    },
    "@ensdomains/content-hash>cids>uint8arrays": {
      "globals": {
        "TextDecoder": true
      },
      "packages": {
        "@ensdomains/content-hash>cids>multibase": true
      }
    },
    "@ensdomains/content-hash>multicodec>uint8arrays": {
      "globals": {
        "Buffer": true,
        "TextDecoder": true,
        "TextEncoder": true
      },
      "packages": {
        "@metamask/assets-controllers>multiformats": true
      }
    },
    "@ensdomains/content-hash>cids>multihashes>uint8arrays": {
      "globals": {
        "TextDecoder": true,
        "TextEncoder": true
      },
      "packages": {
        "@ensdomains/content-hash>cids>multibase": true
      }
    },
    "@metamask/keyring-controller>ulid": {
      "globals": {
        "console.error": true,
        "crypto": true,
        "define": true
      }
    },
    "react-markdown>unified": {
      "packages": {
        "react-markdown>unified>bail": true,
        "react-markdown>unified>extend": true,
        "react-markdown>unified>is-buffer": true,
        "mocha>yargs-unparser>is-plain-obj": true,
        "react-markdown>unified>trough": true,
        "react-markdown>vfile": true
      }
    },
    "react-markdown>unist-util-visit>unist-util-visit-parents": {
      "packages": {
        "react-markdown>unist-util-visit>unist-util-is": true
      }
    },
    "react-markdown>unist-util-visit": {
      "packages": {
        "react-markdown>unist-util-visit>unist-util-visit-parents": true
      }
    },
    "uri-js": {
      "globals": {
        "define": true
      }
    },
    "browserify>url": {
      "packages": {
        "browserify>url>punycode": true,
        "browserify>url>qs": true
      }
    },
    "react-focus-lock>use-callback-ref": {
      "packages": {
        "react": true
      }
    },
    "react-beautiful-dnd>use-memo-one": {
      "packages": {
        "react": true
      }
    },
    "react-focus-lock>use-sidecar": {
      "globals": {
        "console.error": true
      },
      "packages": {
        "react-focus-lock>use-sidecar>detect-node-es": true,
        "react": true,
        "tslib": true
      }
    },
    "@storybook/react>util-deprecate": {
      "globals": {
        "console.trace": true,
        "console.warn": true,
        "localStorage": true
      }
    },
    "browserify>assert>util": {
      "globals": {
        "console.error": true,
        "console.log": true,
        "console.trace": true,
        "process": true
      },
      "packages": {
        "browserify>assert>util>inherits": true,
        "process": true
      }
    },
    "browserify>util": {
      "globals": {
        "console.error": true,
        "console.log": true,
        "console.trace": true
      },
      "packages": {
        "pumpify>inherits": true,
        "browserify>util>is-arguments": true,
        "browserify>util>is-generator-function": true,
        "browserify>util>is-typed-array": true,
        "process": true,
        "browserify>util>which-typed-array": true
      }
    },
    "uuid": {
      "globals": {
        "crypto": true,
        "msCrypto": true
      }
    },
    "@metamask/eth-qr-keyring>@keystonehq/bc-ur-registry-eth>uuid": {
      "globals": {
        "crypto": true,
        "msCrypto": true
      }
    },
    "@metamask/eth-qr-keyring>uuid": {
      "globals": {
        "crypto": true
      }
    },
    "@metamask/eth-snap-keyring>uuid": {
      "globals": {
        "crypto": true
      }
    },
    "@metamask/keyring-snap-client>uuid": {
      "globals": {
        "crypto": true
      }
    },
    "eth-lattice-keyring>gridplus-sdk>uuid": {
      "globals": {
        "crypto": true
      }
    },
    "@metamask/snaps-utils>validate-npm-package-name": {
      "packages": {
        "@metamask/snaps-utils>validate-npm-package-name>builtins": true
      }
    },
    "react-markdown>vfile>vfile-message": {
      "packages": {
        "react-markdown>vfile>unist-util-stringify-position": true
      }
    },
    "react-markdown>vfile": {
      "packages": {
        "react-markdown>vfile>is-buffer": true,
        "path-browserify": true,
        "process": true,
        "react-markdown>vfile>replace-ext": true,
        "react-markdown>vfile>vfile-message": true
      }
    },
    "browserify>vm-browserify": {
      "globals": {
        "document.body.appendChild": true,
        "document.body.removeChild": true,
        "document.createElement": true
      }
    },
    "react-popper>warning": {
      "globals": {
        "console": true
      }
    },
    "@ensdomains/content-hash>multihashes>web-encoding": {
      "globals": {
        "TextDecoder": true,
        "TextEncoder": true
      },
      "packages": {
        "browserify>util": true
      }
    },
    "webextension-polyfill": {
      "globals": {
        "browser": true,
        "chrome": true,
        "console.error": true,
        "console.warn": true,
        "define": true
      }
    },
    "@open-rpc/test-coverage>isomorphic-fetch>whatwg-fetch": {
      "globals": {
        "AbortController": true,
        "Blob": true,
        "FileReader": true,
        "FormData": true,
        "URLSearchParams.prototype.isPrototypeOf": true,
        "XMLHttpRequest": true,
        "console.warn": true,
        "define": true,
        "setTimeout": true
      }
    },
    "@metamask/eth-token-tracker>deep-equal>which-boxed-primitive": {
      "packages": {
        "@metamask/eth-token-tracker>deep-equal>which-boxed-primitive>is-bigint": true,
        "@metamask/eth-token-tracker>deep-equal>which-boxed-primitive>is-boolean-object": true,
        "@metamask/eth-token-tracker>deep-equal>which-boxed-primitive>is-number-object": true,
        "eslint-plugin-react>array-includes>is-string": true,
        "string.prototype.matchall>es-abstract>es-to-primitive>is-symbol": true
      }
    },
    "@metamask/eth-token-tracker>deep-equal>which-collection": {
      "packages": {
        "@metamask/eth-token-tracker>deep-equal>es-get-iterator>is-map": true,
        "string.prototype.matchall>es-abstract>is-set": true,
        "@metamask/eth-token-tracker>deep-equal>which-collection>is-weakmap": true,
        "@metamask/eth-token-tracker>deep-equal>which-collection>is-weakset": true
      }
    },
    "browserify>util>which-typed-array": {
      "packages": {
        "string.prototype.matchall>es-abstract>available-typed-arrays": true,
        "string.prototype.matchall>call-bind": true,
        "string.prototype.matchall>call-bound": true,
        "browserify>util>which-typed-array>for-each": true,
        "string.prototype.matchall>es-abstract>get-proto": true,
        "string.prototype.matchall>gopd": true,
        "axios>form-data>es-set-tostringtag>has-tostringtag": true
      }
    }
  }
}<|MERGE_RESOLUTION|>--- conflicted
+++ resolved
@@ -1114,11 +1114,7 @@
         "@metamask/ppom-validator>json-rpc-random-id": true
       }
     },
-<<<<<<< HEAD
-    "@metamask/subscription-controller>@metamask/transaction-controller>@metamask/eth-block-tracker": {
-=======
     "@metamask/transaction-controller>@metamask/eth-block-tracker": {
->>>>>>> 820f60af
       "globals": {
         "clearTimeout": true,
         "console.error": true,
@@ -1183,9 +1179,6 @@
         "@metamask/eth-json-rpc-middleware>safe-stable-stringify": true
       }
     },
-<<<<<<< HEAD
-    "@metamask/subscription-controller>@metamask/polling-controller>@metamask/network-controller>@metamask/eth-json-rpc-middleware": {
-=======
     "@metamask/transaction-controller>@metamask/network-controller>@metamask/eth-json-rpc-middleware": {
       "globals": {
         "setTimeout": true
@@ -1201,7 +1194,6 @@
       }
     },
     "@metamask/transaction-pay-controller>@metamask/network-controller>@metamask/eth-json-rpc-middleware": {
->>>>>>> 820f60af
       "globals": {
         "setTimeout": true
       },
@@ -1223,9 +1215,6 @@
         "uuid": true
       }
     },
-<<<<<<< HEAD
-    "@metamask/subscription-controller>@metamask/polling-controller>@metamask/network-controller>@metamask/eth-json-rpc-provider": {
-=======
     "@metamask/transaction-controller>@metamask/network-controller>@metamask/eth-json-rpc-provider": {
       "packages": {
         "@metamask/json-rpc-engine": true,
@@ -1233,7 +1222,6 @@
       }
     },
     "@metamask/transaction-pay-controller>@metamask/network-controller>@metamask/eth-json-rpc-provider": {
->>>>>>> 820f60af
       "packages": {
         "@metamask/json-rpc-engine": true,
         "nanoid": true
@@ -1434,20 +1422,6 @@
         "@metamask/controller-utils": true,
         "@metamask/controller-utils>@metamask/eth-query": true,
         "@metamask/transaction-controller>@metamask/gas-fee-controller>@metamask/polling-controller": true,
-        "bn.js": true,
-        "uuid": true
-      }
-    },
-    "@metamask/subscription-controller>@metamask/transaction-controller>@metamask/gas-fee-controller": {
-      "globals": {
-        "clearInterval": true,
-        "console.error": true,
-        "setInterval": true
-      },
-      "packages": {
-        "@metamask/controller-utils": true,
-        "@metamask/controller-utils>@metamask/eth-query": true,
-        "@metamask/subscription-controller>@metamask/polling-controller": true,
         "bn.js": true,
         "uuid": true
       }
@@ -1720,11 +1694,7 @@
         "uuid": true
       }
     },
-<<<<<<< HEAD
-    "@metamask/subscription-controller>@metamask/polling-controller>@metamask/network-controller": {
-=======
     "@metamask/transaction-controller>@metamask/network-controller": {
->>>>>>> 820f60af
       "globals": {
         "Intl.NumberFormat": true,
         "URL": true,
@@ -1733,12 +1703,6 @@
       "packages": {
         "@metamask/base-controller": true,
         "@metamask/controller-utils": true,
-<<<<<<< HEAD
-        "@metamask/subscription-controller>@metamask/transaction-controller>@metamask/eth-block-tracker": true,
-        "@metamask/network-controller>@metamask/eth-json-rpc-infura": true,
-        "@metamask/subscription-controller>@metamask/polling-controller>@metamask/network-controller>@metamask/eth-json-rpc-middleware": true,
-        "@metamask/subscription-controller>@metamask/polling-controller>@metamask/network-controller>@metamask/eth-json-rpc-provider": true,
-=======
         "@metamask/transaction-controller>@metamask/eth-block-tracker": true,
         "@metamask/network-controller>@metamask/eth-json-rpc-infura": true,
         "@metamask/transaction-controller>@metamask/network-controller>@metamask/eth-json-rpc-middleware": true,
@@ -1770,7 +1734,6 @@
         "@metamask/network-controller>@metamask/eth-json-rpc-infura": true,
         "@metamask/transaction-pay-controller>@metamask/network-controller>@metamask/eth-json-rpc-middleware": true,
         "@metamask/transaction-pay-controller>@metamask/network-controller>@metamask/eth-json-rpc-provider": true,
->>>>>>> 820f60af
         "@metamask/controller-utils>@metamask/eth-query": true,
         "@metamask/json-rpc-engine": true,
         "@metamask/rpc-errors": true,
@@ -1924,8 +1887,6 @@
         "uuid": true
       }
     },
-<<<<<<< HEAD
-=======
     "@metamask/transaction-pay-controller>@metamask/bridge-controller>@metamask/polling-controller": {
       "globals": {
         "clearTimeout": true,
@@ -1986,7 +1947,6 @@
         "uuid": true
       }
     },
->>>>>>> 820f60af
     "@metamask/subscription-controller>@metamask/polling-controller": {
       "globals": {
         "clearTimeout": true,
@@ -1999,8 +1959,6 @@
         "uuid": true
       }
     },
-<<<<<<< HEAD
-=======
     "@metamask/user-operation-controller>@metamask/polling-controller": {
       "globals": {
         "clearTimeout": true,
@@ -2013,7 +1971,6 @@
         "uuid": true
       }
     },
->>>>>>> 820f60af
     "@metamask/post-message-stream": {
       "globals": {
         "MessageEvent.prototype": true,
@@ -2336,11 +2293,7 @@
       "packages": {
         "@metamask/controller-utils": true,
         "@metamask/subscription-controller>@metamask/polling-controller": true,
-<<<<<<< HEAD
-        "@metamask/subscription-controller>@metamask/transaction-controller": true,
-=======
         "@metamask/transaction-controller": true,
->>>>>>> 820f60af
         "@metamask/subscription-controller>bignumber.js": true
       }
     },
@@ -2429,40 +2382,6 @@
         "uuid": true
       }
     },
-<<<<<<< HEAD
-    "@metamask/subscription-controller>@metamask/transaction-controller": {
-      "globals": {
-        "clearTimeout": true,
-        "console.error": true,
-        "fetch": true,
-        "setTimeout": true
-      },
-      "packages": {
-        "@ethereumjs/tx>@ethereumjs/common": true,
-        "@ethereumjs/tx": true,
-        "@ethersproject/abi": true,
-        "@ethersproject/contracts": true,
-        "@ethersproject/providers": true,
-        "ethers>@ethersproject/wallet": true,
-        "@metamask/base-controller": true,
-        "@metamask/controller-utils": true,
-        "@metamask/controller-utils>@metamask/eth-query": true,
-        "@metamask/subscription-controller>@metamask/transaction-controller>@metamask/gas-fee-controller": true,
-        "@metamask/metamask-eth-abis": true,
-        "@metamask/subscription-controller>@metamask/polling-controller>@metamask/network-controller": true,
-        "@metamask/transaction-controller>@metamask/nonce-tracker": true,
-        "@metamask/rpc-errors": true,
-        "@metamask/utils": true,
-        "@metamask/eth-qr-keyring>async-mutex": true,
-        "@metamask/subscription-controller>bignumber.js": true,
-        "bn.js": true,
-        "browserify>buffer": true,
-        "eth-method-registry": true,
-        "webpack>events": true,
-        "fast-json-patch": true,
-        "lodash": true,
-        "uuid": true
-=======
     "@metamask/transaction-pay-controller": {
       "globals": {
         "clearTimeout": true,
@@ -2478,7 +2397,6 @@
         "@metamask/utils": true,
         "@metamask/transaction-pay-controller>bignumber.js": true,
         "lodash": true
->>>>>>> 820f60af
       }
     },
     "@metamask/user-operation-controller": {
