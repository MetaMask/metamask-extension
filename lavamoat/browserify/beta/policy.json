{
  "resources": {
    "@babel/runtime": {
      "globals": {
        "regeneratorRuntime": "write"
      }
    },
    "@metamask/notification-services-controller>@contentful/rich-text-html-renderer": {
      "globals": {
        "SuppressedError": true
      }
    },
    "@ensdomains/content-hash": {
      "globals": {
        "console.warn": true
      },
      "packages": {
        "browserify>buffer": true,
        "@ensdomains/content-hash>cids": true,
        "@ensdomains/content-hash>js-base64": true,
        "@ensdomains/content-hash>multicodec": true,
        "@ensdomains/content-hash>multihashes": true
      }
    },
    "@ethereumjs/tx>@ethereumjs/common": {
      "packages": {
        "@ethereumjs/tx>@ethereumjs/util": true,
        "webpack>events": true
      }
    },
    "eth-lattice-keyring>gridplus-sdk>@ethereumjs/common": {
      "packages": {
        "eth-lattice-keyring>gridplus-sdk>@ethereumjs/common>@ethereumjs/util": true,
        "browserify>buffer": true,
        "eth-lattice-keyring>gridplus-sdk>crc-32": true,
        "webpack>events": true
      }
    },
    "@ethereumjs/tx>@ethereumjs/rlp": {
      "globals": {
        "TextEncoder": true
      }
    },
    "eth-lattice-keyring>gridplus-sdk>@ethereumjs/common>@ethereumjs/util>@ethereumjs/rlp": {
      "globals": {
        "TextEncoder": true
      }
    },
    "@metamask/eth-qr-keyring>@keystonehq/bc-ur-registry-eth>@ethereumjs/util>@ethereumjs/rlp": {
      "globals": {
        "TextEncoder": true
      }
    },
    "eth-lattice-keyring>@ethereumjs/util>@ethereumjs/rlp": {
      "globals": {
        "TextEncoder": true
      }
    },
    "@metamask/eth-sig-util>@ethereumjs/rlp": {
      "globals": {
        "TextEncoder": true
      }
    },
    "@ethereumjs/tx": {
      "packages": {
        "@ethereumjs/tx>@ethereumjs/common": true,
        "@ethereumjs/tx>@ethereumjs/rlp": true,
        "@ethereumjs/tx>@ethereumjs/util": true,
        "@ethereumjs/tx>ethereum-cryptography": true
      }
    },
    "eth-lattice-keyring>gridplus-sdk>@ethereumjs/common>@ethereumjs/util": {
      "globals": {
        "console.warn": true
      },
      "packages": {
        "eth-lattice-keyring>gridplus-sdk>@ethereumjs/common>@ethereumjs/util>@ethereumjs/rlp": true,
        "browserify>buffer": true,
        "@ethereumjs/tx>ethereum-cryptography": true,
        "webpack>events": true,
        "browserify>insert-module-globals>is-buffer": true,
        "eth-lattice-keyring>@ethereumjs/util>micro-ftch": true
      }
    },
    "@ethereumjs/tx>@ethereumjs/util": {
      "globals": {
        "console.warn": true,
        "fetch": true
      },
      "packages": {
        "@ethereumjs/tx>@ethereumjs/rlp": true,
        "@ethereumjs/tx>ethereum-cryptography": true,
        "webpack>events": true
      }
    },
    "@metamask/eth-qr-keyring>@keystonehq/bc-ur-registry-eth>@ethereumjs/util": {
      "globals": {
        "console.warn": true
      },
      "packages": {
        "@metamask/eth-qr-keyring>@keystonehq/bc-ur-registry-eth>@ethereumjs/util>@ethereumjs/rlp": true,
        "browserify>buffer": true,
        "@ethereumjs/tx>ethereum-cryptography": true,
        "webpack>events": true,
        "browserify>insert-module-globals>is-buffer": true,
        "eth-lattice-keyring>@ethereumjs/util>micro-ftch": true
      }
    },
    "@metamask/eth-sig-util>@ethereumjs/util": {
      "globals": {
        "console.warn": true
      },
      "packages": {
        "@metamask/eth-sig-util>@ethereumjs/rlp": true,
        "browserify>buffer": true,
        "@ethereumjs/tx>ethereum-cryptography": true,
        "webpack>events": true,
        "browserify>insert-module-globals>is-buffer": true,
        "eth-lattice-keyring>@ethereumjs/util>micro-ftch": true
      }
    },
    "eth-lattice-keyring>@ethereumjs/util": {
      "globals": {
        "console.warn": true
      },
      "packages": {
        "eth-lattice-keyring>@ethereumjs/util>@ethereumjs/rlp": true,
        "browserify>buffer": true,
        "@ethereumjs/tx>ethereum-cryptography": true,
        "webpack>events": true,
        "browserify>insert-module-globals>is-buffer": true,
        "eth-lattice-keyring>@ethereumjs/util>micro-ftch": true
      }
    },
    "@ethersproject/abi": {
      "globals": {
        "console.log": true
      },
      "packages": {
        "ethers>@ethersproject/address": true,
        "@ethersproject/bignumber": true,
        "@ethersproject/bytes": true,
        "ethers>@ethersproject/constants": true,
        "ethers>@ethersproject/hash": true,
        "ethers>@ethersproject/keccak256": true,
        "ethers>@ethersproject/logger": true,
        "ethers>@ethersproject/properties": true,
        "ethers>@ethersproject/strings": true
      }
    },
    "ethers>@ethersproject/abstract-provider": {
      "packages": {
        "@ethersproject/bignumber": true,
        "@ethersproject/bytes": true,
        "ethers>@ethersproject/logger": true,
        "ethers>@ethersproject/properties": true
      }
    },
    "ethers>@ethersproject/abstract-signer": {
      "packages": {
        "ethers>@ethersproject/logger": true,
        "ethers>@ethersproject/properties": true
      }
    },
    "ethers>@ethersproject/address": {
      "packages": {
        "@ethersproject/bignumber": true,
        "@ethersproject/bytes": true,
        "ethers>@ethersproject/keccak256": true,
        "ethers>@ethersproject/logger": true,
        "ethers>@ethersproject/rlp": true
      }
    },
    "ethers>@ethersproject/base64": {
      "globals": {
        "atob": true,
        "btoa": true
      },
      "packages": {
        "@ethersproject/bytes": true
      }
    },
    "ethers>@ethersproject/basex": {
      "packages": {
        "@ethersproject/bytes": true,
        "ethers>@ethersproject/properties": true
      }
    },
    "@ethersproject/bignumber": {
      "packages": {
        "@ethersproject/bytes": true,
        "ethers>@ethersproject/logger": true,
        "bn.js": true
      }
    },
    "@ethersproject/bytes": {
      "packages": {
        "ethers>@ethersproject/logger": true
      }
    },
    "ethers>@ethersproject/constants": {
      "packages": {
        "@ethersproject/bignumber": true
      }
    },
    "@ethersproject/contracts": {
      "globals": {
        "setTimeout": true
      },
      "packages": {
        "@ethersproject/abi": true,
        "ethers>@ethersproject/abstract-provider": true,
        "ethers>@ethersproject/abstract-signer": true,
        "ethers>@ethersproject/address": true,
        "@ethersproject/bignumber": true,
        "@ethersproject/bytes": true,
        "ethers>@ethersproject/logger": true,
        "ethers>@ethersproject/properties": true,
        "ethers>@ethersproject/transactions": true
      }
    },
    "ethers>@ethersproject/hash": {
      "packages": {
        "ethers>@ethersproject/address": true,
        "ethers>@ethersproject/base64": true,
        "@ethersproject/bignumber": true,
        "@ethersproject/bytes": true,
        "ethers>@ethersproject/keccak256": true,
        "ethers>@ethersproject/logger": true,
        "ethers>@ethersproject/properties": true,
        "ethers>@ethersproject/strings": true
      }
    },
    "@ethersproject/hdnode": {
      "packages": {
        "ethers>@ethersproject/basex": true,
        "@ethersproject/bignumber": true,
        "@ethersproject/bytes": true,
        "ethers>@ethersproject/logger": true,
        "ethers>@ethersproject/pbkdf2": true,
        "ethers>@ethersproject/properties": true,
        "ethers>@ethersproject/sha2": true,
        "ethers>@ethersproject/signing-key": true,
        "ethers>@ethersproject/strings": true,
        "ethers>@ethersproject/transactions": true,
        "ethers>@ethersproject/wordlists": true
      }
    },
    "ethers>@ethersproject/json-wallets": {
      "packages": {
        "ethers>@ethersproject/address": true,
        "@ethersproject/bytes": true,
        "@ethersproject/hdnode": true,
        "ethers>@ethersproject/keccak256": true,
        "ethers>@ethersproject/logger": true,
        "ethers>@ethersproject/pbkdf2": true,
        "ethers>@ethersproject/properties": true,
        "ethers>@ethersproject/random": true,
        "ethers>@ethersproject/strings": true,
        "ethers>@ethersproject/transactions": true,
        "ethers>@ethersproject/json-wallets>aes-js": true,
        "ethers>@ethersproject/json-wallets>scrypt-js": true
      }
    },
    "ethers>@ethersproject/keccak256": {
      "packages": {
        "@ethersproject/bytes": true,
        "eth-ens-namehash>js-sha3": true
      }
    },
    "ethers>@ethersproject/logger": {
      "globals": {
        "console": true
      }
    },
    "ethers>@ethersproject/networks": {
      "packages": {
        "ethers>@ethersproject/logger": true
      }
    },
    "ethers>@ethersproject/pbkdf2": {
      "packages": {
        "@ethersproject/bytes": true,
        "ethers>@ethersproject/sha2": true
      }
    },
    "ethers>@ethersproject/properties": {
      "packages": {
        "ethers>@ethersproject/logger": true
      }
    },
    "@ethersproject/providers": {
      "globals": {
        "WebSocket": true,
        "clearInterval": true,
        "clearTimeout": true,
        "console.log": true,
        "console.warn": true,
        "setInterval": true,
        "setTimeout": true
      },
      "packages": {
        "ethers>@ethersproject/abstract-provider": true,
        "ethers>@ethersproject/abstract-signer": true,
        "ethers>@ethersproject/address": true,
        "ethers>@ethersproject/base64": true,
        "ethers>@ethersproject/basex": true,
        "@ethersproject/bignumber": true,
        "@ethersproject/bytes": true,
        "ethers>@ethersproject/constants": true,
        "ethers>@ethersproject/hash": true,
        "ethers>@ethersproject/logger": true,
        "ethers>@ethersproject/networks": true,
        "ethers>@ethersproject/properties": true,
        "ethers>@ethersproject/random": true,
        "ethers>@ethersproject/sha2": true,
        "ethers>@ethersproject/strings": true,
        "ethers>@ethersproject/transactions": true,
        "ethers>@ethersproject/web": true,
        "@ethersproject/providers>bech32": true
      }
    },
    "ethers>@ethersproject/random": {
      "globals": {
        "crypto.getRandomValues": true
      },
      "packages": {
        "@ethersproject/bytes": true,
        "ethers>@ethersproject/logger": true
      }
    },
    "ethers>@ethersproject/rlp": {
      "packages": {
        "@ethersproject/bytes": true,
        "ethers>@ethersproject/logger": true
      }
    },
    "ethers>@ethersproject/sha2": {
      "packages": {
        "@ethersproject/bytes": true,
        "ethers>@ethersproject/logger": true,
        "ethers>@ethersproject/sha2>hash.js": true
      }
    },
    "ethers>@ethersproject/signing-key": {
      "packages": {
        "@ethersproject/bytes": true,
        "ethers>@ethersproject/logger": true,
        "ethers>@ethersproject/properties": true,
        "@toruslabs/eccrypto>elliptic": true
      }
    },
    "ethers>@ethersproject/solidity": {
      "packages": {
        "@ethersproject/bignumber": true,
        "@ethersproject/bytes": true,
        "ethers>@ethersproject/keccak256": true,
        "ethers>@ethersproject/logger": true,
        "ethers>@ethersproject/sha2": true,
        "ethers>@ethersproject/strings": true
      }
    },
    "ethers>@ethersproject/strings": {
      "packages": {
        "@ethersproject/bytes": true,
        "ethers>@ethersproject/constants": true,
        "ethers>@ethersproject/logger": true
      }
    },
    "ethers>@ethersproject/transactions": {
      "packages": {
        "ethers>@ethersproject/address": true,
        "@ethersproject/bignumber": true,
        "@ethersproject/bytes": true,
        "ethers>@ethersproject/constants": true,
        "ethers>@ethersproject/keccak256": true,
        "ethers>@ethersproject/logger": true,
        "ethers>@ethersproject/properties": true,
        "ethers>@ethersproject/rlp": true,
        "ethers>@ethersproject/signing-key": true
      }
    },
    "ethers>@ethersproject/units": {
      "packages": {
        "@ethersproject/bignumber": true,
        "ethers>@ethersproject/logger": true
      }
    },
    "ethers>@ethersproject/wallet": {
      "packages": {
        "ethers>@ethersproject/abstract-provider": true,
        "ethers>@ethersproject/abstract-signer": true,
        "ethers>@ethersproject/address": true,
        "@ethersproject/bytes": true,
        "ethers>@ethersproject/hash": true,
        "@ethersproject/hdnode": true,
        "ethers>@ethersproject/json-wallets": true,
        "ethers>@ethersproject/keccak256": true,
        "ethers>@ethersproject/logger": true,
        "ethers>@ethersproject/properties": true,
        "ethers>@ethersproject/random": true,
        "ethers>@ethersproject/signing-key": true,
        "ethers>@ethersproject/transactions": true
      }
    },
    "ethers>@ethersproject/web": {
      "globals": {
        "clearTimeout": true,
        "fetch": true,
        "setTimeout": true
      },
      "packages": {
        "ethers>@ethersproject/base64": true,
        "@ethersproject/bytes": true,
        "ethers>@ethersproject/logger": true,
        "ethers>@ethersproject/properties": true,
        "ethers>@ethersproject/strings": true
      }
    },
    "ethers>@ethersproject/wordlists": {
      "packages": {
        "@ethersproject/bytes": true,
        "ethers>@ethersproject/hash": true,
        "ethers>@ethersproject/logger": true,
        "ethers>@ethersproject/properties": true,
        "ethers>@ethersproject/strings": true
      }
    },
    "@metamask/notification-services-controller>firebase>@firebase/app": {
      "globals": {
        "FinalizationRegistry": true,
        "console.warn": true
      },
      "packages": {
        "@metamask/notification-services-controller>firebase>@firebase/app>@firebase/component": true,
        "@metamask/notification-services-controller>firebase>@firebase/app>@firebase/logger": true,
        "@metamask/notification-services-controller>firebase>@firebase/util": true,
        "@metamask/notification-services-controller>firebase>@firebase/app>idb": true
      }
    },
    "@metamask/notification-services-controller>firebase>@firebase/app>@firebase/component": {
      "packages": {
        "@metamask/notification-services-controller>firebase>@firebase/util": true
      }
    },
    "@metamask/notification-services-controller>firebase>@firebase/installations": {
      "globals": {
        "BroadcastChannel": true,
        "Headers": true,
        "btoa": true,
        "console.error": true,
        "crypto": true,
        "fetch": true,
        "msCrypto": true,
        "navigator.onLine": true,
        "setTimeout": true
      },
      "packages": {
        "@metamask/notification-services-controller>firebase>@firebase/app": true,
        "@metamask/notification-services-controller>firebase>@firebase/app>@firebase/component": true,
        "@metamask/notification-services-controller>firebase>@firebase/util": true,
        "@metamask/notification-services-controller>firebase>@firebase/app>idb": true
      }
    },
    "@metamask/notification-services-controller>firebase>@firebase/app>@firebase/logger": {
      "globals": {
        "console": true
      }
    },
    "@metamask/notification-services-controller>firebase>@firebase/messaging": {
      "globals": {
        "Headers": true,
        "Notification.maxActions": true,
        "Notification.permission": true,
        "Notification.requestPermission": true,
        "PushManager.getSubscription": true,
        "PushManager.subscribe": true,
        "PushSubscription.prototype.hasOwnProperty": true,
        "ServiceWorkerRegistration": true,
        "URL": true,
        "addEventListener": true,
        "atob": true,
        "btoa": true,
        "clearTimeout": true,
        "clients.matchAll": true,
        "clients.openWindow": true,
        "console.warn": true,
        "document": true,
        "fetch": true,
        "indexedDB": true,
        "location.href": true,
        "location.origin": true,
        "navigator": true,
        "origin.replace": true,
        "registration.showNotification": true,
        "setTimeout": true
      },
      "packages": {
        "@metamask/notification-services-controller>firebase>@firebase/app": true,
        "@metamask/notification-services-controller>firebase>@firebase/app>@firebase/component": true,
        "@metamask/notification-services-controller>firebase>@firebase/installations": true,
        "@metamask/notification-services-controller>firebase>@firebase/util": true,
        "@metamask/notification-services-controller>firebase>@firebase/app>idb": true
      }
    },
    "@metamask/notification-services-controller>firebase>@firebase/util": {
      "globals": {
        "WorkerGlobalScope": true,
        "atob": true,
        "browser": true,
        "btoa": true,
        "chrome": true,
        "console": true,
        "document": true,
        "indexedDB": true,
        "navigator": true,
        "process": true,
        "setTimeout": true
      },
      "packages": {
        "process": true
      }
    },
    "@open-rpc/schema-utils-js>@json-schema-tools/dereferencer": {
      "packages": {
        "@open-rpc/schema-utils-js>@json-schema-tools/reference-resolver": true,
        "@open-rpc/schema-utils-js>@json-schema-tools/dereferencer>@json-schema-tools/traverse": true,
        "@metamask/rpc-errors>fast-safe-stringify": true
      }
    },
    "@open-rpc/schema-utils-js>@json-schema-tools/reference-resolver": {
      "packages": {
        "@open-rpc/schema-utils-js>@json-schema-tools/reference-resolver>@json-schema-spec/json-pointer": true,
        "@open-rpc/test-coverage>isomorphic-fetch": true
      }
    },
    "@keystonehq/bc-ur-registry-eth": {
      "packages": {
        "@ethereumjs/tx>@ethereumjs/util": true,
        "@keystonehq/bc-ur-registry-eth>@keystonehq/bc-ur-registry": true,
        "browserify>buffer": true,
        "@metamask/eth-qr-keyring>hdkey": true,
        "uuid": true
      }
    },
    "@metamask/eth-qr-keyring>@keystonehq/bc-ur-registry-eth": {
      "packages": {
        "@metamask/eth-qr-keyring>@keystonehq/bc-ur-registry-eth>@ethereumjs/util": true,
        "@metamask/eth-qr-keyring>@keystonehq/bc-ur-registry-eth>@keystonehq/bc-ur-registry": true,
        "browserify>buffer": true,
        "@metamask/eth-qr-keyring>hdkey": true,
        "@metamask/eth-qr-keyring>@keystonehq/bc-ur-registry-eth>uuid": true
      }
    },
    "@keystonehq/bc-ur-registry-eth>@keystonehq/bc-ur-registry": {
      "globals": {
        "define": true
      },
      "packages": {
        "@ngraveio/bc-ur": true,
        "ethereumjs-util>ethereum-cryptography>bs58check": true,
        "buffer": true,
        "browserify>buffer": true,
        "tslib": true
      }
    },
    "@metamask/eth-qr-keyring>@keystonehq/bc-ur-registry-eth>@keystonehq/bc-ur-registry": {
      "globals": {
        "define": true
      },
      "packages": {
        "@ngraveio/bc-ur": true,
        "ethereumjs-util>ethereum-cryptography>bs58check": true,
        "buffer": true,
        "browserify>buffer": true,
        "tslib": true
      }
    },
    "chart.js>@kurkle/color": {
      "globals": {
        "define": true
      }
    },
    "@lavamoat/lavadome-react": {
      "globals": {
        "Document.prototype": true,
        "DocumentFragment.prototype": true,
        "Element.prototype": true,
        "Event.prototype": true,
        "EventTarget.prototype": true,
        "NavigateEvent.prototype": true,
        "NavigationDestination.prototype": true,
        "Node.prototype": true,
        "console.warn": true,
        "document": true,
        "navigation": true
      },
      "packages": {
        "react": true
      }
    },
    "@metamask/eth-ledger-bridge-keyring>@ledgerhq/hw-app-eth>@ledgerhq/domain-service": {
      "packages": {
        "@metamask/eth-ledger-bridge-keyring>@ledgerhq/hw-app-eth>@ledgerhq/logs": true,
        "axios": true
      }
    },
    "@ledgerhq/errors": {
      "globals": {
        "console.warn": true
      }
    },
    "@metamask/eth-ledger-bridge-keyring>@ledgerhq/hw-app-eth>@ledgerhq/evm-tools": {
      "packages": {
        "ethers>@ethersproject/constants": true,
        "ethers>@ethersproject/hash": true,
        "@metamask/eth-ledger-bridge-keyring>@ledgerhq/hw-app-eth>@ledgerhq/cryptoassets-evm-signatures": true,
        "@metamask/eth-ledger-bridge-keyring>@ledgerhq/hw-app-eth>@ledgerhq/evm-tools>@ledgerhq/live-env": true,
        "axios": true,
        "@metamask/ppom-validator>crypto-js": true
      }
    },
    "@metamask/eth-ledger-bridge-keyring>@ledgerhq/hw-app-eth": {
      "globals": {
        "console.warn": true
      },
      "packages": {
        "@ethersproject/abi": true,
        "ethers>@ethersproject/rlp": true,
        "ethers>@ethersproject/transactions": true,
        "@metamask/eth-ledger-bridge-keyring>@ledgerhq/hw-app-eth>@ledgerhq/cryptoassets-evm-signatures": true,
        "@metamask/eth-ledger-bridge-keyring>@ledgerhq/hw-app-eth>@ledgerhq/domain-service": true,
        "@ledgerhq/errors": true,
        "@metamask/eth-ledger-bridge-keyring>@ledgerhq/hw-app-eth>@ledgerhq/evm-tools": true,
        "@metamask/eth-ledger-bridge-keyring>@ledgerhq/hw-app-eth>@ledgerhq/logs": true,
        "axios": true,
        "@metamask/eth-ledger-bridge-keyring>@ledgerhq/hw-app-eth>bignumber.js": true,
        "browserify>buffer": true,
        "semver": true
      }
    },
    "@metamask/eth-ledger-bridge-keyring>@ledgerhq/hw-app-eth>@ledgerhq/hw-transport": {
      "globals": {
        "clearTimeout": true,
        "console.warn": true,
        "setTimeout": true
      },
      "packages": {
        "@ledgerhq/errors": true,
        "@metamask/eth-ledger-bridge-keyring>@ledgerhq/hw-app-eth>@ledgerhq/logs": true,
        "browserify>buffer": true,
        "webpack>events": true
      }
    },
    "@metamask/eth-ledger-bridge-keyring>@ledgerhq/hw-app-eth>@ledgerhq/evm-tools>@ledgerhq/live-env": {
      "globals": {
        "console.warn": true
      },
      "packages": {
        "wait-on>rxjs": true
      }
    },
    "@metamask/eth-ledger-bridge-keyring>@ledgerhq/hw-app-eth>@ledgerhq/logs": {
      "globals": {
        "__ledgerLogsListen": "write",
        "console.error": true
      }
    },
    "@material-ui/core": {
      "globals": {
        "_formatMuiErrorMessage": true,
        "addEventListener": true,
        "clearInterval": true,
        "clearTimeout": true,
        "console.error": true,
        "console.warn": true,
        "document": true,
        "getComputedStyle": true,
        "getSelection": true,
        "performance.now": true,
        "removeEventListener": true,
        "setInterval": true,
        "setTimeout": true
      },
      "packages": {
        "@babel/runtime": true,
        "@material-ui/core>@material-ui/styles": true,
        "@material-ui/core>@material-ui/system": true,
        "@material-ui/core>@material-ui/utils": true,
        "@material-ui/core>clsx": true,
        "@material-ui/core>popper.js": true,
        "prop-types": true,
        "react": true,
        "react-dom": true,
        "@material-ui/core>react-is": true,
        "react-transition-group": true
      }
    },
    "@material-ui/core>@material-ui/styles": {
      "globals": {
        "console.error": true,
        "console.warn": true,
        "document.createComment": true,
        "document.head": true
      },
      "packages": {
        "@babel/runtime": true,
        "@material-ui/core>@material-ui/utils": true,
        "@material-ui/core>@material-ui/styles>clsx": true,
        "react-redux>hoist-non-react-statics": true,
        "@material-ui/core>@material-ui/styles>jss-plugin-camel-case": true,
        "@material-ui/core>@material-ui/styles>jss-plugin-default-unit": true,
        "@material-ui/core>@material-ui/styles>jss-plugin-global": true,
        "@material-ui/core>@material-ui/styles>jss-plugin-nested": true,
        "@material-ui/core>@material-ui/styles>jss-plugin-props-sort": true,
        "@material-ui/core>@material-ui/styles>jss-plugin-rule-value-function": true,
        "@material-ui/core>@material-ui/styles>jss-plugin-vendor-prefixer": true,
        "@material-ui/core>@material-ui/styles>jss": true,
        "prop-types": true,
        "react": true
      }
    },
    "@material-ui/core>@material-ui/system": {
      "globals": {
        "console.error": true,
        "console.warn": true
      },
      "packages": {
        "@babel/runtime": true,
        "@material-ui/core>@material-ui/utils": true,
        "prop-types": true
      }
    },
    "@material-ui/core>@material-ui/utils": {
      "packages": {
        "@babel/runtime": true,
        "prop-types": true,
        "@material-ui/core>@material-ui/utils>react-is": true
      }
    },
    "@metamask/abi-utils": {
      "packages": {
        "@metamask/superstruct": true,
        "@metamask/utils": true
      }
    },
    "@metamask/assets-controllers>@metamask/abi-utils": {
      "packages": {
        "@metamask/superstruct": true,
        "@metamask/assets-controllers>@metamask/abi-utils>@metamask/utils": true
      }
    },
    "@metamask/account-api": {
      "packages": {
        "@metamask/keyring-utils": true
      }
    },
    "@metamask/account-tree-controller": {
      "globals": {
        "console.warn": true,
        "setTimeout": true
      },
      "packages": {
        "@metamask/account-api": true,
        "@metamask/accounts-controller": true,
        "@metamask/base-controller": true,
        "@metamask/keyring-api": true,
        "@metamask/keyring-controller": true,
        "@metamask/profile-sync-controller": true,
        "@metamask/snaps-utils": true,
        "@metamask/superstruct": true,
        "@metamask/utils": true,
        "eslint>fast-deep-equal": true
      }
    },
    "@metamask/accounts-controller": {
      "globals": {
        "console.warn": true
      },
      "packages": {
        "@metamask/base-controller": true,
        "@metamask/eth-snap-keyring": true,
        "@metamask/keyring-api": true,
        "@metamask/keyring-controller": true,
        "@metamask/keyring-utils": true,
        "@metamask/superstruct": true,
        "@metamask/utils": true,
        "@ethereumjs/tx>ethereum-cryptography": true,
        "lodash": true,
        "uuid": true
      }
    },
    "@metamask/address-book-controller": {
      "packages": {
        "@metamask/base-controller": true,
        "@metamask/controller-utils": true
      }
    },
    "@metamask/announcement-controller": {
      "packages": {
        "@metamask/base-controller": true
      }
    },
    "@metamask/approval-controller": {
      "globals": {
        "console.info": true
      },
      "packages": {
        "@metamask/base-controller": true,
        "@metamask/rpc-errors": true,
        "nanoid": true
      }
    },
    "@metamask/assets-controllers": {
      "globals": {
        "AbortController": true,
        "Headers": true,
        "Intl.NumberFormat": true,
        "URL": true,
        "URLSearchParams": true,
        "clearInterval": true,
        "clearTimeout": true,
        "console.error": true,
        "console.log": true,
        "console.warn": true,
        "fetch": true,
        "setInterval": true,
        "setTimeout": true
      },
      "packages": {
        "@ethereumjs/tx>@ethereumjs/util": true,
        "ethers>@ethersproject/address": true,
        "@ethersproject/contracts": true,
        "@ethersproject/providers": true,
        "@metamask/assets-controllers>@metamask/abi-utils": true,
        "@metamask/account-api": true,
        "@metamask/base-controller": true,
        "@metamask/contract-metadata": true,
        "@metamask/controller-utils": true,
        "@metamask/controller-utils>@metamask/eth-query": true,
        "@metamask/keyring-api": true,
        "@metamask/keyring-snap-client": true,
        "@metamask/metamask-eth-abis": true,
        "@metamask/assets-controllers>@metamask/phishing-controller": true,
        "@metamask/assets-controllers>@metamask/polling-controller": true,
        "@metamask/rpc-errors": true,
        "@metamask/snaps-utils": true,
        "@metamask/utils": true,
        "@metamask/eth-qr-keyring>async-mutex": true,
        "bn.js": true,
        "immer": true,
        "lodash": true,
        "@metamask/assets-controllers>multiformats": true,
        "reselect": true,
        "@metamask/assets-controllers>single-call-balance-checker-abi": true,
        "uuid": true
      }
    },
    "@metamask/seedless-onboarding-controller>@metamask/auth-network-utils": {
      "globals": {
        "clearTimeout": true,
        "setTimeout": true
      },
      "packages": {
        "@noble/curves": true,
        "@noble/hashes": true,
        "bn.js": true,
        "browserify>buffer": true,
        "@toruslabs/eccrypto>elliptic": true,
        "eslint>json-stable-stringify-without-jsonify": true
      }
    },
    "@metamask/seedless-onboarding-controller>@metamask/toprf-secure-backup>@metamask/auth-network-utils": {
      "globals": {
        "clearTimeout": true,
        "setTimeout": true
      },
      "packages": {
        "@noble/curves": true,
        "@noble/hashes": true,
        "bn.js": true,
        "browserify>buffer": true,
        "@toruslabs/eccrypto>elliptic": true,
        "eslint>json-stable-stringify-without-jsonify": true
      }
    },
    "@metamask/base-controller": {
      "globals": {
        "console.error": true
      },
      "packages": {
        "immer": true
      }
    },
    "@metamask/bridge-controller": {
      "globals": {
        "AbortController": true,
        "TextDecoder": true,
        "URLSearchParams": true,
        "console.error": true,
        "console.log": true,
        "console.warn": true
      },
      "packages": {
        "ethers>@ethersproject/address": true,
        "@ethersproject/bignumber": true,
        "ethers>@ethersproject/constants": true,
        "@ethersproject/contracts": true,
        "@ethersproject/providers": true,
        "@metamask/controller-utils": true,
        "@metamask/keyring-api": true,
        "@metamask/metamask-eth-abis": true,
        "@metamask/bridge-controller>@metamask/multichain-network-controller": true,
        "@metamask/bridge-controller>@metamask/polling-controller": true,
        "@metamask/superstruct": true,
        "@metamask/utils": true,
        "@metamask/bridge-controller>bignumber.js": true,
        "browserify>buffer": true,
        "lodash": true,
        "reselect": true,
        "uuid": true
      }
    },
    "@metamask/transaction-pay-controller>@metamask/bridge-controller": {
      "globals": {
        "AbortController": true,
        "TextDecoder": true,
        "URLSearchParams": true,
        "console.error": true,
        "console.log": true,
        "console.warn": true
      },
      "packages": {
        "ethers>@ethersproject/address": true,
        "ethers>@ethersproject/constants": true,
        "@ethersproject/contracts": true,
        "@ethersproject/providers": true,
        "@metamask/controller-utils": true,
        "@metamask/keyring-api": true,
        "@metamask/metamask-eth-abis": true,
        "@metamask/transaction-pay-controller>@metamask/bridge-controller>@metamask/multichain-network-controller": true,
        "@metamask/transaction-pay-controller>@metamask/bridge-controller>@metamask/polling-controller": true,
        "@metamask/superstruct": true,
        "@metamask/transaction-controller": true,
        "@metamask/utils": true,
        "@metamask/transaction-pay-controller>bignumber.js": true,
        "browserify>buffer": true,
        "lodash": true,
        "reselect": true,
        "uuid": true
      }
    },
    "@metamask/bridge-status-controller": {
      "globals": {
        "URLSearchParams": true,
        "console.warn": true,
        "setTimeout": true
      },
      "packages": {
        "@metamask/bridge-controller": true,
        "@metamask/controller-utils": true,
        "@metamask/bridge-status-controller>@metamask/polling-controller": true,
        "@metamask/superstruct": true,
        "@metamask/transaction-controller": true,
        "@metamask/utils": true,
        "@metamask/bridge-status-controller>bignumber.js": true,
        "uuid": true
      }
    },
    "@metamask/browser-passworder": {
      "globals": {
        "CryptoKey": true,
        "btoa": true,
        "crypto.getRandomValues": true,
        "crypto.subtle.decrypt": true,
        "crypto.subtle.deriveKey": true,
        "crypto.subtle.encrypt": true,
        "crypto.subtle.exportKey": true,
        "crypto.subtle.importKey": true
      },
      "packages": {
        "@metamask/utils": true,
        "browserify>buffer": true
      }
    },
    "@metamask/chain-agnostic-permission": {
      "packages": {
        "@metamask/chain-agnostic-permission>@metamask/api-specs": true,
        "@metamask/controller-utils": true,
        "@metamask/permission-controller": true,
        "@metamask/rpc-errors": true,
        "@metamask/utils": true,
        "lodash": true
      }
    },
    "@metamask/claims-controller": {
      "packages": {
        "@metamask/base-controller": true,
        "@metamask/controller-utils": true,
        "@metamask/utils": true
      }
    },
    "@metamask/controller-utils": {
      "globals": {
        "URL": true,
        "console.error": true,
        "fetch": true,
        "setTimeout": true
      },
      "packages": {
        "@metamask/controller-utils>@metamask/ethjs-unit": true,
        "@metamask/utils": true,
        "@metamask/controller-utils>@spruceid/siwe-parser": true,
        "bn.js": true,
        "browserify>buffer": true,
        "cockatiel": true,
        "eth-ens-namehash": true,
        "eslint>fast-deep-equal": true,
        "lodash": true
      }
    },
    "@metamask/core-backend": {
      "globals": {
        "URL": true,
        "WebSocket": true,
        "clearTimeout": true,
        "setTimeout": true
      },
      "packages": {
        "@metamask/controller-utils": true,
        "@metamask/utils": true,
        "uuid": true
      }
    },
    "@metamask/delegation-controller": {
      "packages": {
        "@metamask/base-controller": true,
        "@metamask/keyring-controller": true,
        "@metamask/utils": true
      }
    },
    "@metamask/delegation-core": {
      "packages": {
        "@metamask/abi-utils": true,
        "@metamask/utils": true,
        "@noble/hashes": true
      }
    },
    "@metamask/design-system-react": {
      "globals": {
        "console.warn": true
      },
      "packages": {
        "@metamask/design-system-react>@metamask/design-system-shared": true,
        "@metamask/jazzicon": true,
        "@metamask/design-system-react>@radix-ui/react-slot": true,
        "@metamask/design-system-react>blo": true,
        "react": true,
        "@metamask/design-system-react>tailwind-merge": true
      }
    },
    "@metamask/design-system-react>@metamask/design-system-shared": {
      "packages": {
        "@metamask/utils": true
      }
    },
    "@metamask/eip-5792-middleware": {
      "packages": {
        "@metamask/keyring-controller": true,
        "@metamask/rpc-errors": true,
        "@metamask/superstruct": true,
        "@metamask/eip-5792-middleware>@metamask/transaction-controller": true,
        "@metamask/utils": true,
        "lodash": true,
        "uuid": true
      }
    },
    "@metamask/eip-7702-internal-rpc-middleware": {
      "packages": {
        "@metamask/rpc-errors": true,
        "@metamask/superstruct": true,
        "@metamask/utils": true
      }
    },
    "@metamask/ens-controller": {
      "packages": {
        "@ethersproject/providers": true,
        "@metamask/base-controller": true,
        "@metamask/controller-utils": true,
        "@metamask/utils": true,
        "punycode": true
      }
    },
    "@metamask/eth-token-tracker>@metamask/eth-block-tracker": {
      "globals": {
        "clearTimeout": true,
        "console.error": true,
        "setTimeout": true
      },
      "packages": {
        "@metamask/safe-event-emitter": true,
        "@metamask/utils": true,
        "@metamask/ppom-validator>json-rpc-random-id": true
      }
    },
    "@metamask/network-controller>@metamask/eth-block-tracker": {
      "globals": {
        "clearTimeout": true,
        "console.error": true,
        "setTimeout": true
      },
      "packages": {
        "@metamask/safe-event-emitter": true,
        "@metamask/utils": true,
        "@metamask/ppom-validator>json-rpc-random-id": true
      }
    },
    "@metamask/keyring-controller>@metamask/eth-hd-keyring": {
      "globals": {
        "TextEncoder": true
      },
      "packages": {
        "@ethereumjs/tx>@ethereumjs/util": true,
        "@metamask/eth-sig-util": true,
        "@metamask/snaps-sdk>@metamask/key-tree": true,
        "@metamask/scure-bip39": true,
        "@metamask/utils": true,
        "browserify>buffer": true,
        "@ethereumjs/tx>ethereum-cryptography": true
      }
    },
    "@metamask/eth-json-rpc-filters": {
      "globals": {
        "console.error": true
      },
      "packages": {
        "@metamask/controller-utils>@metamask/eth-query": true,
        "@metamask/json-rpc-engine": true,
        "@metamask/safe-event-emitter": true,
        "@metamask/eth-qr-keyring>async-mutex": true,
        "pify": true
      }
    },
    "@metamask/network-controller>@metamask/eth-json-rpc-infura": {
      "globals": {
        "fetch": true,
        "setTimeout": true
      },
      "packages": {
        "@metamask/network-controller>@metamask/eth-json-rpc-infura>@metamask/eth-json-rpc-provider": true,
        "@metamask/json-rpc-engine": true,
        "@metamask/rpc-errors": true,
        "@metamask/utils": true
      }
    },
    "@metamask/eth-json-rpc-middleware": {
      "globals": {
<<<<<<< HEAD
=======
        "console.error": true,
        "setTimeout": true
      },
      "packages": {
        "@metamask/eth-sig-util": true,
        "@metamask/json-rpc-engine": true,
        "@metamask/rpc-errors": true,
        "@metamask/superstruct": true,
        "@metamask/utils": true,
        "@metamask/json-rpc-engine>klona": true,
        "@metamask/eth-json-rpc-middleware>safe-stable-stringify": true
      }
    },
    "@metamask/bridge-controller>@metamask/network-controller>@metamask/eth-json-rpc-middleware": {
      "globals": {
        "setTimeout": true
      },
      "packages": {
        "@metamask/eth-sig-util": true,
        "@metamask/json-rpc-engine": true,
        "@metamask/rpc-errors": true,
        "@metamask/superstruct": true,
        "@metamask/utils": true,
        "@metamask/json-rpc-engine>klona": true,
        "@metamask/eth-json-rpc-middleware>safe-stable-stringify": true
      }
    },
    "@metamask/transaction-controller>@metamask/network-controller>@metamask/eth-json-rpc-middleware": {
      "globals": {
>>>>>>> a729e80a
        "setTimeout": true
      },
      "packages": {
        "@metamask/eth-sig-util": true,
        "@metamask/json-rpc-engine": true,
        "@metamask/rpc-errors": true,
        "@metamask/superstruct": true,
        "@metamask/utils": true,
        "@metamask/json-rpc-engine>klona": true,
        "@metamask/eth-json-rpc-middleware>safe-stable-stringify": true
      }
    },
    "@metamask/eth-json-rpc-provider": {
      "packages": {
        "@metamask/json-rpc-engine": true,
        "nanoid": true
      }
    },
    "@metamask/network-controller>@metamask/eth-json-rpc-infura>@metamask/eth-json-rpc-provider": {
      "packages": {
        "@metamask/json-rpc-engine": true,
        "@metamask/rpc-errors": true,
        "@metamask/safe-event-emitter": true,
        "uuid": true
      }
    },
<<<<<<< HEAD
=======
    "@metamask/bridge-controller>@metamask/network-controller>@metamask/eth-json-rpc-provider": {
      "packages": {
        "@metamask/json-rpc-engine": true,
        "nanoid": true
      }
    },
    "@metamask/transaction-controller>@metamask/network-controller>@metamask/eth-json-rpc-provider": {
      "packages": {
        "@metamask/json-rpc-engine": true,
        "nanoid": true
      }
    },
    "@metamask/transaction-pay-controller>@metamask/network-controller>@metamask/eth-json-rpc-provider": {
      "packages": {
        "@metamask/json-rpc-engine": true,
        "nanoid": true
      }
    },
>>>>>>> a729e80a
    "@metamask/eth-ledger-bridge-keyring": {
      "globals": {
        "addEventListener": true,
        "console.error": true,
        "document.createElement": true,
        "document.head.appendChild": true,
        "fetch": true,
        "removeEventListener": true,
        "setTimeout": true
      },
      "packages": {
        "@ethereumjs/tx>@ethereumjs/rlp": true,
        "@ethereumjs/tx": true,
        "@ethereumjs/tx>@ethereumjs/util": true,
        "@metamask/eth-ledger-bridge-keyring>@ledgerhq/hw-app-eth": true,
        "@metamask/eth-ledger-bridge-keyring>@ledgerhq/hw-app-eth>@ledgerhq/hw-transport": true,
        "@metamask/eth-sig-util": true,
        "@metamask/utils": true,
        "browserify>buffer": true,
        "@metamask/eth-qr-keyring>hdkey": true
      }
    },
    "@metamask/eth-qr-keyring": {
      "packages": {
        "@ethereumjs/tx>@ethereumjs/rlp": true,
        "@ethereumjs/tx": true,
        "@ethereumjs/tx>@ethereumjs/util": true,
        "@metamask/eth-qr-keyring>@keystonehq/bc-ur-registry-eth": true,
        "@metamask/utils": true,
        "@metamask/eth-qr-keyring>async-mutex": true,
        "browserify>buffer": true,
        "@metamask/eth-qr-keyring>hdkey": true,
        "@metamask/eth-qr-keyring>uuid": true
      }
    },
    "@metamask/controller-utils>@metamask/eth-query": {
      "packages": {
        "@metamask/ppom-validator>json-rpc-random-id": true,
        "watchify>xtend": true
      }
    },
    "@metamask/eth-sig-util": {
      "packages": {
        "@metamask/eth-sig-util>@ethereumjs/rlp": true,
        "@metamask/eth-sig-util>@ethereumjs/util": true,
        "@metamask/abi-utils": true,
        "@metamask/utils": true,
        "@metamask/eth-sig-util>@scure/base": true,
        "browserify>buffer": true,
        "@ethereumjs/tx>ethereum-cryptography": true,
        "tweetnacl": true
      }
    },
    "@metamask/keyring-controller>@metamask/eth-simple-keyring": {
      "packages": {
        "@ethereumjs/tx>@ethereumjs/util": true,
        "@metamask/eth-sig-util": true,
        "@metamask/utils": true,
        "browserify>buffer": true,
        "@ethereumjs/tx>ethereum-cryptography": true,
        "crypto-browserify>randombytes": true
      }
    },
    "@metamask/eth-snap-keyring": {
      "globals": {
        "URL": true,
        "console.error": true,
        "console.info": true,
        "console.warn": true
      },
      "packages": {
        "@ethereumjs/tx": true,
        "@metamask/eth-sig-util": true,
        "@metamask/keyring-api": true,
        "@metamask/keyring-internal-api": true,
        "@metamask/keyring-internal-snap-client": true,
        "@metamask/eth-snap-keyring>@metamask/keyring-snap-sdk": true,
        "@metamask/keyring-utils": true,
        "@metamask/superstruct": true,
        "@metamask/utils": true,
        "@metamask/eth-snap-keyring>uuid": true
      }
    },
    "@metamask/eth-token-tracker": {
      "globals": {
        "console.warn": true
      },
      "packages": {
        "@babel/runtime": true,
        "@ethersproject/bignumber": true,
        "@ethersproject/contracts": true,
        "@ethersproject/providers": true,
        "@metamask/eth-token-tracker>@metamask/eth-block-tracker": true,
        "@metamask/safe-event-emitter": true,
        "bn.js": true,
        "@metamask/eth-token-tracker>deep-equal": true,
        "human-standard-token-abi": true
      }
    },
    "@metamask/eth-trezor-keyring": {
      "globals": {
        "setTimeout": true
      },
      "packages": {
        "@ethereumjs/tx": true,
        "@ethereumjs/tx>@ethereumjs/util": true,
        "@metamask/eth-sig-util": true,
        "@metamask/utils": true,
        "@metamask/eth-trezor-keyring>@trezor/connect-plugin-ethereum": true,
        "@trezor/connect-web": true,
        "browserify>buffer": true,
        "@metamask/eth-qr-keyring>hdkey": true
      }
    },
    "@metamask/etherscan-link": {
      "globals": {
        "URL": true
      }
    },
    "eth-method-registry>@metamask/ethjs-contract": {
      "packages": {
        "@babel/runtime": true,
        "eth-method-registry>@metamask/ethjs-contract>@metamask/ethjs-filter": true,
        "eth-method-registry>@metamask/ethjs-contract>@metamask/ethjs-util": true,
        "eth-method-registry>@metamask/ethjs-contract>ethjs-abi": true,
        "eth-ens-namehash>js-sha3": true,
        "eth-method-registry>@metamask/ethjs-query>promise-to-callback": true
      }
    },
    "eth-method-registry>@metamask/ethjs-contract>@metamask/ethjs-filter": {
      "globals": {
        "clearInterval": true,
        "setInterval": true
      }
    },
    "eth-method-registry>@metamask/ethjs-query>@metamask/ethjs-format": {
      "packages": {
        "eth-method-registry>@metamask/ethjs-contract>@metamask/ethjs-util": true,
        "@metamask/controller-utils>@metamask/ethjs-unit>@metamask/number-to-bn": true,
        "eth-method-registry>@metamask/ethjs-query>@metamask/ethjs-format>ethjs-schema": true,
        "eth-method-registry>@metamask/ethjs-query>@metamask/ethjs-format>strip-hex-prefix": true
      }
    },
    "eth-method-registry>@metamask/ethjs-query": {
      "globals": {
        "console": true
      },
      "packages": {
        "eth-method-registry>@metamask/ethjs-query>@metamask/ethjs-format": true,
        "eth-method-registry>@metamask/ethjs-query>@metamask/ethjs-rpc": true,
        "eth-method-registry>@metamask/ethjs-query>promise-to-callback": true
      }
    },
    "eth-method-registry>@metamask/ethjs-query>@metamask/ethjs-rpc": {
      "packages": {
        "eth-method-registry>@metamask/ethjs-query>promise-to-callback": true
      }
    },
    "@metamask/controller-utils>@metamask/ethjs-unit": {
      "packages": {
        "@metamask/controller-utils>@metamask/ethjs-unit>@metamask/number-to-bn": true,
        "bn.js": true
      }
    },
    "eth-method-registry>@metamask/ethjs-contract>@metamask/ethjs-util": {
      "packages": {
        "browserify>buffer": true,
        "eth-method-registry>@metamask/ethjs-query>@metamask/ethjs-format>is-hex-prefixed": true,
        "eth-method-registry>@metamask/ethjs-query>@metamask/ethjs-format>strip-hex-prefix": true
      }
    },
    "@metamask/gas-fee-controller": {
      "globals": {
        "clearInterval": true,
        "console.error": true,
        "setInterval": true
      },
      "packages": {
        "@metamask/controller-utils": true,
        "@metamask/controller-utils>@metamask/eth-query": true,
        "@metamask/gas-fee-controller>@metamask/polling-controller": true,
        "bn.js": true,
        "uuid": true
      }
    },
    "@metamask/transaction-controller>@metamask/gas-fee-controller": {
      "globals": {
        "clearInterval": true,
        "console.error": true,
        "setInterval": true
      },
      "packages": {
        "@metamask/controller-utils": true,
        "@metamask/controller-utils>@metamask/eth-query": true,
        "@metamask/assets-controllers>@metamask/polling-controller": true,
        "bn.js": true,
        "uuid": true
      }
    },
    "@metamask/gator-permissions-controller": {
      "globals": {
        "clearTimeout": true,
        "setTimeout": true
      },
      "packages": {
        "@metamask/base-controller": true,
        "@metamask/delegation-core": true,
        "@metamask/gator-permissions-controller>@metamask/delegation-deployments": true,
        "@metamask/snaps-utils": true,
        "@metamask/utils": true
      }
    },
    "@metamask/jazzicon": {
      "globals": {
        "document.createElement": true,
        "document.createElementNS": true
      },
      "packages": {
        "@metamask/jazzicon>color": true,
        "@metamask/jazzicon>mersenne-twister": true
      }
    },
    "@metamask/json-rpc-engine": {
      "packages": {
        "@metamask/rpc-errors": true,
        "@metamask/safe-event-emitter": true,
        "@metamask/utils": true,
        "deep-freeze-strict": true,
        "@metamask/json-rpc-engine>klona": true
      }
    },
    "@metamask/json-rpc-middleware-stream": {
      "globals": {
        "console.warn": true,
        "setTimeout": true
      },
      "packages": {
        "@metamask/safe-event-emitter": true,
        "@metamask/utils": true,
        "@metamask/json-rpc-middleware-stream>readable-stream": true
      }
    },
    "@metamask/snaps-sdk>@metamask/key-tree": {
      "globals": {
        "crypto.subtle": true
      },
      "packages": {
        "@metamask/scure-bip39": true,
        "@metamask/utils": true,
        "@noble/curves": true,
        "@noble/hashes": true,
        "@scure/base": true
      }
    },
    "@metamask/keyring-api": {
      "packages": {
        "@metamask/keyring-utils": true,
        "@metamask/superstruct": true,
        "@metamask/utils": true,
        "bitcoin-address-validation": true
      }
    },
    "@metamask/keyring-controller": {
      "globals": {
        "console.error": true
      },
      "packages": {
        "@ethereumjs/tx>@ethereumjs/util": true,
        "@metamask/base-controller": true,
        "@metamask/keyring-controller>@metamask/eth-hd-keyring": true,
        "@metamask/eth-sig-util": true,
        "@metamask/keyring-controller>@metamask/eth-simple-keyring": true,
        "@metamask/utils": true,
        "@metamask/eth-qr-keyring>async-mutex": true,
        "@metamask/keyring-controller>ethereumjs-wallet": true,
        "lodash": true,
        "@metamask/keyring-controller>ulid": true
      }
    },
    "@metamask/keyring-internal-api": {
      "packages": {
        "@metamask/keyring-api": true,
        "@metamask/keyring-utils": true,
        "@metamask/superstruct": true
      }
    },
    "@metamask/keyring-internal-snap-client": {
      "packages": {
        "@metamask/keyring-api": true,
        "@metamask/keyring-internal-api": true,
        "@metamask/keyring-snap-client": true,
        "@metamask/keyring-utils": true
      }
    },
    "@metamask/keyring-snap-client": {
      "packages": {
        "@metamask/keyring-api": true,
        "@metamask/keyring-utils": true,
        "@metamask/superstruct": true,
        "@metamask/keyring-snap-client>uuid": true
      }
    },
    "@metamask/eth-snap-keyring>@metamask/keyring-snap-sdk": {
      "packages": {
        "@metamask/keyring-api": true,
        "@metamask/keyring-utils": true,
        "@metamask/superstruct": true
      }
    },
    "@metamask/keyring-utils": {
      "globals": {
        "URL": true
      },
      "packages": {
        "@metamask/superstruct": true,
        "@metamask/utils": true,
        "bitcoin-address-validation": true
      }
    },
    "@metamask/logging-controller": {
      "packages": {
        "@metamask/base-controller": true,
        "uuid": true
      }
    },
    "@metamask/logo": {
      "globals": {
        "addEventListener": true,
        "document.body.appendChild": true,
        "document.createElementNS": true,
        "innerHeight": true,
        "innerWidth": true,
        "requestAnimationFrame": true
      },
      "packages": {
        "@metamask/logo>gl-mat4": true,
        "@metamask/logo>gl-vec3": true
      }
    },
    "@metamask/message-manager": {
      "packages": {
        "@metamask/base-controller": true,
        "@metamask/controller-utils": true,
        "@metamask/utils": true,
        "browserify>buffer": true,
        "webpack>events": true,
        "uuid": true
      }
    },
    "@metamask/messenger": {
      "globals": {
        "console.error": true
      }
    },
    "@metamask/multichain-account-service": {
      "globals": {
        "clearTimeout": true,
        "console.error": true,
        "console.warn": true,
        "setTimeout": true
      },
      "packages": {
        "@ethereumjs/tx>@ethereumjs/util": true,
        "@metamask/account-api": true,
        "@metamask/snaps-sdk>@metamask/key-tree": true,
        "@metamask/keyring-api": true,
        "@metamask/keyring-controller": true,
        "@metamask/keyring-snap-client": true,
        "@metamask/snaps-utils": true,
        "@metamask/utils": true,
        "@metamask/eth-qr-keyring>async-mutex": true
      }
    },
    "@metamask/multichain-api-middleware": {
      "globals": {
        "console.error": true
      },
      "packages": {
        "@metamask/multichain-api-middleware>@metamask/api-specs": true,
        "@metamask/chain-agnostic-permission": true,
        "@metamask/controller-utils": true,
        "@metamask/eth-json-rpc-filters": true,
        "@metamask/json-rpc-engine": true,
        "@metamask/permission-controller": true,
        "@metamask/rpc-errors": true,
        "@metamask/safe-event-emitter": true,
        "@metamask/utils": true,
        "@open-rpc/schema-utils-js": true,
        "@metamask/message-manager>jsonschema": true
      }
    },
    "@metamask/multichain-network-controller": {
      "globals": {
        "URL": true
      },
      "packages": {
        "@metamask/base-controller": true,
        "@metamask/keyring-api": true,
        "@metamask/network-controller": true,
        "@metamask/superstruct": true,
        "@metamask/utils": true,
        "lodash": true
      }
    },
    "@metamask/bridge-controller>@metamask/multichain-network-controller": {
      "globals": {
        "URL": true
      },
      "packages": {
        "@metamask/base-controller": true,
        "@metamask/keyring-api": true,
        "@metamask/bridge-controller>@metamask/network-controller": true,
        "@metamask/superstruct": true,
        "@metamask/utils": true,
        "lodash": true
      }
    },
    "@metamask/transaction-pay-controller>@metamask/bridge-controller>@metamask/multichain-network-controller": {
      "globals": {
        "URL": true
      },
      "packages": {
        "@metamask/base-controller": true,
        "@metamask/keyring-api": true,
        "@metamask/transaction-pay-controller>@metamask/network-controller": true,
        "@metamask/superstruct": true,
        "@metamask/utils": true,
        "lodash": true
      }
    },
    "@metamask/multichain-transactions-controller": {
      "globals": {
        "console.error": true
      },
      "packages": {
        "@metamask/base-controller": true,
        "@metamask/keyring-api": true,
        "@metamask/keyring-snap-client": true,
        "@metamask/snaps-utils": true
      }
    },
    "@metamask/name-controller": {
      "globals": {
        "fetch": true
      },
      "packages": {
        "@metamask/base-controller": true,
        "@metamask/controller-utils": true,
        "@metamask/utils": true,
        "@metamask/eth-qr-keyring>async-mutex": true
      }
    },
    "@metamask/network-controller": {
      "globals": {
        "Intl.NumberFormat": true,
        "URL": true,
        "setTimeout": true
      },
      "packages": {
        "@metamask/base-controller": true,
        "@metamask/controller-utils": true,
        "@metamask/network-controller>@metamask/eth-block-tracker": true,
        "@metamask/network-controller>@metamask/eth-json-rpc-infura": true,
        "@metamask/eth-json-rpc-middleware": true,
        "@metamask/eth-json-rpc-provider": true,
        "@metamask/controller-utils>@metamask/eth-query": true,
        "@metamask/json-rpc-engine": true,
        "@metamask/rpc-errors": true,
        "@metamask/network-controller>@metamask/swappable-obj-proxy": true,
        "@metamask/utils": true,
        "addons-linter>deepmerge": true,
        "eslint>fast-deep-equal": true,
        "immer": true,
        "lodash": true,
        "reselect": true,
        "uri-js": true,
        "uuid": true
      }
    },
<<<<<<< HEAD
=======
    "@metamask/bridge-controller>@metamask/network-controller": {
      "globals": {
        "Intl.NumberFormat": true,
        "URL": true,
        "setTimeout": true
      },
      "packages": {
        "@metamask/base-controller": true,
        "@metamask/controller-utils": true,
        "@metamask/transaction-controller>@metamask/eth-block-tracker": true,
        "@metamask/network-controller>@metamask/eth-json-rpc-infura": true,
        "@metamask/bridge-controller>@metamask/network-controller>@metamask/eth-json-rpc-middleware": true,
        "@metamask/bridge-controller>@metamask/network-controller>@metamask/eth-json-rpc-provider": true,
        "@metamask/controller-utils>@metamask/eth-query": true,
        "@metamask/json-rpc-engine": true,
        "@metamask/rpc-errors": true,
        "@metamask/network-controller>@metamask/swappable-obj-proxy": true,
        "@metamask/utils": true,
        "addons-linter>deepmerge": true,
        "eslint>fast-deep-equal": true,
        "immer": true,
        "lodash": true,
        "reselect": true,
        "uri-js": true,
        "uuid": true
      }
    },
    "@metamask/transaction-controller>@metamask/network-controller": {
      "globals": {
        "Intl.NumberFormat": true,
        "URL": true,
        "setTimeout": true
      },
      "packages": {
        "@metamask/base-controller": true,
        "@metamask/controller-utils": true,
        "@metamask/transaction-controller>@metamask/eth-block-tracker": true,
        "@metamask/network-controller>@metamask/eth-json-rpc-infura": true,
        "@metamask/transaction-controller>@metamask/network-controller>@metamask/eth-json-rpc-middleware": true,
        "@metamask/transaction-controller>@metamask/network-controller>@metamask/eth-json-rpc-provider": true,
        "@metamask/controller-utils>@metamask/eth-query": true,
        "@metamask/json-rpc-engine": true,
        "@metamask/rpc-errors": true,
        "@metamask/network-controller>@metamask/swappable-obj-proxy": true,
        "@metamask/utils": true,
        "addons-linter>deepmerge": true,
        "eslint>fast-deep-equal": true,
        "immer": true,
        "lodash": true,
        "reselect": true,
        "uri-js": true,
        "uuid": true
      }
    },
>>>>>>> a729e80a
    "@metamask/transaction-pay-controller>@metamask/network-controller": {
      "globals": {
        "Intl.NumberFormat": true,
        "URL": true,
        "setTimeout": true
      },
      "packages": {
        "@metamask/base-controller": true,
        "@metamask/controller-utils": true,
        "@metamask/network-controller>@metamask/eth-block-tracker": true,
        "@metamask/network-controller>@metamask/eth-json-rpc-infura": true,
        "@metamask/eth-json-rpc-middleware": true,
        "@metamask/eth-json-rpc-provider": true,
        "@metamask/controller-utils>@metamask/eth-query": true,
        "@metamask/json-rpc-engine": true,
        "@metamask/rpc-errors": true,
        "@metamask/network-controller>@metamask/swappable-obj-proxy": true,
        "@metamask/utils": true,
        "addons-linter>deepmerge": true,
        "eslint>fast-deep-equal": true,
        "immer": true,
        "lodash": true,
        "reselect": true,
        "uri-js": true,
        "uuid": true
      }
    },
    "@metamask/network-enablement-controller": {
      "packages": {
        "@metamask/base-controller": true,
        "@metamask/controller-utils": true,
        "@metamask/keyring-api": true,
        "@metamask/multichain-network-controller": true,
        "@metamask/utils": true,
        "reselect": true
      }
    },
    "@metamask/transaction-controller>@metamask/nonce-tracker": {
      "packages": {
        "@ethersproject/providers": true,
        "browserify>assert": true,
        "@metamask/transaction-controller>@metamask/nonce-tracker>async-mutex": true
      }
    },
    "@metamask/notification-services-controller": {
      "globals": {
        "Intl.NumberFormat": true,
        "addEventListener": true,
        "console.error": true,
        "fetch": true,
        "registration": true,
        "removeEventListener": true
      },
      "packages": {
        "@metamask/notification-services-controller>@contentful/rich-text-html-renderer": true,
        "@metamask/base-controller": true,
        "@metamask/controller-utils": true,
        "@metamask/keyring-controller": true,
        "@metamask/utils": true,
        "@metamask/notification-services-controller>bignumber.js": true,
        "@metamask/notification-services-controller>firebase": true,
        "loglevel": true,
        "semver": true,
        "uuid": true
      }
    },
    "@metamask/controller-utils>@metamask/ethjs-unit>@metamask/number-to-bn": {
      "packages": {
        "bn.js": true,
        "eth-method-registry>@metamask/ethjs-query>@metamask/ethjs-format>strip-hex-prefix": true
      }
    },
    "@metamask/object-multiplex": {
      "globals": {
        "console.warn": true
      },
      "packages": {
        "@metamask/object-multiplex>once": true,
        "@metamask/object-multiplex>readable-stream": true
      }
    },
    "@metamask/obs-store": {
      "packages": {
        "@metamask/safe-event-emitter": true,
        "@metamask/obs-store>readable-stream": true
      }
    },
    "@metamask/permission-controller": {
      "globals": {
        "console.error": true
      },
      "packages": {
        "@metamask/base-controller": true,
        "@metamask/controller-utils": true,
        "@metamask/json-rpc-engine": true,
        "@metamask/rpc-errors": true,
        "@metamask/utils": true,
        "deep-freeze-strict": true,
        "immer": true,
        "nanoid": true
      }
    },
    "@metamask/permission-log-controller": {
      "packages": {
        "@metamask/base-controller": true,
        "@metamask/utils": true
      }
    },
    "@metamask/phishing-controller": {
      "globals": {
        "TextEncoder": true,
        "URL": true,
        "console.error": true,
        "console.warn": true,
        "fetch": true
      },
      "packages": {
        "@metamask/base-controller": true,
        "@metamask/controller-utils": true,
        "@noble/hashes": true,
        "@ethereumjs/tx>ethereum-cryptography": true,
        "webpack-cli>fastest-levenshtein": true,
        "punycode": true
      }
    },
    "@metamask/assets-controllers>@metamask/phishing-controller": {
      "globals": {
        "TextEncoder": true,
        "URL": true,
        "console.error": true,
        "console.warn": true,
        "fetch": true
      },
      "packages": {
        "@metamask/base-controller": true,
        "@metamask/controller-utils": true,
        "@noble/hashes": true,
        "@ethereumjs/tx>ethereum-cryptography": true,
        "webpack-cli>fastest-levenshtein": true,
        "punycode": true
      }
    },
    "@metamask/assets-controllers>@metamask/polling-controller": {
      "globals": {
        "clearTimeout": true,
        "console.error": true,
        "setTimeout": true
      },
      "packages": {
        "@metamask/base-controller": true,
        "@metamask/snaps-utils>fast-json-stable-stringify": true,
        "uuid": true
      }
    },
    "@metamask/bridge-controller>@metamask/polling-controller": {
      "globals": {
        "clearTimeout": true,
        "console.error": true,
        "setTimeout": true
      },
      "packages": {
        "@metamask/base-controller": true,
        "@metamask/snaps-utils>fast-json-stable-stringify": true,
        "uuid": true
      }
    },
    "@metamask/transaction-pay-controller>@metamask/bridge-controller>@metamask/polling-controller": {
      "globals": {
        "clearTimeout": true,
        "console.error": true,
        "setTimeout": true
      },
      "packages": {
        "@metamask/base-controller": true,
        "@metamask/snaps-utils>fast-json-stable-stringify": true,
        "uuid": true
      }
    },
    "@metamask/bridge-status-controller>@metamask/polling-controller": {
      "globals": {
        "clearTimeout": true,
        "console.error": true,
        "setTimeout": true
      },
      "packages": {
        "@metamask/base-controller": true,
        "@metamask/snaps-utils>fast-json-stable-stringify": true,
        "uuid": true
      }
    },
    "@metamask/gas-fee-controller>@metamask/polling-controller": {
      "globals": {
        "clearTimeout": true,
        "console.error": true,
        "setTimeout": true
      },
      "packages": {
        "@metamask/base-controller": true,
        "@metamask/snaps-utils>fast-json-stable-stringify": true,
        "uuid": true
      }
    },
    "@metamask/smart-transactions-controller>@metamask/polling-controller": {
      "globals": {
        "clearTimeout": true,
        "console.error": true,
        "setTimeout": true
      },
      "packages": {
        "@metamask/base-controller": true,
        "@metamask/snaps-utils>fast-json-stable-stringify": true,
        "uuid": true
      }
    },
    "@metamask/user-operation-controller>@metamask/polling-controller": {
      "globals": {
        "clearTimeout": true,
        "console.error": true,
        "setTimeout": true
      },
      "packages": {
        "@metamask/base-controller": true,
        "@metamask/snaps-utils>fast-json-stable-stringify": true,
        "uuid": true
      }
    },
    "@metamask/post-message-stream": {
      "globals": {
        "MessageEvent.prototype": true,
        "WorkerGlobalScope": true,
        "addEventListener": true,
        "browser": true,
        "chrome": true,
        "location.origin": true,
        "postMessage": true,
        "removeEventListener": true
      },
      "packages": {
        "@metamask/utils": true,
        "@metamask/post-message-stream>readable-stream": true
      }
    },
    "@metamask/ppom-validator": {
      "globals": {
        "URL": true,
        "console.error": true,
        "crypto": true
      },
      "packages": {
        "@metamask/base-controller": true,
        "@metamask/controller-utils": true,
        "await-semaphore": true,
        "browserify>buffer": true,
        "@metamask/ppom-validator>crypto-js": true,
        "@toruslabs/eccrypto>elliptic": true,
        "@metamask/ppom-validator>json-rpc-random-id": true
      }
    },
    "@metamask/profile-metrics-controller": {
      "globals": {
        "URL": true,
        "console.error": true
      },
      "packages": {
        "@metamask/controller-utils": true,
        "@metamask/assets-controllers>@metamask/polling-controller": true,
        "@metamask/profile-metrics-controller>@metamask/profile-sync-controller": true,
        "@metamask/eth-qr-keyring>async-mutex": true
      }
    },
    "@metamask/profile-sync-controller": {
      "globals": {
        "Event": true,
        "Headers": true,
        "TextDecoder": true,
        "TextEncoder": true,
        "URL": true,
        "URLSearchParams": true,
        "addEventListener": true,
        "console.error": true,
        "console.warn": true,
        "dispatchEvent": true,
        "fetch": true,
        "removeEventListener": true,
        "setTimeout": true
      },
      "packages": {
        "@metamask/base-controller": true,
        "@metamask/keyring-controller": true,
        "@noble/ciphers": true,
        "@noble/hashes": true,
        "browserify>buffer": true,
        "@metamask/profile-sync-controller>siwe": true
      }
    },
    "@metamask/profile-metrics-controller>@metamask/profile-sync-controller": {
      "globals": {
        "Event": true,
        "Headers": true,
        "TextDecoder": true,
        "TextEncoder": true,
        "URL": true,
        "URLSearchParams": true,
        "addEventListener": true,
        "console.error": true,
        "console.warn": true,
        "dispatchEvent": true,
        "fetch": true,
        "removeEventListener": true,
        "setTimeout": true
      },
      "packages": {
        "@metamask/base-controller": true,
        "@metamask/keyring-controller": true,
        "@noble/ciphers": true,
        "@noble/hashes": true,
        "browserify>buffer": true,
        "@metamask/profile-sync-controller>siwe": true
      }
    },
    "@metamask/providers": {
      "globals": {
        "CustomEvent": true,
        "Event": true,
        "addEventListener": true,
        "chrome.runtime.connect": true,
        "console": true,
        "dispatchEvent": true,
        "document.createElement": true,
        "document.readyState": true,
        "ethereum": "write",
        "location.hostname": true,
        "removeEventListener": true,
        "web3": true
      },
      "packages": {
        "@metamask/json-rpc-engine": true,
        "@metamask/json-rpc-middleware-stream": true,
        "@metamask/object-multiplex": true,
        "@metamask/rpc-errors": true,
        "@metamask/safe-event-emitter": true,
        "@metamask/utils": true,
        "@metamask/providers>detect-browser": true,
        "@metamask/providers>extension-port-stream": true,
        "eslint>fast-deep-equal": true,
        "@metamask/providers>is-stream": true,
        "@metamask/providers>readable-stream": true
      }
    },
    "@metamask/rate-limit-controller": {
      "globals": {
        "setTimeout": true
      },
      "packages": {
        "@metamask/base-controller": true,
        "@metamask/rpc-errors": true,
        "@metamask/utils": true
      }
    },
    "@metamask/remote-feature-flag-controller": {
      "packages": {
        "@metamask/base-controller": true,
        "@metamask/controller-utils": true,
        "uuid": true
      }
    },
    "@metamask/rpc-errors": {
      "packages": {
        "@metamask/utils": true,
        "@metamask/rpc-errors>fast-safe-stringify": true
      }
    },
    "@metamask/safe-event-emitter": {
      "globals": {
        "setTimeout": true
      },
      "packages": {
        "webpack>events": true
      }
    },
    "@metamask/scure-bip39": {
      "globals": {
        "TextEncoder": true
      },
      "packages": {
        "@metamask/scure-bip39>@noble/hashes": true,
        "@metamask/scure-bip39>@scure/base": true
      }
    },
    "@metamask/seedless-onboarding-controller": {
      "packages": {
        "@metamask/seedless-onboarding-controller>@metamask/auth-network-utils": true,
        "@metamask/base-controller": true,
        "@metamask/seedless-onboarding-controller>@metamask/toprf-secure-backup": true,
        "@metamask/utils": true,
        "@noble/ciphers": true,
        "@noble/curves": true,
        "@metamask/eth-qr-keyring>async-mutex": true
      }
    },
    "@metamask/selected-network-controller": {
      "packages": {
        "@metamask/base-controller": true,
        "@metamask/network-controller>@metamask/swappable-obj-proxy": true
      }
    },
    "@metamask/shield-controller": {
      "globals": {
        "AbortController": true
      },
      "packages": {
        "@metamask/base-controller": true,
        "@metamask/controller-utils": true,
        "@metamask/shield-controller>@metamask/signature-controller": true,
        "@metamask/transaction-controller": true,
        "@metamask/utils": true,
        "cockatiel": true,
        "lodash": true
      }
    },
    "@metamask/signature-controller": {
      "globals": {
        "fetch": true
      },
      "packages": {
        "@metamask/approval-controller": true,
        "@metamask/base-controller": true,
        "@metamask/controller-utils": true,
        "@metamask/eth-sig-util": true,
        "@metamask/keyring-controller": true,
        "@metamask/logging-controller": true,
        "@metamask/utils": true,
        "browserify>buffer": true,
        "webpack>events": true,
        "@metamask/message-manager>jsonschema": true,
        "uuid": true
      }
    },
    "@metamask/shield-controller>@metamask/signature-controller": {
      "globals": {
        "fetch": true
      },
      "packages": {
        "@metamask/approval-controller": true,
        "@metamask/base-controller": true,
        "@metamask/controller-utils": true,
        "@metamask/eth-sig-util": true,
        "@metamask/keyring-controller": true,
        "@metamask/logging-controller": true,
        "@metamask/utils": true,
        "browserify>buffer": true,
        "webpack>events": true,
        "@metamask/message-manager>jsonschema": true,
        "uuid": true
      }
    },
    "@metamask/smart-transactions-controller": {
      "globals": {
        "URLSearchParams": true,
        "clearInterval": true,
        "console.error": true,
        "console.log": true,
        "fetch": true,
        "setInterval": true
      },
      "packages": {
        "@ethersproject/bytes": true,
        "ethers>@ethersproject/keccak256": true,
        "ethers>@ethersproject/transactions": true,
        "@metamask/controller-utils": true,
        "@metamask/controller-utils>@metamask/eth-query": true,
        "@metamask/smart-transactions-controller>@metamask/polling-controller": true,
        "@metamask/transaction-controller": true,
        "@metamask/smart-transactions-controller>bignumber.js": true,
        "fast-json-patch": true,
        "lodash": true
      }
    },
    "@metamask/snaps-controllers": {
      "globals": {
        "DecompressionStream": true,
        "URL": true,
        "WebSocket": true,
        "clearTimeout": true,
        "document.getElementById": true,
        "fetch.bind": true,
        "setTimeout": true
      },
      "packages": {
        "@metamask/approval-controller": true,
        "@metamask/base-controller": true,
        "@metamask/json-rpc-engine": true,
        "@metamask/json-rpc-middleware-stream": true,
        "@metamask/object-multiplex": true,
        "@metamask/permission-controller": true,
        "@metamask/post-message-stream": true,
        "@metamask/rpc-errors": true,
        "@metamask/snaps-utils>@metamask/snaps-registry": true,
        "@metamask/snaps-rpc-methods": true,
        "@metamask/snaps-sdk": true,
        "@metamask/snaps-utils": true,
        "@metamask/utils": true,
        "@metamask/snaps-controllers>@xstate/fsm": true,
        "@metamask/eth-qr-keyring>async-mutex": true,
        "@metamask/snaps-controllers>concat-stream": true,
        "cron-parser": true,
        "eslint>fast-deep-equal": true,
        "@metamask/snaps-controllers>get-npm-tarball-url": true,
        "immer": true,
        "luxon": true,
        "nanoid": true,
        "@metamask/snaps-controllers>readable-stream": true,
        "@metamask/snaps-controllers>readable-web-to-node-stream": true,
        "semver": true,
        "@metamask/snaps-controllers>tar-stream": true
      }
    },
    "@metamask/snaps-execution-environments": {
      "globals": {
        "document.getElementById": true
      },
      "packages": {
        "@metamask/post-message-stream": true,
        "@metamask/snaps-utils": true,
        "@metamask/utils": true
      }
    },
    "@metamask/snaps-utils>@metamask/snaps-registry": {
      "packages": {
        "@metamask/superstruct": true,
        "@metamask/utils": true,
        "@noble/curves": true,
        "@noble/hashes": true
      }
    },
    "@metamask/snaps-rpc-methods": {
      "packages": {
        "@metamask/snaps-sdk>@metamask/key-tree": true,
        "@metamask/permission-controller": true,
        "@metamask/rpc-errors": true,
        "@metamask/snaps-sdk": true,
        "@metamask/snaps-utils": true,
        "@metamask/superstruct": true,
        "@metamask/utils": true,
        "@noble/hashes": true,
        "@metamask/eth-qr-keyring>async-mutex": true
      }
    },
    "@metamask/snaps-sdk": {
      "globals": {
        "URL": true,
        "fetch": true
      },
      "packages": {
        "@metamask/rpc-errors": true,
        "@metamask/superstruct": true,
        "@metamask/utils": true
      }
    },
    "@metamask/snaps-utils": {
      "globals": {
        "File": true,
        "FileReader": true,
        "TextDecoder": true,
        "TextEncoder": true,
        "URL": true,
        "console.error": true,
        "console.log": true,
        "console.warn": true,
        "crypto": true,
        "document.body.appendChild": true,
        "document.createElement": true,
        "fetch": true,
        "navigator": true
      },
      "packages": {
        "@metamask/snaps-sdk>@metamask/key-tree": true,
        "@metamask/permission-controller": true,
        "@metamask/rpc-errors": true,
        "@metamask/snaps-utils>@metamask/slip44": true,
        "@metamask/snaps-sdk": true,
        "@metamask/superstruct": true,
        "@metamask/utils": true,
        "@noble/hashes": true,
        "@scure/base": true,
        "chalk": true,
        "cron-parser": true,
        "@metamask/snaps-utils>fast-json-stable-stringify": true,
        "@metamask/snaps-utils>fast-xml-parser": true,
        "luxon": true,
        "@metamask/snaps-utils>marked": true,
        "@metamask/snaps-utils>rfdc": true,
        "semver": true,
        "@metamask/snaps-utils>validate-npm-package-name": true
      }
    },
    "@metamask/subscription-controller": {
      "globals": {
        "URL": true
      },
      "packages": {
        "@metamask/controller-utils": true,
        "@metamask/assets-controllers>@metamask/polling-controller": true,
        "@metamask/transaction-controller": true,
        "@metamask/subscription-controller>bignumber.js": true
      }
    },
    "@metamask/seedless-onboarding-controller>@metamask/toprf-secure-backup": {
      "globals": {
        "URL": true,
        "console.error": true,
        "fetch": true
      },
      "packages": {
        "@metamask/seedless-onboarding-controller>@metamask/toprf-secure-backup>@metamask/auth-network-utils": true,
        "@noble/ciphers": true,
        "@noble/curves": true,
        "@noble/hashes": true,
        "@toruslabs/eccrypto": true,
        "@metamask/seedless-onboarding-controller>@metamask/toprf-secure-backup>@toruslabs/fetch-node-details": true,
        "@metamask/seedless-onboarding-controller>@metamask/toprf-secure-backup>@toruslabs/http-helpers": true,
        "bn.js": true,
        "browserify>buffer": true
      }
    },
    "@metamask/transaction-controller": {
      "globals": {
        "clearTimeout": true,
        "console.error": true,
        "fetch": true,
        "setTimeout": true
      },
      "packages": {
        "@ethereumjs/tx>@ethereumjs/common": true,
        "@ethereumjs/tx": true,
        "@ethersproject/abi": true,
        "@ethersproject/contracts": true,
        "@ethersproject/providers": true,
        "ethers>@ethersproject/wallet": true,
        "@metamask/base-controller": true,
        "@metamask/controller-utils": true,
        "@metamask/controller-utils>@metamask/eth-query": true,
        "@metamask/transaction-controller>@metamask/gas-fee-controller": true,
        "@metamask/metamask-eth-abis": true,
        "@metamask/network-controller": true,
        "@metamask/transaction-controller>@metamask/nonce-tracker": true,
        "@metamask/rpc-errors": true,
        "@metamask/utils": true,
        "@metamask/eth-qr-keyring>async-mutex": true,
        "@metamask/transaction-controller>bignumber.js": true,
        "bn.js": true,
        "browserify>buffer": true,
        "eth-method-registry": true,
        "webpack>events": true,
        "fast-json-patch": true,
        "lodash": true,
        "uuid": true
      }
    },
    "@metamask/eip-5792-middleware>@metamask/transaction-controller": {
      "globals": {
        "clearTimeout": true,
        "console.error": true,
        "fetch": true,
        "setTimeout": true
      },
      "packages": {
        "@ethereumjs/tx>@ethereumjs/common": true,
        "@ethereumjs/tx": true,
        "@ethersproject/abi": true,
        "@ethersproject/contracts": true,
        "@ethersproject/providers": true,
        "ethers>@ethersproject/wallet": true,
        "@metamask/base-controller": true,
        "@metamask/controller-utils": true,
        "@metamask/controller-utils>@metamask/eth-query": true,
        "@metamask/gas-fee-controller": true,
        "@metamask/metamask-eth-abis": true,
        "@metamask/network-controller": true,
        "@metamask/transaction-controller>@metamask/nonce-tracker": true,
        "@metamask/rpc-errors": true,
        "@metamask/utils": true,
        "@metamask/eth-qr-keyring>async-mutex": true,
        "bn.js": true,
        "browserify>buffer": true,
        "eth-method-registry": true,
        "webpack>events": true,
        "fast-json-patch": true,
        "lodash": true,
        "uuid": true
      }
    },
    "@metamask/transaction-pay-controller": {
      "globals": {
        "clearTimeout": true,
        "setTimeout": true
      },
      "packages": {
        "@ethersproject/abi": true,
        "@metamask/base-controller": true,
        "@metamask/transaction-pay-controller>@metamask/bridge-controller": true,
        "@metamask/controller-utils": true,
        "@metamask/metamask-eth-abis": true,
        "@metamask/transaction-controller": true,
        "@metamask/utils": true,
        "@metamask/transaction-pay-controller>bignumber.js": true,
        "lodash": true
      }
    },
    "@metamask/user-operation-controller": {
      "globals": {
        "fetch": true
      },
      "packages": {
        "@metamask/base-controller": true,
        "@metamask/controller-utils": true,
        "@metamask/controller-utils>@metamask/eth-query": true,
        "@metamask/gas-fee-controller": true,
        "@metamask/user-operation-controller>@metamask/polling-controller": true,
        "@metamask/rpc-errors": true,
        "@metamask/superstruct": true,
        "@metamask/transaction-controller": true,
        "@metamask/utils": true,
        "bn.js": true,
        "webpack>events": true,
        "lodash": true,
        "uuid": true
      }
    },
    "@metamask/utils": {
      "globals": {
        "TextDecoder": true,
        "TextEncoder": true
      },
      "packages": {
        "@metamask/superstruct": true,
        "@noble/hashes": true,
        "@scure/base": true,
        "browserify>buffer": true,
        "nock>debug": true,
        "lodash": true,
        "@metamask/utils>pony-cause": true,
        "semver": true
      }
    },
    "@metamask/assets-controllers>@metamask/abi-utils>@metamask/utils": {
      "globals": {
        "TextDecoder": true,
        "TextEncoder": true
      },
      "packages": {
        "@metamask/superstruct": true,
        "@noble/hashes": true,
        "@scure/base": true,
        "browserify>buffer": true,
        "nock>debug": true,
        "@metamask/utils>pony-cause": true,
        "semver": true
      }
    },
    "@ngraveio/bc-ur": {
      "packages": {
        "@ngraveio/bc-ur>@keystonehq/alias-sampling": true,
        "browserify>assert": true,
        "@ngraveio/bc-ur>bignumber.js": true,
        "browserify>buffer": true,
        "@ngraveio/bc-ur>cbor-sync": true,
        "@ngraveio/bc-ur>crc": true,
        "@ngraveio/bc-ur>jsbi": true,
        "addons-linter>sha.js": true
      }
    },
    "@noble/ciphers": {
      "globals": {
        "TextDecoder": true,
        "TextEncoder": true,
        "crypto": true
      }
    },
    "@noble/curves": {
      "packages": {
        "@noble/hashes": true
      }
    },
    "@ethereumjs/tx>ethereum-cryptography>@noble/curves": {
      "globals": {
        "TextEncoder": true
      },
      "packages": {
        "@ethereumjs/tx>ethereum-cryptography>@noble/hashes": true
      }
    },
    "@noble/hashes": {
      "globals": {
        "TextDecoder": true,
        "TextEncoder": true,
        "crypto": true
      }
    },
    "@metamask/scure-bip39>@noble/hashes": {
      "globals": {
        "TextEncoder": true,
        "crypto": true
      }
    },
    "@ethereumjs/tx>ethereum-cryptography>@noble/hashes": {
      "globals": {
        "TextEncoder": true,
        "crypto": true
      }
    },
    "@open-rpc/schema-utils-js": {
      "packages": {
        "@open-rpc/schema-utils-js>@json-schema-tools/dereferencer": true,
        "@open-rpc/schema-utils-js>@json-schema-tools/meta-schema": true,
        "@open-rpc/schema-utils-js>@json-schema-tools/reference-resolver": true,
        "@open-rpc/meta-schema": true,
        "eslint>ajv": true,
        "@metamask/rpc-errors>fast-safe-stringify": true,
        "@open-rpc/schema-utils-js>is-url": true
      }
    },
    "@popperjs/core": {
      "globals": {
        "Element": true,
        "HTMLElement": true,
        "ShadowRoot": true,
        "document": true,
        "navigator.userAgent": true,
        "navigator.userAgentData": true
      }
    },
    "@trezor/connect-web>@trezor/connect>@trezor/protobuf>protobufjs>@protobufjs/codegen": {
      "globals": {
        "console.log": true
      }
    },
    "@trezor/connect-web>@trezor/connect>@trezor/protobuf>protobufjs>@protobufjs/fetch": {
      "globals": {
        "XMLHttpRequest": true
      },
      "packages": {
        "@trezor/connect-web>@trezor/connect>@trezor/protobuf>protobufjs>@protobufjs/aspromise": true,
        "@trezor/connect-web>@trezor/connect>@trezor/protobuf>protobufjs>@protobufjs/inquire": true
      }
    },
    "@metamask/design-system-react>@radix-ui/react-slot>@radix-ui/react-compose-refs": {
      "packages": {
        "react": true
      }
    },
    "@metamask/design-system-react>@radix-ui/react-slot": {
      "packages": {
        "@metamask/design-system-react>@radix-ui/react-slot>@radix-ui/react-compose-refs": true,
        "react": true
      }
    },
    "@reduxjs/toolkit": {
      "globals": {
        "AbortController": true,
        "__REDUX_DEVTOOLS_EXTENSION_COMPOSE__": true,
        "__REDUX_DEVTOOLS_EXTENSION__": true,
        "console": true,
        "queueMicrotask": true,
        "requestAnimationFrame": true,
        "setTimeout": true
      },
      "packages": {
        "immer": true,
        "process": true,
        "redux": true,
        "redux-thunk": true,
        "@reduxjs/toolkit>reselect": true
      }
    },
    "react-router-dom-v5-compat>@remix-run/router": {
      "globals": {
        "AbortController": true,
        "DOMException": true,
        "FormData": true,
        "Headers": true,
        "Request": true,
        "Response": true,
        "URL": true,
        "URLSearchParams": true,
        "console": true,
        "document.defaultView": true
      }
    },
    "@rive-app/react-canvas>@rive-app/canvas": {
      "globals": {
        "AudioContext": false,
        "Blob": true,
        "DOMMatrix": false,
        "FinalizationRegistry": false,
        "HTMLCanvasElement": true,
        "Image": true,
        "Iterator": false,
        "MouseEvent": false,
        "Path2D": true,
        "Request": true,
        "ResizeObserver": false,
        "TextDecoder": true,
        "URL.createObjectURL": true,
        "URL.revokeObjectURL": true,
        "WebAssembly": true,
        "XMLHttpRequest": false,
        "cancelAnimationFrame": true,
        "clearInterval": true,
        "clearTimeout": true,
        "console": true,
        "crypto": false,
        "define": false,
        "devicePixelRatio": false,
        "document": false,
        "document.createElement": true,
        "fetch": false,
        "h": false,
        "importScripts": false,
        "location.href": false,
        "navigator": false,
        "navigator.userAgent": true,
        "performance.now": true,
        "prompt": false,
        "readline": false,
        "requestAnimationFrame": true,
        "setTimeout": true,
        "webkitAudioContext": false
      }
    },
    "@rive-app/react-canvas": {
      "globals": {
        "IntersectionObserver": false,
        "ResizeObserver": false,
        "addEventListener": true,
        "clearTimeout": true,
        "console.error": true,
        "devicePixelRatio": false,
        "document.documentElement.clientHeight": true,
        "document.documentElement.clientWidth": true,
        "innerHeight": false,
        "innerWidth": false,
        "matchMedia": false,
        "removeEventListener": true,
        "setTimeout": true
      },
      "packages": {
        "@rive-app/react-canvas>@rive-app/canvas": true,
        "react": true
      }
    },
    "@scure/base": {
      "globals": {
        "TextDecoder": true,
        "TextEncoder": true
      }
    },
    "@metamask/eth-sig-util>@scure/base": {
      "globals": {
        "TextDecoder": true,
        "TextEncoder": true
      }
    },
    "@metamask/scure-bip39>@scure/base": {
      "globals": {
        "TextDecoder": true,
        "TextEncoder": true
      }
    },
    "@ethereumjs/tx>ethereum-cryptography>@scure/bip32>@scure/base": {
      "globals": {
        "TextDecoder": true,
        "TextEncoder": true
      }
    },
    "@ethereumjs/tx>ethereum-cryptography>@scure/bip32": {
      "packages": {
        "@ethereumjs/tx>ethereum-cryptography>@noble/curves": true,
        "@ethereumjs/tx>ethereum-cryptography>@noble/hashes": true,
        "@ethereumjs/tx>ethereum-cryptography>@scure/bip32>@scure/base": true
      }
    },
    "@segment/loosely-validate-event": {
      "packages": {
        "browserify>assert": true,
        "browserify>buffer": true,
        "@segment/loosely-validate-event>component-type": true,
        "@segment/loosely-validate-event>join-component": true
      }
    },
    "@solana/addresses": {
      "globals": {
        "Intl.Collator": true,
        "TextEncoder": true,
        "crypto.subtle.digest": true,
        "crypto.subtle.exportKey": true
      },
      "packages": {
        "@solana/addresses>@solana/assertions": true,
        "@solana/addresses>@solana/codecs-core": true,
        "@solana/addresses>@solana/codecs-strings": true,
        "@solana/addresses>@solana/errors": true
      }
    },
    "@solana/addresses>@solana/assertions": {
      "globals": {
        "crypto": true,
        "isSecureContext": true
      },
      "packages": {
        "@solana/addresses>@solana/errors": true
      }
    },
    "@solana/addresses>@solana/codecs-core": {
      "packages": {
        "@solana/addresses>@solana/errors": true
      }
    },
    "@solana/addresses>@solana/codecs-strings": {
      "globals": {
        "TextDecoder": true,
        "TextEncoder": true,
        "atob": true,
        "btoa": true
      },
      "packages": {
        "@solana/addresses>@solana/codecs-core": true,
        "@solana/addresses>@solana/errors": true
      }
    },
    "@solana/addresses>@solana/errors": {
      "globals": {
        "btoa": true
      }
    },
    "@metamask/controller-utils>@spruceid/siwe-parser": {
      "globals": {
        "console.error": true,
        "console.log": true
      },
      "packages": {
        "@noble/hashes": true,
        "@metamask/controller-utils>@spruceid/siwe-parser>apg-js": true
      }
    },
    "@metamask/profile-sync-controller>siwe>@spruceid/siwe-parser": {
      "globals": {
        "console.error": true,
        "console.log": true
      },
      "packages": {
        "@noble/hashes": true,
        "@metamask/controller-utils>@spruceid/siwe-parser>apg-js": true
      }
    },
    "@metamask/profile-sync-controller>siwe>@stablelib/random>@stablelib/binary": {
      "packages": {
        "@metamask/profile-sync-controller>siwe>@stablelib/random>@stablelib/binary>@stablelib/int": true
      }
    },
    "@metamask/profile-sync-controller>siwe>@stablelib/random": {
      "globals": {
        "crypto": true,
        "msCrypto": true
      },
      "packages": {
        "@metamask/profile-sync-controller>siwe>@stablelib/random>@stablelib/binary": true,
        "@metamask/profile-sync-controller>siwe>@stablelib/random>@stablelib/wipe": true,
        "browserify>browser-resolve": true
      }
    },
    "@tanstack/react-virtual": {
      "globals": {
        "document": true,
        "scrollY": true
      },
      "packages": {
        "@tanstack/react-virtual>@tanstack/virtual-core": true,
        "react": true,
        "react-dom": true
      }
    },
    "@tanstack/react-virtual>@tanstack/virtual-core": {
      "globals": {
        "console.info": true,
        "console.warn": true,
        "requestAnimationFrame": true
      }
    },
    "@toruslabs/eccrypto": {
      "globals": {
        "crypto": true,
        "msCrypto": true
      },
      "packages": {
        "browserify>buffer": true,
        "@toruslabs/eccrypto>elliptic": true
      }
    },
    "@metamask/seedless-onboarding-controller>@metamask/toprf-secure-backup>@toruslabs/fetch-node-details": {
      "packages": {
        "@babel/runtime": true,
        "@metamask/seedless-onboarding-controller>@metamask/auth-network-utils>@toruslabs/constants": true,
        "@metamask/seedless-onboarding-controller>@metamask/toprf-secure-backup>@toruslabs/fetch-node-details>@toruslabs/fnd-base": true,
        "@metamask/seedless-onboarding-controller>@metamask/toprf-secure-backup>@toruslabs/fetch-node-details>@toruslabs/http-helpers": true,
        "loglevel": true
      }
    },
    "@metamask/seedless-onboarding-controller>@metamask/toprf-secure-backup>@toruslabs/fetch-node-details>@toruslabs/fnd-base": {
      "packages": {
        "@metamask/seedless-onboarding-controller>@metamask/auth-network-utils>@toruslabs/constants": true
      }
    },
    "@metamask/seedless-onboarding-controller>@metamask/toprf-secure-backup>@toruslabs/http-helpers": {
      "globals": {
        "URL": true,
        "clearTimeout": true,
        "fetch": true,
        "setTimeout": true
      },
      "packages": {
        "@babel/runtime": true,
        "addons-linter>deepmerge": true,
        "loglevel": true
      }
    },
    "@metamask/seedless-onboarding-controller>@metamask/toprf-secure-backup>@toruslabs/fetch-node-details>@toruslabs/http-helpers": {
      "globals": {
        "URL": true,
        "clearTimeout": true,
        "fetch": true,
        "setTimeout": true
      },
      "packages": {
        "@babel/runtime": true,
        "addons-linter>deepmerge": true,
        "loglevel": true
      }
    },
    "@trezor/connect-web>@trezor/connect-common": {
      "globals": {
        "console.warn": true,
        "localStorage.getItem": true,
        "localStorage.setItem": true,
        "navigator": true,
        "setTimeout": true,
        "window": true
      },
      "packages": {
        "@trezor/connect-web>@trezor/connect-common>@trezor/env-utils": true,
        "@trezor/connect-web>@trezor/utils": true,
        "tslib": true
      }
    },
    "@metamask/eth-trezor-keyring>@trezor/connect-plugin-ethereum": {
      "packages": {
        "@metamask/eth-sig-util": true,
        "tslib": true
      }
    },
    "@trezor/connect-web": {
      "globals": {
        "URLSearchParams": true,
        "__TREZOR_CONNECT_SRC": true,
        "addEventListener": true,
        "btoa": true,
        "chrome": true,
        "clearInterval": true,
        "clearTimeout": true,
        "console.warn": true,
        "document.body": true,
        "document.createElement": true,
        "document.createTextNode": true,
        "document.getElementById": true,
        "document.querySelectorAll": true,
        "location.origin": true,
        "navigator": true,
        "open": true,
        "origin": true,
        "removeEventListener": true,
        "setInterval": true,
        "setTimeout": true
      },
      "packages": {
        "@trezor/connect-web>@trezor/connect-common": true,
        "@trezor/connect-web>@trezor/connect": true,
        "@trezor/connect-web>@trezor/utils": true,
        "@trezor/connect-web>@trezor/connect>@trezor/blockchain-link>@trezor/websocket-client": true,
        "webpack>events": true,
        "tslib": true
      }
    },
    "@trezor/connect-web>@trezor/connect": {
      "packages": {
        "@trezor/connect-web>@trezor/connect>@trezor/device-utils": true,
        "@trezor/connect-web>@trezor/connect>@trezor/protobuf": true,
        "@trezor/connect-web>@trezor/connect>@trezor/schema-utils": true,
        "@trezor/connect-web>@trezor/connect>@trezor/transport": true,
        "@trezor/connect-web>@trezor/utils": true,
        "tslib": true
      }
    },
    "@trezor/connect-web>@trezor/connect>@trezor/device-utils": {
      "packages": {
        "tslib": true
      }
    },
    "@trezor/connect-web>@trezor/connect-common>@trezor/env-utils": {
      "globals": {
        "innerHeight": true,
        "innerWidth": true,
        "location.hostname": true,
        "location.origin": true,
        "navigator.languages": true,
        "navigator.platform": true,
        "navigator.userAgent": true,
        "screen.height": true,
        "screen.width": true
      },
      "packages": {
        "process": true,
        "@trezor/connect-web>@trezor/connect-common>@trezor/env-utils>ua-parser-js": true
      }
    },
    "@trezor/connect-web>@trezor/connect>@trezor/protobuf": {
      "packages": {
        "@trezor/connect-web>@trezor/connect>@trezor/schema-utils": true,
        "browserify>buffer": true,
        "@trezor/connect-web>@trezor/connect>@trezor/protobuf>long": true,
        "@trezor/connect-web>@trezor/connect>@trezor/protobuf>protobufjs": true,
        "tslib": true
      }
    },
    "@trezor/connect-web>@trezor/connect>@trezor/schema-utils": {
      "globals": {
        "console.warn": true
      },
      "packages": {
        "@trezor/connect-web>@trezor/connect>@trezor/schema-utils>@sinclair/typebox": true,
        "browserify>buffer": true,
        "ts-mixer": true
      }
    },
    "@trezor/connect-web>@trezor/utils": {
      "globals": {
        "AbortController": true,
        "Blob": true,
        "Intl.NumberFormat": true,
        "TextEncoder": true,
        "clearInterval": true,
        "clearTimeout": true,
        "console.error": true,
        "console.info": true,
        "console.log": true,
        "console.warn": true,
        "crypto.getRandomValues": true,
        "setInterval": true,
        "setTimeout": true
      },
      "packages": {
        "@trezor/connect-web>@trezor/utils>bignumber.js": true,
        "browserify>browser-resolve": true,
        "browserify>buffer": true,
        "webpack>events": true,
        "tslib": true
      }
    },
    "@trezor/connect-web>@trezor/connect>@trezor/blockchain-link>@trezor/websocket-client": {
      "globals": {
        "WebSocket": true,
        "clearTimeout": true,
        "setTimeout": true
      },
      "packages": {
        "@trezor/connect-web>@trezor/utils": true,
        "webpack>events": true,
        "tslib": true
      }
    },
    "@welldone-software/why-did-you-render": {
      "globals": {
        "Element": true,
        "console.group": true,
        "console.groupCollapsed": true,
        "console.groupEnd": true,
        "console.log": true,
        "console.warn": true,
        "define": true,
        "setTimeout": true
      },
      "packages": {
        "lodash": true,
        "react": true
      }
    },
    "@zxing/browser": {
      "globals": {
        "HTMLElement": true,
        "HTMLImageElement": true,
        "HTMLVideoElement": true,
        "clearTimeout": true,
        "console.error": true,
        "console.warn": true,
        "document": true,
        "navigator": true,
        "setTimeout": true
      },
      "packages": {
        "@zxing/library": true
      }
    },
    "@zxing/library": {
      "globals": {
        "HTMLImageElement": true,
        "HTMLVideoElement": true,
        "TextDecoder": true,
        "TextEncoder": true,
        "URL.createObjectURL": true,
        "btoa": true,
        "console.log": true,
        "console.warn": true,
        "document": true,
        "navigator": true,
        "setTimeout": true
      },
      "packages": {
        "@zxing/library>ts-custom-error": true
      }
    },
    "readable-stream>abort-controller": {
      "globals": {
        "AbortController": true
      }
    },
    "currency-formatter>accounting": {
      "globals": {
        "define": true
      }
    },
    "ethers>@ethersproject/json-wallets>aes-js": {
      "globals": {
        "define": true
      }
    },
    "eth-lattice-keyring>gridplus-sdk>aes-js": {
      "globals": {
        "define": true
      }
    },
    "eslint>ajv": {
      "globals": {
        "console": true
      },
      "packages": {
        "eslint>fast-deep-equal": true,
        "@metamask/snaps-utils>fast-json-stable-stringify": true,
        "eslint>ajv>json-schema-traverse": true,
        "uri-js": true
      }
    },
    "chalk>ansi-styles": {
      "packages": {
        "chalk>ansi-styles>color-convert": true
      }
    },
    "@metamask/controller-utils>@spruceid/siwe-parser>apg-js": {
      "packages": {
        "browserify>buffer": true
      }
    },
    "string.prototype.matchall>es-abstract>array-buffer-byte-length": {
      "packages": {
        "string.prototype.matchall>call-bound": true,
        "string.prototype.matchall>es-abstract>is-array-buffer": true
      }
    },
    "crypto-browserify>public-encrypt>parse-asn1>asn1.js": {
      "packages": {
        "bn.js": true,
        "browserify>buffer": true,
        "pumpify>inherits": true,
        "@toruslabs/eccrypto>elliptic>minimalistic-assert": true,
        "browserify>vm-browserify": true
      }
    },
    "browserify>assert": {
      "globals": {
        "Buffer": true
      },
      "packages": {
        "react>object-assign": true,
        "browserify>assert>util": true
      }
    },
    "@metamask/eth-qr-keyring>async-mutex": {
      "globals": {
        "clearTimeout": true,
        "setTimeout": true
      },
      "packages": {
        "tslib": true
      }
    },
    "@metamask/transaction-controller>@metamask/nonce-tracker>async-mutex": {
      "globals": {
        "clearTimeout": true,
        "setTimeout": true
      },
      "packages": {
        "tslib": true
      }
    },
    "string.prototype.matchall>es-abstract>available-typed-arrays": {
      "packages": {
        "string.prototype.matchall>es-abstract>typed-array-length>possible-typed-array-names": true
      }
    },
    "await-semaphore": {
      "packages": {
        "process": true,
        "browserify>timers-browserify": true
      }
    },
    "axios": {
      "globals": {
        "AbortController": true,
        "Blob": true,
        "FormData": true,
        "ReadableStream": true,
        "URL": true,
        "URLSearchParams": true,
        "WorkerGlobalScope": true,
        "XMLHttpRequest": true,
        "btoa": true,
        "clearTimeout": true,
        "console.warn": true,
        "document": true,
        "importScripts": true,
        "location.href": true,
        "navigator": true,
        "queueMicrotask": true,
        "setTimeout": true
      },
      "packages": {
        "browserify>buffer": true,
        "process": true,
        "browserify>timers-browserify": true
      }
    },
    "@metamask/snaps-controllers>tar-stream>b4a": {
      "globals": {
        "TextDecoder": true,
        "TextEncoder": true
      }
    },
    "@ensdomains/content-hash>multihashes>multibase>base-x": {
      "packages": {
        "koa>content-disposition>safe-buffer": true
      }
    },
    "base32-encode": {
      "packages": {
        "base32-encode>to-data-view": true
      }
    },
    "bignumber.js": {
      "globals": {
        "crypto": true,
        "define": true
      }
    },
    "@metamask/eth-ledger-bridge-keyring>@ledgerhq/hw-app-eth>bignumber.js": {
      "globals": {
        "crypto": true,
        "define": true
      }
    },
    "@metamask/bridge-controller>bignumber.js": {
      "globals": {
        "crypto": true,
        "define": true
      }
    },
    "@metamask/bridge-status-controller>bignumber.js": {
      "globals": {
        "crypto": true,
        "define": true
      }
    },
    "@metamask/notification-services-controller>bignumber.js": {
      "globals": {
        "crypto": true,
        "define": true
      }
    },
    "@metamask/smart-transactions-controller>bignumber.js": {
      "globals": {
        "crypto": true,
        "define": true
      }
    },
    "@metamask/subscription-controller>bignumber.js": {
      "globals": {
        "crypto": true,
        "define": true
      }
    },
    "@metamask/transaction-controller>bignumber.js": {
      "globals": {
        "crypto": true,
        "define": true
      }
    },
    "@metamask/transaction-pay-controller>bignumber.js": {
      "globals": {
        "crypto": true,
        "define": true
      }
    },
    "@ngraveio/bc-ur>bignumber.js": {
      "globals": {
        "crypto": true,
        "define": true
      }
    },
    "@trezor/connect-web>@trezor/utils>bignumber.js": {
      "globals": {
        "crypto": true,
        "define": true
      }
    },
    "eth-lattice-keyring>gridplus-sdk>borc>bignumber.js": {
      "globals": {
        "crypto": true,
        "define": true
      }
    },
    "eth-lattice-keyring>gridplus-sdk>bignumber.js": {
      "globals": {
        "crypto": true,
        "define": true
      }
    },
    "eth-lattice-keyring>gridplus-sdk>bitwise": {
      "packages": {
        "browserify>buffer": true
      }
    },
    "@metamask/design-system-react>blo": {
      "globals": {
        "btoa": true
      }
    },
    "bn.js": {
      "globals": {
        "Buffer": true
      },
      "packages": {
        "browserify>browser-resolve": true
      }
    },
    "eth-lattice-keyring>gridplus-sdk>borc": {
      "globals": {
        "console": true
      },
      "packages": {
        "eth-lattice-keyring>gridplus-sdk>borc>bignumber.js": true,
        "browserify>buffer": true,
        "buffer>ieee754": true,
        "eth-lattice-keyring>gridplus-sdk>borc>iso-url": true
      }
    },
    "bowser": {
      "globals": {
        "define": true
      }
    },
    "@toruslabs/eccrypto>elliptic>brorand": {
      "globals": {
        "crypto": true,
        "msCrypto": true
      },
      "packages": {
        "browserify>browser-resolve": true
      }
    },
    "ethereumjs-util>ethereum-cryptography>browserify-aes": {
      "packages": {
        "ethereumjs-util>ethereum-cryptography>browserify-aes>buffer-xor": true,
        "browserify>buffer": true,
        "ethereumjs-util>create-hash>cipher-base": true,
        "crypto-browserify>browserify-cipher>evp_bytestokey": true,
        "pumpify>inherits": true,
        "koa>content-disposition>safe-buffer": true
      }
    },
    "crypto-browserify>browserify-cipher": {
      "packages": {
        "ethereumjs-util>ethereum-cryptography>browserify-aes": true,
        "crypto-browserify>browserify-cipher>browserify-des": true,
        "crypto-browserify>browserify-cipher>evp_bytestokey": true
      }
    },
    "crypto-browserify>browserify-cipher>browserify-des": {
      "packages": {
        "browserify>buffer": true,
        "ethereumjs-util>create-hash>cipher-base": true,
        "crypto-browserify>browserify-cipher>browserify-des>des.js": true,
        "pumpify>inherits": true
      }
    },
    "crypto-browserify>public-encrypt>browserify-rsa": {
      "packages": {
        "bn.js": true,
        "crypto-browserify>randombytes": true,
        "koa>content-disposition>safe-buffer": true
      }
    },
    "crypto-browserify>browserify-sign": {
      "packages": {
        "bn.js": true,
        "crypto-browserify>public-encrypt>browserify-rsa": true,
        "ethereumjs-util>create-hash": true,
        "crypto-browserify>create-hmac": true,
        "@toruslabs/eccrypto>elliptic": true,
        "pumpify>inherits": true,
        "crypto-browserify>public-encrypt>parse-asn1": true,
        "crypto-browserify>browserify-sign>readable-stream": true,
        "koa>content-disposition>safe-buffer": true
      }
    },
    "browserify>browserify-zlib": {
      "packages": {
        "browserify>assert": true,
        "browserify>buffer": true,
        "browserify>browserify-zlib>pako": true,
        "process": true,
        "stream-browserify": true,
        "browserify>util": true
      }
    },
    "ethereumjs-util>ethereum-cryptography>bs58check>bs58": {
      "packages": {
        "@ensdomains/content-hash>multihashes>multibase>base-x": true
      }
    },
    "ethereumjs-util>ethereum-cryptography>bs58check": {
      "packages": {
        "ethereumjs-util>ethereum-cryptography>bs58check>bs58": true,
        "ethereumjs-util>create-hash": true,
        "koa>content-disposition>safe-buffer": true
      }
    },
    "buffer": {
      "globals": {
        "console": true
      },
      "packages": {
        "base64-js": true,
        "buffer>ieee754": true
      }
    },
    "terser>source-map-support>buffer-from": {
      "packages": {
        "browserify>buffer": true
      }
    },
    "ethereumjs-util>ethereum-cryptography>browserify-aes>buffer-xor": {
      "packages": {
        "browserify>buffer": true
      }
    },
    "browserify>buffer": {
      "globals": {
        "console": true
      },
      "packages": {
        "base64-js": true,
        "buffer>ieee754": true
      }
    },
    "@metamask/snaps-utils>validate-npm-package-name>builtins": {
      "packages": {
        "process": true,
        "semver": true
      }
    },
    "string.prototype.matchall>call-bind>call-bind-apply-helpers": {
      "packages": {
        "string.prototype.matchall>es-errors": true,
        "browserify>has>function-bind": true
      }
    },
    "string.prototype.matchall>call-bind": {
      "packages": {
        "string.prototype.matchall>call-bind>call-bind-apply-helpers": true,
        "string.prototype.matchall>call-bind>es-define-property": true,
        "string.prototype.matchall>get-intrinsic": true,
        "string.prototype.matchall>call-bind>set-function-length": true
      }
    },
    "string.prototype.matchall>call-bound": {
      "packages": {
        "string.prototype.matchall>call-bind>call-bind-apply-helpers": true,
        "string.prototype.matchall>get-intrinsic": true
      }
    },
    "@ngraveio/bc-ur>cbor-sync": {
      "globals": {
        "define": true
      },
      "packages": {
        "browserify>buffer": true
      }
    },
    "chalk": {
      "packages": {
        "chalk>ansi-styles": true,
        "chalk>supports-color": true
      }
    },
    "chart.js": {
      "globals": {
        "Intl.NumberFormat": true,
        "MutationObserver": true,
        "OffscreenCanvas": true,
        "Path2D": true,
        "ResizeObserver": true,
        "addEventListener": true,
        "clearTimeout": true,
        "console.error": true,
        "console.warn": true,
        "devicePixelRatio": true,
        "document": true,
        "removeEventListener": true,
        "requestAnimationFrame": true,
        "setTimeout": true
      },
      "packages": {
        "chart.js>@kurkle/color": true
      }
    },
    "@ensdomains/content-hash>cids": {
      "packages": {
        "@ensdomains/content-hash>cids>multibase": true,
        "@ensdomains/content-hash>multicodec": true,
        "@ensdomains/content-hash>cids>multihashes": true,
        "@ensdomains/content-hash>cids>uint8arrays": true
      }
    },
    "ethereumjs-util>create-hash>cipher-base": {
      "packages": {
        "pumpify>inherits": true,
        "koa>content-disposition>safe-buffer": true,
        "stream-browserify": true,
        "browserify>string_decoder": true
      }
    },
    "classnames": {
      "globals": {
        "classNames": "write",
        "define": true
      }
    },
    "@metamask/jazzicon>color>clone": {
      "packages": {
        "browserify>buffer": true
      }
    },
    "cockatiel": {
      "globals": {
        "AbortController": true,
        "AbortSignal": true,
        "WeakRef": true,
        "clearTimeout": true,
        "performance": true,
        "setTimeout": true
      },
      "packages": {
        "process": true
      }
    },
    "chalk>ansi-styles>color-convert": {
      "packages": {
        "jest-canvas-mock>moo-color>color-name": true
      }
    },
    "@metamask/jazzicon>color>color-convert": {
      "packages": {
        "@metamask/jazzicon>color>color-convert>color-name": true
      }
    },
    "@metamask/jazzicon>color>color-string": {
      "packages": {
        "jest-canvas-mock>moo-color>color-name": true
      }
    },
    "@metamask/jazzicon>color": {
      "packages": {
        "@metamask/jazzicon>color>clone": true,
        "@metamask/jazzicon>color>color-convert": true,
        "@metamask/jazzicon>color>color-string": true
      }
    },
    "@metamask/snaps-controllers>concat-stream": {
      "packages": {
        "terser>source-map-support>buffer-from": true,
        "browserify>buffer": true,
        "pumpify>inherits": true,
        "@metamask/snaps-controllers>readable-stream": true,
        "browserify>concat-stream>typedarray": true
      }
    },
    "copy-to-clipboard": {
      "globals": {
        "clipboardData": true,
        "console.error": true,
        "console.warn": true,
        "document.body.appendChild": true,
        "document.body.removeChild": true,
        "document.createElement": true,
        "document.createRange": true,
        "document.execCommand": true,
        "document.getSelection": true,
        "navigator.userAgent": true,
        "prompt": true
      },
      "packages": {
        "copy-to-clipboard>toggle-selection": true
      }
    },
    "readable-stream-2>core-util-is": {
      "packages": {
        "browserify>insert-module-globals>is-buffer": true
      }
    },
    "eth-lattice-keyring>gridplus-sdk>crc-32": {
      "globals": {
        "DO_NOT_EXPORT_CRC": true,
        "define": true
      }
    },
    "@ngraveio/bc-ur>crc": {
      "packages": {
        "browserify>buffer": true
      }
    },
    "crypto-browserify>create-ecdh": {
      "packages": {
        "bn.js": true,
        "browserify>buffer": true,
        "@toruslabs/eccrypto>elliptic": true
      }
    },
    "ethereumjs-util>create-hash": {
      "packages": {
        "ethereumjs-util>create-hash>cipher-base": true,
        "pumpify>inherits": true,
        "ethereumjs-util>create-hash>md5.js": true,
        "ethereumjs-util>create-hash>ripemd160": true,
        "addons-linter>sha.js": true
      }
    },
    "crypto-browserify>pbkdf2>create-hash": {
      "packages": {
        "browserify>buffer": true
      }
    },
    "crypto-browserify>create-hmac": {
      "packages": {
        "ethereumjs-util>create-hash>cipher-base": true,
        "ethereumjs-util>create-hash": true,
        "pumpify>inherits": true,
        "ethereumjs-util>create-hash>ripemd160": true,
        "koa>content-disposition>safe-buffer": true,
        "addons-linter>sha.js": true
      }
    },
    "cron-parser": {
      "packages": {
        "browserify>browser-resolve": true,
        "luxon": true
      }
    },
    "crypto-browserify": {
      "packages": {
        "crypto-browserify>browserify-cipher": true,
        "crypto-browserify>browserify-sign": true,
        "crypto-browserify>create-ecdh": true,
        "ethereumjs-util>create-hash": true,
        "crypto-browserify>create-hmac": true,
        "crypto-browserify>diffie-hellman": true,
        "crypto-browserify>pbkdf2": true,
        "crypto-browserify>public-encrypt": true,
        "crypto-browserify>randombytes": true,
        "crypto-browserify>randomfill": true
      }
    },
    "@metamask/ppom-validator>crypto-js": {
      "globals": {
        "crypto": true,
        "define": true,
        "msCrypto": true
      },
      "packages": {
        "browserify>browser-resolve": true
      }
    },
    "react-beautiful-dnd>css-box-model": {
      "globals": {
        "getComputedStyle": true,
        "pageXOffset": true,
        "pageYOffset": true
      },
      "packages": {
        "react-router-dom>tiny-invariant": true
      }
    },
    "@material-ui/core>@material-ui/styles>jss-plugin-vendor-prefixer>css-vendor": {
      "globals": {
        "document.createElement": true,
        "document.documentElement": true,
        "getComputedStyle": true
      },
      "packages": {
        "@babel/runtime": true,
        "@material-ui/core>@material-ui/styles>jss>is-in-browser": true
      }
    },
    "currency-formatter": {
      "packages": {
        "currency-formatter>accounting": true,
        "currency-formatter>locale-currency": true,
        "react>object-assign": true
      }
    },
    "nock>debug": {
      "globals": {
        "console": true,
        "document": true,
        "localStorage": true,
        "navigator": true,
        "process": true
      },
      "packages": {
        "mocha>ms": true,
        "process": true
      }
    },
    "@metamask/eth-token-tracker>deep-equal": {
      "packages": {
        "string.prototype.matchall>es-abstract>array-buffer-byte-length": true,
        "string.prototype.matchall>call-bind": true,
        "@metamask/eth-token-tracker>deep-equal>es-get-iterator": true,
        "string.prototype.matchall>get-intrinsic": true,
        "browserify>util>is-arguments": true,
        "string.prototype.matchall>es-abstract>is-array-buffer": true,
        "@metamask/eth-token-tracker>deep-equal>is-date-object": true,
        "string.prototype.matchall>es-abstract>is-regex": true,
        "string.prototype.matchall>es-abstract>is-shared-array-buffer": true,
        "@lavamoat/webpack>json-stable-stringify>isarray": true,
        "@ngraveio/bc-ur>assert>object-is": true,
        "@lavamoat/webpack>json-stable-stringify>object-keys": true,
        "gulp>vinyl-fs>object.assign": true,
        "string.prototype.matchall>regexp.prototype.flags": true,
        "string.prototype.matchall>side-channel": true,
        "@metamask/eth-token-tracker>deep-equal>which-boxed-primitive": true,
        "@metamask/eth-token-tracker>deep-equal>which-collection": true,
        "browserify>util>which-typed-array": true
      }
    },
    "string.prototype.matchall>define-properties>define-data-property": {
      "packages": {
        "string.prototype.matchall>call-bind>es-define-property": true,
        "string.prototype.matchall>es-errors": true,
        "string.prototype.matchall>gopd": true
      }
    },
    "string.prototype.matchall>define-properties": {
      "packages": {
        "string.prototype.matchall>define-properties>define-data-property": true,
        "eslint-plugin-react>es-iterator-helpers>has-property-descriptors": true,
        "@lavamoat/webpack>json-stable-stringify>object-keys": true
      }
    },
    "crypto-browserify>browserify-cipher>browserify-des>des.js": {
      "packages": {
        "pumpify>inherits": true,
        "@toruslabs/eccrypto>elliptic>minimalistic-assert": true
      }
    },
    "@metamask/providers>detect-browser": {
      "globals": {
        "document": true,
        "navigator": true
      },
      "packages": {
        "process": true
      }
    },
    "crypto-browserify>diffie-hellman": {
      "packages": {
        "bn.js": true,
        "browserify>buffer": true,
        "crypto-browserify>diffie-hellman>miller-rabin": true,
        "crypto-browserify>randombytes": true
      }
    },
    "react-transition-group>dom-helpers": {
      "packages": {
        "@babel/runtime": true
      }
    },
    "dompurify": {
      "globals": {
        "console.warn": true,
        "define": true
      }
    },
    "eslint-plugin-react>es-iterator-helpers>has-proto>dunder-proto": {
      "packages": {
        "string.prototype.matchall>call-bind>call-bind-apply-helpers": true,
        "string.prototype.matchall>gopd": true
      }
    },
    "@toruslabs/eccrypto>elliptic": {
      "packages": {
        "bn.js": true,
        "@toruslabs/eccrypto>elliptic>brorand": true,
        "ethers>@ethersproject/sha2>hash.js": true,
        "@toruslabs/eccrypto>elliptic>hmac-drbg": true,
        "pumpify>inherits": true,
        "@toruslabs/eccrypto>elliptic>minimalistic-assert": true,
        "@toruslabs/eccrypto>elliptic>minimalistic-crypto-utils": true
      }
    },
    "@metamask/eth-token-tracker>deep-equal>es-get-iterator": {
      "packages": {
        "string.prototype.matchall>call-bind": true,
        "string.prototype.matchall>get-intrinsic": true,
        "string.prototype.matchall>has-symbols": true,
        "browserify>util>is-arguments": true,
        "@metamask/eth-token-tracker>deep-equal>es-get-iterator>is-map": true,
        "string.prototype.matchall>es-abstract>is-set": true,
        "eslint-plugin-react>array-includes>is-string": true,
        "@lavamoat/webpack>json-stable-stringify>isarray": true,
        "process": true,
        "string.prototype.matchall>es-abstract>stop-iteration-iterator": true
      }
    },
    "eth-lattice-keyring>gridplus-sdk>eth-eip712-util-browser": {
      "globals": {
        "intToBuffer": true
      },
      "packages": {
        "bn.js": true,
        "buffer": true,
        "eth-ens-namehash>js-sha3": true
      }
    },
    "eth-ens-namehash": {
      "globals": {
        "name": "write"
      },
      "packages": {
        "browserify>buffer": true,
        "eth-ens-namehash>idna-uts46-hx": true,
        "eth-ens-namehash>js-sha3": true
      }
    },
    "eth-lattice-keyring": {
      "globals": {
        "addEventListener": true,
        "browser": true,
        "clearInterval": true,
        "fetch": true,
        "open": true,
        "setInterval": true
      },
      "packages": {
        "@ethereumjs/tx": true,
        "eth-lattice-keyring>@ethereumjs/util": true,
        "bn.js": true,
        "browserify>buffer": true,
        "crypto-browserify": true,
        "webpack>events": true,
        "eth-lattice-keyring>gridplus-sdk": true,
        "eth-lattice-keyring>rlp": true
      }
    },
    "eth-method-registry": {
      "packages": {
        "eth-method-registry>@metamask/ethjs-contract": true,
        "eth-method-registry>@metamask/ethjs-query": true
      }
    },
    "@ethereumjs/tx>ethereum-cryptography": {
      "globals": {
        "TextDecoder": true,
        "crypto": true
      },
      "packages": {
        "@ethereumjs/tx>ethereum-cryptography>@noble/curves": true,
        "@ethereumjs/tx>ethereum-cryptography>@noble/hashes": true,
        "@ethereumjs/tx>ethereum-cryptography>@scure/bip32": true
      }
    },
    "ethereumjs-util>ethereum-cryptography": {
      "packages": {
        "browserify>buffer": true,
        "ethereumjs-util>ethereum-cryptography>keccak": true,
        "crypto-browserify>randombytes": true,
        "ganache>secp256k1": true
      }
    },
    "@metamask/keyring-controller>ethereumjs-wallet>ethereum-cryptography": {
      "packages": {
        "browserify>assert": true,
        "ethereumjs-util>ethereum-cryptography>bs58check": true,
        "browserify>buffer": true,
        "crypto-browserify>create-hmac": true,
        "ethers>@ethersproject/sha2>hash.js": true,
        "ethereumjs-util>ethereum-cryptography>keccak": true,
        "crypto-browserify>randombytes": true,
        "koa>content-disposition>safe-buffer": true,
        "ganache>secp256k1": true
      }
    },
    "ethereumjs-util": {
      "packages": {
        "browserify>assert": true,
        "bn.js": true,
        "browserify>buffer": true,
        "ethereumjs-util>create-hash": true,
        "ethereumjs-util>ethereum-cryptography": true,
        "browserify>insert-module-globals>is-buffer": true,
        "ethereumjs-util>rlp": true
      }
    },
    "@metamask/keyring-controller>ethereumjs-wallet>ethereumjs-util": {
      "packages": {
        "browserify>assert": true,
        "bn.js": true,
        "browserify>buffer": true,
        "ethereumjs-util>create-hash": true,
        "@metamask/keyring-controller>ethereumjs-wallet>ethereum-cryptography": true,
        "browserify>insert-module-globals>is-buffer": true,
        "ethereumjs-util>rlp": true
      }
    },
    "@metamask/keyring-controller>ethereumjs-wallet": {
      "packages": {
        "eth-lattice-keyring>gridplus-sdk>aes-js": true,
        "ethereumjs-util>ethereum-cryptography>bs58check": true,
        "browserify>buffer": true,
        "crypto-browserify": true,
        "@metamask/keyring-controller>ethereumjs-wallet>ethereum-cryptography": true,
        "@metamask/keyring-controller>ethereumjs-wallet>ethereumjs-util": true,
        "crypto-browserify>randombytes": true,
        "ethers>@ethersproject/json-wallets>scrypt-js": true,
        "@metamask/keyring-controller>ethereumjs-wallet>utf8": true,
        "uuid": true
      }
    },
    "ethers": {
      "packages": {
        "@ethersproject/abi": true,
        "ethers>@ethersproject/abstract-signer": true,
        "ethers>@ethersproject/address": true,
        "ethers>@ethersproject/base64": true,
        "ethers>@ethersproject/basex": true,
        "@ethersproject/bignumber": true,
        "@ethersproject/bytes": true,
        "ethers>@ethersproject/constants": true,
        "@ethersproject/contracts": true,
        "ethers>@ethersproject/hash": true,
        "@ethersproject/hdnode": true,
        "ethers>@ethersproject/json-wallets": true,
        "ethers>@ethersproject/keccak256": true,
        "ethers>@ethersproject/logger": true,
        "ethers>@ethersproject/properties": true,
        "@ethersproject/providers": true,
        "ethers>@ethersproject/random": true,
        "ethers>@ethersproject/rlp": true,
        "ethers>@ethersproject/sha2": true,
        "ethers>@ethersproject/signing-key": true,
        "ethers>@ethersproject/solidity": true,
        "ethers>@ethersproject/strings": true,
        "ethers>@ethersproject/transactions": true,
        "ethers>@ethersproject/units": true,
        "ethers>@ethersproject/wallet": true,
        "ethers>@ethersproject/web": true,
        "ethers>@ethersproject/wordlists": true
      }
    },
    "eth-method-registry>@metamask/ethjs-contract>ethjs-abi": {
      "packages": {
        "bn.js": true,
        "browserify>buffer": true,
        "eth-ens-namehash>js-sha3": true,
        "eth-method-registry>@metamask/ethjs-contract>ethjs-abi>number-to-bn": true
      }
    },
    "webpack>events": {
      "globals": {
        "console": true
      }
    },
    "crypto-browserify>browserify-cipher>evp_bytestokey": {
      "packages": {
        "ethereumjs-util>create-hash>md5.js": true,
        "koa>content-disposition>safe-buffer": true
      }
    },
    "extension-port-stream": {
      "globals": {
        "AggregateError": true,
        "navigator.userAgent.includes": true,
        "performance.now": true,
        "queueMicrotask": true,
        "scheduler": true,
        "setTimeout": true
      },
      "packages": {
        "readable-stream": true
      }
    },
    "@metamask/providers>extension-port-stream": {
      "packages": {
        "browserify>buffer": true,
        "@metamask/providers>extension-port-stream>readable-stream": true
      }
    },
    "fast-json-patch": {
      "globals": {
        "addEventListener": true,
        "clearTimeout": true,
        "removeEventListener": true,
        "setTimeout": true
      }
    },
    "@metamask/snaps-utils>fast-xml-parser": {
      "globals": {
        "entityName": true,
        "val": true
      },
      "packages": {
        "@metamask/snaps-utils>fast-xml-parser>strnum": true
      }
    },
    "@metamask/notification-services-controller>firebase": {
      "packages": {
        "@metamask/notification-services-controller>firebase>@firebase/app": true,
        "@metamask/notification-services-controller>firebase>@firebase/messaging": true
      }
    },
    "react-focus-lock>focus-lock": {
      "globals": {
        "HTMLIFrameElement": true,
        "Node.DOCUMENT_FRAGMENT_NODE": true,
        "Node.DOCUMENT_NODE": true,
        "Node.DOCUMENT_POSITION_CONTAINED_BY": true,
        "Node.DOCUMENT_POSITION_CONTAINS": true,
        "Node.ELEMENT_NODE": true,
        "console.error": true,
        "console.warn": true,
        "document": true,
        "getComputedStyle": true,
        "setTimeout": true
      },
      "packages": {
        "tslib": true
      }
    },
    "browserify>util>which-typed-array>for-each": {
      "packages": {
        "string.prototype.matchall>es-abstract>is-callable": true
      }
    },
    "fuse.js": {
      "globals": {
        "console": true,
        "define": true
      }
    },
    "string.prototype.matchall>get-intrinsic": {
      "globals": {
        "AggregateError": true,
        "FinalizationRegistry": true,
        "Float16Array": true,
        "WeakRef": true
      },
      "packages": {
        "string.prototype.matchall>get-intrinsic>async-function": true,
        "string.prototype.matchall>get-intrinsic>async-generator-function": true,
        "string.prototype.matchall>call-bind>call-bind-apply-helpers": true,
        "string.prototype.matchall>call-bind>es-define-property": true,
        "string.prototype.matchall>es-errors": true,
        "string.prototype.matchall>es-object-atoms": true,
        "browserify>has>function-bind": true,
        "string.prototype.matchall>get-intrinsic>generator-function": true,
        "string.prototype.matchall>es-abstract>get-proto": true,
        "string.prototype.matchall>gopd": true,
        "string.prototype.matchall>has-symbols": true,
        "eslint-plugin-react>hasown": true,
        "eslint-plugin-react>array-includes>math-intrinsics": true
      }
    },
    "string.prototype.matchall>es-abstract>get-proto": {
      "packages": {
        "eslint-plugin-react>es-iterator-helpers>has-proto>dunder-proto": true,
        "string.prototype.matchall>es-object-atoms": true
      }
    },
    "eth-lattice-keyring>gridplus-sdk": {
      "globals": {
        "AbortController": true,
        "Request": true,
        "URL": true,
        "__values": true,
        "caches": true,
        "clearTimeout": true,
        "console.error": true,
        "console.log": true,
        "console.warn": true,
        "fetch": true,
        "setTimeout": true
      },
      "packages": {
        "eth-lattice-keyring>gridplus-sdk>@ethereumjs/common": true,
        "@ethereumjs/tx": true,
        "@ethersproject/abi": true,
        "eth-lattice-keyring>gridplus-sdk>aes-js": true,
        "bitcoin-address-validation>bech32": true,
        "eth-lattice-keyring>gridplus-sdk>bignumber.js": true,
        "eth-lattice-keyring>gridplus-sdk>bitwise": true,
        "bn.js": true,
        "eth-lattice-keyring>gridplus-sdk>borc": true,
        "ethereumjs-util>ethereum-cryptography>bs58check": true,
        "browserify>buffer": true,
        "eth-lattice-keyring>gridplus-sdk>crc-32": true,
        "@toruslabs/eccrypto>elliptic": true,
        "eth-lattice-keyring>gridplus-sdk>eth-eip712-util-browser": true,
        "ethers>@ethersproject/sha2>hash.js": true,
        "eth-ens-namehash>js-sha3": true,
        "lodash": true,
        "eth-lattice-keyring>gridplus-sdk>rlp": true,
        "ganache>secp256k1": true,
        "eth-lattice-keyring>gridplus-sdk>uuid": true
      }
    },
    "eslint-plugin-react>es-iterator-helpers>has-property-descriptors": {
      "packages": {
        "string.prototype.matchall>call-bind>es-define-property": true
      }
    },
    "axios>form-data>es-set-tostringtag>has-tostringtag": {
      "packages": {
        "string.prototype.matchall>has-symbols": true
      }
    },
    "ethereumjs-util>create-hash>md5.js>hash-base": {
      "packages": {
        "pumpify>inherits": true,
        "ethereumjs-util>create-hash>md5.js>hash-base>readable-stream": true,
        "koa>content-disposition>safe-buffer": true
      }
    },
    "ethereumjs-util>create-hash>ripemd160>hash-base": {
      "packages": {
        "pumpify>inherits": true,
        "ethereumjs-util>create-hash>ripemd160>hash-base>readable-stream": true,
        "koa>content-disposition>safe-buffer": true
      }
    },
    "crypto-browserify>pbkdf2>ripemd160>hash-base": {
      "packages": {
        "browserify>buffer": true,
        "pumpify>inherits": true,
        "stream-browserify": true
      }
    },
    "ethers>@ethersproject/sha2>hash.js": {
      "packages": {
        "pumpify>inherits": true,
        "@toruslabs/eccrypto>elliptic>minimalistic-assert": true
      }
    },
    "eslint-plugin-react>hasown": {
      "packages": {
        "browserify>has>function-bind": true
      }
    },
    "@metamask/eth-qr-keyring>hdkey": {
      "packages": {
        "browserify>assert": true,
        "ethereumjs-util>ethereum-cryptography>bs58check": true,
        "crypto-browserify": true,
        "ethereumjs-util>create-hash>ripemd160": true,
        "koa>content-disposition>safe-buffer": true,
        "ganache>secp256k1": true
      }
    },
    "he": {
      "globals": {
        "define": true
      }
    },
    "history": {
      "globals": {
        "console": true,
        "define": true,
        "document.defaultView": true,
        "document.querySelector": true
      }
    },
    "react-router-dom>history": {
      "globals": {
        "addEventListener": true,
        "confirm": true,
        "document": true,
        "history": true,
        "location": true,
        "navigator.userAgent": true,
        "removeEventListener": true
      },
      "packages": {
        "react-router-dom>history>resolve-pathname": true,
        "react-router-dom>tiny-invariant": true,
        "react-router-dom>tiny-warning": true,
        "react-router-dom>history>value-equal": true
      }
    },
    "@toruslabs/eccrypto>elliptic>hmac-drbg": {
      "packages": {
        "ethers>@ethersproject/sha2>hash.js": true,
        "@toruslabs/eccrypto>elliptic>minimalistic-assert": true,
        "@toruslabs/eccrypto>elliptic>minimalistic-crypto-utils": true
      }
    },
    "react-redux>hoist-non-react-statics": {
      "packages": {
        "react-redux>hoist-non-react-statics>react-is": true
      }
    },
    "https-browserify": {
      "packages": {
        "stream-http": true,
        "browserify>url": true
      }
    },
    "@metamask/notification-services-controller>firebase>@firebase/app>idb": {
      "globals": {
        "DOMException": true,
        "IDBCursor": true,
        "IDBDatabase": true,
        "IDBIndex": true,
        "IDBObjectStore": true,
        "IDBRequest": true,
        "IDBTransaction": true,
        "indexedDB.deleteDatabase": true,
        "indexedDB.open": true
      }
    },
    "eth-ens-namehash>idna-uts46-hx": {
      "globals": {
        "define": true
      },
      "packages": {
        "browserify>punycode": true
      }
    },
    "string.prototype.matchall>internal-slot": {
      "packages": {
        "string.prototype.matchall>es-errors": true,
        "eslint-plugin-react>hasown": true,
        "string.prototype.matchall>side-channel": true
      }
    },
    "browserify>util>is-arguments": {
      "packages": {
        "string.prototype.matchall>call-bind": true,
        "axios>form-data>es-set-tostringtag>has-tostringtag": true
      }
    },
    "string.prototype.matchall>es-abstract>is-array-buffer": {
      "packages": {
        "string.prototype.matchall>call-bind": true,
        "string.prototype.matchall>call-bound": true,
        "string.prototype.matchall>get-intrinsic": true
      }
    },
    "@metamask/eth-token-tracker>deep-equal>which-boxed-primitive>is-bigint": {
      "packages": {
        "string.prototype.matchall>es-abstract>unbox-primitive>has-bigints": true
      }
    },
    "@metamask/eth-token-tracker>deep-equal>which-boxed-primitive>is-boolean-object": {
      "packages": {
        "string.prototype.matchall>call-bound": true,
        "axios>form-data>es-set-tostringtag>has-tostringtag": true
      }
    },
    "string.prototype.matchall>es-abstract>is-callable": {
      "globals": {
        "document": true
      }
    },
    "@metamask/eth-token-tracker>deep-equal>is-date-object": {
      "packages": {
        "string.prototype.matchall>call-bound": true,
        "axios>form-data>es-set-tostringtag>has-tostringtag": true
      }
    },
    "browserify>util>is-generator-function": {
      "packages": {
        "string.prototype.matchall>call-bound": true,
        "string.prototype.matchall>get-intrinsic>generator-function": true,
        "string.prototype.matchall>es-abstract>get-proto": true,
        "axios>form-data>es-set-tostringtag>has-tostringtag": true,
        "string.prototype.matchall>es-abstract>safe-regex-test": true
      }
    },
    "@material-ui/core>@material-ui/styles>jss>is-in-browser": {
      "globals": {
        "document": true
      }
    },
    "@metamask/eth-token-tracker>deep-equal>which-boxed-primitive>is-number-object": {
      "packages": {
        "string.prototype.matchall>call-bound": true,
        "axios>form-data>es-set-tostringtag>has-tostringtag": true
      }
    },
    "string.prototype.matchall>es-abstract>is-regex": {
      "packages": {
        "string.prototype.matchall>call-bound": true,
        "string.prototype.matchall>gopd": true,
        "axios>form-data>es-set-tostringtag>has-tostringtag": true,
        "eslint-plugin-react>hasown": true
      }
    },
    "string.prototype.matchall>es-abstract>is-shared-array-buffer": {
      "packages": {
        "string.prototype.matchall>call-bound": true
      }
    },
    "eslint-plugin-react>array-includes>is-string": {
      "packages": {
        "string.prototype.matchall>call-bound": true,
        "axios>form-data>es-set-tostringtag>has-tostringtag": true
      }
    },
    "string.prototype.matchall>es-abstract>es-to-primitive>is-symbol": {
      "packages": {
        "string.prototype.matchall>call-bound": true,
        "string.prototype.matchall>has-symbols": true,
        "string.prototype.matchall>es-abstract>safe-regex-test": true
      }
    },
    "browserify>util>is-typed-array": {
      "packages": {
        "browserify>util>which-typed-array": true
      }
    },
    "@metamask/eth-token-tracker>deep-equal>which-collection>is-weakset": {
      "packages": {
        "string.prototype.matchall>call-bound": true,
        "string.prototype.matchall>get-intrinsic": true
      }
    },
    "eth-lattice-keyring>gridplus-sdk>borc>iso-url": {
      "globals": {
        "URL": true,
        "URLSearchParams": true,
        "location": true
      }
    },
    "@open-rpc/test-coverage>isomorphic-fetch": {
      "globals": {
        "fetch.bind": true
      },
      "packages": {
        "@open-rpc/test-coverage>isomorphic-fetch>whatwg-fetch": true
      }
    },
    "@ensdomains/content-hash>js-base64": {
      "globals": {
        "Base64": "write",
        "TextDecoder": true,
        "TextEncoder": true,
        "atob": true,
        "btoa": true,
        "define": true
      },
      "packages": {
        "browserify>buffer": true
      }
    },
    "eth-ens-namehash>js-sha3": {
      "globals": {
        "define": true
      },
      "packages": {
        "process": true
      }
    },
    "@ngraveio/bc-ur>jsbi": {
      "globals": {
        "define": true
      }
    },
    "@metamask/message-manager>jsonschema": {
      "packages": {
        "browserify>url": true
      }
    },
    "@material-ui/core>@material-ui/styles>jss-plugin-camel-case": {
      "packages": {
        "@material-ui/core>@material-ui/styles>jss-plugin-camel-case>hyphenate-style-name": true
      }
    },
    "@material-ui/core>@material-ui/styles>jss-plugin-default-unit": {
      "globals": {
        "CSS": true
      },
      "packages": {
        "@material-ui/core>@material-ui/styles>jss": true
      }
    },
    "@material-ui/core>@material-ui/styles>jss-plugin-global": {
      "packages": {
        "@babel/runtime": true,
        "@material-ui/core>@material-ui/styles>jss": true
      }
    },
    "@material-ui/core>@material-ui/styles>jss-plugin-nested": {
      "packages": {
        "@babel/runtime": true,
        "react-router-dom>tiny-warning": true
      }
    },
    "@material-ui/core>@material-ui/styles>jss-plugin-rule-value-function": {
      "packages": {
        "@material-ui/core>@material-ui/styles>jss": true,
        "react-router-dom>tiny-warning": true
      }
    },
    "@material-ui/core>@material-ui/styles>jss-plugin-vendor-prefixer": {
      "packages": {
        "@material-ui/core>@material-ui/styles>jss-plugin-vendor-prefixer>css-vendor": true,
        "@material-ui/core>@material-ui/styles>jss": true
      }
    },
    "@material-ui/core>@material-ui/styles>jss": {
      "globals": {
        "CSS": true,
        "document.createElement": true,
        "document.querySelector": true
      },
      "packages": {
        "@babel/runtime": true,
        "@material-ui/core>@material-ui/styles>jss>is-in-browser": true,
        "react-router-dom>tiny-warning": true
      }
    },
    "ethereumjs-util>ethereum-cryptography>keccak": {
      "packages": {
        "browserify>buffer": true,
        "ethereumjs-util>ethereum-cryptography>keccak>readable-stream": true
      }
    },
    "currency-formatter>locale-currency": {
      "globals": {
        "countryCode": true
      }
    },
    "localforage": {
      "globals": {
        "Blob": true,
        "BlobBuilder": true,
        "FileReader": true,
        "IDBKeyRange": true,
        "MSBlobBuilder": true,
        "MozBlobBuilder": true,
        "OIndexedDB": true,
        "WebKitBlobBuilder": true,
        "atob": true,
        "btoa": true,
        "console.error": true,
        "console.info": true,
        "console.warn": true,
        "define": true,
        "fetch": true,
        "indexedDB": true,
        "localStorage": true,
        "mozIndexedDB": true,
        "msIndexedDB": true,
        "navigator.platform": true,
        "navigator.userAgent": true,
        "openDatabase": true,
        "setTimeout": true,
        "webkitIndexedDB": true
      }
    },
    "lodash": {
      "globals": {
        "clearTimeout": true,
        "define": true,
        "setTimeout": true
      }
    },
    "loglevel": {
      "globals": {
        "console": true,
        "define": true,
        "document.cookie": true,
        "localStorage": true,
        "log": "write",
        "navigator": true
      }
    },
    "@trezor/connect-web>@trezor/connect>@trezor/protobuf>long": {
      "globals": {
        "WebAssembly.Instance": true,
        "WebAssembly.Module": true,
        "define": true
      }
    },
    "lottie-web": {
      "globals": {
        "Blob": true,
        "Howl": true,
        "OffscreenCanvas": true,
        "URL.createObjectURL": true,
        "Worker": true,
        "XMLHttpRequest": true,
        "bodymovin": "write",
        "clearInterval": true,
        "console": true,
        "define": true,
        "document.body": true,
        "document.createElement": true,
        "document.createElementNS": true,
        "document.getElementsByClassName": true,
        "document.getElementsByTagName": true,
        "document.querySelectorAll": true,
        "document.readyState": true,
        "location.origin": true,
        "location.pathname": true,
        "navigator": true,
        "requestAnimationFrame": true,
        "setInterval": true,
        "setTimeout": true
      }
    },
    "luxon": {
      "globals": {
        "Intl": true
      }
    },
    "@metamask/snaps-utils>marked": {
      "globals": {
        "console.error": true,
        "console.warn": true,
        "define": true
      }
    },
    "ethereumjs-util>create-hash>md5.js": {
      "packages": {
        "ethereumjs-util>create-hash>md5.js>hash-base": true,
        "pumpify>inherits": true,
        "koa>content-disposition>safe-buffer": true
      }
    },
    "@storybook/addon-docs>remark-external-links>mdast-util-definitions": {
      "packages": {
        "react-markdown>unist-util-visit": true
      }
    },
    "react-markdown>remark-parse>mdast-util-from-markdown": {
      "packages": {
        "react-markdown>remark-parse>mdast-util-from-markdown>mdast-util-to-string": true,
        "react-markdown>remark-parse>mdast-util-from-markdown>micromark": true,
        "react-syntax-highlighter>refractor>parse-entities": true,
        "react-markdown>vfile>unist-util-stringify-position": true
      }
    },
    "react-markdown>remark-rehype>mdast-util-to-hast": {
      "globals": {
        "console.warn": true
      },
      "packages": {
        "@storybook/addon-docs>remark-external-links>mdast-util-definitions": true,
        "react-markdown>remark-rehype>mdast-util-to-hast>mdurl": true,
        "react-markdown>remark-rehype>mdast-util-to-hast>unist-builder": true,
        "react-markdown>remark-rehype>mdast-util-to-hast>unist-util-generated": true,
        "react-markdown>remark-rehype>mdast-util-to-hast>unist-util-position": true,
        "react-markdown>unist-util-visit": true
      }
    },
    "eth-lattice-keyring>@ethereumjs/util>micro-ftch": {
      "globals": {
        "Headers": true,
        "TextDecoder": true,
        "URL": true,
        "btoa": true,
        "fetch": true
      },
      "packages": {
        "browserify>browserify-zlib": true,
        "browserify>buffer": true,
        "https-browserify": true,
        "process": true,
        "stream-http": true,
        "browserify>url": true,
        "browserify>util": true
      }
    },
    "react-markdown>remark-parse>mdast-util-from-markdown>micromark": {
      "packages": {
        "react-syntax-highlighter>refractor>parse-entities": true
      }
    },
    "crypto-browserify>diffie-hellman>miller-rabin": {
      "packages": {
        "bn.js": true,
        "@toruslabs/eccrypto>elliptic>brorand": true
      }
    },
    "@ensdomains/content-hash>cids>multibase": {
      "globals": {
        "TextDecoder": true,
        "TextEncoder": true
      },
      "packages": {
        "@ensdomains/content-hash>cids>multibase>@multiformats/base-x": true
      }
    },
    "@ensdomains/content-hash>multihashes>multibase": {
      "packages": {
        "@ensdomains/content-hash>multihashes>multibase>base-x": true,
        "browserify>buffer": true,
        "@ensdomains/content-hash>multihashes>web-encoding": true
      }
    },
    "@ensdomains/content-hash>multicodec": {
      "packages": {
        "@ensdomains/content-hash>multicodec>uint8arrays": true,
        "sass-embedded>varint": true
      }
    },
    "@metamask/assets-controllers>multiformats": {
      "globals": {
        "TextDecoder": true,
        "TextEncoder": true,
        "console.warn": true,
        "crypto.subtle.digest": true
      }
    },
    "@ensdomains/content-hash>multihashes": {
      "packages": {
        "browserify>buffer": true,
        "@ensdomains/content-hash>multihashes>multibase": true,
        "@ensdomains/content-hash>multihashes>varint": true,
        "@ensdomains/content-hash>multihashes>web-encoding": true
      }
    },
    "@ensdomains/content-hash>cids>multihashes": {
      "packages": {
        "@ensdomains/content-hash>cids>multibase": true,
        "@ensdomains/content-hash>cids>multihashes>uint8arrays": true,
        "@ensdomains/content-hash>cids>multihashes>varint": true
      }
    },
    "nanoid": {
      "globals": {
        "crypto.getRandomValues": true
      }
    },
    "node-fetch": {
      "globals": {
        "Headers": true,
        "Request": true,
        "Response": true,
        "fetch": true
      }
    },
    "eth-method-registry>@metamask/ethjs-contract>ethjs-abi>number-to-bn": {
      "packages": {
        "bn.js": true,
        "eth-method-registry>@metamask/ethjs-query>@metamask/ethjs-format>strip-hex-prefix": true
      }
    },
    "string.prototype.matchall>es-abstract>object-inspect": {
      "globals": {
        "HTMLElement": true,
        "WeakRef": true
      },
      "packages": {
        "browserify>browser-resolve": true
      }
    },
    "@ngraveio/bc-ur>assert>object-is": {
      "packages": {
        "string.prototype.matchall>call-bind": true,
        "string.prototype.matchall>define-properties": true
      }
    },
    "gulp>vinyl-fs>object.assign": {
      "packages": {
        "string.prototype.matchall>call-bind": true,
        "string.prototype.matchall>call-bound": true,
        "string.prototype.matchall>define-properties": true,
        "string.prototype.matchall>es-object-atoms": true,
        "string.prototype.matchall>has-symbols": true,
        "@lavamoat/webpack>json-stable-stringify>object-keys": true
      }
    },
    "@metamask/object-multiplex>once": {
      "packages": {
        "@metamask/object-multiplex>once>wrappy": true
      }
    },
    "crypto-browserify>public-encrypt>parse-asn1": {
      "packages": {
        "crypto-browserify>public-encrypt>parse-asn1>asn1.js": true,
        "ethereumjs-util>ethereum-cryptography>browserify-aes": true,
        "crypto-browserify>browserify-cipher>evp_bytestokey": true,
        "crypto-browserify>pbkdf2": true,
        "koa>content-disposition>safe-buffer": true
      }
    },
    "react-syntax-highlighter>refractor>parse-entities": {
      "globals": {
        "document.createElement": true
      }
    },
    "path-browserify": {
      "packages": {
        "process": true
      }
    },
    "serve-handler>path-to-regexp": {
      "packages": {
        "serve-handler>path-to-regexp>isarray": true
      }
    },
    "crypto-browserify>pbkdf2": {
      "globals": {
        "crypto": true,
        "process": true,
        "queueMicrotask": true,
        "setImmediate": true,
        "setTimeout": true
      },
      "packages": {
        "crypto-browserify>pbkdf2>create-hash": true,
        "process": true,
        "crypto-browserify>pbkdf2>ripemd160": true,
        "koa>content-disposition>safe-buffer": true,
        "addons-linter>sha.js": true,
        "addons-linter>sha.js>to-buffer": true
      }
    },
    "@material-ui/core>popper.js": {
      "globals": {
        "MSInputMethodContext": true,
        "Node.DOCUMENT_POSITION_FOLLOWING": true,
        "cancelAnimationFrame": true,
        "console.warn": true,
        "define": true,
        "devicePixelRatio": true,
        "document": true,
        "getComputedStyle": true,
        "innerHeight": true,
        "innerWidth": true,
        "navigator": true,
        "requestAnimationFrame": true,
        "setTimeout": true
      }
    },
    "react-tippy>popper.js": {
      "globals": {
        "MSInputMethodContext": true,
        "Node.DOCUMENT_POSITION_FOLLOWING": true,
        "cancelAnimationFrame": true,
        "console.warn": true,
        "define": true,
        "devicePixelRatio": true,
        "document": true,
        "getComputedStyle": true,
        "innerHeight": true,
        "innerWidth": true,
        "navigator.userAgent": true,
        "requestAnimationFrame": true,
        "setTimeout": true
      }
    },
    "process": {
      "globals": {
        "clearTimeout": true,
        "setTimeout": true
      }
    },
    "readable-stream-2>process-nextick-args": {
      "packages": {
        "process": true
      }
    },
    "eth-method-registry>@metamask/ethjs-query>promise-to-callback": {
      "packages": {
        "eth-method-registry>@metamask/ethjs-query>promise-to-callback>is-fn": true,
        "eth-method-registry>@metamask/ethjs-query>promise-to-callback>set-immediate-shim": true
      }
    },
    "prop-types": {
      "globals": {
        "console": true
      },
      "packages": {
        "react>object-assign": true,
        "prop-types>react-is": true
      }
    },
    "react-markdown>property-information": {
      "packages": {
        "watchify>xtend": true
      }
    },
    "@trezor/connect-web>@trezor/connect>@trezor/protobuf>protobufjs": {
      "globals": {
        "process": true,
        "setTimeout": true
      },
      "packages": {
        "@trezor/connect-web>@trezor/connect>@trezor/protobuf>protobufjs>@protobufjs/aspromise": true,
        "@trezor/connect-web>@trezor/connect>@trezor/protobuf>protobufjs>@protobufjs/base64": true,
        "@trezor/connect-web>@trezor/connect>@trezor/protobuf>protobufjs>@protobufjs/codegen": true,
        "@trezor/connect-web>@trezor/connect>@trezor/protobuf>protobufjs>@protobufjs/eventemitter": true,
        "@trezor/connect-web>@trezor/connect>@trezor/protobuf>protobufjs>@protobufjs/fetch": true,
        "@trezor/connect-web>@trezor/connect>@trezor/protobuf>protobufjs>@protobufjs/float": true,
        "@trezor/connect-web>@trezor/connect>@trezor/protobuf>protobufjs>@protobufjs/inquire": true,
        "@trezor/connect-web>@trezor/connect>@trezor/protobuf>protobufjs>@protobufjs/path": true,
        "@trezor/connect-web>@trezor/connect>@trezor/protobuf>protobufjs>@protobufjs/pool": true,
        "@trezor/connect-web>@trezor/connect>@trezor/protobuf>protobufjs>@protobufjs/utf8": true
      }
    },
    "crypto-browserify>public-encrypt": {
      "packages": {
        "bn.js": true,
        "crypto-browserify>public-encrypt>browserify-rsa": true,
        "ethereumjs-util>create-hash": true,
        "crypto-browserify>public-encrypt>parse-asn1": true,
        "crypto-browserify>randombytes": true,
        "koa>content-disposition>safe-buffer": true
      }
    },
    "browserify>punycode": {
      "globals": {
        "define": true
      }
    },
    "browserify>url>punycode": {
      "globals": {
        "define": true
      }
    },
    "qrcode-generator": {
      "globals": {
        "define": true
      }
    },
    "qrcode.react": {
      "globals": {
        "Path2D": true,
        "devicePixelRatio": true
      },
      "packages": {
        "react": true
      }
    },
    "browserify>url>qs": {
      "packages": {
        "string.prototype.matchall>side-channel": true
      }
    },
    "@metamask/snaps-controllers>tar-stream>streamx>queue-tick": {
      "globals": {
        "queueMicrotask": true
      }
    },
    "react-beautiful-dnd>raf-schd": {
      "globals": {
        "cancelAnimationFrame": true,
        "requestAnimationFrame": true
      }
    },
    "crypto-browserify>randombytes": {
      "globals": {
        "crypto": true,
        "msCrypto": true
      },
      "packages": {
        "process": true,
        "koa>content-disposition>safe-buffer": true
      }
    },
    "crypto-browserify>randomfill": {
      "globals": {
        "crypto": true,
        "msCrypto": true
      },
      "packages": {
        "process": true,
        "crypto-browserify>randombytes": true,
        "koa>content-disposition>safe-buffer": true
      }
    },
    "react": {
      "globals": {
        "console": true
      },
      "packages": {
        "react>object-assign": true
      }
    },
    "react-beautiful-dnd": {
      "globals": {
        "Element.prototype": true,
        "__REDUX_DEVTOOLS_EXTENSION_COMPOSE__": true,
        "addEventListener": true,
        "cancelAnimationFrame": true,
        "clearTimeout": true,
        "console": true,
        "document": true,
        "getComputedStyle": true,
        "pageXOffset": true,
        "pageYOffset": true,
        "removeEventListener": true,
        "requestAnimationFrame": true,
        "scrollBy": true,
        "setTimeout": true
      },
      "packages": {
        "@babel/runtime": true,
        "react-beautiful-dnd>css-box-model": true,
        "react-beautiful-dnd>memoize-one": true,
        "react-beautiful-dnd>raf-schd": true,
        "react": true,
        "react-dom": true,
        "react-redux": true,
        "redux": true,
        "react-beautiful-dnd>use-memo-one": true
      }
    },
    "react-chartjs-2": {
      "globals": {
        "setTimeout": true
      },
      "packages": {
        "chart.js": true,
        "react": true
      }
    },
    "react-focus-lock>react-clientside-effect": {
      "packages": {
        "@babel/runtime": true,
        "react": true
      }
    },
    "react-compiler-runtime": {
      "globals": {
        "console.error": true
      },
      "packages": {
        "react": true
      }
    },
    "react-dom": {
      "globals": {
        "HTMLIFrameElement": true,
        "MSApp": true,
        "__REACT_DEVTOOLS_GLOBAL_HOOK__": true,
        "addEventListener": true,
        "clearTimeout": true,
        "clipboardData": true,
        "console": true,
        "dispatchEvent": true,
        "document": true,
        "event": "write",
        "jest": true,
        "location.protocol": true,
        "navigator.userAgent.indexOf": true,
        "removeEventListener": true,
        "self": true,
        "setTimeout": true,
        "top": true
      },
      "packages": {
        "react>object-assign": true,
        "react": true,
        "react-dom>scheduler": true
      }
    },
    "react-popper>react-fast-compare": {
      "globals": {
        "Element": true,
        "console.warn": true
      }
    },
    "react-focus-lock": {
      "globals": {
        "addEventListener": true,
        "console.error": true,
        "console.warn": true,
        "document": true,
        "removeEventListener": true,
        "setTimeout": true
      },
      "packages": {
        "@babel/runtime": true,
        "react-focus-lock>focus-lock": true,
        "prop-types": true,
        "react": true,
        "react-focus-lock>react-clientside-effect": true,
        "react-focus-lock>use-callback-ref": true,
        "react-focus-lock>use-sidecar": true
      }
    },
    "react-idle-timer": {
      "globals": {
        "clearTimeout": true,
        "document": true,
        "setTimeout": true
      },
      "packages": {
        "prop-types": true,
        "react": true
      }
    },
    "@material-ui/core>react-is": {
      "globals": {
        "console": true
      }
    },
    "@material-ui/core>@material-ui/utils>react-is": {
      "globals": {
        "console": true
      }
    },
    "react-redux>hoist-non-react-statics>react-is": {
      "globals": {
        "console": true
      }
    },
    "prop-types>react-is": {
      "globals": {
        "console": true
      }
    },
    "react-markdown>react-is": {
      "globals": {
        "console": true
      }
    },
    "react-redux>react-is": {
      "globals": {
        "console": true
      }
    },
    "react-router-dom>react-router>react-is": {
      "globals": {
        "console": true
      }
    },
    "react-markdown": {
      "globals": {
        "console.warn": true
      },
      "packages": {
        "react-markdown>comma-separated-tokens": true,
        "prop-types": true,
        "react-markdown>property-information": true,
        "react": true,
        "react-markdown>react-is": true,
        "react-markdown>remark-parse": true,
        "react-markdown>remark-rehype": true,
        "react-markdown>space-separated-tokens": true,
        "react-markdown>style-to-object": true,
        "react-markdown>unified": true,
        "react-markdown>unist-util-visit": true,
        "react-markdown>vfile": true
      }
    },
    "react-popper": {
      "globals": {
        "document": true
      },
      "packages": {
        "@popperjs/core": true,
        "react": true,
        "react-popper>react-fast-compare": true,
        "react-popper>warning": true
      }
    },
    "react-redux": {
      "globals": {
        "console": true,
        "document": true
      },
      "packages": {
        "@babel/runtime": true,
        "react-redux>hoist-non-react-statics": true,
        "prop-types": true,
        "react": true,
        "react-dom": true,
        "react-redux>react-is": true
      }
    },
    "react-router-dom": {
      "packages": {
        "react-router-dom>history": true,
        "prop-types": true,
        "react": true,
        "react-router-dom>react-router": true,
        "react-router-dom>tiny-invariant": true,
        "react-router-dom>tiny-warning": true
      }
    },
    "react-router-dom-v5-compat": {
      "globals": {
        "FormData": true,
        "URL": true,
        "URLSearchParams": true,
        "__reactRouterVersion": "write",
        "addEventListener": true,
        "confirm": true,
        "define": true,
        "document": true,
        "history.scrollRestoration": true,
        "location.href": true,
        "removeEventListener": true,
        "scrollTo": true,
        "scrollY": true,
        "sessionStorage.getItem": true,
        "sessionStorage.setItem": true,
        "setTimeout": true
      },
      "packages": {
        "react-router-dom-v5-compat>@remix-run/router": true,
        "history": true,
        "react": true,
        "react-dom": true,
        "react-router-dom": true,
        "react-router-dom-v5-compat>react-router": true
      }
    },
    "react-router-dom>react-router": {
      "packages": {
        "react-router-dom>history": true,
        "react-redux>hoist-non-react-statics": true,
        "serve-handler>path-to-regexp": true,
        "prop-types": true,
        "react": true,
        "react-router-dom>react-router>react-is": true,
        "react-router-dom>tiny-invariant": true,
        "react-router-dom>tiny-warning": true
      }
    },
    "react-router-dom-v5-compat>react-router": {
      "globals": {
        "console.error": true,
        "define": true
      },
      "packages": {
        "react-router-dom-v5-compat>@remix-run/router": true,
        "react": true
      }
    },
    "react-simple-file-input": {
      "globals": {
        "File": true,
        "FileReader": true,
        "console.warn": true
      },
      "packages": {
        "prop-types": true,
        "react": true
      }
    },
    "react-tippy": {
      "globals": {
        "Element": true,
        "MSStream": true,
        "MutationObserver": true,
        "addEventListener": true,
        "clearTimeout": true,
        "console.error": true,
        "console.warn": true,
        "define": true,
        "document": true,
        "getComputedStyle": true,
        "innerHeight": true,
        "innerWidth": true,
        "navigator.maxTouchPoints": true,
        "navigator.msMaxTouchPoints": true,
        "navigator.userAgent": true,
        "performance": true,
        "requestAnimationFrame": true,
        "setTimeout": true
      },
      "packages": {
        "react-tippy>popper.js": true,
        "react": true,
        "react-dom": true
      }
    },
    "react-toggle-button": {
      "globals": {
        "clearTimeout": true,
        "console.warn": true,
        "define": true,
        "performance": true,
        "setTimeout": true
      },
      "packages": {
        "react": true
      }
    },
    "react-transition-group": {
      "globals": {
        "Element": true,
        "setTimeout": true
      },
      "packages": {
        "react-transition-group>dom-helpers": true,
        "prop-types": true,
        "react": true,
        "react-dom": true
      }
    },
    "readable-stream": {
      "globals": {
        "AbortController": true,
        "AbortSignal": true,
        "AggregateError": true,
        "Blob": true,
        "queueMicrotask": true
      },
      "packages": {
        "readable-stream>abort-controller": true,
        "browserify>buffer": true,
        "webpack>events": true,
        "process": true,
        "browserify>string_decoder": true
      }
    },
    "@metamask/json-rpc-middleware-stream>readable-stream": {
      "packages": {
        "browserify>browser-resolve": true,
        "browserify>buffer": true,
        "webpack>events": true,
        "pumpify>inherits": true,
        "process": true,
        "browserify>string_decoder": true,
        "@storybook/react>util-deprecate": true
      }
    },
    "@metamask/object-multiplex>readable-stream": {
      "packages": {
        "browserify>browser-resolve": true,
        "browserify>buffer": true,
        "webpack>events": true,
        "pumpify>inherits": true,
        "process": true,
        "browserify>string_decoder": true,
        "@storybook/react>util-deprecate": true
      }
    },
    "@metamask/obs-store>readable-stream": {
      "packages": {
        "browserify>browser-resolve": true,
        "browserify>buffer": true,
        "webpack>events": true,
        "pumpify>inherits": true,
        "process": true,
        "browserify>string_decoder": true,
        "@storybook/react>util-deprecate": true
      }
    },
    "@metamask/post-message-stream>readable-stream": {
      "packages": {
        "browserify>browser-resolve": true,
        "browserify>buffer": true,
        "webpack>events": true,
        "pumpify>inherits": true,
        "process": true,
        "browserify>string_decoder": true,
        "@storybook/react>util-deprecate": true
      }
    },
    "@metamask/providers>readable-stream": {
      "packages": {
        "browserify>browser-resolve": true,
        "browserify>buffer": true,
        "webpack>events": true,
        "pumpify>inherits": true,
        "process": true,
        "browserify>string_decoder": true,
        "@storybook/react>util-deprecate": true
      }
    },
    "@metamask/snaps-controllers>readable-stream": {
      "packages": {
        "browserify>browser-resolve": true,
        "browserify>buffer": true,
        "webpack>events": true,
        "pumpify>inherits": true,
        "process": true,
        "browserify>string_decoder": true,
        "@storybook/react>util-deprecate": true
      }
    },
    "crypto-browserify>browserify-sign>readable-stream": {
      "packages": {
        "browserify>browser-resolve": true,
        "readable-stream-2>core-util-is": true,
        "webpack>events": true,
        "pumpify>inherits": true,
        "crypto-browserify>browserify-sign>readable-stream>isarray": true,
        "process": true,
        "readable-stream-2>process-nextick-args": true,
        "crypto-browserify>browserify-sign>readable-stream>safe-buffer": true,
        "crypto-browserify>browserify-sign>readable-stream>string_decoder": true,
        "browserify>timers-browserify": true,
        "@storybook/react>util-deprecate": true
      }
    },
    "@metamask/providers>extension-port-stream>readable-stream": {
      "globals": {
        "AbortController": true,
        "AbortSignal": true,
        "AggregateError": true,
        "Blob": true,
        "queueMicrotask": true
      },
      "packages": {
        "readable-stream>abort-controller": true,
        "browserify>buffer": true,
        "webpack>events": true,
        "process": true,
        "browserify>string_decoder": true
      }
    },
    "ethereumjs-util>create-hash>md5.js>hash-base>readable-stream": {
      "packages": {
        "browserify>browser-resolve": true,
        "browserify>buffer": true,
        "webpack>events": true,
        "pumpify>inherits": true,
        "process": true,
        "browserify>string_decoder": true,
        "@storybook/react>util-deprecate": true
      }
    },
    "ethereumjs-util>create-hash>ripemd160>hash-base>readable-stream": {
      "packages": {
        "browserify>browser-resolve": true,
        "browserify>buffer": true,
        "webpack>events": true,
        "pumpify>inherits": true,
        "process": true,
        "browserify>string_decoder": true,
        "@storybook/react>util-deprecate": true
      }
    },
    "ethereumjs-util>ethereum-cryptography>keccak>readable-stream": {
      "packages": {
        "browserify>browser-resolve": true,
        "browserify>buffer": true,
        "webpack>events": true,
        "pumpify>inherits": true,
        "process": true,
        "browserify>string_decoder": true,
        "@storybook/react>util-deprecate": true
      }
    },
    "@metamask/snaps-controllers>readable-web-to-node-stream>readable-stream": {
      "packages": {
        "browserify>browser-resolve": true,
        "browserify>buffer": true,
        "webpack>events": true,
        "pumpify>inherits": true,
        "process": true,
        "browserify>string_decoder": true,
        "@storybook/react>util-deprecate": true
      }
    },
    "stream-browserify>readable-stream": {
      "packages": {
        "browserify>browser-resolve": true,
        "browserify>buffer": true,
        "webpack>events": true,
        "pumpify>inherits": true,
        "process": true,
        "browserify>string_decoder": true,
        "@storybook/react>util-deprecate": true
      }
    },
    "stream-http>readable-stream": {
      "packages": {
        "browserify>browser-resolve": true,
        "browserify>buffer": true,
        "webpack>events": true,
        "pumpify>inherits": true,
        "process": true,
        "browserify>string_decoder": true,
        "@storybook/react>util-deprecate": true
      }
    },
    "@metamask/snaps-controllers>readable-web-to-node-stream": {
      "packages": {
        "@metamask/snaps-controllers>readable-web-to-node-stream>readable-stream": true
      }
    },
    "redux": {
      "globals": {
        "console": true
      },
      "packages": {
        "@babel/runtime": true
      }
    },
    "string.prototype.matchall>regexp.prototype.flags": {
      "packages": {
        "string.prototype.matchall>call-bind": true,
        "string.prototype.matchall>define-properties": true,
        "string.prototype.matchall>es-errors": true,
        "string.prototype.matchall>es-abstract>get-proto": true,
        "string.prototype.matchall>gopd": true,
        "string.prototype.matchall>set-function-name": true
      }
    },
    "react-markdown>remark-parse": {
      "packages": {
        "react-markdown>remark-parse>mdast-util-from-markdown": true
      }
    },
    "react-markdown>remark-rehype": {
      "packages": {
        "react-markdown>remark-rehype>mdast-util-to-hast": true
      }
    },
    "react-markdown>vfile>replace-ext": {
      "packages": {
        "path-browserify": true
      }
    },
    "reselect": {
      "globals": {
        "WeakRef": true,
        "console.warn": true,
        "unstable_autotrackMemoize": true
      }
    },
    "@metamask/snaps-utils>rfdc": {
      "packages": {
        "browserify>buffer": true
      }
    },
    "ethereumjs-util>create-hash>ripemd160": {
      "packages": {
        "browserify>buffer": true,
        "ethereumjs-util>create-hash>ripemd160>hash-base": true,
        "pumpify>inherits": true
      }
    },
    "crypto-browserify>pbkdf2>ripemd160": {
      "packages": {
        "browserify>buffer": true,
        "crypto-browserify>pbkdf2>ripemd160>hash-base": true,
        "pumpify>inherits": true
      }
    },
    "eth-lattice-keyring>rlp": {
      "globals": {
        "TextEncoder": true
      }
    },
    "ethereumjs-util>rlp": {
      "packages": {
        "bn.js": true,
        "browserify>buffer": true
      }
    },
    "eth-lattice-keyring>gridplus-sdk>rlp": {
      "globals": {
        "TextEncoder": true
      }
    },
    "wait-on>rxjs": {
      "globals": {
        "cancelAnimationFrame": true,
        "clearInterval": true,
        "clearTimeout": true,
        "performance": true,
        "requestAnimationFrame": true,
        "setInterval.apply": true,
        "setTimeout.apply": true
      }
    },
    "koa>content-disposition>safe-buffer": {
      "packages": {
        "browserify>buffer": true
      }
    },
    "crypto-browserify>browserify-sign>readable-stream>safe-buffer": {
      "packages": {
        "browserify>buffer": true
      }
    },
    "crypto-browserify>browserify-sign>readable-stream>string_decoder>safe-buffer": {
      "packages": {
        "browserify>buffer": true
      }
    },
    "string.prototype.matchall>es-abstract>safe-regex-test": {
      "packages": {
        "string.prototype.matchall>call-bound": true,
        "string.prototype.matchall>es-errors": true,
        "string.prototype.matchall>es-abstract>is-regex": true
      }
    },
    "react-dom>scheduler": {
      "globals": {
        "MessageChannel": true,
        "cancelAnimationFrame": true,
        "clearTimeout": true,
        "console": true,
        "performance": true,
        "requestAnimationFrame": true,
        "setTimeout": true
      }
    },
    "ethers>@ethersproject/json-wallets>scrypt-js": {
      "globals": {
        "define": true,
        "setTimeout": true
      },
      "packages": {
        "browserify>timers-browserify": true
      }
    },
    "ganache>secp256k1": {
      "packages": {
        "@toruslabs/eccrypto>elliptic": true
      }
    },
    "semver": {
      "globals": {
        "console.error": true
      },
      "packages": {
        "process": true
      }
    },
    "string.prototype.matchall>call-bind>set-function-length": {
      "packages": {
        "string.prototype.matchall>define-properties>define-data-property": true,
        "string.prototype.matchall>es-errors": true,
        "string.prototype.matchall>get-intrinsic": true,
        "string.prototype.matchall>gopd": true,
        "eslint-plugin-react>es-iterator-helpers>has-property-descriptors": true
      }
    },
    "string.prototype.matchall>set-function-name": {
      "packages": {
        "string.prototype.matchall>define-properties>define-data-property": true,
        "string.prototype.matchall>es-errors": true,
        "string.prototype.matchall>set-function-name>functions-have-names": true,
        "eslint-plugin-react>es-iterator-helpers>has-property-descriptors": true
      }
    },
    "eth-method-registry>@metamask/ethjs-query>promise-to-callback>set-immediate-shim": {
      "globals": {
        "setTimeout.apply": true
      },
      "packages": {
        "browserify>timers-browserify": true
      }
    },
    "addons-linter>sha.js": {
      "packages": {
        "pumpify>inherits": true,
        "koa>content-disposition>safe-buffer": true,
        "addons-linter>sha.js>to-buffer": true
      }
    },
    "string.prototype.matchall>side-channel>side-channel-list": {
      "packages": {
        "string.prototype.matchall>es-errors": true,
        "string.prototype.matchall>es-abstract>object-inspect": true
      }
    },
    "string.prototype.matchall>side-channel>side-channel-map": {
      "packages": {
        "string.prototype.matchall>call-bound": true,
        "string.prototype.matchall>es-errors": true,
        "string.prototype.matchall>get-intrinsic": true,
        "string.prototype.matchall>es-abstract>object-inspect": true
      }
    },
    "string.prototype.matchall>side-channel>side-channel-weakmap": {
      "packages": {
        "string.prototype.matchall>call-bound": true,
        "string.prototype.matchall>es-errors": true,
        "string.prototype.matchall>get-intrinsic": true,
        "string.prototype.matchall>es-abstract>object-inspect": true,
        "string.prototype.matchall>side-channel>side-channel-map": true
      }
    },
    "string.prototype.matchall>side-channel": {
      "packages": {
        "string.prototype.matchall>es-errors": true,
        "string.prototype.matchall>es-abstract>object-inspect": true,
        "string.prototype.matchall>side-channel>side-channel-list": true,
        "string.prototype.matchall>side-channel>side-channel-map": true,
        "string.prototype.matchall>side-channel>side-channel-weakmap": true
      }
    },
    "@metamask/profile-sync-controller>siwe": {
      "globals": {
        "console.error": true,
        "console.warn": true
      },
      "packages": {
        "@metamask/profile-sync-controller>siwe>@spruceid/siwe-parser": true,
        "@metamask/profile-sync-controller>siwe>@stablelib/random": true,
        "ethers": true,
        "@metamask/controller-utils>@spruceid/siwe-parser>valid-url": true
      }
    },
    "string.prototype.matchall>es-abstract>stop-iteration-iterator": {
      "globals": {
        "StopIteration": true
      },
      "packages": {
        "string.prototype.matchall>es-errors": true,
        "string.prototype.matchall>internal-slot": true
      }
    },
    "stream-browserify": {
      "packages": {
        "webpack>events": true,
        "pumpify>inherits": true,
        "stream-browserify>readable-stream": true
      }
    },
    "stream-http": {
      "globals": {
        "AbortController": true,
        "Blob": true,
        "MSStreamReader": true,
        "ReadableStream": true,
        "WritableStream": true,
        "XDomainRequest": true,
        "XMLHttpRequest": true,
        "clearTimeout": true,
        "fetch": true,
        "location.protocol.search": true,
        "setTimeout": true
      },
      "packages": {
        "browserify>buffer": true,
        "stream-http>builtin-status-codes": true,
        "pumpify>inherits": true,
        "process": true,
        "stream-http>readable-stream": true,
        "browserify>url": true,
        "watchify>xtend": true
      }
    },
    "@metamask/snaps-controllers>tar-stream>streamx": {
      "packages": {
        "webpack>events": true,
        "@metamask/snaps-controllers>tar-stream>fast-fifo": true,
        "@metamask/snaps-controllers>tar-stream>streamx>queue-tick": true
      }
    },
    "browserify>string_decoder": {
      "packages": {
        "koa>content-disposition>safe-buffer": true
      }
    },
    "crypto-browserify>browserify-sign>readable-stream>string_decoder": {
      "packages": {
        "crypto-browserify>browserify-sign>readable-stream>string_decoder>safe-buffer": true
      }
    },
    "eth-method-registry>@metamask/ethjs-query>@metamask/ethjs-format>strip-hex-prefix": {
      "packages": {
        "eth-method-registry>@metamask/ethjs-query>@metamask/ethjs-format>is-hex-prefixed": true
      }
    },
    "react-markdown>style-to-object": {
      "packages": {
        "react-markdown>style-to-object>inline-style-parser": true
      }
    },
    "@metamask/snaps-controllers>tar-stream": {
      "packages": {
        "@metamask/snaps-controllers>tar-stream>b4a": true,
        "browserify>browser-resolve": true,
        "@metamask/snaps-controllers>tar-stream>fast-fifo": true,
        "@metamask/snaps-controllers>tar-stream>streamx": true
      }
    },
    "browserify>timers-browserify": {
      "globals": {
        "clearInterval": true,
        "clearTimeout": true,
        "setInterval": true,
        "setTimeout": true
      },
      "packages": {
        "process": true
      }
    },
    "react-router-dom>tiny-warning": {
      "globals": {
        "console": true
      }
    },
    "addons-linter>sha.js>to-buffer": {
      "packages": {
        "@lavamoat/webpack>json-stable-stringify>isarray": true,
        "koa>content-disposition>safe-buffer": true,
        "string.prototype.matchall>es-abstract>typed-array-buffer": true
      }
    },
    "copy-to-clipboard>toggle-selection": {
      "globals": {
        "document.activeElement": true,
        "document.getSelection": true
      }
    },
    "tslib": {
      "globals": {
        "SuppressedError": true,
        "define": true
      }
    },
    "tweetnacl": {
      "globals": {
        "crypto": true,
        "msCrypto": true,
        "nacl": "write"
      },
      "packages": {
        "browserify>browser-resolve": true
      }
    },
    "string.prototype.matchall>es-abstract>typed-array-buffer": {
      "packages": {
        "string.prototype.matchall>call-bound": true,
        "string.prototype.matchall>es-errors": true,
        "browserify>util>is-typed-array": true
      }
    },
    "@trezor/connect-web>@trezor/connect-common>@trezor/env-utils>ua-parser-js": {
      "globals": {
        "define": true
      }
    },
    "@ensdomains/content-hash>cids>uint8arrays": {
      "globals": {
        "TextDecoder": true
      },
      "packages": {
        "@ensdomains/content-hash>cids>multibase": true
      }
    },
    "@ensdomains/content-hash>multicodec>uint8arrays": {
      "globals": {
        "Buffer": true,
        "TextDecoder": true,
        "TextEncoder": true
      },
      "packages": {
        "@metamask/assets-controllers>multiformats": true
      }
    },
    "@ensdomains/content-hash>cids>multihashes>uint8arrays": {
      "globals": {
        "TextDecoder": true,
        "TextEncoder": true
      },
      "packages": {
        "@ensdomains/content-hash>cids>multibase": true
      }
    },
    "@metamask/keyring-controller>ulid": {
      "globals": {
        "console.error": true,
        "crypto": true,
        "define": true
      }
    },
    "react-markdown>unified": {
      "packages": {
        "react-markdown>unified>bail": true,
        "react-markdown>unified>extend": true,
        "react-markdown>unified>is-buffer": true,
        "mocha>yargs-unparser>is-plain-obj": true,
        "react-markdown>unified>trough": true,
        "react-markdown>vfile": true
      }
    },
    "react-markdown>unist-util-visit>unist-util-visit-parents": {
      "packages": {
        "react-markdown>unist-util-visit>unist-util-is": true
      }
    },
    "react-markdown>unist-util-visit": {
      "packages": {
        "react-markdown>unist-util-visit>unist-util-visit-parents": true
      }
    },
    "uri-js": {
      "globals": {
        "define": true
      }
    },
    "browserify>url": {
      "packages": {
        "browserify>url>punycode": true,
        "browserify>url>qs": true
      }
    },
    "react-focus-lock>use-callback-ref": {
      "packages": {
        "react": true
      }
    },
    "react-beautiful-dnd>use-memo-one": {
      "packages": {
        "react": true
      }
    },
    "react-focus-lock>use-sidecar": {
      "globals": {
        "console.error": true
      },
      "packages": {
        "react-focus-lock>use-sidecar>detect-node-es": true,
        "react": true,
        "tslib": true
      }
    },
    "@storybook/react>util-deprecate": {
      "globals": {
        "console.trace": true,
        "console.warn": true,
        "localStorage": true
      }
    },
    "browserify>assert>util": {
      "globals": {
        "console.error": true,
        "console.log": true,
        "console.trace": true,
        "process": true
      },
      "packages": {
        "browserify>assert>util>inherits": true,
        "process": true
      }
    },
    "browserify>util": {
      "globals": {
        "console.error": true,
        "console.log": true,
        "console.trace": true
      },
      "packages": {
        "pumpify>inherits": true,
        "browserify>util>is-arguments": true,
        "browserify>util>is-generator-function": true,
        "browserify>util>is-typed-array": true,
        "process": true,
        "browserify>util>which-typed-array": true
      }
    },
    "uuid": {
      "globals": {
        "crypto": true,
        "msCrypto": true
      }
    },
    "@metamask/eth-qr-keyring>@keystonehq/bc-ur-registry-eth>uuid": {
      "globals": {
        "crypto": true,
        "msCrypto": true
      }
    },
    "@metamask/eth-qr-keyring>uuid": {
      "globals": {
        "crypto": true
      }
    },
    "@metamask/eth-snap-keyring>uuid": {
      "globals": {
        "crypto": true
      }
    },
    "@metamask/keyring-snap-client>uuid": {
      "globals": {
        "crypto": true
      }
    },
    "eth-lattice-keyring>gridplus-sdk>uuid": {
      "globals": {
        "crypto": true
      }
    },
    "@metamask/snaps-utils>validate-npm-package-name": {
      "packages": {
        "@metamask/snaps-utils>validate-npm-package-name>builtins": true
      }
    },
    "react-markdown>vfile>vfile-message": {
      "packages": {
        "react-markdown>vfile>unist-util-stringify-position": true
      }
    },
    "react-markdown>vfile": {
      "packages": {
        "react-markdown>vfile>is-buffer": true,
        "path-browserify": true,
        "process": true,
        "react-markdown>vfile>replace-ext": true,
        "react-markdown>vfile>vfile-message": true
      }
    },
    "browserify>vm-browserify": {
      "globals": {
        "document.body.appendChild": true,
        "document.body.removeChild": true,
        "document.createElement": true
      }
    },
    "react-popper>warning": {
      "globals": {
        "console": true
      }
    },
    "@ensdomains/content-hash>multihashes>web-encoding": {
      "globals": {
        "TextDecoder": true,
        "TextEncoder": true
      },
      "packages": {
        "browserify>util": true
      }
    },
    "webextension-polyfill": {
      "globals": {
        "browser": true,
        "chrome": true,
        "console.error": true,
        "console.warn": true,
        "define": true
      }
    },
    "@open-rpc/test-coverage>isomorphic-fetch>whatwg-fetch": {
      "globals": {
        "AbortController": true,
        "Blob": true,
        "FileReader": true,
        "FormData": true,
        "URLSearchParams.prototype.isPrototypeOf": true,
        "XMLHttpRequest": true,
        "console.warn": true,
        "define": true,
        "setTimeout": true
      }
    },
    "@metamask/eth-token-tracker>deep-equal>which-boxed-primitive": {
      "packages": {
        "@metamask/eth-token-tracker>deep-equal>which-boxed-primitive>is-bigint": true,
        "@metamask/eth-token-tracker>deep-equal>which-boxed-primitive>is-boolean-object": true,
        "@metamask/eth-token-tracker>deep-equal>which-boxed-primitive>is-number-object": true,
        "eslint-plugin-react>array-includes>is-string": true,
        "string.prototype.matchall>es-abstract>es-to-primitive>is-symbol": true
      }
    },
    "@metamask/eth-token-tracker>deep-equal>which-collection": {
      "packages": {
        "@metamask/eth-token-tracker>deep-equal>es-get-iterator>is-map": true,
        "string.prototype.matchall>es-abstract>is-set": true,
        "@metamask/eth-token-tracker>deep-equal>which-collection>is-weakmap": true,
        "@metamask/eth-token-tracker>deep-equal>which-collection>is-weakset": true
      }
    },
    "browserify>util>which-typed-array": {
      "packages": {
        "string.prototype.matchall>es-abstract>available-typed-arrays": true,
        "string.prototype.matchall>call-bind": true,
        "string.prototype.matchall>call-bound": true,
        "browserify>util>which-typed-array>for-each": true,
        "string.prototype.matchall>es-abstract>get-proto": true,
        "string.prototype.matchall>gopd": true,
        "axios>form-data>es-set-tostringtag>has-tostringtag": true
      }
    }
  }
}<|MERGE_RESOLUTION|>--- conflicted
+++ resolved
@@ -842,7 +842,7 @@
         "@metamask/keyring-snap-client": true,
         "@metamask/metamask-eth-abis": true,
         "@metamask/assets-controllers>@metamask/phishing-controller": true,
-        "@metamask/assets-controllers>@metamask/polling-controller": true,
+        "@metamask/bridge-controller>@metamask/polling-controller": true,
         "@metamask/rpc-errors": true,
         "@metamask/snaps-utils": true,
         "@metamask/utils": true,
@@ -959,7 +959,7 @@
       "packages": {
         "@metamask/bridge-controller": true,
         "@metamask/controller-utils": true,
-        "@metamask/bridge-status-controller>@metamask/polling-controller": true,
+        "@metamask/bridge-controller>@metamask/polling-controller": true,
         "@metamask/superstruct": true,
         "@metamask/transaction-controller": true,
         "@metamask/utils": true,
@@ -1155,9 +1155,6 @@
     },
     "@metamask/eth-json-rpc-middleware": {
       "globals": {
-<<<<<<< HEAD
-=======
-        "console.error": true,
         "setTimeout": true
       },
       "packages": {
@@ -1170,35 +1167,6 @@
         "@metamask/eth-json-rpc-middleware>safe-stable-stringify": true
       }
     },
-    "@metamask/bridge-controller>@metamask/network-controller>@metamask/eth-json-rpc-middleware": {
-      "globals": {
-        "setTimeout": true
-      },
-      "packages": {
-        "@metamask/eth-sig-util": true,
-        "@metamask/json-rpc-engine": true,
-        "@metamask/rpc-errors": true,
-        "@metamask/superstruct": true,
-        "@metamask/utils": true,
-        "@metamask/json-rpc-engine>klona": true,
-        "@metamask/eth-json-rpc-middleware>safe-stable-stringify": true
-      }
-    },
-    "@metamask/transaction-controller>@metamask/network-controller>@metamask/eth-json-rpc-middleware": {
-      "globals": {
->>>>>>> a729e80a
-        "setTimeout": true
-      },
-      "packages": {
-        "@metamask/eth-sig-util": true,
-        "@metamask/json-rpc-engine": true,
-        "@metamask/rpc-errors": true,
-        "@metamask/superstruct": true,
-        "@metamask/utils": true,
-        "@metamask/json-rpc-engine>klona": true,
-        "@metamask/eth-json-rpc-middleware>safe-stable-stringify": true
-      }
-    },
     "@metamask/eth-json-rpc-provider": {
       "packages": {
         "@metamask/json-rpc-engine": true,
@@ -1213,27 +1181,6 @@
         "uuid": true
       }
     },
-<<<<<<< HEAD
-=======
-    "@metamask/bridge-controller>@metamask/network-controller>@metamask/eth-json-rpc-provider": {
-      "packages": {
-        "@metamask/json-rpc-engine": true,
-        "nanoid": true
-      }
-    },
-    "@metamask/transaction-controller>@metamask/network-controller>@metamask/eth-json-rpc-provider": {
-      "packages": {
-        "@metamask/json-rpc-engine": true,
-        "nanoid": true
-      }
-    },
-    "@metamask/transaction-pay-controller>@metamask/network-controller>@metamask/eth-json-rpc-provider": {
-      "packages": {
-        "@metamask/json-rpc-engine": true,
-        "nanoid": true
-      }
-    },
->>>>>>> a729e80a
     "@metamask/eth-ledger-bridge-keyring": {
       "globals": {
         "addEventListener": true,
@@ -1428,7 +1375,7 @@
       "packages": {
         "@metamask/controller-utils": true,
         "@metamask/controller-utils>@metamask/eth-query": true,
-        "@metamask/assets-controllers>@metamask/polling-controller": true,
+        "@metamask/bridge-controller>@metamask/polling-controller": true,
         "bn.js": true,
         "uuid": true
       }
@@ -1645,7 +1592,7 @@
       "packages": {
         "@metamask/base-controller": true,
         "@metamask/keyring-api": true,
-        "@metamask/bridge-controller>@metamask/network-controller": true,
+        "@metamask/network-controller": true,
         "@metamask/superstruct": true,
         "@metamask/utils": true,
         "lodash": true
@@ -1713,63 +1660,6 @@
         "uuid": true
       }
     },
-<<<<<<< HEAD
-=======
-    "@metamask/bridge-controller>@metamask/network-controller": {
-      "globals": {
-        "Intl.NumberFormat": true,
-        "URL": true,
-        "setTimeout": true
-      },
-      "packages": {
-        "@metamask/base-controller": true,
-        "@metamask/controller-utils": true,
-        "@metamask/transaction-controller>@metamask/eth-block-tracker": true,
-        "@metamask/network-controller>@metamask/eth-json-rpc-infura": true,
-        "@metamask/bridge-controller>@metamask/network-controller>@metamask/eth-json-rpc-middleware": true,
-        "@metamask/bridge-controller>@metamask/network-controller>@metamask/eth-json-rpc-provider": true,
-        "@metamask/controller-utils>@metamask/eth-query": true,
-        "@metamask/json-rpc-engine": true,
-        "@metamask/rpc-errors": true,
-        "@metamask/network-controller>@metamask/swappable-obj-proxy": true,
-        "@metamask/utils": true,
-        "addons-linter>deepmerge": true,
-        "eslint>fast-deep-equal": true,
-        "immer": true,
-        "lodash": true,
-        "reselect": true,
-        "uri-js": true,
-        "uuid": true
-      }
-    },
-    "@metamask/transaction-controller>@metamask/network-controller": {
-      "globals": {
-        "Intl.NumberFormat": true,
-        "URL": true,
-        "setTimeout": true
-      },
-      "packages": {
-        "@metamask/base-controller": true,
-        "@metamask/controller-utils": true,
-        "@metamask/transaction-controller>@metamask/eth-block-tracker": true,
-        "@metamask/network-controller>@metamask/eth-json-rpc-infura": true,
-        "@metamask/transaction-controller>@metamask/network-controller>@metamask/eth-json-rpc-middleware": true,
-        "@metamask/transaction-controller>@metamask/network-controller>@metamask/eth-json-rpc-provider": true,
-        "@metamask/controller-utils>@metamask/eth-query": true,
-        "@metamask/json-rpc-engine": true,
-        "@metamask/rpc-errors": true,
-        "@metamask/network-controller>@metamask/swappable-obj-proxy": true,
-        "@metamask/utils": true,
-        "addons-linter>deepmerge": true,
-        "eslint>fast-deep-equal": true,
-        "immer": true,
-        "lodash": true,
-        "reselect": true,
-        "uri-js": true,
-        "uuid": true
-      }
-    },
->>>>>>> a729e80a
     "@metamask/transaction-pay-controller>@metamask/network-controller": {
       "globals": {
         "Intl.NumberFormat": true,
@@ -1912,7 +1802,7 @@
         "punycode": true
       }
     },
-    "@metamask/assets-controllers>@metamask/polling-controller": {
+    "@metamask/bridge-controller>@metamask/polling-controller": {
       "globals": {
         "clearTimeout": true,
         "console.error": true,
@@ -1924,31 +1814,7 @@
         "uuid": true
       }
     },
-    "@metamask/bridge-controller>@metamask/polling-controller": {
-      "globals": {
-        "clearTimeout": true,
-        "console.error": true,
-        "setTimeout": true
-      },
-      "packages": {
-        "@metamask/base-controller": true,
-        "@metamask/snaps-utils>fast-json-stable-stringify": true,
-        "uuid": true
-      }
-    },
     "@metamask/transaction-pay-controller>@metamask/bridge-controller>@metamask/polling-controller": {
-      "globals": {
-        "clearTimeout": true,
-        "console.error": true,
-        "setTimeout": true
-      },
-      "packages": {
-        "@metamask/base-controller": true,
-        "@metamask/snaps-utils>fast-json-stable-stringify": true,
-        "uuid": true
-      }
-    },
-    "@metamask/bridge-status-controller>@metamask/polling-controller": {
       "globals": {
         "clearTimeout": true,
         "console.error": true,
@@ -2035,7 +1901,7 @@
       },
       "packages": {
         "@metamask/controller-utils": true,
-        "@metamask/assets-controllers>@metamask/polling-controller": true,
+        "@metamask/bridge-controller>@metamask/polling-controller": true,
         "@metamask/profile-metrics-controller>@metamask/profile-sync-controller": true,
         "@metamask/eth-qr-keyring>async-mutex": true
       }
@@ -2372,7 +2238,7 @@
       },
       "packages": {
         "@metamask/controller-utils": true,
-        "@metamask/assets-controllers>@metamask/polling-controller": true,
+        "@metamask/bridge-controller>@metamask/polling-controller": true,
         "@metamask/transaction-controller": true,
         "@metamask/subscription-controller>bignumber.js": true
       }
