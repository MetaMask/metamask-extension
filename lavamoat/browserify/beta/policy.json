{
  "resources": {
    "@babel/runtime": {
      "globals": {
        "regeneratorRuntime": "write"
      }
    },
    "@metamask/notification-services-controller>@contentful/rich-text-html-renderer": {
      "globals": {
        "SuppressedError": true
      }
    },
    "@ensdomains/content-hash": {
      "globals": {
        "console.warn": true
      },
      "packages": {
        "browserify>buffer": true,
        "@ensdomains/content-hash>cids": true,
        "@ensdomains/content-hash>js-base64": true,
        "@ensdomains/content-hash>multicodec": true,
        "@ensdomains/content-hash>multihashes": true
      }
    },
    "@ethereumjs/tx>@ethereumjs/common": {
      "packages": {
        "@ethereumjs/tx>@ethereumjs/util": true,
        "webpack>events": true
      }
    },
    "eth-lattice-keyring>gridplus-sdk>@ethereumjs/common": {
      "packages": {
        "eth-lattice-keyring>gridplus-sdk>@ethereumjs/common>@ethereumjs/util": true,
        "browserify>buffer": true,
        "eth-lattice-keyring>gridplus-sdk>crc-32": true,
        "webpack>events": true
      }
    },
    "@ethereumjs/tx>@ethereumjs/rlp": {
      "globals": {
        "TextEncoder": true
      }
    },
    "eth-lattice-keyring>gridplus-sdk>@ethereumjs/common>@ethereumjs/util>@ethereumjs/rlp": {
      "globals": {
        "TextEncoder": true
      }
    },
    "@metamask/eth-qr-keyring>@keystonehq/bc-ur-registry-eth>@ethereumjs/util>@ethereumjs/rlp": {
      "globals": {
        "TextEncoder": true
      }
    },
    "eth-lattice-keyring>@ethereumjs/util>@ethereumjs/rlp": {
      "globals": {
        "TextEncoder": true
      }
    },
    "@metamask/eth-sig-util>@ethereumjs/rlp": {
      "globals": {
        "TextEncoder": true
      }
    },
    "@ethereumjs/tx": {
      "packages": {
        "@ethereumjs/tx>@ethereumjs/common": true,
        "@ethereumjs/tx>@ethereumjs/rlp": true,
        "@ethereumjs/tx>@ethereumjs/util": true,
        "@ethereumjs/tx>ethereum-cryptography": true
      }
    },
    "eth-lattice-keyring>gridplus-sdk>@ethereumjs/common>@ethereumjs/util": {
      "globals": {
        "console.warn": true
      },
      "packages": {
        "eth-lattice-keyring>gridplus-sdk>@ethereumjs/common>@ethereumjs/util>@ethereumjs/rlp": true,
        "browserify>buffer": true,
        "@ethereumjs/tx>ethereum-cryptography": true,
        "webpack>events": true,
        "browserify>insert-module-globals>is-buffer": true,
        "eth-lattice-keyring>@ethereumjs/util>micro-ftch": true
      }
    },
    "@ethereumjs/tx>@ethereumjs/util": {
      "globals": {
        "console.warn": true,
        "fetch": true
      },
      "packages": {
        "@ethereumjs/tx>@ethereumjs/rlp": true,
        "@ethereumjs/tx>ethereum-cryptography": true,
        "webpack>events": true
      }
    },
    "@metamask/eth-qr-keyring>@keystonehq/bc-ur-registry-eth>@ethereumjs/util": {
      "globals": {
        "console.warn": true
      },
      "packages": {
        "@metamask/eth-qr-keyring>@keystonehq/bc-ur-registry-eth>@ethereumjs/util>@ethereumjs/rlp": true,
        "browserify>buffer": true,
        "@ethereumjs/tx>ethereum-cryptography": true,
        "webpack>events": true,
        "browserify>insert-module-globals>is-buffer": true,
        "eth-lattice-keyring>@ethereumjs/util>micro-ftch": true
      }
    },
    "@metamask/eth-sig-util>@ethereumjs/util": {
      "globals": {
        "console.warn": true
      },
      "packages": {
        "@metamask/eth-sig-util>@ethereumjs/rlp": true,
        "browserify>buffer": true,
        "@ethereumjs/tx>ethereum-cryptography": true,
        "webpack>events": true,
        "browserify>insert-module-globals>is-buffer": true,
        "eth-lattice-keyring>@ethereumjs/util>micro-ftch": true
      }
    },
    "eth-lattice-keyring>@ethereumjs/util": {
      "globals": {
        "console.warn": true
      },
      "packages": {
        "eth-lattice-keyring>@ethereumjs/util>@ethereumjs/rlp": true,
        "browserify>buffer": true,
        "@ethereumjs/tx>ethereum-cryptography": true,
        "webpack>events": true,
        "browserify>insert-module-globals>is-buffer": true,
        "eth-lattice-keyring>@ethereumjs/util>micro-ftch": true
      }
    },
    "@ethersproject/abi": {
      "globals": {
        "console.log": true
      },
      "packages": {
        "ethers>@ethersproject/address": true,
        "@ethersproject/bignumber": true,
        "@ethersproject/bytes": true,
        "ethers>@ethersproject/constants": true,
        "ethers>@ethersproject/hash": true,
        "@ethersproject/abi>@ethersproject/keccak256": true,
        "@ethersproject/abi>@ethersproject/logger": true,
        "ethers>@ethersproject/properties": true,
        "ethers>@ethersproject/strings": true
      }
    },
    "ethers>@ethersproject/abstract-provider": {
      "packages": {
        "@ethersproject/bignumber": true,
        "@ethersproject/bytes": true,
        "@ethersproject/abi>@ethersproject/logger": true,
        "ethers>@ethersproject/properties": true
      }
    },
    "ethers>@ethersproject/abstract-signer": {
      "packages": {
        "@ethersproject/abi>@ethersproject/logger": true,
        "ethers>@ethersproject/properties": true
      }
    },
    "ethers>@ethersproject/address": {
      "packages": {
        "@ethersproject/bignumber": true,
        "@ethersproject/bytes": true,
        "@ethersproject/abi>@ethersproject/keccak256": true,
        "@ethersproject/abi>@ethersproject/logger": true,
        "ethers>@ethersproject/rlp": true
      }
    },
    "ethers>@ethersproject/base64": {
      "globals": {
        "atob": true,
        "btoa": true
      },
      "packages": {
        "@ethersproject/bytes": true
      }
    },
    "ethers>@ethersproject/basex": {
      "packages": {
        "@ethersproject/bytes": true,
        "ethers>@ethersproject/properties": true
      }
    },
    "@ethersproject/bignumber": {
      "packages": {
        "@ethersproject/bytes": true,
        "@ethersproject/abi>@ethersproject/logger": true,
        "bn.js": true
      }
    },
    "@ethersproject/bytes": {
      "packages": {
        "@ethersproject/abi>@ethersproject/logger": true
      }
    },
    "ethers>@ethersproject/keccak256>@ethersproject/bytes": {
      "packages": {
        "ethers>@ethersproject/keccak256>@ethersproject/bytes>@ethersproject/logger": true
      }
    },
    "ethers>@ethersproject/bytes": {
      "packages": {
        "ethers>@ethersproject/bytes>@ethersproject/logger": true
      }
    },
    "ethers>@ethersproject/constants": {
      "packages": {
        "@ethersproject/bignumber": true
      }
    },
    "@ethersproject/contracts": {
      "globals": {
        "setTimeout": true
      },
      "packages": {
        "@ethersproject/abi": true,
        "ethers>@ethersproject/abstract-provider": true,
        "ethers>@ethersproject/abstract-signer": true,
        "ethers>@ethersproject/address": true,
        "@ethersproject/bignumber": true,
        "@ethersproject/bytes": true,
        "@ethersproject/abi>@ethersproject/logger": true,
        "ethers>@ethersproject/properties": true,
        "ethers>@ethersproject/transactions": true
      }
    },
    "ethers>@ethersproject/hash": {
      "packages": {
        "ethers>@ethersproject/address": true,
        "ethers>@ethersproject/base64": true,
        "@ethersproject/bignumber": true,
        "@ethersproject/bytes": true,
        "@ethersproject/abi>@ethersproject/keccak256": true,
        "@ethersproject/abi>@ethersproject/logger": true,
        "ethers>@ethersproject/properties": true,
        "ethers>@ethersproject/strings": true
      }
    },
    "@ethersproject/hdnode": {
      "packages": {
        "ethers>@ethersproject/basex": true,
        "@ethersproject/bignumber": true,
        "@ethersproject/bytes": true,
        "@ethersproject/abi>@ethersproject/logger": true,
        "ethers>@ethersproject/pbkdf2": true,
        "ethers>@ethersproject/properties": true,
        "ethers>@ethersproject/sha2": true,
        "ethers>@ethersproject/signing-key": true,
        "ethers>@ethersproject/strings": true,
        "ethers>@ethersproject/transactions": true,
        "ethers>@ethersproject/wordlists": true
      }
    },
    "ethers>@ethersproject/json-wallets": {
      "packages": {
        "ethers>@ethersproject/address": true,
        "@ethersproject/bytes": true,
        "@ethersproject/hdnode": true,
        "@ethersproject/abi>@ethersproject/keccak256": true,
        "@ethersproject/abi>@ethersproject/logger": true,
        "ethers>@ethersproject/pbkdf2": true,
        "ethers>@ethersproject/properties": true,
        "ethers>@ethersproject/random": true,
        "ethers>@ethersproject/strings": true,
        "ethers>@ethersproject/transactions": true,
        "ethers>@ethersproject/json-wallets>aes-js": true,
        "ethers>@ethersproject/json-wallets>scrypt-js": true
      }
    },
    "@ethersproject/abi>@ethersproject/keccak256": {
      "packages": {
        "@ethersproject/bytes": true,
        "eth-ens-namehash>js-sha3": true
      }
    },
    "ethers>@ethersproject/keccak256": {
      "packages": {
        "ethers>@ethersproject/keccak256>@ethersproject/bytes": true,
        "eth-ens-namehash>js-sha3": true
      }
    },
    "@ethersproject/abi>@ethersproject/logger": {
      "globals": {
        "console": true
      }
    },
    "ethers>@ethersproject/keccak256>@ethersproject/bytes>@ethersproject/logger": {
      "globals": {
        "console": true
      }
    },
    "ethers>@ethersproject/bytes>@ethersproject/logger": {
      "globals": {
        "console": true
      }
    },
    "ethers>@ethersproject/logger": {
      "globals": {
        "console": true
      }
    },
    "ethers>@ethersproject/networks": {
      "packages": {
        "@ethersproject/abi>@ethersproject/logger": true
      }
    },
    "ethers>@ethersproject/pbkdf2": {
      "packages": {
        "@ethersproject/bytes": true,
        "ethers>@ethersproject/sha2": true
      }
    },
    "ethers>@ethersproject/properties": {
      "packages": {
        "@ethersproject/abi>@ethersproject/logger": true
      }
    },
    "@ethersproject/providers": {
      "globals": {
        "WebSocket": true,
        "clearInterval": true,
        "clearTimeout": true,
        "console.log": true,
        "console.warn": true,
        "setInterval": true,
        "setTimeout": true
      },
      "packages": {
        "ethers>@ethersproject/abstract-provider": true,
        "ethers>@ethersproject/abstract-signer": true,
        "ethers>@ethersproject/address": true,
        "ethers>@ethersproject/base64": true,
        "ethers>@ethersproject/basex": true,
        "@ethersproject/bignumber": true,
        "@ethersproject/bytes": true,
        "ethers>@ethersproject/constants": true,
        "ethers>@ethersproject/hash": true,
        "@ethersproject/abi>@ethersproject/logger": true,
        "ethers>@ethersproject/networks": true,
        "ethers>@ethersproject/properties": true,
        "ethers>@ethersproject/random": true,
        "ethers>@ethersproject/sha2": true,
        "ethers>@ethersproject/strings": true,
        "ethers>@ethersproject/transactions": true,
        "ethers>@ethersproject/web": true,
        "@ethersproject/providers>bech32": true
      }
    },
    "ethers>@ethersproject/random": {
      "globals": {
        "crypto.getRandomValues": true
      },
      "packages": {
        "@ethersproject/bytes": true,
        "@ethersproject/abi>@ethersproject/logger": true
      }
    },
    "ethers>@ethersproject/rlp": {
      "packages": {
        "@ethersproject/bytes": true,
        "@ethersproject/abi>@ethersproject/logger": true
      }
    },
    "ethers>@ethersproject/sha2": {
      "packages": {
        "@ethersproject/bytes": true,
        "@ethersproject/abi>@ethersproject/logger": true,
        "ethers>@ethersproject/sha2>hash.js": true
      }
    },
    "ethers>@ethersproject/signing-key": {
      "packages": {
        "@ethersproject/bytes": true,
        "@ethersproject/abi>@ethersproject/logger": true,
        "ethers>@ethersproject/properties": true,
        "@toruslabs/eccrypto>elliptic": true
      }
    },
    "ethers>@ethersproject/solidity": {
      "packages": {
        "@ethersproject/bignumber": true,
        "@ethersproject/bytes": true,
        "@ethersproject/abi>@ethersproject/keccak256": true,
        "@ethersproject/abi>@ethersproject/logger": true,
        "ethers>@ethersproject/sha2": true,
        "ethers>@ethersproject/strings": true
      }
    },
    "ethers>@ethersproject/strings": {
      "packages": {
        "@ethersproject/bytes": true,
        "ethers>@ethersproject/constants": true,
        "@ethersproject/abi>@ethersproject/logger": true
      }
    },
    "ethers>@ethersproject/transactions": {
      "packages": {
        "ethers>@ethersproject/address": true,
        "@ethersproject/bignumber": true,
        "@ethersproject/bytes": true,
        "ethers>@ethersproject/constants": true,
        "@ethersproject/abi>@ethersproject/keccak256": true,
        "@ethersproject/abi>@ethersproject/logger": true,
        "ethers>@ethersproject/properties": true,
        "ethers>@ethersproject/rlp": true,
        "ethers>@ethersproject/signing-key": true
      }
    },
    "ethers>@ethersproject/units": {
      "packages": {
        "@ethersproject/bignumber": true,
        "@ethersproject/abi>@ethersproject/logger": true
      }
    },
    "ethers>@ethersproject/wallet": {
      "packages": {
        "ethers>@ethersproject/abstract-provider": true,
        "ethers>@ethersproject/abstract-signer": true,
        "ethers>@ethersproject/address": true,
        "@ethersproject/bytes": true,
        "ethers>@ethersproject/hash": true,
        "@ethersproject/hdnode": true,
        "ethers>@ethersproject/json-wallets": true,
        "@ethersproject/abi>@ethersproject/keccak256": true,
        "@ethersproject/abi>@ethersproject/logger": true,
        "ethers>@ethersproject/properties": true,
        "ethers>@ethersproject/random": true,
        "ethers>@ethersproject/signing-key": true,
        "ethers>@ethersproject/transactions": true
      }
    },
    "ethers>@ethersproject/web": {
      "globals": {
        "clearTimeout": true,
        "fetch": true,
        "setTimeout": true
      },
      "packages": {
        "ethers>@ethersproject/base64": true,
        "@ethersproject/bytes": true,
        "@ethersproject/abi>@ethersproject/logger": true,
        "ethers>@ethersproject/properties": true,
        "ethers>@ethersproject/strings": true
      }
    },
    "ethers>@ethersproject/wordlists": {
      "packages": {
        "@ethersproject/bytes": true,
        "ethers>@ethersproject/hash": true,
        "@ethersproject/abi>@ethersproject/logger": true,
        "ethers>@ethersproject/properties": true,
        "ethers>@ethersproject/strings": true
      }
    },
    "@metamask/notification-services-controller>firebase>@firebase/app": {
      "globals": {
        "FinalizationRegistry": true,
        "console.warn": true
      },
      "packages": {
        "@metamask/notification-services-controller>firebase>@firebase/app>@firebase/component": true,
        "@metamask/notification-services-controller>firebase>@firebase/app>@firebase/logger": true,
        "@metamask/notification-services-controller>firebase>@firebase/util": true,
        "@metamask/notification-services-controller>firebase>@firebase/app>idb": true
      }
    },
    "@metamask/notification-services-controller>firebase>@firebase/app>@firebase/component": {
      "packages": {
        "@metamask/notification-services-controller>firebase>@firebase/util": true
      }
    },
    "@metamask/notification-services-controller>firebase>@firebase/installations": {
      "globals": {
        "BroadcastChannel": true,
        "Headers": true,
        "btoa": true,
        "console.error": true,
        "crypto": true,
        "fetch": true,
        "msCrypto": true,
        "navigator.onLine": true,
        "setTimeout": true
      },
      "packages": {
        "@metamask/notification-services-controller>firebase>@firebase/app": true,
        "@metamask/notification-services-controller>firebase>@firebase/app>@firebase/component": true,
        "@metamask/notification-services-controller>firebase>@firebase/util": true,
        "@metamask/notification-services-controller>firebase>@firebase/app>idb": true
      }
    },
    "@metamask/notification-services-controller>firebase>@firebase/app>@firebase/logger": {
      "globals": {
        "console": true
      }
    },
    "@metamask/notification-services-controller>firebase>@firebase/messaging": {
      "globals": {
        "Headers": true,
        "Notification.maxActions": true,
        "Notification.permission": true,
        "Notification.requestPermission": true,
        "PushManager.getSubscription": true,
        "PushManager.subscribe": true,
        "PushSubscription.prototype.hasOwnProperty": true,
        "ServiceWorkerRegistration": true,
        "URL": true,
        "addEventListener": true,
        "atob": true,
        "btoa": true,
        "clearTimeout": true,
        "clients.matchAll": true,
        "clients.openWindow": true,
        "console.warn": true,
        "document": true,
        "fetch": true,
        "indexedDB": true,
        "location.href": true,
        "location.origin": true,
        "navigator": true,
        "origin.replace": true,
        "registration.showNotification": true,
        "setTimeout": true
      },
      "packages": {
        "@metamask/notification-services-controller>firebase>@firebase/app": true,
        "@metamask/notification-services-controller>firebase>@firebase/app>@firebase/component": true,
        "@metamask/notification-services-controller>firebase>@firebase/installations": true,
        "@metamask/notification-services-controller>firebase>@firebase/util": true,
        "@metamask/notification-services-controller>firebase>@firebase/app>idb": true
      }
    },
    "@metamask/notification-services-controller>firebase>@firebase/util": {
      "globals": {
        "WorkerGlobalScope": true,
        "atob": true,
        "browser": true,
        "btoa": true,
        "chrome": true,
        "console": true,
        "document": true,
        "indexedDB": true,
        "navigator": true,
        "process": true,
        "setTimeout": true
      },
      "packages": {
        "process": true
      }
    },
    "@open-rpc/schema-utils-js>@json-schema-tools/dereferencer": {
      "packages": {
        "@open-rpc/schema-utils-js>@json-schema-tools/reference-resolver": true,
        "@open-rpc/schema-utils-js>@json-schema-tools/dereferencer>@json-schema-tools/traverse": true,
        "@metamask/rpc-errors>fast-safe-stringify": true
      }
    },
    "@open-rpc/schema-utils-js>@json-schema-tools/reference-resolver": {
      "packages": {
        "@open-rpc/schema-utils-js>@json-schema-tools/reference-resolver>@json-schema-spec/json-pointer": true,
        "@open-rpc/test-coverage>isomorphic-fetch": true
      }
    },
    "@keystonehq/bc-ur-registry-eth": {
      "packages": {
        "@ethereumjs/tx>@ethereumjs/util": true,
        "@keystonehq/bc-ur-registry-eth>@keystonehq/bc-ur-registry": true,
        "browserify>buffer": true,
        "@metamask/eth-qr-keyring>hdkey": true,
        "uuid": true
      }
    },
    "@metamask/eth-qr-keyring>@keystonehq/bc-ur-registry-eth": {
      "packages": {
        "@metamask/eth-qr-keyring>@keystonehq/bc-ur-registry-eth>@ethereumjs/util": true,
        "@metamask/eth-qr-keyring>@keystonehq/bc-ur-registry-eth>@keystonehq/bc-ur-registry": true,
        "browserify>buffer": true,
        "@metamask/eth-qr-keyring>hdkey": true,
        "@metamask/eth-qr-keyring>@keystonehq/bc-ur-registry-eth>uuid": true
      }
    },
    "@keystonehq/bc-ur-registry-eth>@keystonehq/bc-ur-registry": {
      "globals": {
        "define": true
      },
      "packages": {
        "@ngraveio/bc-ur": true,
        "ethereumjs-util>ethereum-cryptography>bs58check": true,
        "buffer": true,
        "browserify>buffer": true,
        "tslib": true
      }
    },
    "@metamask/eth-qr-keyring>@keystonehq/bc-ur-registry-eth>@keystonehq/bc-ur-registry": {
      "globals": {
        "define": true
      },
      "packages": {
        "@ngraveio/bc-ur": true,
        "ethereumjs-util>ethereum-cryptography>bs58check": true,
        "buffer": true,
        "browserify>buffer": true,
        "tslib": true
      }
    },
    "chart.js>@kurkle/color": {
      "globals": {
        "define": true
      }
    },
    "@lavamoat/lavadome-react": {
      "globals": {
        "Document.prototype": true,
        "DocumentFragment.prototype": true,
        "Element.prototype": true,
        "Event.prototype": true,
        "EventTarget.prototype": true,
        "NavigateEvent.prototype": true,
        "NavigationDestination.prototype": true,
        "Node.prototype": true,
        "console.warn": true,
        "document": true,
        "navigation": true
      },
      "packages": {
        "react": true
      }
    },
    "@metamask/eth-ledger-bridge-keyring>@ledgerhq/hw-app-eth>@ledgerhq/domain-service": {
      "packages": {
        "@metamask/eth-ledger-bridge-keyring>@ledgerhq/hw-app-eth>@ledgerhq/logs": true,
        "axios": true
      }
    },
    "@ledgerhq/errors": {
      "globals": {
        "console.warn": true
      }
    },
    "@metamask/eth-ledger-bridge-keyring>@ledgerhq/hw-app-eth>@ledgerhq/evm-tools": {
      "packages": {
        "ethers>@ethersproject/constants": true,
        "ethers>@ethersproject/hash": true,
        "@metamask/eth-ledger-bridge-keyring>@ledgerhq/hw-app-eth>@ledgerhq/cryptoassets-evm-signatures": true,
        "@metamask/eth-ledger-bridge-keyring>@ledgerhq/hw-app-eth>@ledgerhq/evm-tools>@ledgerhq/live-env": true,
        "axios": true,
        "@metamask/ppom-validator>crypto-js": true
      }
    },
    "@metamask/eth-ledger-bridge-keyring>@ledgerhq/hw-app-eth": {
      "globals": {
        "console.warn": true
      },
      "packages": {
        "@ethersproject/abi": true,
        "ethers>@ethersproject/rlp": true,
        "ethers>@ethersproject/transactions": true,
        "@metamask/eth-ledger-bridge-keyring>@ledgerhq/hw-app-eth>@ledgerhq/cryptoassets-evm-signatures": true,
        "@metamask/eth-ledger-bridge-keyring>@ledgerhq/hw-app-eth>@ledgerhq/domain-service": true,
        "@ledgerhq/errors": true,
        "@metamask/eth-ledger-bridge-keyring>@ledgerhq/hw-app-eth>@ledgerhq/evm-tools": true,
        "@metamask/eth-ledger-bridge-keyring>@ledgerhq/hw-app-eth>@ledgerhq/logs": true,
        "axios": true,
        "@metamask/eth-ledger-bridge-keyring>@ledgerhq/hw-app-eth>bignumber.js": true,
        "browserify>buffer": true,
        "semver": true
      }
    },
    "@metamask/eth-ledger-bridge-keyring>@ledgerhq/hw-app-eth>@ledgerhq/hw-transport": {
      "globals": {
        "clearTimeout": true,
        "console.warn": true,
        "setTimeout": true
      },
      "packages": {
        "@ledgerhq/errors": true,
        "@metamask/eth-ledger-bridge-keyring>@ledgerhq/hw-app-eth>@ledgerhq/logs": true,
        "browserify>buffer": true,
        "webpack>events": true
      }
    },
    "@metamask/eth-ledger-bridge-keyring>@ledgerhq/hw-app-eth>@ledgerhq/evm-tools>@ledgerhq/live-env": {
      "globals": {
        "console.warn": true
      },
      "packages": {
        "wait-on>rxjs": true
      }
    },
    "@metamask/eth-ledger-bridge-keyring>@ledgerhq/hw-app-eth>@ledgerhq/logs": {
      "globals": {
        "__ledgerLogsListen": "write",
        "console.error": true
      }
    },
    "@material-ui/core": {
      "globals": {
        "_formatMuiErrorMessage": true,
        "addEventListener": true,
        "clearInterval": true,
        "clearTimeout": true,
        "console.error": true,
        "console.warn": true,
        "document": true,
        "getComputedStyle": true,
        "getSelection": true,
        "performance.now": true,
        "removeEventListener": true,
        "setInterval": true,
        "setTimeout": true
      },
      "packages": {
        "@babel/runtime": true,
        "@material-ui/core>@material-ui/styles": true,
        "@material-ui/core>@material-ui/system": true,
        "@material-ui/core>@material-ui/utils": true,
        "@material-ui/core>clsx": true,
        "@material-ui/core>popper.js": true,
        "prop-types": true,
        "react": true,
        "react-dom": true,
        "react-redux>react-is": true,
        "react-transition-group": true
      }
    },
    "@material-ui/core>@material-ui/styles": {
      "globals": {
        "console.error": true,
        "console.warn": true,
        "document.createComment": true,
        "document.head": true
      },
      "packages": {
        "@babel/runtime": true,
        "@material-ui/core>@material-ui/utils": true,
        "@material-ui/core>clsx": true,
        "react-redux>hoist-non-react-statics": true,
        "@material-ui/core>@material-ui/styles>jss-plugin-camel-case": true,
        "@material-ui/core>@material-ui/styles>jss-plugin-default-unit": true,
        "@material-ui/core>@material-ui/styles>jss-plugin-global": true,
        "@material-ui/core>@material-ui/styles>jss-plugin-nested": true,
        "@material-ui/core>@material-ui/styles>jss-plugin-props-sort": true,
        "@material-ui/core>@material-ui/styles>jss-plugin-rule-value-function": true,
        "@material-ui/core>@material-ui/styles>jss-plugin-vendor-prefixer": true,
        "@material-ui/core>@material-ui/styles>jss": true,
        "prop-types": true,
        "react": true
      }
    },
    "@material-ui/core>@material-ui/system": {
      "globals": {
        "console.error": true,
        "console.warn": true
      },
      "packages": {
        "@babel/runtime": true,
        "@material-ui/core>@material-ui/utils": true,
        "prop-types": true
      }
    },
    "@material-ui/core>@material-ui/utils": {
      "packages": {
        "@babel/runtime": true,
        "prop-types": true,
        "react-redux>react-is": true
      }
    },
    "@metamask/abi-utils": {
      "packages": {
        "@metamask/superstruct": true,
        "@metamask/utils": true
      }
    },
    "@metamask/assets-controllers>@metamask/abi-utils": {
      "packages": {
        "@metamask/superstruct": true,
        "@metamask/assets-controllers>@metamask/abi-utils>@metamask/utils": true
      }
    },
    "@metamask/account-api": {
      "packages": {
        "@metamask/keyring-utils": true
      }
    },
    "@metamask/account-tree-controller": {
      "globals": {
        "console.warn": true,
        "setTimeout": true
      },
      "packages": {
        "@metamask/account-api": true,
        "@metamask/accounts-controller": true,
        "@metamask/base-controller": true,
        "@metamask/keyring-api": true,
        "@metamask/keyring-controller": true,
        "@metamask/profile-sync-controller": true,
        "@metamask/snaps-utils": true,
        "@metamask/superstruct": true,
        "@metamask/utils": true,
        "eslint>fast-deep-equal": true
      }
    },
    "@metamask/accounts-controller": {
      "globals": {
        "console.warn": true
      },
      "packages": {
        "@metamask/base-controller": true,
        "@metamask/eth-snap-keyring": true,
        "@metamask/keyring-api": true,
        "@metamask/keyring-controller": true,
        "@metamask/keyring-utils": true,
        "@metamask/superstruct": true,
        "@metamask/utils": true,
        "@ethereumjs/tx>ethereum-cryptography": true,
        "lodash": true,
        "uuid": true
      }
    },
    "@metamask/address-book-controller": {
      "packages": {
        "@metamask/base-controller": true,
        "@metamask/controller-utils": true
      }
    },
    "@metamask/announcement-controller": {
      "packages": {
        "@metamask/base-controller": true
      }
    },
    "@metamask/approval-controller": {
      "globals": {
        "console.info": true
      },
      "packages": {
        "@metamask/base-controller": true,
        "@metamask/rpc-errors": true,
        "nanoid": true
      }
    },
    "@metamask/assets-controllers": {
      "globals": {
        "AbortController": true,
        "Headers": true,
        "Intl.NumberFormat": true,
        "URL": true,
        "URLSearchParams": true,
        "clearInterval": true,
        "clearTimeout": true,
        "console.error": true,
        "console.log": true,
        "console.warn": true,
        "fetch": true,
        "setInterval": true,
        "setTimeout": true
      },
      "packages": {
        "@ethereumjs/tx>@ethereumjs/util": true,
        "ethers>@ethersproject/address": true,
        "@ethersproject/contracts": true,
        "@ethersproject/providers": true,
        "@metamask/assets-controllers>@metamask/abi-utils": true,
        "@metamask/account-api": true,
        "@metamask/base-controller": true,
        "@metamask/contract-metadata": true,
        "@metamask/controller-utils": true,
        "@metamask/controller-utils>@metamask/eth-query": true,
        "@metamask/keyring-api": true,
        "@metamask/keyring-snap-client": true,
        "@metamask/metamask-eth-abis": true,
        "@metamask/phishing-controller": true,
        "@metamask/bridge-controller>@metamask/polling-controller": true,
        "@metamask/rpc-errors": true,
        "@metamask/snaps-utils": true,
        "@metamask/utils": true,
        "@metamask/eth-qr-keyring>async-mutex": true,
        "bn.js": true,
        "immer": true,
        "lodash": true,
        "@ensdomains/content-hash>multicodec>uint8arrays>multiformats": true,
        "reselect": true,
        "single-call-balance-checker-abi": true,
        "uuid": true
      }
    },
    "@metamask/seedless-onboarding-controller>@metamask/auth-network-utils": {
      "globals": {
        "clearTimeout": true,
        "setTimeout": true
      },
      "packages": {
        "@noble/curves": true,
        "@noble/hashes": true,
        "bn.js": true,
        "browserify>buffer": true,
        "@toruslabs/eccrypto>elliptic": true,
        "eslint>json-stable-stringify-without-jsonify": true
      }
    },
    "@metamask/base-controller": {
      "globals": {
        "console.error": true,
        "setTimeout": true
      },
      "packages": {
        "immer": true
      }
    },
    "@metamask/smart-transactions-controller>@metamask/polling-controller>@metamask/base-controller": {
      "globals": {
        "console.error": true,
        "setTimeout": true
      },
      "packages": {
        "immer": true
      }
    },
    "@metamask/bridge-controller": {
      "globals": {
        "AbortController": true,
        "URLSearchParams": true,
        "console.error": true,
        "console.log": true,
        "console.warn": true
      },
      "packages": {
        "ethers>@ethersproject/address": true,
        "ethers>@ethersproject/constants": true,
        "@ethersproject/contracts": true,
        "@ethersproject/providers": true,
        "@metamask/controller-utils": true,
        "@metamask/keyring-api": true,
        "@metamask/metamask-eth-abis": true,
        "@metamask/multichain-network-controller": true,
        "@metamask/bridge-controller>@metamask/polling-controller": true,
        "@metamask/superstruct": true,
        "@metamask/utils": true,
        "@metamask/bridge-controller>bignumber.js": true,
        "lodash": true,
        "reselect": true,
        "uuid": true
      }
    },
    "@metamask/bridge-status-controller": {
      "globals": {
        "URLSearchParams": true,
        "console.warn": true,
        "setTimeout": true
      },
      "packages": {
        "@metamask/bridge-controller": true,
        "@metamask/controller-utils": true,
        "@metamask/bridge-controller>@metamask/polling-controller": true,
        "@metamask/superstruct": true,
        "@metamask/transaction-controller": true,
        "@metamask/utils": true,
        "@metamask/bridge-status-controller>bignumber.js": true,
        "uuid": true
      }
    },
    "@metamask/browser-passworder": {
      "globals": {
        "CryptoKey": true,
        "btoa": true,
        "crypto.getRandomValues": true,
        "crypto.subtle.decrypt": true,
        "crypto.subtle.deriveKey": true,
        "crypto.subtle.encrypt": true,
        "crypto.subtle.exportKey": true,
        "crypto.subtle.importKey": true
      },
      "packages": {
        "@metamask/browser-passworder>@metamask/utils": true,
        "browserify>buffer": true
      }
    },
    "@metamask/chain-agnostic-permission": {
      "packages": {
        "@metamask/chain-agnostic-permission>@metamask/api-specs": true,
        "@metamask/controller-utils": true,
        "@metamask/permission-controller": true,
        "@metamask/rpc-errors": true,
        "@metamask/utils": true,
        "lodash": true
      }
    },
    "@metamask/controller-utils": {
      "globals": {
        "URL": true,
        "console.error": true,
        "fetch": true,
        "setTimeout": true
      },
      "packages": {
        "@metamask/controller-utils>@metamask/ethjs-unit": true,
        "@metamask/utils": true,
        "@metamask/controller-utils>@spruceid/siwe-parser": true,
        "bn.js": true,
        "browserify>buffer": true,
        "cockatiel": true,
        "eth-ens-namehash": true,
        "eslint>fast-deep-equal": true,
        "lodash": true
      }
    },
    "@metamask/delegation-controller": {
      "packages": {
        "@metamask/base-controller": true,
        "@metamask/keyring-controller": true,
        "@metamask/utils": true
      }
    },
    "@metamask/delegation-core": {
      "packages": {
        "@metamask/abi-utils": true,
        "@metamask/utils": true,
        "@noble/hashes": true
      }
    },
    "@metamask/design-system-react": {
      "globals": {
        "console.warn": true
      },
      "packages": {
        "@metamask/design-system-react>@metamask/design-system-shared": true,
        "@metamask/jazzicon": true,
        "@metamask/design-system-react>@radix-ui/react-slot": true,
        "@metamask/design-system-react>blo": true,
        "react": true,
        "@metamask/design-system-react>tailwind-merge": true
      }
    },
    "@metamask/design-system-react>@metamask/design-system-shared": {
      "packages": {
        "@metamask/utils": true
      }
    },
    "@metamask/eip-5792-middleware": {
      "packages": {
        "@metamask/keyring-controller": true,
        "@metamask/rpc-errors": true,
        "@metamask/superstruct": true,
        "@metamask/transaction-controller": true,
        "@metamask/utils": true,
        "uuid": true
      }
    },
    "@metamask/ens-controller": {
      "packages": {
        "@ethersproject/providers": true,
        "@metamask/base-controller": true,
        "@metamask/controller-utils": true,
        "@metamask/utils": true,
        "punycode": true
      }
    },
    "@metamask/eth-token-tracker>@metamask/eth-block-tracker": {
      "globals": {
        "clearTimeout": true,
        "console.error": true,
        "setTimeout": true
      },
      "packages": {
        "@metamask/safe-event-emitter": true,
        "@metamask/utils": true,
        "@metamask/ppom-validator>json-rpc-random-id": true
      }
    },
    "@metamask/network-controller>@metamask/eth-block-tracker": {
      "globals": {
        "clearTimeout": true,
        "console.error": true,
        "setTimeout": true
      },
      "packages": {
        "@metamask/safe-event-emitter": true,
        "@metamask/utils": true,
        "@metamask/ppom-validator>json-rpc-random-id": true
      }
    },
    "@metamask/keyring-controller>@metamask/eth-hd-keyring": {
      "globals": {
        "TextEncoder": true
      },
      "packages": {
        "@ethereumjs/tx>@ethereumjs/util": true,
        "@metamask/eth-sig-util": true,
        "@metamask/snaps-sdk>@metamask/key-tree": true,
        "@metamask/scure-bip39": true,
        "@metamask/utils": true,
        "browserify>buffer": true,
        "@ethereumjs/tx>ethereum-cryptography": true
      }
    },
    "@metamask/eth-json-rpc-filters": {
      "globals": {
        "console.error": true
      },
      "packages": {
        "@metamask/controller-utils>@metamask/eth-query": true,
        "@metamask/json-rpc-engine": true,
        "@metamask/safe-event-emitter": true,
        "@metamask/eth-qr-keyring>async-mutex": true,
        "pify": true
      }
    },
    "@metamask/network-controller>@metamask/eth-json-rpc-infura": {
      "globals": {
        "fetch": true,
        "setTimeout": true
      },
      "packages": {
        "@metamask/eth-json-rpc-provider": true,
        "@metamask/json-rpc-engine": true,
        "@metamask/rpc-errors": true,
        "@metamask/utils": true
      }
    },
    "@metamask/eth-json-rpc-middleware": {
      "globals": {
        "console.error": true,
        "setTimeout": true
      },
      "packages": {
        "@metamask/eth-sig-util": true,
        "@metamask/json-rpc-engine": true,
        "@metamask/rpc-errors": true,
        "@metamask/superstruct": true,
        "@metamask/utils": true,
        "@metamask/eth-json-rpc-middleware>klona": true,
        "@metamask/eth-json-rpc-middleware>safe-stable-stringify": true
      }
    },
    "@metamask/network-controller>@metamask/eth-json-rpc-middleware": {
      "globals": {
        "URL": true,
        "console.error": true,
        "setTimeout": true
      },
      "packages": {
        "@metamask/eth-sig-util": true,
        "@metamask/json-rpc-engine": true,
        "@metamask/rpc-errors": true,
        "@metamask/superstruct": true,
        "@metamask/utils": true,
        "@metamask/eth-json-rpc-middleware>klona": true,
        "@metamask/eth-json-rpc-middleware>safe-stable-stringify": true
      }
    },
    "@metamask/eth-json-rpc-provider": {
      "packages": {
        "@metamask/json-rpc-engine": true,
        "@metamask/rpc-errors": true,
        "@metamask/safe-event-emitter": true,
        "uuid": true
      }
    },
    "@metamask/eth-ledger-bridge-keyring": {
      "globals": {
        "addEventListener": true,
        "console.error": true,
        "document.createElement": true,
        "document.head.appendChild": true,
        "fetch": true,
        "removeEventListener": true,
        "setTimeout": true
      },
      "packages": {
        "@ethereumjs/tx>@ethereumjs/rlp": true,
        "@ethereumjs/tx": true,
        "@ethereumjs/tx>@ethereumjs/util": true,
        "@metamask/eth-ledger-bridge-keyring>@ledgerhq/hw-app-eth": true,
        "@metamask/eth-ledger-bridge-keyring>@ledgerhq/hw-app-eth>@ledgerhq/hw-transport": true,
        "@metamask/eth-sig-util": true,
        "@metamask/utils": true,
        "browserify>buffer": true,
        "@metamask/eth-qr-keyring>hdkey": true
      }
    },
    "@metamask/eth-qr-keyring": {
      "packages": {
        "@ethereumjs/tx>@ethereumjs/rlp": true,
        "@ethereumjs/tx": true,
        "@ethereumjs/tx>@ethereumjs/util": true,
        "@metamask/eth-qr-keyring>@keystonehq/bc-ur-registry-eth": true,
        "@metamask/utils": true,
        "@metamask/eth-qr-keyring>async-mutex": true,
        "browserify>buffer": true,
        "@metamask/eth-qr-keyring>hdkey": true,
        "@metamask/eth-qr-keyring>uuid": true
      }
    },
    "@metamask/controller-utils>@metamask/eth-query": {
      "packages": {
        "@metamask/ppom-validator>json-rpc-random-id": true,
        "watchify>xtend": true
      }
    },
    "@metamask/eth-sig-util": {
      "packages": {
        "@metamask/eth-sig-util>@ethereumjs/rlp": true,
        "@metamask/eth-sig-util>@ethereumjs/util": true,
        "@metamask/abi-utils": true,
        "@metamask/utils": true,
        "@metamask/eth-sig-util>@scure/base": true,
        "browserify>buffer": true,
        "@ethereumjs/tx>ethereum-cryptography": true,
        "tweetnacl": true
      }
    },
    "@metamask/keyring-controller>@metamask/eth-simple-keyring": {
      "packages": {
        "@ethereumjs/tx>@ethereumjs/util": true,
        "@metamask/eth-sig-util": true,
        "@metamask/utils": true,
        "browserify>buffer": true,
        "@ethereumjs/tx>ethereum-cryptography": true,
        "crypto-browserify>randombytes": true
      }
    },
    "@metamask/eth-snap-keyring": {
      "globals": {
        "URL": true,
        "console.error": true,
        "console.info": true,
        "console.warn": true
      },
      "packages": {
        "@ethereumjs/tx": true,
        "@metamask/eth-sig-util": true,
        "@metamask/keyring-api": true,
        "@metamask/keyring-internal-api": true,
        "@metamask/keyring-internal-snap-client": true,
        "@metamask/keyring-utils": true,
        "@metamask/superstruct": true,
        "@metamask/utils": true,
        "@metamask/eth-snap-keyring>uuid": true
      }
    },
    "@metamask/eth-token-tracker": {
      "globals": {
        "console.warn": true
      },
      "packages": {
        "@babel/runtime": true,
        "@ethersproject/bignumber": true,
        "@ethersproject/contracts": true,
        "@ethersproject/providers": true,
        "@metamask/eth-token-tracker>@metamask/eth-block-tracker": true,
        "@metamask/safe-event-emitter": true,
        "bn.js": true,
        "@metamask/eth-token-tracker>deep-equal": true,
        "human-standard-token-abi": true
      }
    },
    "@metamask/eth-trezor-keyring": {
      "globals": {
        "setTimeout": true
      },
      "packages": {
        "@ethereumjs/tx": true,
        "@ethereumjs/tx>@ethereumjs/util": true,
        "@metamask/eth-sig-util": true,
        "@metamask/utils": true,
        "@metamask/eth-trezor-keyring>@trezor/connect-plugin-ethereum": true,
        "@trezor/connect-web": true,
        "browserify>buffer": true,
        "@metamask/eth-qr-keyring>hdkey": true
      }
    },
    "@metamask/etherscan-link": {
      "globals": {
        "URL": true
      }
    },
    "eth-method-registry>@metamask/ethjs-contract": {
      "packages": {
        "@babel/runtime": true,
        "eth-method-registry>@metamask/ethjs-contract>@metamask/ethjs-filter": true,
        "eth-method-registry>@metamask/ethjs-contract>@metamask/ethjs-util": true,
        "eth-method-registry>@metamask/ethjs-contract>ethjs-abi": true,
        "eth-ens-namehash>js-sha3": true,
        "eth-method-registry>@metamask/ethjs-query>promise-to-callback": true
      }
    },
    "eth-method-registry>@metamask/ethjs-contract>@metamask/ethjs-filter": {
      "globals": {
        "clearInterval": true,
        "setInterval": true
      }
    },
    "eth-method-registry>@metamask/ethjs-query>@metamask/ethjs-format": {
      "packages": {
        "eth-method-registry>@metamask/ethjs-contract>@metamask/ethjs-util": true,
        "@metamask/controller-utils>@metamask/ethjs-unit>@metamask/number-to-bn": true,
        "eth-method-registry>@metamask/ethjs-query>@metamask/ethjs-format>ethjs-schema": true,
        "eth-method-registry>@metamask/ethjs-query>@metamask/ethjs-format>strip-hex-prefix": true
      }
    },
    "eth-method-registry>@metamask/ethjs-query": {
      "globals": {
        "console": true
      },
      "packages": {
        "eth-method-registry>@metamask/ethjs-query>@metamask/ethjs-format": true,
        "eth-method-registry>@metamask/ethjs-query>@metamask/ethjs-rpc": true,
        "eth-method-registry>@metamask/ethjs-query>promise-to-callback": true
      }
    },
    "eth-method-registry>@metamask/ethjs-query>@metamask/ethjs-rpc": {
      "packages": {
        "eth-method-registry>@metamask/ethjs-query>promise-to-callback": true
      }
    },
    "@metamask/controller-utils>@metamask/ethjs-unit": {
      "packages": {
        "@metamask/controller-utils>@metamask/ethjs-unit>@metamask/number-to-bn": true,
        "bn.js": true
      }
    },
    "eth-method-registry>@metamask/ethjs-contract>@metamask/ethjs-util": {
      "packages": {
        "browserify>buffer": true,
        "eth-method-registry>@metamask/ethjs-query>@metamask/ethjs-format>is-hex-prefixed": true,
        "eth-method-registry>@metamask/ethjs-query>@metamask/ethjs-format>strip-hex-prefix": true
      }
    },
    "@metamask/gas-fee-controller": {
      "globals": {
        "clearInterval": true,
        "console.error": true,
        "setInterval": true
      },
      "packages": {
        "@metamask/controller-utils": true,
        "@metamask/controller-utils>@metamask/eth-query": true,
        "@metamask/bridge-controller>@metamask/polling-controller": true,
        "bn.js": true,
        "uuid": true
      }
    },
    "@metamask/gator-permissions-controller": {
      "packages": {
        "@metamask/base-controller": true,
        "@metamask/delegation-core": true,
        "@metamask/gator-permissions-controller>@metamask/delegation-deployments": true,
        "@metamask/snaps-utils": true,
        "@metamask/utils": true
      }
    },
    "@metamask/jazzicon": {
      "globals": {
        "document.createElement": true,
        "document.createElementNS": true
      },
      "packages": {
        "@metamask/jazzicon>color": true,
        "@metamask/jazzicon>mersenne-twister": true
      }
    },
    "@metamask/json-rpc-engine": {
      "packages": {
        "@metamask/rpc-errors": true,
        "@metamask/safe-event-emitter": true,
        "@metamask/utils": true
      }
    },
    "@metamask/json-rpc-middleware-stream": {
      "globals": {
        "console.warn": true,
        "setTimeout": true
      },
      "packages": {
        "@metamask/safe-event-emitter": true,
        "@metamask/utils": true,
        "readable-stream": true
      }
    },
    "@metamask/snaps-sdk>@metamask/key-tree": {
      "globals": {
        "crypto.subtle": true
      },
      "packages": {
        "@metamask/scure-bip39": true,
        "@metamask/utils": true,
        "@noble/curves": true,
        "@noble/hashes": true,
        "@metamask/utils>@scure/base": true
      }
    },
    "@metamask/keyring-api": {
      "packages": {
        "@metamask/keyring-utils": true,
        "@metamask/superstruct": true,
        "@metamask/utils": true,
        "bitcoin-address-validation": true
      }
    },
    "@metamask/multichain-transactions-controller>@metamask/keyring-api": {
      "packages": {
        "@metamask/keyring-utils": true,
        "@metamask/superstruct": true,
        "@metamask/utils": true,
        "bitcoin-address-validation": true
      }
    },
    "@metamask/keyring-controller": {
      "globals": {
        "console.error": true
      },
      "packages": {
        "@ethereumjs/tx>@ethereumjs/util": true,
        "@metamask/base-controller": true,
        "@metamask/browser-passworder": true,
        "@metamask/keyring-controller>@metamask/eth-hd-keyring": true,
        "@metamask/eth-sig-util": true,
        "@metamask/keyring-controller>@metamask/eth-simple-keyring": true,
        "@metamask/utils": true,
        "@metamask/eth-qr-keyring>async-mutex": true,
        "@metamask/keyring-controller>ethereumjs-wallet": true,
        "lodash": true,
        "@metamask/keyring-controller>ulid": true
      }
    },
    "@metamask/keyring-internal-api": {
      "packages": {
        "@metamask/keyring-api": true,
        "@metamask/keyring-utils": true,
        "@metamask/superstruct": true
      }
    },
    "@metamask/keyring-internal-snap-client": {
      "packages": {
        "@metamask/keyring-api": true,
        "@metamask/keyring-internal-api": true,
        "@metamask/keyring-snap-client": true,
        "@metamask/keyring-utils": true
      }
    },
    "@metamask/keyring-snap-client": {
      "packages": {
        "@metamask/keyring-api": true,
        "@metamask/keyring-utils": true,
        "@metamask/superstruct": true,
        "@metamask/keyring-snap-client>uuid": true
      }
    },
    "@metamask/multichain-transactions-controller>@metamask/keyring-snap-client": {
      "packages": {
        "@metamask/multichain-transactions-controller>@metamask/keyring-api": true,
        "@metamask/keyring-utils": true,
        "@metamask/superstruct": true,
        "@metamask/multichain-transactions-controller>@metamask/keyring-snap-client>uuid": true
      }
    },
    "@metamask/keyring-utils": {
      "globals": {
        "URL": true
      },
      "packages": {
        "@metamask/superstruct": true,
        "@metamask/utils": true,
        "bitcoin-address-validation": true
      }
    },
    "@metamask/logging-controller": {
      "packages": {
        "@metamask/base-controller": true,
        "uuid": true
      }
    },
    "@metamask/logo": {
      "globals": {
        "addEventListener": true,
        "document.body.appendChild": true,
        "document.createElementNS": true,
        "innerHeight": true,
        "innerWidth": true,
        "requestAnimationFrame": true
      },
      "packages": {
        "@metamask/logo>gl-mat4": true,
        "@metamask/logo>gl-vec3": true
      }
    },
    "@metamask/message-manager": {
      "packages": {
        "@metamask/base-controller": true,
        "@metamask/controller-utils": true,
        "@metamask/utils": true,
        "browserify>buffer": true,
        "webpack>events": true,
        "uuid": true
      }
    },
    "@metamask/multichain-account-service": {
      "globals": {
        "clearTimeout": true,
        "console.error": true,
        "console.warn": true,
        "setTimeout": true
      },
      "packages": {
        "@ethereumjs/tx>@ethereumjs/util": true,
        "@metamask/account-api": true,
        "@metamask/snaps-sdk>@metamask/key-tree": true,
        "@metamask/keyring-api": true,
        "@metamask/keyring-controller": true,
        "@metamask/keyring-snap-client": true,
        "@metamask/snaps-utils": true,
        "@metamask/utils": true,
        "@metamask/eth-qr-keyring>async-mutex": true
      }
    },
    "@metamask/multichain-api-middleware": {
      "globals": {
        "console.error": true
      },
      "packages": {
        "@metamask/multichain-api-middleware>@metamask/api-specs": true,
        "@metamask/chain-agnostic-permission": true,
        "@metamask/controller-utils": true,
        "@metamask/eth-json-rpc-filters": true,
        "@metamask/json-rpc-engine": true,
        "@metamask/permission-controller": true,
        "@metamask/rpc-errors": true,
        "@metamask/safe-event-emitter": true,
        "@metamask/utils": true,
        "@open-rpc/schema-utils-js": true,
        "@metamask/message-manager>jsonschema": true
      }
    },
    "@metamask/multichain-network-controller": {
      "globals": {
        "URL": true
      },
      "packages": {
        "@metamask/base-controller": true,
        "@metamask/keyring-api": true,
        "@metamask/network-controller": true,
        "@metamask/superstruct": true,
        "@metamask/utils": true,
        "lodash": true
      }
    },
    "@metamask/multichain-transactions-controller": {
      "globals": {
        "console.error": true
      },
      "packages": {
        "@metamask/base-controller": true,
        "@metamask/multichain-transactions-controller>@metamask/keyring-api": true,
        "@metamask/multichain-transactions-controller>@metamask/keyring-snap-client": true,
        "@metamask/snaps-utils": true
      }
    },
    "@metamask/name-controller": {
      "globals": {
        "fetch": true
      },
      "packages": {
        "@metamask/base-controller": true,
        "@metamask/controller-utils": true,
        "@metamask/utils": true,
        "@metamask/eth-qr-keyring>async-mutex": true
      }
    },
    "@metamask/network-controller": {
      "globals": {
        "URL": true,
        "setTimeout": true
      },
      "packages": {
        "@metamask/base-controller": true,
        "@metamask/controller-utils": true,
        "@metamask/network-controller>@metamask/eth-block-tracker": true,
        "@metamask/network-controller>@metamask/eth-json-rpc-infura": true,
        "@metamask/network-controller>@metamask/eth-json-rpc-middleware": true,
        "@metamask/eth-json-rpc-provider": true,
        "@metamask/controller-utils>@metamask/eth-query": true,
        "@metamask/json-rpc-engine": true,
        "@metamask/rpc-errors": true,
        "@metamask/network-controller>@metamask/swappable-obj-proxy": true,
        "@metamask/utils": true,
        "addons-linter>deepmerge": true,
        "eslint>fast-deep-equal": true,
        "immer": true,
        "lodash": true,
        "reselect": true,
        "uri-js": true,
        "uuid": true
      }
    },
    "@metamask/network-enablement-controller": {
      "packages": {
        "@metamask/base-controller": true,
        "@metamask/controller-utils": true,
        "@metamask/keyring-api": true,
        "@metamask/multichain-network-controller": true,
        "@metamask/utils": true,
        "reselect": true
      }
    },
    "@metamask/transaction-controller>@metamask/nonce-tracker": {
      "packages": {
        "@ethersproject/providers": true,
        "browserify>assert": true,
        "@metamask/transaction-controller>@metamask/nonce-tracker>async-mutex": true
      }
    },
    "@metamask/notification-services-controller": {
      "globals": {
        "Intl.NumberFormat": true,
        "addEventListener": true,
        "console.error": true,
        "fetch": true,
        "registration": true,
        "removeEventListener": true
      },
      "packages": {
        "@metamask/notification-services-controller>@contentful/rich-text-html-renderer": true,
        "@metamask/base-controller": true,
        "@metamask/controller-utils": true,
        "@metamask/keyring-controller": true,
        "@metamask/utils": true,
        "@metamask/notification-services-controller>bignumber.js": true,
        "@metamask/notification-services-controller>firebase": true,
        "loglevel": true,
        "uuid": true
      }
    },
    "@metamask/controller-utils>@metamask/ethjs-unit>@metamask/number-to-bn": {
      "packages": {
        "bn.js": true,
        "eth-method-registry>@metamask/ethjs-query>@metamask/ethjs-format>strip-hex-prefix": true
      }
    },
    "@metamask/object-multiplex": {
      "globals": {
        "console.warn": true
      },
      "packages": {
        "@metamask/object-multiplex>once": true,
        "readable-stream": true
      }
    },
    "@metamask/obs-store": {
      "packages": {
        "@metamask/safe-event-emitter": true,
        "readable-stream": true
      }
    },
    "@metamask/permission-controller": {
      "globals": {
        "console.error": true
      },
      "packages": {
        "@metamask/base-controller": true,
        "@metamask/controller-utils": true,
        "@metamask/json-rpc-engine": true,
        "@metamask/rpc-errors": true,
        "@metamask/utils": true,
        "deep-freeze-strict": true,
        "immer": true,
        "nanoid": true
      }
    },
    "@metamask/permission-log-controller": {
      "packages": {
        "@metamask/base-controller": true,
        "@metamask/utils": true
      }
    },
    "@metamask/phishing-controller": {
      "globals": {
        "TextEncoder": true,
        "URL": true,
        "console.error": true,
        "console.warn": true,
        "fetch": true
      },
      "packages": {
        "@metamask/base-controller": true,
        "@metamask/controller-utils": true,
        "@noble/hashes": true,
        "@ethereumjs/tx>ethereum-cryptography": true,
        "webpack-cli>fastest-levenshtein": true,
        "punycode": true
      }
    },
    "@metamask/bridge-controller>@metamask/polling-controller": {
      "globals": {
        "clearTimeout": true,
        "console.error": true,
        "setTimeout": true
      },
      "packages": {
        "@metamask/base-controller": true,
        "@metamask/snaps-utils>fast-json-stable-stringify": true,
        "uuid": true
      }
    },
    "@metamask/smart-transactions-controller>@metamask/polling-controller": {
      "globals": {
        "clearTimeout": true,
        "console.error": true,
        "setTimeout": true
      },
      "packages": {
        "@metamask/smart-transactions-controller>@metamask/polling-controller>@metamask/base-controller": true,
        "@metamask/snaps-utils>fast-json-stable-stringify": true,
        "uuid": true
      }
    },
    "@metamask/post-message-stream": {
      "globals": {
        "MessageEvent.prototype": true,
        "WorkerGlobalScope": true,
        "addEventListener": true,
        "browser": true,
        "chrome": true,
        "location.origin": true,
        "postMessage": true,
        "removeEventListener": true
      },
      "packages": {
        "@metamask/utils": true,
        "readable-stream": true
      }
    },
    "@metamask/ppom-validator": {
      "globals": {
        "URL": true,
        "console.error": true,
        "crypto": true
      },
      "packages": {
        "@metamask/base-controller": true,
        "@metamask/controller-utils": true,
        "await-semaphore": true,
        "browserify>buffer": true,
        "@metamask/ppom-validator>crypto-js": true,
        "@toruslabs/eccrypto>elliptic": true,
        "@metamask/ppom-validator>json-rpc-random-id": true
      }
    },
    "@metamask/preferences-controller": {
      "packages": {
        "@metamask/base-controller": true,
        "@metamask/controller-utils": true
      }
    },
    "@metamask/profile-sync-controller": {
      "globals": {
        "Event": true,
        "Headers": true,
        "TextDecoder": true,
        "TextEncoder": true,
        "URL": true,
        "URLSearchParams": true,
        "addEventListener": true,
        "console.error": true,
        "console.warn": true,
        "dispatchEvent": true,
        "fetch": true,
        "removeEventListener": true,
        "setTimeout": true
      },
      "packages": {
        "@metamask/base-controller": true,
        "@metamask/keyring-controller": true,
        "@noble/ciphers": true,
        "@noble/hashes": true,
        "browserify>buffer": true,
        "@metamask/profile-sync-controller>siwe": true
      }
    },
    "@metamask/providers": {
      "globals": {
        "CustomEvent": true,
        "Event": true,
        "addEventListener": true,
        "chrome.runtime.connect": true,
        "console": true,
        "dispatchEvent": true,
        "document.createElement": true,
        "document.readyState": true,
        "ethereum": "write",
        "location.hostname": true,
        "removeEventListener": true,
        "web3": true
      },
      "packages": {
        "@metamask/json-rpc-engine": true,
        "@metamask/json-rpc-middleware-stream": true,
        "@metamask/object-multiplex": true,
        "@metamask/rpc-errors": true,
        "@metamask/safe-event-emitter": true,
        "@metamask/utils": true,
        "@metamask/providers>detect-browser": true,
        "@metamask/providers>extension-port-stream": true,
        "eslint>fast-deep-equal": true,
        "@metamask/providers>is-stream": true,
        "readable-stream": true
      }
    },
    "@metamask/rate-limit-controller": {
      "globals": {
        "setTimeout": true
      },
      "packages": {
        "@metamask/base-controller": true,
        "@metamask/rpc-errors": true,
        "@metamask/utils": true
      }
    },
    "@metamask/remote-feature-flag-controller": {
      "packages": {
        "@metamask/base-controller": true,
        "@metamask/controller-utils": true,
        "uuid": true
      }
    },
    "@metamask/rpc-errors": {
      "packages": {
        "@metamask/utils": true,
        "@metamask/rpc-errors>fast-safe-stringify": true
      }
    },
    "@metamask/safe-event-emitter": {
      "globals": {
        "setTimeout": true
      },
      "packages": {
        "webpack>events": true
      }
    },
    "@metamask/scure-bip39": {
      "globals": {
        "TextEncoder": true
      },
      "packages": {
        "@metamask/scure-bip39>@noble/hashes": true,
        "@metamask/scure-bip39>@scure/base": true
      }
    },
    "@metamask/seedless-onboarding-controller": {
      "packages": {
        "@metamask/seedless-onboarding-controller>@metamask/auth-network-utils": true,
        "@metamask/base-controller": true,
        "@metamask/seedless-onboarding-controller>@metamask/toprf-secure-backup": true,
        "@metamask/utils": true,
        "@noble/ciphers": true,
        "@noble/curves": true,
        "@metamask/eth-qr-keyring>async-mutex": true
      }
    },
    "@metamask/selected-network-controller": {
      "packages": {
        "@metamask/base-controller": true,
        "@metamask/network-controller>@metamask/swappable-obj-proxy": true
      }
    },
    "@metamask/shield-controller": {
      "globals": {
        "setTimeout": true
      },
      "packages": {
        "@metamask/base-controller": true,
        "@metamask/utils": true
      }
    },
    "@metamask/signature-controller": {
      "globals": {
        "fetch": true
      },
      "packages": {
        "@metamask/approval-controller": true,
        "@metamask/base-controller": true,
        "@metamask/controller-utils": true,
        "@metamask/eth-sig-util": true,
        "@metamask/keyring-controller": true,
        "@metamask/logging-controller": true,
        "@metamask/utils": true,
        "browserify>buffer": true,
        "webpack>events": true,
        "@metamask/message-manager>jsonschema": true,
        "uuid": true
      }
    },
    "@metamask/smart-transactions-controller": {
      "globals": {
        "URLSearchParams": true,
        "clearInterval": true,
        "console.error": true,
        "console.log": true,
        "fetch": true,
        "setInterval": true
      },
      "packages": {
        "@ethersproject/bytes": true,
        "@ethersproject/abi>@ethersproject/keccak256": true,
        "ethers>@ethersproject/transactions": true,
        "@metamask/controller-utils": true,
        "@metamask/controller-utils>@metamask/eth-query": true,
        "@metamask/smart-transactions-controller>@metamask/polling-controller": true,
        "@metamask/transaction-controller": true,
        "@metamask/smart-transactions-controller>bignumber.js": true,
        "fast-json-patch": true,
        "lodash": true
      }
    },
    "@metamask/snaps-controllers": {
      "globals": {
        "DecompressionStream": true,
        "URL": true,
        "WebSocket": true,
        "clearTimeout": true,
        "document.getElementById": true,
        "fetch.bind": true,
        "setTimeout": true
      },
      "packages": {
        "@metamask/approval-controller": true,
        "@metamask/base-controller": true,
        "@metamask/json-rpc-engine": true,
        "@metamask/json-rpc-middleware-stream": true,
        "@metamask/object-multiplex": true,
        "@metamask/permission-controller": true,
        "@metamask/post-message-stream": true,
        "@metamask/rpc-errors": true,
        "@metamask/snaps-utils>@metamask/snaps-registry": true,
        "@metamask/snaps-rpc-methods": true,
        "@metamask/snaps-sdk": true,
        "@metamask/snaps-utils": true,
        "@metamask/utils": true,
        "@metamask/snaps-controllers>@xstate/fsm": true,
        "@metamask/eth-qr-keyring>async-mutex": true,
        "@metamask/snaps-controllers>concat-stream": true,
        "cron-parser": true,
        "eslint>fast-deep-equal": true,
        "@metamask/snaps-controllers>get-npm-tarball-url": true,
        "immer": true,
        "luxon": true,
        "nanoid": true,
        "readable-stream": true,
        "@metamask/snaps-controllers>readable-web-to-node-stream": true,
        "semver": true,
        "@metamask/snaps-controllers>tar-stream": true
      }
    },
    "@metamask/snaps-execution-environments": {
      "globals": {
        "document.getElementById": true
      },
      "packages": {
        "@metamask/post-message-stream": true,
        "@metamask/snaps-utils": true,
        "@metamask/utils": true
      }
    },
    "@metamask/snaps-utils>@metamask/snaps-registry": {
      "packages": {
        "@metamask/superstruct": true,
        "@metamask/utils": true,
        "@noble/curves": true,
        "@noble/hashes": true
      }
    },
    "@metamask/snaps-rpc-methods": {
      "packages": {
        "@metamask/snaps-sdk>@metamask/key-tree": true,
        "@metamask/permission-controller": true,
        "@metamask/rpc-errors": true,
        "@metamask/snaps-sdk": true,
        "@metamask/snaps-utils": true,
        "@metamask/superstruct": true,
        "@metamask/utils": true,
        "@noble/hashes": true
      }
    },
    "@metamask/snaps-sdk": {
      "globals": {
        "URL": true,
        "fetch": true
      },
      "packages": {
        "@metamask/rpc-errors": true,
        "@metamask/superstruct": true,
        "@metamask/utils": true
      }
    },
    "@metamask/snaps-utils": {
      "globals": {
        "File": true,
        "FileReader": true,
        "TextDecoder": true,
        "TextEncoder": true,
        "URL": true,
        "console.error": true,
        "console.log": true,
        "console.warn": true,
        "crypto": true,
        "document.body.appendChild": true,
        "document.createElement": true,
        "fetch": true,
        "navigator": true
      },
      "packages": {
        "@metamask/snaps-sdk>@metamask/key-tree": true,
        "@metamask/permission-controller": true,
        "@metamask/rpc-errors": true,
        "@metamask/snaps-utils>@metamask/slip44": true,
        "@metamask/snaps-sdk": true,
        "@metamask/superstruct": true,
        "@metamask/utils": true,
        "@noble/hashes": true,
        "@metamask/utils>@scure/base": true,
        "chalk": true,
        "cron-parser": true,
        "@metamask/snaps-utils>fast-json-stable-stringify": true,
        "@metamask/snaps-utils>fast-xml-parser": true,
        "luxon": true,
        "@metamask/snaps-utils>marked": true,
        "@metamask/snaps-utils>rfdc": true,
        "semver": true,
        "@metamask/snaps-utils>validate-npm-package-name": true
      }
    },
    "@metamask/subscription-controller": {
      "globals": {
        "URL": true
      },
      "packages": {
        "@metamask/base-controller": true,
        "@metamask/controller-utils": true
      }
    },
    "@metamask/seedless-onboarding-controller>@metamask/toprf-secure-backup": {
      "globals": {
        "URL": true,
        "console.error": true,
        "fetch": true
      },
      "packages": {
        "@metamask/seedless-onboarding-controller>@metamask/auth-network-utils": true,
        "@noble/ciphers": true,
        "@noble/curves": true,
        "@noble/hashes": true,
        "@toruslabs/eccrypto": true,
        "@metamask/seedless-onboarding-controller>@metamask/toprf-secure-backup>@toruslabs/fetch-node-details": true,
        "@metamask/seedless-onboarding-controller>@metamask/toprf-secure-backup>@toruslabs/http-helpers": true,
        "bn.js": true,
        "browserify>buffer": true
      }
    },
    "@metamask/transaction-controller": {
      "globals": {
        "clearTimeout": true,
        "console.error": true,
        "fetch": true,
        "setTimeout": true
      },
      "packages": {
        "@ethereumjs/tx>@ethereumjs/common": true,
        "@ethereumjs/tx": true,
        "@ethersproject/abi": true,
        "@ethersproject/contracts": true,
        "@ethersproject/providers": true,
        "ethers>@ethersproject/wallet": true,
        "@metamask/base-controller": true,
        "@metamask/controller-utils": true,
        "@metamask/controller-utils>@metamask/eth-query": true,
        "@metamask/gas-fee-controller": true,
        "@metamask/metamask-eth-abis": true,
        "@metamask/network-controller": true,
        "@metamask/transaction-controller>@metamask/nonce-tracker": true,
        "@metamask/rpc-errors": true,
        "@metamask/utils": true,
        "@metamask/eth-qr-keyring>async-mutex": true,
        "bn.js": true,
        "browserify>buffer": true,
        "eth-method-registry": true,
        "webpack>events": true,
        "fast-json-patch": true,
        "lodash": true,
        "uuid": true
      }
    },
    "@metamask/user-operation-controller": {
      "globals": {
        "fetch": true
      },
      "packages": {
        "@metamask/base-controller": true,
        "@metamask/controller-utils": true,
        "@metamask/controller-utils>@metamask/eth-query": true,
        "@metamask/gas-fee-controller": true,
        "@metamask/bridge-controller>@metamask/polling-controller": true,
        "@metamask/rpc-errors": true,
        "@metamask/superstruct": true,
        "@metamask/transaction-controller": true,
        "@metamask/utils": true,
        "bn.js": true,
        "webpack>events": true,
        "lodash": true,
        "uuid": true
      }
    },
    "@metamask/utils": {
      "globals": {
        "TextDecoder": true,
        "TextEncoder": true
      },
      "packages": {
        "@metamask/superstruct": true,
        "@noble/hashes": true,
        "@metamask/utils>@scure/base": true,
        "browserify>buffer": true,
        "nock>debug": true,
        "lodash": true,
        "@metamask/utils>pony-cause": true,
        "semver": true
      }
    },
    "@metamask/assets-controllers>@metamask/abi-utils>@metamask/utils": {
      "globals": {
        "TextDecoder": true,
        "TextEncoder": true
      },
      "packages": {
        "@metamask/superstruct": true,
        "@noble/hashes": true,
        "@metamask/utils>@scure/base": true,
        "browserify>buffer": true,
        "nock>debug": true,
        "@metamask/utils>pony-cause": true,
        "semver": true
      }
    },
    "@metamask/browser-passworder>@metamask/utils": {
      "globals": {
        "TextDecoder": true,
        "TextEncoder": true
      },
      "packages": {
        "@metamask/superstruct": true,
        "@noble/hashes": true,
        "@metamask/utils>@scure/base": true,
        "browserify>buffer": true,
        "nock>debug": true,
        "@metamask/utils>pony-cause": true,
        "semver": true
      }
    },
    "@ngraveio/bc-ur": {
      "packages": {
        "@ngraveio/bc-ur>@keystonehq/alias-sampling": true,
        "browserify>assert": true,
        "@ngraveio/bc-ur>bignumber.js": true,
        "browserify>buffer": true,
        "@ngraveio/bc-ur>cbor-sync": true,
        "@ngraveio/bc-ur>crc": true,
        "@ngraveio/bc-ur>jsbi": true,
        "addons-linter>sha.js": true
      }
    },
    "@noble/ciphers": {
      "globals": {
        "TextDecoder": true,
        "TextEncoder": true,
        "crypto": true
      }
    },
    "@noble/curves": {
      "packages": {
        "@noble/hashes": true
      }
    },
    "@ethereumjs/tx>ethereum-cryptography>@noble/curves": {
      "globals": {
        "TextEncoder": true
      },
      "packages": {
        "@ethereumjs/tx>ethereum-cryptography>@noble/hashes": true
      }
    },
    "@noble/hashes": {
      "globals": {
        "TextDecoder": true,
        "TextEncoder": true,
        "crypto": true
      }
    },
    "@metamask/scure-bip39>@noble/hashes": {
      "globals": {
        "TextEncoder": true,
        "crypto": true
      }
    },
    "@ethereumjs/tx>ethereum-cryptography>@noble/hashes": {
      "globals": {
        "TextEncoder": true,
        "crypto": true
      }
    },
    "@open-rpc/schema-utils-js": {
      "packages": {
        "@open-rpc/schema-utils-js>@json-schema-tools/dereferencer": true,
        "@open-rpc/schema-utils-js>@json-schema-tools/meta-schema": true,
        "@open-rpc/schema-utils-js>@json-schema-tools/reference-resolver": true,
        "@open-rpc/meta-schema": true,
        "eslint>ajv": true,
        "@metamask/rpc-errors>fast-safe-stringify": true,
        "@open-rpc/schema-utils-js>is-url": true
      }
    },
    "@popperjs/core": {
      "globals": {
        "Element": true,
        "HTMLElement": true,
        "ShadowRoot": true,
        "console.error": true,
        "console.warn": true,
        "document": true,
        "navigator.userAgent": true
      }
    },
    "@trezor/connect-web>@trezor/connect>@trezor/protobuf>protobufjs>@protobufjs/codegen": {
      "globals": {
        "console.log": true
      }
    },
    "@trezor/connect-web>@trezor/connect>@trezor/protobuf>protobufjs>@protobufjs/fetch": {
      "globals": {
        "XMLHttpRequest": true
      },
      "packages": {
        "@trezor/connect-web>@trezor/connect>@trezor/protobuf>protobufjs>@protobufjs/aspromise": true,
        "@trezor/connect-web>@trezor/connect>@trezor/protobuf>protobufjs>@protobufjs/inquire": true
      }
    },
    "@metamask/design-system-react>@radix-ui/react-slot>@radix-ui/react-compose-refs": {
      "packages": {
        "react": true
      }
    },
    "@metamask/design-system-react>@radix-ui/react-slot": {
      "packages": {
        "@metamask/design-system-react>@radix-ui/react-slot>@radix-ui/react-compose-refs": true,
        "react": true
      }
    },
    "@reduxjs/toolkit": {
      "globals": {
        "AbortController": true,
        "__REDUX_DEVTOOLS_EXTENSION_COMPOSE__": true,
        "__REDUX_DEVTOOLS_EXTENSION__": true,
        "console": true,
        "queueMicrotask": true,
        "requestAnimationFrame": true,
        "setTimeout": true
      },
      "packages": {
        "immer": true,
        "process": true,
        "redux": true,
        "redux-thunk": true,
        "@reduxjs/toolkit>reselect": true
      }
    },
    "react-router-dom-v5-compat>@remix-run/router": {
      "globals": {
        "AbortController": true,
        "DOMException": true,
        "FormData": true,
        "Headers": true,
        "Request": true,
        "Response": true,
        "URL": true,
        "URLSearchParams": true,
        "console": true,
        "document.defaultView": true
      }
    },
    "@metamask/eth-sig-util>@scure/base": {
      "globals": {
        "TextDecoder": true,
        "TextEncoder": true
      }
    },
    "@metamask/scure-bip39>@scure/base": {
      "globals": {
        "TextDecoder": true,
        "TextEncoder": true
      }
    },
    "@metamask/utils>@scure/base": {
      "globals": {
        "TextDecoder": true,
        "TextEncoder": true
      }
    },
    "@ethereumjs/tx>ethereum-cryptography>@scure/bip32>@scure/base": {
      "globals": {
        "TextDecoder": true,
        "TextEncoder": true
      }
    },
    "@ethereumjs/tx>ethereum-cryptography>@scure/bip32": {
      "packages": {
        "@ethereumjs/tx>ethereum-cryptography>@noble/curves": true,
        "@ethereumjs/tx>ethereum-cryptography>@noble/hashes": true,
        "@ethereumjs/tx>ethereum-cryptography>@scure/bip32>@scure/base": true
      }
    },
    "@segment/loosely-validate-event": {
      "packages": {
        "browserify>assert": true,
        "browserify>buffer": true,
        "@segment/loosely-validate-event>component-type": true,
        "@segment/loosely-validate-event>join-component": true
      }
    },
    "@solana/addresses": {
      "globals": {
        "Intl.Collator": true,
        "TextEncoder": true,
        "crypto.subtle.digest": true,
        "crypto.subtle.exportKey": true
      },
      "packages": {
        "@solana/addresses>@solana/assertions": true,
        "@solana/addresses>@solana/codecs-core": true,
        "@solana/addresses>@solana/codecs-strings": true,
        "@solana/addresses>@solana/errors": true
      }
    },
    "@solana/addresses>@solana/assertions": {
      "globals": {
        "crypto": true,
        "isSecureContext": true
      },
      "packages": {
        "@solana/addresses>@solana/errors": true
      }
    },
    "@solana/addresses>@solana/codecs-core": {
      "packages": {
        "@solana/addresses>@solana/errors": true
      }
    },
    "@solana/addresses>@solana/codecs-strings": {
      "globals": {
        "TextDecoder": true,
        "TextEncoder": true,
        "atob": true,
        "btoa": true
      },
      "packages": {
        "@solana/addresses>@solana/codecs-core": true,
        "@solana/addresses>@solana/errors": true
      }
    },
    "@solana/addresses>@solana/errors": {
      "globals": {
        "btoa": true
      }
    },
    "@metamask/controller-utils>@spruceid/siwe-parser": {
      "globals": {
        "console.error": true,
        "console.log": true
      },
      "packages": {
        "@noble/hashes": true,
        "@metamask/controller-utils>@spruceid/siwe-parser>apg-js": true
      }
    },
    "@metamask/profile-sync-controller>siwe>@spruceid/siwe-parser": {
      "globals": {
        "console.error": true,
        "console.log": true
      },
      "packages": {
        "@noble/hashes": true,
        "@metamask/controller-utils>@spruceid/siwe-parser>apg-js": true
      }
    },
    "@metamask/profile-sync-controller>siwe>@stablelib/random>@stablelib/binary": {
      "packages": {
        "@metamask/profile-sync-controller>siwe>@stablelib/random>@stablelib/binary>@stablelib/int": true
      }
    },
    "@metamask/profile-sync-controller>siwe>@stablelib/random": {
      "globals": {
        "crypto": true,
        "msCrypto": true
      },
      "packages": {
        "@metamask/profile-sync-controller>siwe>@stablelib/random>@stablelib/binary": true,
        "@metamask/profile-sync-controller>siwe>@stablelib/random>@stablelib/wipe": true,
        "browserify>browser-resolve": true
      }
    },
    "@toruslabs/eccrypto": {
      "globals": {
        "crypto": true,
        "msCrypto": true
      },
      "packages": {
        "browserify>buffer": true,
        "@toruslabs/eccrypto>elliptic": true
      }
    },
    "@metamask/seedless-onboarding-controller>@metamask/toprf-secure-backup>@toruslabs/fetch-node-details": {
      "packages": {
        "@babel/runtime": true,
        "@metamask/seedless-onboarding-controller>@metamask/auth-network-utils>@toruslabs/constants": true,
        "@metamask/seedless-onboarding-controller>@metamask/toprf-secure-backup>@toruslabs/fetch-node-details>@toruslabs/fnd-base": true,
        "@metamask/seedless-onboarding-controller>@metamask/toprf-secure-backup>@toruslabs/fetch-node-details>@toruslabs/http-helpers": true,
        "loglevel": true
      }
    },
    "@metamask/seedless-onboarding-controller>@metamask/toprf-secure-backup>@toruslabs/fetch-node-details>@toruslabs/fnd-base": {
      "packages": {
        "@metamask/seedless-onboarding-controller>@metamask/auth-network-utils>@toruslabs/constants": true
      }
    },
    "@metamask/seedless-onboarding-controller>@metamask/toprf-secure-backup>@toruslabs/http-helpers": {
      "globals": {
        "URL": true,
        "clearTimeout": true,
        "fetch": true,
        "setTimeout": true
      },
      "packages": {
        "@babel/runtime": true,
        "addons-linter>deepmerge": true,
        "loglevel": true
      }
    },
    "@metamask/seedless-onboarding-controller>@metamask/toprf-secure-backup>@toruslabs/fetch-node-details>@toruslabs/http-helpers": {
      "globals": {
        "URL": true,
        "clearTimeout": true,
        "fetch": true,
        "setTimeout": true
      },
      "packages": {
        "@babel/runtime": true,
        "addons-linter>deepmerge": true,
        "loglevel": true
      }
    },
    "@trezor/connect-web>@trezor/connect-common": {
      "globals": {
        "console.warn": true,
        "localStorage.getItem": true,
        "localStorage.setItem": true,
        "navigator": true,
        "setTimeout": true,
        "window": true
      },
      "packages": {
        "@trezor/connect-web>@trezor/connect-common>@trezor/env-utils": true,
        "@trezor/connect-web>@trezor/utils": true,
        "tslib": true
      }
    },
    "@metamask/eth-trezor-keyring>@trezor/connect-plugin-ethereum": {
      "packages": {
        "@metamask/eth-sig-util": true,
        "tslib": true
      }
    },
    "@trezor/connect-web": {
      "globals": {
        "URLSearchParams": true,
        "__TREZOR_CONNECT_SRC": true,
        "addEventListener": true,
        "btoa": true,
        "chrome": true,
        "clearInterval": true,
        "clearTimeout": true,
        "console.warn": true,
        "document.body": true,
        "document.createElement": true,
        "document.createTextNode": true,
        "document.getElementById": true,
        "document.querySelectorAll": true,
        "location.origin": true,
        "navigator": true,
        "open": true,
        "origin": true,
        "removeEventListener": true,
        "setInterval": true,
        "setTimeout": true
      },
      "packages": {
        "@trezor/connect-web>@trezor/connect-common": true,
        "@trezor/connect-web>@trezor/connect": true,
        "@trezor/connect-web>@trezor/utils": true,
        "@trezor/connect-web>@trezor/connect>@trezor/blockchain-link>@trezor/websocket-client": true,
        "webpack>events": true,
        "tslib": true
      }
    },
    "@trezor/connect-web>@trezor/connect": {
      "packages": {
        "@trezor/connect-web>@trezor/connect>@trezor/device-utils": true,
        "@trezor/connect-web>@trezor/connect>@trezor/protobuf": true,
        "@trezor/connect-web>@trezor/connect>@trezor/schema-utils": true,
        "@trezor/connect-web>@trezor/connect>@trezor/transport": true,
        "@trezor/connect-web>@trezor/utils": true,
        "tslib": true
      }
    },
    "@trezor/connect-web>@trezor/connect>@trezor/device-utils": {
      "packages": {
        "tslib": true
      }
    },
    "@trezor/connect-web>@trezor/connect-common>@trezor/env-utils": {
      "globals": {
        "innerHeight": true,
        "innerWidth": true,
        "location.hostname": true,
        "location.origin": true,
        "navigator.languages": true,
        "navigator.platform": true,
        "navigator.userAgent": true,
        "screen.height": true,
        "screen.width": true
      },
      "packages": {
        "process": true,
        "@trezor/connect-web>@trezor/connect-common>@trezor/env-utils>ua-parser-js": true
      }
    },
    "@trezor/connect-web>@trezor/connect>@trezor/protobuf": {
      "packages": {
        "@trezor/connect-web>@trezor/connect>@trezor/schema-utils": true,
        "browserify>buffer": true,
        "@trezor/connect-web>@trezor/connect>@trezor/protobuf>long": true,
        "@trezor/connect-web>@trezor/connect>@trezor/protobuf>protobufjs": true,
        "tslib": true
      }
    },
    "@trezor/connect-web>@trezor/connect>@trezor/schema-utils": {
      "globals": {
        "console.warn": true
      },
      "packages": {
        "@trezor/connect-web>@trezor/connect>@trezor/schema-utils>@sinclair/typebox": true,
        "browserify>buffer": true,
        "ts-mixer": true
      }
    },
    "@trezor/connect-web>@trezor/utils": {
      "globals": {
        "AbortController": true,
        "Blob": true,
        "Intl.NumberFormat": true,
        "TextEncoder": true,
        "clearInterval": true,
        "clearTimeout": true,
        "console.error": true,
        "console.info": true,
        "console.log": true,
        "console.warn": true,
        "crypto.getRandomValues": true,
        "setInterval": true,
        "setTimeout": true
      },
      "packages": {
        "@trezor/connect-web>@trezor/utils>bignumber.js": true,
        "browserify>browser-resolve": true,
        "browserify>buffer": true,
        "webpack>events": true,
        "tslib": true
      }
    },
    "@trezor/connect-web>@trezor/connect>@trezor/blockchain-link>@trezor/websocket-client": {
      "globals": {
        "WebSocket": true,
        "clearTimeout": true,
        "setTimeout": true
      },
      "packages": {
        "@trezor/connect-web>@trezor/utils": true,
        "webpack>events": true,
        "tslib": true
      }
    },
    "@welldone-software/why-did-you-render": {
      "globals": {
        "Element": true,
        "console.group": true,
        "console.groupCollapsed": true,
        "console.groupEnd": true,
        "console.log": true,
        "console.warn": true,
        "define": true,
        "setTimeout": true
      },
      "packages": {
        "lodash": true,
        "react": true
      }
    },
    "@zxing/browser": {
      "globals": {
        "HTMLElement": true,
        "HTMLImageElement": true,
        "HTMLVideoElement": true,
        "clearTimeout": true,
        "console.error": true,
        "console.warn": true,
        "document": true,
        "navigator": true,
        "setTimeout": true
      },
      "packages": {
        "@zxing/library": true
      }
    },
    "@zxing/library": {
      "globals": {
        "HTMLImageElement": true,
        "HTMLVideoElement": true,
        "TextDecoder": true,
        "TextEncoder": true,
        "URL.createObjectURL": true,
        "btoa": true,
        "console.log": true,
        "console.warn": true,
        "document": true,
        "navigator": true,
        "setTimeout": true
      },
      "packages": {
        "@zxing/library>ts-custom-error": true
      }
    },
    "@lavamoat/lavapack>readable-stream>abort-controller": {
      "globals": {
        "AbortController": true
      }
    },
    "currency-formatter>accounting": {
      "globals": {
        "define": true
      }
    },
    "ethers>@ethersproject/json-wallets>aes-js": {
      "globals": {
        "define": true
      }
    },
    "eth-lattice-keyring>gridplus-sdk>aes-js": {
      "globals": {
        "define": true
      }
    },
    "eslint>ajv": {
      "globals": {
        "console": true
      },
      "packages": {
        "eslint>fast-deep-equal": true,
        "@metamask/snaps-utils>fast-json-stable-stringify": true,
        "eslint>ajv>json-schema-traverse": true,
        "uri-js": true
      }
    },
    "chalk>ansi-styles": {
      "packages": {
        "chalk>ansi-styles>color-convert": true
      }
    },
    "@metamask/controller-utils>@spruceid/siwe-parser>apg-js": {
      "packages": {
        "browserify>buffer": true
      }
    },
    "string.prototype.matchall>es-abstract>array-buffer-byte-length": {
      "packages": {
        "string.prototype.matchall>call-bind": true,
        "string.prototype.matchall>es-abstract>is-array-buffer": true
      }
    },
    "crypto-browserify>public-encrypt>parse-asn1>asn1.js": {
      "packages": {
        "bn.js": true,
        "browserify>buffer": true,
        "pumpify>inherits": true,
        "@toruslabs/eccrypto>elliptic>minimalistic-assert": true,
        "browserify>vm-browserify": true
      }
    },
    "browserify>assert": {
      "globals": {
        "Buffer": true
      },
      "packages": {
        "react>object-assign": true,
        "browserify>assert>util": true
      }
    },
    "@metamask/eth-qr-keyring>async-mutex": {
      "globals": {
        "clearTimeout": true,
        "setTimeout": true
      },
      "packages": {
        "tslib": true
      }
    },
    "@metamask/transaction-controller>@metamask/nonce-tracker>async-mutex": {
      "globals": {
        "clearTimeout": true,
        "setTimeout": true
      },
      "packages": {
        "tslib": true
      }
    },
    "string.prototype.matchall>es-abstract>available-typed-arrays": {
      "packages": {
        "string.prototype.matchall>es-abstract>typed-array-length>possible-typed-array-names": true
      }
    },
    "await-semaphore": {
      "packages": {
        "process": true,
        "browserify>timers-browserify": true
      }
    },
    "axios": {
      "globals": {
        "AbortController": true,
        "Blob": true,
        "FormData": true,
        "ReadableStream": true,
        "URL": true,
        "URLSearchParams": true,
        "WorkerGlobalScope": true,
        "XMLHttpRequest": true,
        "btoa": true,
        "clearTimeout": true,
        "console.warn": true,
        "document": true,
        "importScripts": true,
        "location.href": true,
        "navigator": true,
        "queueMicrotask": true,
        "setTimeout": true
      },
      "packages": {
        "browserify>buffer": true,
        "process": true,
        "browserify>timers-browserify": true
      }
    },
    "@metamask/snaps-controllers>tar-stream>b4a": {
      "globals": {
        "TextDecoder": true,
        "TextEncoder": true
      }
    },
    "@ensdomains/content-hash>multihashes>multibase>base-x": {
      "packages": {
        "koa>content-disposition>safe-buffer": true
      }
    },
    "base32-encode": {
      "packages": {
        "base32-encode>to-data-view": true
      }
    },
    "bignumber.js": {
      "globals": {
        "crypto": true,
        "define": true
      }
    },
    "@metamask/eth-ledger-bridge-keyring>@ledgerhq/hw-app-eth>bignumber.js": {
      "globals": {
        "crypto": true,
        "define": true
      }
    },
    "@metamask/bridge-controller>bignumber.js": {
      "globals": {
        "crypto": true,
        "define": true
      }
    },
    "@metamask/bridge-status-controller>bignumber.js": {
      "globals": {
        "crypto": true,
        "define": true
      }
    },
    "@metamask/notification-services-controller>bignumber.js": {
      "globals": {
        "crypto": true,
        "define": true
      }
    },
    "@metamask/smart-transactions-controller>bignumber.js": {
      "globals": {
        "crypto": true,
        "define": true
      }
    },
    "@ngraveio/bc-ur>bignumber.js": {
      "globals": {
        "crypto": true,
        "define": true
      }
    },
    "@trezor/connect-web>@trezor/utils>bignumber.js": {
      "globals": {
        "crypto": true,
        "define": true
      }
    },
    "eth-lattice-keyring>gridplus-sdk>borc>bignumber.js": {
      "globals": {
        "crypto": true,
        "define": true
      }
    },
    "eth-lattice-keyring>gridplus-sdk>bignumber.js": {
      "globals": {
        "crypto": true,
        "define": true
      }
    },
    "eth-lattice-keyring>gridplus-sdk>bitwise": {
      "packages": {
        "browserify>buffer": true
      }
    },
    "@metamask/design-system-react>blo": {
      "globals": {
        "btoa": true
      }
    },
    "bn.js": {
      "globals": {
        "Buffer": true
      },
      "packages": {
        "browserify>browser-resolve": true
      }
    },
    "eth-lattice-keyring>gridplus-sdk>borc": {
      "globals": {
        "console": true
      },
      "packages": {
        "eth-lattice-keyring>gridplus-sdk>borc>bignumber.js": true,
        "browserify>buffer": true,
        "buffer>ieee754": true,
        "eth-lattice-keyring>gridplus-sdk>borc>iso-url": true
      }
    },
    "bowser": {
      "globals": {
        "define": true
      }
    },
    "@toruslabs/eccrypto>elliptic>brorand": {
      "globals": {
        "crypto": true,
        "msCrypto": true
      },
      "packages": {
        "browserify>browser-resolve": true
      }
    },
    "ethereumjs-util>ethereum-cryptography>browserify-aes": {
      "packages": {
        "ethereumjs-util>ethereum-cryptography>browserify-aes>buffer-xor": true,
        "browserify>buffer": true,
        "ethereumjs-util>create-hash>cipher-base": true,
        "crypto-browserify>browserify-cipher>evp_bytestokey": true,
        "pumpify>inherits": true,
        "koa>content-disposition>safe-buffer": true
      }
    },
    "crypto-browserify>browserify-cipher": {
      "packages": {
        "ethereumjs-util>ethereum-cryptography>browserify-aes": true,
        "crypto-browserify>browserify-cipher>browserify-des": true,
        "crypto-browserify>browserify-cipher>evp_bytestokey": true
      }
    },
    "crypto-browserify>browserify-cipher>browserify-des": {
      "packages": {
        "browserify>buffer": true,
        "ethereumjs-util>create-hash>cipher-base": true,
        "crypto-browserify>browserify-cipher>browserify-des>des.js": true,
        "pumpify>inherits": true
      }
    },
    "crypto-browserify>public-encrypt>browserify-rsa": {
      "packages": {
        "bn.js": true,
        "crypto-browserify>randombytes": true,
        "koa>content-disposition>safe-buffer": true
      }
    },
    "crypto-browserify>browserify-sign": {
      "packages": {
        "bn.js": true,
        "crypto-browserify>public-encrypt>browserify-rsa": true,
        "ethereumjs-util>create-hash": true,
        "crypto-browserify>create-hmac": true,
        "@toruslabs/eccrypto>elliptic": true,
        "pumpify>inherits": true,
        "crypto-browserify>public-encrypt>parse-asn1": true,
        "crypto-browserify>browserify-sign>readable-stream": true,
        "koa>content-disposition>safe-buffer": true
      }
    },
    "browserify>browserify-zlib": {
      "packages": {
        "browserify>assert": true,
        "browserify>buffer": true,
        "browserify>browserify-zlib>pako": true,
        "process": true,
        "stream-browserify": true,
        "browserify>util": true
      }
    },
    "ethereumjs-util>ethereum-cryptography>bs58check>bs58": {
      "packages": {
        "@ensdomains/content-hash>multihashes>multibase>base-x": true
      }
    },
    "ethereumjs-util>ethereum-cryptography>bs58check": {
      "packages": {
        "ethereumjs-util>ethereum-cryptography>bs58check>bs58": true,
        "ethereumjs-util>create-hash": true,
        "koa>content-disposition>safe-buffer": true
      }
    },
    "buffer": {
      "globals": {
        "console": true
      },
      "packages": {
        "base64-js": true,
        "buffer>ieee754": true
      }
    },
    "terser>source-map-support>buffer-from": {
      "packages": {
        "browserify>buffer": true
      }
    },
    "ethereumjs-util>ethereum-cryptography>browserify-aes>buffer-xor": {
      "packages": {
        "browserify>buffer": true
      }
    },
    "browserify>buffer": {
      "globals": {
        "console": true
      },
      "packages": {
        "base64-js": true,
        "buffer>ieee754": true
      }
    },
    "@metamask/snaps-utils>validate-npm-package-name>builtins": {
      "packages": {
        "process": true,
        "semver": true
      }
    },
    "string.prototype.matchall>call-bind>call-bind-apply-helpers": {
      "packages": {
        "eslint-plugin-react>es-iterator-helpers>es-errors": true,
        "browserify>has>function-bind": true
      }
    },
    "string.prototype.matchall>call-bind": {
      "packages": {
        "string.prototype.matchall>call-bind>call-bind-apply-helpers": true,
        "string.prototype.matchall>call-bind>es-define-property": true,
        "string.prototype.matchall>get-intrinsic": true,
        "string.prototype.matchall>call-bind>set-function-length": true
      }
    },
<<<<<<< HEAD
    "eslint-plugin-react>object.values>call-bound": {
=======
    "@lavamoat/webpack>json-stable-stringify>call-bound": {
>>>>>>> 293c9a65
      "packages": {
        "string.prototype.matchall>call-bind>call-bind-apply-helpers": true,
        "string.prototype.matchall>get-intrinsic": true
      }
    },
    "@ngraveio/bc-ur>cbor-sync": {
      "globals": {
        "define": true
      },
      "packages": {
        "browserify>buffer": true
      }
    },
    "chalk": {
      "packages": {
        "chalk>ansi-styles": true,
        "chalk>supports-color": true
      }
    },
    "chart.js": {
      "globals": {
        "Intl.NumberFormat": true,
        "MutationObserver": true,
        "OffscreenCanvas": true,
        "Path2D": true,
        "ResizeObserver": true,
        "addEventListener": true,
        "clearTimeout": true,
        "console.error": true,
        "console.warn": true,
        "devicePixelRatio": true,
        "document": true,
        "removeEventListener": true,
        "requestAnimationFrame": true,
        "setTimeout": true
      },
      "packages": {
        "chart.js>@kurkle/color": true
      }
    },
    "@ensdomains/content-hash>cids": {
      "packages": {
        "@ensdomains/content-hash>cids>multibase": true,
        "@ensdomains/content-hash>multicodec": true,
        "@ensdomains/content-hash>cids>multihashes": true,
        "@ensdomains/content-hash>cids>uint8arrays": true
      }
    },
    "ethereumjs-util>create-hash>cipher-base": {
      "packages": {
        "pumpify>inherits": true,
        "koa>content-disposition>safe-buffer": true,
        "stream-browserify": true,
        "browserify>string_decoder": true
      }
    },
    "classnames": {
      "globals": {
        "classNames": "write",
        "define": true
      }
    },
    "@metamask/jazzicon>color>clone": {
      "packages": {
        "browserify>buffer": true
      }
    },
    "cockatiel": {
      "globals": {
        "AbortController": true,
        "AbortSignal": true,
        "WeakRef": true,
        "clearTimeout": true,
        "performance": true,
        "setTimeout": true
      },
      "packages": {
        "process": true
      }
    },
    "chalk>ansi-styles>color-convert": {
      "packages": {
        "jest-canvas-mock>moo-color>color-name": true
      }
    },
    "@metamask/jazzicon>color>color-convert": {
      "packages": {
        "@metamask/jazzicon>color>color-convert>color-name": true
      }
    },
    "@metamask/jazzicon>color>color-string": {
      "packages": {
        "jest-canvas-mock>moo-color>color-name": true
      }
    },
    "@metamask/jazzicon>color": {
      "packages": {
        "@metamask/jazzicon>color>clone": true,
        "@metamask/jazzicon>color>color-convert": true,
        "@metamask/jazzicon>color>color-string": true
      }
    },
    "@metamask/snaps-controllers>concat-stream": {
      "packages": {
        "terser>source-map-support>buffer-from": true,
        "browserify>buffer": true,
        "pumpify>inherits": true,
        "readable-stream": true,
        "browserify>concat-stream>typedarray": true
      }
    },
    "copy-to-clipboard": {
      "globals": {
        "clipboardData": true,
        "console.error": true,
        "console.warn": true,
        "document.body.appendChild": true,
        "document.body.removeChild": true,
        "document.createElement": true,
        "document.createRange": true,
        "document.execCommand": true,
        "document.getSelection": true,
        "navigator.userAgent": true,
        "prompt": true
      },
      "packages": {
        "copy-to-clipboard>toggle-selection": true
      }
    },
    "readable-stream-2>core-util-is": {
      "packages": {
        "browserify>insert-module-globals>is-buffer": true
      }
    },
    "eth-lattice-keyring>gridplus-sdk>crc-32": {
      "globals": {
        "DO_NOT_EXPORT_CRC": true,
        "define": true
      }
    },
    "@ngraveio/bc-ur>crc": {
      "packages": {
        "browserify>buffer": true
      }
    },
    "crypto-browserify>create-ecdh": {
      "packages": {
        "bn.js": true,
        "browserify>buffer": true,
        "@toruslabs/eccrypto>elliptic": true
      }
    },
    "ethereumjs-util>create-hash": {
      "packages": {
        "ethereumjs-util>create-hash>cipher-base": true,
        "pumpify>inherits": true,
        "ethereumjs-util>create-hash>md5.js": true,
        "ethereumjs-util>create-hash>ripemd160": true,
        "addons-linter>sha.js": true
      }
    },
    "crypto-browserify>pbkdf2>create-hash": {
      "packages": {
        "browserify>buffer": true
      }
    },
    "crypto-browserify>create-hmac": {
      "packages": {
        "ethereumjs-util>create-hash>cipher-base": true,
        "ethereumjs-util>create-hash": true,
        "pumpify>inherits": true,
        "ethereumjs-util>create-hash>ripemd160": true,
        "koa>content-disposition>safe-buffer": true,
        "addons-linter>sha.js": true
      }
    },
    "cron-parser": {
      "packages": {
        "browserify>browser-resolve": true,
        "luxon": true
      }
    },
    "crypto-browserify": {
      "packages": {
        "crypto-browserify>browserify-cipher": true,
        "crypto-browserify>browserify-sign": true,
        "crypto-browserify>create-ecdh": true,
        "ethereumjs-util>create-hash": true,
        "crypto-browserify>create-hmac": true,
        "crypto-browserify>diffie-hellman": true,
        "crypto-browserify>pbkdf2": true,
        "crypto-browserify>public-encrypt": true,
        "crypto-browserify>randombytes": true,
        "crypto-browserify>randomfill": true
      }
    },
    "@metamask/ppom-validator>crypto-js": {
      "globals": {
        "crypto": true,
        "define": true,
        "msCrypto": true
      },
      "packages": {
        "browserify>browser-resolve": true
      }
    },
    "react-beautiful-dnd>css-box-model": {
      "globals": {
        "getComputedStyle": true,
        "pageXOffset": true,
        "pageYOffset": true
      },
      "packages": {
        "react-router-dom>tiny-invariant": true
      }
    },
    "@material-ui/core>@material-ui/styles>jss-plugin-vendor-prefixer>css-vendor": {
      "globals": {
        "document.createElement": true,
        "document.documentElement": true,
        "getComputedStyle": true
      },
      "packages": {
        "@babel/runtime": true,
        "@material-ui/core>@material-ui/styles>jss>is-in-browser": true
      }
    },
    "currency-formatter": {
      "packages": {
        "currency-formatter>accounting": true,
        "currency-formatter>locale-currency": true,
        "react>object-assign": true
      }
    },
    "nock>debug": {
      "globals": {
        "console": true,
        "document": true,
        "localStorage": true,
        "navigator": true,
        "process": true
      },
      "packages": {
        "mocha>ms": true,
        "process": true
      }
    },
    "@metamask/eth-token-tracker>deep-equal": {
      "packages": {
        "string.prototype.matchall>es-abstract>array-buffer-byte-length": true,
        "string.prototype.matchall>call-bind": true,
        "@metamask/eth-token-tracker>deep-equal>es-get-iterator": true,
        "string.prototype.matchall>get-intrinsic": true,
        "browserify>util>is-arguments": true,
        "string.prototype.matchall>es-abstract>is-array-buffer": true,
        "@metamask/eth-token-tracker>deep-equal>is-date-object": true,
        "string.prototype.matchall>es-abstract>is-regex": true,
        "string.prototype.matchall>es-abstract>is-shared-array-buffer": true,
        "@lavamoat/webpack>json-stable-stringify>isarray": true,
        "@ngraveio/bc-ur>assert>object-is": true,
        "@lavamoat/webpack>json-stable-stringify>object-keys": true,
        "gulp>vinyl-fs>object.assign": true,
        "string.prototype.matchall>regexp.prototype.flags": true,
        "string.prototype.matchall>side-channel": true,
        "@metamask/eth-token-tracker>deep-equal>which-boxed-primitive": true,
        "@metamask/eth-token-tracker>deep-equal>which-collection": true,
        "browserify>util>which-typed-array": true
      }
    },
    "string.prototype.matchall>define-properties>define-data-property": {
      "packages": {
        "string.prototype.matchall>call-bind>es-define-property": true,
        "eslint-plugin-react>es-iterator-helpers>es-errors": true,
        "eslint-plugin-react>es-iterator-helpers>gopd": true
      }
    },
    "string.prototype.matchall>define-properties": {
      "packages": {
        "string.prototype.matchall>define-properties>define-data-property": true,
<<<<<<< HEAD
        "eslint-plugin-react>es-iterator-helpers>has-property-descriptors": true,
        "@lavamoat/lavapack>json-stable-stringify>object-keys": true
=======
        "string.prototype.matchall>es-abstract>has-property-descriptors": true,
        "@lavamoat/webpack>json-stable-stringify>object-keys": true
>>>>>>> 293c9a65
      }
    },
    "crypto-browserify>browserify-cipher>browserify-des>des.js": {
      "packages": {
        "pumpify>inherits": true,
        "@toruslabs/eccrypto>elliptic>minimalistic-assert": true
      }
    },
    "@metamask/providers>detect-browser": {
      "globals": {
        "document": true,
        "navigator": true
      },
      "packages": {
        "process": true
      }
    },
    "crypto-browserify>diffie-hellman": {
      "packages": {
        "bn.js": true,
        "browserify>buffer": true,
        "crypto-browserify>diffie-hellman>miller-rabin": true,
        "crypto-browserify>randombytes": true
      }
    },
    "react-transition-group>dom-helpers": {
      "packages": {
        "@babel/runtime": true
      }
    },
    "dompurify": {
      "globals": {
        "console.warn": true,
        "define": true
      }
    },
    "eslint-plugin-react>es-iterator-helpers>has-proto>dunder-proto": {
      "packages": {
        "string.prototype.matchall>call-bind>call-bind-apply-helpers": true,
        "eslint-plugin-react>es-iterator-helpers>gopd": true
      }
    },
    "@toruslabs/eccrypto>elliptic": {
      "packages": {
        "bn.js": true,
        "@toruslabs/eccrypto>elliptic>brorand": true,
        "ethers>@ethersproject/sha2>hash.js": true,
        "@toruslabs/eccrypto>elliptic>hmac-drbg": true,
        "pumpify>inherits": true,
        "@toruslabs/eccrypto>elliptic>minimalistic-assert": true,
        "@toruslabs/eccrypto>elliptic>minimalistic-crypto-utils": true
      }
    },
    "@metamask/eth-token-tracker>deep-equal>es-get-iterator": {
      "packages": {
        "string.prototype.matchall>call-bind": true,
        "string.prototype.matchall>get-intrinsic": true,
        "string.prototype.matchall>has-symbols": true,
        "browserify>util>is-arguments": true,
        "@metamask/eth-token-tracker>deep-equal>es-get-iterator>is-map": true,
        "@metamask/eth-token-tracker>deep-equal>es-get-iterator>is-set": true,
<<<<<<< HEAD
        "eslint-plugin-import>array-includes>is-string": true,
        "@lavamoat/lavapack>json-stable-stringify>isarray": true,
=======
        "eslint-plugin-react>array-includes>is-string": true,
        "@lavamoat/webpack>json-stable-stringify>isarray": true,
>>>>>>> 293c9a65
        "process": true,
        "@metamask/eth-token-tracker>deep-equal>es-get-iterator>stop-iteration-iterator": true
      }
    },
    "eth-lattice-keyring>gridplus-sdk>eth-eip712-util-browser": {
      "globals": {
        "intToBuffer": true
      },
      "packages": {
        "bn.js": true,
        "buffer": true,
        "eth-ens-namehash>js-sha3": true
      }
    },
    "eth-ens-namehash": {
      "globals": {
        "name": "write"
      },
      "packages": {
        "browserify>buffer": true,
        "eth-ens-namehash>idna-uts46-hx": true,
        "eth-ens-namehash>js-sha3": true
      }
    },
    "eth-lattice-keyring": {
      "globals": {
        "addEventListener": true,
        "browser": true,
        "clearInterval": true,
        "fetch": true,
        "open": true,
        "setInterval": true
      },
      "packages": {
        "@ethereumjs/tx": true,
        "eth-lattice-keyring>@ethereumjs/util": true,
        "bn.js": true,
        "browserify>buffer": true,
        "crypto-browserify": true,
        "webpack>events": true,
        "eth-lattice-keyring>gridplus-sdk": true,
        "eth-lattice-keyring>rlp": true
      }
    },
    "eth-method-registry": {
      "packages": {
        "eth-method-registry>@metamask/ethjs-contract": true,
        "eth-method-registry>@metamask/ethjs-query": true
      }
    },
    "@ethereumjs/tx>ethereum-cryptography": {
      "globals": {
        "TextDecoder": true,
        "crypto": true
      },
      "packages": {
        "@ethereumjs/tx>ethereum-cryptography>@noble/curves": true,
        "@ethereumjs/tx>ethereum-cryptography>@noble/hashes": true,
        "@ethereumjs/tx>ethereum-cryptography>@scure/bip32": true
      }
    },
    "ethereumjs-util>ethereum-cryptography": {
      "packages": {
        "browserify>buffer": true,
        "ethereumjs-util>ethereum-cryptography>keccak": true,
        "crypto-browserify>randombytes": true,
        "ganache>secp256k1": true
      }
    },
    "@metamask/keyring-controller>ethereumjs-wallet>ethereum-cryptography": {
      "packages": {
        "browserify>assert": true,
        "ethereumjs-util>ethereum-cryptography>bs58check": true,
        "browserify>buffer": true,
        "crypto-browserify>create-hmac": true,
        "ethers>@ethersproject/sha2>hash.js": true,
        "ethereumjs-util>ethereum-cryptography>keccak": true,
        "crypto-browserify>randombytes": true,
        "koa>content-disposition>safe-buffer": true,
        "ganache>secp256k1": true
      }
    },
    "ethereumjs-util": {
      "packages": {
        "browserify>assert": true,
        "bn.js": true,
        "browserify>buffer": true,
        "ethereumjs-util>create-hash": true,
        "ethereumjs-util>ethereum-cryptography": true,
        "browserify>insert-module-globals>is-buffer": true,
        "ethereumjs-util>rlp": true
      }
    },
    "@metamask/keyring-controller>ethereumjs-wallet>ethereumjs-util": {
      "packages": {
        "browserify>assert": true,
        "bn.js": true,
        "browserify>buffer": true,
        "ethereumjs-util>create-hash": true,
        "@metamask/keyring-controller>ethereumjs-wallet>ethereum-cryptography": true,
        "browserify>insert-module-globals>is-buffer": true,
        "ethereumjs-util>rlp": true
      }
    },
    "@metamask/keyring-controller>ethereumjs-wallet": {
      "packages": {
        "eth-lattice-keyring>gridplus-sdk>aes-js": true,
        "ethereumjs-util>ethereum-cryptography>bs58check": true,
        "browserify>buffer": true,
        "crypto-browserify": true,
        "@metamask/keyring-controller>ethereumjs-wallet>ethereum-cryptography": true,
        "@metamask/keyring-controller>ethereumjs-wallet>ethereumjs-util": true,
        "crypto-browserify>randombytes": true,
        "ethers>@ethersproject/json-wallets>scrypt-js": true,
        "@metamask/keyring-controller>ethereumjs-wallet>utf8": true,
        "uuid": true
      }
    },
    "ethers": {
      "packages": {
        "@ethersproject/abi": true,
        "ethers>@ethersproject/abstract-signer": true,
        "ethers>@ethersproject/address": true,
        "ethers>@ethersproject/base64": true,
        "ethers>@ethersproject/basex": true,
        "@ethersproject/bignumber": true,
        "ethers>@ethersproject/bytes": true,
        "ethers>@ethersproject/constants": true,
        "@ethersproject/contracts": true,
        "ethers>@ethersproject/hash": true,
        "@ethersproject/hdnode": true,
        "ethers>@ethersproject/json-wallets": true,
        "ethers>@ethersproject/keccak256": true,
        "ethers>@ethersproject/logger": true,
        "ethers>@ethersproject/properties": true,
        "@ethersproject/providers": true,
        "ethers>@ethersproject/random": true,
        "ethers>@ethersproject/rlp": true,
        "ethers>@ethersproject/sha2": true,
        "ethers>@ethersproject/signing-key": true,
        "ethers>@ethersproject/solidity": true,
        "ethers>@ethersproject/strings": true,
        "ethers>@ethersproject/transactions": true,
        "ethers>@ethersproject/units": true,
        "ethers>@ethersproject/wallet": true,
        "ethers>@ethersproject/web": true,
        "ethers>@ethersproject/wordlists": true
      }
    },
    "eth-method-registry>@metamask/ethjs-contract>ethjs-abi": {
      "packages": {
        "bn.js": true,
        "browserify>buffer": true,
        "eth-ens-namehash>js-sha3": true,
        "eth-method-registry>@metamask/ethjs-contract>ethjs-abi>number-to-bn": true
      }
    },
    "webpack>events": {
      "globals": {
        "console": true
      }
    },
    "crypto-browserify>browserify-cipher>evp_bytestokey": {
      "packages": {
        "ethereumjs-util>create-hash>md5.js": true,
        "koa>content-disposition>safe-buffer": true
      }
    },
    "extension-port-stream": {
      "packages": {
        "browserify>buffer": true,
        "extension-port-stream>readable-stream": true
      }
    },
    "@metamask/providers>extension-port-stream": {
      "packages": {
        "browserify>buffer": true,
        "@metamask/providers>extension-port-stream>readable-stream": true
      }
    },
    "fast-json-patch": {
      "globals": {
        "addEventListener": true,
        "clearTimeout": true,
        "removeEventListener": true,
        "setTimeout": true
      }
    },
    "@metamask/snaps-utils>fast-xml-parser": {
      "globals": {
        "entityName": true,
        "val": true
      },
      "packages": {
        "@metamask/snaps-utils>fast-xml-parser>strnum": true
      }
    },
    "@metamask/notification-services-controller>firebase": {
      "packages": {
        "@metamask/notification-services-controller>firebase>@firebase/app": true,
        "@metamask/notification-services-controller>firebase>@firebase/messaging": true
      }
    },
    "react-focus-lock>focus-lock": {
      "globals": {
        "HTMLIFrameElement": true,
        "Node.DOCUMENT_FRAGMENT_NODE": true,
        "Node.DOCUMENT_NODE": true,
        "Node.DOCUMENT_POSITION_CONTAINED_BY": true,
        "Node.DOCUMENT_POSITION_CONTAINS": true,
        "Node.ELEMENT_NODE": true,
        "console.error": true,
        "console.warn": true,
        "document": true,
        "getComputedStyle": true,
        "setTimeout": true
      },
      "packages": {
        "tslib": true
      }
    },
    "browserify>util>which-typed-array>for-each": {
      "packages": {
        "string.prototype.matchall>es-abstract>is-callable": true
      }
    },
    "fuse.js": {
      "globals": {
        "console": true,
        "define": true
      }
    },
    "string.prototype.matchall>get-intrinsic": {
      "globals": {
        "AggregateError": true,
        "FinalizationRegistry": true,
        "Float16Array": true,
        "WeakRef": true
      },
      "packages": {
        "string.prototype.matchall>call-bind>call-bind-apply-helpers": true,
        "string.prototype.matchall>call-bind>es-define-property": true,
        "eslint-plugin-react>es-iterator-helpers>es-errors": true,
        "eslint-plugin-react>object.values>es-object-atoms": true,
        "browserify>has>function-bind": true,
        "string.prototype.matchall>get-intrinsic>get-proto": true,
        "eslint-plugin-react>es-iterator-helpers>gopd": true,
        "string.prototype.matchall>has-symbols": true,
        "eslint-plugin-react>hasown": true,
        "eslint-plugin-react>array-includes>math-intrinsics": true
      }
    },
    "string.prototype.matchall>get-intrinsic>get-proto": {
      "packages": {
        "eslint-plugin-react>es-iterator-helpers>has-proto>dunder-proto": true,
        "eslint-plugin-react>object.values>es-object-atoms": true
      }
    },
    "eth-lattice-keyring>gridplus-sdk": {
      "globals": {
        "AbortController": true,
        "Request": true,
        "URL": true,
        "__values": true,
        "caches": true,
        "clearTimeout": true,
        "console.error": true,
        "console.log": true,
        "console.warn": true,
        "fetch": true,
        "setTimeout": true
      },
      "packages": {
        "eth-lattice-keyring>gridplus-sdk>@ethereumjs/common": true,
        "@ethereumjs/tx": true,
        "@ethersproject/abi": true,
        "eth-lattice-keyring>gridplus-sdk>aes-js": true,
        "bitcoin-address-validation>bech32": true,
        "eth-lattice-keyring>gridplus-sdk>bignumber.js": true,
        "eth-lattice-keyring>gridplus-sdk>bitwise": true,
        "bn.js": true,
        "eth-lattice-keyring>gridplus-sdk>borc": true,
        "ethereumjs-util>ethereum-cryptography>bs58check": true,
        "browserify>buffer": true,
        "eth-lattice-keyring>gridplus-sdk>crc-32": true,
        "@toruslabs/eccrypto>elliptic": true,
        "eth-lattice-keyring>gridplus-sdk>eth-eip712-util-browser": true,
        "ethers>@ethersproject/sha2>hash.js": true,
        "eth-ens-namehash>js-sha3": true,
        "lodash": true,
        "eth-lattice-keyring>gridplus-sdk>rlp": true,
        "ganache>secp256k1": true,
        "eth-lattice-keyring>gridplus-sdk>uuid": true
      }
    },
    "eslint-plugin-react>es-iterator-helpers>has-property-descriptors": {
      "packages": {
        "string.prototype.matchall>call-bind>es-define-property": true
      }
    },
    "koa>is-generator-function>has-tostringtag": {
      "packages": {
        "string.prototype.matchall>has-symbols": true
      }
    },
    "ethereumjs-util>create-hash>md5.js>hash-base": {
      "packages": {
        "pumpify>inherits": true,
        "readable-stream": true,
        "koa>content-disposition>safe-buffer": true
      }
    },
    "ethereumjs-util>create-hash>ripemd160>hash-base": {
      "packages": {
        "pumpify>inherits": true,
        "readable-stream": true,
        "koa>content-disposition>safe-buffer": true
      }
    },
    "crypto-browserify>pbkdf2>ripemd160>hash-base": {
      "packages": {
        "browserify>buffer": true,
        "pumpify>inherits": true,
        "stream-browserify": true
      }
    },
    "ethers>@ethersproject/sha2>hash.js": {
      "packages": {
        "pumpify>inherits": true,
        "@toruslabs/eccrypto>elliptic>minimalistic-assert": true
      }
    },
    "eslint-plugin-react>hasown": {
      "packages": {
        "browserify>has>function-bind": true
      }
    },
    "@metamask/eth-qr-keyring>hdkey": {
      "packages": {
        "browserify>assert": true,
        "ethereumjs-util>ethereum-cryptography>bs58check": true,
        "crypto-browserify": true,
        "ethereumjs-util>create-hash>ripemd160": true,
        "koa>content-disposition>safe-buffer": true,
        "ganache>secp256k1": true
      }
    },
    "he": {
      "globals": {
        "define": true
      }
    },
    "history": {
      "globals": {
        "console": true,
        "define": true,
        "document.defaultView": true,
        "document.querySelector": true
      }
    },
    "react-router-dom>history": {
      "globals": {
        "addEventListener": true,
        "confirm": true,
        "document": true,
        "history": true,
        "location": true,
        "navigator.userAgent": true,
        "removeEventListener": true
      },
      "packages": {
        "react-router-dom>history>resolve-pathname": true,
        "react-router-dom>tiny-invariant": true,
        "react-router-dom>tiny-warning": true,
        "react-router-dom>history>value-equal": true
      }
    },
    "@toruslabs/eccrypto>elliptic>hmac-drbg": {
      "packages": {
        "ethers>@ethersproject/sha2>hash.js": true,
        "@toruslabs/eccrypto>elliptic>minimalistic-assert": true,
        "@toruslabs/eccrypto>elliptic>minimalistic-crypto-utils": true
      }
    },
    "react-redux>hoist-non-react-statics": {
      "packages": {
        "react-redux>hoist-non-react-statics>react-is": true
      }
    },
    "https-browserify": {
      "packages": {
        "stream-http": true,
        "browserify>url": true
      }
    },
    "@metamask/notification-services-controller>firebase>@firebase/app>idb": {
      "globals": {
        "DOMException": true,
        "IDBCursor": true,
        "IDBDatabase": true,
        "IDBIndex": true,
        "IDBObjectStore": true,
        "IDBRequest": true,
        "IDBTransaction": true,
        "indexedDB.deleteDatabase": true,
        "indexedDB.open": true
      }
    },
    "eth-ens-namehash>idna-uts46-hx": {
      "globals": {
        "define": true
      },
      "packages": {
        "browserify>punycode": true
      }
    },
    "@metamask/eth-token-tracker>deep-equal>es-get-iterator>stop-iteration-iterator>internal-slot": {
      "packages": {
        "eslint-plugin-react>es-iterator-helpers>es-errors": true,
        "eslint-plugin-react>hasown": true,
        "string.prototype.matchall>side-channel": true
      }
    },
    "browserify>util>is-arguments": {
      "packages": {
        "string.prototype.matchall>call-bind": true,
        "koa>is-generator-function>has-tostringtag": true
      }
    },
    "string.prototype.matchall>es-abstract>is-array-buffer": {
      "packages": {
        "string.prototype.matchall>call-bind": true,
        "string.prototype.matchall>get-intrinsic": true
      }
    },
    "@metamask/eth-token-tracker>deep-equal>which-boxed-primitive>is-bigint": {
      "packages": {
        "string.prototype.matchall>es-abstract>unbox-primitive>has-bigints": true
      }
    },
    "@metamask/eth-token-tracker>deep-equal>which-boxed-primitive>is-boolean-object": {
      "packages": {
        "string.prototype.matchall>call-bind": true,
        "koa>is-generator-function>has-tostringtag": true
      }
    },
    "string.prototype.matchall>es-abstract>is-callable": {
      "globals": {
        "document": true
      }
    },
    "@metamask/eth-token-tracker>deep-equal>is-date-object": {
      "packages": {
        "koa>is-generator-function>has-tostringtag": true
      }
    },
    "koa>is-generator-function": {
      "packages": {
        "koa>is-generator-function>has-tostringtag": true
      }
    },
    "@material-ui/core>@material-ui/styles>jss>is-in-browser": {
      "globals": {
        "document": true
      }
    },
    "@metamask/eth-token-tracker>deep-equal>which-boxed-primitive>is-number-object": {
      "packages": {
        "koa>is-generator-function>has-tostringtag": true
      }
    },
    "string.prototype.matchall>es-abstract>is-regex": {
      "packages": {
        "string.prototype.matchall>call-bind": true,
        "koa>is-generator-function>has-tostringtag": true
      }
    },
    "string.prototype.matchall>es-abstract>is-shared-array-buffer": {
      "packages": {
        "string.prototype.matchall>call-bind": true
      }
    },
    "eslint-plugin-import>array-includes>is-string": {
      "packages": {
        "koa>is-generator-function>has-tostringtag": true
      }
    },
    "string.prototype.matchall>es-abstract>es-to-primitive>is-symbol": {
      "packages": {
        "string.prototype.matchall>has-symbols": true
      }
    },
    "browserify>util>is-typed-array": {
      "packages": {
        "browserify>util>which-typed-array": true
      }
    },
    "@metamask/eth-token-tracker>deep-equal>which-collection>is-weakset": {
      "packages": {
        "string.prototype.matchall>call-bind": true,
        "string.prototype.matchall>get-intrinsic": true
      }
    },
    "eth-lattice-keyring>gridplus-sdk>borc>iso-url": {
      "globals": {
        "URL": true,
        "URLSearchParams": true,
        "location": true
      }
    },
    "@open-rpc/test-coverage>isomorphic-fetch": {
      "globals": {
        "fetch.bind": true
      },
      "packages": {
        "@open-rpc/test-coverage>isomorphic-fetch>whatwg-fetch": true
      }
    },
    "@ensdomains/content-hash>js-base64": {
      "globals": {
        "Base64": "write",
        "TextDecoder": true,
        "TextEncoder": true,
        "atob": true,
        "btoa": true,
        "define": true
      },
      "packages": {
        "browserify>buffer": true
      }
    },
    "eth-ens-namehash>js-sha3": {
      "globals": {
        "define": true
      },
      "packages": {
        "process": true
      }
    },
    "@ngraveio/bc-ur>jsbi": {
      "globals": {
        "define": true
      }
    },
    "@metamask/message-manager>jsonschema": {
      "packages": {
        "browserify>url": true
      }
    },
    "@material-ui/core>@material-ui/styles>jss-plugin-camel-case": {
      "packages": {
        "@material-ui/core>@material-ui/styles>jss-plugin-camel-case>hyphenate-style-name": true
      }
    },
    "@material-ui/core>@material-ui/styles>jss-plugin-default-unit": {
      "globals": {
        "CSS": true
      },
      "packages": {
        "@material-ui/core>@material-ui/styles>jss": true
      }
    },
    "@material-ui/core>@material-ui/styles>jss-plugin-global": {
      "packages": {
        "@babel/runtime": true,
        "@material-ui/core>@material-ui/styles>jss": true
      }
    },
    "@material-ui/core>@material-ui/styles>jss-plugin-nested": {
      "packages": {
        "@babel/runtime": true,
        "react-router-dom>tiny-warning": true
      }
    },
    "@material-ui/core>@material-ui/styles>jss-plugin-rule-value-function": {
      "packages": {
        "@material-ui/core>@material-ui/styles>jss": true,
        "react-router-dom>tiny-warning": true
      }
    },
    "@material-ui/core>@material-ui/styles>jss-plugin-vendor-prefixer": {
      "packages": {
        "@material-ui/core>@material-ui/styles>jss-plugin-vendor-prefixer>css-vendor": true,
        "@material-ui/core>@material-ui/styles>jss": true
      }
    },
    "@material-ui/core>@material-ui/styles>jss": {
      "globals": {
        "CSS": true,
        "document.createElement": true,
        "document.querySelector": true
      },
      "packages": {
        "@babel/runtime": true,
        "@material-ui/core>@material-ui/styles>jss>is-in-browser": true,
        "react-router-dom>tiny-warning": true
      }
    },
    "ethereumjs-util>ethereum-cryptography>keccak": {
      "packages": {
        "browserify>buffer": true,
        "readable-stream": true
      }
    },
    "currency-formatter>locale-currency": {
      "globals": {
        "countryCode": true
      }
    },
    "localforage": {
      "globals": {
        "Blob": true,
        "BlobBuilder": true,
        "FileReader": true,
        "IDBKeyRange": true,
        "MSBlobBuilder": true,
        "MozBlobBuilder": true,
        "OIndexedDB": true,
        "WebKitBlobBuilder": true,
        "atob": true,
        "btoa": true,
        "console.error": true,
        "console.info": true,
        "console.warn": true,
        "define": true,
        "fetch": true,
        "indexedDB": true,
        "localStorage": true,
        "mozIndexedDB": true,
        "msIndexedDB": true,
        "navigator.platform": true,
        "navigator.userAgent": true,
        "openDatabase": true,
        "setTimeout": true,
        "webkitIndexedDB": true
      }
    },
    "lodash": {
      "globals": {
        "clearTimeout": true,
        "define": true,
        "setTimeout": true
      }
    },
    "loglevel": {
      "globals": {
        "console": true,
        "define": true,
        "document.cookie": true,
        "localStorage": true,
        "log": "write",
        "navigator": true
      }
    },
    "@trezor/connect-web>@trezor/connect>@trezor/protobuf>long": {
      "globals": {
        "WebAssembly.Instance": true,
        "WebAssembly.Module": true,
        "define": true
      }
    },
    "lottie-web": {
      "globals": {
        "Blob": true,
        "Howl": true,
        "OffscreenCanvas": true,
        "URL.createObjectURL": true,
        "Worker": true,
        "XMLHttpRequest": true,
        "bodymovin": "write",
        "clearInterval": true,
        "console": true,
        "define": true,
        "document.body": true,
        "document.createElement": true,
        "document.createElementNS": true,
        "document.getElementsByClassName": true,
        "document.getElementsByTagName": true,
        "document.querySelectorAll": true,
        "document.readyState": true,
        "location.origin": true,
        "location.pathname": true,
        "navigator": true,
        "requestAnimationFrame": true,
        "setInterval": true,
        "setTimeout": true
      }
    },
    "luxon": {
      "globals": {
        "Intl": true
      }
    },
    "@metamask/snaps-utils>marked": {
      "globals": {
        "console.error": true,
        "console.warn": true,
        "define": true
      }
    },
    "ethereumjs-util>create-hash>md5.js": {
      "packages": {
        "ethereumjs-util>create-hash>md5.js>hash-base": true,
        "pumpify>inherits": true,
        "koa>content-disposition>safe-buffer": true
      }
    },
    "@storybook/addon-docs>remark-external-links>mdast-util-definitions": {
      "packages": {
        "react-markdown>unist-util-visit": true
      }
    },
    "react-markdown>remark-parse>mdast-util-from-markdown": {
      "packages": {
        "react-markdown>remark-parse>mdast-util-from-markdown>mdast-util-to-string": true,
        "react-markdown>remark-parse>mdast-util-from-markdown>micromark": true,
        "react-syntax-highlighter>refractor>parse-entities": true,
        "react-markdown>vfile>unist-util-stringify-position": true
      }
    },
    "react-markdown>remark-rehype>mdast-util-to-hast": {
      "globals": {
        "console.warn": true
      },
      "packages": {
        "@storybook/addon-docs>remark-external-links>mdast-util-definitions": true,
        "react-markdown>remark-rehype>mdast-util-to-hast>mdurl": true,
        "react-markdown>remark-rehype>mdast-util-to-hast>unist-builder": true,
        "react-markdown>remark-rehype>mdast-util-to-hast>unist-util-generated": true,
        "react-markdown>remark-rehype>mdast-util-to-hast>unist-util-position": true,
        "react-markdown>unist-util-visit": true
      }
    },
    "eth-lattice-keyring>@ethereumjs/util>micro-ftch": {
      "globals": {
        "Headers": true,
        "TextDecoder": true,
        "URL": true,
        "btoa": true,
        "fetch": true
      },
      "packages": {
        "browserify>browserify-zlib": true,
        "browserify>buffer": true,
        "https-browserify": true,
        "process": true,
        "stream-http": true,
        "browserify>url": true,
        "browserify>util": true
      }
    },
    "react-markdown>remark-parse>mdast-util-from-markdown>micromark": {
      "packages": {
        "react-syntax-highlighter>refractor>parse-entities": true
      }
    },
    "crypto-browserify>diffie-hellman>miller-rabin": {
      "packages": {
        "bn.js": true,
        "@toruslabs/eccrypto>elliptic>brorand": true
      }
    },
    "@ensdomains/content-hash>cids>multibase": {
      "globals": {
        "TextDecoder": true,
        "TextEncoder": true
      },
      "packages": {
        "@ensdomains/content-hash>cids>multibase>@multiformats/base-x": true
      }
    },
    "@ensdomains/content-hash>multihashes>multibase": {
      "packages": {
        "@ensdomains/content-hash>multihashes>multibase>base-x": true,
        "browserify>buffer": true,
        "@ensdomains/content-hash>multihashes>web-encoding": true
      }
    },
    "@ensdomains/content-hash>multicodec": {
      "packages": {
        "@ensdomains/content-hash>multicodec>uint8arrays": true,
        "sass-embedded>varint": true
      }
    },
    "@ensdomains/content-hash>multicodec>uint8arrays>multiformats": {
      "globals": {
        "TextDecoder": true,
        "TextEncoder": true,
        "console.warn": true,
        "crypto.subtle.digest": true
      }
    },
    "@ensdomains/content-hash>multihashes": {
      "packages": {
        "browserify>buffer": true,
        "@ensdomains/content-hash>multihashes>multibase": true,
        "@ensdomains/content-hash>multihashes>varint": true,
        "@ensdomains/content-hash>multihashes>web-encoding": true
      }
    },
    "@ensdomains/content-hash>cids>multihashes": {
      "packages": {
        "@ensdomains/content-hash>cids>multibase": true,
        "@ensdomains/content-hash>cids>multihashes>uint8arrays": true,
        "@ensdomains/content-hash>cids>multihashes>varint": true
      }
    },
    "nanoid": {
      "globals": {
        "crypto.getRandomValues": true
      }
    },
    "node-fetch": {
      "globals": {
        "Headers": true,
        "Request": true,
        "Response": true,
        "fetch": true
      }
    },
    "eth-method-registry>@metamask/ethjs-contract>ethjs-abi>number-to-bn": {
      "packages": {
        "bn.js": true,
        "eth-method-registry>@metamask/ethjs-query>@metamask/ethjs-format>strip-hex-prefix": true
      }
    },
    "string.prototype.matchall>es-abstract>object-inspect": {
      "globals": {
        "HTMLElement": true,
        "WeakRef": true
      },
      "packages": {
        "browserify>browser-resolve": true
      }
    },
    "@ngraveio/bc-ur>assert>object-is": {
      "packages": {
        "string.prototype.matchall>call-bind": true,
        "string.prototype.matchall>define-properties": true
      }
    },
    "gulp>vinyl-fs>object.assign": {
      "packages": {
        "string.prototype.matchall>call-bind": true,
        "string.prototype.matchall>define-properties": true,
        "string.prototype.matchall>has-symbols": true,
        "@lavamoat/webpack>json-stable-stringify>object-keys": true
      }
    },
    "@metamask/object-multiplex>once": {
      "packages": {
        "@metamask/object-multiplex>once>wrappy": true
      }
    },
    "crypto-browserify>public-encrypt>parse-asn1": {
      "packages": {
        "crypto-browserify>public-encrypt>parse-asn1>asn1.js": true,
        "ethereumjs-util>ethereum-cryptography>browserify-aes": true,
        "crypto-browserify>browserify-cipher>evp_bytestokey": true,
        "crypto-browserify>pbkdf2": true,
        "koa>content-disposition>safe-buffer": true
      }
    },
    "react-syntax-highlighter>refractor>parse-entities": {
      "globals": {
        "document.createElement": true
      }
    },
    "path-browserify": {
      "packages": {
        "process": true
      }
    },
    "serve-handler>path-to-regexp": {
      "packages": {
        "serve-handler>path-to-regexp>isarray": true
      }
    },
    "crypto-browserify>pbkdf2": {
      "globals": {
        "crypto": true,
        "process": true,
        "queueMicrotask": true,
        "setImmediate": true,
        "setTimeout": true
      },
      "packages": {
        "crypto-browserify>pbkdf2>create-hash": true,
        "process": true,
        "crypto-browserify>pbkdf2>ripemd160": true,
        "koa>content-disposition>safe-buffer": true,
        "addons-linter>sha.js": true,
        "addons-linter>sha.js>to-buffer": true
      }
    },
    "@material-ui/core>popper.js": {
      "globals": {
        "MSInputMethodContext": true,
        "Node.DOCUMENT_POSITION_FOLLOWING": true,
        "cancelAnimationFrame": true,
        "console.warn": true,
        "define": true,
        "devicePixelRatio": true,
        "document": true,
        "getComputedStyle": true,
        "innerHeight": true,
        "innerWidth": true,
        "navigator": true,
        "requestAnimationFrame": true,
        "setTimeout": true
      }
    },
    "react-tippy>popper.js": {
      "globals": {
        "MSInputMethodContext": true,
        "Node.DOCUMENT_POSITION_FOLLOWING": true,
        "cancelAnimationFrame": true,
        "console.warn": true,
        "define": true,
        "devicePixelRatio": true,
        "document": true,
        "getComputedStyle": true,
        "innerHeight": true,
        "innerWidth": true,
        "navigator.userAgent": true,
        "requestAnimationFrame": true,
        "setTimeout": true
      }
    },
    "process": {
      "globals": {
        "clearTimeout": true,
        "setTimeout": true
      }
    },
    "readable-stream-2>process-nextick-args": {
      "packages": {
        "process": true
      }
    },
    "eth-method-registry>@metamask/ethjs-query>promise-to-callback": {
      "packages": {
        "eth-method-registry>@metamask/ethjs-query>promise-to-callback>is-fn": true,
        "eth-method-registry>@metamask/ethjs-query>promise-to-callback>set-immediate-shim": true
      }
    },
    "prop-types": {
      "globals": {
        "console": true
      },
      "packages": {
        "react>object-assign": true,
        "prop-types>react-is": true
      }
    },
    "react-markdown>property-information": {
      "packages": {
        "watchify>xtend": true
      }
    },
    "@trezor/connect-web>@trezor/connect>@trezor/protobuf>protobufjs": {
      "globals": {
        "process": true,
        "setTimeout": true
      },
      "packages": {
        "@trezor/connect-web>@trezor/connect>@trezor/protobuf>protobufjs>@protobufjs/aspromise": true,
        "@trezor/connect-web>@trezor/connect>@trezor/protobuf>protobufjs>@protobufjs/base64": true,
        "@trezor/connect-web>@trezor/connect>@trezor/protobuf>protobufjs>@protobufjs/codegen": true,
        "@trezor/connect-web>@trezor/connect>@trezor/protobuf>protobufjs>@protobufjs/eventemitter": true,
        "@trezor/connect-web>@trezor/connect>@trezor/protobuf>protobufjs>@protobufjs/fetch": true,
        "@trezor/connect-web>@trezor/connect>@trezor/protobuf>protobufjs>@protobufjs/float": true,
        "@trezor/connect-web>@trezor/connect>@trezor/protobuf>protobufjs>@protobufjs/inquire": true,
        "@trezor/connect-web>@trezor/connect>@trezor/protobuf>protobufjs>@protobufjs/path": true,
        "@trezor/connect-web>@trezor/connect>@trezor/protobuf>protobufjs>@protobufjs/pool": true,
        "@trezor/connect-web>@trezor/connect>@trezor/protobuf>protobufjs>@protobufjs/utf8": true
      }
    },
    "crypto-browserify>public-encrypt": {
      "packages": {
        "bn.js": true,
        "crypto-browserify>public-encrypt>browserify-rsa": true,
        "ethereumjs-util>create-hash": true,
        "crypto-browserify>public-encrypt>parse-asn1": true,
        "crypto-browserify>randombytes": true,
        "koa>content-disposition>safe-buffer": true
      }
    },
    "browserify>punycode": {
      "globals": {
        "define": true
      }
    },
    "browserify>url>punycode": {
      "globals": {
        "define": true
      }
    },
    "qrcode-generator": {
      "globals": {
        "define": true
      }
    },
    "qrcode.react": {
      "globals": {
        "Path2D": true,
        "devicePixelRatio": true
      },
      "packages": {
        "react": true
      }
    },
    "browserify>url>qs": {
      "packages": {
        "string.prototype.matchall>side-channel": true
      }
    },
    "@metamask/snaps-controllers>tar-stream>streamx>queue-tick": {
      "globals": {
        "queueMicrotask": true
      }
    },
    "react-beautiful-dnd>raf-schd": {
      "globals": {
        "cancelAnimationFrame": true,
        "requestAnimationFrame": true
      }
    },
    "crypto-browserify>randombytes": {
      "globals": {
        "crypto": true,
        "msCrypto": true
      },
      "packages": {
        "process": true,
        "koa>content-disposition>safe-buffer": true
      }
    },
    "crypto-browserify>randomfill": {
      "globals": {
        "crypto": true,
        "msCrypto": true
      },
      "packages": {
        "process": true,
        "crypto-browserify>randombytes": true,
        "koa>content-disposition>safe-buffer": true
      }
    },
    "react": {
      "globals": {
        "console": true
      },
      "packages": {
        "react>object-assign": true
      }
    },
    "react-beautiful-dnd": {
      "globals": {
        "Element.prototype": true,
        "__REDUX_DEVTOOLS_EXTENSION_COMPOSE__": true,
        "addEventListener": true,
        "cancelAnimationFrame": true,
        "clearTimeout": true,
        "console": true,
        "document": true,
        "getComputedStyle": true,
        "pageXOffset": true,
        "pageYOffset": true,
        "removeEventListener": true,
        "requestAnimationFrame": true,
        "scrollBy": true,
        "setTimeout": true
      },
      "packages": {
        "@babel/runtime": true,
        "react-beautiful-dnd>css-box-model": true,
        "react-beautiful-dnd>memoize-one": true,
        "react-beautiful-dnd>raf-schd": true,
        "react": true,
        "react-dom": true,
        "react-redux": true,
        "redux": true,
        "react-beautiful-dnd>use-memo-one": true
      }
    },
    "react-chartjs-2": {
      "globals": {
        "setTimeout": true
      },
      "packages": {
        "chart.js": true,
        "react": true
      }
    },
    "react-focus-lock>react-clientside-effect": {
      "packages": {
        "@babel/runtime": true,
        "react": true
      }
    },
    "react-compiler-runtime": {
      "globals": {
        "console.error": true
      },
      "packages": {
        "react": true
      }
    },
    "react-dom": {
      "globals": {
        "HTMLIFrameElement": true,
        "MSApp": true,
        "__REACT_DEVTOOLS_GLOBAL_HOOK__": true,
        "addEventListener": true,
        "clearTimeout": true,
        "clipboardData": true,
        "console": true,
        "dispatchEvent": true,
        "document": true,
        "event": "write",
        "jest": true,
        "location.protocol": true,
        "navigator.userAgent.indexOf": true,
        "removeEventListener": true,
        "self": true,
        "setTimeout": true,
        "top": true
      },
      "packages": {
        "react>object-assign": true,
        "react": true,
        "react-dom>scheduler": true
      }
    },
    "react-responsive-carousel>react-easy-swipe": {
      "globals": {
        "addEventListener": true,
        "define": true,
        "document.addEventListener": true,
        "document.removeEventListener": true
      },
      "packages": {
        "prop-types": true,
        "react": true
      }
    },
    "react-popper>react-fast-compare": {
      "globals": {
        "Element": true,
        "console.warn": true
      }
    },
    "react-focus-lock": {
      "globals": {
        "addEventListener": true,
        "console.error": true,
        "console.warn": true,
        "document": true,
        "removeEventListener": true,
        "setTimeout": true
      },
      "packages": {
        "@babel/runtime": true,
        "react-focus-lock>focus-lock": true,
        "prop-types": true,
        "react": true,
        "react-focus-lock>react-clientside-effect": true,
        "react-focus-lock>use-callback-ref": true,
        "react-focus-lock>use-sidecar": true
      }
    },
    "react-idle-timer": {
      "globals": {
        "clearTimeout": true,
        "document": true,
        "setTimeout": true
      },
      "packages": {
        "prop-types": true,
        "react": true
      }
    },
    "react-redux>hoist-non-react-statics>react-is": {
      "globals": {
        "console": true
      }
    },
    "prop-types>react-is": {
      "globals": {
        "console": true
      }
    },
    "react-redux>react-is": {
      "globals": {
        "console": true
      }
    },
    "react-router-dom>react-router>react-is": {
      "globals": {
        "console": true
      }
    },
    "react-markdown": {
      "globals": {
        "console.warn": true
      },
      "packages": {
        "react-markdown>comma-separated-tokens": true,
        "prop-types": true,
        "react-markdown>property-information": true,
        "react": true,
        "react-redux>react-is": true,
        "react-markdown>remark-parse": true,
        "react-markdown>remark-rehype": true,
        "react-markdown>space-separated-tokens": true,
        "react-markdown>style-to-object": true,
        "react-markdown>unified": true,
        "react-markdown>unist-util-visit": true,
        "react-markdown>vfile": true
      }
    },
    "react-popper": {
      "globals": {
        "document": true
      },
      "packages": {
        "@popperjs/core": true,
        "react": true,
        "react-popper>react-fast-compare": true,
        "react-popper>warning": true
      }
    },
    "react-redux": {
      "globals": {
        "console": true,
        "document": true
      },
      "packages": {
        "@babel/runtime": true,
        "react-redux>hoist-non-react-statics": true,
        "prop-types": true,
        "react": true,
        "react-dom": true,
        "react-redux>react-is": true
      }
    },
    "react-responsive-carousel": {
      "globals": {
        "HTMLElement": true,
        "addEventListener": true,
        "clearTimeout": true,
        "console.warn": true,
        "document": true,
        "getComputedStyle": true,
        "removeEventListener": true,
        "setTimeout": true
      },
      "packages": {
        "classnames": true,
        "react": true,
        "react-dom": true,
        "react-responsive-carousel>react-easy-swipe": true
      }
    },
    "react-router-dom": {
      "packages": {
        "react-router-dom>history": true,
        "prop-types": true,
        "react": true,
        "react-router-dom>react-router": true,
        "react-router-dom>tiny-invariant": true,
        "react-router-dom>tiny-warning": true
      }
    },
    "react-router-dom-v5-compat": {
      "globals": {
        "FormData": true,
        "URL": true,
        "URLSearchParams": true,
        "__reactRouterVersion": "write",
        "addEventListener": true,
        "confirm": true,
        "define": true,
        "document": true,
        "history.scrollRestoration": true,
        "location.href": true,
        "removeEventListener": true,
        "scrollTo": true,
        "scrollY": true,
        "sessionStorage.getItem": true,
        "sessionStorage.setItem": true,
        "setTimeout": true
      },
      "packages": {
        "react-router-dom-v5-compat>@remix-run/router": true,
        "history": true,
        "react": true,
        "react-dom": true,
        "react-router-dom": true,
        "react-router-dom-v5-compat>react-router": true
      }
    },
    "react-router-dom>react-router": {
      "packages": {
        "react-router-dom>history": true,
        "react-redux>hoist-non-react-statics": true,
        "serve-handler>path-to-regexp": true,
        "prop-types": true,
        "react": true,
        "react-router-dom>react-router>react-is": true,
        "react-router-dom>tiny-invariant": true,
        "react-router-dom>tiny-warning": true
      }
    },
    "react-router-dom-v5-compat>react-router": {
      "globals": {
        "console.error": true,
        "define": true
      },
      "packages": {
        "react-router-dom-v5-compat>@remix-run/router": true,
        "react": true
      }
    },
    "react-simple-file-input": {
      "globals": {
        "File": true,
        "FileReader": true,
        "console.warn": true
      },
      "packages": {
        "prop-types": true,
        "react": true
      }
    },
    "react-tippy": {
      "globals": {
        "Element": true,
        "MSStream": true,
        "MutationObserver": true,
        "addEventListener": true,
        "clearTimeout": true,
        "console.error": true,
        "console.warn": true,
        "define": true,
        "document": true,
        "getComputedStyle": true,
        "innerHeight": true,
        "innerWidth": true,
        "navigator.maxTouchPoints": true,
        "navigator.msMaxTouchPoints": true,
        "navigator.userAgent": true,
        "performance": true,
        "requestAnimationFrame": true,
        "setTimeout": true
      },
      "packages": {
        "react-tippy>popper.js": true,
        "react": true,
        "react-dom": true
      }
    },
    "react-toggle-button": {
      "globals": {
        "clearTimeout": true,
        "console.warn": true,
        "define": true,
        "performance": true,
        "setTimeout": true
      },
      "packages": {
        "react": true
      }
    },
    "react-transition-group": {
      "globals": {
        "Element": true,
        "setTimeout": true
      },
      "packages": {
        "react-transition-group>dom-helpers": true,
        "prop-types": true,
        "react": true,
        "react-dom": true
      }
    },
    "readable-stream": {
      "packages": {
        "browserify>browser-resolve": true,
        "browserify>buffer": true,
        "webpack>events": true,
        "pumpify>inherits": true,
        "process": true,
        "browserify>string_decoder": true,
        "readable-stream>util-deprecate": true
      }
    },
    "crypto-browserify>browserify-sign>readable-stream": {
      "packages": {
        "browserify>browser-resolve": true,
        "readable-stream-2>core-util-is": true,
        "webpack>events": true,
        "pumpify>inherits": true,
        "crypto-browserify>browserify-sign>readable-stream>isarray": true,
        "process": true,
        "readable-stream-2>process-nextick-args": true,
        "crypto-browserify>browserify-sign>readable-stream>safe-buffer": true,
        "crypto-browserify>browserify-sign>readable-stream>string_decoder": true,
        "browserify>timers-browserify": true,
        "readable-stream>util-deprecate": true
      }
    },
    "extension-port-stream>readable-stream": {
      "globals": {
        "AbortController": true,
        "AbortSignal": true,
        "AggregateError": true,
        "Blob": true,
        "queueMicrotask": true
      },
      "packages": {
        "@lavamoat/lavapack>readable-stream>abort-controller": true,
        "browserify>buffer": true,
        "webpack>events": true,
        "process": true,
        "browserify>string_decoder": true
      }
    },
    "@metamask/providers>extension-port-stream>readable-stream": {
      "globals": {
        "AbortController": true,
        "AbortSignal": true,
        "AggregateError": true,
        "Blob": true,
        "queueMicrotask": true
      },
      "packages": {
        "@lavamoat/lavapack>readable-stream>abort-controller": true,
        "browserify>buffer": true,
        "webpack>events": true,
        "process": true,
        "browserify>string_decoder": true
      }
    },
    "@metamask/snaps-controllers>readable-web-to-node-stream": {
      "packages": {
        "readable-stream": true
      }
    },
    "redux": {
      "globals": {
        "console": true
      },
      "packages": {
        "@babel/runtime": true
      }
    },
    "string.prototype.matchall>regexp.prototype.flags": {
      "packages": {
        "string.prototype.matchall>call-bind": true,
        "string.prototype.matchall>define-properties": true,
        "eslint-plugin-react>es-iterator-helpers>es-errors": true,
        "string.prototype.matchall>get-intrinsic>get-proto": true,
        "eslint-plugin-react>es-iterator-helpers>gopd": true,
        "eslint-plugin-react>string.prototype.matchall>set-function-name": true
      }
    },
    "react-markdown>remark-parse": {
      "packages": {
        "react-markdown>remark-parse>mdast-util-from-markdown": true
      }
    },
    "react-markdown>remark-rehype": {
      "packages": {
        "react-markdown>remark-rehype>mdast-util-to-hast": true
      }
    },
    "react-markdown>vfile>replace-ext": {
      "packages": {
        "path-browserify": true
      }
    },
    "reselect": {
      "globals": {
        "WeakRef": true,
        "console.warn": true,
        "unstable_autotrackMemoize": true
      }
    },
    "@metamask/snaps-utils>rfdc": {
      "packages": {
        "browserify>buffer": true
      }
    },
    "ethereumjs-util>create-hash>ripemd160": {
      "packages": {
        "browserify>buffer": true,
        "ethereumjs-util>create-hash>ripemd160>hash-base": true,
        "pumpify>inherits": true
      }
    },
    "crypto-browserify>pbkdf2>ripemd160": {
      "packages": {
        "browserify>buffer": true,
        "crypto-browserify>pbkdf2>ripemd160>hash-base": true,
        "pumpify>inherits": true
      }
    },
    "eth-lattice-keyring>rlp": {
      "globals": {
        "TextEncoder": true
      }
    },
    "ethereumjs-util>rlp": {
      "packages": {
        "bn.js": true,
        "browserify>buffer": true
      }
    },
    "eth-lattice-keyring>gridplus-sdk>rlp": {
      "globals": {
        "TextEncoder": true
      }
    },
    "wait-on>rxjs": {
      "globals": {
        "cancelAnimationFrame": true,
        "clearInterval": true,
        "clearTimeout": true,
        "performance": true,
        "requestAnimationFrame": true,
        "setInterval.apply": true,
        "setTimeout.apply": true
      }
    },
    "koa>content-disposition>safe-buffer": {
      "packages": {
        "browserify>buffer": true
      }
    },
    "crypto-browserify>browserify-sign>readable-stream>safe-buffer": {
      "packages": {
        "browserify>buffer": true
      }
    },
    "crypto-browserify>browserify-sign>readable-stream>string_decoder>safe-buffer": {
      "packages": {
        "browserify>buffer": true
      }
    },
    "react-dom>scheduler": {
      "globals": {
        "MessageChannel": true,
        "cancelAnimationFrame": true,
        "clearTimeout": true,
        "console": true,
        "performance": true,
        "requestAnimationFrame": true,
        "setTimeout": true
      }
    },
    "ethers>@ethersproject/json-wallets>scrypt-js": {
      "globals": {
        "define": true,
        "setTimeout": true
      },
      "packages": {
        "browserify>timers-browserify": true
      }
    },
    "ganache>secp256k1": {
      "packages": {
        "@toruslabs/eccrypto>elliptic": true
      }
    },
    "semver": {
      "globals": {
        "console.error": true
      },
      "packages": {
        "process": true
      }
    },
    "string.prototype.matchall>call-bind>set-function-length": {
      "packages": {
        "string.prototype.matchall>define-properties>define-data-property": true,
        "eslint-plugin-react>es-iterator-helpers>es-errors": true,
        "string.prototype.matchall>get-intrinsic": true,
        "eslint-plugin-react>es-iterator-helpers>gopd": true,
        "eslint-plugin-react>es-iterator-helpers>has-property-descriptors": true
      }
    },
    "eslint-plugin-react>string.prototype.matchall>set-function-name": {
      "packages": {
        "string.prototype.matchall>define-properties>define-data-property": true,
        "eslint-plugin-react>es-iterator-helpers>es-errors": true,
        "eslint-plugin-react>string.prototype.matchall>set-function-name>functions-have-names": true,
        "eslint-plugin-react>es-iterator-helpers>has-property-descriptors": true
      }
    },
    "eth-method-registry>@metamask/ethjs-query>promise-to-callback>set-immediate-shim": {
      "globals": {
        "setTimeout.apply": true
      },
      "packages": {
        "browserify>timers-browserify": true
      }
    },
    "addons-linter>sha.js": {
      "packages": {
        "pumpify>inherits": true,
        "koa>content-disposition>safe-buffer": true,
        "addons-linter>sha.js>to-buffer": true
      }
    },
    "string.prototype.matchall>side-channel>side-channel-list": {
      "packages": {
        "eslint-plugin-react>es-iterator-helpers>es-errors": true,
        "string.prototype.matchall>es-abstract>object-inspect": true
      }
    },
    "string.prototype.matchall>side-channel>side-channel-map": {
      "packages": {
<<<<<<< HEAD
        "eslint-plugin-react>object.values>call-bound": true,
        "eslint-plugin-react>es-iterator-helpers>es-errors": true,
=======
        "@lavamoat/webpack>json-stable-stringify>call-bound": true,
        "string.prototype.matchall>es-abstract>es-errors": true,
>>>>>>> 293c9a65
        "string.prototype.matchall>get-intrinsic": true,
        "string.prototype.matchall>es-abstract>object-inspect": true
      }
    },
    "string.prototype.matchall>side-channel>side-channel-weakmap": {
      "packages": {
<<<<<<< HEAD
        "eslint-plugin-react>object.values>call-bound": true,
        "eslint-plugin-react>es-iterator-helpers>es-errors": true,
=======
        "@lavamoat/webpack>json-stable-stringify>call-bound": true,
        "string.prototype.matchall>es-abstract>es-errors": true,
>>>>>>> 293c9a65
        "string.prototype.matchall>get-intrinsic": true,
        "string.prototype.matchall>es-abstract>object-inspect": true,
        "string.prototype.matchall>side-channel>side-channel-map": true
      }
    },
    "string.prototype.matchall>side-channel": {
      "packages": {
        "eslint-plugin-react>es-iterator-helpers>es-errors": true,
        "string.prototype.matchall>es-abstract>object-inspect": true,
        "string.prototype.matchall>side-channel>side-channel-list": true,
        "string.prototype.matchall>side-channel>side-channel-map": true,
        "string.prototype.matchall>side-channel>side-channel-weakmap": true
      }
    },
    "@metamask/profile-sync-controller>siwe": {
      "globals": {
        "console.error": true,
        "console.warn": true
      },
      "packages": {
        "@metamask/profile-sync-controller>siwe>@spruceid/siwe-parser": true,
        "@metamask/profile-sync-controller>siwe>@stablelib/random": true,
        "ethers": true,
        "@metamask/controller-utils>@spruceid/siwe-parser>valid-url": true
      }
    },
    "@metamask/eth-token-tracker>deep-equal>es-get-iterator>stop-iteration-iterator": {
      "globals": {
        "StopIteration": true
      },
      "packages": {
        "@metamask/eth-token-tracker>deep-equal>es-get-iterator>stop-iteration-iterator>internal-slot": true
      }
    },
    "stream-browserify": {
      "packages": {
        "webpack>events": true,
        "pumpify>inherits": true,
        "readable-stream": true
      }
    },
    "stream-http": {
      "globals": {
        "AbortController": true,
        "Blob": true,
        "MSStreamReader": true,
        "ReadableStream": true,
        "WritableStream": true,
        "XDomainRequest": true,
        "XMLHttpRequest": true,
        "clearTimeout": true,
        "fetch": true,
        "location.protocol.search": true,
        "setTimeout": true
      },
      "packages": {
        "browserify>buffer": true,
        "stream-http>builtin-status-codes": true,
        "pumpify>inherits": true,
        "process": true,
        "readable-stream": true,
        "browserify>url": true,
        "watchify>xtend": true
      }
    },
    "@metamask/snaps-controllers>tar-stream>streamx": {
      "packages": {
        "webpack>events": true,
        "@metamask/snaps-controllers>tar-stream>fast-fifo": true,
        "@metamask/snaps-controllers>tar-stream>streamx>queue-tick": true
      }
    },
    "browserify>string_decoder": {
      "packages": {
        "koa>content-disposition>safe-buffer": true
      }
    },
    "crypto-browserify>browserify-sign>readable-stream>string_decoder": {
      "packages": {
        "crypto-browserify>browserify-sign>readable-stream>string_decoder>safe-buffer": true
      }
    },
    "eth-method-registry>@metamask/ethjs-query>@metamask/ethjs-format>strip-hex-prefix": {
      "packages": {
        "eth-method-registry>@metamask/ethjs-query>@metamask/ethjs-format>is-hex-prefixed": true
      }
    },
    "react-markdown>style-to-object": {
      "packages": {
        "react-markdown>style-to-object>inline-style-parser": true
      }
    },
    "@metamask/snaps-controllers>tar-stream": {
      "packages": {
        "@metamask/snaps-controllers>tar-stream>b4a": true,
        "browserify>browser-resolve": true,
        "@metamask/snaps-controllers>tar-stream>fast-fifo": true,
        "@metamask/snaps-controllers>tar-stream>streamx": true
      }
    },
    "browserify>timers-browserify": {
      "globals": {
        "clearInterval": true,
        "clearTimeout": true,
        "setInterval": true,
        "setTimeout": true
      },
      "packages": {
        "process": true
      }
    },
    "react-router-dom>tiny-warning": {
      "globals": {
        "console": true
      }
    },
    "addons-linter>sha.js>to-buffer": {
      "packages": {
        "@lavamoat/webpack>json-stable-stringify>isarray": true,
        "koa>content-disposition>safe-buffer": true,
        "string.prototype.matchall>es-abstract>typed-array-buffer": true
      }
    },
    "copy-to-clipboard>toggle-selection": {
      "globals": {
        "document.activeElement": true,
        "document.getSelection": true
      }
    },
    "tslib": {
      "globals": {
        "SuppressedError": true,
        "define": true
      }
    },
    "tweetnacl": {
      "globals": {
        "crypto": true,
        "msCrypto": true,
        "nacl": "write"
      },
      "packages": {
        "browserify>browser-resolve": true
      }
    },
    "string.prototype.matchall>es-abstract>typed-array-buffer": {
      "packages": {
<<<<<<< HEAD
        "eslint-plugin-react>object.values>call-bound": true,
        "eslint-plugin-react>es-iterator-helpers>es-errors": true,
=======
        "@lavamoat/webpack>json-stable-stringify>call-bound": true,
        "string.prototype.matchall>es-abstract>es-errors": true,
>>>>>>> 293c9a65
        "browserify>util>is-typed-array": true
      }
    },
    "@trezor/connect-web>@trezor/connect-common>@trezor/env-utils>ua-parser-js": {
      "globals": {
        "define": true
      }
    },
    "@ensdomains/content-hash>cids>uint8arrays": {
      "globals": {
        "TextDecoder": true
      },
      "packages": {
        "@ensdomains/content-hash>cids>multibase": true
      }
    },
    "@ensdomains/content-hash>multicodec>uint8arrays": {
      "globals": {
        "Buffer": true,
        "TextDecoder": true,
        "TextEncoder": true
      },
      "packages": {
        "@ensdomains/content-hash>multicodec>uint8arrays>multiformats": true
      }
    },
    "@ensdomains/content-hash>cids>multihashes>uint8arrays": {
      "globals": {
        "TextDecoder": true,
        "TextEncoder": true
      },
      "packages": {
        "@ensdomains/content-hash>cids>multibase": true
      }
    },
    "@metamask/keyring-controller>ulid": {
      "globals": {
        "console.error": true,
        "crypto": true,
        "define": true
      }
    },
    "react-markdown>unified": {
      "packages": {
        "react-markdown>unified>bail": true,
        "react-markdown>unified>extend": true,
        "react-markdown>unified>is-buffer": true,
        "mocha>yargs-unparser>is-plain-obj": true,
        "react-markdown>unified>trough": true,
        "react-markdown>vfile": true
      }
    },
    "react-markdown>unist-util-visit>unist-util-visit-parents": {
      "packages": {
        "react-markdown>unist-util-visit>unist-util-is": true
      }
    },
    "react-markdown>unist-util-visit": {
      "packages": {
        "react-markdown>unist-util-visit>unist-util-visit-parents": true
      }
    },
    "uri-js": {
      "globals": {
        "define": true
      }
    },
    "browserify>url": {
      "packages": {
        "browserify>url>punycode": true,
        "browserify>url>qs": true
      }
    },
    "react-focus-lock>use-callback-ref": {
      "packages": {
        "react": true
      }
    },
    "react-beautiful-dnd>use-memo-one": {
      "packages": {
        "react": true
      }
    },
    "react-focus-lock>use-sidecar": {
      "globals": {
        "console.error": true
      },
      "packages": {
        "react-focus-lock>use-sidecar>detect-node-es": true,
        "react": true,
        "tslib": true
      }
    },
    "readable-stream>util-deprecate": {
      "globals": {
        "console.trace": true,
        "console.warn": true,
        "localStorage": true
      }
    },
    "browserify>assert>util": {
      "globals": {
        "console.error": true,
        "console.log": true,
        "console.trace": true,
        "process": true
      },
      "packages": {
        "browserify>assert>util>inherits": true,
        "process": true
      }
    },
    "browserify>util": {
      "globals": {
        "console.error": true,
        "console.log": true,
        "console.trace": true
      },
      "packages": {
        "pumpify>inherits": true,
        "browserify>util>is-arguments": true,
        "koa>is-generator-function": true,
        "browserify>util>is-typed-array": true,
        "process": true,
        "browserify>util>which-typed-array": true
      }
    },
    "uuid": {
      "globals": {
        "crypto": true,
        "msCrypto": true
      }
    },
    "@metamask/eth-qr-keyring>@keystonehq/bc-ur-registry-eth>uuid": {
      "globals": {
        "crypto": true,
        "msCrypto": true
      }
    },
    "@metamask/eth-qr-keyring>uuid": {
      "globals": {
        "crypto": true
      }
    },
    "@metamask/eth-snap-keyring>uuid": {
      "globals": {
        "crypto": true
      }
    },
    "@metamask/keyring-snap-client>uuid": {
      "globals": {
        "crypto": true
      }
    },
    "@metamask/multichain-transactions-controller>@metamask/keyring-snap-client>uuid": {
      "globals": {
        "crypto": true
      }
    },
    "eth-lattice-keyring>gridplus-sdk>uuid": {
      "globals": {
        "crypto": true
      }
    },
    "@metamask/snaps-utils>validate-npm-package-name": {
      "packages": {
        "@metamask/snaps-utils>validate-npm-package-name>builtins": true
      }
    },
    "react-markdown>vfile>vfile-message": {
      "packages": {
        "react-markdown>vfile>unist-util-stringify-position": true
      }
    },
    "react-markdown>vfile": {
      "packages": {
        "react-markdown>vfile>is-buffer": true,
        "path-browserify": true,
        "process": true,
        "react-markdown>vfile>replace-ext": true,
        "react-markdown>vfile>vfile-message": true
      }
    },
    "browserify>vm-browserify": {
      "globals": {
        "document.body.appendChild": true,
        "document.body.removeChild": true,
        "document.createElement": true
      }
    },
    "react-popper>warning": {
      "globals": {
        "console": true
      }
    },
    "@ensdomains/content-hash>multihashes>web-encoding": {
      "globals": {
        "TextDecoder": true,
        "TextEncoder": true
      },
      "packages": {
        "browserify>util": true
      }
    },
    "webextension-polyfill": {
      "globals": {
        "browser": true,
        "chrome": true,
        "console.error": true,
        "console.warn": true,
        "define": true
      }
    },
    "@open-rpc/test-coverage>isomorphic-fetch>whatwg-fetch": {
      "globals": {
        "AbortController": true,
        "Blob": true,
        "FileReader": true,
        "FormData": true,
        "URLSearchParams.prototype.isPrototypeOf": true,
        "XMLHttpRequest": true,
        "console.warn": true,
        "define": true,
        "setTimeout": true
      }
    },
    "@metamask/eth-token-tracker>deep-equal>which-boxed-primitive": {
      "packages": {
        "@metamask/eth-token-tracker>deep-equal>which-boxed-primitive>is-bigint": true,
        "@metamask/eth-token-tracker>deep-equal>which-boxed-primitive>is-boolean-object": true,
        "@metamask/eth-token-tracker>deep-equal>which-boxed-primitive>is-number-object": true,
        "eslint-plugin-import>array-includes>is-string": true,
        "string.prototype.matchall>es-abstract>es-to-primitive>is-symbol": true
      }
    },
    "@metamask/eth-token-tracker>deep-equal>which-collection": {
      "packages": {
        "@metamask/eth-token-tracker>deep-equal>es-get-iterator>is-map": true,
        "@metamask/eth-token-tracker>deep-equal>es-get-iterator>is-set": true,
        "@metamask/eth-token-tracker>deep-equal>which-collection>is-weakmap": true,
        "@metamask/eth-token-tracker>deep-equal>which-collection>is-weakset": true
      }
    },
    "browserify>util>which-typed-array": {
      "packages": {
        "string.prototype.matchall>es-abstract>available-typed-arrays": true,
        "string.prototype.matchall>call-bind": true,
<<<<<<< HEAD
        "eslint-plugin-react>object.values>call-bound": true,
=======
        "@lavamoat/webpack>json-stable-stringify>call-bound": true,
>>>>>>> 293c9a65
        "browserify>util>which-typed-array>for-each": true,
        "string.prototype.matchall>get-intrinsic>get-proto": true,
        "eslint-plugin-react>es-iterator-helpers>gopd": true,
        "koa>is-generator-function>has-tostringtag": true
      }
    }
  }
}<|MERGE_RESOLUTION|>--- conflicted
+++ resolved
@@ -3001,11 +3001,7 @@
         "string.prototype.matchall>call-bind>set-function-length": true
       }
     },
-<<<<<<< HEAD
-    "eslint-plugin-react>object.values>call-bound": {
-=======
     "@lavamoat/webpack>json-stable-stringify>call-bound": {
->>>>>>> 293c9a65
       "packages": {
         "string.prototype.matchall>call-bind>call-bind-apply-helpers": true,
         "string.prototype.matchall>get-intrinsic": true
@@ -3285,13 +3281,8 @@
     "string.prototype.matchall>define-properties": {
       "packages": {
         "string.prototype.matchall>define-properties>define-data-property": true,
-<<<<<<< HEAD
-        "eslint-plugin-react>es-iterator-helpers>has-property-descriptors": true,
-        "@lavamoat/lavapack>json-stable-stringify>object-keys": true
-=======
         "string.prototype.matchall>es-abstract>has-property-descriptors": true,
         "@lavamoat/webpack>json-stable-stringify>object-keys": true
->>>>>>> 293c9a65
       }
     },
     "crypto-browserify>browserify-cipher>browserify-des>des.js": {
@@ -3353,13 +3344,8 @@
         "browserify>util>is-arguments": true,
         "@metamask/eth-token-tracker>deep-equal>es-get-iterator>is-map": true,
         "@metamask/eth-token-tracker>deep-equal>es-get-iterator>is-set": true,
-<<<<<<< HEAD
-        "eslint-plugin-import>array-includes>is-string": true,
-        "@lavamoat/lavapack>json-stable-stringify>isarray": true,
-=======
         "eslint-plugin-react>array-includes>is-string": true,
         "@lavamoat/webpack>json-stable-stringify>isarray": true,
->>>>>>> 293c9a65
         "process": true,
         "@metamask/eth-token-tracker>deep-equal>es-get-iterator>stop-iteration-iterator": true
       }
@@ -4984,26 +4970,16 @@
     },
     "string.prototype.matchall>side-channel>side-channel-map": {
       "packages": {
-<<<<<<< HEAD
-        "eslint-plugin-react>object.values>call-bound": true,
-        "eslint-plugin-react>es-iterator-helpers>es-errors": true,
-=======
         "@lavamoat/webpack>json-stable-stringify>call-bound": true,
         "string.prototype.matchall>es-abstract>es-errors": true,
->>>>>>> 293c9a65
         "string.prototype.matchall>get-intrinsic": true,
         "string.prototype.matchall>es-abstract>object-inspect": true
       }
     },
     "string.prototype.matchall>side-channel>side-channel-weakmap": {
       "packages": {
-<<<<<<< HEAD
-        "eslint-plugin-react>object.values>call-bound": true,
-        "eslint-plugin-react>es-iterator-helpers>es-errors": true,
-=======
         "@lavamoat/webpack>json-stable-stringify>call-bound": true,
         "string.prototype.matchall>es-abstract>es-errors": true,
->>>>>>> 293c9a65
         "string.prototype.matchall>get-intrinsic": true,
         "string.prototype.matchall>es-abstract>object-inspect": true,
         "string.prototype.matchall>side-channel>side-channel-map": true
@@ -5151,13 +5127,8 @@
     },
     "string.prototype.matchall>es-abstract>typed-array-buffer": {
       "packages": {
-<<<<<<< HEAD
-        "eslint-plugin-react>object.values>call-bound": true,
-        "eslint-plugin-react>es-iterator-helpers>es-errors": true,
-=======
         "@lavamoat/webpack>json-stable-stringify>call-bound": true,
         "string.prototype.matchall>es-abstract>es-errors": true,
->>>>>>> 293c9a65
         "browserify>util>is-typed-array": true
       }
     },
@@ -5405,11 +5376,7 @@
       "packages": {
         "string.prototype.matchall>es-abstract>available-typed-arrays": true,
         "string.prototype.matchall>call-bind": true,
-<<<<<<< HEAD
-        "eslint-plugin-react>object.values>call-bound": true,
-=======
         "@lavamoat/webpack>json-stable-stringify>call-bound": true,
->>>>>>> 293c9a65
         "browserify>util>which-typed-array>for-each": true,
         "string.prototype.matchall>get-intrinsic>get-proto": true,
         "eslint-plugin-react>es-iterator-helpers>gopd": true,
