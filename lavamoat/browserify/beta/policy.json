--- conflicted
+++ resolved
@@ -139,6 +139,7 @@
     },
     "@ethereumjs/tx>@ethereumjs/util": {
       "globals": {
+        "console.log": true,
         "console.warn": true
       },
       "packages": {
@@ -741,12 +742,8 @@
       },
       "packages": {
         "@ethereumjs/tx>@ethereumjs/util": true,
-<<<<<<< HEAD
-=======
         "@metamask/controller-utils>@spruceid/siwe-parser": true,
->>>>>>> f3c4676d
         "@metamask/ethjs>@metamask/ethjs-unit": true,
-        "@metamask/ppom-validator>@metamask/controller-utils>@spruceid/siwe-parser": true,
         "@metamask/utils": true,
         "bn.js": true,
         "browserify>buffer": true,
@@ -835,12 +832,8 @@
       },
       "packages": {
         "@ethereumjs/tx>@ethereumjs/util": true,
-<<<<<<< HEAD
-=======
         "@metamask/controller-utils>@spruceid/siwe-parser": true,
->>>>>>> f3c4676d
         "@metamask/ethjs>@metamask/ethjs-unit": true,
-        "@metamask/ppom-validator>@metamask/controller-utils>@spruceid/siwe-parser": true,
         "@metamask/utils": true,
         "bn.js": true,
         "browserify>buffer": true,
@@ -971,18 +964,7 @@
         "setTimeout": true
       },
       "packages": {
-<<<<<<< HEAD
         "immer": true
-=======
-        "@ethereumjs/tx>@ethereumjs/util": true,
-        "@metamask/controller-utils>@spruceid/siwe-parser": true,
-        "@metamask/ethjs>@metamask/ethjs-unit": true,
-        "@metamask/utils": true,
-        "bn.js": true,
-        "browserify>buffer": true,
-        "eslint>fast-deep-equal": true,
-        "eth-ens-namehash": true
->>>>>>> f3c4676d
       }
     },
     "@metamask/eth-json-rpc-filters": {
@@ -1603,12 +1585,8 @@
       },
       "packages": {
         "@ethereumjs/tx>@ethereumjs/util": true,
-<<<<<<< HEAD
-=======
         "@metamask/controller-utils>@spruceid/siwe-parser": true,
->>>>>>> f3c4676d
         "@metamask/ethjs>@metamask/ethjs-unit": true,
-        "@metamask/ppom-validator>@metamask/controller-utils>@spruceid/siwe-parser": true,
         "@metamask/utils": true,
         "bn.js": true,
         "browserify>buffer": true,
@@ -1784,12 +1762,8 @@
       },
       "packages": {
         "@ethereumjs/tx>@ethereumjs/util": true,
-<<<<<<< HEAD
-=======
         "@metamask/controller-utils>@spruceid/siwe-parser": true,
->>>>>>> f3c4676d
         "@metamask/ethjs>@metamask/ethjs-unit": true,
-        "@metamask/ppom-validator>@metamask/controller-utils>@spruceid/siwe-parser": true,
         "@metamask/utils": true,
         "bn.js": true,
         "browserify>buffer": true,
@@ -1800,15 +1774,6 @@
     "@metamask/phishing-warning>eth-phishing-detect": {
       "packages": {
         "eslint>optionator>fast-levenshtein": true
-      }
-    },
-    "@metamask/ppom-validator>@metamask/controller-utils>@spruceid/siwe-parser": {
-      "globals": {
-        "console.error": true,
-        "console.log": true
-      },
-      "packages": {
-        "@metamask/controller-utils>@spruceid/siwe-parser>apg-js": true
       }
     },
     "@metamask/ppom-validator>elliptic": {
@@ -1947,12 +1912,8 @@
       },
       "packages": {
         "@ethereumjs/tx>@ethereumjs/util": true,
-<<<<<<< HEAD
-=======
         "@metamask/controller-utils>@spruceid/siwe-parser": true,
->>>>>>> f3c4676d
         "@metamask/ethjs>@metamask/ethjs-unit": true,
-        "@metamask/ppom-validator>@metamask/controller-utils>@spruceid/siwe-parser": true,
         "@metamask/utils": true,
         "bn.js": true,
         "browserify>buffer": true,
@@ -2032,12 +1993,8 @@
         "setTimeout": true
       },
       "packages": {
-<<<<<<< HEAD
-=======
         "@metamask/controller-utils>@spruceid/siwe-parser": true,
->>>>>>> f3c4676d
         "@metamask/ethjs>@metamask/ethjs-unit": true,
-        "@metamask/ppom-validator>@metamask/controller-utils>@spruceid/siwe-parser": true,
         "@metamask/smart-transactions-controller>@metamask/controller-utils>@ethereumjs/util": true,
         "@metamask/utils": true,
         "bn.js": true,
@@ -2048,6 +2005,7 @@
     },
     "@metamask/smart-transactions-controller>@metamask/controller-utils>@ethereumjs/util": {
       "globals": {
+        "console.log": true,
         "console.warn": true
       },
       "packages": {
@@ -2118,6 +2076,7 @@
     },
     "@metamask/smart-transactions-controller>@metamask/transaction-controller>@ethereumjs/util": {
       "globals": {
+        "console.log": true,
         "console.warn": true
       },
       "packages": {
@@ -2198,6 +2157,7 @@
     },
     "@metamask/smart-transactions-controller>@metamask/transaction-controller>@metamask/gas-fee-controller>@metamask/controller-utils>@ethereumjs/util": {
       "globals": {
+        "console.log": true,
         "console.warn": true
       },
       "packages": {
