--- conflicted
+++ resolved
@@ -972,15 +972,6 @@
     "@metamask/eth-json-rpc-middleware>@metamask/eth-sig-util>@metamask/abi-utils": {
       "packages": {
         "@metamask/superstruct": true,
-<<<<<<< HEAD
-        "@metamask/utils": true
-      }
-    },
-    "@metamask/network-controller>@metamask/eth-json-rpc-middleware>@metamask/eth-sig-util>@metamask/abi-utils": {
-      "packages": {
-        "@metamask/superstruct": true,
-=======
->>>>>>> 82db9a9c
         "@metamask/utils": true
       }
     },
@@ -1088,7 +1079,7 @@
         "@metamask/contract-metadata": true,
         "@metamask/controller-utils": true,
         "@metamask/controller-utils>@metamask/eth-query": true,
-        "@metamask/assets-controllers>@metamask/keyring-api": true,
+        "@metamask/keyring-api": true,
         "@metamask/keyring-snap-client": true,
         "@metamask/metamask-eth-abis": true,
         "@metamask/phishing-controller": true,
@@ -1150,44 +1141,29 @@
         "@ethersproject/contracts": true,
         "@ethersproject/providers": true,
         "@metamask/controller-utils": true,
-<<<<<<< HEAD
-        "@metamask/bridge-controller>@metamask/keyring-api": true,
-=======
         "@metamask/keyring-api": true,
->>>>>>> 82db9a9c
         "@metamask/metamask-eth-abis": true,
-        "@metamask/bridge-controller>@metamask/multichain-network-controller": true,
+        "@metamask/multichain-network-controller": true,
         "@metamask/bridge-controller>@metamask/polling-controller": true,
         "@metamask/superstruct": true,
         "@metamask/utils": true,
         "@metamask/bridge-controller>bignumber.js": true,
         "lodash": true,
-<<<<<<< HEAD
-        "reselect": true
-=======
         "reselect": true,
         "uuid": true
->>>>>>> 82db9a9c
       }
     },
     "@metamask/bridge-status-controller": {
       "globals": {
         "URLSearchParams": true,
-<<<<<<< HEAD
-=======
         "console.error": true,
->>>>>>> 82db9a9c
         "console.log": true,
         "setTimeout": true
       },
       "packages": {
         "@metamask/bridge-controller": true,
         "@metamask/controller-utils": true,
-<<<<<<< HEAD
-        "@metamask/bridge-status-controller>@metamask/keyring-api": true,
-=======
         "@metamask/keyring-api": true,
->>>>>>> 82db9a9c
         "@metamask/bridge-controller>@metamask/polling-controller": true,
         "@metamask/superstruct": true,
         "@metamask/transaction-controller": true,
@@ -1207,7 +1183,6 @@
         "crypto.subtle.exportKey": true,
         "crypto.subtle.importKey": true
       },
-<<<<<<< HEAD
       "packages": {
         "@metamask/browser-passworder>@metamask/utils": true,
         "browserify>buffer": true
@@ -1228,16 +1203,6 @@
         "lodash": true
       }
     },
-    "@metamask/multichain-api-middleware>@metamask/chain-agnostic-permission": {
-      "packages": {
-        "@metamask/multichain-api-middleware>@metamask/api-specs": true,
-        "@metamask/controller-utils": true,
-        "@metamask/permission-controller": true,
-        "@metamask/rpc-errors": true,
-        "@metamask/utils": true,
-        "lodash": true
-      }
-    },
     "@metamask/controller-utils": {
       "globals": {
         "URL": true,
@@ -1262,52 +1227,6 @@
         "@metamask/base-controller": true,
         "@metamask/keyring-controller": true,
         "@metamask/utils": true
-=======
-      "packages": {
-        "@metamask/browser-passworder>@metamask/utils": true,
-        "browserify>buffer": true
-      }
-    },
-    "eth-keyring-controller>@metamask/browser-passworder": {
-      "globals": {
-        "crypto": true
-      }
-    },
-    "@metamask/chain-agnostic-permission": {
-      "packages": {
-        "@metamask/chain-agnostic-permission>@metamask/api-specs": true,
-        "@metamask/controller-utils": true,
-        "@metamask/permission-controller": true,
-        "@metamask/rpc-errors": true,
-        "@metamask/utils": true,
-        "lodash": true
-      }
-    },
-    "@metamask/controller-utils": {
-      "globals": {
-        "URL": true,
-        "console.error": true,
-        "fetch": true,
-        "setTimeout": true
-      },
-      "packages": {
-        "@ethereumjs/tx>@ethereumjs/util": true,
-        "@metamask/controller-utils>@metamask/ethjs-unit": true,
-        "@metamask/utils": true,
-        "@metamask/controller-utils>@spruceid/siwe-parser": true,
-        "bn.js": true,
-        "browserify>buffer": true,
-        "cockatiel": true,
-        "eth-ens-namehash": true,
-        "eslint>fast-deep-equal": true
->>>>>>> 82db9a9c
-      }
-    },
-    "@metamask/delegation-controller": {
-      "packages": {
-        "@metamask/base-controller": true,
-        "@metamask/keyring-controller": true,
-        "@metamask/utils": true
       }
     },
     "@metamask/ens-controller": {
@@ -1392,25 +1311,6 @@
         "@metamask/json-rpc-engine": true,
         "@metamask/rpc-errors": true,
         "@metamask/superstruct": true,
-<<<<<<< HEAD
-        "@metamask/utils": true,
-        "@metamask/eth-json-rpc-middleware>klona": true,
-        "@metamask/eth-json-rpc-middleware>safe-stable-stringify": true
-      }
-    },
-    "@metamask/network-controller>@metamask/eth-json-rpc-middleware": {
-      "globals": {
-        "URL": true,
-        "console.error": true,
-        "setTimeout": true
-      },
-      "packages": {
-        "@metamask/network-controller>@metamask/eth-json-rpc-middleware>@metamask/eth-sig-util": true,
-        "@metamask/json-rpc-engine": true,
-        "@metamask/rpc-errors": true,
-        "@metamask/superstruct": true,
-=======
->>>>>>> 82db9a9c
         "@metamask/utils": true,
         "@metamask/eth-json-rpc-middleware>klona": true,
         "@metamask/eth-json-rpc-middleware>safe-stable-stringify": true
@@ -1738,60 +1638,12 @@
         "bitcoin-address-validation": true
       }
     },
-<<<<<<< HEAD
-    "@metamask/assets-controllers>@metamask/keyring-api": {
+    "@metamask/multichain-transactions-controller>@metamask/keyring-api": {
       "packages": {
         "@metamask/keyring-api>@metamask/keyring-utils": true,
         "@metamask/superstruct": true,
         "@metamask/utils": true,
-        "bitcoin-address-validation>bech32": true
-      }
-    },
-    "@metamask/bridge-controller>@metamask/keyring-api": {
-      "packages": {
-        "@metamask/keyring-api>@metamask/keyring-utils": true,
-        "@metamask/superstruct": true,
-        "@metamask/utils": true,
-        "bitcoin-address-validation>bech32": true
-      }
-    },
-    "@metamask/bridge-status-controller>@metamask/keyring-api": {
-      "packages": {
-        "@metamask/keyring-api>@metamask/keyring-utils": true,
-        "@metamask/superstruct": true,
-        "@metamask/utils": true,
-        "bitcoin-address-validation>bech32": true
-      }
-    },
-    "@metamask/multichain-network-controller>@metamask/keyring-api": {
-      "packages": {
-        "@metamask/keyring-api>@metamask/keyring-utils": true,
-        "@metamask/superstruct": true,
-        "@metamask/utils": true,
-        "bitcoin-address-validation>bech32": true
-      }
-    },
-=======
->>>>>>> 82db9a9c
-    "@metamask/multichain-transactions-controller>@metamask/keyring-api": {
-      "packages": {
-        "@metamask/keyring-api>@metamask/keyring-utils": true,
-        "@metamask/superstruct": true,
-<<<<<<< HEAD
-        "@metamask/utils": true,
-        "bitcoin-address-validation>bech32": true
-      }
-    },
-    "@metamask/profile-sync-controller>@metamask/keyring-api": {
-      "packages": {
-        "@metamask/keyring-api>@metamask/keyring-utils": true,
-        "@metamask/superstruct": true,
-        "@metamask/utils": true,
-        "bitcoin-address-validation>bech32": true
-=======
-        "@metamask/utils": true,
         "bitcoin-address-validation": true
->>>>>>> 82db9a9c
       }
     },
     "@metamask/keyring-controller": {
@@ -1889,11 +1741,7 @@
       },
       "packages": {
         "@metamask/multichain-api-middleware>@metamask/api-specs": true,
-<<<<<<< HEAD
-        "@metamask/multichain-api-middleware>@metamask/chain-agnostic-permission": true,
-=======
         "@metamask/chain-agnostic-permission": true,
->>>>>>> 82db9a9c
         "@metamask/controller-utils": true,
         "@metamask/eth-json-rpc-filters": true,
         "@metamask/json-rpc-engine": true,
@@ -1911,25 +1759,11 @@
       },
       "packages": {
         "@metamask/base-controller": true,
-        "@metamask/multichain-network-controller>@metamask/keyring-api": true,
+        "@metamask/keyring-api": true,
         "@metamask/network-controller": true,
         "@metamask/superstruct": true,
         "@metamask/utils": true,
         "@metamask/multichain-network-controller>@solana/addresses": true,
-        "lodash": true
-      }
-    },
-    "@metamask/bridge-controller>@metamask/multichain-network-controller": {
-      "globals": {
-        "URL": true
-      },
-      "packages": {
-        "@metamask/base-controller": true,
-        "@metamask/bridge-controller>@metamask/keyring-api": true,
-        "@metamask/network-controller": true,
-        "@metamask/superstruct": true,
-        "@metamask/utils": true,
-        "@metamask/bridge-controller>@metamask/multichain-network-controller>@solana/addresses": true,
         "lodash": true
       }
     },
@@ -2147,10 +1981,6 @@
       },
       "packages": {
         "@metamask/base-controller": true,
-<<<<<<< HEAD
-        "@metamask/profile-sync-controller>@metamask/keyring-api": true,
-=======
->>>>>>> 82db9a9c
         "@metamask/keyring-controller": true,
         "@metamask/network-controller": true,
         "@metamask/profile-sync-controller>@noble/ciphers": true,
@@ -2375,8 +2205,6 @@
         "@metamask/snaps-utils>@metamask/slip44": true,
         "@metamask/snaps-sdk": true,
         "@metamask/superstruct": true,
-<<<<<<< HEAD
-=======
         "@metamask/utils": true,
         "@noble/hashes": true,
         "@metamask/utils>@scure/base": true,
@@ -2447,7 +2275,6 @@
         "@metamask/snaps-utils>@metamask/slip44": true,
         "@metamask/snaps-sdk": true,
         "@metamask/superstruct": true,
->>>>>>> 82db9a9c
         "@metamask/utils": true,
         "@noble/hashes": true,
         "@metamask/utils>@scure/base": true,
@@ -3026,20 +2853,6 @@
         "@metamask/multichain-network-controller>@solana/addresses>@solana/errors": true
       }
     },
-    "@metamask/bridge-controller>@metamask/multichain-network-controller>@solana/addresses": {
-      "globals": {
-        "Intl.Collator": true,
-        "TextEncoder": true,
-        "crypto.subtle.digest": true,
-        "crypto.subtle.exportKey": true
-      },
-      "packages": {
-        "@metamask/multichain-network-controller>@solana/addresses>@solana/assertions": true,
-        "@metamask/multichain-network-controller>@solana/addresses>@solana/codecs-core": true,
-        "@metamask/multichain-network-controller>@solana/addresses>@solana/codecs-strings": true,
-        "@metamask/multichain-network-controller>@solana/addresses>@solana/errors": true
-      }
-    },
     "@solana/addresses>@solana/assertions": {
       "globals": {
         "crypto": true,
