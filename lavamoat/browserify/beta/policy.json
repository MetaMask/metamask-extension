--- conflicted
+++ resolved
@@ -1387,33 +1387,11 @@
       "packages": {
         "@metamask/eth-query": true,
         "@metamask/ethjs>@metamask/ethjs-unit": true,
-<<<<<<< HEAD
-        "@metamask/gas-fee-controller>@metamask/controller-utils": true,
-        "@metamask/polling-controller": true,
-=======
         "@metamask/gas-fee-controller>@metamask/polling-controller": true,
->>>>>>> 0cc816e6
         "ethereumjs-util": true,
         "uuid": true
       }
     },
-<<<<<<< HEAD
-    "@metamask/gas-fee-controller>@metamask/controller-utils": {
-      "globals": {
-        "URL": true,
-        "console.error": true,
-        "fetch": true,
-        "setTimeout": true
-      },
-      "packages": {
-        "@metamask/controller-utils>@spruceid/siwe-parser": true,
-        "@metamask/ethjs>@metamask/ethjs-unit": true,
-        "@metamask/utils": true,
-        "browserify>buffer": true,
-        "eslint>fast-deep-equal": true,
-        "eth-ens-namehash": true,
-        "ethereumjs-util": true
-=======
     "@metamask/gas-fee-controller>@metamask/polling-controller": {
       "globals": {
         "clearTimeout": true,
@@ -1424,7 +1402,6 @@
         "@metamask/base-controller": true,
         "@metamask/snaps-utils>fast-json-stable-stringify": true,
         "uuid": true
->>>>>>> 0cc816e6
       }
     },
     "@metamask/jazzicon": {
@@ -1962,18 +1939,11 @@
         "console.info": true
       },
       "packages": {
-<<<<<<< HEAD
-        "@metamask/controller-utils": true,
-        "@metamask/logging-controller": true,
-        "@metamask/message-manager": true,
-        "@metamask/signature-controller>@metamask/base-controller": true,
-=======
         "@metamask/base-controller": true,
         "@metamask/controller-utils": true,
         "@metamask/logging-controller": true,
         "@metamask/message-manager": true,
         "@metamask/providers>@metamask/rpc-errors": true,
->>>>>>> 0cc816e6
         "browserify>buffer": true,
         "ethereumjs-util": true,
         "lodash": true,
