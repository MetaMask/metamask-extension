{
  "resources": {
    "@babel/runtime": {
      "globals": {
        "regeneratorRuntime": "write"
      }
    },
    "@metamask/notification-services-controller>@contentful/rich-text-html-renderer": {
      "globals": {
        "SuppressedError": true
      }
    },
    "@ensdomains/content-hash": {
      "globals": {
        "console.warn": true
      },
      "packages": {
        "browserify>buffer": true,
        "@ensdomains/content-hash>cids": true,
        "@ensdomains/content-hash>js-base64": true,
        "@ensdomains/content-hash>multicodec": true,
        "@ensdomains/content-hash>multihashes": true
      }
    },
    "@ethereumjs/tx>@ethereumjs/common": {
      "packages": {
        "@ethereumjs/tx>@ethereumjs/util": true,
        "webpack>events": true
      }
    },
    "eth-lattice-keyring>gridplus-sdk>@ethereumjs/common": {
      "packages": {
        "eth-lattice-keyring>gridplus-sdk>@ethereumjs/common>@ethereumjs/util": true,
        "browserify>buffer": true,
        "eth-lattice-keyring>gridplus-sdk>crc-32": true,
        "webpack>events": true
      }
    },
    "@ethereumjs/tx>@ethereumjs/rlp": {
      "globals": {
        "TextEncoder": true
      }
    },
    "eth-lattice-keyring>gridplus-sdk>@ethereumjs/common>@ethereumjs/util>@ethereumjs/rlp": {
      "globals": {
        "TextEncoder": true
      }
    },
    "@metamask/eth-qr-keyring>@keystonehq/bc-ur-registry-eth>@ethereumjs/util>@ethereumjs/rlp": {
      "globals": {
        "TextEncoder": true
      }
    },
    "eth-lattice-keyring>@ethereumjs/util>@ethereumjs/rlp": {
      "globals": {
        "TextEncoder": true
      }
    },
    "@metamask/eth-sig-util>@ethereumjs/rlp": {
      "globals": {
        "TextEncoder": true
      }
    },
    "@ethereumjs/tx": {
      "packages": {
        "@ethereumjs/tx>@ethereumjs/common": true,
        "@ethereumjs/tx>@ethereumjs/rlp": true,
        "@ethereumjs/tx>@ethereumjs/util": true,
        "@ethereumjs/tx>ethereum-cryptography": true
      }
    },
    "eth-lattice-keyring>gridplus-sdk>@ethereumjs/common>@ethereumjs/util": {
      "globals": {
        "console.warn": true
      },
      "packages": {
        "eth-lattice-keyring>gridplus-sdk>@ethereumjs/common>@ethereumjs/util>@ethereumjs/rlp": true,
        "browserify>buffer": true,
        "@ethereumjs/tx>ethereum-cryptography": true,
        "webpack>events": true,
        "browserify>insert-module-globals>is-buffer": true,
        "eth-lattice-keyring>@ethereumjs/util>micro-ftch": true
      }
    },
    "@ethereumjs/tx>@ethereumjs/util": {
      "globals": {
        "console.warn": true,
        "fetch": true
      },
      "packages": {
        "@ethereumjs/tx>@ethereumjs/rlp": true,
        "@ethereumjs/tx>ethereum-cryptography": true,
        "webpack>events": true
      }
    },
    "@metamask/eth-qr-keyring>@keystonehq/bc-ur-registry-eth>@ethereumjs/util": {
      "globals": {
        "console.warn": true
      },
      "packages": {
        "@metamask/eth-qr-keyring>@keystonehq/bc-ur-registry-eth>@ethereumjs/util>@ethereumjs/rlp": true,
        "browserify>buffer": true,
        "@ethereumjs/tx>ethereum-cryptography": true,
        "webpack>events": true,
        "browserify>insert-module-globals>is-buffer": true,
        "eth-lattice-keyring>@ethereumjs/util>micro-ftch": true
      }
    },
    "@metamask/eth-sig-util>@ethereumjs/util": {
      "globals": {
        "console.warn": true
      },
      "packages": {
        "@metamask/eth-sig-util>@ethereumjs/rlp": true,
        "browserify>buffer": true,
        "@ethereumjs/tx>ethereum-cryptography": true,
        "webpack>events": true,
        "browserify>insert-module-globals>is-buffer": true,
        "eth-lattice-keyring>@ethereumjs/util>micro-ftch": true
      }
    },
    "eth-lattice-keyring>@ethereumjs/util": {
      "globals": {
        "console.warn": true
      },
      "packages": {
        "eth-lattice-keyring>@ethereumjs/util>@ethereumjs/rlp": true,
        "browserify>buffer": true,
        "@ethereumjs/tx>ethereum-cryptography": true,
        "webpack>events": true,
        "browserify>insert-module-globals>is-buffer": true,
        "eth-lattice-keyring>@ethereumjs/util>micro-ftch": true
      }
    },
    "@ethersproject/abi": {
      "globals": {
        "console.log": true
      },
      "packages": {
        "ethers>@ethersproject/address": true,
        "@ethersproject/bignumber": true,
        "@ethersproject/bytes": true,
        "ethers>@ethersproject/constants": true,
        "ethers>@ethersproject/hash": true,
        "@ethersproject/abi>@ethersproject/keccak256": true,
        "@ethersproject/abi>@ethersproject/logger": true,
        "ethers>@ethersproject/properties": true,
        "ethers>@ethersproject/strings": true
      }
    },
    "ethers>@ethersproject/abstract-provider": {
      "packages": {
        "@ethersproject/bignumber": true,
        "@ethersproject/bytes": true,
        "@ethersproject/abi>@ethersproject/logger": true,
        "ethers>@ethersproject/properties": true
      }
    },
    "ethers>@ethersproject/abstract-signer": {
      "packages": {
        "@ethersproject/abi>@ethersproject/logger": true,
        "ethers>@ethersproject/properties": true
      }
    },
    "ethers>@ethersproject/address": {
      "packages": {
        "@ethersproject/bignumber": true,
        "@ethersproject/bytes": true,
        "@ethersproject/abi>@ethersproject/keccak256": true,
        "@ethersproject/abi>@ethersproject/logger": true,
        "ethers>@ethersproject/rlp": true
      }
    },
    "ethers>@ethersproject/base64": {
      "globals": {
        "atob": true,
        "btoa": true
      },
      "packages": {
        "@ethersproject/bytes": true
      }
    },
    "ethers>@ethersproject/basex": {
      "packages": {
        "@ethersproject/bytes": true,
        "ethers>@ethersproject/properties": true
      }
    },
    "@ethersproject/bignumber": {
      "packages": {
        "@ethersproject/bytes": true,
        "@ethersproject/abi>@ethersproject/logger": true,
        "bn.js": true
      }
    },
    "@ethersproject/bytes": {
      "packages": {
        "@ethersproject/abi>@ethersproject/logger": true
      }
    },
    "ethers>@ethersproject/keccak256>@ethersproject/bytes": {
      "packages": {
        "ethers>@ethersproject/keccak256>@ethersproject/bytes>@ethersproject/logger": true
      }
    },
    "ethers>@ethersproject/bytes": {
      "packages": {
        "ethers>@ethersproject/bytes>@ethersproject/logger": true
      }
    },
    "ethers>@ethersproject/constants": {
      "packages": {
        "@ethersproject/bignumber": true
      }
    },
    "@ethersproject/contracts": {
      "globals": {
        "setTimeout": true
      },
      "packages": {
        "@ethersproject/abi": true,
        "ethers>@ethersproject/abstract-provider": true,
        "ethers>@ethersproject/abstract-signer": true,
        "ethers>@ethersproject/address": true,
        "@ethersproject/bignumber": true,
        "@ethersproject/bytes": true,
        "@ethersproject/abi>@ethersproject/logger": true,
        "ethers>@ethersproject/properties": true,
        "ethers>@ethersproject/transactions": true
      }
    },
    "ethers>@ethersproject/hash": {
      "packages": {
        "ethers>@ethersproject/address": true,
        "ethers>@ethersproject/base64": true,
        "@ethersproject/bignumber": true,
        "@ethersproject/bytes": true,
        "@ethersproject/abi>@ethersproject/keccak256": true,
        "@ethersproject/abi>@ethersproject/logger": true,
        "ethers>@ethersproject/properties": true,
        "ethers>@ethersproject/strings": true
      }
    },
    "@ethersproject/hdnode": {
      "packages": {
        "ethers>@ethersproject/basex": true,
        "@ethersproject/bignumber": true,
        "@ethersproject/bytes": true,
        "@ethersproject/abi>@ethersproject/logger": true,
        "ethers>@ethersproject/pbkdf2": true,
        "ethers>@ethersproject/properties": true,
        "ethers>@ethersproject/sha2": true,
        "ethers>@ethersproject/signing-key": true,
        "ethers>@ethersproject/strings": true,
        "ethers>@ethersproject/transactions": true,
        "ethers>@ethersproject/wordlists": true
      }
    },
    "ethers>@ethersproject/json-wallets": {
      "packages": {
        "ethers>@ethersproject/address": true,
        "@ethersproject/bytes": true,
        "@ethersproject/hdnode": true,
        "@ethersproject/abi>@ethersproject/keccak256": true,
        "@ethersproject/abi>@ethersproject/logger": true,
        "ethers>@ethersproject/pbkdf2": true,
        "ethers>@ethersproject/properties": true,
        "ethers>@ethersproject/random": true,
        "ethers>@ethersproject/strings": true,
        "ethers>@ethersproject/transactions": true,
        "ethers>@ethersproject/json-wallets>aes-js": true,
        "ethers>@ethersproject/json-wallets>scrypt-js": true
      }
    },
    "@ethersproject/abi>@ethersproject/keccak256": {
      "packages": {
        "@ethersproject/bytes": true,
        "eth-ens-namehash>js-sha3": true
      }
    },
    "ethers>@ethersproject/keccak256": {
      "packages": {
        "ethers>@ethersproject/keccak256>@ethersproject/bytes": true,
        "eth-ens-namehash>js-sha3": true
      }
    },
    "@ethersproject/abi>@ethersproject/logger": {
      "globals": {
        "console": true
      }
    },
    "ethers>@ethersproject/keccak256>@ethersproject/bytes>@ethersproject/logger": {
      "globals": {
        "console": true
      }
    },
    "ethers>@ethersproject/bytes>@ethersproject/logger": {
      "globals": {
        "console": true
      }
    },
    "ethers>@ethersproject/logger": {
      "globals": {
        "console": true
      }
    },
    "ethers>@ethersproject/networks": {
      "packages": {
        "@ethersproject/abi>@ethersproject/logger": true
      }
    },
    "ethers>@ethersproject/pbkdf2": {
      "packages": {
        "@ethersproject/bytes": true,
        "ethers>@ethersproject/sha2": true
      }
    },
    "ethers>@ethersproject/properties": {
      "packages": {
        "@ethersproject/abi>@ethersproject/logger": true
      }
    },
    "@ethersproject/providers": {
      "globals": {
        "WebSocket": true,
        "clearInterval": true,
        "clearTimeout": true,
        "console.log": true,
        "console.warn": true,
        "setInterval": true,
        "setTimeout": true
      },
      "packages": {
        "ethers>@ethersproject/abstract-provider": true,
        "ethers>@ethersproject/abstract-signer": true,
        "ethers>@ethersproject/address": true,
        "ethers>@ethersproject/base64": true,
        "ethers>@ethersproject/basex": true,
        "@ethersproject/bignumber": true,
        "@ethersproject/bytes": true,
        "ethers>@ethersproject/constants": true,
        "ethers>@ethersproject/hash": true,
        "@ethersproject/abi>@ethersproject/logger": true,
        "ethers>@ethersproject/networks": true,
        "ethers>@ethersproject/properties": true,
        "ethers>@ethersproject/random": true,
        "ethers>@ethersproject/sha2": true,
        "ethers>@ethersproject/strings": true,
        "ethers>@ethersproject/transactions": true,
        "ethers>@ethersproject/web": true,
        "@ethersproject/providers>bech32": true
      }
    },
    "ethers>@ethersproject/random": {
      "globals": {
        "crypto.getRandomValues": true
      },
      "packages": {
        "@ethersproject/bytes": true,
        "@ethersproject/abi>@ethersproject/logger": true
      }
    },
    "ethers>@ethersproject/rlp": {
      "packages": {
        "@ethersproject/bytes": true,
        "@ethersproject/abi>@ethersproject/logger": true
      }
    },
    "ethers>@ethersproject/sha2": {
      "packages": {
        "@ethersproject/bytes": true,
        "@ethersproject/abi>@ethersproject/logger": true,
        "ethers>@ethersproject/sha2>hash.js": true
      }
    },
    "ethers>@ethersproject/signing-key": {
      "packages": {
        "@ethersproject/bytes": true,
        "@ethersproject/abi>@ethersproject/logger": true,
        "ethers>@ethersproject/properties": true,
        "@toruslabs/eccrypto>elliptic": true
      }
    },
    "ethers>@ethersproject/solidity": {
      "packages": {
        "@ethersproject/bignumber": true,
        "@ethersproject/bytes": true,
        "@ethersproject/abi>@ethersproject/keccak256": true,
        "@ethersproject/abi>@ethersproject/logger": true,
        "ethers>@ethersproject/sha2": true,
        "ethers>@ethersproject/strings": true
      }
    },
    "ethers>@ethersproject/strings": {
      "packages": {
        "@ethersproject/bytes": true,
        "ethers>@ethersproject/constants": true,
        "@ethersproject/abi>@ethersproject/logger": true
      }
    },
    "ethers>@ethersproject/transactions": {
      "packages": {
        "ethers>@ethersproject/address": true,
        "@ethersproject/bignumber": true,
        "@ethersproject/bytes": true,
        "ethers>@ethersproject/constants": true,
        "@ethersproject/abi>@ethersproject/keccak256": true,
        "@ethersproject/abi>@ethersproject/logger": true,
        "ethers>@ethersproject/properties": true,
        "ethers>@ethersproject/rlp": true,
        "ethers>@ethersproject/signing-key": true
      }
    },
    "ethers>@ethersproject/units": {
      "packages": {
        "@ethersproject/bignumber": true,
        "@ethersproject/abi>@ethersproject/logger": true
      }
    },
    "ethers>@ethersproject/wallet": {
      "packages": {
        "ethers>@ethersproject/abstract-provider": true,
        "ethers>@ethersproject/abstract-signer": true,
        "ethers>@ethersproject/address": true,
        "@ethersproject/bytes": true,
        "ethers>@ethersproject/hash": true,
        "@ethersproject/hdnode": true,
        "ethers>@ethersproject/json-wallets": true,
        "@ethersproject/abi>@ethersproject/keccak256": true,
        "@ethersproject/abi>@ethersproject/logger": true,
        "ethers>@ethersproject/properties": true,
        "ethers>@ethersproject/random": true,
        "ethers>@ethersproject/signing-key": true,
        "ethers>@ethersproject/transactions": true
      }
    },
    "ethers>@ethersproject/web": {
      "globals": {
        "clearTimeout": true,
        "fetch": true,
        "setTimeout": true
      },
      "packages": {
        "ethers>@ethersproject/base64": true,
        "@ethersproject/bytes": true,
        "@ethersproject/abi>@ethersproject/logger": true,
        "ethers>@ethersproject/properties": true,
        "ethers>@ethersproject/strings": true
      }
    },
    "ethers>@ethersproject/wordlists": {
      "packages": {
        "@ethersproject/bytes": true,
        "ethers>@ethersproject/hash": true,
        "@ethersproject/abi>@ethersproject/logger": true,
        "ethers>@ethersproject/properties": true,
        "ethers>@ethersproject/strings": true
      }
    },
    "@metamask/notification-services-controller>firebase>@firebase/app": {
      "globals": {
        "FinalizationRegistry": true,
        "console.warn": true
      },
      "packages": {
        "@metamask/notification-services-controller>firebase>@firebase/app>@firebase/component": true,
        "@metamask/notification-services-controller>firebase>@firebase/app>@firebase/logger": true,
        "@metamask/notification-services-controller>firebase>@firebase/util": true,
        "@metamask/notification-services-controller>firebase>@firebase/app>idb": true
      }
    },
    "@metamask/notification-services-controller>firebase>@firebase/app>@firebase/component": {
      "packages": {
        "@metamask/notification-services-controller>firebase>@firebase/util": true
      }
    },
    "@metamask/notification-services-controller>firebase>@firebase/installations": {
      "globals": {
        "BroadcastChannel": true,
        "Headers": true,
        "btoa": true,
        "console.error": true,
        "crypto": true,
        "fetch": true,
        "msCrypto": true,
        "navigator.onLine": true,
        "setTimeout": true
      },
      "packages": {
        "@metamask/notification-services-controller>firebase>@firebase/app": true,
        "@metamask/notification-services-controller>firebase>@firebase/app>@firebase/component": true,
        "@metamask/notification-services-controller>firebase>@firebase/util": true,
        "@metamask/notification-services-controller>firebase>@firebase/app>idb": true
      }
    },
    "@metamask/notification-services-controller>firebase>@firebase/app>@firebase/logger": {
      "globals": {
        "console": true
      }
    },
    "@metamask/notification-services-controller>firebase>@firebase/messaging": {
      "globals": {
        "Headers": true,
        "Notification.maxActions": true,
        "Notification.permission": true,
        "Notification.requestPermission": true,
        "PushManager.getSubscription": true,
        "PushManager.subscribe": true,
        "PushSubscription.prototype.hasOwnProperty": true,
        "ServiceWorkerRegistration": true,
        "URL": true,
        "addEventListener": true,
        "atob": true,
        "btoa": true,
        "clearTimeout": true,
        "clients.matchAll": true,
        "clients.openWindow": true,
        "console.warn": true,
        "document": true,
        "fetch": true,
        "indexedDB": true,
        "location.href": true,
        "location.origin": true,
        "navigator": true,
        "origin.replace": true,
        "registration.showNotification": true,
        "setTimeout": true
      },
      "packages": {
        "@metamask/notification-services-controller>firebase>@firebase/app": true,
        "@metamask/notification-services-controller>firebase>@firebase/app>@firebase/component": true,
        "@metamask/notification-services-controller>firebase>@firebase/installations": true,
        "@metamask/notification-services-controller>firebase>@firebase/util": true,
        "@metamask/notification-services-controller>firebase>@firebase/app>idb": true
      }
    },
    "@metamask/notification-services-controller>firebase>@firebase/util": {
      "globals": {
        "WorkerGlobalScope": true,
        "atob": true,
        "browser": true,
        "btoa": true,
        "chrome": true,
        "console": true,
        "document": true,
        "indexedDB": true,
        "navigator": true,
        "process": true,
        "setTimeout": true
      },
      "packages": {
        "process": true
      }
    },
    "@open-rpc/schema-utils-js>@json-schema-tools/dereferencer": {
      "packages": {
        "@open-rpc/schema-utils-js>@json-schema-tools/reference-resolver": true,
        "@open-rpc/schema-utils-js>@json-schema-tools/dereferencer>@json-schema-tools/traverse": true,
        "@metamask/rpc-errors>fast-safe-stringify": true
      }
    },
    "@open-rpc/schema-utils-js>@json-schema-tools/reference-resolver": {
      "packages": {
        "@open-rpc/schema-utils-js>@json-schema-tools/reference-resolver>@json-schema-spec/json-pointer": true,
        "@open-rpc/test-coverage>isomorphic-fetch": true
      }
    },
    "@keystonehq/bc-ur-registry-eth": {
      "packages": {
        "@ethereumjs/tx>@ethereumjs/util": true,
        "@keystonehq/bc-ur-registry-eth>@keystonehq/bc-ur-registry": true,
        "browserify>buffer": true,
        "@metamask/eth-qr-keyring>hdkey": true,
        "uuid": true
      }
    },
    "@metamask/eth-qr-keyring>@keystonehq/bc-ur-registry-eth": {
      "packages": {
        "@metamask/eth-qr-keyring>@keystonehq/bc-ur-registry-eth>@ethereumjs/util": true,
        "@metamask/eth-qr-keyring>@keystonehq/bc-ur-registry-eth>@keystonehq/bc-ur-registry": true,
        "browserify>buffer": true,
        "@metamask/eth-qr-keyring>hdkey": true,
        "@metamask/eth-qr-keyring>@keystonehq/bc-ur-registry-eth>uuid": true
      }
    },
    "@keystonehq/bc-ur-registry-eth>@keystonehq/bc-ur-registry": {
      "globals": {
        "define": true
      },
      "packages": {
        "@ngraveio/bc-ur": true,
        "ethereumjs-util>ethereum-cryptography>bs58check": true,
        "buffer": true,
        "browserify>buffer": true,
        "tslib": true
      }
    },
    "@metamask/eth-qr-keyring>@keystonehq/bc-ur-registry-eth>@keystonehq/bc-ur-registry": {
      "globals": {
        "define": true
      },
      "packages": {
        "@ngraveio/bc-ur": true,
        "ethereumjs-util>ethereum-cryptography>bs58check": true,
        "buffer": true,
        "browserify>buffer": true,
        "tslib": true
      }
    },
    "chart.js>@kurkle/color": {
      "globals": {
        "define": true
      }
    },
    "@lavamoat/lavadome-react": {
      "globals": {
        "Document.prototype": true,
        "DocumentFragment.prototype": true,
        "Element.prototype": true,
        "Event.prototype": true,
        "EventTarget.prototype": true,
        "NavigateEvent.prototype": true,
        "NavigationDestination.prototype": true,
        "Node.prototype": true,
        "console.warn": true,
        "document": true,
        "navigation": true
      },
      "packages": {
        "react": true
      }
    },
    "@metamask/eth-ledger-bridge-keyring>@ledgerhq/hw-app-eth>@ledgerhq/domain-service": {
      "packages": {
        "@metamask/eth-ledger-bridge-keyring>@ledgerhq/hw-app-eth>@ledgerhq/logs": true,
        "axios": true
      }
    },
    "@ledgerhq/errors": {
      "globals": {
        "console.warn": true
      }
    },
    "@metamask/eth-ledger-bridge-keyring>@ledgerhq/hw-app-eth>@ledgerhq/evm-tools": {
      "packages": {
        "ethers>@ethersproject/constants": true,
        "ethers>@ethersproject/hash": true,
        "@metamask/eth-ledger-bridge-keyring>@ledgerhq/hw-app-eth>@ledgerhq/cryptoassets-evm-signatures": true,
        "@metamask/eth-ledger-bridge-keyring>@ledgerhq/hw-app-eth>@ledgerhq/evm-tools>@ledgerhq/live-env": true,
        "axios": true,
        "@metamask/ppom-validator>crypto-js": true
      }
    },
    "@metamask/eth-ledger-bridge-keyring>@ledgerhq/hw-app-eth": {
      "globals": {
        "console.warn": true
      },
      "packages": {
        "@ethersproject/abi": true,
        "ethers>@ethersproject/rlp": true,
        "ethers>@ethersproject/transactions": true,
        "@metamask/eth-ledger-bridge-keyring>@ledgerhq/hw-app-eth>@ledgerhq/cryptoassets-evm-signatures": true,
        "@metamask/eth-ledger-bridge-keyring>@ledgerhq/hw-app-eth>@ledgerhq/domain-service": true,
        "@ledgerhq/errors": true,
        "@metamask/eth-ledger-bridge-keyring>@ledgerhq/hw-app-eth>@ledgerhq/evm-tools": true,
        "@metamask/eth-ledger-bridge-keyring>@ledgerhq/hw-app-eth>@ledgerhq/logs": true,
        "axios": true,
        "@metamask/eth-ledger-bridge-keyring>@ledgerhq/hw-app-eth>bignumber.js": true,
        "browserify>buffer": true,
        "semver": true
      }
    },
    "@metamask/eth-ledger-bridge-keyring>@ledgerhq/hw-app-eth>@ledgerhq/hw-transport": {
      "globals": {
        "clearTimeout": true,
        "console.warn": true,
        "setTimeout": true
      },
      "packages": {
        "@ledgerhq/errors": true,
        "@metamask/eth-ledger-bridge-keyring>@ledgerhq/hw-app-eth>@ledgerhq/logs": true,
        "browserify>buffer": true,
        "webpack>events": true
      }
    },
    "@metamask/eth-ledger-bridge-keyring>@ledgerhq/hw-app-eth>@ledgerhq/evm-tools>@ledgerhq/live-env": {
      "globals": {
        "console.warn": true
      },
      "packages": {
        "wait-on>rxjs": true
      }
    },
    "@metamask/eth-ledger-bridge-keyring>@ledgerhq/hw-app-eth>@ledgerhq/logs": {
      "globals": {
        "__ledgerLogsListen": "write",
        "console.error": true
      }
    },
    "@material-ui/core": {
      "globals": {
        "_formatMuiErrorMessage": true,
        "addEventListener": true,
        "clearInterval": true,
        "clearTimeout": true,
        "console.error": true,
        "console.warn": true,
        "document": true,
        "getComputedStyle": true,
        "getSelection": true,
        "performance.now": true,
        "removeEventListener": true,
        "setInterval": true,
        "setTimeout": true
      },
      "packages": {
        "@babel/runtime": true,
        "@material-ui/core>@material-ui/styles": true,
        "@material-ui/core>@material-ui/system": true,
        "@material-ui/core>@material-ui/utils": true,
        "@material-ui/core>clsx": true,
        "@material-ui/core>popper.js": true,
        "prop-types": true,
        "react": true,
        "react-dom": true,
        "react-redux>react-is": true,
        "react-transition-group": true
      }
    },
    "@material-ui/core>@material-ui/styles": {
      "globals": {
        "console.error": true,
        "console.warn": true,
        "document.createComment": true,
        "document.head": true
      },
      "packages": {
        "@babel/runtime": true,
        "@material-ui/core>@material-ui/utils": true,
        "@material-ui/core>clsx": true,
        "react-redux>hoist-non-react-statics": true,
        "@material-ui/core>@material-ui/styles>jss-plugin-camel-case": true,
        "@material-ui/core>@material-ui/styles>jss-plugin-default-unit": true,
        "@material-ui/core>@material-ui/styles>jss-plugin-global": true,
        "@material-ui/core>@material-ui/styles>jss-plugin-nested": true,
        "@material-ui/core>@material-ui/styles>jss-plugin-props-sort": true,
        "@material-ui/core>@material-ui/styles>jss-plugin-rule-value-function": true,
        "@material-ui/core>@material-ui/styles>jss-plugin-vendor-prefixer": true,
        "@material-ui/core>@material-ui/styles>jss": true,
        "prop-types": true,
        "react": true
      }
    },
    "@material-ui/core>@material-ui/system": {
      "globals": {
        "console.error": true,
        "console.warn": true
      },
      "packages": {
        "@babel/runtime": true,
        "@material-ui/core>@material-ui/utils": true,
        "prop-types": true
      }
    },
    "@material-ui/core>@material-ui/utils": {
      "packages": {
        "@babel/runtime": true,
        "prop-types": true,
        "react-redux>react-is": true
      }
    },
    "@metamask/abi-utils": {
      "packages": {
        "@metamask/superstruct": true,
        "@metamask/utils": true
      }
    },
    "@metamask/assets-controllers>@metamask/abi-utils": {
      "packages": {
        "@metamask/superstruct": true,
        "@metamask/assets-controllers>@metamask/abi-utils>@metamask/utils": true
      }
    },
    "@metamask/account-api": {
      "packages": {
        "@metamask/keyring-api": true,
        "@metamask/account-api>@metamask/keyring-utils": true,
        "@metamask/superstruct": true
      }
    },
    "@metamask/account-tree-controller": {
      "globals": {
        "console.warn": true
      },
      "packages": {
        "@metamask/account-api": true,
        "@metamask/base-controller": true,
        "@metamask/keyring-api": true,
        "@metamask/keyring-controller": true,
        "@metamask/snaps-utils": true
      }
    },
    "@metamask/accounts-controller": {
      "globals": {
        "console.warn": true
      },
      "packages": {
        "@metamask/base-controller": true,
        "@metamask/eth-snap-keyring": true,
        "@metamask/keyring-api": true,
        "@metamask/keyring-controller": true,
        "@metamask/account-api>@metamask/keyring-utils": true,
        "@metamask/superstruct": true,
        "@metamask/utils": true,
        "@ethereumjs/tx>ethereum-cryptography": true,
        "lodash": true,
        "uuid": true
      }
    },
    "@metamask/address-book-controller": {
      "packages": {
        "@metamask/base-controller": true,
        "@metamask/controller-utils": true
      }
    },
    "@metamask/announcement-controller": {
      "packages": {
        "@metamask/base-controller": true
      }
    },
    "@metamask/approval-controller": {
      "globals": {
        "console.info": true
      },
      "packages": {
        "@metamask/base-controller": true,
        "@metamask/rpc-errors": true,
        "nanoid": true
      }
    },
    "@metamask/assets-controllers": {
      "globals": {
        "AbortController": true,
        "Headers": true,
        "URL": true,
        "URLSearchParams": true,
        "clearInterval": true,
        "clearTimeout": true,
        "console.error": true,
        "console.log": true,
        "console.warn": true,
        "fetch": true,
        "setInterval": true,
        "setTimeout": true
      },
      "packages": {
        "@ethereumjs/tx>@ethereumjs/util": true,
        "ethers>@ethersproject/address": true,
        "@ethersproject/contracts": true,
        "@ethersproject/providers": true,
        "@metamask/assets-controllers>@metamask/abi-utils": true,
        "@metamask/base-controller": true,
        "@metamask/contract-metadata": true,
        "@metamask/controller-utils": true,
        "@metamask/controller-utils>@metamask/eth-query": true,
        "@metamask/keyring-api": true,
        "@metamask/keyring-snap-client": true,
        "@metamask/metamask-eth-abis": true,
        "@metamask/phishing-controller": true,
        "@metamask/bridge-controller>@metamask/polling-controller": true,
        "@metamask/rpc-errors": true,
        "@metamask/snaps-utils": true,
        "@metamask/utils": true,
        "@metamask/eth-qr-keyring>async-mutex": true,
        "bn.js": true,
        "immer": true,
        "lodash": true,
        "@ensdomains/content-hash>multicodec>uint8arrays>multiformats": true,
        "reselect": true,
        "single-call-balance-checker-abi": true,
        "uuid": true
      }
    },
    "@metamask/seedless-onboarding-controller>@metamask/auth-network-utils": {
      "globals": {
        "clearTimeout": true,
        "setTimeout": true
      },
      "packages": {
        "@noble/curves": true,
        "@noble/hashes": true,
        "bn.js": true,
        "browserify>buffer": true,
        "@toruslabs/eccrypto>elliptic": true,
        "eslint>json-stable-stringify-without-jsonify": true
      }
    },
    "@metamask/base-controller": {
      "globals": {
        "setTimeout": true
      },
      "packages": {
        "immer": true
      }
    },
    "@metamask/smart-transactions-controller>@metamask/polling-controller>@metamask/base-controller": {
      "globals": {
        "setTimeout": true
      },
      "packages": {
        "immer": true
      }
    },
    "@metamask/bridge-controller": {
      "globals": {
        "AbortController": true,
        "URLSearchParams": true,
        "console.error": true,
        "console.log": true,
        "console.warn": true
      },
      "packages": {
        "ethers>@ethersproject/address": true,
        "ethers>@ethersproject/constants": true,
        "@ethersproject/contracts": true,
        "@ethersproject/providers": true,
        "@metamask/controller-utils": true,
        "@metamask/keyring-api": true,
        "@metamask/metamask-eth-abis": true,
        "@metamask/bridge-controller>@metamask/multichain-network-controller": true,
        "@metamask/bridge-controller>@metamask/polling-controller": true,
        "@metamask/superstruct": true,
        "@metamask/utils": true,
        "@metamask/bridge-controller>bignumber.js": true,
        "lodash": true,
        "reselect": true,
        "uuid": true
      }
    },
    "@metamask/bridge-status-controller": {
      "globals": {
        "URLSearchParams": true,
        "console.warn": true,
        "setTimeout": true
      },
      "packages": {
        "@metamask/bridge-controller": true,
        "@metamask/controller-utils": true,
        "@metamask/keyring-api": true,
        "@metamask/bridge-controller>@metamask/polling-controller": true,
        "@metamask/superstruct": true,
        "@metamask/transaction-controller": true,
        "@metamask/utils": true,
        "@metamask/bridge-status-controller>bignumber.js": true,
        "uuid": true
      }
    },
    "@metamask/browser-passworder": {
      "globals": {
        "CryptoKey": true,
        "btoa": true,
        "crypto.getRandomValues": true,
        "crypto.subtle.decrypt": true,
        "crypto.subtle.deriveKey": true,
        "crypto.subtle.encrypt": true,
        "crypto.subtle.exportKey": true,
        "crypto.subtle.importKey": true
      },
      "packages": {
        "@metamask/browser-passworder>@metamask/utils": true,
        "browserify>buffer": true
      }
    },
    "@metamask/chain-agnostic-permission": {
      "packages": {
        "@metamask/chain-agnostic-permission>@metamask/api-specs": true,
        "@metamask/controller-utils": true,
        "@metamask/permission-controller": true,
        "@metamask/rpc-errors": true,
        "@metamask/utils": true,
        "lodash": true
      }
    },
    "@metamask/controller-utils": {
      "globals": {
        "URL": true,
        "console.error": true,
        "fetch": true,
        "setTimeout": true
      },
      "packages": {
        "@metamask/controller-utils>@metamask/ethjs-unit": true,
        "@metamask/utils": true,
        "@metamask/controller-utils>@spruceid/siwe-parser": true,
        "bn.js": true,
        "browserify>buffer": true,
        "cockatiel": true,
        "eth-ens-namehash": true,
        "eslint>fast-deep-equal": true,
        "lodash": true
      }
    },
    "@metamask/delegation-controller": {
      "packages": {
        "@metamask/base-controller": true,
        "@metamask/keyring-controller": true,
        "@metamask/utils": true
      }
    },
    "@metamask/design-system-react": {
      "globals": {
<<<<<<< HEAD
        "__import__": true,
        "console.warn": true
      },
      "packages": {
        "@metamask/jazzicon": true,
        "@metamask/utils": true,
        "@metamask/design-system-react>@radix-ui/react-slot": true,
        "@solana/addresses": true,
=======
        "console.warn": true
      },
      "packages": {
        "@metamask/design-system-react>@metamask/design-system-shared": true,
        "@metamask/jazzicon": true,
        "@metamask/design-system-react>@radix-ui/react-slot": true,
>>>>>>> fd295214
        "@metamask/design-system-react>blo": true,
        "react": true,
        "@metamask/design-system-react>tailwind-merge": true
      }
    },
<<<<<<< HEAD
=======
    "@metamask/design-system-react>@metamask/design-system-shared": {
      "packages": {
        "@metamask/utils": true
      }
    },
    "@metamask/eip-5792-middleware": {
      "packages": {
        "@metamask/eth-json-rpc-middleware": true,
        "@metamask/keyring-controller": true,
        "@metamask/rpc-errors": true,
        "@metamask/transaction-controller": true,
        "@metamask/utils": true,
        "uuid": true
      }
    },
>>>>>>> fd295214
    "@metamask/ens-controller": {
      "packages": {
        "@ethersproject/providers": true,
        "@metamask/base-controller": true,
        "@metamask/controller-utils": true,
        "@metamask/utils": true,
        "punycode": true
      }
    },
    "@metamask/eth-token-tracker>@metamask/eth-block-tracker": {
      "globals": {
        "clearTimeout": true,
        "console.error": true,
        "setTimeout": true
      },
      "packages": {
        "@metamask/safe-event-emitter": true,
        "@metamask/utils": true,
        "@metamask/ppom-validator>json-rpc-random-id": true
      }
    },
    "@metamask/network-controller>@metamask/eth-block-tracker": {
      "globals": {
        "clearTimeout": true,
        "console.error": true,
        "setTimeout": true
      },
      "packages": {
        "@metamask/safe-event-emitter": true,
        "@metamask/utils": true,
        "@metamask/ppom-validator>json-rpc-random-id": true
      }
    },
    "@metamask/keyring-controller>@metamask/eth-hd-keyring": {
      "globals": {
        "TextEncoder": true
      },
      "packages": {
        "@ethereumjs/tx>@ethereumjs/util": true,
        "@metamask/eth-sig-util": true,
        "@metamask/snaps-sdk>@metamask/key-tree": true,
        "@metamask/scure-bip39": true,
        "@metamask/utils": true,
        "browserify>buffer": true,
        "@ethereumjs/tx>ethereum-cryptography": true
      }
    },
    "@metamask/eth-json-rpc-filters": {
      "globals": {
        "console.error": true
      },
      "packages": {
        "@metamask/controller-utils>@metamask/eth-query": true,
        "@metamask/json-rpc-engine": true,
        "@metamask/safe-event-emitter": true,
        "@metamask/eth-qr-keyring>async-mutex": true,
        "pify": true
      }
    },
    "@metamask/network-controller>@metamask/eth-json-rpc-infura": {
      "globals": {
        "fetch": true,
        "setTimeout": true
      },
      "packages": {
        "@metamask/eth-json-rpc-provider": true,
        "@metamask/json-rpc-engine": true,
        "@metamask/rpc-errors": true,
        "@metamask/utils": true
      }
    },
    "@metamask/eth-json-rpc-middleware": {
      "globals": {
        "URL": true,
        "console.error": true,
        "setTimeout": true
      },
      "packages": {
        "@metamask/eth-sig-util": true,
        "@metamask/json-rpc-engine": true,
        "@metamask/rpc-errors": true,
        "@metamask/superstruct": true,
        "@metamask/utils": true,
        "@metamask/eth-json-rpc-middleware>klona": true,
        "@metamask/eth-json-rpc-middleware>safe-stable-stringify": true
      }
    },
    "@metamask/eth-json-rpc-provider": {
      "packages": {
        "@metamask/json-rpc-engine": true,
        "@metamask/rpc-errors": true,
        "@metamask/safe-event-emitter": true,
        "uuid": true
      }
    },
    "@metamask/eth-ledger-bridge-keyring": {
      "globals": {
        "addEventListener": true,
        "console.error": true,
        "document.createElement": true,
        "document.head.appendChild": true,
        "fetch": true,
        "removeEventListener": true,
        "setTimeout": true
      },
      "packages": {
        "@ethereumjs/tx>@ethereumjs/rlp": true,
        "@ethereumjs/tx": true,
        "@ethereumjs/tx>@ethereumjs/util": true,
        "@metamask/eth-ledger-bridge-keyring>@ledgerhq/hw-app-eth": true,
        "@metamask/eth-ledger-bridge-keyring>@ledgerhq/hw-app-eth>@ledgerhq/hw-transport": true,
        "@metamask/eth-sig-util": true,
        "@metamask/utils": true,
        "browserify>buffer": true,
        "@metamask/eth-qr-keyring>hdkey": true
      }
    },
    "@metamask/eth-qr-keyring": {
      "packages": {
        "@ethereumjs/tx>@ethereumjs/rlp": true,
        "@ethereumjs/tx": true,
        "@ethereumjs/tx>@ethereumjs/util": true,
        "@metamask/eth-qr-keyring>@keystonehq/bc-ur-registry-eth": true,
        "@metamask/utils": true,
        "@metamask/eth-qr-keyring>async-mutex": true,
        "browserify>buffer": true,
        "@metamask/eth-qr-keyring>hdkey": true,
        "@metamask/eth-qr-keyring>uuid": true
      }
    },
    "@metamask/controller-utils>@metamask/eth-query": {
      "packages": {
        "@metamask/ppom-validator>json-rpc-random-id": true,
        "watchify>xtend": true
      }
    },
    "@metamask/eth-sig-util": {
      "packages": {
        "@metamask/eth-sig-util>@ethereumjs/rlp": true,
        "@metamask/eth-sig-util>@ethereumjs/util": true,
        "@metamask/abi-utils": true,
        "@metamask/utils": true,
        "@metamask/eth-sig-util>@scure/base": true,
        "browserify>buffer": true,
        "@ethereumjs/tx>ethereum-cryptography": true,
        "tweetnacl": true
      }
    },
    "@metamask/keyring-controller>@metamask/eth-simple-keyring": {
      "packages": {
        "@ethereumjs/tx>@ethereumjs/util": true,
        "@metamask/eth-sig-util": true,
        "@metamask/utils": true,
        "browserify>buffer": true,
        "@ethereumjs/tx>ethereum-cryptography": true,
        "crypto-browserify>randombytes": true
      }
    },
    "@metamask/eth-snap-keyring": {
      "globals": {
        "URL": true,
        "console.error": true,
        "console.info": true,
        "console.warn": true
      },
      "packages": {
        "@ethereumjs/tx": true,
        "@metamask/eth-sig-util": true,
        "@metamask/keyring-api": true,
        "@metamask/keyring-internal-api": true,
        "@metamask/keyring-internal-snap-client": true,
        "@metamask/account-api>@metamask/keyring-utils": true,
        "@metamask/superstruct": true,
        "@metamask/utils": true,
        "webpack>events": true,
        "@metamask/eth-snap-keyring>uuid": true
      }
    },
    "@metamask/eth-token-tracker": {
      "globals": {
        "console.warn": true
      },
      "packages": {
        "@babel/runtime": true,
        "@ethersproject/bignumber": true,
        "@ethersproject/contracts": true,
        "@ethersproject/providers": true,
        "@metamask/eth-token-tracker>@metamask/eth-block-tracker": true,
        "@metamask/safe-event-emitter": true,
        "bn.js": true,
        "@metamask/eth-token-tracker>deep-equal": true,
        "human-standard-token-abi": true
      }
    },
    "@metamask/eth-trezor-keyring": {
      "globals": {
        "setTimeout": true
      },
      "packages": {
        "@ethereumjs/tx": true,
        "@ethereumjs/tx>@ethereumjs/util": true,
        "@metamask/eth-sig-util": true,
        "@metamask/utils": true,
        "@metamask/eth-trezor-keyring>@trezor/connect-plugin-ethereum": true,
        "@trezor/connect-web": true,
        "browserify>buffer": true,
        "@metamask/eth-qr-keyring>hdkey": true
      }
    },
    "@metamask/etherscan-link": {
      "globals": {
        "URL": true
      }
    },
    "eth-method-registry>@metamask/ethjs-contract": {
      "packages": {
        "@babel/runtime": true,
        "eth-method-registry>@metamask/ethjs-contract>@metamask/ethjs-filter": true,
        "eth-method-registry>@metamask/ethjs-contract>@metamask/ethjs-util": true,
        "eth-method-registry>@metamask/ethjs-contract>ethjs-abi": true,
        "eth-ens-namehash>js-sha3": true,
        "eth-method-registry>@metamask/ethjs-query>promise-to-callback": true
      }
    },
    "eth-method-registry>@metamask/ethjs-contract>@metamask/ethjs-filter": {
      "globals": {
        "clearInterval": true,
        "setInterval": true
      }
    },
    "eth-method-registry>@metamask/ethjs-query>@metamask/ethjs-format": {
      "packages": {
        "eth-method-registry>@metamask/ethjs-contract>@metamask/ethjs-util": true,
        "@metamask/controller-utils>@metamask/ethjs-unit>@metamask/number-to-bn": true,
        "eth-method-registry>@metamask/ethjs-query>@metamask/ethjs-format>ethjs-schema": true,
        "eth-method-registry>@metamask/ethjs-query>@metamask/ethjs-format>strip-hex-prefix": true
      }
    },
    "eth-method-registry>@metamask/ethjs-query": {
      "globals": {
        "console": true
      },
      "packages": {
        "eth-method-registry>@metamask/ethjs-query>@metamask/ethjs-format": true,
        "eth-method-registry>@metamask/ethjs-query>@metamask/ethjs-rpc": true,
        "eth-method-registry>@metamask/ethjs-query>promise-to-callback": true
      }
    },
    "eth-method-registry>@metamask/ethjs-query>@metamask/ethjs-rpc": {
      "packages": {
        "eth-method-registry>@metamask/ethjs-query>promise-to-callback": true
      }
    },
    "@metamask/controller-utils>@metamask/ethjs-unit": {
      "packages": {
        "@metamask/controller-utils>@metamask/ethjs-unit>@metamask/number-to-bn": true,
        "bn.js": true
      }
    },
    "eth-method-registry>@metamask/ethjs-contract>@metamask/ethjs-util": {
      "packages": {
        "browserify>buffer": true,
        "eth-method-registry>@metamask/ethjs-query>@metamask/ethjs-format>is-hex-prefixed": true,
        "eth-method-registry>@metamask/ethjs-query>@metamask/ethjs-format>strip-hex-prefix": true
      }
    },
    "@metamask/gas-fee-controller": {
      "globals": {
        "clearInterval": true,
        "console.error": true,
        "setInterval": true
      },
      "packages": {
        "@metamask/controller-utils": true,
        "@metamask/controller-utils>@metamask/eth-query": true,
        "@metamask/bridge-controller>@metamask/polling-controller": true,
        "bn.js": true,
        "uuid": true
      }
    },
    "@metamask/gator-permissions-controller": {
      "packages": {
        "@metamask/base-controller": true,
        "@metamask/snaps-utils": true,
        "@metamask/utils": true
      }
    },
    "@metamask/jazzicon": {
      "globals": {
        "document.createElement": true,
        "document.createElementNS": true
      },
      "packages": {
        "@metamask/jazzicon>color": true,
        "@metamask/jazzicon>mersenne-twister": true
      }
    },
    "@metamask/json-rpc-engine": {
      "packages": {
        "@metamask/rpc-errors": true,
        "@metamask/safe-event-emitter": true,
        "@metamask/utils": true
      }
    },
    "@metamask/json-rpc-middleware-stream": {
      "globals": {
        "console.warn": true,
        "setTimeout": true
      },
      "packages": {
        "@metamask/safe-event-emitter": true,
        "@metamask/utils": true,
        "readable-stream": true
      }
    },
    "@metamask/snaps-sdk>@metamask/key-tree": {
      "globals": {
        "crypto.subtle": true
      },
      "packages": {
        "@metamask/scure-bip39": true,
        "@metamask/utils": true,
        "@noble/curves": true,
        "@noble/hashes": true,
        "@metamask/utils>@scure/base": true
      }
    },
    "@metamask/keyring-api": {
      "packages": {
        "@metamask/account-api>@metamask/keyring-utils": true,
        "@metamask/superstruct": true,
        "@metamask/utils": true,
        "bitcoin-address-validation": true
      }
    },
<<<<<<< HEAD
    "@metamask/multichain-transactions-controller>@metamask/keyring-api": {
      "packages": {
        "@metamask/account-api>@metamask/keyring-utils": true,
        "@metamask/superstruct": true,
        "@metamask/utils": true,
        "bitcoin-address-validation": true
      }
    },
=======
>>>>>>> fd295214
    "@metamask/keyring-controller": {
      "globals": {
        "console.error": true
      },
      "packages": {
        "@ethereumjs/tx>@ethereumjs/util": true,
        "@metamask/base-controller": true,
        "@metamask/browser-passworder": true,
        "@metamask/keyring-controller>@metamask/eth-hd-keyring": true,
        "@metamask/eth-sig-util": true,
        "@metamask/keyring-controller>@metamask/eth-simple-keyring": true,
        "@metamask/utils": true,
        "@metamask/eth-qr-keyring>async-mutex": true,
        "@metamask/keyring-controller>ethereumjs-wallet": true,
        "lodash": true,
        "@metamask/keyring-controller>ulid": true
      }
    },
    "@metamask/keyring-internal-api": {
      "packages": {
        "@metamask/keyring-api": true,
        "@metamask/account-api>@metamask/keyring-utils": true,
        "@metamask/superstruct": true
      }
    },
    "@metamask/keyring-internal-snap-client": {
      "packages": {
        "@metamask/keyring-api": true,
        "@metamask/keyring-internal-api": true,
        "@metamask/keyring-snap-client": true,
        "@metamask/account-api>@metamask/keyring-utils": true
      }
    },
    "@metamask/keyring-snap-client": {
      "packages": {
        "@metamask/keyring-api": true,
        "@metamask/account-api>@metamask/keyring-utils": true,
        "@metamask/superstruct": true,
        "@metamask/keyring-snap-client>uuid": true
      }
    },
    "@metamask/account-api>@metamask/keyring-utils": {
      "globals": {
        "URL": true
      },
      "packages": {
        "@metamask/superstruct": true,
        "@metamask/utils": true,
        "bitcoin-address-validation": true
      }
    },
    "@metamask/logging-controller": {
      "packages": {
        "@metamask/base-controller": true,
        "uuid": true
      }
    },
    "@metamask/logo": {
      "globals": {
        "addEventListener": true,
        "document.body.appendChild": true,
        "document.createElementNS": true,
        "innerHeight": true,
        "innerWidth": true,
        "requestAnimationFrame": true
      },
      "packages": {
        "@metamask/logo>gl-mat4": true,
        "@metamask/logo>gl-vec3": true
      }
    },
    "@metamask/message-manager": {
      "packages": {
        "@metamask/base-controller": true,
        "@metamask/controller-utils": true,
        "@metamask/utils": true,
        "browserify>buffer": true,
        "webpack>events": true,
        "uuid": true
      }
    },
    "@metamask/multichain-account-service": {
      "globals": {
        "console.warn": true
      },
      "packages": {
        "@metamask/account-api": true,
        "@metamask/keyring-api": true,
        "@metamask/keyring-controller": true
      }
    },
    "@metamask/multichain-api-middleware": {
      "globals": {
        "console.error": true
      },
      "packages": {
        "@metamask/multichain-api-middleware>@metamask/api-specs": true,
        "@metamask/chain-agnostic-permission": true,
        "@metamask/controller-utils": true,
        "@metamask/eth-json-rpc-filters": true,
        "@metamask/json-rpc-engine": true,
        "@metamask/permission-controller": true,
        "@metamask/rpc-errors": true,
        "@metamask/safe-event-emitter": true,
        "@metamask/utils": true,
        "@open-rpc/schema-utils-js": true,
        "@metamask/message-manager>jsonschema": true
      }
    },
    "@metamask/multichain-network-controller": {
      "globals": {
        "URL": true
      },
      "packages": {
        "@metamask/base-controller": true,
        "@metamask/keyring-api": true,
        "@metamask/network-controller": true,
        "@metamask/superstruct": true,
        "@metamask/utils": true,
        "lodash": true
      }
    },
    "@metamask/bridge-controller>@metamask/multichain-network-controller": {
      "globals": {
        "URL": true
      },
      "packages": {
        "@metamask/base-controller": true,
        "@metamask/keyring-api": true,
        "@metamask/network-controller": true,
        "@metamask/superstruct": true,
        "@metamask/utils": true,
        "lodash": true
      }
    },
    "@metamask/multichain-transactions-controller": {
      "globals": {
        "console.error": true
      },
      "packages": {
        "@metamask/base-controller": true,
        "@metamask/keyring-api": true,
        "@metamask/keyring-snap-client": true,
        "@metamask/snaps-utils": true
      }
    },
    "@metamask/name-controller": {
      "globals": {
        "fetch": true
      },
      "packages": {
        "@metamask/base-controller": true,
        "@metamask/controller-utils": true,
        "@metamask/utils": true,
        "@metamask/eth-qr-keyring>async-mutex": true
      }
    },
    "@metamask/network-controller": {
      "globals": {
        "URL": true,
        "setTimeout": true
      },
      "packages": {
        "@metamask/base-controller": true,
        "@metamask/controller-utils": true,
        "@metamask/network-controller>@metamask/eth-block-tracker": true,
        "@metamask/network-controller>@metamask/eth-json-rpc-infura": true,
        "@metamask/eth-json-rpc-middleware": true,
        "@metamask/eth-json-rpc-provider": true,
        "@metamask/controller-utils>@metamask/eth-query": true,
        "@metamask/json-rpc-engine": true,
        "@metamask/rpc-errors": true,
        "@metamask/network-controller>@metamask/swappable-obj-proxy": true,
        "@metamask/utils": true,
        "addons-linter>deepmerge": true,
        "eslint>fast-deep-equal": true,
        "immer": true,
        "lodash": true,
        "reselect": true,
        "uri-js": true,
        "uuid": true
      }
    },
    "@metamask/transaction-controller>@metamask/nonce-tracker": {
      "packages": {
        "@ethersproject/providers": true,
        "browserify>assert": true,
        "@metamask/transaction-controller>@metamask/nonce-tracker>async-mutex": true
      }
    },
    "@metamask/notification-services-controller": {
      "globals": {
        "Intl.NumberFormat": true,
        "addEventListener": true,
        "fetch": true,
        "registration": true,
        "removeEventListener": true
      },
      "packages": {
        "@metamask/notification-services-controller>@contentful/rich-text-html-renderer": true,
        "@metamask/base-controller": true,
        "@metamask/controller-utils": true,
        "@metamask/keyring-controller": true,
        "@metamask/utils": true,
        "@metamask/notification-services-controller>bignumber.js": true,
        "@metamask/notification-services-controller>firebase": true,
        "loglevel": true,
        "uuid": true
      }
    },
    "@metamask/controller-utils>@metamask/ethjs-unit>@metamask/number-to-bn": {
      "packages": {
        "bn.js": true,
        "eth-method-registry>@metamask/ethjs-query>@metamask/ethjs-format>strip-hex-prefix": true
      }
    },
    "@metamask/object-multiplex": {
      "globals": {
        "console.warn": true
      },
      "packages": {
        "@metamask/object-multiplex>once": true,
        "readable-stream": true
      }
    },
    "@metamask/obs-store": {
      "packages": {
        "@metamask/safe-event-emitter": true,
        "readable-stream": true
      }
    },
    "@metamask/permission-controller": {
      "globals": {
        "console.error": true
      },
      "packages": {
        "@metamask/base-controller": true,
        "@metamask/controller-utils": true,
        "@metamask/json-rpc-engine": true,
        "@metamask/rpc-errors": true,
        "@metamask/utils": true,
        "deep-freeze-strict": true,
        "immer": true,
        "nanoid": true
      }
    },
    "@metamask/permission-log-controller": {
      "packages": {
        "@metamask/base-controller": true,
        "@metamask/utils": true
      }
    },
    "@metamask/phishing-controller": {
      "globals": {
        "TextEncoder": true,
        "URL": true,
        "console.error": true,
        "fetch": true
      },
      "packages": {
        "@metamask/base-controller": true,
        "@metamask/controller-utils": true,
        "@noble/hashes": true,
        "@ethereumjs/tx>ethereum-cryptography": true,
        "webpack-cli>fastest-levenshtein": true,
        "punycode": true
      }
    },
    "@metamask/bridge-controller>@metamask/polling-controller": {
      "globals": {
        "clearTimeout": true,
        "console.error": true,
        "setTimeout": true
      },
      "packages": {
        "@metamask/base-controller": true,
        "@metamask/snaps-utils>fast-json-stable-stringify": true,
        "uuid": true
      }
    },
    "@metamask/smart-transactions-controller>@metamask/polling-controller": {
      "globals": {
        "clearTimeout": true,
        "console.error": true,
        "setTimeout": true
      },
      "packages": {
        "@metamask/smart-transactions-controller>@metamask/polling-controller>@metamask/base-controller": true,
        "@metamask/snaps-utils>fast-json-stable-stringify": true,
        "uuid": true
      }
    },
    "@metamask/post-message-stream": {
      "globals": {
        "MessageEvent.prototype": true,
        "WorkerGlobalScope": true,
        "addEventListener": true,
        "browser": true,
        "chrome": true,
        "location.origin": true,
        "postMessage": true,
        "removeEventListener": true
      },
      "packages": {
        "@metamask/utils": true,
        "readable-stream": true
      }
    },
    "@metamask/ppom-validator": {
      "globals": {
        "URL": true,
        "console.error": true,
        "crypto": true
      },
      "packages": {
        "@metamask/base-controller": true,
        "@metamask/controller-utils": true,
        "await-semaphore": true,
        "browserify>buffer": true,
        "@metamask/ppom-validator>crypto-js": true,
        "@toruslabs/eccrypto>elliptic": true,
        "@metamask/ppom-validator>json-rpc-random-id": true
      }
    },
    "@metamask/preferences-controller": {
      "packages": {
        "@metamask/base-controller": true,
        "@metamask/controller-utils": true
      }
    },
    "@metamask/profile-sync-controller": {
      "globals": {
        "Event": true,
        "Headers": true,
        "TextDecoder": true,
        "TextEncoder": true,
        "URL": true,
        "URLSearchParams": true,
        "addEventListener": true,
        "console.error": true,
        "console.warn": true,
        "dispatchEvent": true,
        "fetch": true,
        "removeEventListener": true,
        "setTimeout": true
      },
      "packages": {
        "@metamask/base-controller": true,
        "@metamask/keyring-controller": true,
        "@metamask/profile-sync-controller>@noble/ciphers": true,
        "@noble/hashes": true,
        "browserify>buffer": true,
        "@metamask/profile-sync-controller>siwe": true
      }
    },
    "@metamask/providers": {
      "globals": {
        "CustomEvent": true,
        "Event": true,
        "addEventListener": true,
        "chrome.runtime.connect": true,
        "console": true,
        "dispatchEvent": true,
        "document.createElement": true,
        "document.readyState": true,
        "ethereum": "write",
        "location.hostname": true,
        "removeEventListener": true,
        "web3": true
      },
      "packages": {
        "@metamask/json-rpc-engine": true,
        "@metamask/json-rpc-middleware-stream": true,
        "@metamask/object-multiplex": true,
        "@metamask/rpc-errors": true,
        "@metamask/safe-event-emitter": true,
        "@metamask/utils": true,
        "@metamask/providers>detect-browser": true,
        "@metamask/providers>extension-port-stream": true,
        "eslint>fast-deep-equal": true,
        "@metamask/providers>is-stream": true,
        "readable-stream": true
      }
    },
    "@metamask/rate-limit-controller": {
      "globals": {
        "setTimeout": true
      },
      "packages": {
        "@metamask/base-controller": true,
        "@metamask/rpc-errors": true,
        "@metamask/utils": true
      }
    },
    "@metamask/remote-feature-flag-controller": {
      "packages": {
        "@metamask/base-controller": true,
        "@metamask/controller-utils": true,
        "uuid": true
      }
    },
    "@metamask/rpc-errors": {
      "packages": {
        "@metamask/utils": true,
        "@metamask/rpc-errors>fast-safe-stringify": true
      }
    },
    "@metamask/safe-event-emitter": {
      "globals": {
        "setTimeout": true
      },
      "packages": {
        "webpack>events": true
      }
    },
    "@metamask/scure-bip39": {
      "globals": {
        "TextEncoder": true
      },
      "packages": {
        "@metamask/scure-bip39>@noble/hashes": true,
        "@metamask/scure-bip39>@scure/base": true
      }
    },
    "@metamask/seedless-onboarding-controller": {
      "packages": {
        "@metamask/seedless-onboarding-controller>@metamask/auth-network-utils": true,
        "@metamask/base-controller": true,
        "@metamask/seedless-onboarding-controller>@metamask/toprf-secure-backup": true,
        "@metamask/utils": true,
        "@noble/ciphers": true,
        "@noble/curves": true,
        "@metamask/eth-qr-keyring>async-mutex": true
      }
    },
    "@metamask/selected-network-controller": {
      "packages": {
        "@metamask/base-controller": true,
        "@metamask/network-controller>@metamask/swappable-obj-proxy": true
      }
    },
    "@metamask/shield-controller": {
      "globals": {
        "setTimeout": true
      },
      "packages": {
        "@metamask/base-controller": true,
        "@metamask/utils": true
      }
    },
    "@metamask/signature-controller": {
      "globals": {
        "fetch": true
      },
      "packages": {
        "@metamask/approval-controller": true,
        "@metamask/base-controller": true,
        "@metamask/controller-utils": true,
        "@metamask/eth-sig-util": true,
        "@metamask/keyring-controller": true,
        "@metamask/logging-controller": true,
        "@metamask/utils": true,
        "browserify>buffer": true,
        "webpack>events": true,
        "@metamask/message-manager>jsonschema": true,
        "uuid": true
      }
    },
    "@metamask/smart-transactions-controller": {
      "globals": {
        "URLSearchParams": true,
        "clearInterval": true,
        "console.error": true,
        "console.log": true,
        "fetch": true,
        "setInterval": true
      },
      "packages": {
        "@ethersproject/bytes": true,
        "@ethersproject/abi>@ethersproject/keccak256": true,
        "ethers>@ethersproject/transactions": true,
        "@metamask/controller-utils": true,
        "@metamask/controller-utils>@metamask/eth-query": true,
        "@metamask/smart-transactions-controller>@metamask/polling-controller": true,
        "@metamask/transaction-controller": true,
        "@metamask/smart-transactions-controller>bignumber.js": true,
        "fast-json-patch": true,
        "lodash": true
      }
    },
    "@metamask/snaps-controllers": {
      "globals": {
        "DecompressionStream": true,
        "URL": true,
        "WebSocket": true,
        "clearTimeout": true,
        "document.getElementById": true,
        "fetch.bind": true,
        "setTimeout": true
      },
      "packages": {
        "@metamask/base-controller": true,
        "@metamask/json-rpc-engine": true,
        "@metamask/json-rpc-middleware-stream": true,
        "@metamask/object-multiplex": true,
        "@metamask/permission-controller": true,
        "@metamask/post-message-stream": true,
        "@metamask/rpc-errors": true,
        "@metamask/snaps-utils>@metamask/snaps-registry": true,
        "@metamask/snaps-rpc-methods": true,
        "@metamask/snaps-sdk": true,
        "@metamask/snaps-utils": true,
        "@metamask/utils": true,
        "@metamask/snaps-controllers>@xstate/fsm": true,
        "@metamask/eth-qr-keyring>async-mutex": true,
        "@metamask/snaps-controllers>concat-stream": true,
        "cron-parser": true,
        "eslint>fast-deep-equal": true,
        "@metamask/snaps-controllers>get-npm-tarball-url": true,
        "immer": true,
        "luxon": true,
        "nanoid": true,
        "readable-stream": true,
        "@metamask/snaps-controllers>readable-web-to-node-stream": true,
        "semver": true,
        "@metamask/snaps-controllers>tar-stream": true
      }
    },
    "@metamask/snaps-execution-environments": {
      "globals": {
        "document.getElementById": true
      },
      "packages": {
        "@metamask/post-message-stream": true,
        "@metamask/snaps-utils": true,
        "@metamask/utils": true
      }
    },
    "@metamask/snaps-utils>@metamask/snaps-registry": {
      "packages": {
        "@metamask/superstruct": true,
        "@metamask/utils": true,
        "@noble/curves": true,
        "@noble/hashes": true
      }
    },
    "@metamask/snaps-rpc-methods": {
      "packages": {
        "@metamask/snaps-sdk>@metamask/key-tree": true,
        "@metamask/permission-controller": true,
        "@metamask/rpc-errors": true,
        "@metamask/snaps-sdk": true,
        "@metamask/snaps-utils": true,
        "@metamask/superstruct": true,
        "@metamask/utils": true,
        "@noble/hashes": true
      }
    },
    "@metamask/snaps-sdk": {
      "globals": {
        "URL": true,
        "fetch": true
      },
      "packages": {
        "@metamask/rpc-errors": true,
        "@metamask/superstruct": true,
        "@metamask/utils": true
      }
    },
    "@metamask/snaps-utils": {
      "globals": {
        "File": true,
        "FileReader": true,
        "TextDecoder": true,
        "URL": true,
        "console.error": true,
        "console.log": true,
        "console.warn": true,
        "crypto": true,
        "document.body.appendChild": true,
        "document.createElement": true,
        "fetch": true,
        "navigator": true
      },
      "packages": {
        "@metamask/snaps-sdk>@metamask/key-tree": true,
        "@metamask/permission-controller": true,
        "@metamask/rpc-errors": true,
        "@metamask/snaps-utils>@metamask/slip44": true,
        "@metamask/snaps-sdk": true,
        "@metamask/superstruct": true,
        "@metamask/utils": true,
        "@noble/hashes": true,
        "@metamask/utils>@scure/base": true,
        "chalk": true,
        "cron-parser": true,
        "@metamask/snaps-utils>fast-json-stable-stringify": true,
        "@metamask/snaps-utils>fast-xml-parser": true,
        "luxon": true,
        "@metamask/snaps-utils>marked": true,
        "@metamask/snaps-utils>rfdc": true,
        "semver": true,
        "@metamask/snaps-utils>validate-npm-package-name": true
      }
    },
    "@metamask/seedless-onboarding-controller>@metamask/toprf-secure-backup": {
      "globals": {
        "URL": true,
        "console.error": true,
        "fetch": true
      },
      "packages": {
        "@metamask/seedless-onboarding-controller>@metamask/auth-network-utils": true,
        "@noble/ciphers": true,
        "@noble/curves": true,
        "@noble/hashes": true,
        "@toruslabs/eccrypto": true,
        "@metamask/seedless-onboarding-controller>@metamask/toprf-secure-backup>@toruslabs/fetch-node-details": true,
        "@metamask/seedless-onboarding-controller>@metamask/toprf-secure-backup>@toruslabs/http-helpers": true,
        "bn.js": true,
        "browserify>buffer": true
      }
    },
    "@metamask/transaction-controller": {
      "globals": {
        "clearTimeout": true,
        "console.error": true,
        "fetch": true,
        "setTimeout": true
      },
      "packages": {
        "@ethereumjs/tx>@ethereumjs/common": true,
        "@ethereumjs/tx": true,
        "@ethersproject/abi": true,
        "@ethersproject/contracts": true,
        "@ethersproject/providers": true,
        "ethers>@ethersproject/wallet": true,
        "@metamask/base-controller": true,
        "@metamask/controller-utils": true,
        "@metamask/controller-utils>@metamask/eth-query": true,
        "@metamask/gas-fee-controller": true,
        "@metamask/metamask-eth-abis": true,
        "@metamask/network-controller": true,
        "@metamask/transaction-controller>@metamask/nonce-tracker": true,
        "@metamask/rpc-errors": true,
        "@metamask/utils": true,
        "@metamask/eth-qr-keyring>async-mutex": true,
        "bn.js": true,
        "browserify>buffer": true,
        "eth-method-registry": true,
        "webpack>events": true,
        "fast-json-patch": true,
        "lodash": true,
        "uuid": true
      }
    },
    "@metamask/user-operation-controller": {
      "globals": {
        "fetch": true
      },
      "packages": {
        "@metamask/base-controller": true,
        "@metamask/controller-utils": true,
        "@metamask/controller-utils>@metamask/eth-query": true,
        "@metamask/gas-fee-controller": true,
        "@metamask/bridge-controller>@metamask/polling-controller": true,
        "@metamask/rpc-errors": true,
        "@metamask/superstruct": true,
        "@metamask/transaction-controller": true,
        "@metamask/utils": true,
        "bn.js": true,
        "webpack>events": true,
        "lodash": true,
        "uuid": true
      }
    },
    "@metamask/utils": {
      "globals": {
        "TextDecoder": true,
        "TextEncoder": true
      },
      "packages": {
        "@metamask/superstruct": true,
        "@noble/hashes": true,
        "@metamask/utils>@scure/base": true,
        "browserify>buffer": true,
        "nock>debug": true,
        "lodash": true,
        "@metamask/utils>pony-cause": true,
        "semver": true
      }
    },
    "@metamask/assets-controllers>@metamask/abi-utils>@metamask/utils": {
      "globals": {
        "TextDecoder": true,
        "TextEncoder": true
      },
      "packages": {
        "@metamask/superstruct": true,
        "@noble/hashes": true,
        "@metamask/utils>@scure/base": true,
        "browserify>buffer": true,
        "nock>debug": true,
        "@metamask/utils>pony-cause": true,
        "semver": true
      }
    },
    "@metamask/browser-passworder>@metamask/utils": {
      "globals": {
        "TextDecoder": true,
        "TextEncoder": true
      },
      "packages": {
        "@metamask/superstruct": true,
        "@noble/hashes": true,
        "@metamask/utils>@scure/base": true,
        "browserify>buffer": true,
        "nock>debug": true,
        "@metamask/utils>pony-cause": true,
        "semver": true
      }
    },
    "@ngraveio/bc-ur": {
      "packages": {
        "@ngraveio/bc-ur>@keystonehq/alias-sampling": true,
        "browserify>assert": true,
        "@ngraveio/bc-ur>bignumber.js": true,
        "browserify>buffer": true,
        "@ngraveio/bc-ur>cbor-sync": true,
        "@ngraveio/bc-ur>crc": true,
        "@ngraveio/bc-ur>jsbi": true,
        "addons-linter>sha.js": true
      }
    },
    "@noble/ciphers": {
      "globals": {
        "TextDecoder": true,
        "TextEncoder": true,
        "crypto": true
      }
    },
    "@metamask/profile-sync-controller>@noble/ciphers": {
      "globals": {
        "TextDecoder": true,
        "TextEncoder": true,
        "crypto": true
      }
    },
    "@noble/curves": {
      "packages": {
        "@noble/hashes": true
      }
    },
    "@ethereumjs/tx>ethereum-cryptography>@noble/curves": {
      "globals": {
        "TextEncoder": true
      },
      "packages": {
        "@ethereumjs/tx>ethereum-cryptography>@noble/hashes": true
      }
    },
    "@noble/hashes": {
      "globals": {
        "TextDecoder": true,
        "TextEncoder": true,
        "crypto": true
      }
    },
    "@metamask/scure-bip39>@noble/hashes": {
      "globals": {
        "TextEncoder": true,
        "crypto": true
      }
    },
    "@ethereumjs/tx>ethereum-cryptography>@noble/hashes": {
      "globals": {
        "TextEncoder": true,
        "crypto": true
      }
    },
    "@open-rpc/schema-utils-js": {
      "packages": {
        "@open-rpc/schema-utils-js>@json-schema-tools/dereferencer": true,
        "@open-rpc/schema-utils-js>@json-schema-tools/meta-schema": true,
        "@open-rpc/schema-utils-js>@json-schema-tools/reference-resolver": true,
        "@open-rpc/meta-schema": true,
        "eslint>ajv": true,
        "@metamask/rpc-errors>fast-safe-stringify": true,
        "@open-rpc/schema-utils-js>is-url": true
      }
    },
    "@popperjs/core": {
      "globals": {
        "Element": true,
        "HTMLElement": true,
        "ShadowRoot": true,
        "console.error": true,
        "console.warn": true,
        "document": true,
        "navigator.userAgent": true
      }
    },
    "@trezor/connect-web>@trezor/connect>@trezor/protobuf>protobufjs>@protobufjs/codegen": {
      "globals": {
        "console.log": true
      }
    },
    "@trezor/connect-web>@trezor/connect>@trezor/protobuf>protobufjs>@protobufjs/fetch": {
      "globals": {
        "XMLHttpRequest": true
      },
      "packages": {
        "@trezor/connect-web>@trezor/connect>@trezor/protobuf>protobufjs>@protobufjs/aspromise": true,
        "@trezor/connect-web>@trezor/connect>@trezor/protobuf>protobufjs>@protobufjs/inquire": true
      }
    },
    "@metamask/design-system-react>@radix-ui/react-slot>@radix-ui/react-compose-refs": {
      "packages": {
        "react": true
      }
    },
    "@metamask/design-system-react>@radix-ui/react-slot": {
      "packages": {
        "@metamask/design-system-react>@radix-ui/react-slot>@radix-ui/react-compose-refs": true,
        "react": true
      }
    },
    "@reduxjs/toolkit": {
      "globals": {
        "AbortController": true,
        "__REDUX_DEVTOOLS_EXTENSION_COMPOSE__": true,
        "__REDUX_DEVTOOLS_EXTENSION__": true,
        "console": true,
        "queueMicrotask": true,
        "requestAnimationFrame": true,
        "setTimeout": true
      },
      "packages": {
        "immer": true,
        "process": true,
        "redux": true,
        "redux-thunk": true,
        "@reduxjs/toolkit>reselect": true
      }
    },
    "react-router-dom-v5-compat>@remix-run/router": {
      "globals": {
        "AbortController": true,
        "DOMException": true,
        "FormData": true,
        "Headers": true,
        "Request": true,
        "Response": true,
        "URL": true,
        "URLSearchParams": true,
        "console": true,
        "document.defaultView": true
      }
    },
    "@metamask/eth-sig-util>@scure/base": {
      "globals": {
        "TextDecoder": true,
        "TextEncoder": true
      }
    },
    "@metamask/scure-bip39>@scure/base": {
      "globals": {
        "TextDecoder": true,
        "TextEncoder": true
      }
    },
    "@metamask/utils>@scure/base": {
      "globals": {
        "TextDecoder": true,
        "TextEncoder": true
      }
    },
    "@ethereumjs/tx>ethereum-cryptography>@scure/bip32>@scure/base": {
      "globals": {
        "TextDecoder": true,
        "TextEncoder": true
      }
    },
    "@ethereumjs/tx>ethereum-cryptography>@scure/bip32": {
      "packages": {
        "@ethereumjs/tx>ethereum-cryptography>@noble/curves": true,
        "@ethereumjs/tx>ethereum-cryptography>@noble/hashes": true,
        "@ethereumjs/tx>ethereum-cryptography>@scure/bip32>@scure/base": true
      }
    },
    "@segment/loosely-validate-event": {
      "packages": {
        "browserify>assert": true,
        "browserify>buffer": true,
        "@segment/loosely-validate-event>component-type": true,
        "@segment/loosely-validate-event>join-component": true
      }
    },
    "@solana/addresses": {
      "globals": {
        "Intl.Collator": true,
        "TextEncoder": true,
        "crypto.subtle.digest": true,
        "crypto.subtle.exportKey": true
      },
      "packages": {
        "@solana/addresses>@solana/assertions": true,
        "@solana/addresses>@solana/codecs-core": true,
        "@solana/addresses>@solana/codecs-strings": true,
        "@solana/addresses>@solana/errors": true
      }
    },
    "@solana/addresses>@solana/assertions": {
      "globals": {
        "crypto": true,
        "isSecureContext": true
      },
      "packages": {
        "@solana/addresses>@solana/errors": true
      }
    },
    "@solana/addresses>@solana/codecs-core": {
      "packages": {
        "@solana/addresses>@solana/errors": true
      }
    },
    "@solana/addresses>@solana/codecs-strings": {
      "globals": {
        "TextDecoder": true,
        "TextEncoder": true,
        "atob": true,
        "btoa": true
      },
      "packages": {
        "@solana/addresses>@solana/codecs-core": true,
        "@solana/addresses>@solana/errors": true
      }
    },
    "@solana/addresses>@solana/errors": {
      "globals": {
        "btoa": true
      }
    },
    "@metamask/controller-utils>@spruceid/siwe-parser": {
      "globals": {
        "console.error": true,
        "console.log": true
      },
      "packages": {
        "@noble/hashes": true,
        "@metamask/controller-utils>@spruceid/siwe-parser>apg-js": true
      }
    },
    "@metamask/profile-sync-controller>siwe>@spruceid/siwe-parser": {
      "globals": {
        "console.error": true,
        "console.log": true
      },
      "packages": {
        "@noble/hashes": true,
        "@metamask/controller-utils>@spruceid/siwe-parser>apg-js": true
      }
    },
    "@metamask/profile-sync-controller>siwe>@stablelib/random>@stablelib/binary": {
      "packages": {
        "@metamask/profile-sync-controller>siwe>@stablelib/random>@stablelib/binary>@stablelib/int": true
      }
    },
    "@metamask/profile-sync-controller>siwe>@stablelib/random": {
      "globals": {
        "crypto": true,
        "msCrypto": true
      },
      "packages": {
        "@metamask/profile-sync-controller>siwe>@stablelib/random>@stablelib/binary": true,
        "@metamask/profile-sync-controller>siwe>@stablelib/random>@stablelib/wipe": true,
        "browserify>browser-resolve": true
      }
    },
    "@toruslabs/eccrypto": {
      "globals": {
        "crypto": true,
        "msCrypto": true
      },
      "packages": {
        "browserify>buffer": true,
        "@toruslabs/eccrypto>elliptic": true
      }
    },
    "@metamask/seedless-onboarding-controller>@metamask/toprf-secure-backup>@toruslabs/fetch-node-details": {
      "packages": {
        "@babel/runtime": true,
        "@metamask/seedless-onboarding-controller>@metamask/auth-network-utils>@toruslabs/constants": true,
        "@metamask/seedless-onboarding-controller>@metamask/toprf-secure-backup>@toruslabs/fetch-node-details>@toruslabs/fnd-base": true,
        "@metamask/seedless-onboarding-controller>@metamask/toprf-secure-backup>@toruslabs/fetch-node-details>@toruslabs/http-helpers": true,
        "loglevel": true
      }
    },
    "@metamask/seedless-onboarding-controller>@metamask/toprf-secure-backup>@toruslabs/fetch-node-details>@toruslabs/fnd-base": {
      "packages": {
        "@metamask/seedless-onboarding-controller>@metamask/auth-network-utils>@toruslabs/constants": true
      }
    },
    "@metamask/seedless-onboarding-controller>@metamask/toprf-secure-backup>@toruslabs/http-helpers": {
      "globals": {
        "URL": true,
        "clearTimeout": true,
        "fetch": true,
        "setTimeout": true
      },
      "packages": {
        "@babel/runtime": true,
        "addons-linter>deepmerge": true,
        "loglevel": true
      }
    },
    "@metamask/seedless-onboarding-controller>@metamask/toprf-secure-backup>@toruslabs/fetch-node-details>@toruslabs/http-helpers": {
      "globals": {
        "URL": true,
        "clearTimeout": true,
        "fetch": true,
        "setTimeout": true
      },
      "packages": {
        "@babel/runtime": true,
        "addons-linter>deepmerge": true,
        "loglevel": true
      }
    },
    "@trezor/connect-web>@trezor/connect-common": {
      "globals": {
        "console.warn": true,
        "localStorage.getItem": true,
        "localStorage.setItem": true,
        "navigator": true,
        "setTimeout": true,
        "window": true
      },
      "packages": {
        "@trezor/connect-web>@trezor/connect-common>@trezor/env-utils": true,
        "@trezor/connect-web>@trezor/utils": true,
        "tslib": true
      }
    },
    "@metamask/eth-trezor-keyring>@trezor/connect-plugin-ethereum": {
      "packages": {
        "@metamask/eth-sig-util": true,
        "tslib": true
      }
    },
    "@trezor/connect-web": {
      "globals": {
        "URLSearchParams": true,
        "__TREZOR_CONNECT_SRC": true,
        "addEventListener": true,
        "btoa": true,
        "chrome": true,
        "clearInterval": true,
        "clearTimeout": true,
        "console.warn": true,
        "document.body": true,
        "document.createElement": true,
        "document.createTextNode": true,
        "document.getElementById": true,
        "document.querySelectorAll": true,
        "location.origin": true,
        "navigator": true,
        "open": true,
        "origin": true,
        "removeEventListener": true,
        "setInterval": true,
        "setTimeout": true
      },
      "packages": {
        "@trezor/connect-web>@trezor/connect-common": true,
        "@trezor/connect-web>@trezor/connect": true,
        "@trezor/connect-web>@trezor/utils": true,
        "@trezor/connect-web>@trezor/connect>@trezor/blockchain-link>@trezor/websocket-client": true,
        "webpack>events": true,
        "tslib": true
      }
    },
    "@trezor/connect-web>@trezor/connect": {
      "packages": {
        "@trezor/connect-web>@trezor/connect>@trezor/device-utils": true,
        "@trezor/connect-web>@trezor/connect>@trezor/protobuf": true,
        "@trezor/connect-web>@trezor/connect>@trezor/schema-utils": true,
        "@trezor/connect-web>@trezor/connect>@trezor/transport": true,
        "@trezor/connect-web>@trezor/utils": true,
        "tslib": true
      }
    },
    "@trezor/connect-web>@trezor/connect>@trezor/device-utils": {
      "packages": {
        "tslib": true
      }
    },
    "@trezor/connect-web>@trezor/connect-common>@trezor/env-utils": {
      "globals": {
        "innerHeight": true,
        "innerWidth": true,
        "location.hostname": true,
        "location.origin": true,
        "navigator.languages": true,
        "navigator.platform": true,
        "navigator.userAgent": true,
        "screen.height": true,
        "screen.width": true
      },
      "packages": {
        "process": true,
        "@trezor/connect-web>@trezor/connect-common>@trezor/env-utils>ua-parser-js": true
      }
    },
    "@trezor/connect-web>@trezor/connect>@trezor/protobuf": {
      "packages": {
        "@trezor/connect-web>@trezor/connect>@trezor/schema-utils": true,
        "browserify>buffer": true,
        "@trezor/connect-web>@trezor/connect>@trezor/protobuf>long": true,
        "@trezor/connect-web>@trezor/connect>@trezor/protobuf>protobufjs": true,
        "tslib": true
      }
    },
    "@trezor/connect-web>@trezor/connect>@trezor/schema-utils": {
      "globals": {
        "console.warn": true
      },
      "packages": {
        "@trezor/connect-web>@trezor/connect>@trezor/schema-utils>@sinclair/typebox": true,
        "browserify>buffer": true,
        "ts-mixer": true
      }
    },
    "@trezor/connect-web>@trezor/utils": {
      "globals": {
        "AbortController": true,
        "Blob": true,
        "Intl.NumberFormat": true,
        "TextEncoder": true,
        "clearInterval": true,
        "clearTimeout": true,
        "console.error": true,
        "console.info": true,
        "console.log": true,
        "console.warn": true,
        "crypto.getRandomValues": true,
        "setInterval": true,
        "setTimeout": true
      },
      "packages": {
        "@trezor/connect-web>@trezor/utils>bignumber.js": true,
        "browserify>browser-resolve": true,
        "browserify>buffer": true,
        "webpack>events": true,
        "tslib": true
      }
    },
    "@trezor/connect-web>@trezor/connect>@trezor/blockchain-link>@trezor/websocket-client": {
      "globals": {
        "WebSocket": true,
        "clearTimeout": true,
        "setTimeout": true
      },
      "packages": {
        "@trezor/connect-web>@trezor/utils": true,
        "webpack>events": true,
        "tslib": true
      }
    },
    "@welldone-software/why-did-you-render": {
      "globals": {
        "Element": true,
        "console.group": true,
        "console.groupCollapsed": true,
        "console.groupEnd": true,
        "console.log": true,
        "console.warn": true,
        "define": true,
        "setTimeout": true
      },
      "packages": {
        "lodash": true,
        "react": true
      }
    },
    "@zxing/browser": {
      "globals": {
        "HTMLElement": true,
        "HTMLImageElement": true,
        "HTMLVideoElement": true,
        "clearTimeout": true,
        "console.error": true,
        "console.warn": true,
        "document": true,
        "navigator": true,
        "setTimeout": true
      },
      "packages": {
        "@zxing/library": true
      }
    },
    "@zxing/library": {
      "globals": {
        "HTMLImageElement": true,
        "HTMLVideoElement": true,
        "TextDecoder": true,
        "TextEncoder": true,
        "URL.createObjectURL": true,
        "btoa": true,
        "console.log": true,
        "console.warn": true,
        "document": true,
        "navigator": true,
        "setTimeout": true
      },
      "packages": {
        "@zxing/library>ts-custom-error": true
      }
    },
    "@lavamoat/lavapack>readable-stream>abort-controller": {
      "globals": {
        "AbortController": true
      }
    },
    "currency-formatter>accounting": {
      "globals": {
        "define": true
      }
    },
    "ethers>@ethersproject/json-wallets>aes-js": {
      "globals": {
        "define": true
      }
    },
    "eth-lattice-keyring>gridplus-sdk>aes-js": {
      "globals": {
        "define": true
      }
    },
    "eslint>ajv": {
      "globals": {
        "console": true
      },
      "packages": {
        "eslint>fast-deep-equal": true,
        "@metamask/snaps-utils>fast-json-stable-stringify": true,
        "eslint>ajv>json-schema-traverse": true,
        "uri-js": true
      }
    },
    "chalk>ansi-styles": {
      "packages": {
        "chalk>ansi-styles>color-convert": true
      }
    },
    "@metamask/controller-utils>@spruceid/siwe-parser>apg-js": {
      "packages": {
        "browserify>buffer": true
      }
    },
    "string.prototype.matchall>es-abstract>array-buffer-byte-length": {
      "packages": {
        "string.prototype.matchall>call-bind": true,
        "string.prototype.matchall>es-abstract>is-array-buffer": true
      }
    },
    "crypto-browserify>public-encrypt>parse-asn1>asn1.js": {
      "packages": {
        "bn.js": true,
        "browserify>buffer": true,
        "pumpify>inherits": true,
        "@toruslabs/eccrypto>elliptic>minimalistic-assert": true,
        "browserify>vm-browserify": true
      }
    },
    "browserify>assert": {
      "globals": {
        "Buffer": true
      },
      "packages": {
        "react>object-assign": true,
        "browserify>assert>util": true
      }
    },
    "@metamask/eth-qr-keyring>async-mutex": {
      "globals": {
        "clearTimeout": true,
        "setTimeout": true
      },
      "packages": {
        "tslib": true
      }
    },
    "@metamask/transaction-controller>@metamask/nonce-tracker>async-mutex": {
      "globals": {
        "clearTimeout": true,
        "setTimeout": true
      },
      "packages": {
        "tslib": true
      }
    },
    "string.prototype.matchall>es-abstract>available-typed-arrays": {
      "packages": {
        "string.prototype.matchall>es-abstract>typed-array-length>possible-typed-array-names": true
      }
    },
    "await-semaphore": {
      "packages": {
        "process": true,
        "browserify>timers-browserify": true
      }
    },
    "axios": {
      "globals": {
        "AbortController": true,
        "Blob": true,
        "FormData": true,
        "ReadableStream": true,
        "Request": true,
        "Response": true,
        "TextEncoder": true,
        "URL": true,
        "URLSearchParams": true,
        "WorkerGlobalScope": true,
        "XMLHttpRequest": true,
        "btoa": true,
        "clearTimeout": true,
        "console.warn": true,
        "document": true,
        "fetch": true,
        "importScripts": true,
        "location.href": true,
        "navigator": true,
        "queueMicrotask": true,
        "setTimeout": true
      },
      "packages": {
        "browserify>buffer": true,
        "process": true,
        "browserify>timers-browserify": true
      }
    },
    "@metamask/snaps-controllers>tar-stream>b4a": {
      "globals": {
        "TextDecoder": true,
        "TextEncoder": true
      }
    },
    "@ensdomains/content-hash>multihashes>multibase>base-x": {
      "packages": {
        "koa>content-disposition>safe-buffer": true
      }
    },
    "base32-encode": {
      "packages": {
        "base32-encode>to-data-view": true
      }
    },
    "bignumber.js": {
      "globals": {
        "crypto": true,
        "define": true
      }
    },
    "@metamask/eth-ledger-bridge-keyring>@ledgerhq/hw-app-eth>bignumber.js": {
      "globals": {
        "crypto": true,
        "define": true
      }
    },
    "@metamask/bridge-controller>bignumber.js": {
      "globals": {
        "crypto": true,
        "define": true
      }
    },
    "@metamask/bridge-status-controller>bignumber.js": {
      "globals": {
        "crypto": true,
        "define": true
      }
    },
    "@metamask/notification-services-controller>bignumber.js": {
      "globals": {
        "crypto": true,
        "define": true
      }
    },
    "@metamask/smart-transactions-controller>bignumber.js": {
      "globals": {
        "crypto": true,
        "define": true
      }
    },
    "@ngraveio/bc-ur>bignumber.js": {
      "globals": {
        "crypto": true,
        "define": true
      }
    },
    "@trezor/connect-web>@trezor/utils>bignumber.js": {
      "globals": {
        "crypto": true,
        "define": true
      }
    },
    "eth-lattice-keyring>gridplus-sdk>borc>bignumber.js": {
      "globals": {
        "crypto": true,
        "define": true
      }
    },
    "eth-lattice-keyring>gridplus-sdk>bignumber.js": {
      "globals": {
        "crypto": true,
        "define": true
      }
    },
    "eth-lattice-keyring>gridplus-sdk>bitwise": {
      "packages": {
        "browserify>buffer": true
      }
    },
    "blo": {
      "globals": {
        "btoa": true
      }
    },
    "@metamask/design-system-react>blo": {
      "globals": {
        "btoa": true
      }
    },
    "bn.js": {
      "globals": {
        "Buffer": true
      },
      "packages": {
        "browserify>browser-resolve": true
      }
    },
    "eth-lattice-keyring>gridplus-sdk>borc": {
      "globals": {
        "console": true
      },
      "packages": {
        "eth-lattice-keyring>gridplus-sdk>borc>bignumber.js": true,
        "browserify>buffer": true,
        "buffer>ieee754": true,
        "eth-lattice-keyring>gridplus-sdk>borc>iso-url": true
      }
    },
    "bowser": {
      "globals": {
        "define": true
      }
    },
    "@toruslabs/eccrypto>elliptic>brorand": {
      "globals": {
        "crypto": true,
        "msCrypto": true
      },
      "packages": {
        "browserify>browser-resolve": true
      }
    },
    "ethereumjs-util>ethereum-cryptography>browserify-aes": {
      "packages": {
        "ethereumjs-util>ethereum-cryptography>browserify-aes>buffer-xor": true,
        "browserify>buffer": true,
        "ethereumjs-util>create-hash>cipher-base": true,
        "crypto-browserify>browserify-cipher>evp_bytestokey": true,
        "pumpify>inherits": true,
        "koa>content-disposition>safe-buffer": true
      }
    },
    "crypto-browserify>browserify-cipher": {
      "packages": {
        "ethereumjs-util>ethereum-cryptography>browserify-aes": true,
        "crypto-browserify>browserify-cipher>browserify-des": true,
        "crypto-browserify>browserify-cipher>evp_bytestokey": true
      }
    },
    "crypto-browserify>browserify-cipher>browserify-des": {
      "packages": {
        "browserify>buffer": true,
        "ethereumjs-util>create-hash>cipher-base": true,
        "crypto-browserify>browserify-cipher>browserify-des>des.js": true,
        "pumpify>inherits": true
      }
    },
    "crypto-browserify>public-encrypt>browserify-rsa": {
      "packages": {
        "bn.js": true,
        "crypto-browserify>randombytes": true,
        "koa>content-disposition>safe-buffer": true
      }
    },
    "crypto-browserify>browserify-sign": {
      "packages": {
        "bn.js": true,
        "crypto-browserify>public-encrypt>browserify-rsa": true,
        "ethereumjs-util>create-hash": true,
        "crypto-browserify>create-hmac": true,
        "@toruslabs/eccrypto>elliptic": true,
        "pumpify>inherits": true,
        "crypto-browserify>public-encrypt>parse-asn1": true,
        "crypto-browserify>browserify-sign>readable-stream": true,
        "koa>content-disposition>safe-buffer": true
      }
    },
    "browserify>browserify-zlib": {
      "packages": {
        "browserify>assert": true,
        "browserify>buffer": true,
        "browserify>browserify-zlib>pako": true,
        "process": true,
        "stream-browserify": true,
        "browserify>util": true
      }
    },
    "ethereumjs-util>ethereum-cryptography>bs58check>bs58": {
      "packages": {
        "@ensdomains/content-hash>multihashes>multibase>base-x": true
      }
    },
    "ethereumjs-util>ethereum-cryptography>bs58check": {
      "packages": {
        "ethereumjs-util>ethereum-cryptography>bs58check>bs58": true,
        "ethereumjs-util>create-hash": true,
        "koa>content-disposition>safe-buffer": true
      }
    },
    "buffer": {
      "globals": {
        "console": true
      },
      "packages": {
        "base64-js": true,
        "buffer>ieee754": true
      }
    },
    "terser>source-map-support>buffer-from": {
      "packages": {
        "browserify>buffer": true
      }
    },
    "ethereumjs-util>ethereum-cryptography>browserify-aes>buffer-xor": {
      "packages": {
        "browserify>buffer": true
      }
    },
    "browserify>buffer": {
      "globals": {
        "console": true
      },
      "packages": {
        "base64-js": true,
        "buffer>ieee754": true
      }
    },
    "@metamask/snaps-utils>validate-npm-package-name>builtins": {
      "packages": {
        "process": true,
        "semver": true
      }
    },
    "string.prototype.matchall>call-bind>call-bind-apply-helpers": {
      "packages": {
        "string.prototype.matchall>es-abstract>es-errors": true,
        "browserify>has>function-bind": true
      }
    },
    "string.prototype.matchall>call-bind": {
      "packages": {
        "string.prototype.matchall>call-bind>call-bind-apply-helpers": true,
        "string.prototype.matchall>call-bind>es-define-property": true,
        "string.prototype.matchall>get-intrinsic": true,
        "string.prototype.matchall>call-bind>set-function-length": true
      }
    },
    "browserify>util>which-typed-array>call-bound": {
      "packages": {
        "string.prototype.matchall>call-bind>call-bind-apply-helpers": true,
        "string.prototype.matchall>get-intrinsic": true
      }
    },
    "@ngraveio/bc-ur>cbor-sync": {
      "globals": {
        "define": true
      },
      "packages": {
        "browserify>buffer": true
      }
    },
    "chalk": {
      "packages": {
        "chalk>ansi-styles": true,
        "chalk>supports-color": true
      }
    },
    "chart.js": {
      "globals": {
        "Intl.NumberFormat": true,
        "MutationObserver": true,
        "OffscreenCanvas": true,
        "Path2D": true,
        "ResizeObserver": true,
        "addEventListener": true,
        "clearTimeout": true,
        "console.error": true,
        "console.warn": true,
        "devicePixelRatio": true,
        "document": true,
        "removeEventListener": true,
        "requestAnimationFrame": true,
        "setTimeout": true
      },
      "packages": {
        "chart.js>@kurkle/color": true
      }
    },
    "@ensdomains/content-hash>cids": {
      "packages": {
        "@ensdomains/content-hash>cids>multibase": true,
        "@ensdomains/content-hash>multicodec": true,
        "@ensdomains/content-hash>cids>multihashes": true,
        "@ensdomains/content-hash>cids>uint8arrays": true
      }
    },
    "ethereumjs-util>create-hash>cipher-base": {
      "packages": {
        "pumpify>inherits": true,
        "koa>content-disposition>safe-buffer": true,
        "stream-browserify": true,
        "browserify>string_decoder": true
      }
    },
    "classnames": {
      "globals": {
        "classNames": "write",
        "define": true
      }
    },
    "@metamask/jazzicon>color>clone": {
      "packages": {
        "browserify>buffer": true
      }
    },
    "cockatiel": {
      "globals": {
        "AbortController": true,
        "AbortSignal": true,
        "WeakRef": true,
        "clearTimeout": true,
        "performance": true,
        "setTimeout": true
      },
      "packages": {
        "process": true
      }
    },
    "chalk>ansi-styles>color-convert": {
      "packages": {
        "jest-canvas-mock>moo-color>color-name": true
      }
    },
    "@metamask/jazzicon>color>color-convert": {
      "packages": {
        "@metamask/jazzicon>color>color-convert>color-name": true
      }
    },
    "@metamask/jazzicon>color>color-string": {
      "packages": {
        "jest-canvas-mock>moo-color>color-name": true
      }
    },
    "@metamask/jazzicon>color": {
      "packages": {
        "@metamask/jazzicon>color>clone": true,
        "@metamask/jazzicon>color>color-convert": true,
        "@metamask/jazzicon>color>color-string": true
      }
    },
    "@metamask/snaps-controllers>concat-stream": {
      "packages": {
        "terser>source-map-support>buffer-from": true,
        "browserify>buffer": true,
        "pumpify>inherits": true,
        "readable-stream": true,
        "browserify>concat-stream>typedarray": true
      }
    },
    "copy-to-clipboard": {
      "globals": {
        "clipboardData": true,
        "console.error": true,
        "console.warn": true,
        "document.body.appendChild": true,
        "document.body.removeChild": true,
        "document.createElement": true,
        "document.createRange": true,
        "document.execCommand": true,
        "document.getSelection": true,
        "navigator.userAgent": true,
        "prompt": true
      },
      "packages": {
        "copy-to-clipboard>toggle-selection": true
      }
    },
    "readable-stream-2>core-util-is": {
      "packages": {
        "browserify>insert-module-globals>is-buffer": true
      }
    },
    "eth-lattice-keyring>gridplus-sdk>crc-32": {
      "globals": {
        "DO_NOT_EXPORT_CRC": true,
        "define": true
      }
    },
    "@ngraveio/bc-ur>crc": {
      "packages": {
        "browserify>buffer": true
      }
    },
    "crypto-browserify>create-ecdh": {
      "packages": {
        "bn.js": true,
        "browserify>buffer": true,
        "@toruslabs/eccrypto>elliptic": true
      }
    },
    "ethereumjs-util>create-hash": {
      "packages": {
        "ethereumjs-util>create-hash>cipher-base": true,
        "pumpify>inherits": true,
        "ethereumjs-util>create-hash>md5.js": true,
        "ethereumjs-util>create-hash>ripemd160": true,
        "addons-linter>sha.js": true
      }
    },
    "crypto-browserify>pbkdf2>create-hash": {
      "packages": {
        "browserify>buffer": true
      }
    },
    "crypto-browserify>create-hmac": {
      "packages": {
        "ethereumjs-util>create-hash>cipher-base": true,
        "ethereumjs-util>create-hash": true,
        "pumpify>inherits": true,
        "ethereumjs-util>create-hash>ripemd160": true,
        "koa>content-disposition>safe-buffer": true,
        "addons-linter>sha.js": true
      }
    },
    "cron-parser": {
      "packages": {
        "browserify>browser-resolve": true,
        "luxon": true
      }
    },
    "crypto-browserify": {
      "packages": {
        "crypto-browserify>browserify-cipher": true,
        "crypto-browserify>browserify-sign": true,
        "crypto-browserify>create-ecdh": true,
        "ethereumjs-util>create-hash": true,
        "crypto-browserify>create-hmac": true,
        "crypto-browserify>diffie-hellman": true,
        "crypto-browserify>pbkdf2": true,
        "crypto-browserify>public-encrypt": true,
        "crypto-browserify>randombytes": true,
        "crypto-browserify>randomfill": true
      }
    },
    "@metamask/ppom-validator>crypto-js": {
      "globals": {
        "crypto": true,
        "define": true,
        "msCrypto": true
      },
      "packages": {
        "browserify>browser-resolve": true
      }
    },
    "react-beautiful-dnd>css-box-model": {
      "globals": {
        "getComputedStyle": true,
        "pageXOffset": true,
        "pageYOffset": true
      },
      "packages": {
        "react-router-dom>tiny-invariant": true
      }
    },
    "@material-ui/core>@material-ui/styles>jss-plugin-vendor-prefixer>css-vendor": {
      "globals": {
        "document.createElement": true,
        "document.documentElement": true,
        "getComputedStyle": true
      },
      "packages": {
        "@babel/runtime": true,
        "@material-ui/core>@material-ui/styles>jss>is-in-browser": true
      }
    },
    "currency-formatter": {
      "packages": {
        "currency-formatter>accounting": true,
        "currency-formatter>locale-currency": true,
        "react>object-assign": true
      }
    },
    "nock>debug": {
      "globals": {
        "console": true,
        "document": true,
        "localStorage": true,
        "navigator": true,
        "process": true
      },
      "packages": {
        "mocha>ms": true,
        "process": true
      }
    },
    "@metamask/eth-token-tracker>deep-equal": {
      "packages": {
        "string.prototype.matchall>es-abstract>array-buffer-byte-length": true,
        "string.prototype.matchall>call-bind": true,
        "@metamask/eth-token-tracker>deep-equal>es-get-iterator": true,
        "string.prototype.matchall>get-intrinsic": true,
        "browserify>util>is-arguments": true,
        "string.prototype.matchall>es-abstract>is-array-buffer": true,
        "@metamask/eth-token-tracker>deep-equal>is-date-object": true,
        "string.prototype.matchall>es-abstract>is-regex": true,
        "string.prototype.matchall>es-abstract>is-shared-array-buffer": true,
        "@lavamoat/lavapack>json-stable-stringify>isarray": true,
        "@ngraveio/bc-ur>assert>object-is": true,
        "@lavamoat/lavapack>json-stable-stringify>object-keys": true,
        "gulp>vinyl-fs>object.assign": true,
        "string.prototype.matchall>regexp.prototype.flags": true,
        "string.prototype.matchall>side-channel": true,
        "@metamask/eth-token-tracker>deep-equal>which-boxed-primitive": true,
        "@metamask/eth-token-tracker>deep-equal>which-collection": true,
        "browserify>util>which-typed-array": true
      }
    },
    "string.prototype.matchall>define-properties>define-data-property": {
      "packages": {
        "string.prototype.matchall>call-bind>es-define-property": true,
        "string.prototype.matchall>es-abstract>es-errors": true,
        "string.prototype.matchall>es-abstract>gopd": true
      }
    },
    "string.prototype.matchall>define-properties": {
      "packages": {
        "string.prototype.matchall>define-properties>define-data-property": true,
        "string.prototype.matchall>es-abstract>has-property-descriptors": true,
        "@lavamoat/lavapack>json-stable-stringify>object-keys": true
      }
    },
    "crypto-browserify>browserify-cipher>browserify-des>des.js": {
      "packages": {
        "pumpify>inherits": true,
        "@toruslabs/eccrypto>elliptic>minimalistic-assert": true
      }
    },
    "@metamask/providers>detect-browser": {
      "globals": {
        "document": true,
        "navigator": true
      },
      "packages": {
        "process": true
      }
    },
    "crypto-browserify>diffie-hellman": {
      "packages": {
        "bn.js": true,
        "browserify>buffer": true,
        "crypto-browserify>diffie-hellman>miller-rabin": true,
        "crypto-browserify>randombytes": true
      }
    },
    "react-transition-group>dom-helpers": {
      "packages": {
        "@babel/runtime": true
      }
    },
    "dompurify": {
      "globals": {
        "console.warn": true,
        "define": true
      }
    },
    "string.prototype.matchall>get-intrinsic>get-proto>dunder-proto": {
      "packages": {
        "string.prototype.matchall>call-bind>call-bind-apply-helpers": true,
        "string.prototype.matchall>es-abstract>gopd": true
      }
    },
    "@toruslabs/eccrypto>elliptic": {
      "packages": {
        "bn.js": true,
        "@toruslabs/eccrypto>elliptic>brorand": true,
        "ethers>@ethersproject/sha2>hash.js": true,
        "@toruslabs/eccrypto>elliptic>hmac-drbg": true,
        "pumpify>inherits": true,
        "@toruslabs/eccrypto>elliptic>minimalistic-assert": true,
        "@toruslabs/eccrypto>elliptic>minimalistic-crypto-utils": true
      }
    },
    "@metamask/eth-token-tracker>deep-equal>es-get-iterator": {
      "packages": {
        "string.prototype.matchall>call-bind": true,
        "string.prototype.matchall>get-intrinsic": true,
        "string.prototype.matchall>has-symbols": true,
        "browserify>util>is-arguments": true,
        "@metamask/eth-token-tracker>deep-equal>es-get-iterator>is-map": true,
        "@metamask/eth-token-tracker>deep-equal>es-get-iterator>is-set": true,
        "eslint-plugin-react>array-includes>is-string": true,
        "@lavamoat/lavapack>json-stable-stringify>isarray": true,
        "process": true,
        "@metamask/eth-token-tracker>deep-equal>es-get-iterator>stop-iteration-iterator": true
      }
    },
    "eth-lattice-keyring>gridplus-sdk>eth-eip712-util-browser": {
      "globals": {
        "intToBuffer": true
      },
      "packages": {
        "bn.js": true,
        "buffer": true,
        "eth-ens-namehash>js-sha3": true
      }
    },
    "eth-ens-namehash": {
      "globals": {
        "name": "write"
      },
      "packages": {
        "browserify>buffer": true,
        "eth-ens-namehash>idna-uts46-hx": true,
        "eth-ens-namehash>js-sha3": true
      }
    },
    "eth-lattice-keyring": {
      "globals": {
        "addEventListener": true,
        "browser": true,
        "clearInterval": true,
        "fetch": true,
        "open": true,
        "setInterval": true
      },
      "packages": {
        "@ethereumjs/tx": true,
        "eth-lattice-keyring>@ethereumjs/util": true,
        "bn.js": true,
        "browserify>buffer": true,
        "crypto-browserify": true,
        "webpack>events": true,
        "eth-lattice-keyring>gridplus-sdk": true,
        "eth-lattice-keyring>rlp": true
      }
    },
    "eth-method-registry": {
      "packages": {
        "eth-method-registry>@metamask/ethjs-contract": true,
        "eth-method-registry>@metamask/ethjs-query": true
      }
    },
    "@ethereumjs/tx>ethereum-cryptography": {
      "globals": {
        "TextDecoder": true,
        "crypto": true
      },
      "packages": {
        "@ethereumjs/tx>ethereum-cryptography>@noble/curves": true,
        "@ethereumjs/tx>ethereum-cryptography>@noble/hashes": true,
        "@ethereumjs/tx>ethereum-cryptography>@scure/bip32": true
      }
    },
    "ethereumjs-util>ethereum-cryptography": {
      "packages": {
        "browserify>buffer": true,
        "ethereumjs-util>ethereum-cryptography>keccak": true,
        "crypto-browserify>randombytes": true,
        "ganache>secp256k1": true
      }
    },
    "@metamask/keyring-controller>ethereumjs-wallet>ethereum-cryptography": {
      "packages": {
        "browserify>assert": true,
        "ethereumjs-util>ethereum-cryptography>bs58check": true,
        "browserify>buffer": true,
        "crypto-browserify>create-hmac": true,
        "ethers>@ethersproject/sha2>hash.js": true,
        "ethereumjs-util>ethereum-cryptography>keccak": true,
        "crypto-browserify>randombytes": true,
        "koa>content-disposition>safe-buffer": true,
        "ganache>secp256k1": true
      }
    },
    "ethereumjs-util": {
      "packages": {
        "browserify>assert": true,
        "bn.js": true,
        "browserify>buffer": true,
        "ethereumjs-util>create-hash": true,
        "ethereumjs-util>ethereum-cryptography": true,
        "browserify>insert-module-globals>is-buffer": true,
        "ethereumjs-util>rlp": true
      }
    },
    "@metamask/keyring-controller>ethereumjs-wallet>ethereumjs-util": {
      "packages": {
        "browserify>assert": true,
        "bn.js": true,
        "browserify>buffer": true,
        "ethereumjs-util>create-hash": true,
        "@metamask/keyring-controller>ethereumjs-wallet>ethereum-cryptography": true,
        "browserify>insert-module-globals>is-buffer": true,
        "ethereumjs-util>rlp": true
      }
    },
    "@metamask/keyring-controller>ethereumjs-wallet": {
      "packages": {
        "eth-lattice-keyring>gridplus-sdk>aes-js": true,
        "ethereumjs-util>ethereum-cryptography>bs58check": true,
        "browserify>buffer": true,
        "crypto-browserify": true,
        "@metamask/keyring-controller>ethereumjs-wallet>ethereum-cryptography": true,
        "@metamask/keyring-controller>ethereumjs-wallet>ethereumjs-util": true,
        "crypto-browserify>randombytes": true,
        "ethers>@ethersproject/json-wallets>scrypt-js": true,
        "@metamask/keyring-controller>ethereumjs-wallet>utf8": true,
        "uuid": true
      }
    },
    "ethers": {
      "packages": {
        "@ethersproject/abi": true,
        "ethers>@ethersproject/abstract-signer": true,
        "ethers>@ethersproject/address": true,
        "ethers>@ethersproject/base64": true,
        "ethers>@ethersproject/basex": true,
        "@ethersproject/bignumber": true,
        "ethers>@ethersproject/bytes": true,
        "ethers>@ethersproject/constants": true,
        "@ethersproject/contracts": true,
        "ethers>@ethersproject/hash": true,
        "@ethersproject/hdnode": true,
        "ethers>@ethersproject/json-wallets": true,
        "ethers>@ethersproject/keccak256": true,
        "ethers>@ethersproject/logger": true,
        "ethers>@ethersproject/properties": true,
        "@ethersproject/providers": true,
        "ethers>@ethersproject/random": true,
        "ethers>@ethersproject/rlp": true,
        "ethers>@ethersproject/sha2": true,
        "ethers>@ethersproject/signing-key": true,
        "ethers>@ethersproject/solidity": true,
        "ethers>@ethersproject/strings": true,
        "ethers>@ethersproject/transactions": true,
        "ethers>@ethersproject/units": true,
        "ethers>@ethersproject/wallet": true,
        "ethers>@ethersproject/web": true,
        "ethers>@ethersproject/wordlists": true
      }
    },
    "eth-method-registry>@metamask/ethjs-contract>ethjs-abi": {
      "packages": {
        "bn.js": true,
        "browserify>buffer": true,
        "eth-ens-namehash>js-sha3": true,
        "eth-method-registry>@metamask/ethjs-contract>ethjs-abi>number-to-bn": true
      }
    },
    "webpack>events": {
      "globals": {
        "console": true
      }
    },
    "crypto-browserify>browserify-cipher>evp_bytestokey": {
      "packages": {
        "ethereumjs-util>create-hash>md5.js": true,
        "koa>content-disposition>safe-buffer": true
      }
    },
    "extension-port-stream": {
      "packages": {
        "browserify>buffer": true,
        "extension-port-stream>readable-stream": true
      }
    },
    "@metamask/providers>extension-port-stream": {
      "packages": {
        "browserify>buffer": true,
        "@metamask/providers>extension-port-stream>readable-stream": true
      }
    },
    "fast-json-patch": {
      "globals": {
        "addEventListener": true,
        "clearTimeout": true,
        "removeEventListener": true,
        "setTimeout": true
      }
    },
    "@metamask/snaps-utils>fast-xml-parser": {
      "globals": {
        "entityName": true,
        "val": true
      },
      "packages": {
        "@metamask/snaps-utils>fast-xml-parser>strnum": true
      }
    },
    "@metamask/notification-services-controller>firebase": {
      "packages": {
        "@metamask/notification-services-controller>firebase>@firebase/app": true,
        "@metamask/notification-services-controller>firebase>@firebase/messaging": true
      }
    },
    "react-focus-lock>focus-lock": {
      "globals": {
        "HTMLIFrameElement": true,
        "Node.DOCUMENT_FRAGMENT_NODE": true,
        "Node.DOCUMENT_NODE": true,
        "Node.DOCUMENT_POSITION_CONTAINED_BY": true,
        "Node.DOCUMENT_POSITION_CONTAINS": true,
        "Node.ELEMENT_NODE": true,
        "console.error": true,
        "console.warn": true,
        "document": true,
        "getComputedStyle": true,
        "setTimeout": true
      },
      "packages": {
        "tslib": true
      }
    },
    "browserify>util>which-typed-array>for-each": {
      "packages": {
        "string.prototype.matchall>es-abstract>is-callable": true
      }
    },
    "fuse.js": {
      "globals": {
        "console": true,
        "define": true
      }
    },
    "string.prototype.matchall>get-intrinsic": {
      "globals": {
        "AggregateError": true,
        "FinalizationRegistry": true,
        "Float16Array": true,
        "WeakRef": true
      },
      "packages": {
        "string.prototype.matchall>call-bind>call-bind-apply-helpers": true,
        "string.prototype.matchall>call-bind>es-define-property": true,
        "string.prototype.matchall>es-abstract>es-errors": true,
        "string.prototype.matchall>es-abstract>es-object-atoms": true,
        "browserify>has>function-bind": true,
        "string.prototype.matchall>get-intrinsic>get-proto": true,
        "string.prototype.matchall>es-abstract>gopd": true,
        "string.prototype.matchall>has-symbols": true,
        "axios>form-data>hasown": true,
        "string.prototype.matchall>get-intrinsic>math-intrinsics": true
      }
    },
    "string.prototype.matchall>get-intrinsic>get-proto": {
      "packages": {
        "string.prototype.matchall>get-intrinsic>get-proto>dunder-proto": true,
        "string.prototype.matchall>es-abstract>es-object-atoms": true
      }
    },
    "eth-lattice-keyring>gridplus-sdk": {
      "globals": {
        "AbortController": true,
        "Request": true,
        "URL": true,
        "__values": true,
        "caches": true,
        "clearTimeout": true,
        "console.error": true,
        "console.log": true,
        "console.warn": true,
        "fetch": true,
        "setTimeout": true
      },
      "packages": {
        "eth-lattice-keyring>gridplus-sdk>@ethereumjs/common": true,
        "@ethereumjs/tx": true,
        "@ethersproject/abi": true,
        "eth-lattice-keyring>gridplus-sdk>aes-js": true,
        "bitcoin-address-validation>bech32": true,
        "eth-lattice-keyring>gridplus-sdk>bignumber.js": true,
        "eth-lattice-keyring>gridplus-sdk>bitwise": true,
        "bn.js": true,
        "eth-lattice-keyring>gridplus-sdk>borc": true,
        "ethereumjs-util>ethereum-cryptography>bs58check": true,
        "browserify>buffer": true,
        "eth-lattice-keyring>gridplus-sdk>crc-32": true,
        "@toruslabs/eccrypto>elliptic": true,
        "eth-lattice-keyring>gridplus-sdk>eth-eip712-util-browser": true,
        "ethers>@ethersproject/sha2>hash.js": true,
        "eth-ens-namehash>js-sha3": true,
        "lodash": true,
        "eth-lattice-keyring>gridplus-sdk>rlp": true,
        "ganache>secp256k1": true,
        "eth-lattice-keyring>gridplus-sdk>uuid": true
      }
    },
    "string.prototype.matchall>es-abstract>has-property-descriptors": {
      "packages": {
        "string.prototype.matchall>call-bind>es-define-property": true
      }
    },
    "koa>is-generator-function>has-tostringtag": {
      "packages": {
        "string.prototype.matchall>has-symbols": true
      }
    },
    "ethereumjs-util>create-hash>md5.js>hash-base": {
      "packages": {
        "pumpify>inherits": true,
        "readable-stream": true,
        "koa>content-disposition>safe-buffer": true
      }
    },
    "ethereumjs-util>create-hash>ripemd160>hash-base": {
      "packages": {
        "pumpify>inherits": true,
        "readable-stream": true,
        "koa>content-disposition>safe-buffer": true
      }
    },
    "crypto-browserify>pbkdf2>ripemd160>hash-base": {
      "packages": {
        "browserify>buffer": true,
        "pumpify>inherits": true,
        "stream-browserify": true
      }
    },
    "ethers>@ethersproject/sha2>hash.js": {
      "packages": {
        "pumpify>inherits": true,
        "@toruslabs/eccrypto>elliptic>minimalistic-assert": true
      }
    },
    "axios>form-data>hasown": {
      "packages": {
        "browserify>has>function-bind": true
      }
    },
    "@metamask/eth-qr-keyring>hdkey": {
      "packages": {
        "browserify>assert": true,
        "ethereumjs-util>ethereum-cryptography>bs58check": true,
        "crypto-browserify": true,
        "ethereumjs-util>create-hash>ripemd160": true,
        "koa>content-disposition>safe-buffer": true,
        "ganache>secp256k1": true
      }
    },
    "he": {
      "globals": {
        "define": true
      }
    },
    "history": {
      "globals": {
        "console": true,
        "define": true,
        "document.defaultView": true,
        "document.querySelector": true
      }
    },
    "react-router-dom>history": {
      "globals": {
        "addEventListener": true,
        "confirm": true,
        "document": true,
        "history": true,
        "location": true,
        "navigator.userAgent": true,
        "removeEventListener": true
      },
      "packages": {
        "react-router-dom>history>resolve-pathname": true,
        "react-router-dom>tiny-invariant": true,
        "react-router-dom>tiny-warning": true,
        "react-router-dom>history>value-equal": true
      }
    },
    "@toruslabs/eccrypto>elliptic>hmac-drbg": {
      "packages": {
        "ethers>@ethersproject/sha2>hash.js": true,
        "@toruslabs/eccrypto>elliptic>minimalistic-assert": true,
        "@toruslabs/eccrypto>elliptic>minimalistic-crypto-utils": true
      }
    },
    "react-redux>hoist-non-react-statics": {
      "packages": {
        "react-redux>hoist-non-react-statics>react-is": true
      }
    },
    "https-browserify": {
      "packages": {
        "stream-http": true,
        "browserify>url": true
      }
    },
    "@metamask/notification-services-controller>firebase>@firebase/app>idb": {
      "globals": {
        "DOMException": true,
        "IDBCursor": true,
        "IDBDatabase": true,
        "IDBIndex": true,
        "IDBObjectStore": true,
        "IDBRequest": true,
        "IDBTransaction": true,
        "indexedDB.deleteDatabase": true,
        "indexedDB.open": true
      }
    },
    "eth-ens-namehash>idna-uts46-hx": {
      "globals": {
        "define": true
      },
      "packages": {
        "browserify>punycode": true
      }
    },
    "string.prototype.matchall>internal-slot": {
      "packages": {
        "string.prototype.matchall>es-abstract>es-errors": true,
        "axios>form-data>hasown": true,
        "string.prototype.matchall>side-channel": true
      }
    },
    "browserify>util>is-arguments": {
      "packages": {
        "string.prototype.matchall>call-bind": true,
        "koa>is-generator-function>has-tostringtag": true
      }
    },
    "string.prototype.matchall>es-abstract>is-array-buffer": {
      "packages": {
        "string.prototype.matchall>call-bind": true,
        "string.prototype.matchall>get-intrinsic": true
      }
    },
    "@metamask/eth-token-tracker>deep-equal>which-boxed-primitive>is-bigint": {
      "packages": {
        "string.prototype.matchall>es-abstract>unbox-primitive>has-bigints": true
      }
    },
    "@metamask/eth-token-tracker>deep-equal>which-boxed-primitive>is-boolean-object": {
      "packages": {
        "string.prototype.matchall>call-bind": true,
        "koa>is-generator-function>has-tostringtag": true
      }
    },
    "string.prototype.matchall>es-abstract>is-callable": {
      "globals": {
        "document": true
      }
    },
    "@metamask/eth-token-tracker>deep-equal>is-date-object": {
      "packages": {
        "koa>is-generator-function>has-tostringtag": true
      }
    },
    "koa>is-generator-function": {
      "packages": {
        "koa>is-generator-function>has-tostringtag": true
      }
    },
    "@material-ui/core>@material-ui/styles>jss>is-in-browser": {
      "globals": {
        "document": true
      }
    },
    "@metamask/eth-token-tracker>deep-equal>which-boxed-primitive>is-number-object": {
      "packages": {
        "koa>is-generator-function>has-tostringtag": true
      }
    },
    "string.prototype.matchall>es-abstract>is-regex": {
      "packages": {
        "string.prototype.matchall>call-bind": true,
        "koa>is-generator-function>has-tostringtag": true
      }
    },
    "string.prototype.matchall>es-abstract>is-shared-array-buffer": {
      "packages": {
        "string.prototype.matchall>call-bind": true
      }
    },
    "eslint-plugin-react>array-includes>is-string": {
      "packages": {
        "koa>is-generator-function>has-tostringtag": true
      }
    },
    "string.prototype.matchall>es-abstract>es-to-primitive>is-symbol": {
      "packages": {
        "string.prototype.matchall>has-symbols": true
      }
    },
    "browserify>util>is-typed-array": {
      "packages": {
        "browserify>util>which-typed-array": true
      }
    },
    "@metamask/eth-token-tracker>deep-equal>which-collection>is-weakset": {
      "packages": {
        "string.prototype.matchall>call-bind": true,
        "string.prototype.matchall>get-intrinsic": true
      }
    },
    "eth-lattice-keyring>gridplus-sdk>borc>iso-url": {
      "globals": {
        "URL": true,
        "URLSearchParams": true,
        "location": true
      }
    },
    "@open-rpc/test-coverage>isomorphic-fetch": {
      "globals": {
        "fetch.bind": true
      },
      "packages": {
        "@open-rpc/test-coverage>isomorphic-fetch>whatwg-fetch": true
      }
    },
    "@ensdomains/content-hash>js-base64": {
      "globals": {
        "Base64": "write",
        "TextDecoder": true,
        "TextEncoder": true,
        "atob": true,
        "btoa": true,
        "define": true
      },
      "packages": {
        "browserify>buffer": true
      }
    },
    "eth-ens-namehash>js-sha3": {
      "globals": {
        "define": true
      },
      "packages": {
        "process": true
      }
    },
    "@ngraveio/bc-ur>jsbi": {
      "globals": {
        "define": true
      }
    },
    "@metamask/message-manager>jsonschema": {
      "packages": {
        "browserify>url": true
      }
    },
    "@material-ui/core>@material-ui/styles>jss-plugin-camel-case": {
      "packages": {
        "@material-ui/core>@material-ui/styles>jss-plugin-camel-case>hyphenate-style-name": true
      }
    },
    "@material-ui/core>@material-ui/styles>jss-plugin-default-unit": {
      "globals": {
        "CSS": true
      },
      "packages": {
        "@material-ui/core>@material-ui/styles>jss": true
      }
    },
    "@material-ui/core>@material-ui/styles>jss-plugin-global": {
      "packages": {
        "@babel/runtime": true,
        "@material-ui/core>@material-ui/styles>jss": true
      }
    },
    "@material-ui/core>@material-ui/styles>jss-plugin-nested": {
      "packages": {
        "@babel/runtime": true,
        "react-router-dom>tiny-warning": true
      }
    },
    "@material-ui/core>@material-ui/styles>jss-plugin-rule-value-function": {
      "packages": {
        "@material-ui/core>@material-ui/styles>jss": true,
        "react-router-dom>tiny-warning": true
      }
    },
    "@material-ui/core>@material-ui/styles>jss-plugin-vendor-prefixer": {
      "packages": {
        "@material-ui/core>@material-ui/styles>jss-plugin-vendor-prefixer>css-vendor": true,
        "@material-ui/core>@material-ui/styles>jss": true
      }
    },
    "@material-ui/core>@material-ui/styles>jss": {
      "globals": {
        "CSS": true,
        "document.createElement": true,
        "document.querySelector": true
      },
      "packages": {
        "@babel/runtime": true,
        "@material-ui/core>@material-ui/styles>jss>is-in-browser": true,
        "react-router-dom>tiny-warning": true
      }
    },
    "ethereumjs-util>ethereum-cryptography>keccak": {
      "packages": {
        "browserify>buffer": true,
        "readable-stream": true
      }
    },
    "currency-formatter>locale-currency": {
      "globals": {
        "countryCode": true
      }
    },
    "localforage": {
      "globals": {
        "Blob": true,
        "BlobBuilder": true,
        "FileReader": true,
        "IDBKeyRange": true,
        "MSBlobBuilder": true,
        "MozBlobBuilder": true,
        "OIndexedDB": true,
        "WebKitBlobBuilder": true,
        "atob": true,
        "btoa": true,
        "console.error": true,
        "console.info": true,
        "console.warn": true,
        "define": true,
        "fetch": true,
        "indexedDB": true,
        "localStorage": true,
        "mozIndexedDB": true,
        "msIndexedDB": true,
        "navigator.platform": true,
        "navigator.userAgent": true,
        "openDatabase": true,
        "setTimeout": true,
        "webkitIndexedDB": true
      }
    },
    "lodash": {
      "globals": {
        "clearTimeout": true,
        "define": true,
        "setTimeout": true
      }
    },
    "loglevel": {
      "globals": {
        "console": true,
        "define": true,
        "document.cookie": true,
        "localStorage": true,
        "log": "write",
        "navigator": true
      }
    },
    "@trezor/connect-web>@trezor/connect>@trezor/protobuf>long": {
      "globals": {
        "WebAssembly.Instance": true,
        "WebAssembly.Module": true,
        "define": true
      }
    },
    "lottie-web": {
      "globals": {
        "Blob": true,
        "Howl": true,
        "OffscreenCanvas": true,
        "URL.createObjectURL": true,
        "Worker": true,
        "XMLHttpRequest": true,
        "bodymovin": "write",
        "clearInterval": true,
        "console": true,
        "define": true,
        "document.body": true,
        "document.createElement": true,
        "document.createElementNS": true,
        "document.getElementsByClassName": true,
        "document.getElementsByTagName": true,
        "document.querySelectorAll": true,
        "document.readyState": true,
        "location.origin": true,
        "location.pathname": true,
        "navigator": true,
        "requestAnimationFrame": true,
        "setInterval": true,
        "setTimeout": true
      }
    },
    "luxon": {
      "globals": {
        "Intl": true
      }
    },
    "@metamask/snaps-utils>marked": {
      "globals": {
        "console.error": true,
        "console.warn": true,
        "define": true
      }
    },
    "ethereumjs-util>create-hash>md5.js": {
      "packages": {
        "ethereumjs-util>create-hash>md5.js>hash-base": true,
        "pumpify>inherits": true,
        "koa>content-disposition>safe-buffer": true
      }
    },
    "@storybook/addon-docs>remark-external-links>mdast-util-definitions": {
      "packages": {
        "react-markdown>unist-util-visit": true
      }
    },
    "react-markdown>remark-parse>mdast-util-from-markdown": {
      "packages": {
        "react-markdown>remark-parse>mdast-util-from-markdown>mdast-util-to-string": true,
        "react-markdown>remark-parse>mdast-util-from-markdown>micromark": true,
        "react-syntax-highlighter>refractor>parse-entities": true,
        "react-markdown>vfile>unist-util-stringify-position": true
      }
    },
    "react-markdown>remark-rehype>mdast-util-to-hast": {
      "globals": {
        "console.warn": true
      },
      "packages": {
        "@storybook/addon-docs>remark-external-links>mdast-util-definitions": true,
        "react-markdown>remark-rehype>mdast-util-to-hast>mdurl": true,
        "react-markdown>remark-rehype>mdast-util-to-hast>unist-builder": true,
        "react-markdown>remark-rehype>mdast-util-to-hast>unist-util-generated": true,
        "react-markdown>remark-rehype>mdast-util-to-hast>unist-util-position": true,
        "react-markdown>unist-util-visit": true
      }
    },
    "eth-lattice-keyring>@ethereumjs/util>micro-ftch": {
      "globals": {
        "Headers": true,
        "TextDecoder": true,
        "URL": true,
        "btoa": true,
        "fetch": true
      },
      "packages": {
        "browserify>browserify-zlib": true,
        "browserify>buffer": true,
        "https-browserify": true,
        "process": true,
        "stream-http": true,
        "browserify>url": true,
        "browserify>util": true
      }
    },
    "react-markdown>remark-parse>mdast-util-from-markdown>micromark": {
      "packages": {
        "react-syntax-highlighter>refractor>parse-entities": true
      }
    },
    "crypto-browserify>diffie-hellman>miller-rabin": {
      "packages": {
        "bn.js": true,
        "@toruslabs/eccrypto>elliptic>brorand": true
      }
    },
    "@ensdomains/content-hash>cids>multibase": {
      "globals": {
        "TextDecoder": true,
        "TextEncoder": true
      },
      "packages": {
        "@ensdomains/content-hash>cids>multibase>@multiformats/base-x": true
      }
    },
    "@ensdomains/content-hash>multihashes>multibase": {
      "packages": {
        "@ensdomains/content-hash>multihashes>multibase>base-x": true,
        "browserify>buffer": true,
        "@ensdomains/content-hash>multihashes>web-encoding": true
      }
    },
    "@ensdomains/content-hash>multicodec": {
      "packages": {
        "@ensdomains/content-hash>multicodec>uint8arrays": true,
        "sass-embedded>varint": true
      }
    },
    "@ensdomains/content-hash>multicodec>uint8arrays>multiformats": {
      "globals": {
        "TextDecoder": true,
        "TextEncoder": true,
        "console.warn": true,
        "crypto.subtle.digest": true
      }
    },
    "@ensdomains/content-hash>multihashes": {
      "packages": {
        "browserify>buffer": true,
        "@ensdomains/content-hash>multihashes>multibase": true,
        "@ensdomains/content-hash>multihashes>varint": true,
        "@ensdomains/content-hash>multihashes>web-encoding": true
      }
    },
    "@ensdomains/content-hash>cids>multihashes": {
      "packages": {
        "@ensdomains/content-hash>cids>multibase": true,
        "@ensdomains/content-hash>cids>multihashes>uint8arrays": true,
        "@ensdomains/content-hash>cids>multihashes>varint": true
      }
    },
    "nanoid": {
      "globals": {
        "crypto.getRandomValues": true
      }
    },
    "node-fetch": {
      "globals": {
        "Headers": true,
        "Request": true,
        "Response": true,
        "fetch": true
      }
    },
    "eth-method-registry>@metamask/ethjs-contract>ethjs-abi>number-to-bn": {
      "packages": {
        "bn.js": true,
        "eth-method-registry>@metamask/ethjs-query>@metamask/ethjs-format>strip-hex-prefix": true
      }
    },
    "string.prototype.matchall>es-abstract>object-inspect": {
      "globals": {
        "HTMLElement": true,
        "WeakRef": true
      },
      "packages": {
        "browserify>browser-resolve": true
      }
    },
    "@ngraveio/bc-ur>assert>object-is": {
      "packages": {
        "string.prototype.matchall>call-bind": true,
        "string.prototype.matchall>define-properties": true
      }
    },
    "gulp>vinyl-fs>object.assign": {
      "packages": {
        "string.prototype.matchall>call-bind": true,
        "string.prototype.matchall>define-properties": true,
        "string.prototype.matchall>has-symbols": true,
        "@lavamoat/lavapack>json-stable-stringify>object-keys": true
      }
    },
    "@metamask/object-multiplex>once": {
      "packages": {
        "@metamask/object-multiplex>once>wrappy": true
      }
    },
    "crypto-browserify>public-encrypt>parse-asn1": {
      "packages": {
        "crypto-browserify>public-encrypt>parse-asn1>asn1.js": true,
        "ethereumjs-util>ethereum-cryptography>browserify-aes": true,
        "crypto-browserify>browserify-cipher>evp_bytestokey": true,
        "crypto-browserify>pbkdf2": true,
        "koa>content-disposition>safe-buffer": true
      }
    },
    "react-syntax-highlighter>refractor>parse-entities": {
      "globals": {
        "document.createElement": true
      }
    },
    "path-browserify": {
      "packages": {
        "process": true
      }
    },
    "serve-handler>path-to-regexp": {
      "packages": {
        "serve-handler>path-to-regexp>isarray": true
      }
    },
    "crypto-browserify>pbkdf2": {
      "globals": {
        "crypto": true,
        "process": true,
        "queueMicrotask": true,
        "setImmediate": true,
        "setTimeout": true
      },
      "packages": {
        "crypto-browserify>pbkdf2>create-hash": true,
        "process": true,
        "crypto-browserify>pbkdf2>ripemd160": true,
        "koa>content-disposition>safe-buffer": true,
        "addons-linter>sha.js": true,
        "addons-linter>sha.js>to-buffer": true
      }
    },
    "@material-ui/core>popper.js": {
      "globals": {
        "MSInputMethodContext": true,
        "Node.DOCUMENT_POSITION_FOLLOWING": true,
        "cancelAnimationFrame": true,
        "console.warn": true,
        "define": true,
        "devicePixelRatio": true,
        "document": true,
        "getComputedStyle": true,
        "innerHeight": true,
        "innerWidth": true,
        "navigator": true,
        "requestAnimationFrame": true,
        "setTimeout": true
      }
    },
    "react-tippy>popper.js": {
      "globals": {
        "MSInputMethodContext": true,
        "Node.DOCUMENT_POSITION_FOLLOWING": true,
        "cancelAnimationFrame": true,
        "console.warn": true,
        "define": true,
        "devicePixelRatio": true,
        "document": true,
        "getComputedStyle": true,
        "innerHeight": true,
        "innerWidth": true,
        "navigator.userAgent": true,
        "requestAnimationFrame": true,
        "setTimeout": true
      }
    },
    "process": {
      "globals": {
        "clearTimeout": true,
        "setTimeout": true
      }
    },
    "readable-stream-2>process-nextick-args": {
      "packages": {
        "process": true
      }
    },
    "eth-method-registry>@metamask/ethjs-query>promise-to-callback": {
      "packages": {
        "eth-method-registry>@metamask/ethjs-query>promise-to-callback>is-fn": true,
        "eth-method-registry>@metamask/ethjs-query>promise-to-callback>set-immediate-shim": true
      }
    },
    "prop-types": {
      "globals": {
        "console": true
      },
      "packages": {
        "react>object-assign": true,
        "prop-types>react-is": true
      }
    },
    "react-markdown>property-information": {
      "packages": {
        "watchify>xtend": true
      }
    },
    "@trezor/connect-web>@trezor/connect>@trezor/protobuf>protobufjs": {
      "globals": {
        "process": true,
        "setTimeout": true
      },
      "packages": {
        "@trezor/connect-web>@trezor/connect>@trezor/protobuf>protobufjs>@protobufjs/aspromise": true,
        "@trezor/connect-web>@trezor/connect>@trezor/protobuf>protobufjs>@protobufjs/base64": true,
        "@trezor/connect-web>@trezor/connect>@trezor/protobuf>protobufjs>@protobufjs/codegen": true,
        "@trezor/connect-web>@trezor/connect>@trezor/protobuf>protobufjs>@protobufjs/eventemitter": true,
        "@trezor/connect-web>@trezor/connect>@trezor/protobuf>protobufjs>@protobufjs/fetch": true,
        "@trezor/connect-web>@trezor/connect>@trezor/protobuf>protobufjs>@protobufjs/float": true,
        "@trezor/connect-web>@trezor/connect>@trezor/protobuf>protobufjs>@protobufjs/inquire": true,
        "@trezor/connect-web>@trezor/connect>@trezor/protobuf>protobufjs>@protobufjs/path": true,
        "@trezor/connect-web>@trezor/connect>@trezor/protobuf>protobufjs>@protobufjs/pool": true,
        "@trezor/connect-web>@trezor/connect>@trezor/protobuf>protobufjs>@protobufjs/utf8": true
      }
    },
    "crypto-browserify>public-encrypt": {
      "packages": {
        "bn.js": true,
        "crypto-browserify>public-encrypt>browserify-rsa": true,
        "ethereumjs-util>create-hash": true,
        "crypto-browserify>public-encrypt>parse-asn1": true,
        "crypto-browserify>randombytes": true,
        "koa>content-disposition>safe-buffer": true
      }
    },
    "browserify>punycode": {
      "globals": {
        "define": true
      }
    },
    "browserify>url>punycode": {
      "globals": {
        "define": true
      }
    },
    "qrcode-generator": {
      "globals": {
        "define": true
      }
    },
    "qrcode.react": {
      "globals": {
        "Path2D": true,
        "devicePixelRatio": true
      },
      "packages": {
        "react": true
      }
    },
    "browserify>url>qs": {
      "packages": {
        "string.prototype.matchall>side-channel": true
      }
    },
    "@metamask/snaps-controllers>tar-stream>streamx>queue-tick": {
      "globals": {
        "queueMicrotask": true
      }
    },
    "react-beautiful-dnd>raf-schd": {
      "globals": {
        "cancelAnimationFrame": true,
        "requestAnimationFrame": true
      }
    },
    "crypto-browserify>randombytes": {
      "globals": {
        "crypto": true,
        "msCrypto": true
      },
      "packages": {
        "process": true,
        "koa>content-disposition>safe-buffer": true
      }
    },
    "crypto-browserify>randomfill": {
      "globals": {
        "crypto": true,
        "msCrypto": true
      },
      "packages": {
        "process": true,
        "crypto-browserify>randombytes": true,
        "koa>content-disposition>safe-buffer": true
      }
    },
    "react": {
      "globals": {
        "console": true
      },
      "packages": {
        "react>object-assign": true
      }
    },
    "react-beautiful-dnd": {
      "globals": {
        "Element.prototype": true,
        "__REDUX_DEVTOOLS_EXTENSION_COMPOSE__": true,
        "addEventListener": true,
        "cancelAnimationFrame": true,
        "clearTimeout": true,
        "console": true,
        "document": true,
        "getComputedStyle": true,
        "pageXOffset": true,
        "pageYOffset": true,
        "removeEventListener": true,
        "requestAnimationFrame": true,
        "scrollBy": true,
        "setTimeout": true
      },
      "packages": {
        "@babel/runtime": true,
        "react-beautiful-dnd>css-box-model": true,
        "react-beautiful-dnd>memoize-one": true,
        "react-beautiful-dnd>raf-schd": true,
        "react": true,
        "react-dom": true,
        "react-redux": true,
        "redux": true,
        "react-beautiful-dnd>use-memo-one": true
      }
    },
    "react-chartjs-2": {
      "globals": {
        "setTimeout": true
      },
      "packages": {
        "chart.js": true,
        "react": true
      }
    },
    "react-focus-lock>react-clientside-effect": {
      "packages": {
        "@babel/runtime": true,
        "react": true
      }
    },
    "react-dom": {
      "globals": {
        "HTMLIFrameElement": true,
        "MSApp": true,
        "__REACT_DEVTOOLS_GLOBAL_HOOK__": true,
        "addEventListener": true,
        "clearTimeout": true,
        "clipboardData": true,
        "console": true,
        "dispatchEvent": true,
        "document": true,
        "event": "write",
        "jest": true,
        "location.protocol": true,
        "navigator.userAgent.indexOf": true,
        "removeEventListener": true,
        "self": true,
        "setTimeout": true,
        "top": true
      },
      "packages": {
        "react>object-assign": true,
        "react": true,
        "react-dom>scheduler": true
      }
    },
    "react-responsive-carousel>react-easy-swipe": {
      "globals": {
        "addEventListener": true,
        "define": true,
        "document.addEventListener": true,
        "document.removeEventListener": true
      },
      "packages": {
        "prop-types": true,
        "react": true
      }
    },
    "react-popper>react-fast-compare": {
      "globals": {
        "Element": true,
        "console.warn": true
      }
    },
    "react-focus-lock": {
      "globals": {
        "addEventListener": true,
        "console.error": true,
        "console.warn": true,
        "document": true,
        "removeEventListener": true,
        "setTimeout": true
      },
      "packages": {
        "@babel/runtime": true,
        "react-focus-lock>focus-lock": true,
        "prop-types": true,
        "react": true,
        "react-focus-lock>react-clientside-effect": true,
        "react-focus-lock>use-callback-ref": true,
        "react-focus-lock>use-sidecar": true
      }
    },
    "react-idle-timer": {
      "globals": {
        "clearTimeout": true,
        "document": true,
        "setTimeout": true
      },
      "packages": {
        "prop-types": true,
        "react": true
      }
    },
    "react-redux>hoist-non-react-statics>react-is": {
      "globals": {
        "console": true
      }
    },
    "prop-types>react-is": {
      "globals": {
        "console": true
      }
    },
    "react-redux>react-is": {
      "globals": {
        "console": true
      }
    },
    "react-router-dom>react-router>react-is": {
      "globals": {
        "console": true
      }
    },
    "react-markdown": {
      "globals": {
        "console.warn": true
      },
      "packages": {
        "react-markdown>comma-separated-tokens": true,
        "prop-types": true,
        "react-markdown>property-information": true,
        "react": true,
        "react-redux>react-is": true,
        "react-markdown>remark-parse": true,
        "react-markdown>remark-rehype": true,
        "react-markdown>space-separated-tokens": true,
        "react-markdown>style-to-object": true,
        "react-markdown>unified": true,
        "react-markdown>unist-util-visit": true,
        "react-markdown>vfile": true
      }
    },
    "react-popper": {
      "globals": {
        "document": true
      },
      "packages": {
        "@popperjs/core": true,
        "react": true,
        "react-popper>react-fast-compare": true,
        "react-popper>warning": true
      }
    },
    "react-redux": {
      "globals": {
        "console": true,
        "document": true
      },
      "packages": {
        "@babel/runtime": true,
        "react-redux>hoist-non-react-statics": true,
        "prop-types": true,
        "react": true,
        "react-dom": true,
        "react-redux>react-is": true
      }
    },
    "react-responsive-carousel": {
      "globals": {
        "HTMLElement": true,
        "addEventListener": true,
        "clearTimeout": true,
        "console.warn": true,
        "document": true,
        "getComputedStyle": true,
        "removeEventListener": true,
        "setTimeout": true
      },
      "packages": {
        "classnames": true,
        "react": true,
        "react-dom": true,
        "react-responsive-carousel>react-easy-swipe": true
      }
    },
    "react-router-dom": {
      "packages": {
        "react-router-dom>history": true,
        "prop-types": true,
        "react": true,
        "react-router-dom>react-router": true,
        "react-router-dom>tiny-invariant": true,
        "react-router-dom>tiny-warning": true
      }
    },
    "react-router-dom-v5-compat": {
      "globals": {
        "FormData": true,
        "URL": true,
        "URLSearchParams": true,
        "__reactRouterVersion": "write",
        "addEventListener": true,
        "confirm": true,
        "define": true,
        "document": true,
        "history.scrollRestoration": true,
        "location.href": true,
        "removeEventListener": true,
        "scrollTo": true,
        "scrollY": true,
        "sessionStorage.getItem": true,
        "sessionStorage.setItem": true,
        "setTimeout": true
      },
      "packages": {
        "react-router-dom-v5-compat>@remix-run/router": true,
        "history": true,
        "react": true,
        "react-dom": true,
        "react-router-dom": true,
        "react-router-dom-v5-compat>react-router": true
      }
    },
    "react-router-dom>react-router": {
      "packages": {
        "react-router-dom>history": true,
        "react-redux>hoist-non-react-statics": true,
        "serve-handler>path-to-regexp": true,
        "prop-types": true,
        "react": true,
        "react-router-dom>react-router>react-is": true,
        "react-router-dom>tiny-invariant": true,
        "react-router-dom>tiny-warning": true
      }
    },
    "react-router-dom-v5-compat>react-router": {
      "globals": {
        "console.error": true,
        "define": true
      },
      "packages": {
        "react-router-dom-v5-compat>@remix-run/router": true,
        "react": true
      }
    },
    "react-simple-file-input": {
      "globals": {
        "File": true,
        "FileReader": true,
        "console.warn": true
      },
      "packages": {
        "prop-types": true,
        "react": true
      }
    },
    "react-tippy": {
      "globals": {
        "Element": true,
        "MSStream": true,
        "MutationObserver": true,
        "addEventListener": true,
        "clearTimeout": true,
        "console.error": true,
        "console.warn": true,
        "define": true,
        "document": true,
        "getComputedStyle": true,
        "innerHeight": true,
        "innerWidth": true,
        "navigator.maxTouchPoints": true,
        "navigator.msMaxTouchPoints": true,
        "navigator.userAgent": true,
        "performance": true,
        "requestAnimationFrame": true,
        "setTimeout": true
      },
      "packages": {
        "react-tippy>popper.js": true,
        "react": true,
        "react-dom": true
      }
    },
    "react-toggle-button": {
      "globals": {
        "clearTimeout": true,
        "console.warn": true,
        "define": true,
        "performance": true,
        "setTimeout": true
      },
      "packages": {
        "react": true
      }
    },
    "react-transition-group": {
      "globals": {
        "Element": true,
        "setTimeout": true
      },
      "packages": {
        "react-transition-group>dom-helpers": true,
        "prop-types": true,
        "react": true,
        "react-dom": true
      }
    },
    "readable-stream": {
      "packages": {
        "browserify>browser-resolve": true,
        "browserify>buffer": true,
        "webpack>events": true,
        "pumpify>inherits": true,
        "process": true,
        "browserify>string_decoder": true,
        "readable-stream>util-deprecate": true
      }
    },
    "crypto-browserify>browserify-sign>readable-stream": {
      "packages": {
        "browserify>browser-resolve": true,
        "readable-stream-2>core-util-is": true,
        "webpack>events": true,
        "pumpify>inherits": true,
        "crypto-browserify>browserify-sign>readable-stream>isarray": true,
        "process": true,
        "readable-stream-2>process-nextick-args": true,
        "crypto-browserify>browserify-sign>readable-stream>safe-buffer": true,
        "crypto-browserify>browserify-sign>readable-stream>string_decoder": true,
        "browserify>timers-browserify": true,
        "readable-stream>util-deprecate": true
      }
    },
    "extension-port-stream>readable-stream": {
      "globals": {
        "AbortController": true,
        "AbortSignal": true,
        "AggregateError": true,
        "Blob": true,
        "queueMicrotask": true
      },
      "packages": {
        "@lavamoat/lavapack>readable-stream>abort-controller": true,
        "browserify>buffer": true,
        "webpack>events": true,
        "process": true,
        "browserify>string_decoder": true
      }
    },
    "@metamask/providers>extension-port-stream>readable-stream": {
      "globals": {
        "AbortController": true,
        "AbortSignal": true,
        "AggregateError": true,
        "Blob": true,
        "queueMicrotask": true
      },
      "packages": {
        "@lavamoat/lavapack>readable-stream>abort-controller": true,
        "browserify>buffer": true,
        "webpack>events": true,
        "process": true,
        "browserify>string_decoder": true
      }
    },
    "@metamask/snaps-controllers>readable-web-to-node-stream": {
      "packages": {
        "readable-stream": true
      }
    },
    "redux": {
      "globals": {
        "console": true
      },
      "packages": {
        "@babel/runtime": true
      }
    },
    "string.prototype.matchall>regexp.prototype.flags": {
      "packages": {
        "string.prototype.matchall>call-bind": true,
        "string.prototype.matchall>define-properties": true,
        "string.prototype.matchall>es-abstract>es-errors": true,
        "string.prototype.matchall>get-intrinsic>get-proto": true,
        "string.prototype.matchall>es-abstract>gopd": true,
        "string.prototype.matchall>regexp.prototype.flags>set-function-name": true
      }
    },
    "react-markdown>remark-parse": {
      "packages": {
        "react-markdown>remark-parse>mdast-util-from-markdown": true
      }
    },
    "react-markdown>remark-rehype": {
      "packages": {
        "react-markdown>remark-rehype>mdast-util-to-hast": true
      }
    },
    "react-markdown>vfile>replace-ext": {
      "packages": {
        "path-browserify": true
      }
    },
    "reselect": {
      "globals": {
        "WeakRef": true,
        "console.warn": true,
        "unstable_autotrackMemoize": true
      }
    },
    "@metamask/snaps-utils>rfdc": {
      "packages": {
        "browserify>buffer": true
      }
    },
    "ethereumjs-util>create-hash>ripemd160": {
      "packages": {
        "browserify>buffer": true,
        "ethereumjs-util>create-hash>ripemd160>hash-base": true,
        "pumpify>inherits": true
      }
    },
    "crypto-browserify>pbkdf2>ripemd160": {
      "packages": {
        "browserify>buffer": true,
        "crypto-browserify>pbkdf2>ripemd160>hash-base": true,
        "pumpify>inherits": true
      }
    },
    "eth-lattice-keyring>rlp": {
      "globals": {
        "TextEncoder": true
      }
    },
    "ethereumjs-util>rlp": {
      "packages": {
        "bn.js": true,
        "browserify>buffer": true
      }
    },
    "eth-lattice-keyring>gridplus-sdk>rlp": {
      "globals": {
        "TextEncoder": true
      }
    },
    "wait-on>rxjs": {
      "globals": {
        "cancelAnimationFrame": true,
        "clearInterval": true,
        "clearTimeout": true,
        "performance": true,
        "requestAnimationFrame": true,
        "setInterval.apply": true,
        "setTimeout.apply": true
      }
    },
    "koa>content-disposition>safe-buffer": {
      "packages": {
        "browserify>buffer": true
      }
    },
    "crypto-browserify>browserify-sign>readable-stream>safe-buffer": {
      "packages": {
        "browserify>buffer": true
      }
    },
    "crypto-browserify>browserify-sign>readable-stream>string_decoder>safe-buffer": {
      "packages": {
        "browserify>buffer": true
      }
    },
    "react-dom>scheduler": {
      "globals": {
        "MessageChannel": true,
        "cancelAnimationFrame": true,
        "clearTimeout": true,
        "console": true,
        "performance": true,
        "requestAnimationFrame": true,
        "setTimeout": true
      }
    },
    "ethers>@ethersproject/json-wallets>scrypt-js": {
      "globals": {
        "define": true,
        "setTimeout": true
      },
      "packages": {
        "browserify>timers-browserify": true
      }
    },
    "ganache>secp256k1": {
      "packages": {
        "@toruslabs/eccrypto>elliptic": true
      }
    },
    "semver": {
      "globals": {
        "console.error": true
      },
      "packages": {
        "process": true
      }
    },
    "string.prototype.matchall>call-bind>set-function-length": {
      "packages": {
        "string.prototype.matchall>define-properties>define-data-property": true,
        "string.prototype.matchall>es-abstract>es-errors": true,
        "string.prototype.matchall>get-intrinsic": true,
        "string.prototype.matchall>es-abstract>gopd": true,
        "string.prototype.matchall>es-abstract>has-property-descriptors": true
      }
    },
    "string.prototype.matchall>regexp.prototype.flags>set-function-name": {
      "packages": {
        "string.prototype.matchall>define-properties>define-data-property": true,
        "string.prototype.matchall>es-abstract>es-errors": true,
        "string.prototype.matchall>es-abstract>function.prototype.name>functions-have-names": true,
        "string.prototype.matchall>es-abstract>has-property-descriptors": true
      }
    },
    "eth-method-registry>@metamask/ethjs-query>promise-to-callback>set-immediate-shim": {
      "globals": {
        "setTimeout.apply": true
      },
      "packages": {
        "browserify>timers-browserify": true
      }
    },
    "addons-linter>sha.js": {
      "packages": {
        "pumpify>inherits": true,
        "koa>content-disposition>safe-buffer": true,
        "addons-linter>sha.js>to-buffer": true
      }
    },
    "string.prototype.matchall>side-channel>side-channel-list": {
      "packages": {
        "string.prototype.matchall>es-abstract>es-errors": true,
        "string.prototype.matchall>es-abstract>object-inspect": true
      }
    },
    "string.prototype.matchall>side-channel>side-channel-map": {
      "packages": {
        "browserify>util>which-typed-array>call-bound": true,
        "string.prototype.matchall>es-abstract>es-errors": true,
        "string.prototype.matchall>get-intrinsic": true,
        "string.prototype.matchall>es-abstract>object-inspect": true
      }
    },
    "string.prototype.matchall>side-channel>side-channel-weakmap": {
      "packages": {
        "browserify>util>which-typed-array>call-bound": true,
        "string.prototype.matchall>es-abstract>es-errors": true,
        "string.prototype.matchall>get-intrinsic": true,
        "string.prototype.matchall>es-abstract>object-inspect": true,
        "string.prototype.matchall>side-channel>side-channel-map": true
      }
    },
    "string.prototype.matchall>side-channel": {
      "packages": {
        "string.prototype.matchall>es-abstract>es-errors": true,
        "string.prototype.matchall>es-abstract>object-inspect": true,
        "string.prototype.matchall>side-channel>side-channel-list": true,
        "string.prototype.matchall>side-channel>side-channel-map": true,
        "string.prototype.matchall>side-channel>side-channel-weakmap": true
      }
    },
    "@metamask/profile-sync-controller>siwe": {
      "globals": {
        "console.error": true,
        "console.warn": true
      },
      "packages": {
        "@metamask/profile-sync-controller>siwe>@spruceid/siwe-parser": true,
        "@metamask/profile-sync-controller>siwe>@stablelib/random": true,
        "ethers": true,
        "@metamask/controller-utils>@spruceid/siwe-parser>valid-url": true
      }
    },
    "@metamask/eth-token-tracker>deep-equal>es-get-iterator>stop-iteration-iterator": {
      "globals": {
        "StopIteration": true
      },
      "packages": {
        "string.prototype.matchall>internal-slot": true
      }
    },
    "stream-browserify": {
      "packages": {
        "webpack>events": true,
        "pumpify>inherits": true,
        "readable-stream": true
      }
    },
    "stream-http": {
      "globals": {
        "AbortController": true,
        "Blob": true,
        "MSStreamReader": true,
        "ReadableStream": true,
        "WritableStream": true,
        "XDomainRequest": true,
        "XMLHttpRequest": true,
        "clearTimeout": true,
        "fetch": true,
        "location.protocol.search": true,
        "setTimeout": true
      },
      "packages": {
        "browserify>buffer": true,
        "stream-http>builtin-status-codes": true,
        "pumpify>inherits": true,
        "process": true,
        "readable-stream": true,
        "browserify>url": true,
        "watchify>xtend": true
      }
    },
    "@metamask/snaps-controllers>tar-stream>streamx": {
      "packages": {
        "webpack>events": true,
        "@metamask/snaps-controllers>tar-stream>fast-fifo": true,
        "@metamask/snaps-controllers>tar-stream>streamx>queue-tick": true
      }
    },
    "browserify>string_decoder": {
      "packages": {
        "koa>content-disposition>safe-buffer": true
      }
    },
    "crypto-browserify>browserify-sign>readable-stream>string_decoder": {
      "packages": {
        "crypto-browserify>browserify-sign>readable-stream>string_decoder>safe-buffer": true
      }
    },
    "eth-method-registry>@metamask/ethjs-query>@metamask/ethjs-format>strip-hex-prefix": {
      "packages": {
        "eth-method-registry>@metamask/ethjs-query>@metamask/ethjs-format>is-hex-prefixed": true
      }
    },
    "react-markdown>style-to-object": {
      "packages": {
        "react-markdown>style-to-object>inline-style-parser": true
      }
    },
    "@metamask/snaps-controllers>tar-stream": {
      "packages": {
        "@metamask/snaps-controllers>tar-stream>b4a": true,
        "browserify>browser-resolve": true,
        "@metamask/snaps-controllers>tar-stream>fast-fifo": true,
        "@metamask/snaps-controllers>tar-stream>streamx": true
      }
    },
    "browserify>timers-browserify": {
      "globals": {
        "clearInterval": true,
        "clearTimeout": true,
        "setInterval": true,
        "setTimeout": true
      },
      "packages": {
        "process": true
      }
    },
    "react-router-dom>tiny-warning": {
      "globals": {
        "console": true
      }
    },
    "addons-linter>sha.js>to-buffer": {
      "packages": {
        "@lavamoat/lavapack>json-stable-stringify>isarray": true,
        "koa>content-disposition>safe-buffer": true,
        "string.prototype.matchall>es-abstract>typed-array-buffer": true
      }
    },
    "copy-to-clipboard>toggle-selection": {
      "globals": {
        "document.activeElement": true,
        "document.getSelection": true
      }
    },
    "tslib": {
      "globals": {
        "SuppressedError": true,
        "define": true
      }
    },
    "tweetnacl": {
      "globals": {
        "crypto": true,
        "msCrypto": true,
        "nacl": "write"
      },
      "packages": {
        "browserify>browser-resolve": true
      }
    },
    "string.prototype.matchall>es-abstract>typed-array-buffer": {
      "packages": {
        "browserify>util>which-typed-array>call-bound": true,
        "string.prototype.matchall>es-abstract>es-errors": true,
        "browserify>util>is-typed-array": true
      }
    },
    "@trezor/connect-web>@trezor/connect-common>@trezor/env-utils>ua-parser-js": {
      "globals": {
        "define": true
      }
    },
    "@ensdomains/content-hash>cids>uint8arrays": {
      "globals": {
        "TextDecoder": true
      },
      "packages": {
        "@ensdomains/content-hash>cids>multibase": true
      }
    },
    "@ensdomains/content-hash>multicodec>uint8arrays": {
      "globals": {
        "Buffer": true,
        "TextDecoder": true,
        "TextEncoder": true
      },
      "packages": {
        "@ensdomains/content-hash>multicodec>uint8arrays>multiformats": true
      }
    },
    "@ensdomains/content-hash>cids>multihashes>uint8arrays": {
      "globals": {
        "TextDecoder": true,
        "TextEncoder": true
      },
      "packages": {
        "@ensdomains/content-hash>cids>multibase": true
      }
    },
    "@metamask/keyring-controller>ulid": {
      "globals": {
        "console.error": true,
        "crypto": true,
        "define": true
      }
    },
    "react-markdown>unified": {
      "packages": {
        "react-markdown>unified>bail": true,
        "react-markdown>unified>extend": true,
        "react-markdown>unified>is-buffer": true,
        "react-markdown>unified>is-plain-obj": true,
        "react-markdown>unified>trough": true,
        "react-markdown>vfile": true
      }
    },
    "react-markdown>unist-util-visit>unist-util-visit-parents": {
      "packages": {
        "react-markdown>unist-util-visit>unist-util-is": true
      }
    },
    "react-markdown>unist-util-visit": {
      "packages": {
        "react-markdown>unist-util-visit>unist-util-visit-parents": true
      }
    },
    "uri-js": {
      "globals": {
        "define": true
      }
    },
    "browserify>url": {
      "packages": {
        "browserify>url>punycode": true,
        "browserify>url>qs": true
      }
    },
    "react-focus-lock>use-callback-ref": {
      "packages": {
        "react": true
      }
    },
    "react-beautiful-dnd>use-memo-one": {
      "packages": {
        "react": true
      }
    },
    "react-focus-lock>use-sidecar": {
      "globals": {
        "console.error": true
      },
      "packages": {
        "react-focus-lock>use-sidecar>detect-node-es": true,
        "react": true,
        "tslib": true
      }
    },
    "readable-stream>util-deprecate": {
      "globals": {
        "console.trace": true,
        "console.warn": true,
        "localStorage": true
      }
    },
    "browserify>assert>util": {
      "globals": {
        "console.error": true,
        "console.log": true,
        "console.trace": true,
        "process": true
      },
      "packages": {
        "browserify>assert>util>inherits": true,
        "process": true
      }
    },
    "browserify>util": {
      "globals": {
        "console.error": true,
        "console.log": true,
        "console.trace": true
      },
      "packages": {
        "pumpify>inherits": true,
        "browserify>util>is-arguments": true,
        "koa>is-generator-function": true,
        "browserify>util>is-typed-array": true,
        "process": true,
        "browserify>util>which-typed-array": true
      }
    },
    "uuid": {
      "globals": {
        "crypto": true,
        "msCrypto": true
      }
    },
    "@metamask/eth-qr-keyring>@keystonehq/bc-ur-registry-eth>uuid": {
      "globals": {
        "crypto": true,
        "msCrypto": true
      }
    },
    "@metamask/eth-qr-keyring>uuid": {
      "globals": {
        "crypto": true
      }
    },
    "@metamask/eth-snap-keyring>uuid": {
      "globals": {
        "crypto": true
      }
    },
    "@metamask/keyring-snap-client>uuid": {
      "globals": {
        "crypto": true
      }
    },
    "eth-lattice-keyring>gridplus-sdk>uuid": {
      "globals": {
        "crypto": true
      }
    },
    "@metamask/snaps-utils>validate-npm-package-name": {
      "packages": {
        "@metamask/snaps-utils>validate-npm-package-name>builtins": true
      }
    },
    "react-markdown>vfile>vfile-message": {
      "packages": {
        "react-markdown>vfile>unist-util-stringify-position": true
      }
    },
    "react-markdown>vfile": {
      "packages": {
        "react-markdown>vfile>is-buffer": true,
        "path-browserify": true,
        "process": true,
        "react-markdown>vfile>replace-ext": true,
        "react-markdown>vfile>vfile-message": true
      }
    },
    "browserify>vm-browserify": {
      "globals": {
        "document.body.appendChild": true,
        "document.body.removeChild": true,
        "document.createElement": true
      }
    },
    "react-popper>warning": {
      "globals": {
        "console": true
      }
    },
    "@ensdomains/content-hash>multihashes>web-encoding": {
      "globals": {
        "TextDecoder": true,
        "TextEncoder": true
      },
      "packages": {
        "browserify>util": true
      }
    },
    "webextension-polyfill": {
      "globals": {
        "browser": true,
        "chrome": true,
        "console.error": true,
        "console.warn": true,
        "define": true
      }
    },
    "@open-rpc/test-coverage>isomorphic-fetch>whatwg-fetch": {
      "globals": {
        "AbortController": true,
        "Blob": true,
        "FileReader": true,
        "FormData": true,
        "URLSearchParams.prototype.isPrototypeOf": true,
        "XMLHttpRequest": true,
        "console.warn": true,
        "define": true,
        "setTimeout": true
      }
    },
    "@metamask/eth-token-tracker>deep-equal>which-boxed-primitive": {
      "packages": {
        "@metamask/eth-token-tracker>deep-equal>which-boxed-primitive>is-bigint": true,
        "@metamask/eth-token-tracker>deep-equal>which-boxed-primitive>is-boolean-object": true,
        "@metamask/eth-token-tracker>deep-equal>which-boxed-primitive>is-number-object": true,
        "eslint-plugin-react>array-includes>is-string": true,
        "string.prototype.matchall>es-abstract>es-to-primitive>is-symbol": true
      }
    },
    "@metamask/eth-token-tracker>deep-equal>which-collection": {
      "packages": {
        "@metamask/eth-token-tracker>deep-equal>es-get-iterator>is-map": true,
        "@metamask/eth-token-tracker>deep-equal>es-get-iterator>is-set": true,
        "@metamask/eth-token-tracker>deep-equal>which-collection>is-weakmap": true,
        "@metamask/eth-token-tracker>deep-equal>which-collection>is-weakset": true
      }
    },
    "browserify>util>which-typed-array": {
      "packages": {
        "string.prototype.matchall>es-abstract>available-typed-arrays": true,
        "string.prototype.matchall>call-bind": true,
        "browserify>util>which-typed-array>call-bound": true,
        "browserify>util>which-typed-array>for-each": true,
        "string.prototype.matchall>get-intrinsic>get-proto": true,
        "string.prototype.matchall>es-abstract>gopd": true,
        "koa>is-generator-function>has-tostringtag": true
      }
    }
  }
}<|MERGE_RESOLUTION|>--- conflicted
+++ resolved
@@ -1009,30 +1009,17 @@
     },
     "@metamask/design-system-react": {
       "globals": {
-<<<<<<< HEAD
-        "__import__": true,
-        "console.warn": true
-      },
-      "packages": {
-        "@metamask/jazzicon": true,
-        "@metamask/utils": true,
-        "@metamask/design-system-react>@radix-ui/react-slot": true,
-        "@solana/addresses": true,
-=======
         "console.warn": true
       },
       "packages": {
         "@metamask/design-system-react>@metamask/design-system-shared": true,
         "@metamask/jazzicon": true,
         "@metamask/design-system-react>@radix-ui/react-slot": true,
->>>>>>> fd295214
         "@metamask/design-system-react>blo": true,
         "react": true,
         "@metamask/design-system-react>tailwind-merge": true
       }
     },
-<<<<<<< HEAD
-=======
     "@metamask/design-system-react>@metamask/design-system-shared": {
       "packages": {
         "@metamask/utils": true
@@ -1048,7 +1035,6 @@
         "uuid": true
       }
     },
->>>>>>> fd295214
     "@metamask/ens-controller": {
       "packages": {
         "@ethersproject/providers": true,
@@ -1384,17 +1370,6 @@
         "bitcoin-address-validation": true
       }
     },
-<<<<<<< HEAD
-    "@metamask/multichain-transactions-controller>@metamask/keyring-api": {
-      "packages": {
-        "@metamask/account-api>@metamask/keyring-utils": true,
-        "@metamask/superstruct": true,
-        "@metamask/utils": true,
-        "bitcoin-address-validation": true
-      }
-    },
-=======
->>>>>>> fd295214
     "@metamask/keyring-controller": {
       "globals": {
         "console.error": true
