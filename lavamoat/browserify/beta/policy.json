{
  "resources": {
    "@babel/runtime": {
      "globals": {
        "regeneratorRuntime": "write"
      }
    },
    "@ensdomains/content-hash": {
      "globals": {
        "console.warn": true
      },
      "packages": {
        "@ensdomains/content-hash>cids": true,
        "@ensdomains/content-hash>js-base64": true,
        "@ensdomains/content-hash>multicodec": true,
        "@ensdomains/content-hash>multihashes": true,
        "browserify>buffer": true
      }
    },
    "@ensdomains/content-hash>cids": {
      "packages": {
        "@ensdomains/content-hash>cids>multibase": true,
        "@ensdomains/content-hash>cids>multihashes": true,
        "@ensdomains/content-hash>cids>uint8arrays": true,
        "@ensdomains/content-hash>multicodec": true
      }
    },
    "@ensdomains/content-hash>cids>multibase": {
      "globals": {
        "TextDecoder": true,
        "TextEncoder": true
      },
      "packages": {
        "@ensdomains/content-hash>cids>multibase>@multiformats/base-x": true
      }
    },
    "@ensdomains/content-hash>cids>multihashes": {
      "packages": {
        "@ensdomains/content-hash>cids>multibase": true,
        "@ensdomains/content-hash>cids>multihashes>varint": true,
        "@ensdomains/content-hash>cids>uint8arrays": true
      }
    },
    "@ensdomains/content-hash>cids>uint8arrays": {
      "globals": {
        "TextDecoder": true,
        "TextEncoder": true
      },
      "packages": {
        "@ensdomains/content-hash>cids>multibase": true
      }
    },
    "@ensdomains/content-hash>js-base64": {
      "globals": {
        "Base64": "write",
        "TextDecoder": true,
        "TextEncoder": true,
        "atob": true,
        "btoa": true,
        "define": true
      },
      "packages": {
        "browserify>buffer": true
      }
    },
    "@ensdomains/content-hash>multicodec": {
      "packages": {
        "@ensdomains/content-hash>multicodec>uint8arrays": true,
        "sass-embedded>varint": true
      }
    },
    "@ensdomains/content-hash>multicodec>uint8arrays": {
      "globals": {
        "Buffer": true,
        "TextDecoder": true,
        "TextEncoder": true
      },
      "packages": {
        "@metamask/assets-controllers>multiformats": true
      }
    },
    "@ensdomains/content-hash>multihashes": {
      "packages": {
        "@ensdomains/content-hash>multihashes>multibase": true,
        "@ensdomains/content-hash>multihashes>varint": true,
        "@ensdomains/content-hash>multihashes>web-encoding": true,
        "browserify>buffer": true
      }
    },
    "@ensdomains/content-hash>multihashes>multibase": {
      "packages": {
        "@ensdomains/content-hash>multihashes>multibase>base-x": true,
        "@ensdomains/content-hash>multihashes>web-encoding": true,
        "browserify>buffer": true
      }
    },
    "@ensdomains/content-hash>multihashes>multibase>base-x": {
      "packages": {
        "koa>content-disposition>safe-buffer": true
      }
    },
    "@ensdomains/content-hash>multihashes>web-encoding": {
      "globals": {
        "TextDecoder": true,
        "TextEncoder": true
      },
      "packages": {
        "browserify>util": true
      }
    },
    "@ethereumjs/tx": {
      "packages": {
        "@ethereumjs/tx>@ethereumjs/common": true,
        "@ethereumjs/tx>@ethereumjs/rlp": true,
        "@ethereumjs/tx>@ethereumjs/util": true,
        "@ethereumjs/tx>ethereum-cryptography": true,
        "browserify>buffer": true,
        "browserify>insert-module-globals>is-buffer": true
      }
    },
    "@ethereumjs/tx>@ethereumjs/common": {
      "packages": {
        "@ethereumjs/tx>@ethereumjs/common>crc-32": true,
        "@ethereumjs/tx>@ethereumjs/util": true,
        "browserify>buffer": true,
        "webpack>events": true
      }
    },
    "@ethereumjs/tx>@ethereumjs/common>crc-32": {
      "globals": {
        "DO_NOT_EXPORT_CRC": true,
        "define": true
      }
    },
    "@ethereumjs/tx>@ethereumjs/rlp": {
      "globals": {
        "TextEncoder": true
      }
    },
    "@ethereumjs/tx>@ethereumjs/util": {
      "globals": {
        "console.warn": true
      },
      "packages": {
        "@ethereumjs/tx>@ethereumjs/rlp": true,
        "@ethereumjs/tx>@ethereumjs/util>micro-ftch": true,
        "@ethereumjs/tx>ethereum-cryptography": true,
        "browserify>buffer": true,
        "browserify>insert-module-globals>is-buffer": true,
        "webpack>events": true
      }
    },
    "@ethereumjs/tx>@ethereumjs/util>micro-ftch": {
      "globals": {
        "Headers": true,
        "TextDecoder": true,
        "URL": true,
        "btoa": true,
        "fetch": true
      },
      "packages": {
        "browserify>browserify-zlib": true,
        "browserify>buffer": true,
        "browserify>url": true,
        "browserify>util": true,
        "https-browserify": true,
        "process": true,
        "stream-http": true
      }
    },
    "@ethereumjs/tx>ethereum-cryptography": {
      "globals": {
        "TextDecoder": true,
        "crypto": true
      },
      "packages": {
        "@ethereumjs/tx>ethereum-cryptography>@scure/bip32": true,
        "@metamask/message-signing-snap>@noble/curves": true,
        "@noble/hashes": true
      }
    },
    "@ethereumjs/tx>ethereum-cryptography>@scure/bip32": {
      "packages": {
        "@metamask/message-signing-snap>@noble/curves": true,
        "@metamask/utils>@scure/base": true,
        "@noble/hashes": true
      }
    },
    "@ethersproject/abi": {
      "globals": {
        "console.log": true
      },
      "packages": {
        "@ethersproject/abi>@ethersproject/address": true,
        "@ethersproject/abi>@ethersproject/constants": true,
        "@ethersproject/abi>@ethersproject/keccak256": true,
        "@ethersproject/abi>@ethersproject/logger": true,
        "@ethersproject/abi>@ethersproject/properties": true,
        "@ethersproject/abi>@ethersproject/strings": true,
        "@ethersproject/bignumber": true,
        "@ethersproject/bytes": true,
        "@ethersproject/hash": true
      }
    },
    "@ethersproject/abi>@ethersproject/address": {
      "packages": {
        "@ethersproject/abi>@ethersproject/keccak256": true,
        "@ethersproject/abi>@ethersproject/logger": true,
        "@ethersproject/bignumber": true,
        "@ethersproject/bytes": true,
        "@ethersproject/providers>@ethersproject/rlp": true
      }
    },
    "@ethersproject/abi>@ethersproject/constants": {
      "packages": {
        "@ethersproject/bignumber": true
      }
    },
    "@ethersproject/abi>@ethersproject/keccak256": {
      "packages": {
        "@ethersproject/bytes": true,
        "@metamask/ethjs>js-sha3": true
      }
    },
    "@ethersproject/abi>@ethersproject/logger": {
      "globals": {
        "console": true
      }
    },
    "@ethersproject/abi>@ethersproject/properties": {
      "packages": {
        "@ethersproject/abi>@ethersproject/logger": true
      }
    },
    "@ethersproject/abi>@ethersproject/strings": {
      "packages": {
        "@ethersproject/abi>@ethersproject/constants": true,
        "@ethersproject/abi>@ethersproject/logger": true,
        "@ethersproject/bytes": true
      }
    },
    "@ethersproject/bignumber": {
      "packages": {
        "@ethersproject/abi>@ethersproject/logger": true,
        "@ethersproject/bytes": true,
        "bn.js": true
      }
    },
    "@ethersproject/bytes": {
      "packages": {
        "@ethersproject/abi>@ethersproject/logger": true
      }
    },
    "@ethersproject/contracts": {
      "globals": {
        "setTimeout": true
      },
      "packages": {
        "@ethersproject/abi": true,
        "@ethersproject/abi>@ethersproject/address": true,
        "@ethersproject/abi>@ethersproject/logger": true,
        "@ethersproject/abi>@ethersproject/properties": true,
        "@ethersproject/bignumber": true,
        "@ethersproject/bytes": true,
        "@ethersproject/hash>@ethersproject/abstract-signer": true,
        "@ethersproject/hdnode>@ethersproject/transactions": true,
        "@ethersproject/wallet>@ethersproject/abstract-provider": true
      }
    },
    "@ethersproject/hash": {
      "packages": {
        "@ethersproject/abi>@ethersproject/address": true,
        "@ethersproject/abi>@ethersproject/keccak256": true,
        "@ethersproject/abi>@ethersproject/logger": true,
        "@ethersproject/abi>@ethersproject/properties": true,
        "@ethersproject/abi>@ethersproject/strings": true,
        "@ethersproject/bignumber": true,
        "@ethersproject/bytes": true,
        "@ethersproject/hash>@ethersproject/base64": true
      }
    },
    "@ethersproject/hash>@ethersproject/abstract-signer": {
      "packages": {
        "@ethersproject/abi>@ethersproject/logger": true,
        "@ethersproject/abi>@ethersproject/properties": true
      }
    },
    "@ethersproject/hash>@ethersproject/base64": {
      "globals": {
        "atob": true,
        "btoa": true
      },
      "packages": {
        "@ethersproject/bytes": true
      }
    },
    "@ethersproject/hdnode": {
      "packages": {
        "@ethersproject/abi>@ethersproject/logger": true,
        "@ethersproject/abi>@ethersproject/properties": true,
        "@ethersproject/abi>@ethersproject/strings": true,
        "@ethersproject/bignumber": true,
        "@ethersproject/bytes": true,
        "@ethersproject/hdnode>@ethersproject/basex": true,
        "@ethersproject/hdnode>@ethersproject/pbkdf2": true,
        "@ethersproject/hdnode>@ethersproject/sha2": true,
        "@ethersproject/hdnode>@ethersproject/signing-key": true,
        "@ethersproject/hdnode>@ethersproject/transactions": true,
        "@ethersproject/hdnode>@ethersproject/wordlists": true
      }
    },
    "@ethersproject/hdnode>@ethersproject/basex": {
      "packages": {
        "@ethersproject/abi>@ethersproject/properties": true,
        "@ethersproject/bytes": true
      }
    },
    "@ethersproject/hdnode>@ethersproject/pbkdf2": {
      "packages": {
        "@ethersproject/bytes": true,
        "@ethersproject/hdnode>@ethersproject/sha2": true
      }
    },
    "@ethersproject/hdnode>@ethersproject/sha2": {
      "packages": {
        "@ethersproject/abi>@ethersproject/logger": true,
        "@ethersproject/bytes": true,
        "ethereumjs-util>ethereum-cryptography>hash.js": true
      }
    },
    "@ethersproject/hdnode>@ethersproject/signing-key": {
      "packages": {
        "@ethersproject/abi>@ethersproject/logger": true,
        "@ethersproject/abi>@ethersproject/properties": true,
        "@ethersproject/bytes": true,
        "@ethersproject/hdnode>@ethersproject/signing-key>elliptic": true
      }
    },
    "@ethersproject/hdnode>@ethersproject/signing-key>elliptic": {
      "packages": {
        "@metamask/ppom-validator>elliptic>brorand": true,
        "@metamask/ppom-validator>elliptic>hmac-drbg": true,
        "@metamask/ppom-validator>elliptic>minimalistic-assert": true,
        "@metamask/ppom-validator>elliptic>minimalistic-crypto-utils": true,
        "bn.js": true,
        "ethereumjs-util>ethereum-cryptography>hash.js": true,
        "pumpify>inherits": true
      }
    },
    "@ethersproject/hdnode>@ethersproject/transactions": {
      "packages": {
        "@ethersproject/abi>@ethersproject/address": true,
        "@ethersproject/abi>@ethersproject/constants": true,
        "@ethersproject/abi>@ethersproject/keccak256": true,
        "@ethersproject/abi>@ethersproject/logger": true,
        "@ethersproject/abi>@ethersproject/properties": true,
        "@ethersproject/bignumber": true,
        "@ethersproject/bytes": true,
        "@ethersproject/hdnode>@ethersproject/signing-key": true,
        "@ethersproject/providers>@ethersproject/rlp": true
      }
    },
    "@ethersproject/hdnode>@ethersproject/wordlists": {
      "packages": {
        "@ethersproject/abi>@ethersproject/logger": true,
        "@ethersproject/abi>@ethersproject/properties": true,
        "@ethersproject/abi>@ethersproject/strings": true,
        "@ethersproject/bytes": true,
        "@ethersproject/hash": true
      }
    },
    "@ethersproject/providers": {
      "globals": {
        "WebSocket": true,
        "clearInterval": true,
        "clearTimeout": true,
        "console.log": true,
        "console.warn": true,
        "setInterval": true,
        "setTimeout": true
      },
      "packages": {
        "@ethersproject/abi>@ethersproject/address": true,
        "@ethersproject/abi>@ethersproject/constants": true,
        "@ethersproject/abi>@ethersproject/logger": true,
        "@ethersproject/abi>@ethersproject/properties": true,
        "@ethersproject/abi>@ethersproject/strings": true,
        "@ethersproject/bignumber": true,
        "@ethersproject/bytes": true,
        "@ethersproject/hash": true,
        "@ethersproject/hash>@ethersproject/abstract-signer": true,
        "@ethersproject/hash>@ethersproject/base64": true,
        "@ethersproject/hdnode>@ethersproject/basex": true,
        "@ethersproject/hdnode>@ethersproject/sha2": true,
        "@ethersproject/hdnode>@ethersproject/transactions": true,
        "@ethersproject/providers>@ethersproject/web": true,
        "@ethersproject/providers>bech32": true,
        "@ethersproject/wallet>@ethersproject/abstract-provider": true,
        "@ethersproject/wallet>@ethersproject/random": true,
        "@metamask/test-bundler>@ethersproject/networks": true
      }
    },
    "@ethersproject/providers>@ethersproject/random": {
      "globals": {
        "crypto.getRandomValues": true
      }
    },
    "@ethersproject/providers>@ethersproject/rlp": {
      "packages": {
        "@ethersproject/abi>@ethersproject/logger": true,
        "@ethersproject/bytes": true
      }
    },
    "@ethersproject/providers>@ethersproject/web": {
      "globals": {
        "clearTimeout": true,
        "fetch": true,
        "setTimeout": true
      },
      "packages": {
        "@ethersproject/abi>@ethersproject/logger": true,
        "@ethersproject/abi>@ethersproject/properties": true,
        "@ethersproject/abi>@ethersproject/strings": true,
        "@ethersproject/bytes": true,
        "@ethersproject/hash>@ethersproject/base64": true
      }
    },
    "@ethersproject/wallet": {
      "packages": {
        "@ethersproject/abi>@ethersproject/address": true,
        "@ethersproject/abi>@ethersproject/keccak256": true,
        "@ethersproject/abi>@ethersproject/logger": true,
        "@ethersproject/abi>@ethersproject/properties": true,
        "@ethersproject/bytes": true,
        "@ethersproject/hash": true,
        "@ethersproject/hash>@ethersproject/abstract-signer": true,
        "@ethersproject/hdnode": true,
        "@ethersproject/hdnode>@ethersproject/signing-key": true,
        "@ethersproject/hdnode>@ethersproject/transactions": true,
        "@ethersproject/wallet>@ethersproject/abstract-provider": true,
        "@ethersproject/wallet>@ethersproject/json-wallets": true,
        "@ethersproject/wallet>@ethersproject/random": true
      }
    },
    "@ethersproject/wallet>@ethersproject/abstract-provider": {
      "packages": {
        "@ethersproject/abi>@ethersproject/logger": true,
        "@ethersproject/abi>@ethersproject/properties": true,
        "@ethersproject/bignumber": true,
        "@ethersproject/bytes": true
      }
    },
    "@ethersproject/wallet>@ethersproject/json-wallets": {
      "packages": {
        "@ethersproject/abi>@ethersproject/address": true,
        "@ethersproject/abi>@ethersproject/keccak256": true,
        "@ethersproject/abi>@ethersproject/logger": true,
        "@ethersproject/abi>@ethersproject/properties": true,
        "@ethersproject/abi>@ethersproject/strings": true,
        "@ethersproject/bytes": true,
        "@ethersproject/hdnode": true,
        "@ethersproject/hdnode>@ethersproject/pbkdf2": true,
        "@ethersproject/hdnode>@ethersproject/transactions": true,
        "@ethersproject/wallet>@ethersproject/json-wallets>aes-js": true,
        "@ethersproject/wallet>@ethersproject/random": true,
        "ethereumjs-util>ethereum-cryptography>scrypt-js": true
      }
    },
    "@ethersproject/wallet>@ethersproject/json-wallets>aes-js": {
      "globals": {
        "define": true
      }
    },
    "@ethersproject/wallet>@ethersproject/random": {
      "packages": {
        "@ethersproject/abi>@ethersproject/logger": true,
        "@ethersproject/bytes": true
      }
    },
    "@keystonehq/bc-ur-registry-eth": {
      "packages": {
        "@ethereumjs/tx>@ethereumjs/util": true,
        "@keystonehq/bc-ur-registry-eth>@keystonehq/bc-ur-registry": true,
        "@metamask/eth-trezor-keyring>hdkey": true,
        "browserify>buffer": true,
        "uuid": true
      }
    },
    "@keystonehq/bc-ur-registry-eth>@keystonehq/bc-ur-registry": {
      "globals": {
        "define": true
      },
      "packages": {
        "@ngraveio/bc-ur": true,
        "@swc/helpers>tslib": true,
        "browserify>buffer": true,
        "buffer": true,
        "ethereumjs-util>ethereum-cryptography>bs58check": true
      }
    },
    "@keystonehq/metamask-airgapped-keyring": {
      "packages": {
        "@ethereumjs/tx": true,
        "@keystonehq/bc-ur-registry-eth": true,
        "@keystonehq/metamask-airgapped-keyring>@keystonehq/base-eth-keyring": true,
        "@keystonehq/metamask-airgapped-keyring>@metamask/obs-store": true,
        "browserify>buffer": true,
        "ethereumjs-util>rlp": true,
        "uuid": true,
        "webpack>events": true
      }
    },
    "@keystonehq/metamask-airgapped-keyring>@keystonehq/base-eth-keyring": {
      "packages": {
        "@ethereumjs/tx": true,
        "@ethereumjs/tx>@ethereumjs/util": true,
        "@keystonehq/bc-ur-registry-eth": true,
        "@keystonehq/metamask-airgapped-keyring>@keystonehq/base-eth-keyring>rlp": true,
        "@metamask/eth-trezor-keyring>hdkey": true,
        "browserify>buffer": true,
        "uuid": true
      }
    },
    "@keystonehq/metamask-airgapped-keyring>@keystonehq/base-eth-keyring>rlp": {
      "globals": {
        "TextEncoder": true
      }
    },
    "@keystonehq/metamask-airgapped-keyring>@metamask/obs-store": {
      "packages": {
        "@keystonehq/metamask-airgapped-keyring>@metamask/obs-store>@metamask/safe-event-emitter": true,
        "@keystonehq/metamask-airgapped-keyring>@metamask/obs-store>through2": true,
        "stream-browserify": true
      }
    },
    "@keystonehq/metamask-airgapped-keyring>@metamask/obs-store>@metamask/safe-event-emitter": {
      "globals": {
        "setTimeout": true
      },
      "packages": {
        "webpack>events": true
      }
    },
    "@keystonehq/metamask-airgapped-keyring>@metamask/obs-store>through2": {
      "packages": {
        "@keystonehq/metamask-airgapped-keyring>@metamask/obs-store>through2>readable-stream": true,
        "browserify>util": true,
        "process": true,
        "watchify>xtend": true
      }
    },
    "@keystonehq/metamask-airgapped-keyring>@metamask/obs-store>through2>readable-stream": {
      "packages": {
        "@keystonehq/metamask-airgapped-keyring>@metamask/obs-store>through2>readable-stream>isarray": true,
        "@keystonehq/metamask-airgapped-keyring>@metamask/obs-store>through2>readable-stream>safe-buffer": true,
        "@keystonehq/metamask-airgapped-keyring>@metamask/obs-store>through2>readable-stream>string_decoder": true,
        "browserify>browser-resolve": true,
        "browserify>timers-browserify": true,
        "process": true,
        "pumpify>inherits": true,
        "readable-stream-2>core-util-is": true,
        "readable-stream-2>process-nextick-args": true,
        "readable-stream>util-deprecate": true,
        "webpack>events": true
      }
    },
    "@keystonehq/metamask-airgapped-keyring>@metamask/obs-store>through2>readable-stream>safe-buffer": {
      "packages": {
        "browserify>buffer": true
      }
    },
    "@keystonehq/metamask-airgapped-keyring>@metamask/obs-store>through2>readable-stream>string_decoder": {
      "packages": {
        "@keystonehq/metamask-airgapped-keyring>@metamask/obs-store>through2>readable-stream>safe-buffer": true
      }
    },
    "@lavamoat/lavadome-react": {
      "globals": {
        "Document.prototype": true,
        "DocumentFragment.prototype": true,
        "Element.prototype": true,
        "Node.prototype": true,
        "console.warn": true,
        "document": true
      },
      "packages": {
        "react": true
      }
    },
    "@material-ui/core": {
      "globals": {
        "Image": true,
        "_formatMuiErrorMessage": true,
        "addEventListener": true,
        "clearInterval": true,
        "clearTimeout": true,
        "console.error": true,
        "console.warn": true,
        "document": true,
        "getComputedStyle": true,
        "getSelection": true,
        "innerHeight": true,
        "innerWidth": true,
        "matchMedia": true,
        "navigator": true,
        "performance.now": true,
        "removeEventListener": true,
        "requestAnimationFrame": true,
        "setInterval": true,
        "setTimeout": true
      },
      "packages": {
        "@babel/runtime": true,
        "@material-ui/core>@material-ui/styles": true,
        "@material-ui/core>@material-ui/system": true,
        "@material-ui/core>@material-ui/utils": true,
        "@material-ui/core>clsx": true,
        "@material-ui/core>popper.js": true,
        "@material-ui/core>react-transition-group": true,
        "prop-types": true,
        "prop-types>react-is": true,
        "react": true,
        "react-dom": true,
        "react-redux>hoist-non-react-statics": true
      }
    },
    "@material-ui/core>@material-ui/styles": {
      "globals": {
        "console.error": true,
        "console.warn": true,
        "document.createComment": true,
        "document.head": true
      },
      "packages": {
        "@babel/runtime": true,
        "@material-ui/core>@material-ui/styles>jss": true,
        "@material-ui/core>@material-ui/styles>jss-plugin-camel-case": true,
        "@material-ui/core>@material-ui/styles>jss-plugin-default-unit": true,
        "@material-ui/core>@material-ui/styles>jss-plugin-global": true,
        "@material-ui/core>@material-ui/styles>jss-plugin-nested": true,
        "@material-ui/core>@material-ui/styles>jss-plugin-props-sort": true,
        "@material-ui/core>@material-ui/styles>jss-plugin-rule-value-function": true,
        "@material-ui/core>@material-ui/styles>jss-plugin-vendor-prefixer": true,
        "@material-ui/core>@material-ui/utils": true,
        "@material-ui/core>clsx": true,
        "prop-types": true,
        "react": true,
        "react-redux>hoist-non-react-statics": true
      }
    },
    "@material-ui/core>@material-ui/styles>jss": {
      "globals": {
        "CSS": true,
        "document.createElement": true,
        "document.querySelector": true
      },
      "packages": {
        "@babel/runtime": true,
        "@material-ui/core>@material-ui/styles>jss>is-in-browser": true,
        "react-router-dom>tiny-warning": true
      }
    },
    "@material-ui/core>@material-ui/styles>jss-plugin-camel-case": {
      "packages": {
        "@material-ui/core>@material-ui/styles>jss-plugin-camel-case>hyphenate-style-name": true
      }
    },
    "@material-ui/core>@material-ui/styles>jss-plugin-default-unit": {
      "globals": {
        "CSS": true
      },
      "packages": {
        "@material-ui/core>@material-ui/styles>jss": true
      }
    },
    "@material-ui/core>@material-ui/styles>jss-plugin-global": {
      "packages": {
        "@babel/runtime": true,
        "@material-ui/core>@material-ui/styles>jss": true
      }
    },
    "@material-ui/core>@material-ui/styles>jss-plugin-nested": {
      "packages": {
        "@babel/runtime": true,
        "react-router-dom>tiny-warning": true
      }
    },
    "@material-ui/core>@material-ui/styles>jss-plugin-rule-value-function": {
      "packages": {
        "@material-ui/core>@material-ui/styles>jss": true,
        "react-router-dom>tiny-warning": true
      }
    },
    "@material-ui/core>@material-ui/styles>jss-plugin-vendor-prefixer": {
      "packages": {
        "@material-ui/core>@material-ui/styles>jss": true,
        "@material-ui/core>@material-ui/styles>jss-plugin-vendor-prefixer>css-vendor": true
      }
    },
    "@material-ui/core>@material-ui/styles>jss-plugin-vendor-prefixer>css-vendor": {
      "globals": {
        "document.createElement": true,
        "document.documentElement": true,
        "getComputedStyle": true
      },
      "packages": {
        "@babel/runtime": true,
        "@material-ui/core>@material-ui/styles>jss>is-in-browser": true
      }
    },
    "@material-ui/core>@material-ui/styles>jss>is-in-browser": {
      "globals": {
        "document": true
      }
    },
    "@material-ui/core>@material-ui/system": {
      "globals": {
        "console.error": true
      },
      "packages": {
        "@babel/runtime": true,
        "@material-ui/core>@material-ui/utils": true,
        "prop-types": true
      }
    },
    "@material-ui/core>@material-ui/utils": {
      "packages": {
        "@babel/runtime": true,
        "prop-types": true,
        "prop-types>react-is": true
      }
    },
    "@material-ui/core>popper.js": {
      "globals": {
        "MSInputMethodContext": true,
        "Node.DOCUMENT_POSITION_FOLLOWING": true,
        "cancelAnimationFrame": true,
        "console.warn": true,
        "define": true,
        "devicePixelRatio": true,
        "document": true,
        "getComputedStyle": true,
        "innerHeight": true,
        "innerWidth": true,
        "navigator": true,
        "requestAnimationFrame": true,
        "setTimeout": true
      }
    },
    "@material-ui/core>react-transition-group": {
      "globals": {
        "Element": true,
        "setTimeout": true
      },
      "packages": {
        "@material-ui/core>react-transition-group>dom-helpers": true,
        "prop-types": true,
        "react": true,
        "react-dom": true
      }
    },
    "@material-ui/core>react-transition-group>dom-helpers": {
      "packages": {
        "@babel/runtime": true
      }
    },
    "@metamask/abi-utils": {
      "packages": {
        "@metamask/abi-utils>@metamask/utils": true,
        "@metamask/utils>@metamask/superstruct": true
      }
    },
    "@metamask/abi-utils>@metamask/utils": {
      "globals": {
        "TextDecoder": true,
        "TextEncoder": true
      },
      "packages": {
        "@metamask/utils>@metamask/superstruct": true,
        "@metamask/utils>@scure/base": true,
        "@metamask/utils>pony-cause": true,
        "@noble/hashes": true,
        "browserify>buffer": true,
        "nock>debug": true,
        "semver": true
      }
    },
    "@metamask/accounts-controller": {
      "packages": {
        "@ethereumjs/tx>@ethereumjs/util": true,
        "@ethereumjs/tx>ethereum-cryptography": true,
        "@metamask/base-controller": true,
        "@metamask/eth-snap-keyring": true,
        "@metamask/keyring-api": true,
        "@metamask/keyring-controller": true,
        "@metamask/utils": true,
        "uuid": true
      }
    },
    "@metamask/address-book-controller": {
      "packages": {
        "@metamask/base-controller": true,
        "@metamask/controller-utils": true
      }
    },
    "@metamask/announcement-controller": {
      "packages": {
        "@metamask/base-controller": true
      }
    },
    "@metamask/announcement-controller>@metamask/base-controller": {
      "globals": {
        "setTimeout": true
      },
      "packages": {
        "immer": true
      }
    },
    "@metamask/approval-controller": {
      "globals": {
        "console.info": true
      },
      "packages": {
        "@metamask/approval-controller>nanoid": true,
        "@metamask/base-controller": true,
        "@metamask/rpc-errors": true
      }
    },
    "@metamask/approval-controller>nanoid": {
      "globals": {
        "crypto.getRandomValues": true
      }
    },
    "@metamask/assets-controllers": {
      "globals": {
        "AbortController": true,
        "Headers": true,
        "URL": true,
        "URLSearchParams": true,
        "clearInterval": true,
        "clearTimeout": true,
        "console.error": true,
        "console.log": true,
        "setInterval": true,
        "setTimeout": true
      },
      "packages": {
        "@ethereumjs/tx>@ethereumjs/util": true,
        "@ethersproject/abi>@ethersproject/address": true,
        "@ethersproject/contracts": true,
        "@ethersproject/providers": true,
        "@metamask/abi-utils": true,
        "@metamask/assets-controllers>@metamask/polling-controller": true,
        "@metamask/assets-controllers>@metamask/utils": true,
        "@metamask/assets-controllers>cockatiel": true,
        "@metamask/assets-controllers>multiformats": true,
        "@metamask/base-controller": true,
        "@metamask/contract-metadata": true,
        "@metamask/controller-utils": true,
        "@metamask/eth-query": true,
        "@metamask/metamask-eth-abis": true,
        "@metamask/name-controller>async-mutex": true,
        "@metamask/rpc-errors": true,
        "bn.js": true,
        "lodash": true,
        "single-call-balance-checker-abi": true,
        "uuid": true
      }
    },
    "@metamask/assets-controllers>@metamask/polling-controller": {
      "globals": {
        "clearTimeout": true,
        "console.error": true,
        "setTimeout": true
      },
      "packages": {
        "@metamask/base-controller": true,
        "@metamask/snaps-utils>fast-json-stable-stringify": true,
        "uuid": true
      }
    },
    "@metamask/assets-controllers>@metamask/utils": {
      "globals": {
        "TextDecoder": true,
        "TextEncoder": true
      },
      "packages": {
        "@metamask/utils>@metamask/superstruct": true,
        "@metamask/utils>@scure/base": true,
        "@metamask/utils>pony-cause": true,
        "@noble/hashes": true,
        "browserify>buffer": true,
        "nock>debug": true,
        "semver": true
      }
    },
    "@metamask/assets-controllers>cockatiel": {
      "globals": {
        "AbortController": true,
        "AbortSignal": true,
        "WeakRef": true,
        "clearTimeout": true,
        "performance": true,
        "setTimeout": true
      },
      "packages": {
        "process": true
      }
    },
    "@metamask/assets-controllers>multiformats": {
      "globals": {
        "TextDecoder": true,
        "TextEncoder": true,
        "console.warn": true,
        "crypto.subtle.digest": true
      }
    },
    "@metamask/base-controller": {
      "globals": {
        "setTimeout": true
      },
      "packages": {
        "immer": true
      }
    },
    "@metamask/browser-passworder": {
      "globals": {
        "CryptoKey": true,
        "btoa": true,
        "crypto.getRandomValues": true,
        "crypto.subtle.decrypt": true,
        "crypto.subtle.deriveKey": true,
        "crypto.subtle.encrypt": true,
        "crypto.subtle.exportKey": true,
        "crypto.subtle.importKey": true
      },
      "packages": {
        "@metamask/utils": true,
        "browserify>buffer": true
      }
    },
    "@metamask/controller-utils": {
      "globals": {
        "URL": true,
        "console.error": true,
        "fetch": true,
        "setTimeout": true
      },
      "packages": {
        "@ethereumjs/tx>@ethereumjs/util": true,
        "@metamask/controller-utils>@metamask/utils": true,
        "@metamask/controller-utils>@spruceid/siwe-parser": true,
        "@metamask/ethjs>@metamask/ethjs-unit": true,
        "bn.js": true,
        "browserify>buffer": true,
        "eslint>fast-deep-equal": true,
        "eth-ens-namehash": true
      }
    },
    "@metamask/controller-utils>@metamask/utils": {
      "globals": {
        "TextDecoder": true,
        "TextEncoder": true
      },
      "packages": {
        "@metamask/snaps-sdk>@metamask/superstruct": true,
        "@metamask/utils>@scure/base": true,
        "@metamask/utils>pony-cause": true,
        "@noble/hashes": true,
        "browserify>buffer": true,
        "nock>debug": true,
        "semver": true
      }
    },
    "@metamask/controller-utils>@spruceid/siwe-parser": {
      "globals": {
        "console.error": true,
        "console.log": true
      },
      "packages": {
        "@metamask/controller-utils>@spruceid/siwe-parser>apg-js": true,
        "@noble/hashes": true
      }
    },
    "@metamask/controller-utils>@spruceid/siwe-parser>apg-js": {
      "packages": {
        "browserify>buffer": true
      }
    },
    "@metamask/controllers>web3": {
      "globals": {
        "XMLHttpRequest": true
      }
    },
    "@metamask/controllers>web3-provider-engine>cross-fetch>node-fetch": {
      "globals": {
        "fetch": true
      }
    },
    "@metamask/controllers>web3-provider-engine>eth-json-rpc-middleware>node-fetch": {
      "globals": {
        "fetch": true
      }
    },
    "@metamask/ens-controller": {
      "packages": {
        "@ethersproject/providers": true,
        "@metamask/base-controller": true,
        "@metamask/controller-utils": true,
        "@metamask/utils": true,
        "punycode": true
      }
    },
<<<<<<< HEAD
=======
    "@metamask/ens-controller>@metamask/base-controller": {
      "globals": {
        "setTimeout": true
      },
      "packages": {
        "immer": true
      }
    },
    "@metamask/ens-controller>@metamask/controller-utils": {
      "globals": {
        "URL": true,
        "console.error": true,
        "fetch": true,
        "setTimeout": true
      },
      "packages": {
        "@ethereumjs/tx>@ethereumjs/util": true,
        "@metamask/controller-utils>@spruceid/siwe-parser": true,
        "@metamask/ens-controller>@metamask/controller-utils>@metamask/utils": true,
        "@metamask/ethjs>@metamask/ethjs-unit": true,
        "bn.js": true,
        "browserify>buffer": true,
        "eslint>fast-deep-equal": true,
        "eth-ens-namehash": true
      }
    },
    "@metamask/ens-controller>@metamask/controller-utils>@metamask/utils": {
      "globals": {
        "TextDecoder": true,
        "TextEncoder": true
      },
      "packages": {
        "@metamask/utils>@metamask/superstruct": true,
        "@metamask/utils>@scure/base": true,
        "@metamask/utils>pony-cause": true,
        "@noble/hashes": true,
        "browserify>buffer": true,
        "nock>debug": true,
        "semver": true
      }
    },
>>>>>>> 590f0a9b
    "@metamask/eth-json-rpc-filters": {
      "globals": {
        "console.error": true
      },
      "packages": {
        "@metamask/eth-json-rpc-filters>@metamask/eth-query": true,
        "@metamask/eth-json-rpc-filters>@metamask/json-rpc-engine": true,
        "@metamask/eth-json-rpc-filters>async-mutex": true,
        "@metamask/safe-event-emitter": true,
        "pify": true
      }
    },
    "@metamask/eth-json-rpc-filters>@metamask/eth-query": {
      "packages": {
        "@metamask/eth-query>json-rpc-random-id": true,
        "watchify>xtend": true
      }
    },
    "@metamask/eth-json-rpc-filters>@metamask/json-rpc-engine": {
      "packages": {
        "@metamask/rpc-errors": true,
        "@metamask/safe-event-emitter": true,
        "@metamask/utils": true
      }
    },
    "@metamask/eth-json-rpc-filters>async-mutex": {
      "globals": {
        "setTimeout": true
      },
      "packages": {
        "@swc/helpers>tslib": true
      }
    },
    "@metamask/eth-json-rpc-middleware": {
      "globals": {
        "URL": true,
        "console.error": true,
        "setTimeout": true
      },
      "packages": {
        "@metamask/eth-json-rpc-middleware>@metamask/utils": true,
        "@metamask/eth-json-rpc-middleware>klona": true,
        "@metamask/eth-json-rpc-middleware>safe-stable-stringify": true,
        "@metamask/eth-sig-util": true,
        "@metamask/rpc-errors": true,
        "@metamask/snaps-controllers>@metamask/json-rpc-engine": true
      }
    },
    "@metamask/eth-json-rpc-middleware>@metamask/utils": {
      "globals": {
        "TextDecoder": true,
        "TextEncoder": true
      },
      "packages": {
        "@metamask/utils>@metamask/superstruct": true,
        "@metamask/utils>@scure/base": true,
        "@metamask/utils>pony-cause": true,
        "@noble/hashes": true,
        "browserify>buffer": true,
        "nock>debug": true,
        "semver": true
      }
    },
    "@metamask/eth-ledger-bridge-keyring": {
      "globals": {
        "addEventListener": true,
        "console.log": true,
        "document.createElement": true,
        "document.head.appendChild": true,
        "fetch": true,
        "removeEventListener": true
      },
      "packages": {
        "@ethereumjs/tx": true,
        "@ethereumjs/tx>@ethereumjs/rlp": true,
        "@ethereumjs/tx>@ethereumjs/util": true,
        "@metamask/eth-sig-util": true,
        "@metamask/eth-trezor-keyring>hdkey": true,
        "browserify>buffer": true,
        "webpack>events": true
      }
    },
    "@metamask/eth-query": {
      "packages": {
        "@metamask/eth-query>json-rpc-random-id": true,
        "watchify>xtend": true
      }
    },
    "@metamask/eth-sig-util": {
      "packages": {
        "@ethereumjs/tx>@ethereumjs/util": true,
        "@ethereumjs/tx>ethereum-cryptography": true,
        "@metamask/abi-utils": true,
        "@metamask/eth-sig-util>@metamask/utils": true,
        "@metamask/eth-sig-util>tweetnacl": true,
        "@metamask/utils>@scure/base": true,
        "browserify>buffer": true
      }
    },
    "@metamask/eth-sig-util>@metamask/utils": {
      "globals": {
        "TextDecoder": true,
        "TextEncoder": true
      },
      "packages": {
        "@metamask/utils>@metamask/superstruct": true,
        "@metamask/utils>@scure/base": true,
        "@metamask/utils>pony-cause": true,
        "@noble/hashes": true,
        "browserify>buffer": true,
        "nock>debug": true,
        "semver": true
      }
    },
    "@metamask/eth-sig-util>tweetnacl": {
      "globals": {
        "crypto": true,
        "msCrypto": true,
        "nacl": "write"
      },
      "packages": {
        "browserify>browser-resolve": true
      }
    },
    "@metamask/eth-snap-keyring": {
      "globals": {
        "URL": true,
        "console.error": true
      },
      "packages": {
        "@ethereumjs/tx": true,
        "@metamask/eth-sig-util": true,
        "@metamask/eth-snap-keyring>uuid": true,
        "@metamask/keyring-api": true,
        "@metamask/utils": true,
        "superstruct": true,
        "webpack>events": true
      }
    },
    "@metamask/eth-snap-keyring>uuid": {
      "globals": {
        "crypto": true
      }
    },
    "@metamask/eth-token-tracker": {
      "globals": {
        "console.warn": true
      },
      "packages": {
        "@babel/runtime": true,
        "@metamask/eth-token-tracker>@metamask/eth-block-tracker": true,
        "@metamask/eth-token-tracker>deep-equal": true,
        "@metamask/ethjs-contract": true,
        "@metamask/ethjs-query": true,
        "@metamask/safe-event-emitter": true,
        "bn.js": true,
        "human-standard-token-abi": true
      }
    },
    "@metamask/eth-token-tracker>@metamask/eth-block-tracker": {
      "globals": {
        "clearTimeout": true,
        "console.error": true,
        "setTimeout": true
      },
      "packages": {
        "@metamask/eth-query>json-rpc-random-id": true,
        "@metamask/safe-event-emitter": true,
        "@metamask/utils": true,
        "pify": true
      }
    },
    "@metamask/eth-token-tracker>deep-equal": {
      "packages": {
        "@lavamoat/lavapack>json-stable-stringify>isarray": true,
        "@lavamoat/lavapack>json-stable-stringify>object-keys": true,
        "@metamask/eth-token-tracker>deep-equal>es-get-iterator": true,
        "@metamask/eth-token-tracker>deep-equal>is-date-object": true,
        "@metamask/eth-token-tracker>deep-equal>which-boxed-primitive": true,
        "@metamask/eth-token-tracker>deep-equal>which-collection": true,
        "@ngraveio/bc-ur>assert>object-is": true,
        "browserify>util>is-arguments": true,
        "browserify>util>which-typed-array": true,
        "gulp>vinyl-fs>object.assign": true,
        "string.prototype.matchall>call-bind": true,
        "string.prototype.matchall>es-abstract>array-buffer-byte-length": true,
        "string.prototype.matchall>es-abstract>is-array-buffer": true,
        "string.prototype.matchall>es-abstract>is-regex": true,
        "string.prototype.matchall>es-abstract>is-shared-array-buffer": true,
        "string.prototype.matchall>get-intrinsic": true,
        "string.prototype.matchall>regexp.prototype.flags": true,
        "string.prototype.matchall>side-channel": true
      }
    },
    "@metamask/eth-token-tracker>deep-equal>es-get-iterator": {
      "packages": {
        "@lavamoat/lavapack>json-stable-stringify>isarray": true,
        "@metamask/eth-token-tracker>deep-equal>es-get-iterator>is-map": true,
        "@metamask/eth-token-tracker>deep-equal>es-get-iterator>is-set": true,
        "@metamask/eth-token-tracker>deep-equal>es-get-iterator>stop-iteration-iterator": true,
        "browserify>util>is-arguments": true,
        "eslint-plugin-react>array-includes>is-string": true,
        "process": true,
        "string.prototype.matchall>call-bind": true,
        "string.prototype.matchall>get-intrinsic": true,
        "string.prototype.matchall>has-symbols": true
      }
    },
    "@metamask/eth-token-tracker>deep-equal>es-get-iterator>stop-iteration-iterator": {
      "globals": {
        "StopIteration": true
      },
      "packages": {
        "string.prototype.matchall>internal-slot": true
      }
    },
    "@metamask/eth-token-tracker>deep-equal>is-date-object": {
      "packages": {
        "koa>is-generator-function>has-tostringtag": true
      }
    },
    "@metamask/eth-token-tracker>deep-equal>which-boxed-primitive": {
      "packages": {
        "@metamask/eth-token-tracker>deep-equal>which-boxed-primitive>is-bigint": true,
        "@metamask/eth-token-tracker>deep-equal>which-boxed-primitive>is-boolean-object": true,
        "@metamask/eth-token-tracker>deep-equal>which-boxed-primitive>is-number-object": true,
        "eslint-plugin-react>array-includes>is-string": true,
        "string.prototype.matchall>es-abstract>es-to-primitive>is-symbol": true
      }
    },
    "@metamask/eth-token-tracker>deep-equal>which-boxed-primitive>is-bigint": {
      "packages": {
        "string.prototype.matchall>es-abstract>unbox-primitive>has-bigints": true
      }
    },
    "@metamask/eth-token-tracker>deep-equal>which-boxed-primitive>is-boolean-object": {
      "packages": {
        "koa>is-generator-function>has-tostringtag": true,
        "string.prototype.matchall>call-bind": true
      }
    },
    "@metamask/eth-token-tracker>deep-equal>which-boxed-primitive>is-number-object": {
      "packages": {
        "koa>is-generator-function>has-tostringtag": true
      }
    },
    "@metamask/eth-token-tracker>deep-equal>which-collection": {
      "packages": {
        "@metamask/eth-token-tracker>deep-equal>es-get-iterator>is-map": true,
        "@metamask/eth-token-tracker>deep-equal>es-get-iterator>is-set": true,
        "@metamask/eth-token-tracker>deep-equal>which-collection>is-weakmap": true,
        "@metamask/eth-token-tracker>deep-equal>which-collection>is-weakset": true
      }
    },
    "@metamask/eth-token-tracker>deep-equal>which-collection>is-weakset": {
      "packages": {
        "string.prototype.matchall>call-bind": true,
        "string.prototype.matchall>get-intrinsic": true
      }
    },
    "@metamask/eth-trezor-keyring": {
      "globals": {
        "setTimeout": true
      },
      "packages": {
        "@ethereumjs/tx": true,
        "@ethereumjs/tx>@ethereumjs/util": true,
        "@metamask/eth-trezor-keyring>@trezor/connect-plugin-ethereum": true,
        "@metamask/eth-trezor-keyring>hdkey": true,
        "@trezor/connect-web": true,
        "browserify>buffer": true,
        "webpack>events": true
      }
    },
    "@metamask/eth-trezor-keyring>@trezor/connect-plugin-ethereum": {
      "packages": {
        "@metamask/eth-sig-util": true,
        "@swc/helpers>tslib": true
      }
    },
    "@metamask/eth-trezor-keyring>hdkey": {
      "packages": {
        "browserify>assert": true,
        "crypto-browserify": true,
        "ethereumjs-util>create-hash>ripemd160": true,
        "ethereumjs-util>ethereum-cryptography>bs58check": true,
        "ganache>secp256k1": true,
        "koa>content-disposition>safe-buffer": true
      }
    },
    "@metamask/etherscan-link": {
      "globals": {
        "URL": true
      }
    },
    "@metamask/ethjs": {
      "globals": {
        "clearInterval": true,
        "setInterval": true
      },
      "packages": {
        "@metamask/ethjs-contract": true,
        "@metamask/ethjs-query": true,
        "@metamask/ethjs>@metamask/ethjs-filter": true,
        "@metamask/ethjs>@metamask/ethjs-provider-http": true,
        "@metamask/ethjs>@metamask/ethjs-unit": true,
        "@metamask/ethjs>@metamask/ethjs-util": true,
        "@metamask/ethjs>@metamask/number-to-bn": true,
        "@metamask/ethjs>ethjs-abi": true,
        "@metamask/ethjs>js-sha3": true,
        "bn.js": true,
        "browserify>buffer": true
      }
    },
    "@metamask/ethjs-contract": {
      "packages": {
        "@babel/runtime": true,
        "@metamask/ethjs>@metamask/ethjs-filter": true,
        "@metamask/ethjs>@metamask/ethjs-util": true,
        "@metamask/ethjs>ethjs-abi": true,
        "@metamask/ethjs>js-sha3": true,
        "promise-to-callback": true
      }
    },
    "@metamask/ethjs-query": {
      "globals": {
        "console": true
      },
      "packages": {
        "@metamask/ethjs-query>@metamask/ethjs-format": true,
        "@metamask/ethjs-query>@metamask/ethjs-rpc": true,
        "promise-to-callback": true
      }
    },
    "@metamask/ethjs-query>@metamask/ethjs-format": {
      "packages": {
        "@metamask/ethjs-query>@metamask/ethjs-format>ethjs-schema": true,
        "@metamask/ethjs>@metamask/ethjs-util": true,
        "@metamask/ethjs>@metamask/ethjs-util>strip-hex-prefix": true,
        "@metamask/ethjs>@metamask/number-to-bn": true
      }
    },
    "@metamask/ethjs-query>@metamask/ethjs-rpc": {
      "packages": {
        "promise-to-callback": true
      }
    },
    "@metamask/ethjs>@metamask/ethjs-filter": {
      "globals": {
        "clearInterval": true,
        "setInterval": true
      }
    },
    "@metamask/ethjs>@metamask/ethjs-provider-http": {
      "packages": {
        "@metamask/ethjs>@metamask/ethjs-provider-http>xhr2": true
      }
    },
    "@metamask/ethjs>@metamask/ethjs-provider-http>xhr2": {
      "globals": {
        "XMLHttpRequest": true
      }
    },
    "@metamask/ethjs>@metamask/ethjs-unit": {
      "packages": {
        "@metamask/ethjs>@metamask/number-to-bn": true,
        "bn.js": true
      }
    },
    "@metamask/ethjs>@metamask/ethjs-util": {
      "packages": {
        "@metamask/ethjs>@metamask/ethjs-util>is-hex-prefixed": true,
        "@metamask/ethjs>@metamask/ethjs-util>strip-hex-prefix": true,
        "browserify>buffer": true
      }
    },
    "@metamask/ethjs>@metamask/ethjs-util>strip-hex-prefix": {
      "packages": {
        "@metamask/ethjs>@metamask/ethjs-util>is-hex-prefixed": true
      }
    },
    "@metamask/ethjs>@metamask/number-to-bn": {
      "packages": {
        "@metamask/ethjs>@metamask/ethjs-util>strip-hex-prefix": true,
        "bn.js": true
      }
    },
    "@metamask/ethjs>ethjs-abi": {
      "packages": {
        "@metamask/ethjs>ethjs-abi>number-to-bn": true,
        "@metamask/ethjs>js-sha3": true,
        "bn.js": true,
        "browserify>buffer": true
      }
    },
    "@metamask/ethjs>ethjs-abi>number-to-bn": {
      "packages": {
        "@metamask/ethjs>@metamask/ethjs-util>strip-hex-prefix": true,
        "bn.js": true
      }
    },
    "@metamask/ethjs>js-sha3": {
      "globals": {
        "define": true
      },
      "packages": {
        "process": true
      }
    },
    "@metamask/gas-fee-controller": {
      "globals": {
        "clearInterval": true,
        "console.error": true,
        "setInterval": true
      },
      "packages": {
        "@metamask/controller-utils": true,
        "@metamask/eth-query": true,
        "@metamask/gas-fee-controller>@metamask/polling-controller": true,
        "bn.js": true,
        "uuid": true
      }
    },
<<<<<<< HEAD
=======
    "@metamask/gas-fee-controller>@metamask/controller-utils": {
      "globals": {
        "URL": true,
        "console.error": true,
        "fetch": true,
        "setTimeout": true
      },
      "packages": {
        "@ethereumjs/tx>@ethereumjs/util": true,
        "@metamask/controller-utils>@spruceid/siwe-parser": true,
        "@metamask/ethjs>@metamask/ethjs-unit": true,
        "@metamask/gas-fee-controller>@metamask/controller-utils>@metamask/utils": true,
        "bn.js": true,
        "browserify>buffer": true,
        "eslint>fast-deep-equal": true,
        "eth-ens-namehash": true
      }
    },
    "@metamask/gas-fee-controller>@metamask/controller-utils>@metamask/utils": {
      "globals": {
        "TextDecoder": true,
        "TextEncoder": true
      },
      "packages": {
        "@metamask/utils>@metamask/superstruct": true,
        "@metamask/utils>@scure/base": true,
        "@metamask/utils>pony-cause": true,
        "@noble/hashes": true,
        "browserify>buffer": true,
        "nock>debug": true,
        "semver": true
      }
    },
>>>>>>> 590f0a9b
    "@metamask/gas-fee-controller>@metamask/polling-controller": {
      "globals": {
        "clearTimeout": true,
        "console.error": true,
        "setTimeout": true
      },
      "packages": {
        "@metamask/base-controller": true,
        "@metamask/snaps-utils>fast-json-stable-stringify": true,
        "uuid": true
      }
    },
    "@metamask/jazzicon": {
      "globals": {
        "document.createElement": true,
        "document.createElementNS": true
      },
      "packages": {
        "@metamask/jazzicon>color": true,
        "@metamask/jazzicon>mersenne-twister": true
      }
    },
    "@metamask/jazzicon>color": {
      "packages": {
        "@metamask/jazzicon>color>clone": true,
        "@metamask/jazzicon>color>color-convert": true,
        "@metamask/jazzicon>color>color-string": true
      }
    },
    "@metamask/jazzicon>color>clone": {
      "packages": {
        "browserify>buffer": true
      }
    },
    "@metamask/jazzicon>color>color-convert": {
      "packages": {
        "@metamask/jazzicon>color>color-convert>color-name": true
      }
    },
    "@metamask/jazzicon>color>color-string": {
      "packages": {
        "jest-canvas-mock>moo-color>color-name": true
      }
    },
    "@metamask/keyring-api": {
      "globals": {
        "URL": true
      },
      "packages": {
        "@metamask/keyring-api>bech32": true,
        "@metamask/keyring-api>uuid": true,
        "@metamask/utils": true,
        "superstruct": true
      }
    },
    "@metamask/keyring-api>uuid": {
      "globals": {
        "crypto": true
      }
    },
    "@metamask/keyring-controller": {
      "packages": {
        "@ethereumjs/tx>@ethereumjs/util": true,
        "@metamask/base-controller": true,
        "@metamask/browser-passworder": true,
        "@metamask/eth-sig-util": true,
        "@metamask/keyring-controller>@metamask/eth-hd-keyring": true,
        "@metamask/keyring-controller>@metamask/eth-simple-keyring": true,
        "@metamask/keyring-controller>@metamask/utils": true,
        "@metamask/keyring-controller>ethereumjs-wallet": true,
        "@metamask/name-controller>async-mutex": true
      }
    },
    "@metamask/keyring-controller>@metamask/eth-hd-keyring": {
      "globals": {
        "TextEncoder": true
      },
      "packages": {
        "@ethereumjs/tx>@ethereumjs/util": true,
        "@ethereumjs/tx>ethereum-cryptography": true,
        "@metamask/eth-sig-util": true,
        "@metamask/scure-bip39": true,
        "@metamask/utils": true,
        "browserify>buffer": true
      }
    },
    "@metamask/keyring-controller>@metamask/eth-simple-keyring": {
      "packages": {
        "@ethereumjs/tx>@ethereumjs/util": true,
        "@ethereumjs/tx>ethereum-cryptography": true,
        "@metamask/eth-sig-util": true,
        "@metamask/utils": true,
        "browserify>buffer": true,
        "crypto-browserify>randombytes": true
      }
    },
    "@metamask/keyring-controller>@metamask/utils": {
      "globals": {
        "TextDecoder": true,
        "TextEncoder": true
      },
      "packages": {
        "@metamask/utils>@metamask/superstruct": true,
        "@metamask/utils>@scure/base": true,
        "@metamask/utils>pony-cause": true,
        "@noble/hashes": true,
        "browserify>buffer": true,
        "nock>debug": true,
        "semver": true
      }
    },
    "@metamask/keyring-controller>ethereumjs-wallet": {
      "packages": {
        "@metamask/keyring-controller>ethereumjs-wallet>ethereum-cryptography": true,
        "@metamask/keyring-controller>ethereumjs-wallet>ethereumjs-util": true,
        "@metamask/keyring-controller>ethereumjs-wallet>utf8": true,
        "browserify>buffer": true,
        "crypto-browserify": true,
        "crypto-browserify>randombytes": true,
        "eth-lattice-keyring>gridplus-sdk>aes-js": true,
        "ethereumjs-util>ethereum-cryptography>bs58check": true,
        "ethereumjs-util>ethereum-cryptography>scrypt-js": true,
        "uuid": true
      }
    },
    "@metamask/keyring-controller>ethereumjs-wallet>ethereum-cryptography": {
      "packages": {
        "browserify>assert": true,
        "browserify>buffer": true,
        "crypto-browserify>create-hmac": true,
        "crypto-browserify>randombytes": true,
        "ethereumjs-util>ethereum-cryptography>bs58check": true,
        "ethereumjs-util>ethereum-cryptography>hash.js": true,
        "ethereumjs-util>ethereum-cryptography>keccak": true,
        "ganache>secp256k1": true,
        "koa>content-disposition>safe-buffer": true
      }
    },
    "@metamask/keyring-controller>ethereumjs-wallet>ethereumjs-util": {
      "packages": {
        "@metamask/keyring-controller>ethereumjs-wallet>ethereum-cryptography": true,
        "bn.js": true,
        "browserify>assert": true,
        "browserify>buffer": true,
        "browserify>insert-module-globals>is-buffer": true,
        "ethereumjs-util>create-hash": true,
        "ethereumjs-util>rlp": true
      }
    },
    "@metamask/logging-controller": {
      "packages": {
        "@metamask/base-controller": true,
        "uuid": true
      }
    },
    "@metamask/logo": {
      "globals": {
        "addEventListener": true,
        "document.body.appendChild": true,
        "document.createElementNS": true,
        "innerHeight": true,
        "innerWidth": true,
        "requestAnimationFrame": true
      },
      "packages": {
        "@metamask/logo>gl-mat4": true,
        "@metamask/logo>gl-vec3": true
      }
    },
    "@metamask/message-manager": {
      "packages": {
        "@metamask/base-controller": true,
        "@metamask/controller-utils": true,
        "@metamask/eth-sig-util": true,
        "@metamask/message-manager>@metamask/utils": true,
        "@metamask/message-manager>jsonschema": true,
        "browserify>buffer": true,
        "uuid": true,
        "webpack>events": true
      }
    },
    "@metamask/message-manager>@metamask/utils": {
      "globals": {
        "TextDecoder": true,
        "TextEncoder": true
      },
      "packages": {
        "@metamask/snaps-sdk>@metamask/superstruct": true,
        "@metamask/utils>@scure/base": true,
        "@metamask/utils>pony-cause": true,
        "@noble/hashes": true,
        "browserify>buffer": true,
        "nock>debug": true,
        "semver": true
      }
    },
    "@metamask/message-manager>jsonschema": {
      "packages": {
        "browserify>url": true
      }
    },
    "@metamask/message-signing-snap>@noble/ciphers": {
      "globals": {
        "TextDecoder": true,
        "TextEncoder": true,
        "crypto": true
      }
    },
    "@metamask/message-signing-snap>@noble/curves": {
      "globals": {
        "TextEncoder": true
      },
      "packages": {
        "@noble/hashes": true
      }
    },
    "@metamask/name-controller": {
      "globals": {
        "fetch": true
      },
      "packages": {
        "@metamask/base-controller": true,
        "@metamask/controller-utils": true,
        "@metamask/name-controller>async-mutex": true,
        "@metamask/utils": true
      }
    },
<<<<<<< HEAD
=======
    "@metamask/name-controller>@metamask/base-controller": {
      "globals": {
        "setTimeout": true
      },
      "packages": {
        "immer": true
      }
    },
    "@metamask/name-controller>@metamask/controller-utils": {
      "globals": {
        "URL": true,
        "console.error": true,
        "fetch": true,
        "setTimeout": true
      },
      "packages": {
        "@ethereumjs/tx>@ethereumjs/util": true,
        "@metamask/controller-utils>@spruceid/siwe-parser": true,
        "@metamask/ethjs>@metamask/ethjs-unit": true,
        "@metamask/name-controller>@metamask/controller-utils>@metamask/utils": true,
        "bn.js": true,
        "browserify>buffer": true,
        "eslint>fast-deep-equal": true,
        "eth-ens-namehash": true
      }
    },
    "@metamask/name-controller>@metamask/controller-utils>@metamask/utils": {
      "globals": {
        "TextDecoder": true,
        "TextEncoder": true
      },
      "packages": {
        "@metamask/utils>@metamask/superstruct": true,
        "@metamask/utils>@scure/base": true,
        "@metamask/utils>pony-cause": true,
        "@noble/hashes": true,
        "browserify>buffer": true,
        "nock>debug": true,
        "semver": true
      }
    },
>>>>>>> 590f0a9b
    "@metamask/name-controller>async-mutex": {
      "globals": {
        "clearTimeout": true,
        "setTimeout": true
      },
      "packages": {
        "@swc/helpers>tslib": true
      }
    },
    "@metamask/network-controller": {
      "globals": {
        "URL": true,
        "btoa": true,
        "fetch": true,
        "setTimeout": true
      },
      "packages": {
<<<<<<< HEAD
        "@metamask/base-controller": true,
        "@metamask/controller-utils": true,
        "@metamask/eth-json-rpc-middleware": true,
=======
>>>>>>> 590f0a9b
        "@metamask/eth-query": true,
        "@metamask/eth-token-tracker>@metamask/eth-block-tracker": true,
        "@metamask/network-controller>@metamask/eth-json-rpc-infura": true,
        "@metamask/network-controller>@metamask/eth-json-rpc-middleware": true,
        "@metamask/network-controller>@metamask/eth-json-rpc-provider": true,
        "@metamask/network-controller>@metamask/swappable-obj-proxy": true,
        "@metamask/rpc-errors": true,
        "@metamask/snaps-controllers>@metamask/json-rpc-engine": true,
        "@metamask/utils": true,
        "browserify>assert": true,
        "uuid": true
      }
    },
<<<<<<< HEAD
=======
    "@metamask/network-controller>@metamask/base-controller": {
      "globals": {
        "setTimeout": true
      },
      "packages": {
        "immer": true
      }
    },
    "@metamask/network-controller>@metamask/controller-utils": {
      "globals": {
        "URL": true,
        "console.error": true,
        "fetch": true,
        "setTimeout": true
      },
      "packages": {
        "@ethereumjs/tx>@ethereumjs/util": true,
        "@metamask/controller-utils>@spruceid/siwe-parser": true,
        "@metamask/ethjs>@metamask/ethjs-unit": true,
        "@metamask/network-controller>@metamask/controller-utils>@metamask/utils": true,
        "bn.js": true,
        "browserify>buffer": true,
        "eslint>fast-deep-equal": true,
        "eth-ens-namehash": true
      }
    },
    "@metamask/network-controller>@metamask/controller-utils>@metamask/utils": {
      "globals": {
        "TextDecoder": true,
        "TextEncoder": true
      },
      "packages": {
        "@metamask/utils>@metamask/superstruct": true,
        "@metamask/utils>@scure/base": true,
        "@metamask/utils>pony-cause": true,
        "@noble/hashes": true,
        "browserify>buffer": true,
        "nock>debug": true,
        "semver": true
      }
    },
>>>>>>> 590f0a9b
    "@metamask/network-controller>@metamask/eth-json-rpc-infura": {
      "globals": {
        "setTimeout": true
      },
      "packages": {
        "@metamask/network-controller>@metamask/eth-json-rpc-infura>@metamask/eth-json-rpc-provider": true,
        "@metamask/network-controller>@metamask/eth-json-rpc-infura>@metamask/json-rpc-engine": true,
        "@metamask/rpc-errors": true,
        "@metamask/utils": true,
        "node-fetch": true
      }
    },
    "@metamask/network-controller>@metamask/eth-json-rpc-infura>@metamask/eth-json-rpc-provider": {
      "packages": {
        "@metamask/network-controller>@metamask/eth-json-rpc-infura>@metamask/json-rpc-engine": true,
        "@metamask/safe-event-emitter": true
      }
    },
    "@metamask/network-controller>@metamask/eth-json-rpc-infura>@metamask/json-rpc-engine": {
      "packages": {
        "@metamask/rpc-errors": true,
        "@metamask/safe-event-emitter": true,
        "@metamask/utils": true
      }
    },
    "@metamask/network-controller>@metamask/eth-json-rpc-middleware": {
      "globals": {
        "URL": true,
        "console.error": true,
        "setTimeout": true
      },
      "packages": {
        "@metamask/eth-json-rpc-middleware>klona": true,
        "@metamask/eth-json-rpc-middleware>safe-stable-stringify": true,
        "@metamask/eth-sig-util": true,
        "@metamask/network-controller>@metamask/eth-json-rpc-middleware>@metamask/json-rpc-engine": true,
        "@metamask/rpc-errors": true,
        "@metamask/utils": true,
        "pify": true
      }
    },
    "@metamask/network-controller>@metamask/eth-json-rpc-middleware>@metamask/json-rpc-engine": {
      "packages": {
        "@metamask/rpc-errors": true,
        "@metamask/safe-event-emitter": true,
        "@metamask/utils": true
      }
    },
    "@metamask/network-controller>@metamask/eth-json-rpc-provider": {
      "packages": {
        "@metamask/rpc-errors": true,
        "@metamask/safe-event-emitter": true,
        "@metamask/snaps-controllers>@metamask/json-rpc-engine": true,
        "uuid": true
      }
    },
    "@metamask/notification-controller": {
      "packages": {
        "@metamask/base-controller": true,
        "@metamask/notification-controller>nanoid": true,
        "@metamask/utils": true
      }
    },
    "@metamask/notification-controller>nanoid": {
      "globals": {
        "crypto.getRandomValues": true
      }
    },
    "@metamask/notification-services-controller": {
      "globals": {
        "Intl.NumberFormat": true,
        "addEventListener": true,
        "fetch": true,
        "registration": true,
        "removeEventListener": true
      },
      "packages": {
        "@metamask/base-controller": true,
        "@metamask/controller-utils": true,
        "@metamask/notification-services-controller>@contentful/rich-text-html-renderer": true,
        "@metamask/notification-services-controller>firebase": true,
        "@metamask/profile-sync-controller": true,
        "bignumber.js": true,
        "loglevel": true,
        "uuid": true
      }
    },
    "@metamask/notification-services-controller>@contentful/rich-text-html-renderer": {
      "globals": {
        "SuppressedError": true
      }
    },
<<<<<<< HEAD
=======
    "@metamask/notification-services-controller>@metamask/base-controller": {
      "globals": {
        "setTimeout": true
      },
      "packages": {
        "immer": true
      }
    },
    "@metamask/notification-services-controller>@metamask/base-controller>@metamask/utils": {
      "globals": {
        "TextDecoder": true,
        "TextEncoder": true
      },
      "packages": {
        "@metamask/utils>@metamask/superstruct": true,
        "@metamask/utils>@scure/base": true,
        "@metamask/utils>pony-cause": true,
        "@noble/hashes": true,
        "browserify>buffer": true,
        "nock>debug": true,
        "semver": true
      }
    },
    "@metamask/notification-services-controller>@metamask/controller-utils": {
      "globals": {
        "URL": true,
        "console.error": true,
        "fetch": true,
        "setTimeout": true
      },
      "packages": {
        "@ethereumjs/tx>@ethereumjs/util": true,
        "@metamask/controller-utils>@spruceid/siwe-parser": true,
        "@metamask/ethjs>@metamask/ethjs-unit": true,
        "@metamask/notification-services-controller>@metamask/base-controller>@metamask/utils": true,
        "bn.js": true,
        "browserify>buffer": true,
        "eslint>fast-deep-equal": true,
        "eth-ens-namehash": true
      }
    },
>>>>>>> 590f0a9b
    "@metamask/notification-services-controller>firebase": {
      "packages": {
        "@metamask/notification-services-controller>firebase>@firebase/app": true,
        "@metamask/notification-services-controller>firebase>@firebase/messaging": true
      }
    },
    "@metamask/notification-services-controller>firebase>@firebase/app": {
      "globals": {
        "FinalizationRegistry": true,
        "console.warn": true
      },
      "packages": {
        "@metamask/notification-services-controller>firebase>@firebase/app>@firebase/component": true,
        "@metamask/notification-services-controller>firebase>@firebase/app>@firebase/logger": true,
        "@metamask/notification-services-controller>firebase>@firebase/app>idb": true,
        "@metamask/notification-services-controller>firebase>@firebase/util": true
      }
    },
    "@metamask/notification-services-controller>firebase>@firebase/app>@firebase/component": {
      "packages": {
        "@metamask/notification-services-controller>firebase>@firebase/util": true
      }
    },
    "@metamask/notification-services-controller>firebase>@firebase/app>@firebase/logger": {
      "globals": {
        "console": true
      },
      "packages": {
        "@swc/helpers>tslib": true
      }
    },
    "@metamask/notification-services-controller>firebase>@firebase/app>idb": {
      "globals": {
        "DOMException": true,
        "IDBCursor": true,
        "IDBDatabase": true,
        "IDBIndex": true,
        "IDBObjectStore": true,
        "IDBRequest": true,
        "IDBTransaction": true,
        "indexedDB.deleteDatabase": true,
        "indexedDB.open": true
      }
    },
    "@metamask/notification-services-controller>firebase>@firebase/installations": {
      "globals": {
        "BroadcastChannel": true,
        "Headers": true,
        "btoa": true,
        "console.error": true,
        "crypto": true,
        "fetch": true,
        "msCrypto": true,
        "navigator.onLine": true,
        "setTimeout": true
      },
      "packages": {
        "@metamask/notification-services-controller>firebase>@firebase/app": true,
        "@metamask/notification-services-controller>firebase>@firebase/app>@firebase/component": true,
        "@metamask/notification-services-controller>firebase>@firebase/app>idb": true,
        "@metamask/notification-services-controller>firebase>@firebase/util": true
      }
    },
    "@metamask/notification-services-controller>firebase>@firebase/messaging": {
      "globals": {
        "Headers": true,
        "Notification.maxActions": true,
        "Notification.permission": true,
        "Notification.requestPermission": true,
        "PushSubscription.prototype.hasOwnProperty": true,
        "ServiceWorkerRegistration": true,
        "URL": true,
        "addEventListener": true,
        "atob": true,
        "btoa": true,
        "clients.matchAll": true,
        "clients.openWindow": true,
        "console.warn": true,
        "document": true,
        "fetch": true,
        "indexedDB": true,
        "location.href": true,
        "location.origin": true,
        "navigator": true,
        "origin.replace": true,
        "registration.showNotification": true,
        "setTimeout": true
      },
      "packages": {
        "@metamask/notification-services-controller>firebase>@firebase/app": true,
        "@metamask/notification-services-controller>firebase>@firebase/app>@firebase/component": true,
        "@metamask/notification-services-controller>firebase>@firebase/app>idb": true,
        "@metamask/notification-services-controller>firebase>@firebase/installations": true,
        "@metamask/notification-services-controller>firebase>@firebase/util": true,
        "@swc/helpers>tslib": true
      }
    },
    "@metamask/notification-services-controller>firebase>@firebase/util": {
      "globals": {
        "atob": true,
        "browser": true,
        "btoa": true,
        "chrome": true,
        "console": true,
        "document": true,
        "indexedDB": true,
        "navigator": true,
        "process": true,
        "self": true,
        "setTimeout": true
      },
      "packages": {
        "process": true
      }
    },
    "@metamask/object-multiplex": {
      "globals": {
        "console.warn": true
      },
      "packages": {
        "@metamask/object-multiplex>once": true,
        "readable-stream": true
      }
    },
    "@metamask/object-multiplex>once": {
      "packages": {
        "@metamask/object-multiplex>once>wrappy": true
      }
    },
    "@metamask/obs-store": {
      "packages": {
        "@metamask/safe-event-emitter": true,
        "readable-stream": true
      }
    },
    "@metamask/permission-controller": {
      "globals": {
        "console.error": true
      },
      "packages": {
        "@metamask/base-controller": true,
        "@metamask/controller-utils": true,
        "@metamask/permission-controller>nanoid": true,
        "@metamask/rpc-errors": true,
        "@metamask/snaps-controllers>@metamask/json-rpc-engine": true,
        "@metamask/utils": true,
        "deep-freeze-strict": true,
        "immer": true
      }
    },
    "@metamask/permission-controller>nanoid": {
      "globals": {
        "crypto.getRandomValues": true
      }
    },
    "@metamask/permission-log-controller": {
      "packages": {
        "@metamask/permission-log-controller>@metamask/base-controller": true,
        "@metamask/utils": true
      }
    },
    "@metamask/permission-log-controller>@metamask/base-controller": {
      "globals": {
        "setTimeout": true
      },
      "packages": {
<<<<<<< HEAD
        "immer": true
=======
        "@metamask/utils>@metamask/superstruct": true,
        "@metamask/utils>@scure/base": true,
        "@metamask/utils>pony-cause": true,
        "@noble/hashes": true,
        "browserify>buffer": true,
        "nock>debug": true,
        "semver": true
      }
    },
    "@metamask/permission-controller>nanoid": {
      "globals": {
        "crypto.getRandomValues": true
      }
    },
    "@metamask/permission-log-controller": {
      "packages": {
        "@metamask/base-controller": true,
        "@metamask/utils": true
>>>>>>> 590f0a9b
      }
    },
    "@metamask/phishing-controller": {
      "globals": {
        "URL": true,
        "fetch": true
      },
      "packages": {
        "@metamask/base-controller": true,
        "@metamask/controller-utils": true,
        "@metamask/phishing-controller>fastest-levenshtein": true,
        "punycode": true
      }
    },
    "@metamask/post-message-stream": {
      "globals": {
        "MessageEvent.prototype": true,
        "WorkerGlobalScope": true,
        "addEventListener": true,
        "browser": true,
        "chrome": true,
        "location.origin": true,
        "postMessage": true,
        "removeEventListener": true
      },
      "packages": {
        "@metamask/utils": true,
        "readable-stream": true
      }
    },
    "@metamask/ppom-validator": {
      "globals": {
        "URL": true,
        "console.error": true,
        "crypto": true
      },
      "packages": {
        "@metamask/eth-query>json-rpc-random-id": true,
        "@metamask/ppom-validator>@metamask/base-controller": true,
        "@metamask/ppom-validator>@metamask/controller-utils": true,
        "@metamask/ppom-validator>crypto-js": true,
        "@metamask/ppom-validator>elliptic": true,
        "await-semaphore": true,
        "browserify>buffer": true
      }
    },
    "@metamask/ppom-validator>@metamask/base-controller": {
      "globals": {
        "setTimeout": true
      },
      "packages": {
        "immer": true
      }
    },
    "@metamask/ppom-validator>@metamask/controller-utils": {
      "globals": {
        "URL": true,
        "console.error": true,
        "fetch": true,
        "setTimeout": true
      },
      "packages": {
        "@ethereumjs/tx>@ethereumjs/util": true,
        "@metamask/controller-utils>@spruceid/siwe-parser": true,
        "@metamask/ethjs>@metamask/ethjs-unit": true,
        "@metamask/utils": true,
        "bn.js": true,
        "browserify>buffer": true,
        "eslint>fast-deep-equal": true,
        "eth-ens-namehash": true
      }
    },
    "@metamask/ppom-validator>crypto-js": {
      "globals": {
        "crypto": true,
        "define": true,
        "msCrypto": true
      },
      "packages": {
        "browserify>browser-resolve": true
      }
    },
    "@metamask/ppom-validator>elliptic": {
      "packages": {
        "@metamask/ppom-validator>elliptic>brorand": true,
        "@metamask/ppom-validator>elliptic>hmac-drbg": true,
        "@metamask/ppom-validator>elliptic>minimalistic-assert": true,
        "@metamask/ppom-validator>elliptic>minimalistic-crypto-utils": true,
        "bn.js": true,
        "ethereumjs-util>ethereum-cryptography>hash.js": true,
        "pumpify>inherits": true
      }
    },
    "@metamask/ppom-validator>elliptic>brorand": {
      "globals": {
        "crypto": true,
        "msCrypto": true
      },
      "packages": {
        "browserify>browser-resolve": true
      }
    },
    "@metamask/ppom-validator>elliptic>hmac-drbg": {
      "packages": {
        "@metamask/ppom-validator>elliptic>minimalistic-assert": true,
        "@metamask/ppom-validator>elliptic>minimalistic-crypto-utils": true,
        "ethereumjs-util>ethereum-cryptography>hash.js": true
      }
    },
    "@metamask/profile-sync-controller": {
      "globals": {
        "Event": true,
        "Headers": true,
        "TextDecoder": true,
        "URL": true,
        "URLSearchParams": true,
        "addEventListener": true,
        "console.error": true,
        "dispatchEvent": true,
        "fetch": true,
        "removeEventListener": true,
        "setTimeout": true
      },
      "packages": {
        "@metamask/base-controller": true,
        "@metamask/message-signing-snap>@noble/ciphers": true,
        "@metamask/profile-sync-controller>siwe": true,
        "@noble/hashes": true,
        "browserify>buffer": true,
        "loglevel": true
      }
    },
    "@metamask/profile-sync-controller>siwe": {
      "globals": {
        "console.error": true,
        "console.warn": true
      },
      "packages": {
        "@metamask/controller-utils>@spruceid/siwe-parser>valid-url": true,
        "@metamask/profile-sync-controller>siwe>@spruceid/siwe-parser": true,
        "@metamask/profile-sync-controller>siwe>@stablelib/random": true,
        "@metamask/test-bundler>ethers": true
      }
    },
    "@metamask/profile-sync-controller>siwe>@spruceid/siwe-parser": {
      "globals": {
        "console.error": true,
        "console.log": true
      },
      "packages": {
        "@metamask/controller-utils>@spruceid/siwe-parser>apg-js": true,
        "@noble/hashes": true
      }
    },
    "@metamask/profile-sync-controller>siwe>@stablelib/random": {
      "globals": {
        "crypto": true,
        "msCrypto": true
      },
      "packages": {
        "@metamask/profile-sync-controller>siwe>@stablelib/random>@stablelib/binary": true,
        "@metamask/profile-sync-controller>siwe>@stablelib/random>@stablelib/wipe": true,
        "browserify>browser-resolve": true
      }
    },
    "@metamask/profile-sync-controller>siwe>@stablelib/random>@stablelib/binary": {
      "packages": {
        "@metamask/profile-sync-controller>siwe>@stablelib/random>@stablelib/binary>@stablelib/int": true
      }
    },
    "@metamask/queued-request-controller": {
      "packages": {
        "@metamask/base-controller": true,
        "@metamask/rpc-errors": true,
        "@metamask/selected-network-controller": true,
        "@metamask/snaps-controllers>@metamask/json-rpc-engine": true,
        "@metamask/utils": true
      }
    },
    "@metamask/rate-limit-controller": {
      "globals": {
        "setTimeout": true
      },
      "packages": {
        "@metamask/base-controller": true,
        "@metamask/rpc-errors": true,
        "@metamask/utils": true
      }
    },
    "@metamask/rpc-errors": {
      "packages": {
        "@metamask/rpc-errors>@metamask/utils": true,
        "eth-rpc-errors>fast-safe-stringify": true
      }
    },
    "@metamask/rpc-errors>@metamask/utils": {
      "globals": {
        "TextDecoder": true,
        "TextEncoder": true
      },
      "packages": {
        "@metamask/utils>@metamask/superstruct": true,
        "@metamask/utils>@scure/base": true,
        "@metamask/utils>pony-cause": true,
        "@noble/hashes": true,
        "browserify>buffer": true,
        "nock>debug": true,
        "semver": true
      }
    },
    "@metamask/rpc-methods-flask>nanoid": {
      "globals": {
        "crypto.getRandomValues": true
      }
    },
    "@metamask/rpc-methods>nanoid": {
      "globals": {
        "crypto.getRandomValues": true
      }
    },
    "@metamask/safe-event-emitter": {
      "globals": {
        "setTimeout": true
      },
      "packages": {
        "webpack>events": true
      }
    },
    "@metamask/scure-bip39": {
      "globals": {
        "TextEncoder": true
      },
      "packages": {
        "@metamask/scure-bip39>@noble/hashes": true,
        "@metamask/utils>@scure/base": true
      }
    },
    "@metamask/scure-bip39>@noble/hashes": {
      "globals": {
        "TextEncoder": true,
        "crypto": true
      }
    },
    "@metamask/selected-network-controller": {
      "packages": {
        "@metamask/base-controller": true,
        "@metamask/network-controller>@metamask/swappable-obj-proxy": true
      }
    },
    "@metamask/signature-controller": {
      "globals": {
        "console.info": true
      },
      "packages": {
        "@metamask/logging-controller": true,
        "@metamask/rpc-errors": true,
        "@metamask/signature-controller>@metamask/base-controller": true,
        "@metamask/signature-controller>@metamask/controller-utils": true,
        "@metamask/signature-controller>@metamask/message-manager": true,
        "lodash": true,
        "webpack>events": true
      }
    },
    "@metamask/signature-controller>@metamask/base-controller": {
      "globals": {
        "setTimeout": true
      },
      "packages": {
        "immer": true
      }
    },
    "@metamask/signature-controller>@metamask/controller-utils": {
      "globals": {
        "URL": true,
        "console.error": true,
        "fetch": true,
        "setTimeout": true
      },
      "packages": {
        "@ethereumjs/tx>@ethereumjs/util": true,
        "@metamask/controller-utils>@spruceid/siwe-parser": true,
        "@metamask/ethjs>@metamask/ethjs-unit": true,
        "@metamask/utils": true,
        "bn.js": true,
        "browserify>buffer": true,
        "eslint>fast-deep-equal": true,
        "eth-ens-namehash": true
      }
    },
    "@metamask/signature-controller>@metamask/message-manager": {
      "packages": {
        "@metamask/eth-sig-util": true,
        "@metamask/message-manager>jsonschema": true,
        "@metamask/signature-controller>@metamask/base-controller": true,
        "@metamask/signature-controller>@metamask/controller-utils": true,
        "@metamask/utils": true,
        "browserify>buffer": true,
        "uuid": true,
        "webpack>events": true
      }
    },
    "@metamask/smart-transactions-controller": {
      "globals": {
        "URLSearchParams": true,
        "clearInterval": true,
        "console.error": true,
        "console.log": true,
        "fetch": true,
        "setInterval": true
      },
      "packages": {
        "@ethersproject/bytes": true,
        "@metamask/controller-utils": true,
        "@metamask/eth-query": true,
        "@metamask/gas-fee-controller>@metamask/polling-controller": true,
        "@metamask/smart-transactions-controller>@ethereumjs/tx": true,
        "@metamask/smart-transactions-controller>@ethereumjs/util": true,
        "@metamask/smart-transactions-controller>@metamask/transaction-controller": true,
        "@metamask/smart-transactions-controller>bignumber.js": true,
        "browserify>buffer": true,
        "fast-json-patch": true,
        "lodash": true,
        "webpack>events": true
      }
    },
    "@metamask/smart-transactions-controller>@babel/runtime": {
      "globals": {
        "regeneratorRuntime": "write"
      }
    },
    "@metamask/smart-transactions-controller>@ethereumjs/tx": {
      "packages": {
        "@ethereumjs/tx>ethereum-cryptography": true,
        "@metamask/smart-transactions-controller>@ethereumjs/tx>@ethereumjs/common": true,
        "@metamask/smart-transactions-controller>@ethereumjs/tx>@ethereumjs/rlp": true,
        "@metamask/smart-transactions-controller>@ethereumjs/util": true
      }
    },
    "@metamask/smart-transactions-controller>@ethereumjs/tx>@ethereumjs/common": {
      "packages": {
        "@metamask/smart-transactions-controller>@ethereumjs/util": true,
        "webpack>events": true
      }
    },
    "@metamask/smart-transactions-controller>@ethereumjs/tx>@ethereumjs/rlp": {
      "globals": {
        "TextEncoder": true
      }
    },
    "@metamask/smart-transactions-controller>@ethereumjs/util": {
      "globals": {
        "console.warn": true,
        "fetch": true
      },
      "packages": {
        "@ethereumjs/tx>ethereum-cryptography": true,
        "@metamask/smart-transactions-controller>@ethereumjs/util>@ethereumjs/rlp": true,
        "webpack>events": true
      }
    },
    "@metamask/smart-transactions-controller>@ethereumjs/util>@ethereumjs/rlp": {
      "globals": {
        "TextEncoder": true
      }
    },
<<<<<<< HEAD
=======
    "@metamask/smart-transactions-controller>@metamask/base-controller": {
      "globals": {
        "setTimeout": true
      },
      "packages": {
        "immer": true
      }
    },
    "@metamask/smart-transactions-controller>@metamask/controller-utils": {
      "globals": {
        "URL": true,
        "console.error": true,
        "fetch": true,
        "setTimeout": true
      },
      "packages": {
        "@metamask/controller-utils>@spruceid/siwe-parser": true,
        "@metamask/ethjs>@metamask/ethjs-unit": true,
        "@metamask/smart-transactions-controller>@metamask/controller-utils>@ethereumjs/util": true,
        "@metamask/smart-transactions-controller>@metamask/controller-utils>@metamask/utils": true,
        "bn.js": true,
        "browserify>buffer": true,
        "eslint>fast-deep-equal": true,
        "eth-ens-namehash": true
      }
    },
    "@metamask/smart-transactions-controller>@metamask/controller-utils>@ethereumjs/util": {
      "globals": {
        "console.warn": true
      },
      "packages": {
        "@ethereumjs/tx>@ethereumjs/rlp": true,
        "@ethereumjs/tx>@ethereumjs/util>micro-ftch": true,
        "@ethereumjs/tx>ethereum-cryptography": true,
        "browserify>buffer": true,
        "browserify>insert-module-globals>is-buffer": true,
        "webpack>events": true
      }
    },
    "@metamask/smart-transactions-controller>@metamask/controller-utils>@metamask/utils": {
      "globals": {
        "TextDecoder": true,
        "TextEncoder": true
      },
      "packages": {
        "@metamask/utils>@metamask/superstruct": true,
        "@metamask/utils>@scure/base": true,
        "@metamask/utils>pony-cause": true,
        "@noble/hashes": true,
        "browserify>buffer": true,
        "nock>debug": true,
        "semver": true
      }
    },
>>>>>>> 590f0a9b
    "@metamask/smart-transactions-controller>@metamask/controllers>nanoid": {
      "globals": {
        "crypto.getRandomValues": true
      }
    },
    "@metamask/smart-transactions-controller>@metamask/transaction-controller": {
      "globals": {
        "clearTimeout": true,
        "console.error": true,
        "fetch": true,
        "setTimeout": true
      },
      "packages": {
        "@ethereumjs/tx>@ethereumjs/common": true,
        "@ethersproject/abi": true,
        "@ethersproject/contracts": true,
        "@ethersproject/providers": true,
        "@metamask/base-controller": true,
        "@metamask/controller-utils": true,
        "@metamask/eth-query": true,
        "@metamask/gas-fee-controller": true,
        "@metamask/metamask-eth-abis": true,
        "@metamask/name-controller>async-mutex": true,
        "@metamask/network-controller": true,
        "@metamask/rpc-errors": true,
        "@metamask/smart-transactions-controller>@metamask/transaction-controller>@ethereumjs/tx": true,
        "@metamask/smart-transactions-controller>@metamask/transaction-controller>@ethereumjs/util": true,
        "@metamask/smart-transactions-controller>@metamask/transaction-controller>eth-method-registry": true,
        "@metamask/transaction-controller>@metamask/nonce-tracker": true,
        "@metamask/utils": true,
        "bn.js": true,
        "browserify>buffer": true,
        "fast-json-patch": true,
        "lodash": true,
        "uuid": true,
        "webpack>events": true
      }
    },
    "@metamask/smart-transactions-controller>@metamask/transaction-controller>@ethereumjs/tx": {
      "packages": {
        "@ethereumjs/tx>@ethereumjs/common": true,
        "@ethereumjs/tx>@ethereumjs/rlp": true,
        "@ethereumjs/tx>ethereum-cryptography": true,
        "@metamask/smart-transactions-controller>@metamask/transaction-controller>@ethereumjs/util": true,
        "browserify>buffer": true,
        "browserify>insert-module-globals>is-buffer": true
      }
    },
    "@metamask/smart-transactions-controller>@metamask/transaction-controller>@ethereumjs/util": {
      "globals": {
        "console.warn": true
      },
      "packages": {
        "@ethereumjs/tx>@ethereumjs/rlp": true,
        "@ethereumjs/tx>@ethereumjs/util>micro-ftch": true,
        "@ethereumjs/tx>ethereum-cryptography": true,
        "browserify>buffer": true,
        "browserify>insert-module-globals>is-buffer": true,
        "webpack>events": true
      }
    },
    "@metamask/smart-transactions-controller>@metamask/transaction-controller>eth-method-registry": {
      "packages": {
        "@metamask/smart-transactions-controller>@metamask/transaction-controller>eth-method-registry>@metamask/ethjs-contract": true,
        "@metamask/smart-transactions-controller>@metamask/transaction-controller>eth-method-registry>@metamask/ethjs-query": true
      }
    },
    "@metamask/smart-transactions-controller>@metamask/transaction-controller>eth-method-registry>@metamask/ethjs-contract": {
      "packages": {
        "@metamask/ethjs>ethjs-abi": true,
        "@metamask/ethjs>js-sha3": true,
        "@metamask/smart-transactions-controller>@babel/runtime": true,
        "@metamask/smart-transactions-controller>@metamask/transaction-controller>eth-method-registry>@metamask/ethjs-contract>@metamask/ethjs-filter": true,
        "@metamask/smart-transactions-controller>@metamask/transaction-controller>eth-method-registry>@metamask/ethjs-contract>@metamask/ethjs-util": true,
        "promise-to-callback": true
      }
    },
    "@metamask/smart-transactions-controller>@metamask/transaction-controller>eth-method-registry>@metamask/ethjs-contract>@metamask/ethjs-filter": {
      "globals": {
        "clearInterval": true,
        "setInterval": true
      }
    },
    "@metamask/smart-transactions-controller>@metamask/transaction-controller>eth-method-registry>@metamask/ethjs-contract>@metamask/ethjs-util": {
      "packages": {
        "@metamask/ethjs>@metamask/ethjs-util>is-hex-prefixed": true,
        "@metamask/ethjs>@metamask/ethjs-util>strip-hex-prefix": true,
        "browserify>buffer": true
      }
    },
    "@metamask/smart-transactions-controller>@metamask/transaction-controller>eth-method-registry>@metamask/ethjs-query": {
      "globals": {
        "console": true
      },
      "packages": {
        "@metamask/smart-transactions-controller>@metamask/transaction-controller>eth-method-registry>@metamask/ethjs-query>@metamask/ethjs-format": true,
        "@metamask/smart-transactions-controller>@metamask/transaction-controller>eth-method-registry>@metamask/ethjs-query>@metamask/ethjs-rpc": true,
        "promise-to-callback": true
      }
    },
    "@metamask/smart-transactions-controller>@metamask/transaction-controller>eth-method-registry>@metamask/ethjs-query>@metamask/ethjs-format": {
      "packages": {
        "@metamask/ethjs-query>@metamask/ethjs-format>ethjs-schema": true,
        "@metamask/ethjs>@metamask/ethjs-util>strip-hex-prefix": true,
        "@metamask/ethjs>@metamask/number-to-bn": true,
        "@metamask/smart-transactions-controller>@metamask/transaction-controller>eth-method-registry>@metamask/ethjs-contract>@metamask/ethjs-util": true
      }
    },
    "@metamask/smart-transactions-controller>@metamask/transaction-controller>eth-method-registry>@metamask/ethjs-query>@metamask/ethjs-rpc": {
      "packages": {
        "promise-to-callback": true
      }
    },
    "@metamask/smart-transactions-controller>bignumber.js": {
      "globals": {
        "crypto": true,
        "define": true
      }
    },
    "@metamask/snaps-controllers": {
      "globals": {
        "DecompressionStream": true,
        "URL": true,
        "clearTimeout": true,
        "document.getElementById": true,
        "fetch.bind": true,
        "setTimeout": true
      },
      "packages": {
        "@metamask/base-controller": true,
        "@metamask/object-multiplex": true,
        "@metamask/post-message-stream": true,
        "@metamask/rpc-errors": true,
        "@metamask/snaps-controllers>@metamask/json-rpc-engine": true,
        "@metamask/snaps-controllers>@metamask/json-rpc-middleware-stream": true,
        "@metamask/snaps-controllers>@metamask/permission-controller": true,
        "@metamask/snaps-controllers>@metamask/utils": true,
        "@metamask/snaps-controllers>@xstate/fsm": true,
        "@metamask/snaps-controllers>concat-stream": true,
        "@metamask/snaps-controllers>get-npm-tarball-url": true,
        "@metamask/snaps-controllers>nanoid": true,
        "@metamask/snaps-controllers>readable-web-to-node-stream": true,
        "@metamask/snaps-controllers>tar-stream": true,
        "@metamask/snaps-rpc-methods": true,
        "@metamask/snaps-sdk": true,
        "@metamask/snaps-utils": true,
        "@metamask/snaps-utils>@metamask/snaps-registry": true,
        "browserify>browserify-zlib": true,
        "eslint>fast-deep-equal": true,
        "readable-stream": true
      }
    },
    "@metamask/snaps-controllers-flask>nanoid": {
      "globals": {
        "crypto.getRandomValues": true
      }
    },
    "@metamask/snaps-controllers>@metamask/json-rpc-engine": {
      "packages": {
        "@metamask/rpc-errors": true,
        "@metamask/safe-event-emitter": true,
        "@metamask/snaps-controllers>@metamask/json-rpc-engine>@metamask/utils": true
      }
    },
    "@metamask/snaps-controllers>@metamask/json-rpc-engine>@metamask/utils": {
      "globals": {
        "TextDecoder": true,
        "TextEncoder": true
      },
      "packages": {
        "@metamask/utils>@metamask/superstruct": true,
        "@metamask/utils>@scure/base": true,
        "@metamask/utils>pony-cause": true,
        "@noble/hashes": true,
        "browserify>buffer": true,
        "nock>debug": true,
        "semver": true
      }
    },
    "@metamask/snaps-controllers>@metamask/json-rpc-middleware-stream": {
      "globals": {
        "console.warn": true,
        "setTimeout": true
      },
      "packages": {
        "@metamask/safe-event-emitter": true,
        "@metamask/snaps-controllers>@metamask/json-rpc-middleware-stream>@metamask/utils": true,
        "readable-stream": true
      }
    },
    "@metamask/snaps-controllers>@metamask/json-rpc-middleware-stream>@metamask/utils": {
      "globals": {
        "TextDecoder": true,
        "TextEncoder": true
      },
      "packages": {
        "@metamask/utils>@metamask/superstruct": true,
        "@metamask/utils>@scure/base": true,
        "@metamask/utils>pony-cause": true,
        "@noble/hashes": true,
        "browserify>buffer": true,
        "nock>debug": true,
        "semver": true
      }
    },
    "@metamask/snaps-controllers>@metamask/permission-controller": {
      "globals": {
        "console.error": true
      },
      "packages": {
        "@metamask/base-controller": true,
        "@metamask/controller-utils": true,
        "@metamask/rpc-errors": true,
        "@metamask/snaps-controllers>@metamask/json-rpc-engine": true,
        "@metamask/snaps-controllers>@metamask/utils": true,
        "@metamask/snaps-controllers>nanoid": true,
        "deep-freeze-strict": true,
        "immer": true
      }
    },
    "@metamask/snaps-controllers>@metamask/utils": {
      "globals": {
        "TextDecoder": true,
        "TextEncoder": true
      },
      "packages": {
        "@metamask/utils>@metamask/superstruct": true,
        "@metamask/utils>@scure/base": true,
        "@metamask/utils>pony-cause": true,
        "@noble/hashes": true,
        "browserify>buffer": true,
        "nock>debug": true,
        "semver": true
      }
    },
    "@metamask/snaps-controllers>concat-stream": {
      "packages": {
        "browserify>buffer": true,
        "browserify>concat-stream>typedarray": true,
        "pumpify>inherits": true,
        "readable-stream": true,
        "terser>source-map-support>buffer-from": true
      }
    },
    "@metamask/snaps-controllers>nanoid": {
      "globals": {
        "crypto.getRandomValues": true
      }
    },
    "@metamask/snaps-controllers>readable-web-to-node-stream": {
      "packages": {
        "readable-stream": true
      }
    },
    "@metamask/snaps-controllers>tar-stream": {
      "packages": {
        "@metamask/snaps-controllers>tar-stream>b4a": true,
        "@metamask/snaps-controllers>tar-stream>fast-fifo": true,
        "@metamask/snaps-controllers>tar-stream>streamx": true,
        "browserify>browser-resolve": true
      }
    },
    "@metamask/snaps-controllers>tar-stream>b4a": {
      "globals": {
        "TextDecoder": true,
        "TextEncoder": true
      }
    },
    "@metamask/snaps-controllers>tar-stream>streamx": {
      "packages": {
        "@metamask/snaps-controllers>tar-stream>fast-fifo": true,
        "@metamask/snaps-controllers>tar-stream>streamx>queue-tick": true,
        "webpack>events": true
      }
    },
    "@metamask/snaps-controllers>tar-stream>streamx>queue-tick": {
      "globals": {
        "queueMicrotask": true
      }
    },
    "@metamask/snaps-execution-environments": {
      "globals": {
        "document.getElementById": true
      },
      "packages": {
        "@metamask/post-message-stream": true,
        "@metamask/snaps-execution-environments>@metamask/snaps-utils": true,
        "@metamask/snaps-execution-environments>@metamask/utils": true,
        "@metamask/snaps-utils": true,
        "@metamask/utils": true
      }
    },
    "@metamask/snaps-execution-environments>@metamask/snaps-utils": {
      "globals": {
        "File": true,
        "FileReader": true,
        "TextDecoder": true,
        "TextEncoder": true,
        "URL": true,
        "console.error": true,
        "console.log": true,
        "console.warn": true,
        "crypto": true,
        "document.body.appendChild": true,
        "document.createElement": true,
        "fetch": true
      },
      "packages": {
        "@metamask/eth-snap-keyring>@metamask/snaps-utils>@metamask/slip44": true,
        "@metamask/rpc-errors": true,
        "@metamask/snaps-execution-environments>@metamask/snaps-utils>@metamask/permission-controller": true,
        "@metamask/snaps-execution-environments>@metamask/utils": true,
        "@metamask/snaps-sdk": true,
        "@metamask/snaps-sdk>@metamask/key-tree": true,
        "@metamask/snaps-utils>cron-parser": true,
        "@metamask/snaps-utils>fast-json-stable-stringify": true,
        "@metamask/snaps-utils>fast-xml-parser": true,
        "@metamask/snaps-utils>marked": true,
        "@metamask/snaps-utils>rfdc": true,
        "@metamask/snaps-utils>validate-npm-package-name": true,
        "@metamask/utils>@metamask/superstruct": true,
        "@metamask/utils>@scure/base": true,
        "@noble/hashes": true,
        "chalk": true,
        "semver": true
      }
    },
    "@metamask/snaps-execution-environments>@metamask/snaps-utils>@metamask/permission-controller": {
      "globals": {
        "console.error": true
      },
      "packages": {
        "@metamask/base-controller": true,
        "@metamask/controller-utils": true,
        "@metamask/rpc-errors": true,
        "@metamask/snaps-controllers>@metamask/json-rpc-engine": true,
        "@metamask/snaps-execution-environments>@metamask/utils": true,
        "@metamask/snaps-execution-environments>nanoid": true,
        "deep-freeze-strict": true,
        "immer": true
      }
    },
    "@metamask/snaps-execution-environments>@metamask/utils": {
      "globals": {
        "TextDecoder": true,
        "TextEncoder": true
      },
      "packages": {
        "@metamask/utils>@metamask/superstruct": true,
        "@metamask/utils>@scure/base": true,
        "@metamask/utils>pony-cause": true,
        "@noble/hashes": true,
        "browserify>buffer": true,
        "nock>debug": true,
        "semver": true
      }
    },
    "@metamask/snaps-execution-environments>nanoid": {
      "globals": {
        "crypto.getRandomValues": true
      }
    },
    "@metamask/snaps-rpc-methods": {
      "packages": {
        "@metamask/rpc-errors": true,
        "@metamask/snaps-rpc-methods>@metamask/permission-controller": true,
        "@metamask/snaps-rpc-methods>@metamask/utils": true,
        "@metamask/snaps-sdk": true,
        "@metamask/snaps-sdk>@metamask/key-tree": true,
        "@metamask/snaps-utils": true,
        "@metamask/utils>@metamask/superstruct": true,
        "@noble/hashes": true
      }
    },
    "@metamask/snaps-rpc-methods>@metamask/permission-controller": {
      "globals": {
        "console.error": true
      },
      "packages": {
        "@metamask/base-controller": true,
        "@metamask/controller-utils": true,
        "@metamask/rpc-errors": true,
        "@metamask/snaps-controllers>@metamask/json-rpc-engine": true,
        "@metamask/snaps-rpc-methods>@metamask/permission-controller>nanoid": true,
        "@metamask/snaps-rpc-methods>@metamask/utils": true,
        "deep-freeze-strict": true,
        "immer": true
      }
    },
    "@metamask/snaps-rpc-methods>@metamask/permission-controller>nanoid": {
      "globals": {
        "crypto.getRandomValues": true
      }
    },
    "@metamask/snaps-rpc-methods>@metamask/utils": {
      "globals": {
        "TextDecoder": true,
        "TextEncoder": true
      },
      "packages": {
        "@metamask/utils>@metamask/superstruct": true,
        "@metamask/utils>@scure/base": true,
        "@metamask/utils>pony-cause": true,
        "@noble/hashes": true,
        "browserify>buffer": true,
        "nock>debug": true,
        "semver": true
      }
    },
    "@metamask/snaps-sdk": {
      "globals": {
        "fetch": true
      },
      "packages": {
        "@metamask/rpc-errors": true,
        "@metamask/snaps-sdk>@metamask/utils": true,
        "@metamask/utils>@metamask/superstruct": true
      }
    },
    "@metamask/snaps-sdk>@metamask/key-tree": {
      "packages": {
        "@metamask/message-signing-snap>@noble/curves": true,
        "@metamask/scure-bip39": true,
        "@metamask/snaps-sdk>@metamask/key-tree>@metamask/utils": true,
        "@metamask/utils>@scure/base": true,
        "@noble/hashes": true
      }
    },
    "@metamask/snaps-sdk>@metamask/key-tree>@metamask/utils": {
      "globals": {
        "TextDecoder": true,
        "TextEncoder": true
      },
      "packages": {
        "@metamask/utils>@metamask/superstruct": true,
        "@metamask/utils>@scure/base": true,
        "@metamask/utils>pony-cause": true,
        "@noble/hashes": true,
        "browserify>buffer": true,
        "nock>debug": true,
        "semver": true
      }
    },
    "@metamask/snaps-sdk>@metamask/utils": {
      "globals": {
        "TextDecoder": true,
        "TextEncoder": true
      },
      "packages": {
        "@metamask/utils>@metamask/superstruct": true,
        "@metamask/utils>@scure/base": true,
        "@metamask/utils>pony-cause": true,
        "@noble/hashes": true,
        "browserify>buffer": true,
        "nock>debug": true,
        "semver": true
      }
    },
    "@metamask/snaps-utils": {
      "globals": {
        "File": true,
        "FileReader": true,
        "TextDecoder": true,
        "TextEncoder": true,
        "URL": true,
        "console.error": true,
        "console.log": true,
        "console.warn": true,
        "crypto": true,
        "document.body.appendChild": true,
        "document.createElement": true,
        "fetch": true
      },
      "packages": {
        "@metamask/rpc-errors": true,
        "@metamask/snaps-sdk": true,
        "@metamask/snaps-sdk>@metamask/key-tree": true,
        "@metamask/snaps-utils>@metamask/permission-controller": true,
        "@metamask/snaps-utils>@metamask/slip44": true,
        "@metamask/snaps-utils>@metamask/utils": true,
        "@metamask/snaps-utils>cron-parser": true,
        "@metamask/snaps-utils>fast-json-stable-stringify": true,
        "@metamask/snaps-utils>fast-xml-parser": true,
        "@metamask/snaps-utils>marked": true,
        "@metamask/snaps-utils>rfdc": true,
        "@metamask/snaps-utils>validate-npm-package-name": true,
        "@metamask/utils>@metamask/superstruct": true,
        "@metamask/utils>@scure/base": true,
        "@noble/hashes": true,
        "chalk": true,
        "semver": true
      }
    },
    "@metamask/snaps-utils>@metamask/permission-controller": {
      "globals": {
        "console.error": true
      },
      "packages": {
        "@metamask/base-controller": true,
        "@metamask/controller-utils": true,
        "@metamask/rpc-errors": true,
        "@metamask/snaps-controllers>@metamask/json-rpc-engine": true,
        "@metamask/snaps-utils>@metamask/permission-controller>nanoid": true,
        "@metamask/snaps-utils>@metamask/utils": true,
        "deep-freeze-strict": true,
        "immer": true
      }
    },
    "@metamask/snaps-utils>@metamask/permission-controller>nanoid": {
      "globals": {
        "crypto.getRandomValues": true
      }
    },
    "@metamask/snaps-utils>@metamask/snaps-registry": {
      "packages": {
        "@metamask/message-signing-snap>@noble/curves": true,
        "@metamask/snaps-utils>@metamask/snaps-registry>@metamask/utils": true,
        "@metamask/utils>@metamask/superstruct": true,
        "@noble/hashes": true
      }
    },
    "@metamask/snaps-utils>@metamask/snaps-registry>@metamask/utils": {
      "globals": {
        "TextDecoder": true,
        "TextEncoder": true
      },
      "packages": {
        "@metamask/utils>@metamask/superstruct": true,
        "@metamask/utils>@scure/base": true,
        "@metamask/utils>pony-cause": true,
        "@noble/hashes": true,
        "browserify>buffer": true,
        "nock>debug": true,
        "semver": true
      }
    },
    "@metamask/snaps-utils>@metamask/utils": {
      "globals": {
        "TextDecoder": true,
        "TextEncoder": true
      },
      "packages": {
        "@metamask/utils>@metamask/superstruct": true,
        "@metamask/utils>@scure/base": true,
        "@metamask/utils>pony-cause": true,
        "@noble/hashes": true,
        "browserify>buffer": true,
        "nock>debug": true,
        "semver": true
      }
    },
    "@metamask/snaps-utils>cron-parser": {
      "packages": {
        "browserify>browser-resolve": true,
        "luxon": true
      }
    },
    "@metamask/snaps-utils>fast-xml-parser": {
      "globals": {
        "entityName": true,
        "val": true
      },
      "packages": {
        "@metamask/snaps-utils>fast-xml-parser>strnum": true
      }
    },
    "@metamask/snaps-utils>marked": {
      "globals": {
        "console.error": true,
        "console.warn": true,
        "define": true
      }
    },
    "@metamask/snaps-utils>rfdc": {
      "packages": {
        "browserify>buffer": true
      }
    },
    "@metamask/snaps-utils>validate-npm-package-name": {
      "packages": {
        "@metamask/snaps-utils>validate-npm-package-name>builtins": true
      }
    },
    "@metamask/snaps-utils>validate-npm-package-name>builtins": {
      "packages": {
        "process": true,
        "semver": true
      }
    },
    "@metamask/test-bundler>@ethersproject/networks": {
      "packages": {
        "@ethersproject/abi>@ethersproject/logger": true
      }
    },
    "@metamask/test-bundler>ethers": {
      "packages": {
        "@ethersproject/abi": true,
        "@ethersproject/abi>@ethersproject/address": true,
        "@ethersproject/abi>@ethersproject/constants": true,
        "@ethersproject/abi>@ethersproject/keccak256": true,
        "@ethersproject/abi>@ethersproject/logger": true,
        "@ethersproject/abi>@ethersproject/properties": true,
        "@ethersproject/abi>@ethersproject/strings": true,
        "@ethersproject/bignumber": true,
        "@ethersproject/bytes": true,
        "@ethersproject/contracts": true,
        "@ethersproject/hash": true,
        "@ethersproject/hash>@ethersproject/abstract-signer": true,
        "@ethersproject/hash>@ethersproject/base64": true,
        "@ethersproject/hdnode": true,
        "@ethersproject/hdnode>@ethersproject/basex": true,
        "@ethersproject/hdnode>@ethersproject/sha2": true,
        "@ethersproject/hdnode>@ethersproject/signing-key": true,
        "@ethersproject/hdnode>@ethersproject/transactions": true,
        "@ethersproject/hdnode>@ethersproject/wordlists": true,
        "@ethersproject/providers": true,
        "@ethersproject/providers>@ethersproject/rlp": true,
        "@ethersproject/providers>@ethersproject/web": true,
        "@ethersproject/wallet": true,
        "@ethersproject/wallet>@ethersproject/json-wallets": true,
        "@ethersproject/wallet>@ethersproject/random": true,
        "@metamask/test-bundler>ethers>@ethersproject/solidity": true,
        "@metamask/test-bundler>ethers>@ethersproject/units": true
      }
    },
    "@metamask/test-bundler>ethers>@ethersproject/solidity": {
      "packages": {
        "@ethersproject/abi>@ethersproject/keccak256": true,
        "@ethersproject/abi>@ethersproject/logger": true,
        "@ethersproject/abi>@ethersproject/strings": true,
        "@ethersproject/bignumber": true,
        "@ethersproject/bytes": true,
        "@ethersproject/hdnode>@ethersproject/sha2": true
      }
    },
    "@metamask/test-bundler>ethers>@ethersproject/units": {
      "packages": {
        "@ethersproject/abi>@ethersproject/logger": true,
        "@ethersproject/bignumber": true
      }
    },
    "@metamask/transaction-controller": {
      "globals": {
        "clearTimeout": true,
        "console.error": true,
        "fetch": true,
        "setTimeout": true
      },
      "packages": {
        "@ethereumjs/tx": true,
        "@ethereumjs/tx>@ethereumjs/common": true,
        "@ethereumjs/tx>@ethereumjs/util": true,
        "@ethersproject/abi": true,
        "@ethersproject/contracts": true,
        "@ethersproject/providers": true,
        "@metamask/base-controller": true,
        "@metamask/controller-utils": true,
        "@metamask/eth-query": true,
        "@metamask/gas-fee-controller": true,
        "@metamask/metamask-eth-abis": true,
        "@metamask/name-controller>async-mutex": true,
        "@metamask/network-controller": true,
        "@metamask/rpc-errors": true,
        "@metamask/transaction-controller>@metamask/nonce-tracker": true,
        "@metamask/utils": true,
        "bn.js": true,
        "browserify>buffer": true,
        "eth-method-registry": true,
        "fast-json-patch": true,
        "lodash": true,
        "uuid": true,
        "webpack>events": true
      }
    },
<<<<<<< HEAD
=======
    "@metamask/transaction-controller>@metamask/base-controller": {
      "globals": {
        "setTimeout": true
      },
      "packages": {
        "immer": true
      }
    },
    "@metamask/transaction-controller>@metamask/controller-utils": {
      "globals": {
        "URL": true,
        "console.error": true,
        "fetch": true,
        "setTimeout": true
      },
      "packages": {
        "@ethereumjs/tx>@ethereumjs/util": true,
        "@metamask/controller-utils>@spruceid/siwe-parser": true,
        "@metamask/ethjs>@metamask/ethjs-unit": true,
        "@metamask/transaction-controller>@metamask/controller-utils>@metamask/utils": true,
        "bn.js": true,
        "browserify>buffer": true,
        "eslint>fast-deep-equal": true,
        "eth-ens-namehash": true
      }
    },
    "@metamask/transaction-controller>@metamask/controller-utils>@metamask/utils": {
      "globals": {
        "TextDecoder": true,
        "TextEncoder": true
      },
      "packages": {
        "@metamask/utils>@metamask/superstruct": true,
        "@metamask/utils>@scure/base": true,
        "@metamask/utils>pony-cause": true,
        "@noble/hashes": true,
        "browserify>buffer": true,
        "nock>debug": true,
        "semver": true
      }
    },
>>>>>>> 590f0a9b
    "@metamask/transaction-controller>@metamask/nonce-tracker": {
      "packages": {
        "@ethersproject/providers": true,
        "@metamask/transaction-controller>@metamask/nonce-tracker>async-mutex": true,
        "browserify>assert": true
      }
    },
    "@metamask/transaction-controller>@metamask/nonce-tracker>async-mutex": {
      "globals": {
        "clearTimeout": true,
        "setTimeout": true
      },
      "packages": {
        "@swc/helpers>tslib": true
      }
    },
    "@metamask/user-operation-controller": {
      "globals": {
        "fetch": true
      },
      "packages": {
        "@metamask/base-controller": true,
        "@metamask/controller-utils": true,
        "@metamask/eth-query": true,
        "@metamask/gas-fee-controller": true,
        "@metamask/gas-fee-controller>@metamask/polling-controller": true,
        "@metamask/rpc-errors": true,
        "@metamask/transaction-controller": true,
        "@metamask/utils": true,
        "bn.js": true,
        "lodash": true,
        "superstruct": true,
        "uuid": true,
        "webpack>events": true
      }
    },
<<<<<<< HEAD
=======
    "@metamask/user-operation-controller>@metamask/base-controller": {
      "globals": {
        "setTimeout": true
      },
      "packages": {
        "immer": true
      }
    },
    "@metamask/user-operation-controller>@metamask/controller-utils": {
      "globals": {
        "URL": true,
        "console.error": true,
        "fetch": true,
        "setTimeout": true
      },
      "packages": {
        "@ethereumjs/tx>@ethereumjs/util": true,
        "@metamask/controller-utils>@spruceid/siwe-parser": true,
        "@metamask/ethjs>@metamask/ethjs-unit": true,
        "@metamask/user-operation-controller>@metamask/controller-utils>@metamask/utils": true,
        "bn.js": true,
        "browserify>buffer": true,
        "eslint>fast-deep-equal": true,
        "eth-ens-namehash": true
      }
    },
    "@metamask/user-operation-controller>@metamask/controller-utils>@metamask/utils": {
      "globals": {
        "TextDecoder": true,
        "TextEncoder": true
      },
      "packages": {
        "@metamask/utils>@metamask/superstruct": true,
        "@metamask/utils>@scure/base": true,
        "@metamask/utils>pony-cause": true,
        "@noble/hashes": true,
        "browserify>buffer": true,
        "nock>debug": true,
        "semver": true
      }
    },
>>>>>>> 590f0a9b
    "@metamask/utils": {
      "globals": {
        "TextDecoder": true,
        "TextEncoder": true
      },
      "packages": {
        "@metamask/utils>@metamask/superstruct": true,
        "@metamask/utils>@scure/base": true,
        "@metamask/utils>pony-cause": true,
        "@noble/hashes": true,
        "browserify>buffer": true,
        "nock>debug": true,
        "semver": true
      }
    },
    "@metamask/utils>@scure/base": {
      "globals": {
        "TextDecoder": true,
        "TextEncoder": true
      }
    },
    "@ngraveio/bc-ur": {
      "packages": {
        "@ngraveio/bc-ur>@keystonehq/alias-sampling": true,
        "@ngraveio/bc-ur>bignumber.js": true,
        "@ngraveio/bc-ur>cbor-sync": true,
        "@ngraveio/bc-ur>crc": true,
        "@ngraveio/bc-ur>jsbi": true,
        "addons-linter>sha.js": true,
        "browserify>assert": true,
        "browserify>buffer": true
      }
    },
    "@ngraveio/bc-ur>assert>object-is": {
      "packages": {
        "string.prototype.matchall>call-bind": true,
        "string.prototype.matchall>define-properties": true
      }
    },
    "@ngraveio/bc-ur>bignumber.js": {
      "globals": {
        "crypto": true,
        "define": true
      }
    },
    "@ngraveio/bc-ur>cbor-sync": {
      "globals": {
        "define": true
      },
      "packages": {
        "browserify>buffer": true
      }
    },
    "@ngraveio/bc-ur>crc": {
      "packages": {
        "browserify>buffer": true
      }
    },
    "@ngraveio/bc-ur>jsbi": {
      "globals": {
        "define": true
      }
    },
    "@noble/hashes": {
      "globals": {
        "TextEncoder": true,
        "crypto": true
      }
    },
    "@popperjs/core": {
      "globals": {
        "Element": true,
        "HTMLElement": true,
        "ShadowRoot": true,
        "console.error": true,
        "console.warn": true,
        "document": true,
        "navigator.userAgent": true
      }
    },
    "@reduxjs/toolkit": {
      "globals": {
        "AbortController": true,
        "__REDUX_DEVTOOLS_EXTENSION_COMPOSE__": true,
        "__REDUX_DEVTOOLS_EXTENSION__": true,
        "console": true,
        "queueMicrotask": true,
        "requestAnimationFrame": true,
        "setTimeout": true
      },
      "packages": {
        "@reduxjs/toolkit>reselect": true,
        "immer": true,
        "process": true,
        "redux": true,
        "redux-thunk": true
      }
    },
    "@segment/loosely-validate-event": {
      "packages": {
        "@segment/loosely-validate-event>component-type": true,
        "@segment/loosely-validate-event>join-component": true,
        "browserify>assert": true,
        "browserify>buffer": true
      }
    },
    "@sentry/browser": {
      "globals": {
        "PerformanceObserver.supportedEntryTypes.includes": true,
        "Request": true,
        "URL": true,
        "XMLHttpRequest.prototype": true,
        "__SENTRY_DEBUG__": true,
        "__SENTRY_RELEASE__": true,
        "addEventListener": true,
        "console.error": true,
        "indexedDB.open": true,
        "performance.timeOrigin": true,
        "setTimeout": true
      },
      "packages": {
        "@sentry/browser>@sentry-internal/browser-utils": true,
        "@sentry/browser>@sentry-internal/feedback": true,
        "@sentry/browser>@sentry-internal/replay": true,
        "@sentry/browser>@sentry-internal/replay-canvas": true,
        "@sentry/browser>@sentry/core": true,
        "@sentry/utils": true
      }
    },
    "@sentry/browser>@sentry-internal/browser-utils": {
      "globals": {
        "PerformanceEventTiming.prototype": true,
        "PerformanceObserver": true,
        "XMLHttpRequest.prototype": true,
        "__SENTRY_DEBUG__": true,
        "addEventListener": true,
        "clearTimeout": true,
        "performance": true,
        "removeEventListener": true,
        "setTimeout": true
      },
      "packages": {
        "@sentry/browser>@sentry/core": true,
        "@sentry/utils": true
      }
    },
    "@sentry/browser>@sentry-internal/feedback": {
      "globals": {
        "FormData": true,
        "HTMLFormElement": true,
        "__SENTRY_DEBUG__": true,
        "cancelAnimationFrame": true,
        "clearTimeout": true,
        "document.createElement": true,
        "document.createElementNS": true,
        "document.createTextNode": true,
        "isSecureContext": true,
        "requestAnimationFrame": true,
        "setTimeout": true
      },
      "packages": {
        "@sentry/browser>@sentry/core": true,
        "@sentry/utils": true
      }
    },
    "@sentry/browser>@sentry-internal/replay": {
      "globals": {
        "Blob": true,
        "CSSConditionRule": true,
        "CSSGroupingRule": true,
        "CSSMediaRule": true,
        "CSSRule": true,
        "CSSSupportsRule": true,
        "Document": true,
        "DragEvent": true,
        "Element": true,
        "FormData": true,
        "HTMLElement": true,
        "HTMLFormElement": true,
        "Headers": true,
        "MouseEvent": true,
        "MutationObserver": true,
        "Node.DOCUMENT_FRAGMENT_NODE": true,
        "Node.prototype.contains": true,
        "PointerEvent": true,
        "TextEncoder": true,
        "URL": true,
        "URLSearchParams": true,
        "Worker": true,
        "__RRWEB_EXCLUDE_IFRAME__": true,
        "__RRWEB_EXCLUDE_SHADOW_DOM__": true,
        "__SENTRY_DEBUG__": true,
        "__SENTRY_EXCLUDE_REPLAY_WORKER__": true,
        "__rrMutationObserver": true,
        "addEventListener": true,
        "clearTimeout": true,
        "console.debug": true,
        "console.error": true,
        "console.warn": true,
        "customElements.get": true,
        "document": true,
        "innerHeight": true,
        "innerWidth": true,
        "location.href": true,
        "location.origin": true,
        "parent": true
      },
      "packages": {
        "@sentry/browser>@sentry-internal/browser-utils": true,
        "@sentry/browser>@sentry/core": true,
        "@sentry/utils": true
      }
    },
    "@sentry/browser>@sentry-internal/replay-canvas": {
      "globals": {
        "Blob": true,
        "HTMLCanvasElement": true,
        "HTMLImageElement": true,
        "ImageData": true,
        "URL.createObjectURL": true,
        "WeakRef": true,
        "Worker": true,
        "cancelAnimationFrame": true,
        "console.error": true,
        "createImageBitmap": true,
        "document": true
      },
      "packages": {
        "@sentry/browser>@sentry/core": true,
        "@sentry/utils": true
      }
    },
    "@sentry/browser>@sentry/core": {
      "globals": {
        "Headers": true,
        "Request": true,
        "URL": true,
        "__SENTRY_DEBUG__": true,
        "__SENTRY_TRACING__": true,
        "clearInterval": true,
        "clearTimeout": true,
        "console.log": true,
        "console.warn": true,
        "setInterval": true,
        "setTimeout": true
      },
      "packages": {
        "@sentry/utils": true
      }
    },
    "@sentry/utils": {
      "globals": {
        "CustomEvent": true,
        "DOMError": true,
        "DOMException": true,
        "EdgeRuntime": true,
        "Element": true,
        "ErrorEvent": true,
        "Event": true,
        "HTMLElement": true,
        "Headers": true,
        "Request": true,
        "Response": true,
        "TextDecoder": true,
        "TextEncoder": true,
        "URL": true,
        "__SENTRY_BROWSER_BUNDLE__": true,
        "__SENTRY_DEBUG__": true,
        "clearTimeout": true,
        "console.error": true,
        "document": true,
        "setInterval": true,
        "setTimeout": true
      },
      "packages": {
        "process": true
      }
    },
    "@storybook/addon-docs>remark-external-links>mdast-util-definitions": {
      "packages": {
        "react-markdown>unist-util-visit": true
      }
    },
    "@storybook/addon-knobs>qs": {
      "packages": {
        "string.prototype.matchall>side-channel": true
      }
    },
    "@swc/helpers>tslib": {
      "globals": {
        "SuppressedError": true,
        "define": true
      }
    },
    "@trezor/connect-web": {
      "globals": {
        "URLSearchParams": true,
        "__TREZOR_CONNECT_SRC": true,
        "addEventListener": true,
        "btoa": true,
        "chrome": true,
        "clearInterval": true,
        "clearTimeout": true,
        "console.warn": true,
        "document.body": true,
        "document.createElement": true,
        "document.createTextNode": true,
        "document.getElementById": true,
        "document.querySelectorAll": true,
        "location": true,
        "navigator": true,
        "open": true,
        "origin": true,
        "removeEventListener": true,
        "setInterval": true,
        "setTimeout": true
      },
      "packages": {
        "@swc/helpers>tslib": true,
        "@trezor/connect-web>@trezor/connect": true,
        "@trezor/connect-web>@trezor/connect-common": true,
        "@trezor/connect-web>@trezor/utils": true,
        "webpack>events": true
      }
    },
    "@trezor/connect-web>@trezor/connect": {
      "packages": {
        "@swc/helpers>tslib": true,
        "@trezor/connect-web>@trezor/connect>@trezor/protobuf": true,
        "@trezor/connect-web>@trezor/connect>@trezor/schema-utils": true,
        "@trezor/connect-web>@trezor/connect>@trezor/transport": true,
        "@trezor/connect-web>@trezor/utils": true
      }
    },
    "@trezor/connect-web>@trezor/connect-common": {
      "globals": {
        "console.warn": true,
        "localStorage.getItem": true,
        "localStorage.setItem": true,
        "navigator": true,
        "setTimeout": true,
        "window": true
      },
      "packages": {
        "@swc/helpers>tslib": true,
        "@trezor/connect-web>@trezor/connect-common>@trezor/env-utils": true,
        "@trezor/connect-web>@trezor/utils": true
      }
    },
    "@trezor/connect-web>@trezor/connect-common>@trezor/env-utils": {
      "globals": {
        "innerHeight": true,
        "innerWidth": true,
        "location.hostname": true,
        "location.origin": true,
        "navigator.languages": true,
        "navigator.platform": true,
        "navigator.userAgent": true,
        "screen.height": true,
        "screen.width": true
      },
      "packages": {
        "@swc/helpers>tslib": true,
        "@trezor/connect-web>@trezor/connect-common>@trezor/env-utils>ua-parser-js": true,
        "process": true
      }
    },
    "@trezor/connect-web>@trezor/connect-common>@trezor/env-utils>ua-parser-js": {
      "globals": {
        "define": true
      }
    },
    "@trezor/connect-web>@trezor/connect>@trezor/protobuf": {
      "packages": {
        "@swc/helpers>tslib": true,
        "@trezor/connect-web>@trezor/connect>@trezor/protobuf>protobufjs": true,
        "@trezor/connect-web>@trezor/connect>@trezor/schema-utils": true,
        "browserify>buffer": true
      }
    },
    "@trezor/connect-web>@trezor/connect>@trezor/protobuf>protobufjs": {
      "globals": {
        "process": true,
        "setTimeout": true
      },
      "packages": {
        "@trezor/connect-web>@trezor/connect>@trezor/protobuf>protobufjs>@protobufjs/aspromise": true,
        "@trezor/connect-web>@trezor/connect>@trezor/protobuf>protobufjs>@protobufjs/base64": true,
        "@trezor/connect-web>@trezor/connect>@trezor/protobuf>protobufjs>@protobufjs/codegen": true,
        "@trezor/connect-web>@trezor/connect>@trezor/protobuf>protobufjs>@protobufjs/eventemitter": true,
        "@trezor/connect-web>@trezor/connect>@trezor/protobuf>protobufjs>@protobufjs/fetch": true,
        "@trezor/connect-web>@trezor/connect>@trezor/protobuf>protobufjs>@protobufjs/float": true,
        "@trezor/connect-web>@trezor/connect>@trezor/protobuf>protobufjs>@protobufjs/inquire": true,
        "@trezor/connect-web>@trezor/connect>@trezor/protobuf>protobufjs>@protobufjs/path": true,
        "@trezor/connect-web>@trezor/connect>@trezor/protobuf>protobufjs>@protobufjs/pool": true,
        "@trezor/connect-web>@trezor/connect>@trezor/protobuf>protobufjs>@protobufjs/utf8": true
      }
    },
    "@trezor/connect-web>@trezor/connect>@trezor/protobuf>protobufjs>@protobufjs/codegen": {
      "globals": {
        "console.log": true
      }
    },
    "@trezor/connect-web>@trezor/connect>@trezor/protobuf>protobufjs>@protobufjs/fetch": {
      "globals": {
        "XMLHttpRequest": true
      },
      "packages": {
        "@trezor/connect-web>@trezor/connect>@trezor/protobuf>protobufjs>@protobufjs/aspromise": true,
        "@trezor/connect-web>@trezor/connect>@trezor/protobuf>protobufjs>@protobufjs/inquire": true
      }
    },
    "@trezor/connect-web>@trezor/connect>@trezor/schema-utils": {
      "globals": {
        "console.warn": true
      },
      "packages": {
        "@trezor/connect-web>@trezor/connect>@trezor/schema-utils>@sinclair/typebox": true,
        "browserify>buffer": true,
        "ts-mixer": true
      }
    },
    "@trezor/connect-web>@trezor/utils": {
      "globals": {
        "AbortController": true,
        "Intl.NumberFormat": true,
        "clearInterval": true,
        "clearTimeout": true,
        "console.error": true,
        "console.info": true,
        "console.log": true,
        "console.warn": true,
        "setInterval": true,
        "setTimeout": true
      },
      "packages": {
        "@swc/helpers>tslib": true,
        "@trezor/connect-web>@trezor/utils>bignumber.js": true,
        "browserify>buffer": true,
        "webpack>events": true
      }
    },
    "@trezor/connect-web>@trezor/utils>bignumber.js": {
      "globals": {
        "crypto": true,
        "define": true
      }
    },
    "@welldone-software/why-did-you-render": {
      "globals": {
        "Element": true,
        "console.group": true,
        "console.groupCollapsed": true,
        "console.groupEnd": true,
        "console.log": true,
        "console.warn": true,
        "define": true,
        "setTimeout": true
      },
      "packages": {
        "lodash": true,
        "react": true
      }
    },
    "@zxing/browser": {
      "globals": {
        "HTMLElement": true,
        "HTMLImageElement": true,
        "HTMLVideoElement": true,
        "clearTimeout": true,
        "console.error": true,
        "console.warn": true,
        "document": true,
        "navigator": true,
        "setTimeout": true
      },
      "packages": {
        "@zxing/library": true
      }
    },
    "@zxing/library": {
      "globals": {
        "HTMLImageElement": true,
        "HTMLVideoElement": true,
        "TextDecoder": true,
        "TextEncoder": true,
        "URL.createObjectURL": true,
        "btoa": true,
        "console.log": true,
        "console.warn": true,
        "document": true,
        "navigator": true,
        "setTimeout": true
      },
      "packages": {
        "@zxing/library>ts-custom-error": true
      }
    },
    "addons-linter>sha.js": {
      "packages": {
        "koa>content-disposition>safe-buffer": true,
        "pumpify>inherits": true
      }
    },
    "await-semaphore": {
      "packages": {
        "browserify>timers-browserify": true,
        "process": true
      }
    },
    "base32-encode": {
      "packages": {
        "base32-encode>to-data-view": true
      }
    },
    "bignumber.js": {
      "globals": {
        "crypto": true,
        "define": true
      }
    },
    "blo": {
      "globals": {
        "btoa": true
      }
    },
    "bn.js": {
      "globals": {
        "Buffer": true
      },
      "packages": {
        "browserify>browser-resolve": true
      }
    },
    "bowser": {
      "globals": {
        "define": true
      }
    },
    "browserify>assert": {
      "globals": {
        "Buffer": true
      },
      "packages": {
        "browserify>assert>util": true,
        "react>object-assign": true
      }
    },
    "browserify>assert>util": {
      "globals": {
        "console.error": true,
        "console.log": true,
        "console.trace": true,
        "process": true
      },
      "packages": {
        "browserify>assert>util>inherits": true,
        "process": true
      }
    },
    "browserify>browserify-zlib": {
      "packages": {
        "browserify>assert": true,
        "browserify>browserify-zlib>pako": true,
        "browserify>buffer": true,
        "browserify>util": true,
        "process": true,
        "stream-browserify": true
      }
    },
    "browserify>buffer": {
      "globals": {
        "console": true
      },
      "packages": {
        "base64-js": true,
        "buffer>ieee754": true
      }
    },
    "browserify>punycode": {
      "globals": {
        "define": true
      }
    },
    "browserify>string_decoder": {
      "packages": {
        "koa>content-disposition>safe-buffer": true
      }
    },
    "browserify>timers-browserify": {
      "globals": {
        "clearInterval": true,
        "clearTimeout": true,
        "setInterval": true,
        "setTimeout": true
      },
      "packages": {
        "process": true
      }
    },
    "browserify>url": {
      "packages": {
        "@storybook/addon-knobs>qs": true,
        "browserify>punycode": true
      }
    },
    "browserify>util": {
      "globals": {
        "console.error": true,
        "console.log": true,
        "console.trace": true
      },
      "packages": {
        "browserify>util>is-arguments": true,
        "browserify>util>is-typed-array": true,
        "browserify>util>which-typed-array": true,
        "koa>is-generator-function": true,
        "process": true,
        "pumpify>inherits": true
      }
    },
    "browserify>util>is-arguments": {
      "packages": {
        "koa>is-generator-function>has-tostringtag": true,
        "string.prototype.matchall>call-bind": true
      }
    },
    "browserify>util>is-typed-array": {
      "packages": {
        "browserify>util>which-typed-array": true
      }
    },
    "browserify>util>which-typed-array": {
      "packages": {
        "browserify>util>which-typed-array>for-each": true,
        "koa>is-generator-function>has-tostringtag": true,
        "string.prototype.matchall>call-bind": true,
        "string.prototype.matchall>es-abstract>available-typed-arrays": true,
        "string.prototype.matchall>es-abstract>gopd": true
      }
    },
    "browserify>util>which-typed-array>for-each": {
      "packages": {
        "string.prototype.matchall>es-abstract>is-callable": true
      }
    },
    "browserify>vm-browserify": {
      "globals": {
        "document.body.appendChild": true,
        "document.body.removeChild": true,
        "document.createElement": true
      }
    },
    "buffer": {
      "globals": {
        "console": true
      },
      "packages": {
        "base64-js": true,
        "buffer>ieee754": true
      }
    },
    "chalk": {
      "packages": {
        "chalk>ansi-styles": true,
        "chalk>supports-color": true
      }
    },
    "chalk>ansi-styles": {
      "packages": {
        "chalk>ansi-styles>color-convert": true
      }
    },
    "chalk>ansi-styles>color-convert": {
      "packages": {
        "jest-canvas-mock>moo-color>color-name": true
      }
    },
    "chart.js": {
      "globals": {
        "Intl.NumberFormat": true,
        "MutationObserver": true,
        "OffscreenCanvas": true,
        "Path2D": true,
        "ResizeObserver": true,
        "addEventListener": true,
        "clearTimeout": true,
        "console.error": true,
        "console.warn": true,
        "devicePixelRatio": true,
        "document": true,
        "removeEventListener": true,
        "requestAnimationFrame": true,
        "setTimeout": true
      },
      "packages": {
        "chart.js>@kurkle/color": true
      }
    },
    "chart.js>@kurkle/color": {
      "globals": {
        "define": true
      }
    },
    "classnames": {
      "globals": {
        "classNames": "write",
        "define": true
      }
    },
    "copy-to-clipboard": {
      "globals": {
        "clipboardData": true,
        "console.error": true,
        "console.warn": true,
        "document.body.appendChild": true,
        "document.body.removeChild": true,
        "document.createElement": true,
        "document.createRange": true,
        "document.execCommand": true,
        "document.getSelection": true,
        "navigator.userAgent": true,
        "prompt": true
      },
      "packages": {
        "copy-to-clipboard>toggle-selection": true
      }
    },
    "copy-to-clipboard>toggle-selection": {
      "globals": {
        "document.activeElement": true,
        "document.getSelection": true
      }
    },
    "crypto-browserify": {
      "packages": {
        "crypto-browserify>browserify-cipher": true,
        "crypto-browserify>browserify-sign": true,
        "crypto-browserify>create-ecdh": true,
        "crypto-browserify>create-hmac": true,
        "crypto-browserify>diffie-hellman": true,
        "crypto-browserify>pbkdf2": true,
        "crypto-browserify>public-encrypt": true,
        "crypto-browserify>randombytes": true,
        "crypto-browserify>randomfill": true,
        "ethereumjs-util>create-hash": true
      }
    },
    "crypto-browserify>browserify-cipher": {
      "packages": {
        "crypto-browserify>browserify-cipher>browserify-des": true,
        "crypto-browserify>browserify-cipher>evp_bytestokey": true,
        "ethereumjs-util>ethereum-cryptography>browserify-aes": true
      }
    },
    "crypto-browserify>browserify-cipher>browserify-des": {
      "packages": {
        "browserify>buffer": true,
        "crypto-browserify>browserify-cipher>browserify-des>des.js": true,
        "ethereumjs-util>create-hash>cipher-base": true,
        "pumpify>inherits": true
      }
    },
    "crypto-browserify>browserify-cipher>browserify-des>des.js": {
      "packages": {
        "@metamask/ppom-validator>elliptic>minimalistic-assert": true,
        "pumpify>inherits": true
      }
    },
    "crypto-browserify>browserify-cipher>evp_bytestokey": {
      "packages": {
        "ethereumjs-util>create-hash>md5.js": true,
        "koa>content-disposition>safe-buffer": true
      }
    },
    "crypto-browserify>browserify-sign": {
      "packages": {
        "@metamask/ppom-validator>elliptic": true,
        "bn.js": true,
        "browserify>buffer": true,
        "crypto-browserify>create-hmac": true,
        "crypto-browserify>public-encrypt>browserify-rsa": true,
        "crypto-browserify>public-encrypt>parse-asn1": true,
        "ethereumjs-util>create-hash": true,
        "pumpify>inherits": true,
        "stream-browserify": true
      }
    },
    "crypto-browserify>create-ecdh": {
      "packages": {
        "@metamask/ppom-validator>elliptic": true,
        "bn.js": true,
        "browserify>buffer": true
      }
    },
    "crypto-browserify>create-hmac": {
      "packages": {
        "addons-linter>sha.js": true,
        "ethereumjs-util>create-hash": true,
        "ethereumjs-util>create-hash>cipher-base": true,
        "ethereumjs-util>create-hash>ripemd160": true,
        "koa>content-disposition>safe-buffer": true,
        "pumpify>inherits": true
      }
    },
    "crypto-browserify>diffie-hellman": {
      "packages": {
        "bn.js": true,
        "browserify>buffer": true,
        "crypto-browserify>diffie-hellman>miller-rabin": true,
        "crypto-browserify>randombytes": true
      }
    },
    "crypto-browserify>diffie-hellman>miller-rabin": {
      "packages": {
        "@metamask/ppom-validator>elliptic>brorand": true,
        "bn.js": true
      }
    },
    "crypto-browserify>pbkdf2": {
      "globals": {
        "crypto": true,
        "process": true,
        "queueMicrotask": true,
        "setImmediate": true,
        "setTimeout": true
      },
      "packages": {
        "addons-linter>sha.js": true,
        "ethereumjs-util>create-hash": true,
        "ethereumjs-util>create-hash>ripemd160": true,
        "koa>content-disposition>safe-buffer": true,
        "process": true
      }
    },
    "crypto-browserify>public-encrypt": {
      "packages": {
        "bn.js": true,
        "browserify>buffer": true,
        "crypto-browserify>public-encrypt>browserify-rsa": true,
        "crypto-browserify>public-encrypt>parse-asn1": true,
        "crypto-browserify>randombytes": true,
        "ethereumjs-util>create-hash": true
      }
    },
    "crypto-browserify>public-encrypt>browserify-rsa": {
      "packages": {
        "bn.js": true,
        "browserify>buffer": true,
        "crypto-browserify>randombytes": true
      }
    },
    "crypto-browserify>public-encrypt>parse-asn1": {
      "packages": {
        "browserify>buffer": true,
        "crypto-browserify>browserify-cipher>evp_bytestokey": true,
        "crypto-browserify>pbkdf2": true,
        "crypto-browserify>public-encrypt>parse-asn1>asn1.js": true,
        "ethereumjs-util>ethereum-cryptography>browserify-aes": true
      }
    },
    "crypto-browserify>public-encrypt>parse-asn1>asn1.js": {
      "packages": {
        "@metamask/ppom-validator>elliptic>minimalistic-assert": true,
        "bn.js": true,
        "browserify>buffer": true,
        "browserify>vm-browserify": true,
        "pumpify>inherits": true
      }
    },
    "crypto-browserify>randombytes": {
      "globals": {
        "crypto": true,
        "msCrypto": true
      },
      "packages": {
        "koa>content-disposition>safe-buffer": true,
        "process": true
      }
    },
    "crypto-browserify>randomfill": {
      "globals": {
        "crypto": true,
        "msCrypto": true
      },
      "packages": {
        "crypto-browserify>randombytes": true,
        "koa>content-disposition>safe-buffer": true,
        "process": true
      }
    },
    "currency-formatter": {
      "packages": {
        "currency-formatter>accounting": true,
        "currency-formatter>locale-currency": true,
        "react>object-assign": true
      }
    },
    "currency-formatter>accounting": {
      "globals": {
        "define": true
      }
    },
    "currency-formatter>locale-currency": {
      "globals": {
        "countryCode": true
      }
    },
    "debounce-stream": {
      "packages": {
        "debounce-stream>debounce": true,
        "debounce-stream>duplexer": true,
        "debounce-stream>through": true
      }
    },
    "debounce-stream>debounce": {
      "globals": {
        "clearTimeout": true,
        "setTimeout": true
      }
    },
    "debounce-stream>duplexer": {
      "packages": {
        "stream-browserify": true
      }
    },
    "debounce-stream>through": {
      "packages": {
        "process": true,
        "stream-browserify": true
      }
    },
    "depcheck>@vue/compiler-sfc>postcss>nanoid": {
      "globals": {
        "crypto.getRandomValues": true
      }
    },
    "depcheck>is-core-module>hasown": {
      "packages": {
        "browserify>has>function-bind": true
      }
    },
    "dependency-tree>precinct>detective-postcss>postcss>nanoid": {
      "globals": {
        "crypto.getRandomValues": true
      }
    },
    "eslint-plugin-react>array-includes>is-string": {
      "packages": {
        "koa>is-generator-function>has-tostringtag": true
      }
    },
    "eth-ens-namehash": {
      "globals": {
        "name": "write"
      },
      "packages": {
        "@metamask/ethjs>js-sha3": true,
        "browserify>buffer": true,
        "eth-ens-namehash>idna-uts46-hx": true
      }
    },
    "eth-ens-namehash>idna-uts46-hx": {
      "globals": {
        "define": true
      },
      "packages": {
        "browserify>punycode": true
      }
    },
    "eth-keyring-controller>@metamask/browser-passworder": {
      "globals": {
        "crypto": true
      }
    },
    "eth-lattice-keyring": {
      "globals": {
        "addEventListener": true,
        "browser": true,
        "clearInterval": true,
        "fetch": true,
        "open": true,
        "setInterval": true
      },
      "packages": {
        "@ethereumjs/tx>@ethereumjs/util": true,
        "bn.js": true,
        "browserify>buffer": true,
        "crypto-browserify": true,
        "eth-lattice-keyring>@ethereumjs/tx": true,
        "eth-lattice-keyring>gridplus-sdk": true,
        "eth-lattice-keyring>rlp": true,
        "webpack>events": true
      }
    },
    "eth-lattice-keyring>@ethereumjs/tx": {
      "packages": {
        "@ethereumjs/tx>@ethereumjs/common": true,
        "@ethereumjs/tx>@ethereumjs/rlp": true,
        "@ethereumjs/tx>@ethereumjs/util": true,
        "@ethersproject/providers": true,
        "browserify>buffer": true,
        "browserify>insert-module-globals>is-buffer": true,
        "eth-lattice-keyring>@ethereumjs/tx>@chainsafe/ssz": true,
        "eth-lattice-keyring>@ethereumjs/tx>ethereum-cryptography": true
      }
    },
    "eth-lattice-keyring>@ethereumjs/tx>@chainsafe/ssz": {
      "packages": {
        "browserify": true,
        "browserify>buffer": true,
        "eth-lattice-keyring>@ethereumjs/tx>@chainsafe/ssz>@chainsafe/persistent-merkle-tree": true,
        "eth-lattice-keyring>@ethereumjs/tx>@chainsafe/ssz>case": true
      }
    },
    "eth-lattice-keyring>@ethereumjs/tx>@chainsafe/ssz>@chainsafe/persistent-merkle-tree": {
      "globals": {
        "WeakRef": true
      },
      "packages": {
        "browserify": true
      }
    },
    "eth-lattice-keyring>@ethereumjs/tx>ethereum-cryptography": {
      "globals": {
        "TextDecoder": true,
        "crypto": true
      },
      "packages": {
        "eth-lattice-keyring>@ethereumjs/tx>ethereum-cryptography>@noble/hashes": true
      }
    },
    "eth-lattice-keyring>@ethereumjs/tx>ethereum-cryptography>@noble/hashes": {
      "globals": {
        "TextEncoder": true,
        "crypto": true
      }
    },
    "eth-lattice-keyring>gridplus-sdk": {
      "globals": {
        "AbortController": true,
        "Request": true,
        "URL": true,
        "__values": true,
        "caches": true,
        "clearTimeout": true,
        "console.error": true,
        "console.log": true,
        "console.warn": true,
        "fetch": true,
        "setTimeout": true
      },
      "packages": {
        "@ethereumjs/tx>@ethereumjs/common>crc-32": true,
        "@ethersproject/abi": true,
        "@metamask/ethjs>js-sha3": true,
        "@metamask/keyring-api>bech32": true,
        "bn.js": true,
        "browserify>buffer": true,
        "eth-lattice-keyring>gridplus-sdk>@ethereumjs/common": true,
        "eth-lattice-keyring>gridplus-sdk>@ethereumjs/tx": true,
        "eth-lattice-keyring>gridplus-sdk>aes-js": true,
        "eth-lattice-keyring>gridplus-sdk>bignumber.js": true,
        "eth-lattice-keyring>gridplus-sdk>bitwise": true,
        "eth-lattice-keyring>gridplus-sdk>borc": true,
        "eth-lattice-keyring>gridplus-sdk>elliptic": true,
        "eth-lattice-keyring>gridplus-sdk>eth-eip712-util-browser": true,
        "eth-lattice-keyring>gridplus-sdk>rlp": true,
        "eth-lattice-keyring>gridplus-sdk>secp256k1": true,
        "eth-lattice-keyring>gridplus-sdk>uuid": true,
        "ethereumjs-util>ethereum-cryptography>bs58check": true,
        "ethereumjs-util>ethereum-cryptography>hash.js": true,
        "lodash": true
      }
    },
    "eth-lattice-keyring>gridplus-sdk>@ethereumjs/common": {
      "packages": {
        "@ethereumjs/tx>@ethereumjs/common>crc-32": true,
        "@ethereumjs/tx>@ethereumjs/util": true,
        "browserify>buffer": true,
        "webpack>events": true
      }
    },
    "eth-lattice-keyring>gridplus-sdk>@ethereumjs/tx": {
      "packages": {
        "@ethereumjs/tx>@ethereumjs/rlp": true,
        "@ethereumjs/tx>@ethereumjs/util": true,
        "@ethersproject/providers": true,
        "browserify>buffer": true,
        "browserify>insert-module-globals>is-buffer": true,
        "eth-lattice-keyring>@ethereumjs/tx>@chainsafe/ssz": true,
        "eth-lattice-keyring>gridplus-sdk>@ethereumjs/tx>@ethereumjs/common": true,
        "eth-lattice-keyring>gridplus-sdk>@ethereumjs/tx>ethereum-cryptography": true
      }
    },
    "eth-lattice-keyring>gridplus-sdk>@ethereumjs/tx>@ethereumjs/common": {
      "packages": {
        "@ethereumjs/tx>@ethereumjs/common>crc-32": true,
        "@ethereumjs/tx>@ethereumjs/util": true,
        "browserify>buffer": true,
        "webpack>events": true
      }
    },
    "eth-lattice-keyring>gridplus-sdk>@ethereumjs/tx>ethereum-cryptography": {
      "globals": {
        "TextDecoder": true,
        "crypto": true
      },
      "packages": {
        "eth-lattice-keyring>gridplus-sdk>@ethereumjs/tx>ethereum-cryptography>@noble/hashes": true
      }
    },
    "eth-lattice-keyring>gridplus-sdk>@ethereumjs/tx>ethereum-cryptography>@noble/hashes": {
      "globals": {
        "TextEncoder": true,
        "crypto": true
      }
    },
    "eth-lattice-keyring>gridplus-sdk>aes-js": {
      "globals": {
        "define": true
      }
    },
    "eth-lattice-keyring>gridplus-sdk>bignumber.js": {
      "globals": {
        "crypto": true,
        "define": true
      }
    },
    "eth-lattice-keyring>gridplus-sdk>bitwise": {
      "packages": {
        "browserify>buffer": true
      }
    },
    "eth-lattice-keyring>gridplus-sdk>borc": {
      "globals": {
        "console": true
      },
      "packages": {
        "browserify>buffer": true,
        "buffer>ieee754": true,
        "eth-lattice-keyring>gridplus-sdk>borc>bignumber.js": true,
        "eth-lattice-keyring>gridplus-sdk>borc>iso-url": true
      }
    },
    "eth-lattice-keyring>gridplus-sdk>borc>bignumber.js": {
      "globals": {
        "crypto": true,
        "define": true
      }
    },
    "eth-lattice-keyring>gridplus-sdk>borc>iso-url": {
      "globals": {
        "URL": true,
        "URLSearchParams": true,
        "location": true
      }
    },
    "eth-lattice-keyring>gridplus-sdk>elliptic": {
      "packages": {
        "@metamask/ppom-validator>elliptic>brorand": true,
        "@metamask/ppom-validator>elliptic>hmac-drbg": true,
        "@metamask/ppom-validator>elliptic>minimalistic-assert": true,
        "@metamask/ppom-validator>elliptic>minimalistic-crypto-utils": true,
        "bn.js": true,
        "ethereumjs-util>ethereum-cryptography>hash.js": true,
        "pumpify>inherits": true
      }
    },
    "eth-lattice-keyring>gridplus-sdk>eth-eip712-util-browser": {
      "globals": {
        "intToBuffer": true
      },
      "packages": {
        "@metamask/ethjs>js-sha3": true,
        "bn.js": true,
        "buffer": true
      }
    },
    "eth-lattice-keyring>gridplus-sdk>rlp": {
      "globals": {
        "TextEncoder": true
      }
    },
    "eth-lattice-keyring>gridplus-sdk>secp256k1": {
      "packages": {
        "eth-lattice-keyring>gridplus-sdk>secp256k1>elliptic": true
      }
    },
    "eth-lattice-keyring>gridplus-sdk>secp256k1>elliptic": {
      "packages": {
        "@metamask/ppom-validator>elliptic>brorand": true,
        "@metamask/ppom-validator>elliptic>hmac-drbg": true,
        "@metamask/ppom-validator>elliptic>minimalistic-assert": true,
        "@metamask/ppom-validator>elliptic>minimalistic-crypto-utils": true,
        "bn.js": true,
        "ethereumjs-util>ethereum-cryptography>hash.js": true,
        "pumpify>inherits": true
      }
    },
    "eth-lattice-keyring>gridplus-sdk>uuid": {
      "globals": {
        "crypto": true
      }
    },
    "eth-lattice-keyring>rlp": {
      "globals": {
        "TextEncoder": true
      }
    },
    "eth-method-registry": {
      "packages": {
        "@metamask/ethjs-contract": true,
        "@metamask/ethjs-query": true
      }
    },
    "eth-rpc-errors": {
      "packages": {
        "eth-rpc-errors>fast-safe-stringify": true
      }
    },
    "ethereumjs-util": {
      "packages": {
        "bn.js": true,
        "browserify>assert": true,
        "browserify>buffer": true,
        "browserify>insert-module-globals>is-buffer": true,
        "ethereumjs-util>create-hash": true,
        "ethereumjs-util>ethereum-cryptography": true,
        "ethereumjs-util>rlp": true
      }
    },
    "ethereumjs-util>create-hash": {
      "packages": {
        "addons-linter>sha.js": true,
        "ethereumjs-util>create-hash>cipher-base": true,
        "ethereumjs-util>create-hash>md5.js": true,
        "ethereumjs-util>create-hash>ripemd160": true,
        "pumpify>inherits": true
      }
    },
    "ethereumjs-util>create-hash>cipher-base": {
      "packages": {
        "browserify>string_decoder": true,
        "koa>content-disposition>safe-buffer": true,
        "pumpify>inherits": true,
        "stream-browserify": true
      }
    },
    "ethereumjs-util>create-hash>md5.js": {
      "packages": {
        "ethereumjs-util>create-hash>md5.js>hash-base": true,
        "koa>content-disposition>safe-buffer": true,
        "pumpify>inherits": true
      }
    },
    "ethereumjs-util>create-hash>md5.js>hash-base": {
      "packages": {
        "koa>content-disposition>safe-buffer": true,
        "pumpify>inherits": true,
        "readable-stream": true
      }
    },
    "ethereumjs-util>create-hash>ripemd160": {
      "packages": {
        "browserify>buffer": true,
        "ethereumjs-util>create-hash>md5.js>hash-base": true,
        "pumpify>inherits": true
      }
    },
    "ethereumjs-util>ethereum-cryptography": {
      "packages": {
        "browserify>buffer": true,
        "crypto-browserify>randombytes": true,
        "ethereumjs-util>ethereum-cryptography>keccak": true,
        "ganache>secp256k1": true
      }
    },
    "ethereumjs-util>ethereum-cryptography>browserify-aes": {
      "packages": {
        "browserify>buffer": true,
        "crypto-browserify>browserify-cipher>evp_bytestokey": true,
        "ethereumjs-util>create-hash>cipher-base": true,
        "ethereumjs-util>ethereum-cryptography>browserify-aes>buffer-xor": true,
        "koa>content-disposition>safe-buffer": true,
        "pumpify>inherits": true
      }
    },
    "ethereumjs-util>ethereum-cryptography>browserify-aes>buffer-xor": {
      "packages": {
        "browserify>buffer": true
      }
    },
    "ethereumjs-util>ethereum-cryptography>bs58check": {
      "packages": {
        "ethereumjs-util>create-hash": true,
        "ethereumjs-util>ethereum-cryptography>bs58check>bs58": true,
        "koa>content-disposition>safe-buffer": true
      }
    },
    "ethereumjs-util>ethereum-cryptography>bs58check>bs58": {
      "packages": {
        "@ensdomains/content-hash>multihashes>multibase>base-x": true
      }
    },
    "ethereumjs-util>ethereum-cryptography>hash.js": {
      "packages": {
        "@metamask/ppom-validator>elliptic>minimalistic-assert": true,
        "pumpify>inherits": true
      }
    },
    "ethereumjs-util>ethereum-cryptography>keccak": {
      "packages": {
        "browserify>buffer": true,
        "readable-stream": true
      }
    },
    "ethereumjs-util>ethereum-cryptography>scrypt-js": {
      "globals": {
        "define": true,
        "setTimeout": true
      },
      "packages": {
        "browserify>timers-browserify": true
      }
    },
    "ethereumjs-util>rlp": {
      "packages": {
        "bn.js": true,
        "browserify>buffer": true
      }
    },
    "ethereumjs-wallet>randombytes": {
      "globals": {
        "crypto.getRandomValues": true
      }
    },
    "extension-port-stream": {
      "packages": {
        "browserify>buffer": true,
        "extension-port-stream>readable-stream": true
      }
    },
    "extension-port-stream>readable-stream": {
      "globals": {
        "AbortController": true,
        "AggregateError": true,
        "Blob": true
      },
      "packages": {
        "browserify>buffer": true,
        "browserify>string_decoder": true,
        "extension-port-stream>readable-stream>abort-controller": true,
        "process": true,
        "webpack>events": true
      }
    },
    "extension-port-stream>readable-stream>abort-controller": {
      "globals": {
        "AbortController": true
      }
    },
    "fast-json-patch": {
      "globals": {
        "addEventListener": true,
        "clearTimeout": true,
        "removeEventListener": true,
        "setTimeout": true
      }
    },
    "fuse.js": {
      "globals": {
        "console": true,
        "define": true
      }
    },
    "ganache>secp256k1": {
      "packages": {
        "@metamask/ppom-validator>elliptic": true
      }
    },
    "gulp>vinyl-fs>object.assign": {
      "packages": {
        "@lavamoat/lavapack>json-stable-stringify>object-keys": true,
        "string.prototype.matchall>call-bind": true,
        "string.prototype.matchall>define-properties": true,
        "string.prototype.matchall>has-symbols": true
      }
    },
    "he": {
      "globals": {
        "define": true
      }
    },
    "https-browserify": {
      "packages": {
        "browserify>url": true,
        "stream-http": true
      }
    },
    "json-rpc-engine": {
      "packages": {
        "eth-rpc-errors": true,
        "json-rpc-engine>@metamask/safe-event-emitter": true
      }
    },
    "json-rpc-engine>@metamask/safe-event-emitter": {
      "globals": {
        "setTimeout": true
      },
      "packages": {
        "webpack>events": true
      }
    },
    "json-rpc-middleware-stream": {
      "globals": {
        "console.warn": true,
        "setTimeout": true
      },
      "packages": {
        "@metamask/safe-event-emitter": true,
        "readable-stream": true
      }
    },
    "koa>content-disposition>safe-buffer": {
      "packages": {
        "browserify>buffer": true
      }
    },
    "koa>is-generator-function": {
      "packages": {
        "koa>is-generator-function>has-tostringtag": true
      }
    },
    "koa>is-generator-function>has-tostringtag": {
      "packages": {
        "string.prototype.matchall>has-symbols": true
      }
    },
    "localforage": {
      "globals": {
        "Blob": true,
        "BlobBuilder": true,
        "FileReader": true,
        "IDBKeyRange": true,
        "MSBlobBuilder": true,
        "MozBlobBuilder": true,
        "OIndexedDB": true,
        "WebKitBlobBuilder": true,
        "atob": true,
        "btoa": true,
        "console.error": true,
        "console.info": true,
        "console.warn": true,
        "define": true,
        "fetch": true,
        "indexedDB": true,
        "localStorage": true,
        "mozIndexedDB": true,
        "msIndexedDB": true,
        "navigator.platform": true,
        "navigator.userAgent": true,
        "openDatabase": true,
        "setTimeout": true,
        "webkitIndexedDB": true
      }
    },
    "lodash": {
      "globals": {
        "clearTimeout": true,
        "define": true,
        "setTimeout": true
      }
    },
    "loglevel": {
      "globals": {
        "console": true,
        "define": true,
        "document.cookie": true,
        "localStorage": true,
        "log": "write",
        "navigator": true
      }
    },
    "luxon": {
      "globals": {
        "Intl": true
      }
    },
    "nanoid": {
      "globals": {
        "crypto": true,
        "msCrypto": true,
        "navigator": true
      }
    },
    "nock>debug": {
      "globals": {
        "console": true,
        "document": true,
        "localStorage": true,
        "navigator": true,
        "process": true
      },
      "packages": {
        "nock>debug>ms": true,
        "process": true
      }
    },
    "node-fetch": {
      "globals": {
        "Headers": true,
        "Request": true,
        "Response": true,
        "fetch": true
      }
    },
    "path-browserify": {
      "packages": {
        "process": true
      }
    },
    "process": {
      "globals": {
        "clearTimeout": true,
        "setTimeout": true
      }
    },
    "promise-to-callback": {
      "packages": {
        "promise-to-callback>is-fn": true,
        "promise-to-callback>set-immediate-shim": true
      }
    },
    "promise-to-callback>set-immediate-shim": {
      "globals": {
        "setTimeout.apply": true
      },
      "packages": {
        "browserify>timers-browserify": true
      }
    },
    "prop-types": {
      "globals": {
        "console": true
      },
      "packages": {
        "prop-types>react-is": true,
        "react>object-assign": true
      }
    },
    "prop-types>react-is": {
      "globals": {
        "console": true
      }
    },
    "qrcode-generator": {
      "globals": {
        "define": true
      }
    },
    "qrcode.react": {
      "globals": {
        "Path2D": true,
        "devicePixelRatio": true
      },
      "packages": {
        "react": true
      }
    },
    "react": {
      "globals": {
        "console": true
      },
      "packages": {
        "prop-types": true,
        "react>object-assign": true
      }
    },
    "react-beautiful-dnd": {
      "globals": {
        "Element.prototype": true,
        "__REDUX_DEVTOOLS_EXTENSION_COMPOSE__": true,
        "addEventListener": true,
        "cancelAnimationFrame": true,
        "clearTimeout": true,
        "console": true,
        "document": true,
        "getComputedStyle": true,
        "pageXOffset": true,
        "pageYOffset": true,
        "removeEventListener": true,
        "requestAnimationFrame": true,
        "scrollBy": true,
        "setTimeout": true
      },
      "packages": {
        "@babel/runtime": true,
        "react": true,
        "react-beautiful-dnd>css-box-model": true,
        "react-beautiful-dnd>memoize-one": true,
        "react-beautiful-dnd>raf-schd": true,
        "react-beautiful-dnd>use-memo-one": true,
        "react-dom": true,
        "react-redux": true,
        "redux": true
      }
    },
    "react-beautiful-dnd>css-box-model": {
      "globals": {
        "getComputedStyle": true,
        "pageXOffset": true,
        "pageYOffset": true
      },
      "packages": {
        "react-router-dom>tiny-invariant": true
      }
    },
    "react-beautiful-dnd>raf-schd": {
      "globals": {
        "cancelAnimationFrame": true,
        "requestAnimationFrame": true
      }
    },
    "react-beautiful-dnd>use-memo-one": {
      "packages": {
        "react": true
      }
    },
    "react-chartjs-2": {
      "globals": {
        "setTimeout": true
      },
      "packages": {
        "chart.js": true,
        "react": true
      }
    },
    "react-devtools": {
      "packages": {
        "react-devtools>react-devtools-core": true
      }
    },
    "react-devtools>react-devtools-core": {
      "globals": {
        "WebSocket": true,
        "setTimeout": true
      }
    },
    "react-dnd-html5-backend": {
      "globals": {
        "addEventListener": true,
        "clearTimeout": true,
        "removeEventListener": true
      }
    },
    "react-dom": {
      "globals": {
        "HTMLIFrameElement": true,
        "MSApp": true,
        "__REACT_DEVTOOLS_GLOBAL_HOOK__": true,
        "addEventListener": true,
        "clearTimeout": true,
        "clipboardData": true,
        "console": true,
        "dispatchEvent": true,
        "document": true,
        "event": "write",
        "jest": true,
        "location.protocol": true,
        "navigator.userAgent.indexOf": true,
        "performance": true,
        "removeEventListener": true,
        "self": true,
        "setTimeout": true,
        "top": true,
        "trustedTypes": true
      },
      "packages": {
        "prop-types": true,
        "react": true,
        "react-dom>scheduler": true,
        "react>object-assign": true
      }
    },
    "react-dom>scheduler": {
      "globals": {
        "MessageChannel": true,
        "cancelAnimationFrame": true,
        "clearTimeout": true,
        "console": true,
        "navigator": true,
        "performance": true,
        "requestAnimationFrame": true,
        "setTimeout": true
      }
    },
    "react-focus-lock": {
      "globals": {
        "addEventListener": true,
        "console.error": true,
        "console.warn": true,
        "document": true,
        "removeEventListener": true,
        "setTimeout": true
      },
      "packages": {
        "@babel/runtime": true,
        "prop-types": true,
        "react": true,
        "react-focus-lock>focus-lock": true,
        "react-focus-lock>react-clientside-effect": true,
        "react-focus-lock>use-callback-ref": true,
        "react-focus-lock>use-sidecar": true
      }
    },
    "react-focus-lock>focus-lock": {
      "globals": {
        "HTMLIFrameElement": true,
        "Node.DOCUMENT_FRAGMENT_NODE": true,
        "Node.DOCUMENT_NODE": true,
        "Node.DOCUMENT_POSITION_CONTAINED_BY": true,
        "Node.DOCUMENT_POSITION_CONTAINS": true,
        "Node.ELEMENT_NODE": true,
        "console.error": true,
        "console.warn": true,
        "document": true,
        "getComputedStyle": true,
        "setTimeout": true
      },
      "packages": {
        "@swc/helpers>tslib": true
      }
    },
    "react-focus-lock>react-clientside-effect": {
      "packages": {
        "@babel/runtime": true,
        "react": true
      }
    },
    "react-focus-lock>use-callback-ref": {
      "packages": {
        "react": true
      }
    },
    "react-focus-lock>use-sidecar": {
      "globals": {
        "console.error": true
      },
      "packages": {
        "@swc/helpers>tslib": true,
        "react": true,
        "react-focus-lock>use-sidecar>detect-node-es": true
      }
    },
    "react-idle-timer": {
      "globals": {
        "clearTimeout": true,
        "document": true,
        "setTimeout": true
      },
      "packages": {
        "prop-types": true,
        "react": true
      }
    },
    "react-inspector": {
      "globals": {
        "Node": true,
        "chromeDark": true,
        "chromeLight": true
      },
      "packages": {
        "react": true
      }
    },
    "react-markdown": {
      "globals": {
        "console.warn": true
      },
      "packages": {
        "prop-types": true,
        "react": true,
        "react-markdown>comma-separated-tokens": true,
        "react-markdown>property-information": true,
        "react-markdown>react-is": true,
        "react-markdown>remark-parse": true,
        "react-markdown>remark-rehype": true,
        "react-markdown>space-separated-tokens": true,
        "react-markdown>style-to-object": true,
        "react-markdown>unified": true,
        "react-markdown>unist-util-visit": true,
        "react-markdown>vfile": true
      }
    },
    "react-markdown>property-information": {
      "packages": {
        "watchify>xtend": true
      }
    },
    "react-markdown>react-is": {
      "globals": {
        "console": true
      }
    },
    "react-markdown>remark-parse": {
      "packages": {
        "react-markdown>remark-parse>mdast-util-from-markdown": true
      }
    },
    "react-markdown>remark-parse>mdast-util-from-markdown": {
      "packages": {
        "react-markdown>remark-parse>mdast-util-from-markdown>mdast-util-to-string": true,
        "react-markdown>remark-parse>mdast-util-from-markdown>micromark": true,
        "react-markdown>remark-parse>mdast-util-from-markdown>unist-util-stringify-position": true,
        "react-syntax-highlighter>refractor>parse-entities": true
      }
    },
    "react-markdown>remark-parse>mdast-util-from-markdown>micromark": {
      "packages": {
        "react-syntax-highlighter>refractor>parse-entities": true
      }
    },
    "react-markdown>remark-rehype": {
      "packages": {
        "react-markdown>remark-rehype>mdast-util-to-hast": true
      }
    },
    "react-markdown>remark-rehype>mdast-util-to-hast": {
      "globals": {
        "console.warn": true
      },
      "packages": {
        "@storybook/addon-docs>remark-external-links>mdast-util-definitions": true,
        "react-markdown>remark-rehype>mdast-util-to-hast>mdurl": true,
        "react-markdown>remark-rehype>mdast-util-to-hast>unist-builder": true,
        "react-markdown>remark-rehype>mdast-util-to-hast>unist-util-generated": true,
        "react-markdown>remark-rehype>mdast-util-to-hast>unist-util-position": true,
        "react-markdown>unist-util-visit": true
      }
    },
    "react-markdown>style-to-object": {
      "packages": {
        "react-markdown>style-to-object>inline-style-parser": true
      }
    },
    "react-markdown>unified": {
      "packages": {
        "mocha>yargs-unparser>is-plain-obj": true,
        "react-markdown>unified>bail": true,
        "react-markdown>unified>extend": true,
        "react-markdown>unified>is-buffer": true,
        "react-markdown>unified>trough": true,
        "react-markdown>vfile": true
      }
    },
    "react-markdown>unist-util-visit": {
      "packages": {
        "react-markdown>unist-util-visit>unist-util-visit-parents": true
      }
    },
    "react-markdown>unist-util-visit>unist-util-visit-parents": {
      "packages": {
        "react-markdown>unist-util-visit>unist-util-is": true
      }
    },
    "react-markdown>vfile": {
      "packages": {
        "path-browserify": true,
        "process": true,
        "react-markdown>vfile>is-buffer": true,
        "react-markdown>vfile>replace-ext": true,
        "react-markdown>vfile>vfile-message": true
      }
    },
    "react-markdown>vfile>replace-ext": {
      "packages": {
        "path-browserify": true
      }
    },
    "react-markdown>vfile>vfile-message": {
      "packages": {
        "react-markdown>vfile>unist-util-stringify-position": true
      }
    },
    "react-popper": {
      "globals": {
        "document": true
      },
      "packages": {
        "@popperjs/core": true,
        "react": true,
        "react-popper>react-fast-compare": true,
        "react-popper>warning": true
      }
    },
    "react-popper>react-fast-compare": {
      "globals": {
        "Element": true,
        "console.warn": true
      }
    },
    "react-popper>warning": {
      "globals": {
        "console": true
      }
    },
    "react-redux": {
      "globals": {
        "console": true,
        "document": true
      },
      "packages": {
        "prop-types": true,
        "react": true,
        "react-dom": true,
        "react-redux>@babel/runtime": true,
        "react-redux>hoist-non-react-statics": true,
        "react-redux>react-is": true
      }
    },
    "react-redux>hoist-non-react-statics": {
      "packages": {
        "prop-types>react-is": true
      }
    },
    "react-redux>react-is": {
      "globals": {
        "console": true
      }
    },
    "react-responsive-carousel": {
      "globals": {
        "HTMLElement": true,
        "addEventListener": true,
        "clearTimeout": true,
        "console.warn": true,
        "document": true,
        "getComputedStyle": true,
        "removeEventListener": true,
        "setTimeout": true
      },
      "packages": {
        "classnames": true,
        "react": true,
        "react-dom": true,
        "react-responsive-carousel>react-easy-swipe": true
      }
    },
    "react-responsive-carousel>react-easy-swipe": {
      "globals": {
        "addEventListener": true,
        "define": true,
        "document.addEventListener": true,
        "document.removeEventListener": true
      },
      "packages": {
        "prop-types": true,
        "react": true
      }
    },
    "react-router-dom": {
      "packages": {
        "prop-types": true,
        "react": true,
        "react-router-dom>history": true,
        "react-router-dom>react-router": true,
        "react-router-dom>tiny-invariant": true,
        "react-router-dom>tiny-warning": true
      }
    },
    "react-router-dom>history": {
      "globals": {
        "addEventListener": true,
        "confirm": true,
        "document": true,
        "history": true,
        "location": true,
        "navigator.userAgent": true,
        "removeEventListener": true
      },
      "packages": {
        "react-router-dom>history>resolve-pathname": true,
        "react-router-dom>history>value-equal": true,
        "react-router-dom>tiny-invariant": true,
        "react-router-dom>tiny-warning": true
      }
    },
    "react-router-dom>react-router": {
      "packages": {
        "prop-types": true,
        "prop-types>react-is": true,
        "react": true,
        "react-redux>hoist-non-react-statics": true,
        "react-router-dom>react-router>history": true,
        "react-router-dom>react-router>mini-create-react-context": true,
        "react-router-dom>tiny-invariant": true,
        "react-router-dom>tiny-warning": true,
        "sinon>nise>path-to-regexp": true
      }
    },
    "react-router-dom>react-router>history": {
      "globals": {
        "addEventListener": true,
        "confirm": true,
        "document": true,
        "history": true,
        "location": true,
        "navigator.userAgent": true,
        "removeEventListener": true
      },
      "packages": {
        "react-router-dom>history>resolve-pathname": true,
        "react-router-dom>history>value-equal": true,
        "react-router-dom>tiny-invariant": true,
        "react-router-dom>tiny-warning": true
      }
    },
    "react-router-dom>react-router>mini-create-react-context": {
      "packages": {
        "@babel/runtime": true,
        "prop-types": true,
        "react": true,
        "react-router-dom>react-router>mini-create-react-context>gud": true,
        "react-router-dom>tiny-warning": true
      }
    },
    "react-router-dom>tiny-warning": {
      "globals": {
        "console": true
      }
    },
    "react-simple-file-input": {
      "globals": {
        "File": true,
        "FileReader": true,
        "console.warn": true
      },
      "packages": {
        "prop-types": true,
        "react": true
      }
    },
    "react-syntax-highlighter>refractor>parse-entities": {
      "globals": {
        "document.createElement": true
      }
    },
    "react-tippy": {
      "globals": {
        "Element": true,
        "MSStream": true,
        "MutationObserver": true,
        "addEventListener": true,
        "clearTimeout": true,
        "console.error": true,
        "console.warn": true,
        "define": true,
        "document": true,
        "getComputedStyle": true,
        "innerHeight": true,
        "innerWidth": true,
        "navigator.maxTouchPoints": true,
        "navigator.msMaxTouchPoints": true,
        "navigator.userAgent": true,
        "performance": true,
        "requestAnimationFrame": true,
        "setTimeout": true
      },
      "packages": {
        "react": true,
        "react-dom": true,
        "react-tippy>popper.js": true
      }
    },
    "react-tippy>popper.js": {
      "globals": {
        "MSInputMethodContext": true,
        "Node.DOCUMENT_POSITION_FOLLOWING": true,
        "cancelAnimationFrame": true,
        "console.warn": true,
        "define": true,
        "devicePixelRatio": true,
        "document": true,
        "getComputedStyle": true,
        "innerHeight": true,
        "innerWidth": true,
        "navigator.userAgent": true,
        "requestAnimationFrame": true,
        "setTimeout": true
      }
    },
    "react-toggle-button": {
      "globals": {
        "clearTimeout": true,
        "console.warn": true,
        "define": true,
        "performance": true,
        "setTimeout": true
      },
      "packages": {
        "react": true
      }
    },
    "readable-stream": {
      "packages": {
        "browserify>browser-resolve": true,
        "browserify>buffer": true,
        "browserify>string_decoder": true,
        "process": true,
        "pumpify>inherits": true,
        "readable-stream>util-deprecate": true,
        "webpack>events": true
      }
    },
    "readable-stream-2>core-util-is": {
      "packages": {
        "browserify>insert-module-globals>is-buffer": true
      }
    },
    "readable-stream-2>process-nextick-args": {
      "packages": {
        "process": true
      }
    },
    "readable-stream>util-deprecate": {
      "globals": {
        "console.trace": true,
        "console.warn": true,
        "localStorage": true
      }
    },
    "redux": {
      "globals": {
        "console": true
      },
      "packages": {
        "@babel/runtime": true
      }
    },
    "semver": {
      "globals": {
        "console.error": true
      },
      "packages": {
        "process": true
      }
    },
    "sinon>nise>path-to-regexp": {
      "packages": {
        "sinon>nise>path-to-regexp>isarray": true
      }
    },
    "stream-browserify": {
      "packages": {
        "pumpify>inherits": true,
        "readable-stream": true,
        "webpack>events": true
      }
    },
    "stream-http": {
      "globals": {
        "AbortController": true,
        "Blob": true,
        "MSStreamReader": true,
        "ReadableStream": true,
        "WritableStream": true,
        "XDomainRequest": true,
        "XMLHttpRequest": true,
        "clearTimeout": true,
        "fetch": true,
        "location.protocol.search": true,
        "setTimeout": true
      },
      "packages": {
        "browserify>buffer": true,
        "browserify>url": true,
        "process": true,
        "pumpify>inherits": true,
        "readable-stream": true,
        "stream-http>builtin-status-codes": true,
        "watchify>xtend": true
      }
    },
    "string.prototype.matchall>call-bind": {
      "packages": {
        "browserify>has>function-bind": true,
        "string.prototype.matchall>call-bind>es-define-property": true,
        "string.prototype.matchall>call-bind>es-errors": true,
        "string.prototype.matchall>call-bind>set-function-length": true,
        "string.prototype.matchall>get-intrinsic": true
      }
    },
    "string.prototype.matchall>call-bind>es-define-property": {
      "packages": {
        "string.prototype.matchall>get-intrinsic": true
      }
    },
    "string.prototype.matchall>call-bind>set-function-length": {
      "packages": {
        "string.prototype.matchall>call-bind>es-errors": true,
        "string.prototype.matchall>define-properties>define-data-property": true,
        "string.prototype.matchall>es-abstract>gopd": true,
        "string.prototype.matchall>es-abstract>has-property-descriptors": true,
        "string.prototype.matchall>get-intrinsic": true
      }
    },
    "string.prototype.matchall>define-properties": {
      "packages": {
        "@lavamoat/lavapack>json-stable-stringify>object-keys": true,
        "string.prototype.matchall>define-properties>define-data-property": true,
        "string.prototype.matchall>es-abstract>has-property-descriptors": true
      }
    },
    "string.prototype.matchall>define-properties>define-data-property": {
      "packages": {
        "string.prototype.matchall>call-bind>es-define-property": true,
        "string.prototype.matchall>call-bind>es-errors": true,
        "string.prototype.matchall>es-abstract>gopd": true
      }
    },
    "string.prototype.matchall>es-abstract>array-buffer-byte-length": {
      "packages": {
        "string.prototype.matchall>call-bind": true,
        "string.prototype.matchall>es-abstract>is-array-buffer": true
      }
    },
    "string.prototype.matchall>es-abstract>available-typed-arrays": {
      "packages": {
        "string.prototype.matchall>es-abstract>typed-array-length>possible-typed-array-names": true
      }
    },
    "string.prototype.matchall>es-abstract>es-to-primitive>is-symbol": {
      "packages": {
        "string.prototype.matchall>has-symbols": true
      }
    },
    "string.prototype.matchall>es-abstract>gopd": {
      "packages": {
        "string.prototype.matchall>get-intrinsic": true
      }
    },
    "string.prototype.matchall>es-abstract>has-property-descriptors": {
      "packages": {
        "string.prototype.matchall>call-bind>es-define-property": true
      }
    },
    "string.prototype.matchall>es-abstract>is-array-buffer": {
      "packages": {
        "string.prototype.matchall>call-bind": true,
        "string.prototype.matchall>get-intrinsic": true
      }
    },
    "string.prototype.matchall>es-abstract>is-callable": {
      "globals": {
        "document": true
      }
    },
    "string.prototype.matchall>es-abstract>is-regex": {
      "packages": {
        "koa>is-generator-function>has-tostringtag": true,
        "string.prototype.matchall>call-bind": true
      }
    },
    "string.prototype.matchall>es-abstract>is-shared-array-buffer": {
      "packages": {
        "string.prototype.matchall>call-bind": true
      }
    },
    "string.prototype.matchall>es-abstract>object-inspect": {
      "globals": {
        "HTMLElement": true,
        "WeakRef": true
      },
      "packages": {
        "browserify>browser-resolve": true
      }
    },
    "string.prototype.matchall>get-intrinsic": {
      "globals": {
        "AggregateError": true,
        "FinalizationRegistry": true,
        "WeakRef": true
      },
      "packages": {
        "browserify>has>function-bind": true,
        "depcheck>is-core-module>hasown": true,
        "string.prototype.matchall>call-bind>es-errors": true,
        "string.prototype.matchall>es-abstract>has-proto": true,
        "string.prototype.matchall>has-symbols": true
      }
    },
    "string.prototype.matchall>internal-slot": {
      "packages": {
        "depcheck>is-core-module>hasown": true,
        "string.prototype.matchall>call-bind>es-errors": true,
        "string.prototype.matchall>side-channel": true
      }
    },
    "string.prototype.matchall>regexp.prototype.flags": {
      "packages": {
        "string.prototype.matchall>call-bind": true,
        "string.prototype.matchall>call-bind>es-errors": true,
        "string.prototype.matchall>define-properties": true,
        "string.prototype.matchall>regexp.prototype.flags>set-function-name": true
      }
    },
    "string.prototype.matchall>regexp.prototype.flags>set-function-name": {
      "packages": {
        "string.prototype.matchall>call-bind>es-errors": true,
        "string.prototype.matchall>define-properties>define-data-property": true,
        "string.prototype.matchall>es-abstract>function.prototype.name>functions-have-names": true,
        "string.prototype.matchall>es-abstract>has-property-descriptors": true
      }
    },
    "string.prototype.matchall>side-channel": {
      "packages": {
        "string.prototype.matchall>call-bind": true,
        "string.prototype.matchall>es-abstract>object-inspect": true,
        "string.prototype.matchall>get-intrinsic": true
      }
    },
    "superstruct": {
      "globals": {
        "console.warn": true,
        "define": true
      }
    },
    "terser>source-map-support>buffer-from": {
      "packages": {
        "browserify>buffer": true
      }
    },
    "uuid": {
      "globals": {
        "crypto": true,
        "msCrypto": true
      }
    },
    "web3": {
      "globals": {
        "XMLHttpRequest": true
      }
    },
    "web3-stream-provider": {
      "globals": {
        "setTimeout": true
      },
      "packages": {
        "browserify>util": true,
        "readable-stream": true,
        "web3-stream-provider>uuid": true
      }
    },
    "web3-stream-provider>uuid": {
      "globals": {
        "crypto": true
      }
    },
    "webextension-polyfill": {
      "globals": {
        "browser": true,
        "chrome": true,
        "console.error": true,
        "console.warn": true,
        "define": true
      }
    },
    "webpack>events": {
      "globals": {
        "console": true
      }
    }
  }
}<|MERGE_RESOLUTION|>--- conflicted
+++ resolved
@@ -1011,8 +1011,6 @@
         "punycode": true
       }
     },
-<<<<<<< HEAD
-=======
     "@metamask/ens-controller>@metamask/base-controller": {
       "globals": {
         "setTimeout": true
@@ -1054,7 +1052,6 @@
         "semver": true
       }
     },
->>>>>>> 590f0a9b
     "@metamask/eth-json-rpc-filters": {
       "globals": {
         "console.error": true
@@ -1478,8 +1475,6 @@
         "uuid": true
       }
     },
-<<<<<<< HEAD
-=======
     "@metamask/gas-fee-controller>@metamask/controller-utils": {
       "globals": {
         "URL": true,
@@ -1513,7 +1508,6 @@
         "semver": true
       }
     },
->>>>>>> 590f0a9b
     "@metamask/gas-fee-controller>@metamask/polling-controller": {
       "globals": {
         "clearTimeout": true,
@@ -1741,8 +1735,6 @@
         "@metamask/utils": true
       }
     },
-<<<<<<< HEAD
-=======
     "@metamask/name-controller>@metamask/base-controller": {
       "globals": {
         "setTimeout": true
@@ -1784,7 +1776,6 @@
         "semver": true
       }
     },
->>>>>>> 590f0a9b
     "@metamask/name-controller>async-mutex": {
       "globals": {
         "clearTimeout": true,
@@ -1802,12 +1793,6 @@
         "setTimeout": true
       },
       "packages": {
-<<<<<<< HEAD
-        "@metamask/base-controller": true,
-        "@metamask/controller-utils": true,
-        "@metamask/eth-json-rpc-middleware": true,
-=======
->>>>>>> 590f0a9b
         "@metamask/eth-query": true,
         "@metamask/eth-token-tracker>@metamask/eth-block-tracker": true,
         "@metamask/network-controller>@metamask/eth-json-rpc-infura": true,
@@ -1821,8 +1806,6 @@
         "uuid": true
       }
     },
-<<<<<<< HEAD
-=======
     "@metamask/network-controller>@metamask/base-controller": {
       "globals": {
         "setTimeout": true
@@ -1864,7 +1847,6 @@
         "semver": true
       }
     },
->>>>>>> 590f0a9b
     "@metamask/network-controller>@metamask/eth-json-rpc-infura": {
       "globals": {
         "setTimeout": true
@@ -1957,8 +1939,6 @@
         "SuppressedError": true
       }
     },
-<<<<<<< HEAD
-=======
     "@metamask/notification-services-controller>@metamask/base-controller": {
       "globals": {
         "setTimeout": true
@@ -2000,7 +1980,6 @@
         "eth-ens-namehash": true
       }
     },
->>>>>>> 590f0a9b
     "@metamask/notification-services-controller>firebase": {
       "packages": {
         "@metamask/notification-services-controller>firebase>@firebase/app": true,
@@ -2151,25 +2130,38 @@
         "immer": true
       }
     },
-    "@metamask/permission-controller>nanoid": {
-      "globals": {
-        "crypto.getRandomValues": true
-      }
-    },
-    "@metamask/permission-log-controller": {
-      "packages": {
-        "@metamask/permission-log-controller>@metamask/base-controller": true,
-        "@metamask/utils": true
-      }
-    },
-    "@metamask/permission-log-controller>@metamask/base-controller": {
-      "globals": {
-        "setTimeout": true
-      },
-      "packages": {
-<<<<<<< HEAD
+    "@metamask/permission-controller>@metamask/base-controller": {
+      "globals": {
+        "setTimeout": true
+      },
+      "packages": {
         "immer": true
-=======
+      }
+    },
+    "@metamask/permission-controller>@metamask/controller-utils": {
+      "globals": {
+        "URL": true,
+        "console.error": true,
+        "fetch": true,
+        "setTimeout": true
+      },
+      "packages": {
+        "@ethereumjs/tx>@ethereumjs/util": true,
+        "@metamask/controller-utils>@spruceid/siwe-parser": true,
+        "@metamask/ethjs>@metamask/ethjs-unit": true,
+        "@metamask/permission-controller>@metamask/controller-utils>@metamask/utils": true,
+        "bn.js": true,
+        "browserify>buffer": true,
+        "eslint>fast-deep-equal": true,
+        "eth-ens-namehash": true
+      }
+    },
+    "@metamask/permission-controller>@metamask/controller-utils>@metamask/utils": {
+      "globals": {
+        "TextDecoder": true,
+        "TextEncoder": true
+      },
+      "packages": {
         "@metamask/utils>@metamask/superstruct": true,
         "@metamask/utils>@scure/base": true,
         "@metamask/utils>pony-cause": true,
@@ -2186,9 +2178,16 @@
     },
     "@metamask/permission-log-controller": {
       "packages": {
-        "@metamask/base-controller": true,
+        "@metamask/permission-log-controller>@metamask/base-controller": true,
         "@metamask/utils": true
->>>>>>> 590f0a9b
+      }
+    },
+    "@metamask/permission-log-controller>@metamask/base-controller": {
+      "globals": {
+        "setTimeout": true
+      },
+      "packages": {
+        "immer": true
       }
     },
     "@metamask/phishing-controller": {
@@ -2554,8 +2553,6 @@
         "TextEncoder": true
       }
     },
-<<<<<<< HEAD
-=======
     "@metamask/smart-transactions-controller>@metamask/base-controller": {
       "globals": {
         "setTimeout": true
@@ -2610,7 +2607,6 @@
         "semver": true
       }
     },
->>>>>>> 590f0a9b
     "@metamask/smart-transactions-controller>@metamask/controllers>nanoid": {
       "globals": {
         "crypto.getRandomValues": true
@@ -3285,8 +3281,6 @@
         "webpack>events": true
       }
     },
-<<<<<<< HEAD
-=======
     "@metamask/transaction-controller>@metamask/base-controller": {
       "globals": {
         "setTimeout": true
@@ -3328,7 +3322,6 @@
         "semver": true
       }
     },
->>>>>>> 590f0a9b
     "@metamask/transaction-controller>@metamask/nonce-tracker": {
       "packages": {
         "@ethersproject/providers": true,
@@ -3365,8 +3358,6 @@
         "webpack>events": true
       }
     },
-<<<<<<< HEAD
-=======
     "@metamask/user-operation-controller>@metamask/base-controller": {
       "globals": {
         "setTimeout": true
@@ -3408,7 +3399,6 @@
         "semver": true
       }
     },
->>>>>>> 590f0a9b
     "@metamask/utils": {
       "globals": {
         "TextDecoder": true,
