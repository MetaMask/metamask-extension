{
  "resources": {
    "@babel/runtime": {
      "globals": {
        "regeneratorRuntime": "write"
      }
    },
    "@ensdomains/content-hash": {
      "globals": {
        "console.warn": true
      },
      "packages": {
        "@ensdomains/content-hash>cids": true,
        "@ensdomains/content-hash>js-base64": true,
        "@ensdomains/content-hash>multicodec": true,
        "@ensdomains/content-hash>multihashes": true,
        "browserify>buffer": true
      }
    },
    "@ensdomains/content-hash>cids": {
      "packages": {
        "@ensdomains/content-hash>cids>multibase": true,
        "@ensdomains/content-hash>cids>multicodec": true,
        "@ensdomains/content-hash>cids>multihashes": true,
        "@ensdomains/content-hash>cids>uint8arrays": true
      }
    },
    "@ensdomains/content-hash>cids>multibase": {
      "globals": {
        "TextDecoder": true,
        "TextEncoder": true
      },
      "packages": {
        "@ensdomains/content-hash>cids>multibase>@multiformats/base-x": true
      }
    },
    "@ensdomains/content-hash>cids>multicodec": {
      "packages": {
        "@ensdomains/content-hash>cids>multicodec>varint": true,
        "@ensdomains/content-hash>cids>uint8arrays": true
      }
    },
    "@ensdomains/content-hash>cids>multihashes": {
      "packages": {
        "@ensdomains/content-hash>cids>multibase": true,
        "@ensdomains/content-hash>cids>uint8arrays": true,
        "@ensdomains/content-hash>multihashes>varint": true
      }
    },
    "@ensdomains/content-hash>cids>uint8arrays": {
      "globals": {
        "TextDecoder": true,
        "TextEncoder": true
      },
      "packages": {
        "@ensdomains/content-hash>cids>multibase": true
      }
    },
    "@ensdomains/content-hash>js-base64": {
      "globals": {
        "Base64": "write",
        "TextDecoder": true,
        "TextEncoder": true,
        "atob": true,
        "btoa": true,
        "define": true
      },
      "packages": {
        "browserify>buffer": true
      }
    },
    "@ensdomains/content-hash>multicodec": {
      "packages": {
        "@ensdomains/content-hash>multicodec>uint8arrays": true,
        "@ensdomains/content-hash>multicodec>varint": true
      }
    },
    "@ensdomains/content-hash>multicodec>uint8arrays": {
      "packages": {
        "@ensdomains/content-hash>multicodec>uint8arrays>multibase": true,
        "@ensdomains/content-hash>multihashes>web-encoding": true
      }
    },
    "@ensdomains/content-hash>multicodec>uint8arrays>multibase": {
      "packages": {
        "@ensdomains/content-hash>cids>multibase>@multiformats/base-x": true,
        "@ensdomains/content-hash>multihashes>web-encoding": true
      }
    },
    "@ensdomains/content-hash>multihashes": {
      "packages": {
        "@ensdomains/content-hash>multihashes>multibase": true,
        "@ensdomains/content-hash>multihashes>varint": true,
        "@ensdomains/content-hash>multihashes>web-encoding": true,
        "browserify>buffer": true
      }
    },
    "@ensdomains/content-hash>multihashes>multibase": {
      "packages": {
        "@ensdomains/content-hash>multihashes>multibase>base-x": true,
        "@ensdomains/content-hash>multihashes>web-encoding": true,
        "browserify>buffer": true
      }
    },
    "@ensdomains/content-hash>multihashes>multibase>base-x": {
      "packages": {
        "koa>content-disposition>safe-buffer": true
      }
    },
    "@ensdomains/content-hash>multihashes>web-encoding": {
      "globals": {
        "TextDecoder": true,
        "TextEncoder": true
      },
      "packages": {
        "browserify>util": true
      }
    },
    "@ethereumjs/common": {
      "packages": {
        "@ethereumjs/common>crc-32": true,
        "@ethereumjs/tx>@ethereumjs/util": true,
        "browserify>buffer": true,
        "webpack>events": true
      }
    },
    "@ethereumjs/common>crc-32": {
      "globals": {
        "DO_NOT_EXPORT_CRC": true,
        "define": true
      }
    },
    "@ethereumjs/tx": {
      "packages": {
        "@ethereumjs/common": true,
        "@ethereumjs/tx>@ethereumjs/rlp": true,
        "@ethereumjs/tx>@ethereumjs/util": true,
        "@ethereumjs/tx>ethereum-cryptography": true,
        "browserify>buffer": true,
        "browserify>insert-module-globals>is-buffer": true
      }
    },
    "@ethereumjs/tx>@ethereumjs/rlp": {
      "globals": {
        "TextEncoder": true
      }
    },
    "@ethereumjs/tx>@ethereumjs/util": {
      "globals": {
        "console.warn": true
      },
      "packages": {
        "@ethereumjs/tx>@ethereumjs/rlp": true,
        "@ethereumjs/tx>@ethereumjs/util>micro-ftch": true,
        "@ethereumjs/tx>ethereum-cryptography": true,
        "browserify>buffer": true,
        "browserify>insert-module-globals>is-buffer": true,
        "webpack>events": true
      }
    },
    "@ethereumjs/tx>@ethereumjs/util>micro-ftch": {
      "globals": {
        "Headers": true,
        "TextDecoder": true,
        "URL": true,
        "btoa": true,
        "fetch": true
      },
      "packages": {
        "browserify>browserify-zlib": true,
        "browserify>buffer": true,
        "browserify>https-browserify": true,
        "browserify>process": true,
        "browserify>stream-http": true,
        "browserify>url": true,
        "browserify>util": true
      }
    },
    "@ethereumjs/tx>ethereum-cryptography": {
      "globals": {
        "TextDecoder": true,
        "crypto": true
      },
      "packages": {
        "@ethereumjs/tx>ethereum-cryptography>@noble/curves": true,
        "@ethereumjs/tx>ethereum-cryptography>@noble/hashes": true
      }
    },
    "@ethereumjs/tx>ethereum-cryptography>@noble/curves": {
      "globals": {
        "TextEncoder": true
      },
      "packages": {
        "@ethereumjs/tx>ethereum-cryptography>@noble/curves>@noble/hashes": true
      }
    },
    "@ethereumjs/tx>ethereum-cryptography>@noble/curves>@noble/hashes": {
      "globals": {
        "TextEncoder": true,
        "crypto": true
      }
    },
    "@ethereumjs/tx>ethereum-cryptography>@noble/hashes": {
      "globals": {
        "TextEncoder": true,
        "crypto": true
      }
    },
    "@ethersproject/abi": {
      "globals": {
        "console.log": true
      },
      "packages": {
        "@ethersproject/abi>@ethersproject/address": true,
        "@ethersproject/abi>@ethersproject/bytes": true,
        "@ethersproject/abi>@ethersproject/constants": true,
        "@ethersproject/abi>@ethersproject/hash": true,
        "@ethersproject/abi>@ethersproject/keccak256": true,
        "@ethersproject/abi>@ethersproject/logger": true,
        "@ethersproject/abi>@ethersproject/properties": true,
        "@ethersproject/abi>@ethersproject/strings": true,
        "@ethersproject/bignumber": true
      }
    },
    "@ethersproject/abi>@ethersproject/address": {
      "packages": {
        "@ethersproject/abi>@ethersproject/bytes": true,
        "@ethersproject/abi>@ethersproject/keccak256": true,
        "@ethersproject/abi>@ethersproject/logger": true,
        "@ethersproject/bignumber": true,
        "@ethersproject/providers>@ethersproject/rlp": true
      }
    },
    "@ethersproject/abi>@ethersproject/bytes": {
      "packages": {
        "@ethersproject/abi>@ethersproject/logger": true
      }
    },
    "@ethersproject/abi>@ethersproject/constants": {
      "packages": {
        "@ethersproject/bignumber": true
      }
    },
    "@ethersproject/abi>@ethersproject/hash": {
      "packages": {
        "@ethersproject/abi>@ethersproject/address": true,
        "@ethersproject/abi>@ethersproject/bytes": true,
        "@ethersproject/abi>@ethersproject/keccak256": true,
        "@ethersproject/abi>@ethersproject/logger": true,
        "@ethersproject/abi>@ethersproject/properties": true,
        "@ethersproject/abi>@ethersproject/strings": true,
        "@ethersproject/bignumber": true,
        "@ethersproject/providers>@ethersproject/base64": true
      }
    },
    "@ethersproject/abi>@ethersproject/keccak256": {
      "packages": {
        "@ethersproject/abi>@ethersproject/bytes": true,
        "@ethersproject/abi>@ethersproject/keccak256>js-sha3": true
      }
    },
    "@ethersproject/abi>@ethersproject/keccak256>js-sha3": {
      "globals": {
        "define": true
      },
      "packages": {
        "browserify>process": true
      }
    },
    "@ethersproject/abi>@ethersproject/logger": {
      "globals": {
        "console": true
      }
    },
    "@ethersproject/abi>@ethersproject/properties": {
      "packages": {
        "@ethersproject/abi>@ethersproject/logger": true
      }
    },
    "@ethersproject/abi>@ethersproject/strings": {
      "packages": {
        "@ethersproject/abi>@ethersproject/bytes": true,
        "@ethersproject/abi>@ethersproject/constants": true,
        "@ethersproject/abi>@ethersproject/logger": true
      }
    },
    "@ethersproject/bignumber": {
      "packages": {
        "@ethersproject/abi>@ethersproject/bytes": true,
        "@ethersproject/abi>@ethersproject/logger": true,
        "bn.js": true
      }
    },
    "@ethersproject/contracts": {
      "globals": {
        "setTimeout": true
      },
      "packages": {
        "@ethersproject/abi": true,
        "@ethersproject/abi>@ethersproject/address": true,
        "@ethersproject/abi>@ethersproject/bytes": true,
        "@ethersproject/abi>@ethersproject/logger": true,
        "@ethersproject/abi>@ethersproject/properties": true,
        "@ethersproject/bignumber": true,
        "@ethersproject/contracts>@ethersproject/abstract-provider": true,
        "@ethersproject/hdnode>@ethersproject/abstract-signer": true,
        "@ethersproject/hdnode>@ethersproject/transactions": true
      }
    },
    "@ethersproject/contracts>@ethersproject/abstract-provider": {
      "packages": {
        "@ethersproject/abi>@ethersproject/bytes": true,
        "@ethersproject/abi>@ethersproject/logger": true,
        "@ethersproject/abi>@ethersproject/properties": true,
        "@ethersproject/bignumber": true
      }
    },
    "@ethersproject/hdnode": {
      "packages": {
        "@ethersproject/abi>@ethersproject/bytes": true,
        "@ethersproject/abi>@ethersproject/logger": true,
        "@ethersproject/abi>@ethersproject/properties": true,
        "@ethersproject/abi>@ethersproject/strings": true,
        "@ethersproject/bignumber": true,
        "@ethersproject/hdnode>@ethersproject/basex": true,
        "@ethersproject/hdnode>@ethersproject/pbkdf2": true,
        "@ethersproject/hdnode>@ethersproject/sha2": true,
        "@ethersproject/hdnode>@ethersproject/signing-key": true,
        "@ethersproject/hdnode>@ethersproject/transactions": true,
        "@ethersproject/hdnode>@ethersproject/wordlists": true
      }
    },
    "@ethersproject/hdnode>@ethersproject/abstract-signer": {
      "packages": {
        "@ethersproject/abi>@ethersproject/logger": true,
        "@ethersproject/abi>@ethersproject/properties": true
      }
    },
    "@ethersproject/hdnode>@ethersproject/basex": {
      "packages": {
        "@ethersproject/abi>@ethersproject/bytes": true,
        "@ethersproject/abi>@ethersproject/properties": true
      }
    },
    "@ethersproject/hdnode>@ethersproject/pbkdf2": {
      "packages": {
        "@ethersproject/abi>@ethersproject/bytes": true,
        "@ethersproject/hdnode>@ethersproject/sha2": true
      }
    },
    "@ethersproject/hdnode>@ethersproject/sha2": {
      "packages": {
        "@ethersproject/abi>@ethersproject/bytes": true,
        "@ethersproject/abi>@ethersproject/logger": true,
        "ethereumjs-util>ethereum-cryptography>hash.js": true
      }
    },
    "@ethersproject/hdnode>@ethersproject/signing-key": {
      "packages": {
        "@ethersproject/abi>@ethersproject/bytes": true,
        "@ethersproject/abi>@ethersproject/logger": true,
        "@ethersproject/abi>@ethersproject/properties": true,
        "@metamask/ppom-validator>elliptic": true
      }
    },
    "@ethersproject/hdnode>@ethersproject/transactions": {
      "packages": {
        "@ethersproject/abi>@ethersproject/address": true,
        "@ethersproject/abi>@ethersproject/bytes": true,
        "@ethersproject/abi>@ethersproject/constants": true,
        "@ethersproject/abi>@ethersproject/keccak256": true,
        "@ethersproject/abi>@ethersproject/logger": true,
        "@ethersproject/abi>@ethersproject/properties": true,
        "@ethersproject/bignumber": true,
        "@ethersproject/hdnode>@ethersproject/signing-key": true,
        "@ethersproject/providers>@ethersproject/rlp": true
      }
    },
    "@ethersproject/hdnode>@ethersproject/wordlists": {
      "packages": {
        "@ethersproject/abi>@ethersproject/bytes": true,
        "@ethersproject/abi>@ethersproject/hash": true,
        "@ethersproject/abi>@ethersproject/logger": true,
        "@ethersproject/abi>@ethersproject/properties": true,
        "@ethersproject/abi>@ethersproject/strings": true
      }
    },
    "@ethersproject/providers": {
      "globals": {
        "WebSocket": true,
        "clearInterval": true,
        "clearTimeout": true,
        "console.log": true,
        "console.warn": true,
        "setInterval": true,
        "setTimeout": true
      },
      "packages": {
        "@ethersproject/abi>@ethersproject/address": true,
        "@ethersproject/abi>@ethersproject/bytes": true,
        "@ethersproject/abi>@ethersproject/constants": true,
        "@ethersproject/abi>@ethersproject/hash": true,
        "@ethersproject/abi>@ethersproject/logger": true,
        "@ethersproject/abi>@ethersproject/properties": true,
        "@ethersproject/abi>@ethersproject/strings": true,
        "@ethersproject/bignumber": true,
        "@ethersproject/contracts>@ethersproject/abstract-provider": true,
        "@ethersproject/hdnode>@ethersproject/abstract-signer": true,
        "@ethersproject/hdnode>@ethersproject/basex": true,
        "@ethersproject/hdnode>@ethersproject/sha2": true,
        "@ethersproject/hdnode>@ethersproject/transactions": true,
        "@ethersproject/providers>@ethersproject/base64": true,
        "@ethersproject/providers>@ethersproject/networks": true,
        "@ethersproject/providers>@ethersproject/random": true,
        "@ethersproject/providers>@ethersproject/web": true,
        "@ethersproject/providers>bech32": true
      }
    },
    "@ethersproject/providers>@ethersproject/base64": {
      "globals": {
        "atob": true,
        "btoa": true
      },
      "packages": {
        "@ethersproject/abi>@ethersproject/bytes": true
      }
    },
    "@ethersproject/providers>@ethersproject/networks": {
      "packages": {
        "@ethersproject/abi>@ethersproject/logger": true
      }
    },
    "@ethersproject/providers>@ethersproject/random": {
      "packages": {
        "@ethersproject/abi>@ethersproject/bytes": true,
        "@ethersproject/abi>@ethersproject/logger": true
      }
    },
    "@ethersproject/providers>@ethersproject/rlp": {
      "packages": {
        "@ethersproject/abi>@ethersproject/bytes": true,
        "@ethersproject/abi>@ethersproject/logger": true
      }
    },
    "@ethersproject/providers>@ethersproject/web": {
      "globals": {
        "clearTimeout": true,
        "fetch": true,
        "setTimeout": true
      },
      "packages": {
        "@ethersproject/abi>@ethersproject/bytes": true,
        "@ethersproject/abi>@ethersproject/logger": true,
        "@ethersproject/abi>@ethersproject/properties": true,
        "@ethersproject/abi>@ethersproject/strings": true,
        "@ethersproject/providers>@ethersproject/base64": true
      }
    },
    "@keystonehq/bc-ur-registry-eth": {
      "packages": {
        "@ethereumjs/tx>@ethereumjs/util": true,
        "@keystonehq/bc-ur-registry-eth>@keystonehq/bc-ur-registry": true,
        "@keystonehq/bc-ur-registry-eth>hdkey": true,
        "browserify>buffer": true,
        "uuid": true
      }
    },
    "@keystonehq/bc-ur-registry-eth>@keystonehq/bc-ur-registry": {
      "globals": {
        "define": true
      },
      "packages": {
        "@ngraveio/bc-ur": true,
        "browserify>buffer": true,
        "ethereumjs-util>ethereum-cryptography>bs58check": true,
        "mockttp>graphql-tag>tslib": true
      }
    },
    "@keystonehq/bc-ur-registry-eth>hdkey": {
      "packages": {
        "browserify>assert": true,
        "browserify>crypto-browserify": true,
        "ethereumjs-util>ethereum-cryptography>bs58check": true,
        "ethereumjs-util>ethereum-cryptography>secp256k1": true,
        "koa>content-disposition>safe-buffer": true
      }
    },
    "@keystonehq/metamask-airgapped-keyring": {
      "packages": {
        "@ethereumjs/tx": true,
        "@keystonehq/bc-ur-registry-eth": true,
        "@keystonehq/metamask-airgapped-keyring>@keystonehq/base-eth-keyring": true,
        "@keystonehq/metamask-airgapped-keyring>@metamask/obs-store": true,
        "browserify>buffer": true,
        "ethereumjs-util>rlp": true,
        "uuid": true,
        "webpack>events": true
      }
    },
    "@keystonehq/metamask-airgapped-keyring>@keystonehq/base-eth-keyring": {
      "packages": {
        "@ethereumjs/tx": true,
        "@ethereumjs/tx>@ethereumjs/util": true,
        "@keystonehq/bc-ur-registry-eth": true,
        "@keystonehq/bc-ur-registry-eth>hdkey": true,
        "@keystonehq/metamask-airgapped-keyring>@keystonehq/base-eth-keyring>rlp": true,
        "browserify>buffer": true,
        "uuid": true
      }
    },
    "@keystonehq/metamask-airgapped-keyring>@keystonehq/base-eth-keyring>rlp": {
      "globals": {
        "TextEncoder": true
      }
    },
    "@keystonehq/metamask-airgapped-keyring>@metamask/obs-store": {
      "packages": {
        "@keystonehq/metamask-airgapped-keyring>@metamask/obs-store>through2": true,
        "@metamask/safe-event-emitter": true,
        "stream-browserify": true
      }
    },
    "@keystonehq/metamask-airgapped-keyring>@metamask/obs-store>through2": {
      "packages": {
        "browserify>process": true,
        "browserify>util": true,
        "readable-stream": true,
        "watchify>xtend": true
      }
    },
    "@material-ui/core": {
      "globals": {
        "Image": true,
        "_formatMuiErrorMessage": true,
        "addEventListener": true,
        "clearInterval": true,
        "clearTimeout": true,
        "console.error": true,
        "console.warn": true,
        "document": true,
        "getComputedStyle": true,
        "getSelection": true,
        "innerHeight": true,
        "innerWidth": true,
        "matchMedia": true,
        "navigator": true,
        "performance.now": true,
        "removeEventListener": true,
        "requestAnimationFrame": true,
        "setInterval": true,
        "setTimeout": true
      },
      "packages": {
        "@babel/runtime": true,
        "@material-ui/core>@material-ui/styles": true,
        "@material-ui/core>@material-ui/system": true,
        "@material-ui/core>@material-ui/utils": true,
        "@material-ui/core>clsx": true,
        "@material-ui/core>popper.js": true,
        "@material-ui/core>react-transition-group": true,
        "prop-types": true,
        "prop-types>react-is": true,
        "react": true,
        "react-dom": true,
        "react-redux>hoist-non-react-statics": true
      }
    },
    "@material-ui/core>@material-ui/styles": {
      "globals": {
        "console.error": true,
        "console.warn": true,
        "document.createComment": true,
        "document.head": true
      },
      "packages": {
        "@babel/runtime": true,
        "@material-ui/core>@material-ui/styles>jss": true,
        "@material-ui/core>@material-ui/styles>jss-plugin-camel-case": true,
        "@material-ui/core>@material-ui/styles>jss-plugin-default-unit": true,
        "@material-ui/core>@material-ui/styles>jss-plugin-global": true,
        "@material-ui/core>@material-ui/styles>jss-plugin-nested": true,
        "@material-ui/core>@material-ui/styles>jss-plugin-props-sort": true,
        "@material-ui/core>@material-ui/styles>jss-plugin-rule-value-function": true,
        "@material-ui/core>@material-ui/styles>jss-plugin-vendor-prefixer": true,
        "@material-ui/core>@material-ui/utils": true,
        "@material-ui/core>clsx": true,
        "prop-types": true,
        "react": true,
        "react-redux>hoist-non-react-statics": true
      }
    },
    "@material-ui/core>@material-ui/styles>jss": {
      "globals": {
        "CSS": true,
        "document.createElement": true,
        "document.querySelector": true
      },
      "packages": {
        "@babel/runtime": true,
        "@material-ui/core>@material-ui/styles>jss>is-in-browser": true,
        "react-router-dom>tiny-warning": true
      }
    },
    "@material-ui/core>@material-ui/styles>jss-plugin-camel-case": {
      "packages": {
        "@material-ui/core>@material-ui/styles>jss-plugin-camel-case>hyphenate-style-name": true
      }
    },
    "@material-ui/core>@material-ui/styles>jss-plugin-default-unit": {
      "globals": {
        "CSS": true
      },
      "packages": {
        "@material-ui/core>@material-ui/styles>jss": true
      }
    },
    "@material-ui/core>@material-ui/styles>jss-plugin-global": {
      "packages": {
        "@babel/runtime": true,
        "@material-ui/core>@material-ui/styles>jss": true
      }
    },
    "@material-ui/core>@material-ui/styles>jss-plugin-nested": {
      "packages": {
        "@babel/runtime": true,
        "react-router-dom>tiny-warning": true
      }
    },
    "@material-ui/core>@material-ui/styles>jss-plugin-rule-value-function": {
      "packages": {
        "@material-ui/core>@material-ui/styles>jss": true,
        "react-router-dom>tiny-warning": true
      }
    },
    "@material-ui/core>@material-ui/styles>jss-plugin-vendor-prefixer": {
      "packages": {
        "@material-ui/core>@material-ui/styles>jss": true,
        "@material-ui/core>@material-ui/styles>jss-plugin-vendor-prefixer>css-vendor": true
      }
    },
    "@material-ui/core>@material-ui/styles>jss-plugin-vendor-prefixer>css-vendor": {
      "globals": {
        "document.createElement": true,
        "document.documentElement": true,
        "getComputedStyle": true
      },
      "packages": {
        "@babel/runtime": true,
        "@material-ui/core>@material-ui/styles>jss>is-in-browser": true
      }
    },
    "@material-ui/core>@material-ui/styles>jss>is-in-browser": {
      "globals": {
        "document": true
      }
    },
    "@material-ui/core>@material-ui/system": {
      "globals": {
        "console.error": true
      },
      "packages": {
        "@babel/runtime": true,
        "@material-ui/core>@material-ui/utils": true,
        "prop-types": true
      }
    },
    "@material-ui/core>@material-ui/utils": {
      "packages": {
        "@babel/runtime": true,
        "prop-types": true,
        "prop-types>react-is": true
      }
    },
    "@material-ui/core>popper.js": {
      "globals": {
        "MSInputMethodContext": true,
        "Node.DOCUMENT_POSITION_FOLLOWING": true,
        "cancelAnimationFrame": true,
        "console.warn": true,
        "define": true,
        "devicePixelRatio": true,
        "document": true,
        "getComputedStyle": true,
        "innerHeight": true,
        "innerWidth": true,
        "navigator": true,
        "requestAnimationFrame": true,
        "setTimeout": true
      }
    },
    "@material-ui/core>react-transition-group": {
      "globals": {
        "Element": true,
        "setTimeout": true
      },
      "packages": {
        "@material-ui/core>react-transition-group>dom-helpers": true,
        "prop-types": true,
        "react": true,
        "react-dom": true
      }
    },
    "@material-ui/core>react-transition-group>dom-helpers": {
      "packages": {
        "@babel/runtime": true
      }
    },
    "@metamask/accounts-controller": {
      "packages": {
        "@metamask/base-controller": true,
        "@metamask/eth-snap-keyring": true,
        "@metamask/keyring-api": true,
        "@metamask/keyring-controller": true,
        "ethereumjs-util": true,
        "uuid": true
      }
    },
    "@metamask/address-book-controller": {
      "packages": {
        "@metamask/address-book-controller>@metamask/controller-utils": true,
        "@metamask/base-controller": true
      }
    },
    "@metamask/address-book-controller>@metamask/controller-utils": {
      "globals": {
        "URL": true,
        "console.error": true,
        "fetch": true,
        "setTimeout": true
      },
      "packages": {
        "@metamask/address-book-controller>@metamask/controller-utils>@metamask/utils": true,
        "@metamask/controller-utils>@spruceid/siwe-parser": true,
        "browserify>buffer": true,
        "eslint>fast-deep-equal": true,
        "eth-ens-namehash": true,
        "ethereumjs-util": true,
        "ethjs>ethjs-unit": true
      }
    },
    "@metamask/address-book-controller>@metamask/controller-utils>@metamask/utils": {
      "globals": {
        "TextDecoder": true,
        "TextEncoder": true
      },
      "packages": {
        "@metamask/utils>@noble/hashes": true,
        "browserify>buffer": true,
        "nock>debug": true,
        "semver": true,
        "superstruct": true
      }
    },
    "@metamask/announcement-controller": {
      "packages": {
        "@metamask/base-controller": true
      }
    },
    "@metamask/approval-controller": {
      "globals": {
        "console.info": true
      },
      "packages": {
        "@metamask/approval-controller>nanoid": true,
        "@metamask/base-controller": true,
        "eth-rpc-errors": true
      }
    },
    "@metamask/approval-controller>nanoid": {
      "globals": {
        "crypto.getRandomValues": true
      }
    },
    "@metamask/assets-controllers": {
      "globals": {
        "AbortController": true,
        "Headers": true,
        "URL": true,
        "clearInterval": true,
        "clearTimeout": true,
        "console.info": true,
        "console.log": true,
        "setInterval": true,
        "setTimeout": true
      },
      "packages": {
        "@ethersproject/abi>@ethersproject/address": true,
        "@ethersproject/contracts": true,
        "@ethersproject/providers": true,
        "@metamask/assets-controllers>@metamask/abi-utils": true,
        "@metamask/assets-controllers>@metamask/polling-controller": true,
        "@metamask/assets-controllers>multiformats": true,
        "@metamask/base-controller": true,
        "@metamask/contract-metadata": true,
        "@metamask/controller-utils": true,
        "@metamask/eth-query": true,
        "@metamask/metamask-eth-abis": true,
        "@metamask/providers>@metamask/rpc-errors": true,
        "@metamask/utils": true,
        "eth-json-rpc-filters>async-mutex": true,
        "ethereumjs-util": true,
        "single-call-balance-checker-abi": true,
        "uuid": true,
        "webpack>events": true
      }
    },
    "@metamask/assets-controllers>@metamask/abi-utils": {
      "packages": {
        "@metamask/utils": true,
        "superstruct": true
      }
    },
    "@metamask/assets-controllers>@metamask/polling-controller": {
      "globals": {
        "clearTimeout": true,
        "console.error": true,
        "setTimeout": true
      },
      "packages": {
        "@metamask/base-controller": true,
        "@metamask/snaps-utils>fast-json-stable-stringify": true,
        "uuid": true
      }
    },
    "@metamask/assets-controllers>multiformats": {
      "globals": {
        "TextDecoder": true,
        "TextEncoder": true,
        "console.warn": true
      }
    },
    "@metamask/base-controller": {
      "globals": {
        "setTimeout": true
      },
      "packages": {
        "immer": true
      }
    },
    "@metamask/browser-passworder": {
      "globals": {
        "btoa": true,
        "crypto.getRandomValues": true,
        "crypto.subtle.decrypt": true,
        "crypto.subtle.deriveKey": true,
        "crypto.subtle.encrypt": true,
        "crypto.subtle.exportKey": true,
        "crypto.subtle.importKey": true
      },
      "packages": {
        "browserify>buffer": true
      }
    },
    "@metamask/controller-utils": {
      "globals": {
        "URL": true,
        "console.error": true,
        "fetch": true,
        "setTimeout": true
      },
      "packages": {
        "@metamask/controller-utils>@spruceid/siwe-parser": true,
        "@metamask/utils": true,
        "browserify>buffer": true,
        "eslint>fast-deep-equal": true,
        "eth-ens-namehash": true,
        "ethereumjs-util": true,
        "ethjs>ethjs-unit": true
      }
    },
    "@metamask/controller-utils>@spruceid/siwe-parser": {
      "globals": {
        "console.error": true,
        "console.log": true
      },
      "packages": {
        "@metamask/controller-utils>@spruceid/siwe-parser>apg-js": true
      }
    },
    "@metamask/controller-utils>@spruceid/siwe-parser>apg-js": {
      "globals": {
        "mode": true
      },
      "packages": {
        "browserify>buffer": true,
        "browserify>insert-module-globals>is-buffer": true
      }
    },
    "@metamask/controllers>web3": {
      "globals": {
        "XMLHttpRequest": true
      }
    },
    "@metamask/controllers>web3-provider-engine>cross-fetch>node-fetch": {
      "globals": {
        "fetch": true
      }
    },
    "@metamask/controllers>web3-provider-engine>eth-json-rpc-middleware>node-fetch": {
      "globals": {
        "fetch": true
      }
    },
    "@metamask/eth-json-rpc-middleware": {
      "globals": {
        "URL": true,
        "console.error": true,
        "setTimeout": true
      },
      "packages": {
        "@metamask/eth-json-rpc-middleware>@metamask/eth-sig-util": true,
        "@metamask/eth-json-rpc-middleware>@metamask/utils": true,
        "@metamask/eth-json-rpc-middleware>clone": true,
        "@metamask/eth-json-rpc-middleware>pify": true,
        "@metamask/eth-json-rpc-middleware>safe-stable-stringify": true,
        "eth-rpc-errors": true,
        "json-rpc-engine": true
      }
    },
    "@metamask/eth-json-rpc-middleware>@metamask/eth-sig-util": {
      "packages": {
        "@ethereumjs/tx>@ethereumjs/util": true,
        "@ethereumjs/tx>ethereum-cryptography": true,
        "bn.js": true,
        "browserify>buffer": true,
        "eth-sig-util>ethereumjs-util>ethjs-util": true,
        "eth-sig-util>tweetnacl": true,
        "eth-sig-util>tweetnacl-util": true
      }
    },
    "@metamask/eth-json-rpc-middleware>@metamask/utils": {
      "globals": {
        "TextDecoder": true,
        "TextEncoder": true
      },
      "packages": {
        "browserify>buffer": true,
        "nock>debug": true,
        "semver": true,
        "superstruct": true
      }
    },
    "@metamask/eth-json-rpc-middleware>clone": {
      "packages": {
        "browserify>buffer": true
      }
    },
    "@metamask/eth-keyring-controller": {
      "globals": {
        "console.error": true
      },
      "packages": {
        "@metamask/browser-passworder": true,
        "@metamask/eth-keyring-controller>@metamask/eth-hd-keyring": true,
        "@metamask/eth-keyring-controller>@metamask/eth-sig-util": true,
        "@metamask/eth-keyring-controller>@metamask/eth-simple-keyring": true,
        "@metamask/obs-store": true,
        "@metamask/utils": true,
        "webpack>events": true
      }
    },
    "@metamask/eth-keyring-controller>@metamask/eth-hd-keyring": {
      "globals": {
        "TextEncoder": true
      },
      "packages": {
        "@ethereumjs/tx>@ethereumjs/util": true,
        "@metamask/eth-keyring-controller>@metamask/eth-hd-keyring>ethereum-cryptography": true,
        "@metamask/eth-trezor-keyring>@metamask/eth-sig-util": true,
        "@metamask/scure-bip39": true,
        "browserify>buffer": true
      }
    },
    "@metamask/eth-keyring-controller>@metamask/eth-hd-keyring>ethereum-cryptography": {
      "globals": {
        "TextDecoder": true,
        "crypto": true
      },
      "packages": {
        "@metamask/eth-keyring-controller>@metamask/eth-hd-keyring>ethereum-cryptography>@noble/hashes": true,
        "@metamask/eth-keyring-controller>@metamask/eth-hd-keyring>ethereum-cryptography>@scure/bip32": true
      }
    },
    "@metamask/eth-keyring-controller>@metamask/eth-hd-keyring>ethereum-cryptography>@noble/hashes": {
      "globals": {
        "TextEncoder": true,
        "crypto": true
      }
    },
    "@metamask/eth-keyring-controller>@metamask/eth-hd-keyring>ethereum-cryptography>@noble/secp256k1": {
      "globals": {
        "crypto": true
      },
      "packages": {
        "browserify>browser-resolve": true
      }
    },
    "@metamask/eth-keyring-controller>@metamask/eth-hd-keyring>ethereum-cryptography>@scure/bip32": {
      "packages": {
        "@metamask/eth-keyring-controller>@metamask/eth-hd-keyring>ethereum-cryptography>@noble/secp256k1": true,
        "@metamask/eth-keyring-controller>@metamask/eth-hd-keyring>ethereum-cryptography>@scure/bip32>@noble/hashes": true,
        "@metamask/utils>@scure/base": true
      }
    },
    "@metamask/eth-keyring-controller>@metamask/eth-hd-keyring>ethereum-cryptography>@scure/bip32>@noble/hashes": {
      "globals": {
        "TextEncoder": true,
        "crypto": true
      }
    },
    "@metamask/eth-keyring-controller>@metamask/eth-sig-util": {
      "packages": {
        "@ethereumjs/tx>@ethereumjs/util": true,
        "@ethereumjs/tx>ethereum-cryptography": true,
        "bn.js": true,
        "browserify>buffer": true,
        "eth-sig-util>ethereumjs-util>ethjs-util": true,
        "eth-sig-util>tweetnacl": true,
        "eth-sig-util>tweetnacl-util": true
      }
    },
    "@metamask/eth-keyring-controller>@metamask/eth-simple-keyring": {
      "packages": {
        "@ethereumjs/tx>@ethereumjs/util": true,
        "@metamask/eth-keyring-controller>@metamask/eth-simple-keyring>ethereum-cryptography": true,
        "@metamask/eth-trezor-keyring>@metamask/eth-sig-util": true,
        "browserify>buffer": true,
        "mocha>serialize-javascript>randombytes": true,
        "webpack>events": true
      }
    },
    "@metamask/eth-keyring-controller>@metamask/eth-simple-keyring>ethereum-cryptography": {
      "globals": {
        "TextDecoder": true,
        "crypto": true
      },
      "packages": {
        "@metamask/eth-keyring-controller>@metamask/eth-simple-keyring>ethereum-cryptography>@noble/hashes": true
      }
    },
    "@metamask/eth-keyring-controller>@metamask/eth-simple-keyring>ethereum-cryptography>@noble/hashes": {
      "globals": {
        "TextEncoder": true,
        "crypto": true
      }
    },
    "@metamask/eth-ledger-bridge-keyring": {
      "globals": {
        "addEventListener": true,
        "console.log": true,
        "document.createElement": true,
        "document.head.appendChild": true,
        "fetch": true,
        "removeEventListener": true
      },
      "packages": {
        "@ethereumjs/tx": true,
        "@metamask/eth-ledger-bridge-keyring>eth-sig-util": true,
        "@metamask/eth-ledger-bridge-keyring>hdkey": true,
        "browserify>buffer": true,
        "ethereumjs-util": true,
        "webpack>events": true
      }
    },
    "@metamask/eth-ledger-bridge-keyring>eth-sig-util": {
      "packages": {
        "@metamask/eth-ledger-bridge-keyring>eth-sig-util>ethereumjs-util": true,
        "browserify>buffer": true,
        "eth-sig-util>tweetnacl": true,
        "eth-sig-util>tweetnacl-util": true,
        "ethereumjs-abi": true
      }
    },
    "@metamask/eth-ledger-bridge-keyring>eth-sig-util>ethereumjs-util": {
      "packages": {
        "@metamask/eth-ledger-bridge-keyring>eth-sig-util>ethereumjs-util>ethereum-cryptography": true,
        "@metamask/ppom-validator>elliptic": true,
        "bn.js": true,
        "browserify>assert": true,
        "browserify>buffer": true,
        "eth-sig-util>ethereumjs-util>ethjs-util": true,
        "ethereumjs-util>create-hash": true,
        "ethereumjs-util>rlp": true,
        "koa>content-disposition>safe-buffer": true
      }
    },
    "@metamask/eth-ledger-bridge-keyring>eth-sig-util>ethereumjs-util>ethereum-cryptography": {
      "packages": {
        "browserify>buffer": true,
        "ethereumjs-util>ethereum-cryptography>keccak": true,
        "ethereumjs-util>ethereum-cryptography>secp256k1": true,
        "mocha>serialize-javascript>randombytes": true
      }
    },
    "@metamask/eth-ledger-bridge-keyring>hdkey": {
      "packages": {
        "@metamask/eth-ledger-bridge-keyring>hdkey>secp256k1": true,
        "@metamask/eth-trezor-keyring>hdkey>coinstring": true,
        "browserify>assert": true,
        "browserify>crypto-browserify": true,
        "koa>content-disposition>safe-buffer": true
      }
    },
    "@metamask/eth-ledger-bridge-keyring>hdkey>secp256k1": {
      "packages": {
        "@metamask/eth-trezor-keyring>hdkey>secp256k1>bip66": true,
        "@metamask/ppom-validator>elliptic": true,
        "bn.js": true,
        "browserify>insert-module-globals>is-buffer": true,
        "ethereumjs-util>create-hash": true,
        "koa>content-disposition>safe-buffer": true
      }
    },
<<<<<<< HEAD
    "@metamask/eth-snap-keyring": {
      "globals": {
        "console.error": true
      },
      "packages": {
        "@ethereumjs/tx": true,
        "@metamask/eth-snap-keyring>@metamask/eth-sig-util": true,
        "@metamask/eth-snap-keyring>@metamask/utils": true,
        "@metamask/eth-snap-keyring>uuid": true,
        "@metamask/keyring-api": true,
        "superstruct": true,
        "webpack>events": true
      }
    },
    "@metamask/eth-snap-keyring>@metamask/eth-sig-util": {
      "packages": {
        "@ethereumjs/tx>@ethereumjs/util": true,
        "@ethereumjs/tx>ethereum-cryptography": true,
        "@metamask/assets-controllers>@metamask/abi-utils": true,
        "@metamask/eth-snap-keyring>@metamask/utils": true,
        "browserify>buffer": true,
        "eth-sig-util>ethereumjs-util>ethjs-util": true,
        "eth-sig-util>tweetnacl": true,
        "eth-sig-util>tweetnacl-util": true
      }
    },
    "@metamask/eth-snap-keyring>@metamask/utils": {
      "globals": {
        "TextDecoder": true,
        "TextEncoder": true
      },
      "packages": {
        "@metamask/key-tree>@noble/hashes": true,
        "browserify>buffer": true,
        "nock>debug": true,
        "semver": true,
        "superstruct": true
      }
    },
    "@metamask/eth-snap-keyring>uuid": {
      "globals": {
        "crypto": true
=======
    "@metamask/eth-query": {
      "packages": {
        "@metamask/eth-query>json-rpc-random-id": true,
        "watchify>xtend": true
>>>>>>> 47d7eec9
      }
    },
    "@metamask/eth-token-tracker": {
      "globals": {
        "console.warn": true
      },
      "packages": {
        "@babel/runtime": true,
        "@metamask/eth-token-tracker>deep-equal": true,
        "@metamask/eth-token-tracker>eth-block-tracker": true,
        "@metamask/eth-token-tracker>ethjs": true,
        "@metamask/eth-token-tracker>human-standard-token-abi": true,
        "@metamask/eth-token-tracker>safe-event-emitter": true,
        "ethjs-contract": true,
        "ethjs>ethjs-query": true
      }
    },
    "@metamask/eth-token-tracker>deep-equal": {
      "packages": {
        "@metamask/eth-token-tracker>deep-equal>is-date-object": true,
        "@ngraveio/bc-ur>assert>object-is": true,
        "browserify>util>is-arguments": true,
        "globalthis>define-properties>object-keys": true,
        "string.prototype.matchall>es-abstract>is-regex": true,
        "string.prototype.matchall>regexp.prototype.flags": true
      }
    },
    "@metamask/eth-token-tracker>deep-equal>is-date-object": {
      "packages": {
        "koa>is-generator-function>has-tostringtag": true
      }
    },
    "@metamask/eth-token-tracker>eth-block-tracker": {
      "globals": {
        "clearTimeout": true,
        "console.error": true,
        "setTimeout": true
      },
      "packages": {
        "@metamask/eth-token-tracker>eth-block-tracker>pify": true,
        "@metamask/eth-token-tracker>safe-event-emitter": true,
        "eth-json-rpc-filters>eth-query": true
      }
    },
    "@metamask/eth-token-tracker>ethjs": {
      "globals": {
        "clearInterval": true,
        "setInterval": true
      },
      "packages": {
        "@metamask/eth-token-tracker>ethjs>ethjs-abi": true,
        "@metamask/eth-token-tracker>ethjs>ethjs-contract": true,
        "@metamask/eth-token-tracker>ethjs>ethjs-query": true,
        "@metamask/eth-token-tracker>ethjs>ethjs-util": true,
        "bn.js": true,
        "browserify>buffer": true,
        "ethjs>ethjs-filter": true,
        "ethjs>ethjs-provider-http": true,
        "ethjs>ethjs-unit": true,
        "ethjs>js-sha3": true,
        "ethjs>number-to-bn": true
      }
    },
    "@metamask/eth-token-tracker>ethjs>ethjs-abi": {
      "packages": {
        "bn.js": true,
        "browserify>buffer": true,
        "ethjs>js-sha3": true,
        "ethjs>number-to-bn": true
      }
    },
    "@metamask/eth-token-tracker>ethjs>ethjs-contract": {
      "packages": {
        "@metamask/eth-token-tracker>ethjs>ethjs-contract>ethjs-abi": true,
        "@metamask/eth-token-tracker>ethjs>ethjs-util": true,
        "ethjs-contract>babel-runtime": true,
        "ethjs>ethjs-filter": true,
        "ethjs>js-sha3": true,
        "promise-to-callback": true
      }
    },
    "@metamask/eth-token-tracker>ethjs>ethjs-contract>ethjs-abi": {
      "packages": {
        "bn.js": true,
        "browserify>buffer": true,
        "ethjs>js-sha3": true,
        "ethjs>number-to-bn": true
      }
    },
    "@metamask/eth-token-tracker>ethjs>ethjs-query": {
      "globals": {
        "console": true
      },
      "packages": {
        "@metamask/ethjs-query>ethjs-format": true,
        "@metamask/ethjs-query>ethjs-rpc": true,
        "ethjs-contract>babel-runtime": true,
        "promise-to-callback": true
      }
    },
    "@metamask/eth-token-tracker>ethjs>ethjs-util": {
      "packages": {
        "browserify>buffer": true,
        "ethjs>ethjs-util>is-hex-prefixed": true,
        "ethjs>ethjs-util>strip-hex-prefix": true
      }
    },
    "@metamask/eth-token-tracker>safe-event-emitter": {
      "globals": {
        "setTimeout": true
      },
      "packages": {
        "browserify>util": true,
        "webpack>events": true
      }
    },
    "@metamask/eth-trezor-keyring": {
      "globals": {
        "setTimeout": true
      },
      "packages": {
        "@ethereumjs/tx": true,
        "@ethereumjs/tx>@ethereumjs/util": true,
        "@metamask/eth-trezor-keyring>@trezor/connect-plugin-ethereum": true,
        "@metamask/eth-trezor-keyring>@trezor/connect-web": true,
        "@metamask/eth-trezor-keyring>hdkey": true,
        "browserify>buffer": true,
        "webpack>events": true
      }
    },
    "@metamask/eth-trezor-keyring>@metamask/eth-sig-util": {
      "packages": {
        "@ethereumjs/tx>@ethereumjs/util": true,
        "@ethereumjs/tx>ethereum-cryptography": true,
        "bn.js": true,
        "browserify>buffer": true,
        "eth-sig-util>ethereumjs-util>ethjs-util": true,
        "eth-sig-util>tweetnacl": true,
        "eth-sig-util>tweetnacl-util": true
      }
    },
    "@metamask/eth-trezor-keyring>@trezor/connect-plugin-ethereum": {
      "packages": {
        "@metamask/eth-trezor-keyring>@metamask/eth-sig-util": true
      }
    },
    "@metamask/eth-trezor-keyring>@trezor/connect-web": {
      "globals": {
        "addEventListener": true,
        "btoa": true,
        "chrome": true,
        "clearInterval": true,
        "clearTimeout": true,
        "console.warn": true,
        "document.body": true,
        "document.createElement": true,
        "document.createTextNode": true,
        "document.getElementById": true,
        "document.querySelectorAll": true,
        "navigator.usb.requestDevice": true,
        "open": true,
        "removeEventListener": true,
        "setInterval": true,
        "setTimeout": true
      },
      "packages": {
        "@metamask/eth-trezor-keyring>@trezor/connect-web>@trezor/connect": true,
        "@metamask/eth-trezor-keyring>@trezor/connect-web>@trezor/utils": true,
        "mockttp>graphql-tag>tslib": true,
        "webpack>events": true
      }
    },
    "@metamask/eth-trezor-keyring>@trezor/connect-web>@trezor/connect": {
      "globals": {
        "__TREZOR_CONNECT_SRC": true,
        "chrome": true,
        "console.error": true,
        "console.log": true,
        "console.warn": true,
        "location": true,
        "navigator": true
      },
      "packages": {
        "@metamask/eth-trezor-keyring>@trezor/connect-web>@trezor/connect>@trezor/transport": true,
        "mockttp>graphql-tag>tslib": true
      }
    },
    "@metamask/eth-trezor-keyring>@trezor/connect-web>@trezor/connect>@trezor/transport": {
      "globals": {
        "fetch": true,
        "navigator.usb": true,
        "onconnect": "write",
        "setTimeout": true
      },
      "packages": {
        "@metamask/eth-trezor-keyring>@trezor/connect-web>@trezor/connect>@trezor/transport>bytebuffer": true,
        "@metamask/eth-trezor-keyring>@trezor/connect-web>@trezor/connect>@trezor/transport>long": true,
        "@metamask/eth-trezor-keyring>@trezor/connect-web>@trezor/connect>@trezor/transport>protobufjs": true,
        "@metamask/eth-trezor-keyring>@trezor/connect-web>@trezor/utils": true,
        "browserify>buffer": true,
        "lavamoat>json-stable-stringify": true,
        "webpack>events": true
      }
    },
    "@metamask/eth-trezor-keyring>@trezor/connect-web>@trezor/connect>@trezor/transport>bytebuffer": {
      "globals": {
        "console": true,
        "define": true
      },
      "packages": {
        "@metamask/eth-trezor-keyring>@trezor/connect-web>@trezor/connect>@trezor/transport>bytebuffer>long": true
      }
    },
    "@metamask/eth-trezor-keyring>@trezor/connect-web>@trezor/connect>@trezor/transport>bytebuffer>long": {
      "globals": {
        "define": true
      }
    },
    "@metamask/eth-trezor-keyring>@trezor/connect-web>@trezor/connect>@trezor/transport>long": {
      "globals": {
        "WebAssembly.Instance": true,
        "WebAssembly.Module": true
      }
    },
    "@metamask/eth-trezor-keyring>@trezor/connect-web>@trezor/connect>@trezor/transport>protobufjs": {
      "globals": {
        "process": true,
        "setTimeout": true
      },
      "packages": {
        "@metamask/eth-trezor-keyring>@trezor/connect-web>@trezor/connect>@trezor/transport>protobufjs>@protobufjs/aspromise": true,
        "@metamask/eth-trezor-keyring>@trezor/connect-web>@trezor/connect>@trezor/transport>protobufjs>@protobufjs/base64": true,
        "@metamask/eth-trezor-keyring>@trezor/connect-web>@trezor/connect>@trezor/transport>protobufjs>@protobufjs/codegen": true,
        "@metamask/eth-trezor-keyring>@trezor/connect-web>@trezor/connect>@trezor/transport>protobufjs>@protobufjs/eventemitter": true,
        "@metamask/eth-trezor-keyring>@trezor/connect-web>@trezor/connect>@trezor/transport>protobufjs>@protobufjs/fetch": true,
        "@metamask/eth-trezor-keyring>@trezor/connect-web>@trezor/connect>@trezor/transport>protobufjs>@protobufjs/float": true,
        "@metamask/eth-trezor-keyring>@trezor/connect-web>@trezor/connect>@trezor/transport>protobufjs>@protobufjs/inquire": true,
        "@metamask/eth-trezor-keyring>@trezor/connect-web>@trezor/connect>@trezor/transport>protobufjs>@protobufjs/path": true,
        "@metamask/eth-trezor-keyring>@trezor/connect-web>@trezor/connect>@trezor/transport>protobufjs>@protobufjs/pool": true,
        "@metamask/eth-trezor-keyring>@trezor/connect-web>@trezor/connect>@trezor/transport>protobufjs>@protobufjs/utf8": true
      }
    },
    "@metamask/eth-trezor-keyring>@trezor/connect-web>@trezor/connect>@trezor/transport>protobufjs>@protobufjs/codegen": {
      "globals": {
        "console.log": true
      }
    },
    "@metamask/eth-trezor-keyring>@trezor/connect-web>@trezor/connect>@trezor/transport>protobufjs>@protobufjs/fetch": {
      "globals": {
        "XMLHttpRequest": true
      },
      "packages": {
        "@metamask/eth-trezor-keyring>@trezor/connect-web>@trezor/connect>@trezor/transport>protobufjs>@protobufjs/aspromise": true,
        "@metamask/eth-trezor-keyring>@trezor/connect-web>@trezor/connect>@trezor/transport>protobufjs>@protobufjs/inquire": true
      }
    },
    "@metamask/eth-trezor-keyring>@trezor/connect-web>@trezor/utils": {
      "globals": {
        "AbortController": true,
        "clearTimeout": true,
        "setTimeout": true
      },
      "packages": {
        "browserify>buffer": true
      }
    },
    "@metamask/eth-trezor-keyring>hdkey": {
      "packages": {
        "@metamask/eth-trezor-keyring>hdkey>coinstring": true,
        "@metamask/eth-trezor-keyring>hdkey>secp256k1": true,
        "browserify>assert": true,
        "browserify>crypto-browserify": true,
        "koa>content-disposition>safe-buffer": true
      }
    },
    "@metamask/eth-trezor-keyring>hdkey>coinstring": {
      "packages": {
        "@metamask/eth-trezor-keyring>hdkey>coinstring>bs58": true,
        "browserify>buffer": true,
        "ethereumjs-util>create-hash": true
      }
    },
    "@metamask/eth-trezor-keyring>hdkey>secp256k1": {
      "packages": {
        "@metamask/eth-trezor-keyring>hdkey>secp256k1>bip66": true,
        "@metamask/ppom-validator>elliptic": true,
        "bn.js": true,
        "browserify>insert-module-globals>is-buffer": true,
        "ethereumjs-util>create-hash": true,
        "koa>content-disposition>safe-buffer": true
      }
    },
    "@metamask/eth-trezor-keyring>hdkey>secp256k1>bip66": {
      "packages": {
        "koa>content-disposition>safe-buffer": true
      }
    },
    "@metamask/etherscan-link": {
      "globals": {
        "URL": true
      }
    },
    "@metamask/ethjs-query": {
      "globals": {
        "console": true
      },
      "packages": {
        "@metamask/ethjs-query>ethjs-format": true,
        "@metamask/ethjs-query>ethjs-rpc": true,
        "promise-to-callback": true
      }
    },
    "@metamask/ethjs-query>ethjs-format": {
      "packages": {
        "@metamask/ethjs-query>ethjs-format>ethjs-schema": true,
        "@metamask/ethjs-query>ethjs-format>ethjs-util": true,
        "ethjs>ethjs-util>strip-hex-prefix": true,
        "ethjs>number-to-bn": true
      }
    },
    "@metamask/ethjs-query>ethjs-format>ethjs-util": {
      "packages": {
        "browserify>buffer": true,
        "ethjs>ethjs-util>is-hex-prefixed": true,
        "ethjs>ethjs-util>strip-hex-prefix": true
      }
    },
    "@metamask/ethjs-query>ethjs-rpc": {
      "packages": {
        "promise-to-callback": true
      }
    },
    "@metamask/gas-fee-controller": {
      "globals": {
        "clearInterval": true,
        "console.error": true,
        "setInterval": true
      },
      "packages": {
        "@metamask/base-controller": true,
        "@metamask/gas-fee-controller>@metamask/controller-utils": true,
        "eth-json-rpc-filters>eth-query": true,
        "ethereumjs-util": true,
        "ethjs>ethjs-unit": true,
        "uuid": true
      }
    },
    "@metamask/gas-fee-controller>@metamask/controller-utils": {
      "globals": {
        "URL": true,
        "console.error": true,
        "fetch": true,
        "setTimeout": true
      },
      "packages": {
        "@metamask/controller-utils>@spruceid/siwe-parser": true,
        "@metamask/gas-fee-controller>@metamask/controller-utils>@metamask/utils": true,
        "browserify>buffer": true,
        "eslint>fast-deep-equal": true,
        "eth-ens-namehash": true,
        "ethereumjs-util": true,
        "ethjs>ethjs-unit": true
      }
    },
    "@metamask/gas-fee-controller>@metamask/controller-utils>@metamask/utils": {
      "globals": {
        "TextDecoder": true,
        "TextEncoder": true
      },
      "packages": {
        "@metamask/utils>@noble/hashes": true,
        "browserify>buffer": true,
        "nock>debug": true,
        "semver": true,
        "superstruct": true
      }
    },
    "@metamask/jazzicon": {
      "globals": {
        "document.createElement": true,
        "document.createElementNS": true
      },
      "packages": {
        "@metamask/jazzicon>color": true,
        "@metamask/jazzicon>mersenne-twister": true
      }
    },
    "@metamask/jazzicon>color": {
      "packages": {
        "@metamask/jazzicon>color>clone": true,
        "@metamask/jazzicon>color>color-convert": true,
        "@metamask/jazzicon>color>color-string": true
      }
    },
    "@metamask/jazzicon>color>clone": {
      "packages": {
        "browserify>buffer": true
      }
    },
    "@metamask/jazzicon>color>color-convert": {
      "packages": {
        "@metamask/jazzicon>color>color-convert>color-name": true
      }
    },
    "@metamask/jazzicon>color>color-string": {
      "packages": {
        "jest-canvas-mock>moo-color>color-name": true
      }
    },
    "@metamask/key-tree": {
      "packages": {
        "@metamask/key-tree>@metamask/utils": true,
        "@metamask/key-tree>@noble/ed25519": true,
        "@metamask/key-tree>@noble/secp256k1": true,
        "@metamask/scure-bip39": true,
        "@metamask/utils>@noble/hashes": true,
        "@metamask/utils>@scure/base": true
      }
    },
    "@metamask/key-tree>@metamask/utils": {
      "globals": {
        "TextDecoder": true,
        "TextEncoder": true
      },
      "packages": {
        "@metamask/utils>@noble/hashes": true,
        "browserify>buffer": true,
        "nock>debug": true,
        "semver": true,
        "superstruct": true
      }
    },
    "@metamask/key-tree>@noble/ed25519": {
      "globals": {
        "crypto": true
      },
      "packages": {
        "browserify>browser-resolve": true
      }
    },
    "@metamask/key-tree>@noble/secp256k1": {
      "globals": {
        "crypto": true
      },
      "packages": {
        "browserify>browser-resolve": true
      }
    },
<<<<<<< HEAD
    "@metamask/key-tree>@scure/base": {
      "globals": {
        "TextDecoder": true,
        "TextEncoder": true
      }
    },
    "@metamask/keyring-api": {
      "packages": {
        "@metamask/keyring-api>@metamask/utils": true,
        "@metamask/keyring-api>uuid": true,
        "superstruct": true
      }
    },
    "@metamask/keyring-api>@metamask/utils": {
      "globals": {
        "TextDecoder": true,
        "TextEncoder": true
      },
      "packages": {
        "@metamask/key-tree>@noble/hashes": true,
        "browserify>buffer": true,
        "nock>debug": true,
        "semver": true,
        "superstruct": true
      }
    },
    "@metamask/keyring-api>uuid": {
      "globals": {
        "crypto": true
      }
    },
=======
>>>>>>> 47d7eec9
    "@metamask/keyring-controller": {
      "packages": {
        "@metamask/base-controller": true,
        "@metamask/eth-keyring-controller": true,
        "@metamask/keyring-controller>ethereumjs-wallet": true,
        "@metamask/utils": true,
        "eth-json-rpc-filters>async-mutex": true,
        "ethereumjs-util": true
      }
    },
    "@metamask/keyring-controller>ethereumjs-wallet": {
      "packages": {
        "@metamask/keyring-controller>ethereumjs-wallet>ethereum-cryptography": true,
        "@metamask/keyring-controller>ethereumjs-wallet>ethereumjs-util": true,
        "@truffle/codec>utf8": true,
        "browserify>buffer": true,
        "browserify>crypto-browserify": true,
        "eth-lattice-keyring>gridplus-sdk>aes-js": true,
        "ethereumjs-util>ethereum-cryptography>bs58check": true,
        "ethereumjs-util>ethereum-cryptography>scrypt-js": true,
        "mocha>serialize-javascript>randombytes": true,
        "uuid": true
      }
    },
    "@metamask/keyring-controller>ethereumjs-wallet>ethereum-cryptography": {
      "packages": {
        "browserify>assert": true,
        "browserify>buffer": true,
        "browserify>crypto-browserify>create-hmac": true,
        "ethereumjs-util>ethereum-cryptography>bs58check": true,
        "ethereumjs-util>ethereum-cryptography>hash.js": true,
        "ethereumjs-util>ethereum-cryptography>keccak": true,
        "ethereumjs-util>ethereum-cryptography>secp256k1": true,
        "koa>content-disposition>safe-buffer": true,
        "mocha>serialize-javascript>randombytes": true
      }
    },
    "@metamask/keyring-controller>ethereumjs-wallet>ethereumjs-util": {
      "packages": {
        "@metamask/keyring-controller>ethereumjs-wallet>ethereum-cryptography": true,
        "bn.js": true,
        "browserify>assert": true,
        "browserify>buffer": true,
        "browserify>insert-module-globals>is-buffer": true,
        "ethereumjs-util>create-hash": true,
        "ethereumjs-util>rlp": true
      }
    },
    "@metamask/logging-controller": {
      "packages": {
        "@metamask/base-controller": true,
        "uuid": true
      }
    },
    "@metamask/logo": {
      "globals": {
        "addEventListener": true,
        "document.body.appendChild": true,
        "document.createElementNS": true,
        "innerHeight": true,
        "innerWidth": true,
        "requestAnimationFrame": true
      },
      "packages": {
        "@metamask/logo>gl-mat4": true,
        "@metamask/logo>gl-vec3": true
      }
    },
    "@metamask/message-manager": {
      "packages": {
        "@metamask/base-controller": true,
        "@metamask/controller-utils": true,
        "@metamask/message-manager>@metamask/eth-sig-util": true,
        "@metamask/message-manager>jsonschema": true,
        "browserify>buffer": true,
        "ethereumjs-util": true,
        "uuid": true,
        "webpack>events": true
      }
    },
    "@metamask/message-manager>@metamask/eth-sig-util": {
      "packages": {
        "@ethereumjs/tx>@ethereumjs/util": true,
        "@ethereumjs/tx>ethereum-cryptography": true,
        "@metamask/assets-controllers>@metamask/abi-utils": true,
        "@metamask/utils": true,
        "browserify>buffer": true,
        "eth-sig-util>ethereumjs-util>ethjs-util": true,
        "eth-sig-util>tweetnacl": true,
        "eth-sig-util>tweetnacl-util": true
      }
    },
    "@metamask/message-manager>jsonschema": {
      "packages": {
        "browserify>url": true
      }
    },
    "@metamask/name-controller": {
      "globals": {
        "fetch": true
      },
      "packages": {
        "@metamask/base-controller": true,
        "@metamask/name-controller>@metamask/utils": true,
        "eth-json-rpc-filters>async-mutex": true
      }
    },
    "@metamask/name-controller>@metamask/utils": {
      "globals": {
        "TextDecoder": true,
        "TextEncoder": true
      },
      "packages": {
        "@metamask/utils>@noble/hashes": true,
        "browserify>buffer": true,
        "nock>debug": true,
        "semver": true,
        "superstruct": true
      }
    },
    "@metamask/network-controller": {
      "globals": {
        "URL": true,
        "btoa": true,
        "fetch": true,
        "setTimeout": true
      },
      "packages": {
        "@metamask/base-controller": true,
        "@metamask/controller-utils": true,
        "@metamask/eth-query": true,
        "@metamask/network-controller>@metamask/eth-json-rpc-infura": true,
        "@metamask/network-controller>@metamask/eth-json-rpc-middleware": true,
        "@metamask/network-controller>@metamask/eth-json-rpc-provider": true,
        "@metamask/network-controller>@metamask/swappable-obj-proxy": true,
        "@metamask/network-controller>eth-block-tracker": true,
        "@metamask/providers>@metamask/json-rpc-engine": true,
        "@metamask/providers>@metamask/rpc-errors": true,
        "@metamask/utils": true,
        "browserify>assert": true,
        "uuid": true
      }
    },
    "@metamask/network-controller>@metamask/eth-json-rpc-infura": {
      "globals": {
        "setTimeout": true
      },
      "packages": {
        "@metamask/network-controller>@metamask/eth-json-rpc-infura>@metamask/eth-json-rpc-provider": true,
        "@metamask/providers>@metamask/json-rpc-engine": true,
        "@metamask/providers>@metamask/rpc-errors": true,
        "@metamask/utils": true,
        "node-fetch": true
      }
    },
    "@metamask/network-controller>@metamask/eth-json-rpc-infura>@metamask/eth-json-rpc-provider": {
      "packages": {
        "@metamask/network-controller>@metamask/eth-json-rpc-infura>@metamask/eth-json-rpc-provider>@metamask/safe-event-emitter": true,
        "@metamask/providers>@metamask/json-rpc-engine": true
      }
    },
    "@metamask/network-controller>@metamask/eth-json-rpc-infura>@metamask/eth-json-rpc-provider>@metamask/safe-event-emitter": {
      "globals": {
        "setTimeout": true
      },
      "packages": {
        "webpack>events": true
      }
    },
    "@metamask/network-controller>@metamask/eth-json-rpc-middleware": {
      "globals": {
        "URL": true,
        "console.error": true,
        "setTimeout": true
      },
      "packages": {
        "@metamask/eth-json-rpc-middleware>safe-stable-stringify": true,
        "@metamask/network-controller>@metamask/eth-json-rpc-middleware>@metamask/eth-sig-util": true,
        "@metamask/providers>@metamask/json-rpc-engine": true,
        "@metamask/providers>@metamask/rpc-errors": true,
        "@metamask/utils": true,
        "pify": true,
        "sass-loader>klona": true
      }
    },
    "@metamask/network-controller>@metamask/eth-json-rpc-middleware>@metamask/eth-sig-util": {
      "packages": {
        "@ethereumjs/tx>@ethereumjs/util": true,
        "@ethereumjs/tx>ethereum-cryptography": true,
        "@metamask/assets-controllers>@metamask/abi-utils": true,
        "@metamask/utils": true,
        "browserify>buffer": true,
        "eth-sig-util>ethereumjs-util>ethjs-util": true,
        "eth-sig-util>tweetnacl": true,
        "eth-sig-util>tweetnacl-util": true
      }
    },
    "@metamask/network-controller>@metamask/eth-json-rpc-provider": {
      "packages": {
        "@metamask/network-controller>eth-block-tracker>@metamask/safe-event-emitter": true,
        "@metamask/providers>@metamask/json-rpc-engine": true
      }
    },
    "@metamask/network-controller>eth-block-tracker": {
      "globals": {
        "clearTimeout": true,
        "console.error": true,
        "setTimeout": true
      },
      "packages": {
        "@metamask/eth-query>json-rpc-random-id": true,
        "@metamask/network-controller>eth-block-tracker>@metamask/safe-event-emitter": true,
        "@metamask/utils": true,
        "pify": true
      }
    },
    "@metamask/network-controller>eth-block-tracker>@metamask/safe-event-emitter": {
      "globals": {
        "setTimeout": true
      },
      "packages": {
        "webpack>events": true
      }
    },
    "@metamask/notification-controller>nanoid": {
      "globals": {
        "crypto.getRandomValues": true
      }
    },
    "@metamask/obs-store": {
      "packages": {
        "@metamask/obs-store>through2": true,
        "@metamask/safe-event-emitter": true,
        "stream-browserify": true
      }
    },
    "@metamask/obs-store>through2": {
      "packages": {
        "browserify>process": true,
        "browserify>util": true,
        "readable-stream": true,
        "watchify>xtend": true
      }
    },
    "@metamask/permission-controller": {
      "globals": {
        "console.error": true
      },
      "packages": {
        "@metamask/base-controller": true,
        "@metamask/controller-utils": true,
        "@metamask/permission-controller>nanoid": true,
        "@metamask/providers>@metamask/json-rpc-engine": true,
        "@metamask/providers>@metamask/rpc-errors": true,
        "@metamask/utils": true,
        "deep-freeze-strict": true,
        "immer": true
      }
    },
    "@metamask/permission-controller>nanoid": {
      "globals": {
        "crypto.getRandomValues": true
      }
    },
    "@metamask/phishing-controller": {
      "globals": {
        "fetch": true
      },
      "packages": {
        "@metamask/base-controller": true,
        "@metamask/controller-utils": true,
        "@metamask/phishing-warning>eth-phishing-detect": true,
        "punycode": true
      }
    },
    "@metamask/phishing-warning>eth-phishing-detect": {
      "packages": {
        "eslint>optionator>fast-levenshtein": true
      }
    },
    "@metamask/polling-controller": {
      "globals": {
        "clearTimeout": true,
        "console.error": true,
        "setTimeout": true
      },
      "packages": {
        "@metamask/base-controller": true,
        "@metamask/snaps-utils>fast-json-stable-stringify": true,
        "uuid": true
      }
    },
    "@metamask/ppom-validator>elliptic": {
      "packages": {
        "@metamask/ppom-validator>elliptic>brorand": true,
        "@metamask/ppom-validator>elliptic>hmac-drbg": true,
        "@metamask/ppom-validator>elliptic>minimalistic-assert": true,
        "@metamask/ppom-validator>elliptic>minimalistic-crypto-utils": true,
        "bn.js": true,
        "ethereumjs-util>ethereum-cryptography>hash.js": true,
        "pumpify>inherits": true
      }
    },
    "@metamask/ppom-validator>elliptic>brorand": {
      "globals": {
        "crypto": true,
        "msCrypto": true
      },
      "packages": {
        "browserify>browser-resolve": true
      }
    },
    "@metamask/ppom-validator>elliptic>hmac-drbg": {
      "packages": {
        "@metamask/ppom-validator>elliptic>minimalistic-assert": true,
        "@metamask/ppom-validator>elliptic>minimalistic-crypto-utils": true,
        "ethereumjs-util>ethereum-cryptography>hash.js": true
      }
    },
    "@metamask/providers>@metamask/json-rpc-engine": {
      "packages": {
        "@metamask/providers>@metamask/json-rpc-engine>@metamask/safe-event-emitter": true,
        "@metamask/providers>@metamask/rpc-errors": true,
        "@metamask/utils": true
      }
    },
    "@metamask/providers>@metamask/json-rpc-engine>@metamask/safe-event-emitter": {
      "globals": {
        "setTimeout": true
      },
      "packages": {
        "webpack>events": true
      }
    },
    "@metamask/providers>@metamask/rpc-errors": {
      "packages": {
        "@metamask/utils": true,
        "eth-rpc-errors>fast-safe-stringify": true
      }
    },
    "@metamask/queued-request-controller": {
      "packages": {
        "@metamask/base-controller": true,
        "@metamask/controller-utils": true,
        "@metamask/providers>@metamask/json-rpc-engine": true,
        "@metamask/providers>@metamask/rpc-errors": true,
        "@metamask/selected-network-controller": true
      }
    },
    "@metamask/rpc-methods-flask>nanoid": {
      "globals": {
        "crypto.getRandomValues": true
      }
    },
    "@metamask/rpc-methods>nanoid": {
      "globals": {
        "crypto.getRandomValues": true
      }
    },
    "@metamask/safe-event-emitter": {
      "globals": {
        "setTimeout": true
      },
      "packages": {
        "webpack>events": true
      }
    },
    "@metamask/scure-bip39": {
      "globals": {
        "TextEncoder": true
      },
      "packages": {
        "@metamask/scure-bip39>@noble/hashes": true,
        "@metamask/utils>@scure/base": true
      }
    },
    "@metamask/scure-bip39>@noble/hashes": {
      "globals": {
        "TextEncoder": true,
        "crypto": true
      }
    },
    "@metamask/selected-network-controller": {
      "packages": {
        "@metamask/base-controller": true,
        "@metamask/network-controller>@metamask/swappable-obj-proxy": true
      }
    },
    "@metamask/signature-controller": {
      "globals": {
        "console.info": true
      },
      "packages": {
        "@metamask/base-controller": true,
        "@metamask/controller-utils": true,
        "@metamask/logging-controller": true,
        "@metamask/message-manager": true,
        "browserify>buffer": true,
        "eth-rpc-errors": true,
        "ethereumjs-util": true,
        "lodash": true,
        "webpack>events": true
      }
    },
    "@metamask/smart-transactions-controller": {
      "globals": {
        "URLSearchParams": true,
        "clearInterval": true,
        "console.error": true,
        "console.log": true,
        "fetch": true,
        "setInterval": true
      },
      "packages": {
        "@ethersproject/abi>@ethersproject/bytes": true,
        "@ethersproject/bignumber": true,
        "@ethersproject/providers": true,
        "@metamask/base-controller": true,
        "@metamask/smart-transactions-controller>@metamask/controller-utils": true,
        "@metamask/smart-transactions-controller>bignumber.js": true,
        "fast-json-patch": true,
        "lodash": true
      }
    },
    "@metamask/smart-transactions-controller>@metamask/controller-utils": {
      "globals": {
        "URL": true,
        "console.error": true,
        "fetch": true,
        "setTimeout": true
      },
      "packages": {
        "@metamask/controller-utils>@spruceid/siwe-parser": true,
        "@metamask/smart-transactions-controller>@metamask/controller-utils>@metamask/utils": true,
        "browserify>buffer": true,
        "eslint>fast-deep-equal": true,
        "eth-ens-namehash": true,
        "ethereumjs-util": true,
        "ethjs>ethjs-unit": true
      }
    },
    "@metamask/smart-transactions-controller>@metamask/controller-utils>@metamask/utils": {
      "globals": {
        "TextDecoder": true,
        "TextEncoder": true
      },
      "packages": {
        "@metamask/utils>@noble/hashes": true,
        "browserify>buffer": true,
        "nock>debug": true,
        "semver": true,
        "superstruct": true
      }
    },
    "@metamask/smart-transactions-controller>@metamask/controllers>nanoid": {
      "globals": {
        "crypto.getRandomValues": true
      }
    },
    "@metamask/smart-transactions-controller>bignumber.js": {
      "globals": {
        "crypto": true,
        "define": true
      }
    },
    "@metamask/snaps-controllers-flask>nanoid": {
      "globals": {
        "crypto.getRandomValues": true
      }
    },
    "@metamask/snaps-controllers>nanoid": {
      "globals": {
        "crypto.getRandomValues": true
      }
    },
    "@metamask/snaps-rpc-methods": {
      "packages": {
        "@metamask/key-tree": true,
        "@metamask/permission-controller": true,
        "@metamask/providers>@metamask/rpc-errors": true,
        "@metamask/snaps-ui": true,
        "@metamask/snaps-utils": true,
        "@metamask/utils": true,
        "@metamask/utils>@noble/hashes": true,
        "superstruct": true
      }
    },
    "@metamask/snaps-ui": {
      "globals": {
        "URL": true
      },
      "packages": {
        "@metamask/snaps-ui>is-svg": true,
        "@metamask/utils": true,
        "superstruct": true
      }
    },
    "@metamask/snaps-ui>is-svg": {
      "packages": {
        "@metamask/snaps-ui>is-svg>fast-xml-parser": true
      }
    },
    "@metamask/snaps-ui>is-svg>fast-xml-parser": {
      "globals": {
        "entityName": true,
        "val": true
      },
      "packages": {
        "@metamask/snaps-ui>is-svg>fast-xml-parser>strnum": true
      }
    },
    "@metamask/snaps-utils": {
      "globals": {
        "TextDecoder": true,
        "URL": true,
        "console.error": true,
        "console.log": true,
        "console.warn": true,
        "document.body.appendChild": true,
        "document.createElement": true
      },
      "packages": {
        "@metamask/key-tree": true,
        "@metamask/permission-controller": true,
        "@metamask/providers>@metamask/rpc-errors": true,
        "@metamask/snaps-ui": true,
        "@metamask/snaps-ui>is-svg": true,
        "@metamask/snaps-utils>cron-parser": true,
        "@metamask/snaps-utils>fast-json-stable-stringify": true,
        "@metamask/snaps-utils>rfdc": true,
        "@metamask/snaps-utils>validate-npm-package-name": true,
        "@metamask/utils": true,
        "@metamask/utils>@noble/hashes": true,
        "@metamask/utils>@scure/base": true,
        "browserify>buffer": true,
        "browserify>path-browserify": true,
        "browserify>process": true,
        "chalk": true,
        "semver": true,
        "superstruct": true
      }
    },
    "@metamask/snaps-utils>cron-parser": {
      "packages": {
        "browserify>browser-resolve": true,
        "luxon": true
      }
    },
    "@metamask/snaps-utils>rfdc": {
      "packages": {
        "browserify>buffer": true
      }
    },
    "@metamask/snaps-utils>validate-npm-package-name": {
      "packages": {
        "@metamask/snaps-utils>validate-npm-package-name>builtins": true
      }
    },
    "@metamask/snaps-utils>validate-npm-package-name>builtins": {
      "packages": {
        "browserify>process": true,
        "semver": true
      }
    },
    "@metamask/utils": {
      "globals": {
        "TextDecoder": true,
        "TextEncoder": true
      },
      "packages": {
        "@metamask/utils>@noble/hashes": true,
        "@metamask/utils>@scure/base": true,
        "@metamask/utils>pony-cause": true,
        "browserify>buffer": true,
        "nock>debug": true,
        "semver": true,
        "superstruct": true
      }
    },
    "@metamask/utils>@noble/hashes": {
      "globals": {
        "TextEncoder": true,
        "crypto": true
      }
    },
    "@metamask/utils>@scure/base": {
      "globals": {
        "TextDecoder": true,
        "TextEncoder": true
      }
    },
    "@ngraveio/bc-ur": {
      "packages": {
        "@ngraveio/bc-ur>@apocentre/alias-sampling": true,
        "@ngraveio/bc-ur>bignumber.js": true,
        "@ngraveio/bc-ur>cbor-sync": true,
        "@ngraveio/bc-ur>crc": true,
        "@ngraveio/bc-ur>jsbi": true,
        "addons-linter>sha.js": true,
        "browserify>assert": true,
        "browserify>buffer": true
      }
    },
    "@ngraveio/bc-ur>assert>object-is": {
      "packages": {
        "globalthis>define-properties": true,
        "string.prototype.matchall>call-bind": true
      }
    },
    "@ngraveio/bc-ur>bignumber.js": {
      "globals": {
        "crypto": true,
        "define": true
      }
    },
    "@ngraveio/bc-ur>cbor-sync": {
      "globals": {
        "define": true
      },
      "packages": {
        "browserify>buffer": true
      }
    },
    "@ngraveio/bc-ur>crc": {
      "packages": {
        "browserify>buffer": true
      }
    },
    "@ngraveio/bc-ur>jsbi": {
      "globals": {
        "define": true
      }
    },
    "@popperjs/core": {
      "globals": {
        "Element": true,
        "HTMLElement": true,
        "ShadowRoot": true,
        "console.error": true,
        "console.warn": true,
        "document": true,
        "navigator.userAgent": true
      }
    },
    "@reduxjs/toolkit": {
      "globals": {
        "AbortController": true,
        "__REDUX_DEVTOOLS_EXTENSION_COMPOSE__": true,
        "__REDUX_DEVTOOLS_EXTENSION__": true,
        "console.error": true,
        "console.info": true,
        "console.warn": true
      },
      "packages": {
        "@reduxjs/toolkit>reselect": true,
        "immer": true,
        "redux": true,
        "redux-thunk": true
      }
    },
    "@segment/loosely-validate-event": {
      "packages": {
        "@segment/loosely-validate-event>component-type": true,
        "@segment/loosely-validate-event>join-component": true,
        "browserify>assert": true,
        "browserify>buffer": true
      }
    },
    "@sentry/browser": {
      "globals": {
        "TextDecoder": true,
        "TextEncoder": true,
        "XMLHttpRequest": true,
        "__SENTRY_DEBUG__": true,
        "__SENTRY_RELEASE__": true,
        "indexedDB.open": true,
        "setTimeout": true
      },
      "packages": {
        "@sentry/browser>@sentry-internal/tracing": true,
        "@sentry/browser>@sentry/core": true,
        "@sentry/browser>@sentry/replay": true,
        "@sentry/utils": true
      }
    },
    "@sentry/browser>@sentry-internal/tracing": {
      "globals": {
        "Headers": true,
        "PerformanceObserver": true,
        "Request": true,
        "__SENTRY_DEBUG__": true,
        "addEventListener": true,
        "performance.getEntriesByType": true,
        "removeEventListener": true
      },
      "packages": {
        "@sentry/browser>@sentry/core": true,
        "@sentry/utils": true
      }
    },
    "@sentry/browser>@sentry/core": {
      "globals": {
        "__SENTRY_DEBUG__": true,
        "__SENTRY_TRACING__": true,
        "clearInterval": true,
        "clearTimeout": true,
        "console.warn": true,
        "setInterval": true,
        "setTimeout": true
      },
      "packages": {
        "@sentry/utils": true
      }
    },
    "@sentry/browser>@sentry/replay": {
      "globals": {
        "Blob": true,
        "CSSConditionRule": true,
        "CSSGroupingRule": true,
        "CSSMediaRule": true,
        "CSSSupportsRule": true,
        "DragEvent": true,
        "Element": true,
        "FormData": true,
        "HTMLCanvasElement": true,
        "HTMLElement.prototype": true,
        "HTMLFormElement": true,
        "HTMLImageElement": true,
        "HTMLInputElement.prototype": true,
        "HTMLOptionElement.prototype": true,
        "HTMLSelectElement.prototype": true,
        "HTMLTextAreaElement.prototype": true,
        "Headers": true,
        "ImageData": true,
        "MouseEvent": true,
        "MutationObserver": true,
        "Node.prototype.contains": true,
        "PerformanceObserver": true,
        "TextEncoder": true,
        "URL": true,
        "URLSearchParams": true,
        "Worker": true,
        "Zone": true,
        "__SENTRY_DEBUG__": true,
        "__rrMutationObserver": true,
        "clearTimeout": true,
        "console.error": true,
        "console.warn": true,
        "document": true,
        "innerHeight": true,
        "innerWidth": true,
        "location.href": true,
        "pageXOffset": true,
        "pageYOffset": true,
        "requestAnimationFrame": true,
        "setTimeout": true
      },
      "packages": {
        "@sentry/browser>@sentry/core": true,
        "@sentry/utils": true,
        "browserify>process": true
      }
    },
    "@sentry/integrations": {
      "globals": {
        "Request": true,
        "__SENTRY_DEBUG__": true,
        "console.log": true
      },
      "packages": {
        "@sentry/utils": true,
        "localforage": true
      }
    },
    "@sentry/utils": {
      "globals": {
        "CustomEvent": true,
        "DOMError": true,
        "DOMException": true,
        "Element": true,
        "ErrorEvent": true,
        "Event": true,
        "Headers": true,
        "Request": true,
        "Response": true,
        "TextEncoder": true,
        "URL": true,
        "XMLHttpRequest.prototype": true,
        "__SENTRY_BROWSER_BUNDLE__": true,
        "__SENTRY_DEBUG__": true,
        "clearTimeout": true,
        "console.error": true,
        "document": true,
        "new": true,
        "setTimeout": true,
        "target": true
      },
      "packages": {
        "browserify>process": true
      }
    },
    "@storybook/addon-knobs>qs": {
      "packages": {
        "string.prototype.matchall>side-channel": true
      }
    },
    "@truffle/codec": {
      "packages": {
        "@truffle/codec>@truffle/abi-utils": true,
        "@truffle/codec>@truffle/compile-common": true,
        "@truffle/codec>big.js": true,
        "@truffle/codec>cbor": true,
        "@truffle/codec>utf8": true,
        "@truffle/codec>web3-utils": true,
        "bn.js": true,
        "browserify>buffer": true,
        "browserify>os-browserify": true,
        "browserify>util": true,
        "lodash": true,
        "nock>debug": true,
        "semver": true
      }
    },
    "@truffle/codec>@truffle/abi-utils": {
      "packages": {
        "@truffle/codec>@truffle/abi-utils>change-case": true,
        "@truffle/codec>@truffle/abi-utils>fast-check": true,
        "@truffle/codec>web3-utils": true
      }
    },
    "@truffle/codec>@truffle/abi-utils>change-case": {
      "packages": {
        "@truffle/codec>@truffle/abi-utils>change-case>camel-case": true,
        "@truffle/codec>@truffle/abi-utils>change-case>constant-case": true,
        "@truffle/codec>@truffle/abi-utils>change-case>dot-case": true,
        "@truffle/codec>@truffle/abi-utils>change-case>header-case": true,
        "@truffle/codec>@truffle/abi-utils>change-case>is-lower-case": true,
        "@truffle/codec>@truffle/abi-utils>change-case>is-upper-case": true,
        "@truffle/codec>@truffle/abi-utils>change-case>lower-case": true,
        "@truffle/codec>@truffle/abi-utils>change-case>lower-case-first": true,
        "@truffle/codec>@truffle/abi-utils>change-case>no-case": true,
        "@truffle/codec>@truffle/abi-utils>change-case>param-case": true,
        "@truffle/codec>@truffle/abi-utils>change-case>pascal-case": true,
        "@truffle/codec>@truffle/abi-utils>change-case>path-case": true,
        "@truffle/codec>@truffle/abi-utils>change-case>sentence-case": true,
        "@truffle/codec>@truffle/abi-utils>change-case>snake-case": true,
        "@truffle/codec>@truffle/abi-utils>change-case>swap-case": true,
        "@truffle/codec>@truffle/abi-utils>change-case>title-case": true,
        "@truffle/codec>@truffle/abi-utils>change-case>upper-case": true,
        "@truffle/codec>@truffle/abi-utils>change-case>upper-case-first": true
      }
    },
    "@truffle/codec>@truffle/abi-utils>change-case>camel-case": {
      "packages": {
        "@truffle/codec>@truffle/abi-utils>change-case>no-case": true,
        "@truffle/codec>@truffle/abi-utils>change-case>upper-case": true
      }
    },
    "@truffle/codec>@truffle/abi-utils>change-case>constant-case": {
      "packages": {
        "@truffle/codec>@truffle/abi-utils>change-case>snake-case": true,
        "@truffle/codec>@truffle/abi-utils>change-case>upper-case": true
      }
    },
    "@truffle/codec>@truffle/abi-utils>change-case>dot-case": {
      "packages": {
        "@truffle/codec>@truffle/abi-utils>change-case>no-case": true
      }
    },
    "@truffle/codec>@truffle/abi-utils>change-case>header-case": {
      "packages": {
        "@truffle/codec>@truffle/abi-utils>change-case>no-case": true,
        "@truffle/codec>@truffle/abi-utils>change-case>upper-case": true
      }
    },
    "@truffle/codec>@truffle/abi-utils>change-case>is-lower-case": {
      "packages": {
        "@truffle/codec>@truffle/abi-utils>change-case>lower-case": true
      }
    },
    "@truffle/codec>@truffle/abi-utils>change-case>is-upper-case": {
      "packages": {
        "@truffle/codec>@truffle/abi-utils>change-case>upper-case": true
      }
    },
    "@truffle/codec>@truffle/abi-utils>change-case>lower-case-first": {
      "packages": {
        "@truffle/codec>@truffle/abi-utils>change-case>lower-case": true
      }
    },
    "@truffle/codec>@truffle/abi-utils>change-case>no-case": {
      "packages": {
        "@truffle/codec>@truffle/abi-utils>change-case>lower-case": true
      }
    },
    "@truffle/codec>@truffle/abi-utils>change-case>param-case": {
      "packages": {
        "@truffle/codec>@truffle/abi-utils>change-case>no-case": true
      }
    },
    "@truffle/codec>@truffle/abi-utils>change-case>pascal-case": {
      "packages": {
        "@truffle/codec>@truffle/abi-utils>change-case>camel-case": true,
        "@truffle/codec>@truffle/abi-utils>change-case>upper-case-first": true
      }
    },
    "@truffle/codec>@truffle/abi-utils>change-case>path-case": {
      "packages": {
        "@truffle/codec>@truffle/abi-utils>change-case>no-case": true
      }
    },
    "@truffle/codec>@truffle/abi-utils>change-case>sentence-case": {
      "packages": {
        "@truffle/codec>@truffle/abi-utils>change-case>no-case": true,
        "@truffle/codec>@truffle/abi-utils>change-case>upper-case-first": true
      }
    },
    "@truffle/codec>@truffle/abi-utils>change-case>snake-case": {
      "packages": {
        "@truffle/codec>@truffle/abi-utils>change-case>no-case": true
      }
    },
    "@truffle/codec>@truffle/abi-utils>change-case>swap-case": {
      "packages": {
        "@truffle/codec>@truffle/abi-utils>change-case>lower-case": true,
        "@truffle/codec>@truffle/abi-utils>change-case>upper-case": true
      }
    },
    "@truffle/codec>@truffle/abi-utils>change-case>title-case": {
      "packages": {
        "@truffle/codec>@truffle/abi-utils>change-case>no-case": true,
        "@truffle/codec>@truffle/abi-utils>change-case>upper-case": true
      }
    },
    "@truffle/codec>@truffle/abi-utils>change-case>upper-case-first": {
      "packages": {
        "@truffle/codec>@truffle/abi-utils>change-case>upper-case": true
      }
    },
    "@truffle/codec>@truffle/abi-utils>fast-check": {
      "globals": {
        "clearTimeout": true,
        "console.log": true,
        "setTimeout": true
      },
      "packages": {
        "@truffle/codec>@truffle/abi-utils>fast-check>pure-rand": true,
        "browserify>buffer": true
      }
    },
    "@truffle/codec>@truffle/compile-common": {
      "packages": {
        "@truffle/codec>@truffle/compile-common>@truffle/error": true,
        "@truffle/codec>@truffle/compile-common>colors": true,
        "browserify>path-browserify": true
      }
    },
    "@truffle/codec>@truffle/compile-common>colors": {
      "globals": {
        "console.log": true
      },
      "packages": {
        "browserify>os-browserify": true,
        "browserify>process": true,
        "browserify>util": true
      }
    },
    "@truffle/codec>big.js": {
      "globals": {
        "define": true
      }
    },
    "@truffle/codec>cbor": {
      "globals": {
        "TextDecoder": true
      },
      "packages": {
        "@truffle/codec>cbor>bignumber.js": true,
        "@truffle/codec>cbor>nofilter": true,
        "browserify>buffer": true,
        "browserify>insert-module-globals>is-buffer": true,
        "browserify>url": true,
        "browserify>util": true,
        "stream-browserify": true
      }
    },
    "@truffle/codec>cbor>bignumber.js": {
      "globals": {
        "crypto": true,
        "define": true
      }
    },
    "@truffle/codec>cbor>nofilter": {
      "packages": {
        "browserify>buffer": true,
        "browserify>util": true,
        "stream-browserify": true
      }
    },
    "@truffle/codec>web3-utils": {
      "globals": {
        "setTimeout": true
      },
      "packages": {
        "@truffle/codec>utf8": true,
        "@truffle/codec>web3-utils>ethereum-bloom-filters": true,
        "bn.js": true,
        "browserify>buffer": true,
        "ethereumjs-util": true,
        "ethjs>ethjs-unit": true,
        "ethjs>number-to-bn": true,
        "mocha>serialize-javascript>randombytes": true
      }
    },
    "@truffle/codec>web3-utils>ethereum-bloom-filters": {
      "packages": {
        "@truffle/codec>web3-utils>ethereum-bloom-filters>js-sha3": true
      }
    },
    "@truffle/codec>web3-utils>ethereum-bloom-filters>js-sha3": {
      "globals": {
        "define": true
      },
      "packages": {
        "browserify>process": true
      }
    },
    "@truffle/decoder": {
      "packages": {
        "@truffle/codec": true,
        "@truffle/codec>@truffle/abi-utils": true,
        "@truffle/codec>@truffle/compile-common": true,
        "@truffle/codec>web3-utils": true,
        "@truffle/decoder>@truffle/encoder": true,
        "@truffle/decoder>@truffle/source-map-utils": true,
        "bn.js": true,
        "nock>debug": true
      }
    },
    "@truffle/decoder>@truffle/encoder": {
      "packages": {
        "@ethersproject/abi>@ethersproject/address": true,
        "@ethersproject/bignumber": true,
        "@truffle/codec": true,
        "@truffle/codec>@truffle/abi-utils": true,
        "@truffle/codec>@truffle/compile-common": true,
        "@truffle/codec>big.js": true,
        "@truffle/codec>web3-utils": true,
        "@truffle/decoder>@truffle/encoder>@ensdomains/ensjs": true,
        "@truffle/decoder>@truffle/encoder>bignumber.js": true,
        "lodash": true,
        "nock>debug": true
      }
    },
    "@truffle/decoder>@truffle/encoder>@ensdomains/ensjs": {
      "globals": {
        "console.log": true,
        "console.warn": true,
        "registries": true
      },
      "packages": {
        "@babel/runtime": true,
        "@truffle/decoder>@truffle/encoder>@ensdomains/ensjs>@ensdomains/address-encoder": true,
        "@truffle/decoder>@truffle/encoder>@ensdomains/ensjs>@ensdomains/ens": true,
        "@truffle/decoder>@truffle/encoder>@ensdomains/ensjs>@ensdomains/resolver": true,
        "@truffle/decoder>@truffle/encoder>@ensdomains/ensjs>content-hash": true,
        "@truffle/decoder>@truffle/encoder>@ensdomains/ensjs>ethers": true,
        "@truffle/decoder>@truffle/encoder>@ensdomains/ensjs>js-sha3": true,
        "browserify>buffer": true,
        "eth-ens-namehash": true,
        "ethereumjs-util>ethereum-cryptography>bs58check>bs58": true
      }
    },
    "@truffle/decoder>@truffle/encoder>@ensdomains/ensjs>@ensdomains/address-encoder": {
      "globals": {
        "console": true
      },
      "packages": {
        "bn.js": true,
        "browserify>buffer": true,
        "browserify>crypto-browserify": true,
        "ethereumjs-util>create-hash>ripemd160": true
      }
    },
    "@truffle/decoder>@truffle/encoder>@ensdomains/ensjs>content-hash": {
      "packages": {
        "@truffle/decoder>@truffle/encoder>@ensdomains/ensjs>content-hash>cids": true,
        "@truffle/decoder>@truffle/encoder>@ensdomains/ensjs>content-hash>multicodec": true,
        "@truffle/decoder>@truffle/encoder>@ensdomains/ensjs>content-hash>multihashes": true,
        "browserify>buffer": true
      }
    },
    "@truffle/decoder>@truffle/encoder>@ensdomains/ensjs>content-hash>cids": {
      "packages": {
        "@truffle/decoder>@truffle/encoder>@ensdomains/ensjs>content-hash>cids>class-is": true,
        "@truffle/decoder>@truffle/encoder>@ensdomains/ensjs>content-hash>cids>multibase": true,
        "@truffle/decoder>@truffle/encoder>@ensdomains/ensjs>content-hash>cids>multicodec": true,
        "@truffle/decoder>@truffle/encoder>@ensdomains/ensjs>content-hash>multihashes": true,
        "browserify>buffer": true
      }
    },
    "@truffle/decoder>@truffle/encoder>@ensdomains/ensjs>content-hash>cids>multibase": {
      "packages": {
        "@ensdomains/content-hash>multihashes>multibase>base-x": true,
        "browserify>buffer": true
      }
    },
    "@truffle/decoder>@truffle/encoder>@ensdomains/ensjs>content-hash>cids>multicodec": {
      "packages": {
        "@ensdomains/content-hash>multihashes>varint": true,
        "browserify>buffer": true
      }
    },
    "@truffle/decoder>@truffle/encoder>@ensdomains/ensjs>content-hash>multicodec": {
      "packages": {
        "@ensdomains/content-hash>multihashes>varint": true,
        "browserify>buffer": true
      }
    },
    "@truffle/decoder>@truffle/encoder>@ensdomains/ensjs>content-hash>multihashes": {
      "packages": {
        "@ensdomains/content-hash>multihashes>varint": true,
        "@truffle/decoder>@truffle/encoder>@ensdomains/ensjs>content-hash>multihashes>multibase": true,
        "browserify>buffer": true
      }
    },
    "@truffle/decoder>@truffle/encoder>@ensdomains/ensjs>content-hash>multihashes>multibase": {
      "packages": {
        "@ensdomains/content-hash>multihashes>multibase>base-x": true,
        "browserify>buffer": true
      }
    },
    "@truffle/decoder>@truffle/encoder>@ensdomains/ensjs>ethers": {
      "packages": {
        "@ethersproject/abi": true,
        "@ethersproject/abi>@ethersproject/address": true,
        "@ethersproject/abi>@ethersproject/bytes": true,
        "@ethersproject/abi>@ethersproject/constants": true,
        "@ethersproject/abi>@ethersproject/hash": true,
        "@ethersproject/abi>@ethersproject/keccak256": true,
        "@ethersproject/abi>@ethersproject/logger": true,
        "@ethersproject/abi>@ethersproject/properties": true,
        "@ethersproject/abi>@ethersproject/strings": true,
        "@ethersproject/bignumber": true,
        "@ethersproject/contracts": true,
        "@ethersproject/hdnode": true,
        "@ethersproject/hdnode>@ethersproject/abstract-signer": true,
        "@ethersproject/hdnode>@ethersproject/basex": true,
        "@ethersproject/hdnode>@ethersproject/sha2": true,
        "@ethersproject/hdnode>@ethersproject/signing-key": true,
        "@ethersproject/hdnode>@ethersproject/transactions": true,
        "@ethersproject/hdnode>@ethersproject/wordlists": true,
        "@ethersproject/providers": true,
        "@ethersproject/providers>@ethersproject/base64": true,
        "@ethersproject/providers>@ethersproject/random": true,
        "@ethersproject/providers>@ethersproject/rlp": true,
        "@ethersproject/providers>@ethersproject/web": true,
        "@truffle/decoder>@truffle/encoder>@ensdomains/ensjs>ethers>@ethersproject/json-wallets": true,
        "@truffle/decoder>@truffle/encoder>@ensdomains/ensjs>ethers>@ethersproject/solidity": true,
        "@truffle/decoder>@truffle/encoder>@ensdomains/ensjs>ethers>@ethersproject/units": true,
        "@truffle/decoder>@truffle/encoder>@ensdomains/ensjs>ethers>@ethersproject/wallet": true
      }
    },
    "@truffle/decoder>@truffle/encoder>@ensdomains/ensjs>ethers>@ethersproject/json-wallets": {
      "packages": {
        "@ethersproject/abi>@ethersproject/address": true,
        "@ethersproject/abi>@ethersproject/bytes": true,
        "@ethersproject/abi>@ethersproject/keccak256": true,
        "@ethersproject/abi>@ethersproject/logger": true,
        "@ethersproject/abi>@ethersproject/properties": true,
        "@ethersproject/abi>@ethersproject/strings": true,
        "@ethersproject/hdnode": true,
        "@ethersproject/hdnode>@ethersproject/pbkdf2": true,
        "@ethersproject/hdnode>@ethersproject/transactions": true,
        "@ethersproject/providers>@ethersproject/random": true,
        "@truffle/decoder>@truffle/encoder>@ensdomains/ensjs>ethers>@ethersproject/json-wallets>aes-js": true,
        "ethereumjs-util>ethereum-cryptography>scrypt-js": true
      }
    },
    "@truffle/decoder>@truffle/encoder>@ensdomains/ensjs>ethers>@ethersproject/json-wallets>aes-js": {
      "globals": {
        "define": true
      }
    },
    "@truffle/decoder>@truffle/encoder>@ensdomains/ensjs>ethers>@ethersproject/solidity": {
      "packages": {
        "@ethersproject/abi>@ethersproject/bytes": true,
        "@ethersproject/abi>@ethersproject/keccak256": true,
        "@ethersproject/abi>@ethersproject/logger": true,
        "@ethersproject/abi>@ethersproject/strings": true,
        "@ethersproject/bignumber": true,
        "@ethersproject/hdnode>@ethersproject/sha2": true
      }
    },
    "@truffle/decoder>@truffle/encoder>@ensdomains/ensjs>ethers>@ethersproject/units": {
      "packages": {
        "@ethersproject/abi>@ethersproject/logger": true,
        "@ethersproject/bignumber": true
      }
    },
    "@truffle/decoder>@truffle/encoder>@ensdomains/ensjs>ethers>@ethersproject/wallet": {
      "packages": {
        "@ethersproject/abi>@ethersproject/address": true,
        "@ethersproject/abi>@ethersproject/bytes": true,
        "@ethersproject/abi>@ethersproject/hash": true,
        "@ethersproject/abi>@ethersproject/keccak256": true,
        "@ethersproject/abi>@ethersproject/logger": true,
        "@ethersproject/abi>@ethersproject/properties": true,
        "@ethersproject/contracts>@ethersproject/abstract-provider": true,
        "@ethersproject/hdnode": true,
        "@ethersproject/hdnode>@ethersproject/abstract-signer": true,
        "@ethersproject/hdnode>@ethersproject/signing-key": true,
        "@ethersproject/hdnode>@ethersproject/transactions": true,
        "@ethersproject/providers>@ethersproject/random": true,
        "@truffle/decoder>@truffle/encoder>@ensdomains/ensjs>ethers>@ethersproject/json-wallets": true
      }
    },
    "@truffle/decoder>@truffle/encoder>@ensdomains/ensjs>js-sha3": {
      "globals": {
        "define": true
      },
      "packages": {
        "browserify>process": true
      }
    },
    "@truffle/decoder>@truffle/encoder>bignumber.js": {
      "globals": {
        "crypto": true,
        "define": true
      }
    },
    "@truffle/decoder>@truffle/source-map-utils": {
      "packages": {
        "@truffle/codec": true,
        "@truffle/codec>web3-utils": true,
        "@truffle/decoder>@truffle/source-map-utils>@truffle/code-utils": true,
        "@truffle/decoder>@truffle/source-map-utils>json-pointer": true,
        "@truffle/decoder>@truffle/source-map-utils>node-interval-tree": true,
        "nock>debug": true
      }
    },
    "@truffle/decoder>@truffle/source-map-utils>@truffle/code-utils": {
      "packages": {
        "@truffle/codec>cbor": true,
        "browserify>buffer": true
      }
    },
    "@truffle/decoder>@truffle/source-map-utils>json-pointer": {
      "packages": {
        "@truffle/decoder>@truffle/source-map-utils>json-pointer>foreach": true
      }
    },
    "@truffle/decoder>@truffle/source-map-utils>node-interval-tree": {
      "packages": {
        "@truffle/decoder>@truffle/source-map-utils>node-interval-tree>shallowequal": true
      }
    },
    "@zxing/browser": {
      "globals": {
        "HTMLElement": true,
        "HTMLImageElement": true,
        "HTMLVideoElement": true,
        "clearTimeout": true,
        "console.error": true,
        "console.warn": true,
        "document": true,
        "navigator": true,
        "setTimeout": true
      },
      "packages": {
        "@zxing/library": true
      }
    },
    "@zxing/library": {
      "globals": {
        "HTMLImageElement": true,
        "HTMLVideoElement": true,
        "TextDecoder": true,
        "TextEncoder": true,
        "URL.createObjectURL": true,
        "btoa": true,
        "console.log": true,
        "console.warn": true,
        "document": true,
        "navigator": true,
        "setTimeout": true
      },
      "packages": {
        "@zxing/library>ts-custom-error": true
      }
    },
    "addons-linter>sha.js": {
      "packages": {
        "koa>content-disposition>safe-buffer": true,
        "pumpify>inherits": true
      }
    },
    "await-semaphore": {
      "packages": {
        "browserify>process": true,
        "browserify>timers-browserify": true
      }
    },
    "base32-encode": {
      "packages": {
        "base32-encode>to-data-view": true
      }
    },
    "bignumber.js": {
      "globals": {
        "crypto": true,
        "define": true
      }
    },
    "blo": {
      "globals": {
        "btoa": true
      }
    },
    "bn.js": {
      "globals": {
        "Buffer": true
      },
      "packages": {
        "browserify>browser-resolve": true
      }
    },
    "bowser": {
      "globals": {
        "define": true
      }
    },
    "brfs>static-module>object-inspect": {
      "globals": {
        "HTMLElement": true,
        "WeakRef": true
      },
      "packages": {
        "browserify>browser-resolve": true
      }
    },
    "browserify>assert": {
      "globals": {
        "Buffer": true
      },
      "packages": {
        "browserify>assert>util": true,
        "react>object-assign": true
      }
    },
    "browserify>assert>util": {
      "globals": {
        "console.error": true,
        "console.log": true,
        "console.trace": true,
        "process": true
      },
      "packages": {
        "browserify>assert>util>inherits": true,
        "browserify>process": true
      }
    },
    "browserify>browser-resolve": {
      "packages": {
        "ethjs-query>babel-runtime>core-js": true
      }
    },
    "browserify>browserify-zlib": {
      "packages": {
        "browserify>assert": true,
        "browserify>browserify-zlib>pako": true,
        "browserify>buffer": true,
        "browserify>process": true,
        "browserify>util": true,
        "stream-browserify": true
      }
    },
    "browserify>buffer": {
      "globals": {
        "console": true
      },
      "packages": {
        "base64-js": true,
        "browserify>buffer>ieee754": true
      }
    },
    "browserify>crypto-browserify": {
      "packages": {
        "browserify>crypto-browserify>browserify-cipher": true,
        "browserify>crypto-browserify>browserify-sign": true,
        "browserify>crypto-browserify>create-ecdh": true,
        "browserify>crypto-browserify>create-hmac": true,
        "browserify>crypto-browserify>diffie-hellman": true,
        "browserify>crypto-browserify>pbkdf2": true,
        "browserify>crypto-browserify>public-encrypt": true,
        "browserify>crypto-browserify>randomfill": true,
        "ethereumjs-util>create-hash": true,
        "mocha>serialize-javascript>randombytes": true
      }
    },
    "browserify>crypto-browserify>browserify-cipher": {
      "packages": {
        "browserify>crypto-browserify>browserify-cipher>browserify-des": true,
        "browserify>crypto-browserify>browserify-cipher>evp_bytestokey": true,
        "ethereumjs-util>ethereum-cryptography>browserify-aes": true
      }
    },
    "browserify>crypto-browserify>browserify-cipher>browserify-des": {
      "packages": {
        "browserify>buffer": true,
        "browserify>crypto-browserify>browserify-cipher>browserify-des>des.js": true,
        "ethereumjs-util>create-hash>cipher-base": true,
        "pumpify>inherits": true
      }
    },
    "browserify>crypto-browserify>browserify-cipher>browserify-des>des.js": {
      "packages": {
        "@metamask/ppom-validator>elliptic>minimalistic-assert": true,
        "pumpify>inherits": true
      }
    },
    "browserify>crypto-browserify>browserify-cipher>evp_bytestokey": {
      "packages": {
        "ethereumjs-util>create-hash>md5.js": true,
        "koa>content-disposition>safe-buffer": true
      }
    },
    "browserify>crypto-browserify>browserify-sign": {
      "packages": {
        "@metamask/ppom-validator>elliptic": true,
        "bn.js": true,
        "browserify>buffer": true,
        "browserify>crypto-browserify>create-hmac": true,
        "browserify>crypto-browserify>public-encrypt>browserify-rsa": true,
        "browserify>crypto-browserify>public-encrypt>parse-asn1": true,
        "ethereumjs-util>create-hash": true,
        "pumpify>inherits": true,
        "stream-browserify": true
      }
    },
    "browserify>crypto-browserify>create-ecdh": {
      "packages": {
        "@metamask/ppom-validator>elliptic": true,
        "bn.js": true,
        "browserify>buffer": true
      }
    },
    "browserify>crypto-browserify>create-hmac": {
      "packages": {
        "addons-linter>sha.js": true,
        "ethereumjs-util>create-hash": true,
        "ethereumjs-util>create-hash>cipher-base": true,
        "ethereumjs-util>create-hash>ripemd160": true,
        "koa>content-disposition>safe-buffer": true,
        "pumpify>inherits": true
      }
    },
    "browserify>crypto-browserify>diffie-hellman": {
      "packages": {
        "bn.js": true,
        "browserify>buffer": true,
        "browserify>crypto-browserify>diffie-hellman>miller-rabin": true,
        "mocha>serialize-javascript>randombytes": true
      }
    },
    "browserify>crypto-browserify>diffie-hellman>miller-rabin": {
      "packages": {
        "@metamask/ppom-validator>elliptic>brorand": true,
        "bn.js": true
      }
    },
    "browserify>crypto-browserify>pbkdf2": {
      "globals": {
        "crypto": true,
        "process": true,
        "queueMicrotask": true,
        "setImmediate": true,
        "setTimeout": true
      },
      "packages": {
        "addons-linter>sha.js": true,
        "browserify>process": true,
        "ethereumjs-util>create-hash": true,
        "ethereumjs-util>create-hash>ripemd160": true,
        "koa>content-disposition>safe-buffer": true
      }
    },
    "browserify>crypto-browserify>public-encrypt": {
      "packages": {
        "bn.js": true,
        "browserify>buffer": true,
        "browserify>crypto-browserify>public-encrypt>browserify-rsa": true,
        "browserify>crypto-browserify>public-encrypt>parse-asn1": true,
        "ethereumjs-util>create-hash": true,
        "mocha>serialize-javascript>randombytes": true
      }
    },
    "browserify>crypto-browserify>public-encrypt>browserify-rsa": {
      "packages": {
        "bn.js": true,
        "browserify>buffer": true,
        "mocha>serialize-javascript>randombytes": true
      }
    },
    "browserify>crypto-browserify>public-encrypt>parse-asn1": {
      "packages": {
        "browserify>buffer": true,
        "browserify>crypto-browserify>browserify-cipher>evp_bytestokey": true,
        "browserify>crypto-browserify>pbkdf2": true,
        "browserify>crypto-browserify>public-encrypt>parse-asn1>asn1.js": true,
        "ethereumjs-util>ethereum-cryptography>browserify-aes": true
      }
    },
    "browserify>crypto-browserify>public-encrypt>parse-asn1>asn1.js": {
      "packages": {
        "@metamask/ppom-validator>elliptic>minimalistic-assert": true,
        "bn.js": true,
        "browserify>buffer": true,
        "browserify>vm-browserify": true,
        "pumpify>inherits": true
      }
    },
    "browserify>crypto-browserify>randomfill": {
      "globals": {
        "crypto": true,
        "msCrypto": true
      },
      "packages": {
        "browserify>process": true,
        "koa>content-disposition>safe-buffer": true,
        "mocha>serialize-javascript>randombytes": true
      }
    },
    "browserify>has": {
      "packages": {
        "browserify>has>function-bind": true
      }
    },
    "browserify>https-browserify": {
      "packages": {
        "browserify>stream-http": true,
        "browserify>url": true
      }
    },
    "browserify>os-browserify": {
      "globals": {
        "location": true,
        "navigator": true
      }
    },
    "browserify>path-browserify": {
      "packages": {
        "browserify>process": true
      }
    },
    "browserify>process": {
      "globals": {
        "clearTimeout": true,
        "setTimeout": true
      }
    },
    "browserify>punycode": {
      "globals": {
        "define": true
      }
    },
    "browserify>stream-http": {
      "globals": {
        "AbortController": true,
        "Blob": true,
        "MSStreamReader": true,
        "ReadableStream": true,
        "WritableStream": true,
        "XDomainRequest": true,
        "XMLHttpRequest": true,
        "clearTimeout": true,
        "fetch": true,
        "location.protocol.search": true,
        "setTimeout": true
      },
      "packages": {
        "browserify>buffer": true,
        "browserify>process": true,
        "browserify>stream-http>builtin-status-codes": true,
        "browserify>stream-http>readable-stream": true,
        "browserify>url": true,
        "pumpify>inherits": true,
        "watchify>xtend": true
      }
    },
    "browserify>stream-http>readable-stream": {
      "packages": {
        "browserify>browser-resolve": true,
        "browserify>buffer": true,
        "browserify>process": true,
        "browserify>string_decoder": true,
        "pumpify>inherits": true,
        "readable-stream>util-deprecate": true,
        "webpack>events": true
      }
    },
    "browserify>string_decoder": {
      "packages": {
        "koa>content-disposition>safe-buffer": true
      }
    },
    "browserify>timers-browserify": {
      "globals": {
        "clearInterval": true,
        "clearTimeout": true,
        "setInterval": true,
        "setTimeout": true
      },
      "packages": {
        "browserify>process": true
      }
    },
    "browserify>url": {
      "packages": {
        "@storybook/addon-knobs>qs": true,
        "browserify>punycode": true
      }
    },
    "browserify>util": {
      "globals": {
        "console.error": true,
        "console.log": true,
        "console.trace": true
      },
      "packages": {
        "browserify>process": true,
        "browserify>util>is-arguments": true,
        "browserify>util>is-typed-array": true,
        "browserify>util>which-typed-array": true,
        "koa>is-generator-function": true,
        "pumpify>inherits": true
      }
    },
    "browserify>util>is-arguments": {
      "packages": {
        "koa>is-generator-function>has-tostringtag": true,
        "string.prototype.matchall>call-bind": true
      }
    },
    "browserify>util>is-typed-array": {
      "packages": {
        "browserify>util>is-typed-array>for-each": true,
        "koa>is-generator-function>has-tostringtag": true,
        "string.prototype.matchall>call-bind": true,
        "string.prototype.matchall>es-abstract>available-typed-arrays": true,
        "string.prototype.matchall>es-abstract>gopd": true
      }
    },
    "browserify>util>is-typed-array>for-each": {
      "packages": {
        "string.prototype.matchall>es-abstract>is-callable": true
      }
    },
    "browserify>util>which-typed-array": {
      "packages": {
        "browserify>util>is-typed-array": true,
        "browserify>util>is-typed-array>for-each": true,
        "koa>is-generator-function>has-tostringtag": true,
        "string.prototype.matchall>call-bind": true,
        "string.prototype.matchall>es-abstract>available-typed-arrays": true,
        "string.prototype.matchall>es-abstract>gopd": true
      }
    },
    "browserify>vm-browserify": {
      "globals": {
        "document.body.appendChild": true,
        "document.body.removeChild": true,
        "document.createElement": true
      }
    },
    "chalk": {
      "packages": {
        "chalk>ansi-styles": true,
        "chalk>supports-color": true
      }
    },
    "chalk>ansi-styles": {
      "packages": {
        "chalk>ansi-styles>color-convert": true
      }
    },
    "chalk>ansi-styles>color-convert": {
      "packages": {
        "jest-canvas-mock>moo-color>color-name": true
      }
    },
    "classnames": {
      "globals": {
        "classNames": "write",
        "define": true
      }
    },
    "copy-to-clipboard": {
      "globals": {
        "clipboardData": true,
        "console.error": true,
        "console.warn": true,
        "document.body.appendChild": true,
        "document.body.removeChild": true,
        "document.createElement": true,
        "document.createRange": true,
        "document.execCommand": true,
        "document.getSelection": true,
        "navigator.userAgent": true,
        "prompt": true
      },
      "packages": {
        "copy-to-clipboard>toggle-selection": true
      }
    },
    "copy-to-clipboard>toggle-selection": {
      "globals": {
        "document.activeElement": true,
        "document.getSelection": true
      }
    },
    "currency-formatter": {
      "packages": {
        "currency-formatter>accounting": true,
        "currency-formatter>locale-currency": true,
        "react>object-assign": true
      }
    },
    "currency-formatter>accounting": {
      "globals": {
        "define": true
      }
    },
    "currency-formatter>locale-currency": {
      "globals": {
        "countryCode": true
      }
    },
    "debounce-stream": {
      "packages": {
        "debounce-stream>debounce": true,
        "debounce-stream>duplexer": true,
        "debounce-stream>through": true
      }
    },
    "debounce-stream>debounce": {
      "globals": {
        "clearTimeout": true,
        "setTimeout": true
      }
    },
    "debounce-stream>duplexer": {
      "packages": {
        "stream-browserify": true
      }
    },
    "debounce-stream>through": {
      "packages": {
        "browserify>process": true,
        "stream-browserify": true
      }
    },
    "depcheck>@vue/compiler-sfc>postcss>nanoid": {
      "globals": {
        "crypto.getRandomValues": true
      }
    },
    "dependency-tree>precinct>detective-postcss>postcss>nanoid": {
      "globals": {
        "crypto.getRandomValues": true
      }
    },
    "end-of-stream": {
      "packages": {
        "browserify>process": true,
        "pump>once": true
      }
    },
    "eslint>optionator>fast-levenshtein": {
      "globals": {
        "Intl": true,
        "Levenshtein": "write",
        "console.log": true,
        "define": true,
        "importScripts": true,
        "postMessage": true
      }
    },
    "eth-ens-namehash": {
      "globals": {
        "name": "write"
      },
      "packages": {
        "browserify>buffer": true,
        "eth-ens-namehash>idna-uts46-hx": true,
        "eth-ens-namehash>js-sha3": true
      }
    },
    "eth-ens-namehash>idna-uts46-hx": {
      "globals": {
        "define": true
      },
      "packages": {
        "browserify>punycode": true
      }
    },
    "eth-ens-namehash>js-sha3": {
      "packages": {
        "browserify>process": true
      }
    },
    "eth-json-rpc-filters": {
      "globals": {
        "console.error": true
      },
      "packages": {
        "@metamask/safe-event-emitter": true,
        "eth-json-rpc-filters>async-mutex": true,
        "eth-json-rpc-filters>eth-query": true,
        "json-rpc-engine": true,
        "pify": true
      }
    },
    "eth-json-rpc-filters>async-mutex": {
      "globals": {
        "setTimeout": true
      },
      "packages": {
        "mockttp>graphql-tag>tslib": true
      }
    },
    "eth-json-rpc-filters>eth-query": {
      "packages": {
        "@metamask/eth-query>json-rpc-random-id": true,
        "nock>debug": true,
        "watchify>xtend": true
      }
    },
    "eth-keyring-controller>@metamask/browser-passworder": {
      "globals": {
        "crypto": true
      }
    },
    "eth-lattice-keyring": {
      "globals": {
        "addEventListener": true,
        "browser": true,
        "clearInterval": true,
        "fetch": true,
        "open": true,
        "setInterval": true
      },
      "packages": {
        "@ethereumjs/tx>@ethereumjs/util": true,
        "bn.js": true,
        "browserify>buffer": true,
        "browserify>crypto-browserify": true,
        "eth-lattice-keyring>@ethereumjs/tx": true,
        "eth-lattice-keyring>gridplus-sdk": true,
        "eth-lattice-keyring>rlp": true,
        "webpack>events": true
      }
    },
    "eth-lattice-keyring>@ethereumjs/tx": {
      "packages": {
        "@ethereumjs/common": true,
        "@ethereumjs/tx>@ethereumjs/rlp": true,
        "@ethereumjs/tx>@ethereumjs/util": true,
        "@ethersproject/providers": true,
        "browserify>buffer": true,
        "browserify>insert-module-globals>is-buffer": true,
        "eth-lattice-keyring>@ethereumjs/tx>@chainsafe/ssz": true,
        "eth-lattice-keyring>@ethereumjs/tx>ethereum-cryptography": true
      }
    },
    "eth-lattice-keyring>@ethereumjs/tx>@chainsafe/ssz": {
      "packages": {
        "browserify": true,
        "browserify>buffer": true,
        "eth-lattice-keyring>@ethereumjs/tx>@chainsafe/ssz>@chainsafe/persistent-merkle-tree": true,
        "eth-lattice-keyring>@ethereumjs/tx>@chainsafe/ssz>case": true
      }
    },
    "eth-lattice-keyring>@ethereumjs/tx>@chainsafe/ssz>@chainsafe/persistent-merkle-tree": {
      "globals": {
        "WeakRef": true
      },
      "packages": {
        "browserify": true
      }
    },
    "eth-lattice-keyring>@ethereumjs/tx>ethereum-cryptography": {
      "globals": {
        "TextDecoder": true,
        "crypto": true
      },
      "packages": {
        "eth-lattice-keyring>@ethereumjs/tx>ethereum-cryptography>@noble/hashes": true
      }
    },
    "eth-lattice-keyring>@ethereumjs/tx>ethereum-cryptography>@noble/hashes": {
      "globals": {
        "TextEncoder": true,
        "crypto": true
      }
    },
    "eth-lattice-keyring>gridplus-sdk": {
      "globals": {
        "AbortController": true,
        "Request": true,
        "URL": true,
        "__values": true,
        "caches": true,
        "clearTimeout": true,
        "console.error": true,
        "console.log": true,
        "console.warn": true,
        "fetch": true,
        "setTimeout": true
      },
      "packages": {
        "@ethereumjs/common>crc-32": true,
        "@ethersproject/abi": true,
        "@metamask/ppom-validator>elliptic": true,
        "bn.js": true,
        "browserify>buffer": true,
        "eth-lattice-keyring>gridplus-sdk>@ethereumjs/common": true,
        "eth-lattice-keyring>gridplus-sdk>@ethereumjs/tx": true,
        "eth-lattice-keyring>gridplus-sdk>aes-js": true,
        "eth-lattice-keyring>gridplus-sdk>bech32": true,
        "eth-lattice-keyring>gridplus-sdk>bignumber.js": true,
        "eth-lattice-keyring>gridplus-sdk>bitwise": true,
        "eth-lattice-keyring>gridplus-sdk>borc": true,
        "eth-lattice-keyring>gridplus-sdk>eth-eip712-util-browser": true,
        "eth-lattice-keyring>gridplus-sdk>js-sha3": true,
        "eth-lattice-keyring>gridplus-sdk>rlp": true,
        "eth-lattice-keyring>gridplus-sdk>secp256k1": true,
        "eth-lattice-keyring>gridplus-sdk>uuid": true,
        "ethereumjs-util>ethereum-cryptography>bs58check": true,
        "ethereumjs-util>ethereum-cryptography>hash.js": true,
        "lodash": true
      }
    },
    "eth-lattice-keyring>gridplus-sdk>@ethereumjs/common": {
      "packages": {
        "@ethereumjs/common>crc-32": true,
        "@ethereumjs/tx>@ethereumjs/util": true,
        "browserify>buffer": true,
        "webpack>events": true
      }
    },
    "eth-lattice-keyring>gridplus-sdk>@ethereumjs/tx": {
      "packages": {
        "@ethereumjs/tx>@ethereumjs/rlp": true,
        "@ethereumjs/tx>@ethereumjs/util": true,
        "@ethersproject/providers": true,
        "browserify>buffer": true,
        "browserify>insert-module-globals>is-buffer": true,
        "eth-lattice-keyring>@ethereumjs/tx>@chainsafe/ssz": true,
        "eth-lattice-keyring>gridplus-sdk>@ethereumjs/tx>@ethereumjs/common": true,
        "eth-lattice-keyring>gridplus-sdk>@ethereumjs/tx>ethereum-cryptography": true
      }
    },
    "eth-lattice-keyring>gridplus-sdk>@ethereumjs/tx>@ethereumjs/common": {
      "packages": {
        "@ethereumjs/common>crc-32": true,
        "@ethereumjs/tx>@ethereumjs/util": true,
        "browserify>buffer": true,
        "webpack>events": true
      }
    },
    "eth-lattice-keyring>gridplus-sdk>@ethereumjs/tx>ethereum-cryptography": {
      "globals": {
        "TextDecoder": true,
        "crypto": true
      },
      "packages": {
        "eth-lattice-keyring>gridplus-sdk>@ethereumjs/tx>ethereum-cryptography>@noble/hashes": true
      }
    },
    "eth-lattice-keyring>gridplus-sdk>@ethereumjs/tx>ethereum-cryptography>@noble/hashes": {
      "globals": {
        "TextEncoder": true,
        "crypto": true
      }
    },
    "eth-lattice-keyring>gridplus-sdk>aes-js": {
      "globals": {
        "define": true
      }
    },
    "eth-lattice-keyring>gridplus-sdk>bignumber.js": {
      "globals": {
        "crypto": true,
        "define": true
      }
    },
    "eth-lattice-keyring>gridplus-sdk>bitwise": {
      "packages": {
        "browserify>buffer": true
      }
    },
    "eth-lattice-keyring>gridplus-sdk>borc": {
      "globals": {
        "console": true
      },
      "packages": {
        "browserify>buffer": true,
        "browserify>buffer>ieee754": true,
        "eth-lattice-keyring>gridplus-sdk>borc>bignumber.js": true,
        "eth-lattice-keyring>gridplus-sdk>borc>iso-url": true
      }
    },
    "eth-lattice-keyring>gridplus-sdk>borc>bignumber.js": {
      "globals": {
        "crypto": true,
        "define": true
      }
    },
    "eth-lattice-keyring>gridplus-sdk>borc>iso-url": {
      "globals": {
        "URL": true,
        "URLSearchParams": true,
        "location": true
      }
    },
    "eth-lattice-keyring>gridplus-sdk>eth-eip712-util-browser": {
      "globals": {
        "intToBuffer": true
      },
      "packages": {
        "bn.js": true,
        "eth-lattice-keyring>gridplus-sdk>eth-eip712-util-browser>buffer": true,
        "eth-lattice-keyring>gridplus-sdk>eth-eip712-util-browser>js-sha3": true
      }
    },
    "eth-lattice-keyring>gridplus-sdk>eth-eip712-util-browser>buffer": {
      "globals": {
        "console": true
      },
      "packages": {
        "base64-js": true,
        "browserify>buffer>ieee754": true
      }
    },
    "eth-lattice-keyring>gridplus-sdk>eth-eip712-util-browser>js-sha3": {
      "globals": {
        "define": true
      },
      "packages": {
        "browserify>process": true
      }
    },
    "eth-lattice-keyring>gridplus-sdk>js-sha3": {
      "globals": {
        "define": true
      },
      "packages": {
        "browserify>process": true
      }
    },
    "eth-lattice-keyring>gridplus-sdk>rlp": {
      "globals": {
        "TextEncoder": true
      }
    },
    "eth-lattice-keyring>gridplus-sdk>secp256k1": {
      "packages": {
        "@metamask/ppom-validator>elliptic": true
      }
    },
    "eth-lattice-keyring>gridplus-sdk>uuid": {
      "globals": {
        "crypto": true
      }
    },
    "eth-lattice-keyring>rlp": {
      "globals": {
        "TextEncoder": true
      }
    },
    "eth-method-registry": {
      "packages": {
        "ethjs": true
      }
    },
    "eth-rpc-errors": {
      "packages": {
        "eth-rpc-errors>fast-safe-stringify": true
      }
    },
    "eth-sig-util": {
      "packages": {
        "browserify>buffer": true,
        "eth-sig-util>ethereumjs-util": true,
        "eth-sig-util>tweetnacl": true,
        "eth-sig-util>tweetnacl-util": true,
        "ethereumjs-abi": true
      }
    },
    "eth-sig-util>ethereumjs-util": {
      "packages": {
        "@metamask/ppom-validator>elliptic": true,
        "bn.js": true,
        "browserify>assert": true,
        "browserify>buffer": true,
        "eth-sig-util>ethereumjs-util>ethereum-cryptography": true,
        "eth-sig-util>ethereumjs-util>ethjs-util": true,
        "ethereumjs-util>create-hash": true,
        "ethereumjs-util>rlp": true,
        "koa>content-disposition>safe-buffer": true
      }
    },
    "eth-sig-util>ethereumjs-util>ethereum-cryptography": {
      "packages": {
        "browserify>buffer": true,
        "ethereumjs-util>ethereum-cryptography>keccak": true,
        "ethereumjs-util>ethereum-cryptography>secp256k1": true,
        "mocha>serialize-javascript>randombytes": true
      }
    },
    "eth-sig-util>ethereumjs-util>ethjs-util": {
      "packages": {
        "browserify>buffer": true,
        "ethjs>ethjs-util>is-hex-prefixed": true,
        "ethjs>ethjs-util>strip-hex-prefix": true
      }
    },
    "eth-sig-util>tweetnacl": {
      "globals": {
        "crypto": true,
        "msCrypto": true,
        "nacl": "write"
      },
      "packages": {
        "browserify>browser-resolve": true
      }
    },
    "eth-sig-util>tweetnacl-util": {
      "globals": {
        "atob": true,
        "btoa": true
      },
      "packages": {
        "browserify>browser-resolve": true
      }
    },
    "ethereumjs-abi": {
      "packages": {
        "bn.js": true,
        "browserify>buffer": true,
        "ethereumjs-abi>ethereumjs-util": true
      }
    },
    "ethereumjs-abi>ethereumjs-util": {
      "packages": {
        "@metamask/ppom-validator>elliptic": true,
        "bn.js": true,
        "browserify>assert": true,
        "browserify>buffer": true,
        "eth-sig-util>ethereumjs-util>ethjs-util": true,
        "ethereumjs-abi>ethereumjs-util>ethereum-cryptography": true,
        "ethereumjs-util>create-hash": true,
        "ethereumjs-util>rlp": true
      }
    },
    "ethereumjs-abi>ethereumjs-util>ethereum-cryptography": {
      "packages": {
        "browserify>buffer": true,
        "ethereumjs-util>ethereum-cryptography>keccak": true,
        "ethereumjs-util>ethereum-cryptography>secp256k1": true,
        "mocha>serialize-javascript>randombytes": true
      }
    },
    "ethereumjs-util": {
      "packages": {
        "bn.js": true,
        "browserify>assert": true,
        "browserify>buffer": true,
        "browserify>insert-module-globals>is-buffer": true,
        "ethereumjs-util>create-hash": true,
        "ethereumjs-util>ethereum-cryptography": true,
        "ethereumjs-util>rlp": true
      }
    },
    "ethereumjs-util>create-hash": {
      "packages": {
        "addons-linter>sha.js": true,
        "ethereumjs-util>create-hash>cipher-base": true,
        "ethereumjs-util>create-hash>md5.js": true,
        "ethereumjs-util>create-hash>ripemd160": true,
        "pumpify>inherits": true
      }
    },
    "ethereumjs-util>create-hash>cipher-base": {
      "packages": {
        "browserify>string_decoder": true,
        "koa>content-disposition>safe-buffer": true,
        "pumpify>inherits": true,
        "stream-browserify": true
      }
    },
    "ethereumjs-util>create-hash>md5.js": {
      "packages": {
        "ethereumjs-util>create-hash>md5.js>hash-base": true,
        "koa>content-disposition>safe-buffer": true,
        "pumpify>inherits": true
      }
    },
    "ethereumjs-util>create-hash>md5.js>hash-base": {
      "packages": {
        "ethereumjs-util>create-hash>md5.js>hash-base>readable-stream": true,
        "koa>content-disposition>safe-buffer": true,
        "pumpify>inherits": true
      }
    },
    "ethereumjs-util>create-hash>md5.js>hash-base>readable-stream": {
      "packages": {
        "browserify>browser-resolve": true,
        "browserify>buffer": true,
        "browserify>process": true,
        "browserify>string_decoder": true,
        "pumpify>inherits": true,
        "readable-stream>util-deprecate": true,
        "webpack>events": true
      }
    },
    "ethereumjs-util>create-hash>ripemd160": {
      "packages": {
        "browserify>buffer": true,
        "ethereumjs-util>create-hash>md5.js>hash-base": true,
        "pumpify>inherits": true
      }
    },
    "ethereumjs-util>ethereum-cryptography": {
      "packages": {
        "browserify>buffer": true,
        "ethereumjs-util>ethereum-cryptography>keccak": true,
        "ethereumjs-util>ethereum-cryptography>secp256k1": true,
        "mocha>serialize-javascript>randombytes": true
      }
    },
    "ethereumjs-util>ethereum-cryptography>browserify-aes": {
      "packages": {
        "browserify>buffer": true,
        "browserify>crypto-browserify>browserify-cipher>evp_bytestokey": true,
        "ethereumjs-util>create-hash>cipher-base": true,
        "ethereumjs-util>ethereum-cryptography>browserify-aes>buffer-xor": true,
        "koa>content-disposition>safe-buffer": true,
        "pumpify>inherits": true
      }
    },
    "ethereumjs-util>ethereum-cryptography>browserify-aes>buffer-xor": {
      "packages": {
        "browserify>buffer": true
      }
    },
    "ethereumjs-util>ethereum-cryptography>bs58check": {
      "packages": {
        "ethereumjs-util>create-hash": true,
        "ethereumjs-util>ethereum-cryptography>bs58check>bs58": true,
        "koa>content-disposition>safe-buffer": true
      }
    },
    "ethereumjs-util>ethereum-cryptography>bs58check>bs58": {
      "packages": {
        "@ensdomains/content-hash>multihashes>multibase>base-x": true
      }
    },
    "ethereumjs-util>ethereum-cryptography>hash.js": {
      "packages": {
        "@metamask/ppom-validator>elliptic>minimalistic-assert": true,
        "pumpify>inherits": true
      }
    },
    "ethereumjs-util>ethereum-cryptography>keccak": {
      "packages": {
        "browserify>buffer": true,
        "ethereumjs-util>ethereum-cryptography>keccak>readable-stream": true
      }
    },
    "ethereumjs-util>ethereum-cryptography>keccak>readable-stream": {
      "packages": {
        "browserify>browser-resolve": true,
        "browserify>buffer": true,
        "browserify>process": true,
        "browserify>string_decoder": true,
        "pumpify>inherits": true,
        "readable-stream>util-deprecate": true,
        "webpack>events": true
      }
    },
    "ethereumjs-util>ethereum-cryptography>scrypt-js": {
      "globals": {
        "define": true,
        "setTimeout": true
      },
      "packages": {
        "browserify>timers-browserify": true
      }
    },
    "ethereumjs-util>ethereum-cryptography>secp256k1": {
      "packages": {
        "@metamask/ppom-validator>elliptic": true
      }
    },
    "ethereumjs-util>rlp": {
      "packages": {
        "bn.js": true,
        "browserify>buffer": true
      }
    },
    "ethereumjs-wallet>randombytes": {
      "globals": {
        "crypto.getRandomValues": true
      }
    },
    "ethers>@ethersproject/random": {
      "globals": {
        "crypto.getRandomValues": true
      }
    },
    "ethjs": {
      "globals": {
        "clearInterval": true,
        "setInterval": true
      },
      "packages": {
        "bn.js": true,
        "browserify>buffer": true,
        "ethjs-contract": true,
        "ethjs>ethjs-abi": true,
        "ethjs>ethjs-filter": true,
        "ethjs>ethjs-provider-http": true,
        "ethjs>ethjs-query": true,
        "ethjs>ethjs-unit": true,
        "ethjs>ethjs-util": true,
        "ethjs>js-sha3": true,
        "ethjs>number-to-bn": true
      }
    },
    "ethjs-contract": {
      "packages": {
        "ethjs-contract>babel-runtime": true,
        "ethjs-contract>ethjs-abi": true,
        "ethjs-contract>ethjs-util": true,
        "ethjs>ethjs-filter": true,
        "ethjs>js-sha3": true,
        "promise-to-callback": true
      }
    },
    "ethjs-contract>babel-runtime": {
      "packages": {
        "ethjs-contract>babel-runtime>core-js": true,
        "ethjs-contract>babel-runtime>regenerator-runtime": true
      }
    },
    "ethjs-contract>babel-runtime>core-js": {
      "globals": {
        "PromiseRejectionEvent": true,
        "__e": "write",
        "__g": "write",
        "document.createTextNode": true,
        "postMessage": true,
        "setTimeout": true
      }
    },
    "ethjs-contract>babel-runtime>regenerator-runtime": {
      "globals": {
        "regeneratorRuntime": "write"
      }
    },
    "ethjs-contract>ethjs-abi": {
      "packages": {
        "bn.js": true,
        "browserify>buffer": true,
        "ethjs>js-sha3": true,
        "ethjs>number-to-bn": true
      }
    },
    "ethjs-contract>ethjs-util": {
      "packages": {
        "browserify>buffer": true,
        "ethjs>ethjs-util>is-hex-prefixed": true,
        "ethjs>ethjs-util>strip-hex-prefix": true
      }
    },
    "ethjs-query>babel-runtime": {
      "packages": {
        "@babel/runtime": true
      }
    },
    "ethjs>ethjs-abi": {
      "packages": {
        "bn.js": true,
        "browserify>buffer": true,
        "ethjs>js-sha3": true,
        "ethjs>number-to-bn": true
      }
    },
    "ethjs>ethjs-filter": {
      "globals": {
        "clearInterval": true,
        "setInterval": true
      }
    },
    "ethjs>ethjs-provider-http": {
      "packages": {
        "ethjs>ethjs-provider-http>xhr2": true
      }
    },
    "ethjs>ethjs-provider-http>xhr2": {
      "globals": {
        "XMLHttpRequest": true
      }
    },
    "ethjs>ethjs-query": {
      "globals": {
        "console": true
      },
      "packages": {
        "@metamask/ethjs-query>ethjs-format": true,
        "@metamask/ethjs-query>ethjs-rpc": true,
        "promise-to-callback": true
      }
    },
    "ethjs>ethjs-unit": {
      "packages": {
        "bn.js": true,
        "ethjs>number-to-bn": true
      }
    },
    "ethjs>ethjs-util": {
      "packages": {
        "browserify>buffer": true,
        "ethjs>ethjs-util>is-hex-prefixed": true,
        "ethjs>ethjs-util>strip-hex-prefix": true
      }
    },
    "ethjs>ethjs-util>strip-hex-prefix": {
      "packages": {
        "ethjs>ethjs-util>is-hex-prefixed": true
      }
    },
    "ethjs>js-sha3": {
      "packages": {
        "browserify>process": true
      }
    },
    "ethjs>number-to-bn": {
      "packages": {
        "bn.js": true,
        "ethjs>ethjs-util>strip-hex-prefix": true
      }
    },
    "extension-port-stream": {
      "packages": {
        "browserify>buffer": true,
        "stream-browserify": true
      }
    },
    "fast-json-patch": {
      "globals": {
        "addEventListener": true,
        "clearTimeout": true,
        "removeEventListener": true,
        "setTimeout": true
      }
    },
    "fuse.js": {
      "globals": {
        "console": true,
        "define": true
      }
    },
    "globalthis>define-properties": {
      "packages": {
        "globalthis>define-properties>has-property-descriptors": true,
        "globalthis>define-properties>object-keys": true
      }
    },
    "globalthis>define-properties>has-property-descriptors": {
      "packages": {
        "string.prototype.matchall>get-intrinsic": true
      }
    },
    "json-rpc-engine": {
      "packages": {
        "@metamask/safe-event-emitter": true,
        "eth-rpc-errors": true
      }
    },
    "json-rpc-middleware-stream": {
      "globals": {
        "console.warn": true,
        "setTimeout": true
      },
      "packages": {
        "@metamask/safe-event-emitter": true,
        "readable-stream": true
      }
    },
    "koa>content-disposition>safe-buffer": {
      "packages": {
        "browserify>buffer": true
      }
    },
    "koa>is-generator-function": {
      "packages": {
        "koa>is-generator-function>has-tostringtag": true
      }
    },
    "koa>is-generator-function>has-tostringtag": {
      "packages": {
        "string.prototype.matchall>has-symbols": true
      }
    },
    "lavamoat>json-stable-stringify": {
      "packages": {
        "lavamoat>json-stable-stringify>jsonify": true
      }
    },
    "localforage": {
      "globals": {
        "Blob": true,
        "BlobBuilder": true,
        "FileReader": true,
        "IDBKeyRange": true,
        "MSBlobBuilder": true,
        "MozBlobBuilder": true,
        "OIndexedDB": true,
        "WebKitBlobBuilder": true,
        "atob": true,
        "btoa": true,
        "console.error": true,
        "console.info": true,
        "console.warn": true,
        "define": true,
        "fetch": true,
        "indexedDB": true,
        "localStorage": true,
        "mozIndexedDB": true,
        "msIndexedDB": true,
        "navigator.platform": true,
        "navigator.userAgent": true,
        "openDatabase": true,
        "setTimeout": true,
        "webkitIndexedDB": true
      }
    },
    "lodash": {
      "globals": {
        "clearTimeout": true,
        "define": true,
        "setTimeout": true
      }
    },
    "loglevel": {
      "globals": {
        "console": true,
        "define": true,
        "document.cookie": true,
        "localStorage": true,
        "log": "write",
        "navigator": true
      }
    },
    "luxon": {
      "globals": {
        "Intl": true
      }
    },
    "mocha>serialize-javascript>randombytes": {
      "globals": {
        "crypto": true,
        "msCrypto": true
      },
      "packages": {
        "browserify>process": true,
        "koa>content-disposition>safe-buffer": true
      }
    },
    "mockttp>graphql-tag>tslib": {
      "globals": {
        "define": true
      }
    },
    "nanoid": {
      "globals": {
        "crypto": true,
        "msCrypto": true,
        "navigator": true
      }
    },
    "nock>debug": {
      "globals": {
        "console": true,
        "document": true,
        "localStorage": true,
        "navigator": true,
        "process": true
      },
      "packages": {
        "browserify>process": true,
        "nock>debug>ms": true
      }
    },
    "node-fetch": {
      "globals": {
        "Headers": true,
        "Request": true,
        "Response": true,
        "fetch": true
      }
    },
    "nonce-tracker": {
      "packages": {
        "await-semaphore": true,
        "browserify>assert": true,
        "ethjs>ethjs-query": true
      }
    },
    "obj-multiplex": {
      "globals": {
        "console.warn": true
      },
      "packages": {
        "end-of-stream": true,
        "pump>once": true,
        "readable-stream": true
      }
    },
    "promise-to-callback": {
      "packages": {
        "promise-to-callback>is-fn": true,
        "promise-to-callback>set-immediate-shim": true
      }
    },
    "promise-to-callback>set-immediate-shim": {
      "globals": {
        "setTimeout.apply": true
      },
      "packages": {
        "browserify>timers-browserify": true
      }
    },
    "prop-types": {
      "globals": {
        "console": true
      },
      "packages": {
        "prop-types>react-is": true,
        "react>object-assign": true
      }
    },
    "prop-types>react-is": {
      "globals": {
        "console": true
      }
    },
    "pump": {
      "packages": {
        "browserify>browser-resolve": true,
        "browserify>process": true,
        "end-of-stream": true,
        "pump>once": true
      }
    },
    "pump>once": {
      "packages": {
        "pump>once>wrappy": true
      }
    },
    "qrcode-generator": {
      "globals": {
        "define": true
      }
    },
    "qrcode.react": {
      "globals": {
        "Path2D": true,
        "devicePixelRatio": true
      },
      "packages": {
        "prop-types": true,
        "qrcode.react>qr.js": true,
        "react": true
      }
    },
    "react": {
      "globals": {
        "console": true
      },
      "packages": {
        "prop-types": true,
        "react>object-assign": true
      }
    },
    "react-devtools": {
      "packages": {
        "react-devtools>react-devtools-core": true
      }
    },
    "react-devtools>react-devtools-core": {
      "globals": {
        "WebSocket": true,
        "setTimeout": true
      }
    },
    "react-dnd-html5-backend": {
      "globals": {
        "addEventListener": true,
        "clearTimeout": true,
        "removeEventListener": true
      }
    },
    "react-dom": {
      "globals": {
        "HTMLIFrameElement": true,
        "MSApp": true,
        "__REACT_DEVTOOLS_GLOBAL_HOOK__": true,
        "addEventListener": true,
        "clearTimeout": true,
        "clipboardData": true,
        "console": true,
        "dispatchEvent": true,
        "document": true,
        "event": "write",
        "jest": true,
        "location.protocol": true,
        "navigator.userAgent.indexOf": true,
        "performance": true,
        "removeEventListener": true,
        "self": true,
        "setTimeout": true,
        "top": true,
        "trustedTypes": true
      },
      "packages": {
        "prop-types": true,
        "react": true,
        "react-dom>scheduler": true,
        "react>object-assign": true
      }
    },
    "react-dom>scheduler": {
      "globals": {
        "MessageChannel": true,
        "cancelAnimationFrame": true,
        "clearTimeout": true,
        "console": true,
        "navigator": true,
        "performance": true,
        "requestAnimationFrame": true,
        "setTimeout": true
      }
    },
    "react-focus-lock": {
      "globals": {
        "addEventListener": true,
        "console.error": true,
        "console.warn": true,
        "document": true,
        "removeEventListener": true,
        "setTimeout": true
      },
      "packages": {
        "@babel/runtime": true,
        "prop-types": true,
        "react": true,
        "react-focus-lock>focus-lock": true,
        "react-focus-lock>react-clientside-effect": true,
        "react-focus-lock>use-callback-ref": true,
        "react-focus-lock>use-sidecar": true
      }
    },
    "react-focus-lock>focus-lock": {
      "globals": {
        "HTMLIFrameElement": true,
        "Node.DOCUMENT_FRAGMENT_NODE": true,
        "Node.DOCUMENT_NODE": true,
        "Node.DOCUMENT_POSITION_CONTAINED_BY": true,
        "Node.DOCUMENT_POSITION_CONTAINS": true,
        "Node.ELEMENT_NODE": true,
        "console.error": true,
        "console.warn": true,
        "document": true,
        "getComputedStyle": true,
        "setTimeout": true
      },
      "packages": {
        "mockttp>graphql-tag>tslib": true
      }
    },
    "react-focus-lock>react-clientside-effect": {
      "packages": {
        "@babel/runtime": true,
        "react": true
      }
    },
    "react-focus-lock>use-callback-ref": {
      "packages": {
        "react": true
      }
    },
    "react-focus-lock>use-sidecar": {
      "globals": {
        "console.error": true
      },
      "packages": {
        "mockttp>graphql-tag>tslib": true,
        "react": true,
        "react-focus-lock>use-sidecar>detect-node-es": true
      }
    },
    "react-idle-timer": {
      "globals": {
        "clearTimeout": true,
        "document": true,
        "setTimeout": true
      },
      "packages": {
        "prop-types": true,
        "react": true
      }
    },
    "react-inspector": {
      "globals": {
        "Node": true,
        "chromeDark": true,
        "chromeLight": true
      },
      "packages": {
        "react": true
      }
    },
    "react-popper": {
      "globals": {
        "document": true
      },
      "packages": {
        "@popperjs/core": true,
        "react": true,
        "react-popper>react-fast-compare": true,
        "react-popper>warning": true
      }
    },
    "react-popper>react-fast-compare": {
      "globals": {
        "Element": true,
        "console.warn": true
      }
    },
    "react-popper>warning": {
      "globals": {
        "console": true
      }
    },
    "react-redux": {
      "globals": {
        "console": true,
        "document": true
      },
      "packages": {
        "@babel/runtime": true,
        "prop-types": true,
        "prop-types>react-is": true,
        "react": true,
        "react-dom": true,
        "react-redux>hoist-non-react-statics": true,
        "redux": true
      }
    },
    "react-redux>hoist-non-react-statics": {
      "packages": {
        "prop-types>react-is": true
      }
    },
    "react-responsive-carousel": {
      "globals": {
        "HTMLElement": true,
        "addEventListener": true,
        "clearTimeout": true,
        "console.warn": true,
        "document": true,
        "getComputedStyle": true,
        "removeEventListener": true,
        "setTimeout": true
      },
      "packages": {
        "classnames": true,
        "react": true,
        "react-dom": true,
        "react-responsive-carousel>react-easy-swipe": true
      }
    },
    "react-responsive-carousel>react-easy-swipe": {
      "globals": {
        "addEventListener": true,
        "define": true,
        "document.addEventListener": true,
        "document.removeEventListener": true
      },
      "packages": {
        "prop-types": true,
        "react": true
      }
    },
    "react-router-dom": {
      "packages": {
        "prop-types": true,
        "react": true,
        "react-router-dom>history": true,
        "react-router-dom>react-router": true,
        "react-router-dom>tiny-invariant": true,
        "react-router-dom>tiny-warning": true
      }
    },
    "react-router-dom>history": {
      "globals": {
        "addEventListener": true,
        "confirm": true,
        "document": true,
        "history": true,
        "location": true,
        "navigator.userAgent": true,
        "removeEventListener": true
      },
      "packages": {
        "react-router-dom>history>resolve-pathname": true,
        "react-router-dom>history>value-equal": true,
        "react-router-dom>tiny-invariant": true,
        "react-router-dom>tiny-warning": true
      }
    },
    "react-router-dom>react-router": {
      "packages": {
        "prop-types": true,
        "prop-types>react-is": true,
        "react": true,
        "react-redux>hoist-non-react-statics": true,
        "react-router-dom>react-router>history": true,
        "react-router-dom>react-router>mini-create-react-context": true,
        "react-router-dom>tiny-invariant": true,
        "react-router-dom>tiny-warning": true,
        "sinon>nise>path-to-regexp": true
      }
    },
    "react-router-dom>react-router>history": {
      "globals": {
        "addEventListener": true,
        "confirm": true,
        "document": true,
        "history": true,
        "location": true,
        "navigator.userAgent": true,
        "removeEventListener": true
      },
      "packages": {
        "react-router-dom>history>resolve-pathname": true,
        "react-router-dom>history>value-equal": true,
        "react-router-dom>tiny-invariant": true,
        "react-router-dom>tiny-warning": true
      }
    },
    "react-router-dom>react-router>mini-create-react-context": {
      "packages": {
        "@babel/runtime": true,
        "prop-types": true,
        "react": true,
        "react-router-dom>react-router>mini-create-react-context>gud": true,
        "react-router-dom>tiny-warning": true
      }
    },
    "react-router-dom>tiny-warning": {
      "globals": {
        "console": true
      }
    },
    "react-simple-file-input": {
      "globals": {
        "File": true,
        "FileReader": true,
        "console.warn": true
      },
      "packages": {
        "prop-types": true,
        "react": true
      }
    },
    "react-tippy": {
      "globals": {
        "Element": true,
        "MSStream": true,
        "MutationObserver": true,
        "addEventListener": true,
        "clearTimeout": true,
        "console.error": true,
        "console.warn": true,
        "define": true,
        "document": true,
        "getComputedStyle": true,
        "innerHeight": true,
        "innerWidth": true,
        "navigator.maxTouchPoints": true,
        "navigator.msMaxTouchPoints": true,
        "navigator.userAgent": true,
        "performance": true,
        "requestAnimationFrame": true,
        "setTimeout": true
      },
      "packages": {
        "react": true,
        "react-dom": true,
        "react-tippy>popper.js": true
      }
    },
    "react-tippy>popper.js": {
      "globals": {
        "MSInputMethodContext": true,
        "Node.DOCUMENT_POSITION_FOLLOWING": true,
        "cancelAnimationFrame": true,
        "console.warn": true,
        "define": true,
        "devicePixelRatio": true,
        "document": true,
        "getComputedStyle": true,
        "innerHeight": true,
        "innerWidth": true,
        "navigator.userAgent": true,
        "requestAnimationFrame": true,
        "setTimeout": true
      }
    },
    "react-toggle-button": {
      "globals": {
        "clearTimeout": true,
        "console.warn": true,
        "define": true,
        "performance": true,
        "setTimeout": true
      },
      "packages": {
        "react": true
      }
    },
    "readable-stream": {
      "packages": {
        "browserify>browser-resolve": true,
        "browserify>process": true,
        "browserify>timers-browserify": true,
        "pumpify>inherits": true,
        "readable-stream>core-util-is": true,
        "readable-stream>isarray": true,
        "readable-stream>process-nextick-args": true,
        "readable-stream>safe-buffer": true,
        "readable-stream>string_decoder": true,
        "readable-stream>util-deprecate": true,
        "webpack>events": true
      }
    },
    "readable-stream>core-util-is": {
      "packages": {
        "browserify>insert-module-globals>is-buffer": true
      }
    },
    "readable-stream>process-nextick-args": {
      "packages": {
        "browserify>process": true
      }
    },
    "readable-stream>safe-buffer": {
      "packages": {
        "browserify>buffer": true
      }
    },
    "readable-stream>string_decoder": {
      "packages": {
        "readable-stream>safe-buffer": true
      }
    },
    "readable-stream>util-deprecate": {
      "globals": {
        "console.trace": true,
        "console.warn": true,
        "localStorage": true
      }
    },
    "redux": {
      "globals": {
        "console": true
      },
      "packages": {
        "@babel/runtime": true
      }
    },
    "semver": {
      "globals": {
        "console.error": true
      },
      "packages": {
        "browserify>process": true,
        "semver>lru-cache": true
      }
    },
    "semver>lru-cache": {
      "packages": {
        "semver>lru-cache>yallist": true
      }
    },
    "sinon>nise>path-to-regexp": {
      "packages": {
        "sinon>nise>path-to-regexp>isarray": true
      }
    },
    "stream-browserify": {
      "packages": {
        "pumpify>inherits": true,
        "stream-browserify>readable-stream": true,
        "webpack>events": true
      }
    },
    "stream-browserify>readable-stream": {
      "packages": {
        "browserify>browser-resolve": true,
        "browserify>buffer": true,
        "browserify>process": true,
        "browserify>string_decoder": true,
        "pumpify>inherits": true,
        "readable-stream>util-deprecate": true,
        "webpack>events": true
      }
    },
    "string.prototype.matchall>call-bind": {
      "packages": {
        "browserify>has>function-bind": true,
        "string.prototype.matchall>get-intrinsic": true
      }
    },
    "string.prototype.matchall>es-abstract>gopd": {
      "packages": {
        "string.prototype.matchall>get-intrinsic": true
      }
    },
    "string.prototype.matchall>es-abstract>is-callable": {
      "globals": {
        "document": true
      }
    },
    "string.prototype.matchall>es-abstract>is-regex": {
      "packages": {
        "koa>is-generator-function>has-tostringtag": true,
        "string.prototype.matchall>call-bind": true
      }
    },
    "string.prototype.matchall>get-intrinsic": {
      "globals": {
        "AggregateError": true,
        "FinalizationRegistry": true,
        "WeakRef": true
      },
      "packages": {
        "browserify>has": true,
        "browserify>has>function-bind": true,
        "string.prototype.matchall>es-abstract>has-proto": true,
        "string.prototype.matchall>has-symbols": true
      }
    },
    "string.prototype.matchall>regexp.prototype.flags": {
      "packages": {
        "globalthis>define-properties": true,
        "string.prototype.matchall>call-bind": true,
        "string.prototype.matchall>regexp.prototype.flags>functions-have-names": true
      }
    },
    "string.prototype.matchall>side-channel": {
      "packages": {
        "brfs>static-module>object-inspect": true,
        "string.prototype.matchall>call-bind": true,
        "string.prototype.matchall>get-intrinsic": true
      }
    },
    "superstruct": {
      "globals": {
        "console.warn": true,
        "define": true
      }
    },
    "uuid": {
      "globals": {
        "crypto": true,
        "msCrypto": true
      }
    },
    "web3": {
      "globals": {
        "XMLHttpRequest": true
      }
    },
    "web3-stream-provider": {
      "globals": {
        "setTimeout": true
      },
      "packages": {
        "browserify>util": true,
        "readable-stream": true,
        "web3-stream-provider>uuid": true
      }
    },
    "web3-stream-provider>uuid": {
      "globals": {
        "crypto": true,
        "msCrypto": true
      }
    },
    "webextension-polyfill": {
      "globals": {
        "browser": true,
        "chrome": true,
        "console.error": true,
        "console.warn": true,
        "define": true
      }
    },
    "webpack>events": {
      "globals": {
        "console": true
      }
    }
  }
}<|MERGE_RESOLUTION|>--- conflicted
+++ resolved
@@ -1111,7 +1111,12 @@
         "koa>content-disposition>safe-buffer": true
       }
     },
-<<<<<<< HEAD
+    "@metamask/eth-query": {
+      "packages": {
+        "@metamask/eth-query>json-rpc-random-id": true,
+        "watchify>xtend": true
+      }
+    },
     "@metamask/eth-snap-keyring": {
       "globals": {
         "console.error": true
@@ -1119,9 +1124,9 @@
       "packages": {
         "@ethereumjs/tx": true,
         "@metamask/eth-snap-keyring>@metamask/eth-sig-util": true,
-        "@metamask/eth-snap-keyring>@metamask/utils": true,
         "@metamask/eth-snap-keyring>uuid": true,
         "@metamask/keyring-api": true,
+        "@metamask/utils": true,
         "superstruct": true,
         "webpack>events": true
       }
@@ -1131,35 +1136,16 @@
         "@ethereumjs/tx>@ethereumjs/util": true,
         "@ethereumjs/tx>ethereum-cryptography": true,
         "@metamask/assets-controllers>@metamask/abi-utils": true,
-        "@metamask/eth-snap-keyring>@metamask/utils": true,
+        "@metamask/utils": true,
         "browserify>buffer": true,
         "eth-sig-util>ethereumjs-util>ethjs-util": true,
         "eth-sig-util>tweetnacl": true,
         "eth-sig-util>tweetnacl-util": true
       }
     },
-    "@metamask/eth-snap-keyring>@metamask/utils": {
-      "globals": {
-        "TextDecoder": true,
-        "TextEncoder": true
-      },
-      "packages": {
-        "@metamask/key-tree>@noble/hashes": true,
-        "browserify>buffer": true,
-        "nock>debug": true,
-        "semver": true,
-        "superstruct": true
-      }
-    },
     "@metamask/eth-snap-keyring>uuid": {
       "globals": {
         "crypto": true
-=======
-    "@metamask/eth-query": {
-      "packages": {
-        "@metamask/eth-query>json-rpc-random-id": true,
-        "watchify>xtend": true
->>>>>>> 47d7eec9
       }
     },
     "@metamask/eth-token-tracker": {
@@ -1608,40 +1594,18 @@
         "browserify>browser-resolve": true
       }
     },
-<<<<<<< HEAD
-    "@metamask/key-tree>@scure/base": {
-      "globals": {
-        "TextDecoder": true,
-        "TextEncoder": true
-      }
-    },
     "@metamask/keyring-api": {
       "packages": {
-        "@metamask/keyring-api>@metamask/utils": true,
         "@metamask/keyring-api>uuid": true,
+        "@metamask/utils": true,
         "superstruct": true
       }
     },
-    "@metamask/keyring-api>@metamask/utils": {
-      "globals": {
-        "TextDecoder": true,
-        "TextEncoder": true
-      },
-      "packages": {
-        "@metamask/key-tree>@noble/hashes": true,
-        "browserify>buffer": true,
-        "nock>debug": true,
-        "semver": true,
-        "superstruct": true
-      }
-    },
     "@metamask/keyring-api>uuid": {
       "globals": {
         "crypto": true
       }
     },
-=======
->>>>>>> 47d7eec9
     "@metamask/keyring-controller": {
       "packages": {
         "@metamask/base-controller": true,
