{
  "resources": {
    "@babel/runtime": {
      "globals": {
        "regeneratorRuntime": "write"
      }
    },
    "@metamask/notification-services-controller>@contentful/rich-text-html-renderer": {
      "globals": {
        "SuppressedError": true
      }
    },
    "@ensdomains/content-hash": {
      "globals": {
        "console.warn": true
      },
      "packages": {
        "browserify>buffer": true,
        "@ensdomains/content-hash>cids": true,
        "@ensdomains/content-hash>js-base64": true,
        "@ensdomains/content-hash>multicodec": true,
        "@ensdomains/content-hash>multihashes": true
      }
    },
    "@ethereumjs/tx>@ethereumjs/common": {
      "packages": {
        "@ethereumjs/tx>@ethereumjs/util": true,
        "webpack>events": true
      }
    },
    "eth-lattice-keyring>gridplus-sdk>@ethereumjs/common": {
      "packages": {
        "eth-lattice-keyring>gridplus-sdk>@ethereumjs/common>@ethereumjs/util": true,
        "browserify>buffer": true,
        "eth-lattice-keyring>gridplus-sdk>crc-32": true,
        "webpack>events": true
      }
    },
    "@ethereumjs/tx>@ethereumjs/rlp": {
      "globals": {
        "TextEncoder": true
      }
    },
    "@ethereumjs/tx>@ethereumjs/util>@ethereumjs/rlp": {
      "globals": {
        "TextEncoder": true
      }
    },
    "@keystonehq/metamask-airgapped-keyring>@ethereumjs/rlp": {
      "globals": {
        "TextEncoder": true
      }
    },
    "@metamask/eth-ledger-bridge-keyring>@ethereumjs/rlp": {
      "globals": {
        "TextEncoder": true
      }
    },
    "@metamask/eth-ledger-bridge-keyring>@metamask/eth-sig-util>@ethereumjs/rlp": {
      "globals": {
        "TextEncoder": true
      }
    },
    "@ethereumjs/tx": {
      "packages": {
        "@ethereumjs/tx>@ethereumjs/common": true,
        "@ethereumjs/tx>@ethereumjs/rlp": true,
        "@ethereumjs/tx>@ethereumjs/util": true,
        "@ethereumjs/tx>ethereum-cryptography": true
      }
    },
    "eth-lattice-keyring>gridplus-sdk>@ethereumjs/common>@ethereumjs/util": {
      "globals": {
        "console.warn": true
      },
      "packages": {
        "@keystonehq/metamask-airgapped-keyring>@ethereumjs/rlp": true,
        "browserify>buffer": true,
        "@ethereumjs/tx>ethereum-cryptography": true,
        "webpack>events": true,
        "browserify>insert-module-globals>is-buffer": true,
        "eth-lattice-keyring>@ethereumjs/util>micro-ftch": true
      }
    },
    "@ethereumjs/tx>@ethereumjs/util": {
      "globals": {
        "console.warn": true,
        "fetch": true
      },
      "packages": {
        "@ethereumjs/tx>@ethereumjs/util>@ethereumjs/rlp": true,
        "@ethereumjs/tx>ethereum-cryptography": true,
        "webpack>events": true
      }
    },
    "@keystonehq/metamask-airgapped-keyring>@keystonehq/base-eth-keyring>@ethereumjs/util": {
      "globals": {
        "console.warn": true
      },
      "packages": {
        "@keystonehq/metamask-airgapped-keyring>@ethereumjs/rlp": true,
        "browserify>buffer": true,
        "@ethereumjs/tx>ethereum-cryptography": true,
        "webpack>events": true,
        "browserify>insert-module-globals>is-buffer": true,
        "eth-lattice-keyring>@ethereumjs/util>micro-ftch": true
      }
    },
    "@keystonehq/metamask-airgapped-keyring>@keystonehq/bc-ur-registry-eth>@ethereumjs/util": {
      "globals": {
        "console.warn": true
      },
      "packages": {
        "@keystonehq/metamask-airgapped-keyring>@ethereumjs/rlp": true,
        "browserify>buffer": true,
        "@ethereumjs/tx>ethereum-cryptography": true,
        "webpack>events": true,
        "browserify>insert-module-globals>is-buffer": true,
        "eth-lattice-keyring>@ethereumjs/util>micro-ftch": true
      }
    },
    "@metamask/eth-sig-util>@ethereumjs/util": {
      "globals": {
        "console.warn": true
      },
      "packages": {
        "@keystonehq/metamask-airgapped-keyring>@ethereumjs/rlp": true,
        "browserify>buffer": true,
        "@ethereumjs/tx>ethereum-cryptography": true,
        "webpack>events": true,
        "browserify>insert-module-globals>is-buffer": true,
        "eth-lattice-keyring>@ethereumjs/util>micro-ftch": true
      }
    },
    "@metamask/keyring-controller>@metamask/eth-hd-keyring>@metamask/eth-sig-util>@ethereumjs/util": {
      "globals": {
        "console.warn": true
      },
      "packages": {
        "@keystonehq/metamask-airgapped-keyring>@ethereumjs/rlp": true,
        "browserify>buffer": true,
        "@ethereumjs/tx>ethereum-cryptography": true,
        "webpack>events": true,
        "browserify>insert-module-globals>is-buffer": true,
        "eth-lattice-keyring>@ethereumjs/util>micro-ftch": true
      }
    },
    "@metamask/eth-json-rpc-middleware>@metamask/eth-sig-util>@ethereumjs/util": {
      "globals": {
        "console.warn": true
      },
      "packages": {
        "@keystonehq/metamask-airgapped-keyring>@ethereumjs/rlp": true,
        "browserify>buffer": true,
        "@ethereumjs/tx>ethereum-cryptography": true,
        "webpack>events": true,
        "browserify>insert-module-globals>is-buffer": true,
        "eth-lattice-keyring>@ethereumjs/util>micro-ftch": true
      }
    },
    "@metamask/eth-ledger-bridge-keyring>@metamask/eth-sig-util>@ethereumjs/util": {
      "globals": {
        "console.warn": true
      },
      "packages": {
        "@metamask/eth-ledger-bridge-keyring>@metamask/eth-sig-util>@ethereumjs/rlp": true,
        "browserify>buffer": true,
        "@ethereumjs/tx>ethereum-cryptography": true,
        "webpack>events": true,
        "browserify>insert-module-globals>is-buffer": true,
        "eth-lattice-keyring>@ethereumjs/util>micro-ftch": true
      }
    },
    "@metamask/keyring-controller>@metamask/eth-simple-keyring>@metamask/eth-sig-util>@ethereumjs/util": {
      "globals": {
        "console.warn": true
      },
      "packages": {
        "@keystonehq/metamask-airgapped-keyring>@ethereumjs/rlp": true,
        "browserify>buffer": true,
        "@ethereumjs/tx>ethereum-cryptography": true,
        "webpack>events": true,
        "browserify>insert-module-globals>is-buffer": true,
        "eth-lattice-keyring>@ethereumjs/util>micro-ftch": true
      }
    },
    "@metamask/eth-snap-keyring>@metamask/eth-sig-util>@ethereumjs/util": {
      "globals": {
        "console.warn": true
      },
      "packages": {
        "@keystonehq/metamask-airgapped-keyring>@ethereumjs/rlp": true,
        "browserify>buffer": true,
        "@ethereumjs/tx>ethereum-cryptography": true,
        "webpack>events": true,
        "browserify>insert-module-globals>is-buffer": true,
        "eth-lattice-keyring>@ethereumjs/util>micro-ftch": true
      }
    },
    "@metamask/eth-trezor-keyring>@metamask/eth-sig-util>@ethereumjs/util": {
      "globals": {
        "console.warn": true
      },
      "packages": {
        "@keystonehq/metamask-airgapped-keyring>@ethereumjs/rlp": true,
        "browserify>buffer": true,
        "@ethereumjs/tx>ethereum-cryptography": true,
        "webpack>events": true,
        "browserify>insert-module-globals>is-buffer": true,
        "eth-lattice-keyring>@ethereumjs/util>micro-ftch": true
      }
    },
    "@metamask/keyring-controller>@metamask/eth-sig-util>@ethereumjs/util": {
      "globals": {
        "console.warn": true
      },
      "packages": {
        "@keystonehq/metamask-airgapped-keyring>@ethereumjs/rlp": true,
        "browserify>buffer": true,
        "@ethereumjs/tx>ethereum-cryptography": true,
        "webpack>events": true,
        "browserify>insert-module-globals>is-buffer": true,
        "eth-lattice-keyring>@ethereumjs/util>micro-ftch": true
      }
    },
    "@metamask/signature-controller>@metamask/eth-sig-util>@ethereumjs/util": {
      "globals": {
        "console.warn": true
      },
      "packages": {
        "@keystonehq/metamask-airgapped-keyring>@ethereumjs/rlp": true,
        "browserify>buffer": true,
        "@ethereumjs/tx>ethereum-cryptography": true,
        "webpack>events": true,
        "browserify>insert-module-globals>is-buffer": true,
        "eth-lattice-keyring>@ethereumjs/util>micro-ftch": true
      }
    },
    "eth-lattice-keyring>@ethereumjs/util": {
      "globals": {
        "console.warn": true
      },
      "packages": {
        "@keystonehq/metamask-airgapped-keyring>@ethereumjs/rlp": true,
        "browserify>buffer": true,
        "@ethereumjs/tx>ethereum-cryptography": true,
        "webpack>events": true,
        "browserify>insert-module-globals>is-buffer": true,
        "eth-lattice-keyring>@ethereumjs/util>micro-ftch": true
      }
    },
    "@ethersproject/abi": {
      "globals": {
        "console.log": true
      },
      "packages": {
        "ethers>@ethersproject/address": true,
        "@ethersproject/bignumber": true,
        "@ethersproject/bytes": true,
        "ethers>@ethersproject/constants": true,
        "@ethersproject/hash": true,
        "ethers>@ethersproject/keccak256": true,
        "ethers>@ethersproject/logger": true,
        "ethers>@ethersproject/properties": true,
        "ethers>@ethersproject/strings": true
      }
    },
    "ethers>@ethersproject/abstract-provider": {
      "packages": {
        "@ethersproject/bignumber": true,
        "@ethersproject/bytes": true,
        "ethers>@ethersproject/logger": true,
        "ethers>@ethersproject/properties": true
      }
    },
    "ethers>@ethersproject/abstract-signer": {
      "packages": {
        "ethers>@ethersproject/logger": true,
        "ethers>@ethersproject/properties": true
      }
    },
    "ethers>@ethersproject/address": {
      "packages": {
        "@ethersproject/bignumber": true,
        "@ethersproject/bytes": true,
        "ethers>@ethersproject/keccak256": true,
        "ethers>@ethersproject/logger": true,
        "ethers>@ethersproject/rlp": true
      }
    },
    "ethers>@ethersproject/base64": {
      "globals": {
        "atob": true,
        "btoa": true
      },
      "packages": {
        "@ethersproject/bytes": true
      }
    },
    "ethers>@ethersproject/basex": {
      "packages": {
        "@ethersproject/bytes": true,
        "ethers>@ethersproject/properties": true
      }
    },
    "@ethersproject/bignumber": {
      "packages": {
        "@ethersproject/bytes": true,
        "ethers>@ethersproject/logger": true,
        "bn.js": true
      }
    },
    "@ethersproject/bytes": {
      "packages": {
        "ethers>@ethersproject/logger": true
      }
    },
    "ethers>@ethersproject/constants": {
      "packages": {
        "@ethersproject/bignumber": true
      }
    },
    "@ethersproject/contracts": {
      "globals": {
        "setTimeout": true
      },
      "packages": {
        "@ethersproject/abi": true,
        "ethers>@ethersproject/abstract-provider": true,
        "ethers>@ethersproject/abstract-signer": true,
        "ethers>@ethersproject/address": true,
        "@ethersproject/bignumber": true,
        "@ethersproject/bytes": true,
        "ethers>@ethersproject/logger": true,
        "ethers>@ethersproject/properties": true,
        "ethers>@ethersproject/transactions": true
      }
    },
    "@ethersproject/hash": {
      "packages": {
        "ethers>@ethersproject/address": true,
        "ethers>@ethersproject/base64": true,
        "@ethersproject/bignumber": true,
        "@ethersproject/bytes": true,
        "ethers>@ethersproject/keccak256": true,
        "ethers>@ethersproject/logger": true,
        "ethers>@ethersproject/properties": true,
        "ethers>@ethersproject/strings": true
      }
    },
    "@ethersproject/hdnode": {
      "packages": {
        "ethers>@ethersproject/basex": true,
        "@ethersproject/bignumber": true,
        "@ethersproject/bytes": true,
        "ethers>@ethersproject/logger": true,
        "ethers>@ethersproject/pbkdf2": true,
        "ethers>@ethersproject/properties": true,
        "ethers>@ethersproject/sha2": true,
        "ethers>@ethersproject/signing-key": true,
        "ethers>@ethersproject/strings": true,
        "ethers>@ethersproject/transactions": true,
        "ethers>@ethersproject/wordlists": true
      }
    },
    "ethers>@ethersproject/json-wallets": {
      "packages": {
        "ethers>@ethersproject/address": true,
        "@ethersproject/bytes": true,
        "@ethersproject/hdnode": true,
        "ethers>@ethersproject/keccak256": true,
        "ethers>@ethersproject/logger": true,
        "ethers>@ethersproject/pbkdf2": true,
        "ethers>@ethersproject/properties": true,
        "ethers>@ethersproject/random": true,
        "ethers>@ethersproject/strings": true,
        "ethers>@ethersproject/transactions": true,
        "ethers>@ethersproject/json-wallets>aes-js": true,
        "ethers>@ethersproject/json-wallets>scrypt-js": true
      }
    },
    "ethers>@ethersproject/keccak256": {
      "packages": {
        "@ethersproject/bytes": true,
        "eth-ens-namehash>js-sha3": true
      }
    },
    "ethers>@ethersproject/logger": {
      "globals": {
        "console": true
      }
    },
    "ethers>@ethersproject/providers>@ethersproject/networks": {
      "packages": {
        "ethers>@ethersproject/logger": true
      }
    },
    "@metamask/test-bundler>@ethersproject/networks": {
      "packages": {
        "ethers>@ethersproject/logger": true
      }
    },
    "ethers>@ethersproject/pbkdf2": {
      "packages": {
        "@ethersproject/bytes": true,
        "ethers>@ethersproject/sha2": true
      }
    },
    "ethers>@ethersproject/properties": {
      "packages": {
        "ethers>@ethersproject/logger": true
      }
    },
    "@ethersproject/providers": {
      "globals": {
        "WebSocket": true,
        "clearInterval": true,
        "clearTimeout": true,
        "console.log": true,
        "console.warn": true,
        "setInterval": true,
        "setTimeout": true
      },
      "packages": {
        "ethers>@ethersproject/abstract-provider": true,
        "ethers>@ethersproject/abstract-signer": true,
        "ethers>@ethersproject/address": true,
        "ethers>@ethersproject/base64": true,
        "ethers>@ethersproject/basex": true,
        "@ethersproject/bignumber": true,
        "@ethersproject/bytes": true,
        "ethers>@ethersproject/constants": true,
        "@ethersproject/hash": true,
        "ethers>@ethersproject/logger": true,
        "@metamask/test-bundler>@ethersproject/networks": true,
        "ethers>@ethersproject/properties": true,
        "ethers>@ethersproject/random": true,
        "ethers>@ethersproject/sha2": true,
        "ethers>@ethersproject/strings": true,
        "ethers>@ethersproject/transactions": true,
        "@ethersproject/providers>@ethersproject/web": true,
        "@ethersproject/providers>bech32": true
      }
    },
    "ethers>@ethersproject/providers": {
      "globals": {
        "WebSocket": true,
        "clearInterval": true,
        "clearTimeout": true,
        "console.log": true,
        "console.warn": true,
        "setInterval": true,
        "setTimeout": true
      },
      "packages": {
        "ethers>@ethersproject/abstract-provider": true,
        "ethers>@ethersproject/abstract-signer": true,
        "ethers>@ethersproject/address": true,
        "ethers>@ethersproject/base64": true,
        "ethers>@ethersproject/basex": true,
        "@ethersproject/bignumber": true,
        "@ethersproject/bytes": true,
        "ethers>@ethersproject/constants": true,
        "@ethersproject/hash": true,
        "ethers>@ethersproject/logger": true,
        "ethers>@ethersproject/providers>@ethersproject/networks": true,
        "ethers>@ethersproject/properties": true,
        "ethers>@ethersproject/random": true,
        "ethers>@ethersproject/sha2": true,
        "ethers>@ethersproject/strings": true,
        "ethers>@ethersproject/transactions": true,
        "ethers>@ethersproject/providers>@ethersproject/web": true,
        "ethers>@ethersproject/providers>bech32": true
      }
    },
    "@ethersproject/providers>@ethersproject/random": {
      "globals": {
        "crypto.getRandomValues": true
      }
    },
    "ethers>@ethersproject/random": {
      "packages": {
        "@ethersproject/bytes": true,
        "ethers>@ethersproject/logger": true
      }
    },
    "ethers>@ethersproject/rlp": {
      "packages": {
        "@ethersproject/bytes": true,
        "ethers>@ethersproject/logger": true
      }
    },
    "ethers>@ethersproject/sha2": {
      "packages": {
        "@ethersproject/bytes": true,
        "ethers>@ethersproject/logger": true,
        "ethers>@ethersproject/sha2>hash.js": true
      }
    },
    "ethers>@ethersproject/signing-key": {
      "packages": {
        "@ethersproject/bytes": true,
        "ethers>@ethersproject/logger": true,
        "ethers>@ethersproject/properties": true,
        "@metamask/ppom-validator>elliptic": true
      }
    },
    "ethers>@ethersproject/solidity": {
      "packages": {
        "@ethersproject/bignumber": true,
        "@ethersproject/bytes": true,
        "ethers>@ethersproject/keccak256": true,
        "ethers>@ethersproject/logger": true,
        "ethers>@ethersproject/sha2": true,
        "ethers>@ethersproject/strings": true
      }
    },
    "ethers>@ethersproject/strings": {
      "packages": {
        "@ethersproject/bytes": true,
        "ethers>@ethersproject/constants": true,
        "ethers>@ethersproject/logger": true
      }
    },
    "ethers>@ethersproject/transactions": {
      "packages": {
        "ethers>@ethersproject/address": true,
        "@ethersproject/bignumber": true,
        "@ethersproject/bytes": true,
        "ethers>@ethersproject/constants": true,
        "ethers>@ethersproject/keccak256": true,
        "ethers>@ethersproject/logger": true,
        "ethers>@ethersproject/properties": true,
        "ethers>@ethersproject/rlp": true,
        "ethers>@ethersproject/signing-key": true
      }
    },
    "ethers>@ethersproject/units": {
      "packages": {
        "@ethersproject/bignumber": true,
        "ethers>@ethersproject/logger": true
      }
    },
    "@ethersproject/wallet": {
      "packages": {
        "ethers>@ethersproject/abstract-provider": true,
        "ethers>@ethersproject/abstract-signer": true,
        "ethers>@ethersproject/address": true,
        "@ethersproject/bytes": true,
        "@ethersproject/hash": true,
        "@ethersproject/hdnode": true,
        "ethers>@ethersproject/json-wallets": true,
        "ethers>@ethersproject/keccak256": true,
        "ethers>@ethersproject/logger": true,
        "ethers>@ethersproject/properties": true,
        "ethers>@ethersproject/random": true,
        "ethers>@ethersproject/signing-key": true,
        "ethers>@ethersproject/transactions": true
      }
    },
    "@ethersproject/providers>@ethersproject/web": {
      "globals": {
        "clearTimeout": true,
        "fetch": true,
        "setTimeout": true
      },
      "packages": {
        "ethers>@ethersproject/base64": true,
        "@ethersproject/bytes": true,
        "ethers>@ethersproject/logger": true,
        "ethers>@ethersproject/properties": true,
        "ethers>@ethersproject/strings": true
      }
    },
    "ethers>@ethersproject/providers>@ethersproject/web": {
      "globals": {
        "clearTimeout": true,
        "fetch": true,
        "setTimeout": true
      },
      "packages": {
        "ethers>@ethersproject/base64": true,
        "@ethersproject/bytes": true,
        "ethers>@ethersproject/logger": true,
        "ethers>@ethersproject/properties": true,
        "ethers>@ethersproject/strings": true
      }
    },
    "ethers>@ethersproject/web": {
      "globals": {
        "clearTimeout": true,
        "fetch": true,
        "setTimeout": true
      },
      "packages": {
        "ethers>@ethersproject/base64": true,
        "@ethersproject/bytes": true,
        "ethers>@ethersproject/logger": true,
        "ethers>@ethersproject/properties": true,
        "ethers>@ethersproject/strings": true
      }
    },
    "ethers>@ethersproject/wordlists": {
      "packages": {
        "@ethersproject/bytes": true,
        "@ethersproject/hash": true,
        "ethers>@ethersproject/logger": true,
        "ethers>@ethersproject/properties": true,
        "ethers>@ethersproject/strings": true
      }
    },
    "@metamask/notification-services-controller>firebase>@firebase/app": {
      "globals": {
        "FinalizationRegistry": true,
        "console.warn": true
      },
      "packages": {
        "@metamask/notification-services-controller>firebase>@firebase/app>@firebase/component": true,
        "@metamask/notification-services-controller>firebase>@firebase/app>@firebase/logger": true,
        "@metamask/notification-services-controller>firebase>@firebase/util": true,
        "@metamask/notification-services-controller>firebase>@firebase/app>idb": true
      }
    },
    "@metamask/notification-services-controller>firebase>@firebase/app>@firebase/component": {
      "packages": {
        "@metamask/notification-services-controller>firebase>@firebase/util": true
      }
    },
    "@metamask/notification-services-controller>firebase>@firebase/installations": {
      "globals": {
        "BroadcastChannel": true,
        "Headers": true,
        "btoa": true,
        "console.error": true,
        "crypto": true,
        "fetch": true,
        "msCrypto": true,
        "navigator.onLine": true,
        "setTimeout": true
      },
      "packages": {
        "@metamask/notification-services-controller>firebase>@firebase/app": true,
        "@metamask/notification-services-controller>firebase>@firebase/app>@firebase/component": true,
        "@metamask/notification-services-controller>firebase>@firebase/util": true,
        "@metamask/notification-services-controller>firebase>@firebase/app>idb": true
      }
    },
    "@metamask/notification-services-controller>firebase>@firebase/app>@firebase/logger": {
      "globals": {
        "console": true
      }
    },
    "@metamask/notification-services-controller>firebase>@firebase/messaging": {
      "globals": {
        "Headers": true,
        "Notification.maxActions": true,
        "Notification.permission": true,
        "Notification.requestPermission": true,
        "PushSubscription.prototype.hasOwnProperty": true,
        "ServiceWorkerRegistration": true,
        "URL": true,
        "addEventListener": true,
        "atob": true,
        "btoa": true,
        "clearTimeout": true,
        "clients.matchAll": true,
        "clients.openWindow": true,
        "console.warn": true,
        "document": true,
        "fetch": true,
        "indexedDB": true,
        "location.href": true,
        "location.origin": true,
        "navigator": true,
        "origin.replace": true,
        "registration.showNotification": true,
        "setTimeout": true
      },
      "packages": {
        "@metamask/notification-services-controller>firebase>@firebase/app": true,
        "@metamask/notification-services-controller>firebase>@firebase/app>@firebase/component": true,
        "@metamask/notification-services-controller>firebase>@firebase/installations": true,
        "@metamask/notification-services-controller>firebase>@firebase/util": true,
        "@metamask/notification-services-controller>firebase>@firebase/app>idb": true
      }
    },
    "@metamask/notification-services-controller>firebase>@firebase/util": {
      "globals": {
        "WorkerGlobalScope": true,
        "atob": true,
        "browser": true,
        "btoa": true,
        "chrome": true,
        "console": true,
        "document": true,
        "indexedDB": true,
        "navigator": true,
        "process": true,
        "setTimeout": true
      },
      "packages": {
        "process": true
      }
    },
    "@open-rpc/schema-utils-js>@json-schema-tools/dereferencer": {
      "packages": {
        "@open-rpc/schema-utils-js>@json-schema-tools/reference-resolver": true,
        "@open-rpc/schema-utils-js>@json-schema-tools/dereferencer>@json-schema-tools/traverse": true,
        "@metamask/rpc-errors>fast-safe-stringify": true
      }
    },
    "@open-rpc/schema-utils-js>@json-schema-tools/reference-resolver": {
      "packages": {
        "@open-rpc/schema-utils-js>@json-schema-tools/reference-resolver>@json-schema-spec/json-pointer": true,
        "@open-rpc/test-coverage>isomorphic-fetch": true
      }
    },
    "@keystonehq/metamask-airgapped-keyring>@keystonehq/base-eth-keyring": {
      "packages": {
        "@keystonehq/metamask-airgapped-keyring>@ethereumjs/rlp": true,
        "@ethereumjs/tx": true,
        "@keystonehq/metamask-airgapped-keyring>@keystonehq/base-eth-keyring>@ethereumjs/util": true,
        "@keystonehq/metamask-airgapped-keyring>@keystonehq/base-eth-keyring>@keystonehq/bc-ur-registry-eth": true,
        "browserify>buffer": true,
        "@metamask/eth-trezor-keyring>hdkey": true,
        "uuid": true
      }
    },
    "@keystonehq/bc-ur-registry-eth": {
      "packages": {
        "@ethereumjs/tx>@ethereumjs/util": true,
        "@keystonehq/bc-ur-registry-eth>@keystonehq/bc-ur-registry": true,
        "browserify>buffer": true,
        "@metamask/eth-trezor-keyring>hdkey": true,
        "uuid": true
      }
    },
    "@keystonehq/metamask-airgapped-keyring>@keystonehq/base-eth-keyring>@keystonehq/bc-ur-registry-eth": {
      "packages": {
        "@keystonehq/metamask-airgapped-keyring>@keystonehq/base-eth-keyring>@ethereumjs/util": true,
        "@keystonehq/metamask-airgapped-keyring>@keystonehq/base-eth-keyring>@keystonehq/bc-ur-registry-eth>@keystonehq/bc-ur-registry": true,
        "browserify>buffer": true,
        "@metamask/eth-trezor-keyring>hdkey": true,
        "uuid": true
      }
    },
    "@keystonehq/metamask-airgapped-keyring>@keystonehq/bc-ur-registry-eth": {
      "packages": {
        "@keystonehq/metamask-airgapped-keyring>@keystonehq/bc-ur-registry-eth>@ethereumjs/util": true,
        "@keystonehq/metamask-airgapped-keyring>@keystonehq/bc-ur-registry-eth>@keystonehq/bc-ur-registry": true,
        "browserify>buffer": true,
        "@metamask/eth-trezor-keyring>hdkey": true,
        "uuid": true
      }
    },
    "@keystonehq/bc-ur-registry-eth>@keystonehq/bc-ur-registry": {
      "globals": {
        "define": true
      },
      "packages": {
        "@ngraveio/bc-ur": true,
        "ethereumjs-util>ethereum-cryptography>bs58check": true,
        "buffer": true,
        "browserify>buffer": true,
        "tslib": true
      }
    },
    "@keystonehq/metamask-airgapped-keyring>@keystonehq/base-eth-keyring>@keystonehq/bc-ur-registry-eth>@keystonehq/bc-ur-registry": {
      "globals": {
        "define": true
      },
      "packages": {
        "@ngraveio/bc-ur": true,
        "ethereumjs-util>ethereum-cryptography>bs58check": true,
        "buffer": true,
        "browserify>buffer": true,
        "tslib": true
      }
    },
    "@keystonehq/metamask-airgapped-keyring>@keystonehq/bc-ur-registry-eth>@keystonehq/bc-ur-registry": {
      "globals": {
        "define": true
      },
      "packages": {
        "@ngraveio/bc-ur": true,
        "ethereumjs-util>ethereum-cryptography>bs58check": true,
        "buffer": true,
        "browserify>buffer": true,
        "tslib": true
      }
    },
    "@keystonehq/metamask-airgapped-keyring": {
      "packages": {
        "@keystonehq/metamask-airgapped-keyring>@ethereumjs/rlp": true,
        "@ethereumjs/tx": true,
        "@keystonehq/metamask-airgapped-keyring>@keystonehq/base-eth-keyring": true,
        "@keystonehq/metamask-airgapped-keyring>@keystonehq/bc-ur-registry-eth": true,
        "@metamask/obs-store": true,
        "browserify>buffer": true,
        "webpack>events": true,
        "uuid": true
      }
    },
    "chart.js>@kurkle/color": {
      "globals": {
        "define": true
      }
    },
    "@lavamoat/lavadome-react": {
      "globals": {
        "Document.prototype": true,
        "DocumentFragment.prototype": true,
        "Element.prototype": true,
        "Event.prototype": true,
        "EventTarget.prototype": true,
        "NavigateEvent.prototype": true,
        "NavigationDestination.prototype": true,
        "Node.prototype": true,
        "console.warn": true,
        "document": true,
        "navigation": true
      },
      "packages": {
        "react": true
      }
    },
    "@metamask/eth-ledger-bridge-keyring>@ledgerhq/hw-app-eth>@ledgerhq/domain-service": {
      "packages": {
        "@metamask/eth-ledger-bridge-keyring>@ledgerhq/hw-app-eth>@ledgerhq/logs": true,
        "axios": true
      }
    },
    "@metamask/eth-ledger-bridge-keyring>@ledgerhq/hw-app-eth>@ledgerhq/errors": {
      "globals": {
        "console.warn": true
      }
    },
    "@metamask/eth-ledger-bridge-keyring>@ledgerhq/hw-app-eth>@ledgerhq/evm-tools": {
      "packages": {
        "ethers>@ethersproject/constants": true,
        "@ethersproject/hash": true,
        "@metamask/eth-ledger-bridge-keyring>@ledgerhq/hw-app-eth>@ledgerhq/cryptoassets-evm-signatures": true,
        "@metamask/eth-ledger-bridge-keyring>@ledgerhq/hw-app-eth>@ledgerhq/evm-tools>@ledgerhq/live-env": true,
        "axios": true,
        "@metamask/ppom-validator>crypto-js": true
      }
    },
    "@metamask/eth-ledger-bridge-keyring>@ledgerhq/hw-app-eth": {
      "globals": {
        "console.warn": true
      },
      "packages": {
        "@ethersproject/abi": true,
        "ethers>@ethersproject/rlp": true,
        "ethers>@ethersproject/transactions": true,
        "@metamask/eth-ledger-bridge-keyring>@ledgerhq/hw-app-eth>@ledgerhq/cryptoassets-evm-signatures": true,
        "@metamask/eth-ledger-bridge-keyring>@ledgerhq/hw-app-eth>@ledgerhq/domain-service": true,
        "@metamask/eth-ledger-bridge-keyring>@ledgerhq/hw-app-eth>@ledgerhq/errors": true,
        "@metamask/eth-ledger-bridge-keyring>@ledgerhq/hw-app-eth>@ledgerhq/evm-tools": true,
        "@metamask/eth-ledger-bridge-keyring>@ledgerhq/hw-app-eth>@ledgerhq/logs": true,
        "axios": true,
        "@metamask/eth-ledger-bridge-keyring>@ledgerhq/hw-app-eth>bignumber.js": true,
        "browserify>buffer": true,
        "semver": true
      }
    },
    "@metamask/eth-ledger-bridge-keyring>@ledgerhq/hw-app-eth>@ledgerhq/evm-tools>@ledgerhq/live-env": {
      "globals": {
        "console.warn": true
      },
      "packages": {
        "wait-on>rxjs": true
      }
    },
    "@metamask/eth-ledger-bridge-keyring>@ledgerhq/hw-app-eth>@ledgerhq/logs": {
      "globals": {
        "__ledgerLogsListen": "write",
        "console.error": true
      }
    },
    "@material-ui/core": {
      "globals": {
        "Image": true,
        "_formatMuiErrorMessage": true,
        "addEventListener": true,
        "clearInterval": true,
        "clearTimeout": true,
        "console.error": true,
        "console.warn": true,
        "document": true,
        "getComputedStyle": true,
        "getSelection": true,
        "innerHeight": true,
        "innerWidth": true,
        "matchMedia": true,
        "navigator": true,
        "performance.now": true,
        "removeEventListener": true,
        "requestAnimationFrame": true,
        "setInterval": true,
        "setTimeout": true
      },
      "packages": {
        "@babel/runtime": true,
        "@material-ui/core>@material-ui/styles": true,
        "@material-ui/core>@material-ui/system": true,
        "@material-ui/core>@material-ui/utils": true,
        "@material-ui/core>clsx": true,
        "react-redux>hoist-non-react-statics": true,
        "@material-ui/core>popper.js": true,
        "prop-types": true,
        "react": true,
        "react-dom": true,
        "react-redux>react-is": true,
        "react-transition-group": true
      }
    },
    "@material-ui/core>@material-ui/styles": {
      "globals": {
        "console.error": true,
        "console.warn": true,
        "document.createComment": true,
        "document.head": true
      },
      "packages": {
        "@babel/runtime": true,
        "@material-ui/core>@material-ui/utils": true,
        "@material-ui/core>clsx": true,
        "react-redux>hoist-non-react-statics": true,
        "@material-ui/core>@material-ui/styles>jss-plugin-camel-case": true,
        "@material-ui/core>@material-ui/styles>jss-plugin-default-unit": true,
        "@material-ui/core>@material-ui/styles>jss-plugin-global": true,
        "@material-ui/core>@material-ui/styles>jss-plugin-nested": true,
        "@material-ui/core>@material-ui/styles>jss-plugin-props-sort": true,
        "@material-ui/core>@material-ui/styles>jss-plugin-rule-value-function": true,
        "@material-ui/core>@material-ui/styles>jss-plugin-vendor-prefixer": true,
        "@material-ui/core>@material-ui/styles>jss": true,
        "prop-types": true,
        "react": true
      }
    },
    "@material-ui/core>@material-ui/system": {
      "globals": {
        "console.error": true,
        "console.warn": true
      },
      "packages": {
        "@babel/runtime": true,
        "@material-ui/core>@material-ui/utils": true,
        "prop-types": true
      }
    },
    "@material-ui/core>@material-ui/utils": {
      "packages": {
        "@babel/runtime": true,
        "prop-types": true,
        "react-redux>react-is": true
      }
    },
    "@metamask/abi-utils": {
      "packages": {
        "@metamask/superstruct": true,
        "@metamask/abi-utils>@metamask/utils": true
      }
    },
    "@metamask/keyring-controller>@metamask/eth-hd-keyring>@metamask/eth-sig-util>@metamask/abi-utils": {
      "packages": {
        "@metamask/superstruct": true,
        "@metamask/utils": true
      }
    },
    "@metamask/eth-json-rpc-middleware>@metamask/eth-sig-util>@metamask/abi-utils": {
      "packages": {
        "@metamask/superstruct": true,
        "@metamask/utils": true
      }
    },
    "@metamask/eth-ledger-bridge-keyring>@metamask/eth-sig-util>@metamask/abi-utils": {
      "packages": {
        "@metamask/superstruct": true,
        "@metamask/utils": true
      }
    },
    "@metamask/keyring-controller>@metamask/eth-simple-keyring>@metamask/eth-sig-util>@metamask/abi-utils": {
      "packages": {
        "@metamask/superstruct": true,
        "@metamask/utils": true
      }
    },
    "@metamask/eth-snap-keyring>@metamask/eth-sig-util>@metamask/abi-utils": {
      "packages": {
        "@metamask/superstruct": true,
        "@metamask/utils": true
      }
    },
    "@metamask/eth-trezor-keyring>@metamask/eth-sig-util>@metamask/abi-utils": {
      "packages": {
        "@metamask/superstruct": true,
        "@metamask/utils": true
      }
    },
    "@metamask/keyring-controller>@metamask/eth-sig-util>@metamask/abi-utils": {
      "packages": {
        "@metamask/superstruct": true,
        "@metamask/utils": true
      }
    },
    "@metamask/signature-controller>@metamask/eth-sig-util>@metamask/abi-utils": {
      "packages": {
        "@metamask/superstruct": true,
        "@metamask/utils": true
      }
    },
    "@metamask/accounts-controller": {
      "packages": {
        "@metamask/base-controller": true,
        "@metamask/eth-snap-keyring": true,
        "@metamask/keyring-api": true,
        "@metamask/keyring-controller": true,
        "@metamask/keyring-api>@metamask/keyring-utils": true,
        "@metamask/utils": true,
        "@ethereumjs/tx>ethereum-cryptography": true,
        "uuid": true
      }
    },
    "@metamask/address-book-controller": {
      "packages": {
        "@metamask/base-controller": true,
        "@metamask/controller-utils": true
      }
    },
    "@metamask/announcement-controller": {
      "packages": {
        "@metamask/base-controller": true
      }
    },
    "@metamask/approval-controller": {
      "globals": {
        "console.info": true
      },
      "packages": {
        "@metamask/base-controller": true,
        "@metamask/rpc-errors": true,
        "nanoid": true
      }
    },
    "@metamask/assets-controllers": {
      "globals": {
        "AbortController": true,
        "Headers": true,
        "URL": true,
        "URLSearchParams": true,
        "clearInterval": true,
        "clearTimeout": true,
        "console.error": true,
        "console.log": true,
        "fetch": true,
        "setInterval": true,
        "setTimeout": true
      },
      "packages": {
        "@ethereumjs/tx>@ethereumjs/util": true,
        "ethers>@ethersproject/address": true,
        "@ethersproject/bignumber": true,
        "@ethersproject/contracts": true,
        "@ethersproject/providers": true,
        "@metamask/abi-utils": true,
        "@metamask/base-controller": true,
        "@metamask/contract-metadata": true,
        "@metamask/controller-utils": true,
        "@metamask/controller-utils>@metamask/eth-query": true,
        "@metamask/keyring-api": true,
        "@metamask/keyring-snap-client": true,
        "@metamask/metamask-eth-abis": true,
        "@metamask/phishing-controller": true,
        "@metamask/bridge-controller>@metamask/polling-controller": true,
        "@metamask/rpc-errors": true,
        "@metamask/snaps-utils": true,
        "@metamask/utils": true,
        "@metamask/name-controller>async-mutex": true,
        "bn.js": true,
        "lodash": true,
        "@ensdomains/content-hash>multicodec>uint8arrays>multiformats": true,
        "single-call-balance-checker-abi": true,
        "uuid": true
      }
    },
    "@metamask/base-controller": {
      "globals": {
        "setTimeout": true
      },
      "packages": {
        "immer": true
      }
    },
    "@metamask/announcement-controller>@metamask/base-controller": {
      "globals": {
        "setTimeout": true
      },
      "packages": {
        "immer": true
      }
    },
    "@metamask/smart-transactions-controller>@metamask/polling-controller>@metamask/base-controller": {
      "globals": {
        "setTimeout": true
      },
      "packages": {
        "immer": true
      }
    },
    "@metamask/ppom-validator>@metamask/base-controller": {
      "globals": {
        "setTimeout": true
      },
      "packages": {
        "immer": true
      }
    },
    "@metamask/bridge-controller": {
      "globals": {
        "AbortController": true,
        "URLSearchParams": true,
        "console.error": true,
        "console.log": true,
        "console.warn": true
      },
      "packages": {
        "ethers>@ethersproject/address": true,
        "ethers>@ethersproject/constants": true,
        "@ethersproject/contracts": true,
        "@ethersproject/providers": true,
        "@metamask/controller-utils": true,
        "@metamask/keyring-api": true,
        "@metamask/metamask-eth-abis": true,
        "@metamask/multichain-network-controller": true,
        "@metamask/bridge-controller>@metamask/polling-controller": true,
        "@metamask/superstruct": true,
        "@metamask/utils": true,
        "@metamask/bridge-controller>bignumber.js": true,
        "lodash": true,
        "reselect": true,
        "uuid": true
      }
    },
    "@metamask/bridge-status-controller": {
      "globals": {
        "URLSearchParams": true,
        "console.error": true,
        "console.log": true,
        "setTimeout": true
      },
      "packages": {
        "@metamask/bridge-controller": true,
        "@metamask/controller-utils": true,
        "@metamask/keyring-api": true,
        "@metamask/bridge-controller>@metamask/polling-controller": true,
        "@metamask/superstruct": true,
        "@metamask/transaction-controller": true,
        "@metamask/utils": true,
        "@metamask/bridge-status-controller>bignumber.js": true,
        "uuid": true
      }
    },
    "@metamask/browser-passworder": {
      "globals": {
        "CryptoKey": true,
        "btoa": true,
        "crypto.getRandomValues": true,
        "crypto.subtle.decrypt": true,
        "crypto.subtle.deriveKey": true,
        "crypto.subtle.encrypt": true,
        "crypto.subtle.exportKey": true,
        "crypto.subtle.importKey": true
      },
      "packages": {
        "@metamask/browser-passworder>@metamask/utils": true,
        "browserify>buffer": true
      }
    },
    "eth-keyring-controller>@metamask/browser-passworder": {
      "globals": {
        "crypto": true
      }
    },
    "@metamask/chain-agnostic-permission": {
      "packages": {
        "@metamask/chain-agnostic-permission>@metamask/api-specs": true,
        "@metamask/controller-utils": true,
        "@metamask/permission-controller": true,
        "@metamask/rpc-errors": true,
        "@metamask/utils": true,
        "lodash": true
      }
    },
    "@metamask/multichain-api-middleware>@metamask/chain-agnostic-permission": {
      "packages": {
        "@metamask/multichain-api-middleware>@metamask/api-specs": true,
        "@metamask/controller-utils": true,
        "@metamask/permission-controller": true,
        "@metamask/rpc-errors": true,
        "@metamask/utils": true,
        "lodash": true
      }
    },
    "@metamask/controller-utils": {
      "globals": {
        "URL": true,
        "console.error": true,
        "fetch": true,
        "setTimeout": true
      },
      "packages": {
        "@ethereumjs/tx>@ethereumjs/util": true,
        "@metamask/controller-utils>@metamask/ethjs-unit": true,
        "@metamask/utils": true,
        "@metamask/controller-utils>@spruceid/siwe-parser": true,
        "bn.js": true,
        "browserify>buffer": true,
        "cockatiel": true,
        "eth-ens-namehash": true,
        "eslint>fast-deep-equal": true
      }
    },
    "@metamask/delegation-controller": {
      "packages": {
        "@metamask/base-controller": true,
        "@metamask/keyring-controller": true,
        "@metamask/utils": true
      }
    },
    "@metamask/ens-controller": {
      "packages": {
        "@ethersproject/providers": true,
        "@metamask/base-controller": true,
        "@metamask/controller-utils": true,
        "@metamask/utils": true,
        "punycode": true
      }
    },
    "@metamask/eth-token-tracker>@metamask/eth-block-tracker": {
      "globals": {
        "clearTimeout": true,
        "console.error": true,
        "setTimeout": true
      },
      "packages": {
        "@metamask/safe-event-emitter": true,
        "@metamask/utils": true,
        "@metamask/ppom-validator>json-rpc-random-id": true
      }
    },
    "@metamask/network-controller>@metamask/eth-block-tracker": {
      "globals": {
        "clearTimeout": true,
        "console.error": true,
        "setTimeout": true
      },
      "packages": {
        "@metamask/safe-event-emitter": true,
        "@metamask/utils": true,
        "@metamask/ppom-validator>json-rpc-random-id": true
      }
    },
    "@metamask/keyring-controller>@metamask/eth-hd-keyring": {
      "globals": {
        "TextEncoder": true
      },
      "packages": {
        "@ethereumjs/tx>@ethereumjs/util": true,
        "@metamask/keyring-controller>@metamask/eth-hd-keyring>@metamask/eth-sig-util": true,
        "@metamask/snaps-sdk>@metamask/key-tree": true,
        "@metamask/scure-bip39": true,
        "@metamask/utils": true,
        "browserify>buffer": true,
        "@ethereumjs/tx>ethereum-cryptography": true
      }
    },
    "@metamask/eth-json-rpc-filters": {
      "globals": {
        "console.error": true
      },
      "packages": {
        "@metamask/controller-utils>@metamask/eth-query": true,
        "@metamask/json-rpc-engine": true,
        "@metamask/safe-event-emitter": true,
        "@metamask/name-controller>async-mutex": true,
        "pify": true
      }
    },
    "@metamask/network-controller>@metamask/eth-json-rpc-infura": {
      "globals": {
        "fetch": true,
        "setTimeout": true
      },
      "packages": {
        "@metamask/eth-json-rpc-provider": true,
        "@metamask/json-rpc-engine": true,
        "@metamask/rpc-errors": true,
        "@metamask/utils": true
      }
    },
    "@metamask/eth-json-rpc-middleware": {
      "globals": {
        "URL": true,
        "console.error": true,
        "setTimeout": true
      },
      "packages": {
        "@metamask/eth-json-rpc-middleware>@metamask/eth-sig-util": true,
        "@metamask/json-rpc-engine": true,
        "@metamask/rpc-errors": true,
        "@metamask/superstruct": true,
        "@metamask/utils": true,
        "@metamask/eth-json-rpc-middleware>klona": true,
        "@metamask/eth-json-rpc-middleware>safe-stable-stringify": true
      }
    },
    "@metamask/eth-json-rpc-provider": {
      "packages": {
        "@metamask/json-rpc-engine": true,
        "@metamask/rpc-errors": true,
        "@metamask/safe-event-emitter": true,
        "uuid": true
      }
    },
    "@metamask/eth-ledger-bridge-keyring": {
      "globals": {
        "addEventListener": true,
        "console.error": true,
        "document.createElement": true,
        "document.head.appendChild": true,
        "fetch": true,
        "removeEventListener": true,
        "setTimeout": true
      },
      "packages": {
        "@metamask/eth-ledger-bridge-keyring>@ethereumjs/rlp": true,
        "@ethereumjs/tx": true,
        "@ethereumjs/tx>@ethereumjs/util": true,
        "@metamask/eth-ledger-bridge-keyring>@ledgerhq/hw-app-eth": true,
        "@metamask/eth-ledger-bridge-keyring>@metamask/eth-sig-util": true,
        "@metamask/utils": true,
        "browserify>buffer": true,
        "@metamask/eth-trezor-keyring>hdkey": true
      }
    },
    "@metamask/controller-utils>@metamask/eth-query": {
      "packages": {
        "@metamask/ppom-validator>json-rpc-random-id": true,
        "watchify>xtend": true
      }
    },
    "@metamask/eth-sig-util": {
      "packages": {
        "@metamask/eth-sig-util>@ethereumjs/util": true,
        "@metamask/abi-utils": true,
        "@metamask/eth-sig-util>@metamask/utils": true,
        "@metamask/eth-sig-util>@scure/base": true,
        "browserify>buffer": true,
        "@ethereumjs/tx>ethereum-cryptography": true,
        "tweetnacl": true
      }
    },
    "@metamask/keyring-controller>@metamask/eth-hd-keyring>@metamask/eth-sig-util": {
      "packages": {
        "@keystonehq/metamask-airgapped-keyring>@ethereumjs/rlp": true,
        "@metamask/keyring-controller>@metamask/eth-hd-keyring>@metamask/eth-sig-util>@ethereumjs/util": true,
        "@metamask/keyring-controller>@metamask/eth-hd-keyring>@metamask/eth-sig-util>@metamask/abi-utils": true,
        "@metamask/utils": true,
        "@metamask/keyring-controller>@metamask/eth-hd-keyring>@metamask/eth-sig-util>@scure/base": true,
        "browserify>buffer": true,
        "@ethereumjs/tx>ethereum-cryptography": true,
        "tweetnacl": true
      }
    },
    "@metamask/eth-json-rpc-middleware>@metamask/eth-sig-util": {
      "packages": {
        "@keystonehq/metamask-airgapped-keyring>@ethereumjs/rlp": true,
        "@metamask/eth-json-rpc-middleware>@metamask/eth-sig-util>@ethereumjs/util": true,
        "@metamask/eth-json-rpc-middleware>@metamask/eth-sig-util>@metamask/abi-utils": true,
        "@metamask/utils": true,
        "@metamask/eth-json-rpc-middleware>@metamask/eth-sig-util>@scure/base": true,
        "browserify>buffer": true,
        "@ethereumjs/tx>ethereum-cryptography": true,
        "tweetnacl": true
      }
    },
    "@metamask/eth-ledger-bridge-keyring>@metamask/eth-sig-util": {
      "packages": {
        "@metamask/eth-ledger-bridge-keyring>@metamask/eth-sig-util>@ethereumjs/rlp": true,
        "@metamask/eth-ledger-bridge-keyring>@metamask/eth-sig-util>@ethereumjs/util": true,
        "@metamask/eth-ledger-bridge-keyring>@metamask/eth-sig-util>@metamask/abi-utils": true,
        "@metamask/utils": true,
        "@metamask/eth-ledger-bridge-keyring>@metamask/eth-sig-util>@scure/base": true,
        "browserify>buffer": true,
        "@ethereumjs/tx>ethereum-cryptography": true,
        "tweetnacl": true
      }
    },
    "@metamask/keyring-controller>@metamask/eth-simple-keyring>@metamask/eth-sig-util": {
      "packages": {
        "@keystonehq/metamask-airgapped-keyring>@ethereumjs/rlp": true,
        "@metamask/keyring-controller>@metamask/eth-simple-keyring>@metamask/eth-sig-util>@ethereumjs/util": true,
        "@metamask/keyring-controller>@metamask/eth-simple-keyring>@metamask/eth-sig-util>@metamask/abi-utils": true,
        "@metamask/utils": true,
        "@metamask/keyring-controller>@metamask/eth-simple-keyring>@metamask/eth-sig-util>@scure/base": true,
        "browserify>buffer": true,
        "@ethereumjs/tx>ethereum-cryptography": true,
        "tweetnacl": true
      }
    },
    "@metamask/eth-snap-keyring>@metamask/eth-sig-util": {
      "packages": {
        "@keystonehq/metamask-airgapped-keyring>@ethereumjs/rlp": true,
        "@metamask/eth-snap-keyring>@metamask/eth-sig-util>@ethereumjs/util": true,
        "@metamask/eth-snap-keyring>@metamask/eth-sig-util>@metamask/abi-utils": true,
        "@metamask/utils": true,
        "@metamask/eth-snap-keyring>@metamask/eth-sig-util>@scure/base": true,
        "browserify>buffer": true,
        "@ethereumjs/tx>ethereum-cryptography": true,
        "tweetnacl": true
      }
    },
    "@metamask/eth-trezor-keyring>@metamask/eth-sig-util": {
      "packages": {
        "@keystonehq/metamask-airgapped-keyring>@ethereumjs/rlp": true,
        "@metamask/eth-trezor-keyring>@metamask/eth-sig-util>@ethereumjs/util": true,
        "@metamask/eth-trezor-keyring>@metamask/eth-sig-util>@metamask/abi-utils": true,
        "@metamask/utils": true,
        "@metamask/eth-trezor-keyring>@metamask/eth-sig-util>@scure/base": true,
        "browserify>buffer": true,
        "@ethereumjs/tx>ethereum-cryptography": true,
        "tweetnacl": true
      }
    },
    "@metamask/keyring-controller>@metamask/eth-sig-util": {
      "packages": {
        "@keystonehq/metamask-airgapped-keyring>@ethereumjs/rlp": true,
        "@metamask/keyring-controller>@metamask/eth-sig-util>@ethereumjs/util": true,
        "@metamask/keyring-controller>@metamask/eth-sig-util>@metamask/abi-utils": true,
        "@metamask/utils": true,
        "@metamask/keyring-controller>@metamask/eth-sig-util>@scure/base": true,
        "browserify>buffer": true,
        "@ethereumjs/tx>ethereum-cryptography": true,
        "tweetnacl": true
      }
    },
    "@metamask/signature-controller>@metamask/eth-sig-util": {
      "packages": {
        "@keystonehq/metamask-airgapped-keyring>@ethereumjs/rlp": true,
        "@metamask/signature-controller>@metamask/eth-sig-util>@ethereumjs/util": true,
        "@metamask/signature-controller>@metamask/eth-sig-util>@metamask/abi-utils": true,
        "@metamask/utils": true,
        "@metamask/signature-controller>@metamask/eth-sig-util>@scure/base": true,
        "browserify>buffer": true,
        "@ethereumjs/tx>ethereum-cryptography": true,
        "tweetnacl": true
      }
    },
    "@metamask/keyring-controller>@metamask/eth-simple-keyring": {
      "packages": {
        "@ethereumjs/tx>@ethereumjs/util": true,
        "@metamask/keyring-controller>@metamask/eth-simple-keyring>@metamask/eth-sig-util": true,
        "@metamask/utils": true,
        "browserify>buffer": true,
        "@ethereumjs/tx>ethereum-cryptography": true,
        "crypto-browserify>randombytes": true
      }
    },
    "@metamask/eth-snap-keyring": {
      "globals": {
        "URL": true,
        "console.error": true,
        "console.info": true,
        "console.warn": true
      },
      "packages": {
        "@ethereumjs/tx": true,
        "@metamask/eth-snap-keyring>@metamask/eth-sig-util": true,
        "@metamask/keyring-api": true,
        "@metamask/keyring-internal-snap-client": true,
        "@metamask/keyring-api>@metamask/keyring-utils": true,
        "@metamask/superstruct": true,
        "@metamask/utils": true,
        "webpack>events": true,
        "@metamask/eth-snap-keyring>uuid": true
      }
    },
    "@metamask/eth-token-tracker": {
      "globals": {
        "console.warn": true
      },
      "packages": {
        "@babel/runtime": true,
        "@ethersproject/bignumber": true,
        "@ethersproject/contracts": true,
        "@ethersproject/providers": true,
        "@metamask/eth-token-tracker>@metamask/eth-block-tracker": true,
        "@metamask/safe-event-emitter": true,
        "bn.js": true,
        "@metamask/eth-token-tracker>deep-equal": true,
        "human-standard-token-abi": true
      }
    },
    "@metamask/eth-trezor-keyring": {
      "globals": {
        "setTimeout": true
      },
      "packages": {
        "@ethereumjs/tx": true,
        "@ethereumjs/tx>@ethereumjs/util": true,
        "@metamask/eth-trezor-keyring>@metamask/eth-sig-util": true,
        "@metamask/utils": true,
        "@metamask/eth-trezor-keyring>@trezor/connect-plugin-ethereum": true,
        "@trezor/connect-web": true,
        "browserify>buffer": true,
        "@metamask/eth-trezor-keyring>hdkey": true
      }
    },
    "@metamask/etherscan-link": {
      "globals": {
        "URL": true
      }
    },
    "eth-method-registry>@metamask/ethjs-contract": {
      "packages": {
        "@babel/runtime": true,
        "eth-method-registry>@metamask/ethjs-contract>@metamask/ethjs-filter": true,
        "eth-method-registry>@metamask/ethjs-contract>@metamask/ethjs-util": true,
        "eth-method-registry>@metamask/ethjs-contract>ethjs-abi": true,
        "eth-ens-namehash>js-sha3": true,
        "eth-method-registry>@metamask/ethjs-query>promise-to-callback": true
      }
    },
    "eth-method-registry>@metamask/ethjs-contract>@metamask/ethjs-filter": {
      "globals": {
        "clearInterval": true,
        "setInterval": true
      }
    },
    "eth-method-registry>@metamask/ethjs-query>@metamask/ethjs-format": {
      "packages": {
        "eth-method-registry>@metamask/ethjs-contract>@metamask/ethjs-util": true,
        "@metamask/controller-utils>@metamask/ethjs-unit>@metamask/number-to-bn": true,
        "eth-method-registry>@metamask/ethjs-query>@metamask/ethjs-format>ethjs-schema": true,
        "eth-method-registry>@metamask/ethjs-query>@metamask/ethjs-format>strip-hex-prefix": true
      }
    },
    "eth-method-registry>@metamask/ethjs-query": {
      "globals": {
        "console": true
      },
      "packages": {
        "eth-method-registry>@metamask/ethjs-query>@metamask/ethjs-format": true,
        "eth-method-registry>@metamask/ethjs-query>@metamask/ethjs-rpc": true,
        "eth-method-registry>@metamask/ethjs-query>promise-to-callback": true
      }
    },
    "eth-method-registry>@metamask/ethjs-query>@metamask/ethjs-rpc": {
      "packages": {
        "eth-method-registry>@metamask/ethjs-query>promise-to-callback": true
      }
    },
    "@metamask/controller-utils>@metamask/ethjs-unit": {
      "packages": {
        "@metamask/controller-utils>@metamask/ethjs-unit>@metamask/number-to-bn": true,
        "bn.js": true
      }
    },
    "eth-method-registry>@metamask/ethjs-contract>@metamask/ethjs-util": {
      "packages": {
        "browserify>buffer": true,
        "eth-method-registry>@metamask/ethjs-query>@metamask/ethjs-format>is-hex-prefixed": true,
        "eth-method-registry>@metamask/ethjs-query>@metamask/ethjs-format>strip-hex-prefix": true
      }
    },
    "@metamask/gas-fee-controller": {
      "globals": {
        "clearInterval": true,
        "console.error": true,
        "setInterval": true
      },
      "packages": {
        "@metamask/controller-utils": true,
        "@metamask/controller-utils>@metamask/eth-query": true,
        "@metamask/bridge-controller>@metamask/polling-controller": true,
        "bn.js": true,
        "uuid": true
      }
    },
    "@metamask/jazzicon": {
      "globals": {
        "document.createElement": true,
        "document.createElementNS": true
      },
      "packages": {
        "@metamask/jazzicon>color": true,
        "@metamask/jazzicon>mersenne-twister": true
      }
    },
    "@metamask/json-rpc-engine": {
      "packages": {
        "@metamask/rpc-errors": true,
        "@metamask/safe-event-emitter": true,
        "@metamask/utils": true
      }
    },
    "@metamask/json-rpc-middleware-stream": {
      "globals": {
        "console.warn": true,
        "setTimeout": true
      },
      "packages": {
        "@metamask/safe-event-emitter": true,
        "@metamask/utils": true,
        "readable-stream": true
      }
    },
    "@metamask/snaps-sdk>@metamask/key-tree": {
      "globals": {
        "crypto.subtle": true
      },
      "packages": {
        "@metamask/scure-bip39": true,
        "@metamask/utils": true,
        "viem>ox>@noble/curves": true,
        "@noble/hashes": true,
        "@metamask/utils>@scure/base": true
      }
    },
    "@metamask/keyring-api": {
      "packages": {
        "@metamask/keyring-api>@metamask/keyring-utils": true,
        "@metamask/superstruct": true,
        "@metamask/utils": true,
<<<<<<< HEAD
        "@metamask/keyring-api>bech32": true
=======
        "bitcoin-address-validation": true
      }
    },
    "@metamask/multichain-transactions-controller>@metamask/keyring-api": {
      "packages": {
        "@metamask/keyring-api>@metamask/keyring-utils": true,
        "@metamask/superstruct": true,
        "@metamask/utils": true,
        "bitcoin-address-validation": true
>>>>>>> b81d8fad
      }
    },
    "@metamask/keyring-controller": {
      "globals": {
        "console.error": true
      },
      "packages": {
        "@ethereumjs/tx>@ethereumjs/util": true,
        "@metamask/base-controller": true,
        "@metamask/browser-passworder": true,
        "@metamask/keyring-controller>@metamask/eth-hd-keyring": true,
        "@metamask/keyring-controller>@metamask/eth-sig-util": true,
        "@metamask/keyring-controller>@metamask/eth-simple-keyring": true,
        "@metamask/utils": true,
        "@metamask/name-controller>async-mutex": true,
        "@metamask/keyring-controller>ethereumjs-wallet": true,
        "lodash": true,
        "@metamask/keyring-controller>ulid": true
      }
    },
    "@metamask/keyring-internal-snap-client": {
      "packages": {
        "@metamask/keyring-snap-client": true
      }
    },
    "@metamask/keyring-snap-client": {
      "packages": {
        "@metamask/keyring-api": true,
        "@metamask/keyring-api>@metamask/keyring-utils": true,
        "@metamask/superstruct": true,
        "@metamask/keyring-snap-client>uuid": true
      }
    },
    "@metamask/keyring-api>@metamask/keyring-utils": {
      "globals": {
        "URL": true
      },
      "packages": {
        "@metamask/superstruct": true,
        "@metamask/utils": true,
        "bitcoin-address-validation": true
      }
    },
    "@metamask/logging-controller": {
      "packages": {
        "@metamask/base-controller": true,
        "uuid": true
      }
    },
    "@metamask/logo": {
      "globals": {
        "addEventListener": true,
        "document.body.appendChild": true,
        "document.createElementNS": true,
        "innerHeight": true,
        "innerWidth": true,
        "requestAnimationFrame": true
      },
      "packages": {
        "@metamask/logo>gl-mat4": true,
        "@metamask/logo>gl-vec3": true
      }
    },
    "@metamask/message-manager": {
      "packages": {
        "@metamask/base-controller": true,
        "@metamask/controller-utils": true,
        "@metamask/utils": true,
        "browserify>buffer": true,
        "webpack>events": true,
        "uuid": true
      }
    },
    "@metamask/multichain-api-middleware": {
      "globals": {
        "console.error": true
      },
      "packages": {
        "@metamask/multichain-api-middleware>@metamask/api-specs": true,
        "@metamask/multichain-api-middleware>@metamask/chain-agnostic-permission": true,
        "@metamask/controller-utils": true,
        "@metamask/eth-json-rpc-filters": true,
        "@metamask/json-rpc-engine": true,
        "@metamask/permission-controller": true,
        "@metamask/rpc-errors": true,
        "@metamask/safe-event-emitter": true,
        "@metamask/utils": true,
        "@open-rpc/schema-utils-js": true,
        "@metamask/message-manager>jsonschema": true
      }
    },
    "@metamask/multichain-network-controller": {
      "globals": {
        "URL": true
      },
      "packages": {
        "@metamask/base-controller": true,
        "@metamask/keyring-api": true,
        "@metamask/network-controller": true,
        "@metamask/superstruct": true,
        "@metamask/utils": true,
        "@metamask/multichain-network-controller>@solana/addresses": true
      }
    },
<<<<<<< HEAD
    "@metamask/bridge-controller>@metamask/multichain-network-controller": {
      "globals": {
        "URL": true
      },
      "packages": {
        "@metamask/base-controller": true,
        "@metamask/keyring-api": true,
        "@metamask/network-controller": true,
        "@metamask/superstruct": true,
        "@metamask/utils": true,
        "@metamask/bridge-controller>@metamask/multichain-network-controller>@solana/addresses": true,
        "lodash": true
      }
    },
=======
>>>>>>> b81d8fad
    "@metamask/multichain-transactions-controller": {
      "globals": {
        "console.error": true
      },
      "packages": {
        "@metamask/base-controller": true,
        "@metamask/keyring-api": true,
        "@metamask/keyring-snap-client": true,
        "@metamask/multichain-transactions-controller>@metamask/snaps-utils": true,
        "@metamask/utils": true
      }
    },
    "@metamask/name-controller": {
      "globals": {
        "fetch": true
      },
      "packages": {
        "@metamask/base-controller": true,
        "@metamask/controller-utils": true,
        "@metamask/utils": true,
        "@metamask/name-controller>async-mutex": true
      }
    },
    "@metamask/network-controller": {
      "globals": {
        "URL": true,
        "setTimeout": true
      },
      "packages": {
        "@metamask/base-controller": true,
        "@metamask/controller-utils": true,
        "@metamask/network-controller>@metamask/eth-block-tracker": true,
        "@metamask/network-controller>@metamask/eth-json-rpc-infura": true,
        "@metamask/eth-json-rpc-middleware": true,
        "@metamask/eth-json-rpc-provider": true,
        "@metamask/controller-utils>@metamask/eth-query": true,
        "@metamask/json-rpc-engine": true,
        "@metamask/rpc-errors": true,
        "@metamask/network-controller>@metamask/swappable-obj-proxy": true,
        "@metamask/utils": true,
        "addons-linter>deepmerge": true,
        "eslint>fast-deep-equal": true,
        "immer": true,
        "lodash": true,
        "reselect": true,
        "uri-js": true,
        "uuid": true
      }
    },
    "@metamask/transaction-controller>@metamask/nonce-tracker": {
      "packages": {
        "@ethersproject/providers": true,
        "browserify>assert": true,
        "@metamask/transaction-controller>@metamask/nonce-tracker>async-mutex": true
      }
    },
    "@metamask/notification-services-controller": {
      "globals": {
        "Intl.NumberFormat": true,
        "addEventListener": true,
        "fetch": true,
        "registration": true,
        "removeEventListener": true
      },
      "packages": {
        "@metamask/notification-services-controller>@contentful/rich-text-html-renderer": true,
        "@metamask/base-controller": true,
        "@metamask/controller-utils": true,
        "@metamask/keyring-controller": true,
        "@metamask/profile-sync-controller": true,
        "@metamask/utils": true,
        "@metamask/notification-services-controller>bignumber.js": true,
        "@metamask/notification-services-controller>firebase": true,
        "loglevel": true,
        "uuid": true
      }
    },
    "@metamask/controller-utils>@metamask/ethjs-unit>@metamask/number-to-bn": {
      "packages": {
        "bn.js": true,
        "eth-method-registry>@metamask/ethjs-query>@metamask/ethjs-format>strip-hex-prefix": true
      }
    },
    "@metamask/object-multiplex": {
      "globals": {
        "console.warn": true
      },
      "packages": {
        "@metamask/object-multiplex>once": true,
        "readable-stream": true
      }
    },
    "@metamask/obs-store": {
      "packages": {
        "@metamask/safe-event-emitter": true,
        "readable-stream": true
      }
    },
    "@metamask/permission-controller": {
      "globals": {
        "console.error": true
      },
      "packages": {
        "@metamask/base-controller": true,
        "@metamask/controller-utils": true,
        "@metamask/json-rpc-engine": true,
        "@metamask/rpc-errors": true,
        "@metamask/utils": true,
        "deep-freeze-strict": true,
        "immer": true,
        "nanoid": true
      }
    },
    "@metamask/permission-log-controller": {
      "packages": {
        "@metamask/base-controller": true,
        "@metamask/utils": true
      }
    },
    "@metamask/phishing-controller": {
      "globals": {
        "TextEncoder": true,
        "URL": true,
        "console.error": true,
        "fetch": true
      },
      "packages": {
        "@metamask/base-controller": true,
        "@metamask/controller-utils": true,
        "@noble/hashes": true,
        "@ethereumjs/tx>ethereum-cryptography": true,
        "webpack-cli>fastest-levenshtein": true,
        "punycode": true
      }
    },
    "@metamask/bridge-controller>@metamask/polling-controller": {
      "globals": {
        "clearTimeout": true,
        "console.error": true,
        "setTimeout": true
      },
      "packages": {
        "@metamask/base-controller": true,
        "@metamask/snaps-utils>fast-json-stable-stringify": true,
        "uuid": true
      }
    },
    "@metamask/smart-transactions-controller>@metamask/polling-controller": {
      "globals": {
        "clearTimeout": true,
        "console.error": true,
        "setTimeout": true
      },
      "packages": {
        "@metamask/smart-transactions-controller>@metamask/polling-controller>@metamask/base-controller": true,
        "@metamask/snaps-utils>fast-json-stable-stringify": true,
        "uuid": true
      }
    },
    "@metamask/post-message-stream": {
      "globals": {
        "MessageEvent.prototype": true,
        "WorkerGlobalScope": true,
        "addEventListener": true,
        "browser": true,
        "chrome": true,
        "location.origin": true,
        "postMessage": true,
        "removeEventListener": true
      },
      "packages": {
        "@metamask/utils": true,
        "readable-stream": true
      }
    },
    "@metamask/ppom-validator": {
      "globals": {
        "URL": true,
        "console.error": true,
        "crypto": true
      },
      "packages": {
        "@metamask/ppom-validator>@metamask/base-controller": true,
        "@metamask/controller-utils": true,
        "await-semaphore": true,
        "browserify>buffer": true,
        "@metamask/ppom-validator>crypto-js": true,
        "@metamask/ppom-validator>elliptic": true,
        "@metamask/ppom-validator>json-rpc-random-id": true
      }
    },
    "@metamask/preferences-controller": {
      "packages": {
        "@metamask/base-controller": true,
        "@metamask/controller-utils": true
      }
    },
    "@metamask/profile-sync-controller": {
      "globals": {
        "Event": true,
        "Headers": true,
        "TextDecoder": true,
        "TextEncoder": true,
        "URL": true,
        "URLSearchParams": true,
        "addEventListener": true,
        "console.error": true,
        "dispatchEvent": true,
        "fetch": true,
        "removeEventListener": true,
        "setTimeout": true
      },
      "packages": {
        "@metamask/base-controller": true,
        "@metamask/keyring-api": true,
        "@metamask/keyring-controller": true,
        "@metamask/network-controller": true,
        "@metamask/profile-sync-controller>@noble/ciphers": true,
        "@noble/hashes": true,
        "browserify>buffer": true,
        "loglevel": true,
        "@metamask/profile-sync-controller>siwe": true
      }
    },
    "@metamask/providers": {
      "globals": {
        "CustomEvent": true,
        "Event": true,
        "addEventListener": true,
        "chrome.runtime.connect": true,
        "console": true,
        "dispatchEvent": true,
        "document.createElement": true,
        "document.readyState": true,
        "ethereum": "write",
        "location.hostname": true,
        "removeEventListener": true,
        "web3": true
      },
      "packages": {
        "@metamask/json-rpc-engine": true,
        "@metamask/json-rpc-middleware-stream": true,
        "@metamask/object-multiplex": true,
        "@metamask/rpc-errors": true,
        "@metamask/safe-event-emitter": true,
        "@metamask/utils": true,
        "@metamask/providers>detect-browser": true,
        "@metamask/providers>extension-port-stream": true,
        "eslint>fast-deep-equal": true,
        "@metamask/providers>is-stream": true,
        "readable-stream": true
      }
    },
    "@metamask/rate-limit-controller": {
      "globals": {
        "setTimeout": true
      },
      "packages": {
        "@metamask/base-controller": true,
        "@metamask/rpc-errors": true,
        "@metamask/utils": true
      }
    },
    "@metamask/remote-feature-flag-controller": {
      "packages": {
        "@metamask/base-controller": true,
        "@metamask/controller-utils": true,
        "uuid": true
      }
    },
    "@metamask/rpc-errors": {
      "packages": {
        "@metamask/utils": true,
        "@metamask/rpc-errors>fast-safe-stringify": true
      }
    },
    "@metamask/safe-event-emitter": {
      "globals": {
        "setTimeout": true
      },
      "packages": {
        "webpack>events": true
      }
    },
    "@metamask/scure-bip39": {
      "globals": {
        "TextEncoder": true
      },
      "packages": {
        "@metamask/scure-bip39>@noble/hashes": true,
        "@metamask/scure-bip39>@scure/base": true
      }
    },
    "@metamask/selected-network-controller": {
      "packages": {
        "@metamask/base-controller": true,
        "@metamask/network-controller>@metamask/swappable-obj-proxy": true
      }
    },
    "@metamask/signature-controller": {
      "globals": {
        "fetch": true
      },
      "packages": {
        "@metamask/approval-controller": true,
        "@metamask/base-controller": true,
        "@metamask/controller-utils": true,
        "@metamask/signature-controller>@metamask/eth-sig-util": true,
        "@metamask/keyring-controller": true,
        "@metamask/logging-controller": true,
        "@metamask/utils": true,
        "browserify>buffer": true,
        "webpack>events": true,
        "@metamask/message-manager>jsonschema": true,
        "uuid": true
      }
    },
    "@metamask/smart-transactions-controller": {
      "globals": {
        "URLSearchParams": true,
        "clearInterval": true,
        "console.error": true,
        "console.log": true,
        "fetch": true,
        "setInterval": true
      },
      "packages": {
        "@ethereumjs/tx": true,
        "@ethereumjs/tx>@ethereumjs/util": true,
        "@ethersproject/bytes": true,
        "@metamask/controller-utils": true,
        "@metamask/controller-utils>@metamask/eth-query": true,
        "@metamask/smart-transactions-controller>@metamask/polling-controller": true,
        "@metamask/transaction-controller": true,
        "@metamask/smart-transactions-controller>bignumber.js": true,
        "browserify>buffer": true,
        "fast-json-patch": true,
        "lodash": true
      }
    },
    "@metamask/snaps-controllers": {
      "globals": {
        "DecompressionStream": true,
        "URL": true,
        "clearTimeout": true,
        "document.getElementById": true,
        "fetch.bind": true,
        "setTimeout": true
      },
      "packages": {
        "@metamask/base-controller": true,
        "@metamask/json-rpc-engine": true,
        "@metamask/json-rpc-middleware-stream": true,
        "@metamask/object-multiplex": true,
        "@metamask/permission-controller": true,
        "@metamask/post-message-stream": true,
        "@metamask/rpc-errors": true,
        "@metamask/snaps-utils>@metamask/snaps-registry": true,
        "@metamask/snaps-rpc-methods": true,
        "@metamask/snaps-sdk": true,
        "@metamask/snaps-utils": true,
        "@metamask/utils": true,
        "@metamask/snaps-controllers>@xstate/fsm": true,
        "@metamask/name-controller>async-mutex": true,
        "browserify>browserify-zlib": true,
        "@metamask/snaps-controllers>concat-stream": true,
        "eslint>fast-deep-equal": true,
        "@metamask/snaps-controllers>get-npm-tarball-url": true,
        "immer": true,
        "luxon": true,
        "nanoid": true,
        "readable-stream": true,
        "@metamask/snaps-controllers>readable-web-to-node-stream": true,
        "semver": true,
        "@metamask/snaps-controllers>tar-stream": true
      }
    },
    "@metamask/snaps-execution-environments": {
      "globals": {
        "document.getElementById": true
      },
      "packages": {
        "@metamask/post-message-stream": true,
        "@metamask/snaps-utils": true,
        "@metamask/utils": true
      }
    },
    "@metamask/snaps-utils>@metamask/snaps-registry": {
      "packages": {
        "@metamask/superstruct": true,
        "@metamask/utils": true,
        "viem>ox>@noble/curves": true,
        "@noble/hashes": true
      }
    },
    "@metamask/snaps-rpc-methods": {
      "packages": {
        "@metamask/snaps-sdk>@metamask/key-tree": true,
        "@metamask/permission-controller": true,
        "@metamask/rpc-errors": true,
        "@metamask/snaps-sdk": true,
        "@metamask/snaps-utils": true,
        "@metamask/superstruct": true,
        "@metamask/utils": true,
        "@noble/hashes": true,
        "luxon": true
      }
    },
    "@metamask/snaps-sdk": {
      "globals": {
        "URL": true,
        "fetch": true
      },
      "packages": {
        "@metamask/rpc-errors": true,
        "@metamask/superstruct": true,
        "@metamask/utils": true
      }
    },
    "@metamask/snaps-utils": {
      "globals": {
        "File": true,
        "FileReader": true,
        "TextDecoder": true,
        "URL": true,
        "console.error": true,
        "console.log": true,
        "console.warn": true,
        "crypto": true,
        "document.body.appendChild": true,
        "document.createElement": true,
        "fetch": true
      },
      "packages": {
        "@metamask/snaps-sdk>@metamask/key-tree": true,
        "@metamask/permission-controller": true,
        "@metamask/rpc-errors": true,
        "@metamask/snaps-utils>@metamask/slip44": true,
        "@metamask/snaps-sdk": true,
        "@metamask/superstruct": true,
        "@metamask/utils": true,
        "@noble/hashes": true,
        "@metamask/utils>@scure/base": true,
        "chalk": true,
        "@metamask/snaps-utils>cron-parser": true,
        "@metamask/snaps-utils>fast-json-stable-stringify": true,
        "@metamask/snaps-utils>fast-xml-parser": true,
        "luxon": true,
        "@metamask/snaps-utils>marked": true,
        "@metamask/snaps-utils>rfdc": true,
        "semver": true,
        "@metamask/snaps-utils>validate-npm-package-name": true
      }
    },
    "@metamask/multichain-transactions-controller>@metamask/snaps-utils": {
      "globals": {
        "File": true,
        "FileReader": true,
        "TextDecoder": true,
        "TextEncoder": true,
        "URL": true,
        "console.error": true,
        "console.log": true,
        "console.warn": true,
        "crypto": true,
        "document.body.appendChild": true,
        "document.createElement": true,
        "fetch": true
      },
      "packages": {
        "@metamask/snaps-sdk>@metamask/key-tree": true,
        "@metamask/permission-controller": true,
        "@metamask/rpc-errors": true,
        "@metamask/snaps-utils>@metamask/slip44": true,
        "@metamask/snaps-sdk": true,
        "@metamask/superstruct": true,
        "@metamask/utils": true,
        "@noble/hashes": true,
        "@metamask/utils>@scure/base": true,
        "chalk": true,
        "@metamask/snaps-utils>cron-parser": true,
        "@metamask/snaps-utils>fast-json-stable-stringify": true,
        "@metamask/snaps-utils>fast-xml-parser": true,
        "@metamask/snaps-utils>marked": true,
        "@metamask/snaps-utils>rfdc": true,
        "semver": true,
        "@metamask/snaps-utils>validate-npm-package-name": true
      }
    },
    "@metamask/transaction-controller": {
      "globals": {
        "clearTimeout": true,
        "console.error": true,
        "fetch": true,
        "setTimeout": true
      },
      "packages": {
        "@ethereumjs/tx>@ethereumjs/common": true,
        "@ethereumjs/tx": true,
        "@ethersproject/abi": true,
        "@ethersproject/contracts": true,
        "@ethersproject/providers": true,
        "@ethersproject/wallet": true,
        "@metamask/base-controller": true,
        "@metamask/controller-utils": true,
        "@metamask/controller-utils>@metamask/eth-query": true,
        "@metamask/gas-fee-controller": true,
        "@metamask/metamask-eth-abis": true,
        "@metamask/network-controller": true,
        "@metamask/transaction-controller>@metamask/nonce-tracker": true,
        "@metamask/rpc-errors": true,
        "@metamask/utils": true,
        "@metamask/name-controller>async-mutex": true,
        "bn.js": true,
        "browserify>buffer": true,
        "eth-method-registry": true,
        "webpack>events": true,
        "fast-json-patch": true,
        "lodash": true,
        "uuid": true
      }
    },
    "@metamask/user-operation-controller": {
      "globals": {
        "fetch": true
      },
      "packages": {
        "@metamask/base-controller": true,
        "@metamask/controller-utils": true,
        "@metamask/controller-utils>@metamask/eth-query": true,
        "@metamask/gas-fee-controller": true,
        "@metamask/bridge-controller>@metamask/polling-controller": true,
        "@metamask/rpc-errors": true,
        "@metamask/superstruct": true,
        "@metamask/transaction-controller": true,
        "@metamask/utils": true,
        "bn.js": true,
        "webpack>events": true,
        "lodash": true,
        "uuid": true
      }
    },
    "@metamask/utils": {
      "globals": {
        "TextDecoder": true,
        "TextEncoder": true
      },
      "packages": {
        "@metamask/superstruct": true,
        "@noble/hashes": true,
        "@metamask/utils>@scure/base": true,
        "browserify>buffer": true,
        "nock>debug": true,
        "@metamask/utils>pony-cause": true,
        "semver": true
      }
    },
    "@metamask/abi-utils>@metamask/utils": {
      "globals": {
        "TextDecoder": true,
        "TextEncoder": true
      },
      "packages": {
        "@metamask/superstruct": true,
        "@noble/hashes": true,
        "@metamask/utils>@scure/base": true,
        "browserify>buffer": true,
        "nock>debug": true,
        "@metamask/utils>pony-cause": true,
        "semver": true
      }
    },
    "@metamask/browser-passworder>@metamask/utils": {
      "globals": {
        "TextDecoder": true,
        "TextEncoder": true
      },
      "packages": {
        "@metamask/superstruct": true,
        "@noble/hashes": true,
        "@metamask/utils>@scure/base": true,
        "browserify>buffer": true,
        "nock>debug": true,
        "@metamask/utils>pony-cause": true,
        "semver": true
      }
    },
    "@metamask/eth-sig-util>@metamask/utils": {
      "globals": {
        "TextDecoder": true,
        "TextEncoder": true
      },
      "packages": {
        "@metamask/superstruct": true,
        "@noble/hashes": true,
        "@metamask/eth-sig-util>@metamask/utils>@scure/base": true,
        "browserify>buffer": true,
        "nock>debug": true,
        "@metamask/utils>pony-cause": true,
        "semver": true
      }
    },
    "@ngraveio/bc-ur": {
      "packages": {
        "@ngraveio/bc-ur>@keystonehq/alias-sampling": true,
        "browserify>assert": true,
        "@ngraveio/bc-ur>bignumber.js": true,
        "browserify>buffer": true,
        "@ngraveio/bc-ur>cbor-sync": true,
        "@ngraveio/bc-ur>crc": true,
        "@ngraveio/bc-ur>jsbi": true,
        "addons-linter>sha.js": true
      }
    },
    "@metamask/profile-sync-controller>@noble/ciphers": {
      "globals": {
        "TextDecoder": true,
        "TextEncoder": true,
        "crypto": true
      }
    },
    "@ethereumjs/tx>ethereum-cryptography>@noble/curves": {
      "globals": {
        "TextEncoder": true
      },
      "packages": {
        "@ethereumjs/tx>ethereum-cryptography>@noble/hashes": true
      }
    },
    "viem>ox>@noble/curves": {
      "globals": {
        "TextEncoder": true
      },
      "packages": {
        "@noble/hashes": true
      }
    },
    "@noble/hashes": {
      "globals": {
        "TextDecoder": true,
        "TextEncoder": true,
        "crypto": true
      }
    },
    "@metamask/scure-bip39>@noble/hashes": {
      "globals": {
        "TextEncoder": true,
        "crypto": true
      }
    },
    "@ethereumjs/tx>ethereum-cryptography>@noble/hashes": {
      "globals": {
        "TextEncoder": true,
        "crypto": true
      }
    },
    "@open-rpc/schema-utils-js": {
      "packages": {
        "@open-rpc/schema-utils-js>@json-schema-tools/dereferencer": true,
        "@open-rpc/schema-utils-js>@json-schema-tools/meta-schema": true,
        "@open-rpc/schema-utils-js>@json-schema-tools/reference-resolver": true,
        "@open-rpc/meta-schema": true,
        "eslint>ajv": true,
        "@metamask/rpc-errors>fast-safe-stringify": true,
        "@open-rpc/schema-utils-js>is-url": true
      }
    },
    "@popperjs/core": {
      "globals": {
        "Element": true,
        "HTMLElement": true,
        "ShadowRoot": true,
        "console.error": true,
        "console.warn": true,
        "document": true,
        "navigator.userAgent": true
      }
    },
    "@trezor/connect-web>@trezor/connect>@trezor/protobuf>protobufjs>@protobufjs/codegen": {
      "globals": {
        "console.log": true
      }
    },
    "@trezor/connect-web>@trezor/connect>@trezor/protobuf>protobufjs>@protobufjs/fetch": {
      "globals": {
        "XMLHttpRequest": true
      },
      "packages": {
        "@trezor/connect-web>@trezor/connect>@trezor/protobuf>protobufjs>@protobufjs/aspromise": true,
        "@trezor/connect-web>@trezor/connect>@trezor/protobuf>protobufjs>@protobufjs/inquire": true
      }
    },
    "@reduxjs/toolkit": {
      "globals": {
        "AbortController": true,
        "__REDUX_DEVTOOLS_EXTENSION_COMPOSE__": true,
        "__REDUX_DEVTOOLS_EXTENSION__": true,
        "console": true,
        "queueMicrotask": true,
        "requestAnimationFrame": true,
        "setTimeout": true
      },
      "packages": {
        "immer": true,
        "process": true,
        "redux": true,
        "redux-thunk": true,
        "@reduxjs/toolkit>reselect": true
      }
    },
    "react-router-dom-v5-compat>@remix-run/router": {
      "globals": {
        "AbortController": true,
        "DOMException": true,
        "FormData": true,
        "Headers": true,
        "Request": true,
        "Response": true,
        "URL": true,
        "URLSearchParams": true,
        "console": true,
        "document.defaultView": true
      }
    },
    "@metamask/eth-sig-util>@scure/base": {
      "globals": {
        "TextDecoder": true,
        "TextEncoder": true
      }
    },
    "@metamask/keyring-controller>@metamask/eth-hd-keyring>@metamask/eth-sig-util>@scure/base": {
      "globals": {
        "TextDecoder": true,
        "TextEncoder": true
      }
    },
    "@metamask/eth-json-rpc-middleware>@metamask/eth-sig-util>@scure/base": {
      "globals": {
        "TextDecoder": true,
        "TextEncoder": true
      }
    },
    "@metamask/eth-ledger-bridge-keyring>@metamask/eth-sig-util>@scure/base": {
      "globals": {
        "TextDecoder": true,
        "TextEncoder": true
      }
    },
    "@metamask/keyring-controller>@metamask/eth-simple-keyring>@metamask/eth-sig-util>@scure/base": {
      "globals": {
        "TextDecoder": true,
        "TextEncoder": true
      }
    },
    "@metamask/eth-snap-keyring>@metamask/eth-sig-util>@scure/base": {
      "globals": {
        "TextDecoder": true,
        "TextEncoder": true
      }
    },
    "@metamask/eth-trezor-keyring>@metamask/eth-sig-util>@scure/base": {
      "globals": {
        "TextDecoder": true,
        "TextEncoder": true
      }
    },
    "@metamask/keyring-controller>@metamask/eth-sig-util>@scure/base": {
      "globals": {
        "TextDecoder": true,
        "TextEncoder": true
      }
    },
    "@metamask/signature-controller>@metamask/eth-sig-util>@scure/base": {
      "globals": {
        "TextDecoder": true,
        "TextEncoder": true
      }
    },
    "@metamask/scure-bip39>@scure/base": {
      "globals": {
        "TextDecoder": true,
        "TextEncoder": true
      }
    },
    "@metamask/utils>@scure/base": {
      "globals": {
        "TextDecoder": true,
        "TextEncoder": true
      }
    },
    "@metamask/eth-sig-util>@metamask/utils>@scure/base": {
      "globals": {
        "TextDecoder": true,
        "TextEncoder": true
      }
    },
    "@ethereumjs/tx>ethereum-cryptography>@scure/bip32>@scure/base": {
      "globals": {
        "TextDecoder": true,
        "TextEncoder": true
      }
    },
    "@ethereumjs/tx>ethereum-cryptography>@scure/bip32": {
      "packages": {
        "@ethereumjs/tx>ethereum-cryptography>@noble/curves": true,
        "@ethereumjs/tx>ethereum-cryptography>@noble/hashes": true,
        "@ethereumjs/tx>ethereum-cryptography>@scure/bip32>@scure/base": true
      }
    },
    "@segment/loosely-validate-event": {
      "packages": {
        "browserify>assert": true,
        "browserify>buffer": true,
        "@segment/loosely-validate-event>component-type": true,
        "@segment/loosely-validate-event>join-component": true
      }
    },
    "@sentry/browser>@sentry-internal/browser-utils": {
      "globals": {
        "PerformanceEventTiming.prototype": true,
        "PerformanceObserver": true,
        "XMLHttpRequest.prototype": true,
        "__SENTRY_DEBUG__": true,
        "addEventListener": true,
        "clearTimeout": true,
        "performance": true,
        "removeEventListener": true,
        "setTimeout": true
      },
      "packages": {
        "@sentry/browser>@sentry/core": true,
        "@sentry/utils": true
      }
    },
    "@sentry/browser>@sentry-internal/feedback": {
      "globals": {
        "FormData": true,
        "HTMLFormElement": true,
        "__SENTRY_DEBUG__": true,
        "cancelAnimationFrame": true,
        "clearTimeout": true,
        "document.createElement": true,
        "document.createElementNS": true,
        "document.createTextNode": true,
        "isSecureContext": true,
        "requestAnimationFrame": true,
        "setTimeout": true
      },
      "packages": {
        "@sentry/browser>@sentry/core": true,
        "@sentry/utils": true
      }
    },
    "@sentry/browser>@sentry-internal/replay-canvas": {
      "globals": {
        "Blob": true,
        "HTMLCanvasElement": true,
        "HTMLImageElement": true,
        "ImageData": true,
        "URL.createObjectURL": true,
        "WeakRef": true,
        "Worker": true,
        "cancelAnimationFrame": true,
        "console.error": true,
        "createImageBitmap": true,
        "document": true
      },
      "packages": {
        "@sentry/browser>@sentry/core": true,
        "@sentry/utils": true
      }
    },
    "@sentry/browser>@sentry-internal/replay": {
      "globals": {
        "Blob": true,
        "CSSConditionRule": true,
        "CSSGroupingRule": true,
        "CSSMediaRule": true,
        "CSSRule": true,
        "CSSSupportsRule": true,
        "Document": true,
        "DragEvent": true,
        "Element": true,
        "FormData": true,
        "HTMLElement": true,
        "HTMLFormElement": true,
        "Headers": true,
        "MouseEvent": true,
        "MutationObserver": true,
        "Node.DOCUMENT_FRAGMENT_NODE": true,
        "Node.prototype.contains": true,
        "PointerEvent": true,
        "TextEncoder": true,
        "URL": true,
        "URLSearchParams": true,
        "Worker": true,
        "__RRWEB_EXCLUDE_IFRAME__": true,
        "__RRWEB_EXCLUDE_SHADOW_DOM__": true,
        "__SENTRY_DEBUG__": true,
        "__SENTRY_EXCLUDE_REPLAY_WORKER__": true,
        "__rrMutationObserver": true,
        "addEventListener": true,
        "clearTimeout": true,
        "console.debug": true,
        "console.error": true,
        "console.warn": true,
        "customElements.get": true,
        "document": true,
        "innerHeight": true,
        "innerWidth": true,
        "location.href": true,
        "location.origin": true,
        "parent": true,
        "setTimeout": true
      },
      "packages": {
        "@sentry/browser>@sentry-internal/browser-utils": true,
        "@sentry/browser>@sentry/core": true,
        "@sentry/utils": true
      }
    },
    "@sentry/browser": {
      "globals": {
        "PerformanceObserver.supportedEntryTypes": true,
        "Request": true,
        "URL": true,
        "XMLHttpRequest.prototype": true,
        "__SENTRY_DEBUG__": true,
        "__SENTRY_RELEASE__": true,
        "addEventListener": true,
        "console.error": true,
        "indexedDB.open": true,
        "performance.timeOrigin": true,
        "setTimeout": true
      },
      "packages": {
        "@sentry/browser>@sentry-internal/browser-utils": true,
        "@sentry/browser>@sentry-internal/feedback": true,
        "@sentry/browser>@sentry-internal/replay-canvas": true,
        "@sentry/browser>@sentry-internal/replay": true,
        "@sentry/browser>@sentry/core": true,
        "@sentry/utils": true
      }
    },
    "@sentry/browser>@sentry/core": {
      "globals": {
        "Headers": true,
        "Request": true,
        "URL": true,
        "__SENTRY_DEBUG__": true,
        "__SENTRY_TRACING__": true,
        "clearInterval": true,
        "clearTimeout": true,
        "console.log": true,
        "console.warn": true,
        "setInterval": true,
        "setTimeout": true
      },
      "packages": {
        "@sentry/utils": true
      }
    },
    "@sentry/utils": {
      "globals": {
        "CustomEvent": true,
        "DOMError": true,
        "DOMException": true,
        "EdgeRuntime": true,
        "Element": true,
        "ErrorEvent": true,
        "Event": true,
        "HTMLElement": true,
        "Headers": true,
        "Request": true,
        "Response": true,
        "TextDecoder": true,
        "TextEncoder": true,
        "URL": true,
        "__SENTRY_BROWSER_BUNDLE__": true,
        "__SENTRY_DEBUG__": true,
        "clearTimeout": true,
        "console.error": true,
        "document": true,
        "setInterval": true,
        "setTimeout": true
      },
      "packages": {
        "process": true
      }
    },
    "@solana/addresses": {
      "globals": {
        "Intl.Collator": true,
        "TextEncoder": true,
        "crypto.subtle.digest": true,
        "crypto.subtle.exportKey": true
      },
      "packages": {
        "@solana/addresses>@solana/assertions": true,
        "@solana/addresses>@solana/codecs-core": true,
        "@solana/addresses>@solana/codecs-strings": true,
        "@solana/addresses>@solana/errors": true
      }
    },
    "@metamask/multichain-network-controller>@solana/addresses": {
      "globals": {
        "Intl.Collator": true,
        "TextEncoder": true,
        "crypto.subtle.digest": true,
        "crypto.subtle.exportKey": true
      },
      "packages": {
        "@metamask/multichain-network-controller>@solana/addresses>@solana/assertions": true,
        "@metamask/multichain-network-controller>@solana/addresses>@solana/codecs-core": true,
        "@metamask/multichain-network-controller>@solana/addresses>@solana/codecs-strings": true,
        "@metamask/multichain-network-controller>@solana/addresses>@solana/errors": true
      }
    },
    "@solana/addresses>@solana/assertions": {
      "globals": {
        "crypto": true,
        "isSecureContext": true
      },
      "packages": {
        "@solana/addresses>@solana/errors": true
      }
    },
    "@metamask/multichain-network-controller>@solana/addresses>@solana/assertions": {
      "globals": {
        "crypto": true,
        "isSecureContext": true
      },
      "packages": {
        "@metamask/multichain-network-controller>@solana/addresses>@solana/errors": true
      }
    },
    "@solana/addresses>@solana/codecs-core": {
      "packages": {
        "@solana/addresses>@solana/errors": true
      }
    },
    "@metamask/multichain-network-controller>@solana/addresses>@solana/codecs-core": {
      "packages": {
        "@metamask/multichain-network-controller>@solana/addresses>@solana/errors": true
      }
    },
    "@solana/addresses>@solana/codecs-strings": {
      "globals": {
        "TextDecoder": true,
        "TextEncoder": true,
        "atob": true,
        "btoa": true
      },
      "packages": {
        "@solana/addresses>@solana/codecs-core": true,
        "@solana/addresses>@solana/errors": true
      }
    },
    "@metamask/multichain-network-controller>@solana/addresses>@solana/codecs-strings": {
      "globals": {
        "TextDecoder": true,
        "TextEncoder": true,
        "atob": true,
        "btoa": true
      },
      "packages": {
        "@metamask/multichain-network-controller>@solana/addresses>@solana/codecs-core": true,
        "@metamask/multichain-network-controller>@solana/addresses>@solana/errors": true
      }
    },
    "@solana/addresses>@solana/errors": {
      "globals": {
        "btoa": true
      }
    },
    "@metamask/multichain-network-controller>@solana/addresses>@solana/errors": {
      "globals": {
        "btoa": true
      }
    },
    "@metamask/controller-utils>@spruceid/siwe-parser": {
      "globals": {
        "console.error": true,
        "console.log": true
      },
      "packages": {
        "@noble/hashes": true,
        "@metamask/controller-utils>@spruceid/siwe-parser>apg-js": true
      }
    },
    "@metamask/profile-sync-controller>siwe>@spruceid/siwe-parser": {
      "globals": {
        "console.error": true,
        "console.log": true
      },
      "packages": {
        "@noble/hashes": true,
        "@metamask/controller-utils>@spruceid/siwe-parser>apg-js": true
      }
    },
    "@metamask/profile-sync-controller>siwe>@stablelib/random>@stablelib/binary": {
      "packages": {
        "@metamask/profile-sync-controller>siwe>@stablelib/random>@stablelib/binary>@stablelib/int": true
      }
    },
    "@metamask/profile-sync-controller>siwe>@stablelib/random": {
      "globals": {
        "crypto": true,
        "msCrypto": true
      },
      "packages": {
        "@metamask/profile-sync-controller>siwe>@stablelib/random>@stablelib/binary": true,
        "@metamask/profile-sync-controller>siwe>@stablelib/random>@stablelib/wipe": true,
        "browserify>browser-resolve": true
      }
    },
    "@trezor/connect-web>@trezor/connect-common": {
      "globals": {
        "console.warn": true,
        "localStorage.getItem": true,
        "localStorage.setItem": true,
        "navigator": true,
        "setTimeout": true,
        "window": true
      },
      "packages": {
        "@trezor/connect-web>@trezor/connect-common>@trezor/env-utils": true,
        "@trezor/connect-web>@trezor/utils": true,
        "tslib": true
      }
    },
    "@metamask/eth-trezor-keyring>@trezor/connect-plugin-ethereum": {
      "packages": {
        "@metamask/eth-trezor-keyring>@metamask/eth-sig-util": true,
        "tslib": true
      }
    },
    "@trezor/connect-web": {
      "globals": {
        "URLSearchParams": true,
        "WebSocket": true,
        "__TREZOR_CONNECT_SRC": true,
        "addEventListener": true,
        "btoa": true,
        "chrome": true,
        "clearInterval": true,
        "clearTimeout": true,
        "console.error": true,
        "console.warn": true,
        "document.body": true,
        "document.createElement": true,
        "document.createTextNode": true,
        "document.getElementById": true,
        "document.querySelectorAll": true,
        "location": true,
        "navigator": true,
        "open": true,
        "origin": true,
        "removeEventListener": true,
        "setInterval": true,
        "setTimeout": true
      },
      "packages": {
        "@trezor/connect-web>@trezor/connect-common": true,
        "@trezor/connect-web>@trezor/connect": true,
        "@trezor/connect-web>@trezor/utils": true,
        "webpack>events": true,
        "tslib": true
      }
    },
    "@trezor/connect-web>@trezor/connect": {
      "packages": {
        "@trezor/connect-web>@trezor/connect>@trezor/protobuf": true,
        "@trezor/connect-web>@trezor/connect>@trezor/schema-utils": true,
        "@trezor/connect-web>@trezor/connect>@trezor/transport": true,
        "@trezor/connect-web>@trezor/utils": true,
        "tslib": true
      }
    },
    "@trezor/connect-web>@trezor/connect-common>@trezor/env-utils": {
      "globals": {
        "innerHeight": true,
        "innerWidth": true,
        "location.hostname": true,
        "location.origin": true,
        "navigator.languages": true,
        "navigator.platform": true,
        "navigator.userAgent": true,
        "screen.height": true,
        "screen.width": true
      },
      "packages": {
        "process": true,
        "tslib": true,
        "@trezor/connect-web>@trezor/connect-common>@trezor/env-utils>ua-parser-js": true
      }
    },
    "@trezor/connect-web>@trezor/connect>@trezor/protobuf": {
      "packages": {
        "@trezor/connect-web>@trezor/connect>@trezor/schema-utils": true,
        "browserify>buffer": true,
        "@trezor/connect-web>@trezor/connect>@trezor/protobuf>protobufjs": true,
        "tslib": true
      }
    },
    "@trezor/connect-web>@trezor/connect>@trezor/schema-utils": {
      "globals": {
        "console.warn": true
      },
      "packages": {
        "@trezor/connect-web>@trezor/connect>@trezor/schema-utils>@sinclair/typebox": true,
        "browserify>buffer": true,
        "ts-mixer": true
      }
    },
    "@trezor/connect-web>@trezor/utils": {
      "globals": {
        "AbortController": true,
        "Intl.NumberFormat": true,
        "clearInterval": true,
        "clearTimeout": true,
        "console.error": true,
        "console.info": true,
        "console.log": true,
        "console.warn": true,
        "crypto.getRandomValues": true,
        "setInterval": true,
        "setTimeout": true
      },
      "packages": {
        "@trezor/connect-web>@trezor/utils>bignumber.js": true,
        "browserify>browser-resolve": true,
        "browserify>buffer": true,
        "webpack>events": true,
        "tslib": true
      }
    },
    "@welldone-software/why-did-you-render": {
      "globals": {
        "Element": true,
        "console.group": true,
        "console.groupCollapsed": true,
        "console.groupEnd": true,
        "console.log": true,
        "console.warn": true,
        "define": true,
        "setTimeout": true
      },
      "packages": {
        "lodash": true,
        "react": true
      }
    },
    "@zxing/browser": {
      "globals": {
        "HTMLElement": true,
        "HTMLImageElement": true,
        "HTMLVideoElement": true,
        "clearTimeout": true,
        "console.error": true,
        "console.warn": true,
        "document": true,
        "navigator": true,
        "setTimeout": true
      },
      "packages": {
        "@zxing/library": true
      }
    },
    "@zxing/library": {
      "globals": {
        "HTMLImageElement": true,
        "HTMLVideoElement": true,
        "TextDecoder": true,
        "TextEncoder": true,
        "URL.createObjectURL": true,
        "btoa": true,
        "console.log": true,
        "console.warn": true,
        "document": true,
        "navigator": true,
        "setTimeout": true
      },
      "packages": {
        "@zxing/library>ts-custom-error": true
      }
    },
    "@lavamoat/lavapack>readable-stream>abort-controller": {
      "globals": {
        "AbortController": true
      }
    },
    "currency-formatter>accounting": {
      "globals": {
        "define": true
      }
    },
    "ethers>@ethersproject/json-wallets>aes-js": {
      "globals": {
        "define": true
      }
    },
    "eth-lattice-keyring>gridplus-sdk>aes-js": {
      "globals": {
        "define": true
      }
    },
    "eslint>ajv": {
      "globals": {
        "console": true
      },
      "packages": {
        "eslint>fast-deep-equal": true,
        "@metamask/snaps-utils>fast-json-stable-stringify": true,
        "eslint>ajv>json-schema-traverse": true,
        "uri-js": true
      }
    },
    "chalk>ansi-styles": {
      "packages": {
        "chalk>ansi-styles>color-convert": true
      }
    },
    "@metamask/controller-utils>@spruceid/siwe-parser>apg-js": {
      "packages": {
        "browserify>buffer": true
      }
    },
    "string.prototype.matchall>es-abstract>array-buffer-byte-length": {
      "packages": {
        "string.prototype.matchall>call-bind": true,
        "string.prototype.matchall>es-abstract>is-array-buffer": true
      }
    },
    "crypto-browserify>public-encrypt>parse-asn1>asn1.js": {
      "packages": {
        "bn.js": true,
        "browserify>buffer": true,
        "pumpify>inherits": true,
        "@metamask/ppom-validator>elliptic>minimalistic-assert": true,
        "browserify>vm-browserify": true
      }
    },
    "browserify>assert": {
      "globals": {
        "Buffer": true
      },
      "packages": {
        "react>object-assign": true,
        "browserify>assert>util": true
      }
    },
    "@metamask/name-controller>async-mutex": {
      "globals": {
        "clearTimeout": true,
        "setTimeout": true
      },
      "packages": {
        "tslib": true
      }
    },
    "@metamask/transaction-controller>@metamask/nonce-tracker>async-mutex": {
      "globals": {
        "clearTimeout": true,
        "setTimeout": true
      },
      "packages": {
        "tslib": true
      }
    },
    "string.prototype.matchall>es-abstract>available-typed-arrays": {
      "packages": {
        "string.prototype.matchall>es-abstract>typed-array-length>possible-typed-array-names": true
      }
    },
    "await-semaphore": {
      "packages": {
        "process": true,
        "browserify>timers-browserify": true
      }
    },
    "axios": {
      "globals": {
        "AbortController": true,
        "Blob": true,
        "FormData": true,
        "ReadableStream": true,
        "Request": true,
        "Response": true,
        "TextEncoder": true,
        "URL": true,
        "URLSearchParams": true,
        "WorkerGlobalScope": true,
        "XMLHttpRequest": true,
        "btoa": true,
        "clearTimeout": true,
        "console.warn": true,
        "document": true,
        "fetch": true,
        "importScripts": true,
        "location.href": true,
        "navigator": true,
        "queueMicrotask": true,
        "setTimeout": true
      },
      "packages": {
        "browserify>buffer": true,
        "process": true,
        "browserify>timers-browserify": true
      }
    },
    "@metamask/snaps-controllers>tar-stream>b4a": {
      "globals": {
        "TextDecoder": true,
        "TextEncoder": true
      }
    },
    "@ensdomains/content-hash>multihashes>multibase>base-x": {
      "packages": {
        "koa>content-disposition>safe-buffer": true
      }
    },
    "base32-encode": {
      "packages": {
        "base32-encode>to-data-view": true
      }
    },
    "bignumber.js": {
      "globals": {
        "crypto": true,
        "define": true
      }
    },
    "@metamask/eth-ledger-bridge-keyring>@ledgerhq/hw-app-eth>bignumber.js": {
      "globals": {
        "crypto": true,
        "define": true
      }
    },
    "@metamask/bridge-controller>bignumber.js": {
      "globals": {
        "crypto": true,
        "define": true
      }
    },
    "@metamask/bridge-status-controller>bignumber.js": {
      "globals": {
        "crypto": true,
        "define": true
      }
    },
    "@metamask/notification-services-controller>bignumber.js": {
      "globals": {
        "crypto": true,
        "define": true
      }
    },
    "@metamask/smart-transactions-controller>bignumber.js": {
      "globals": {
        "crypto": true,
        "define": true
      }
    },
    "@ngraveio/bc-ur>bignumber.js": {
      "globals": {
        "crypto": true,
        "define": true
      }
    },
    "@trezor/connect-web>@trezor/utils>bignumber.js": {
      "globals": {
        "crypto": true,
        "define": true
      }
    },
    "eth-lattice-keyring>gridplus-sdk>borc>bignumber.js": {
      "globals": {
        "crypto": true,
        "define": true
      }
    },
    "eth-lattice-keyring>gridplus-sdk>bignumber.js": {
      "globals": {
        "crypto": true,
        "define": true
      }
    },
    "eth-lattice-keyring>gridplus-sdk>bitwise": {
      "packages": {
        "browserify>buffer": true
      }
    },
    "blo": {
      "globals": {
        "btoa": true
      }
    },
    "bn.js": {
      "globals": {
        "Buffer": true
      },
      "packages": {
        "browserify>browser-resolve": true
      }
    },
    "eth-lattice-keyring>gridplus-sdk>borc": {
      "globals": {
        "console": true
      },
      "packages": {
        "eth-lattice-keyring>gridplus-sdk>borc>bignumber.js": true,
        "browserify>buffer": true,
        "buffer>ieee754": true,
        "eth-lattice-keyring>gridplus-sdk>borc>iso-url": true
      }
    },
    "bowser": {
      "globals": {
        "define": true
      }
    },
    "@metamask/ppom-validator>elliptic>brorand": {
      "globals": {
        "crypto": true,
        "msCrypto": true
      },
      "packages": {
        "browserify>browser-resolve": true
      }
    },
    "ethereumjs-util>ethereum-cryptography>browserify-aes": {
      "packages": {
        "ethereumjs-util>ethereum-cryptography>browserify-aes>buffer-xor": true,
        "browserify>buffer": true,
        "ethereumjs-util>create-hash>cipher-base": true,
        "crypto-browserify>browserify-cipher>evp_bytestokey": true,
        "pumpify>inherits": true,
        "koa>content-disposition>safe-buffer": true
      }
    },
    "crypto-browserify>browserify-cipher": {
      "packages": {
        "ethereumjs-util>ethereum-cryptography>browserify-aes": true,
        "crypto-browserify>browserify-cipher>browserify-des": true,
        "crypto-browserify>browserify-cipher>evp_bytestokey": true
      }
    },
    "crypto-browserify>browserify-cipher>browserify-des": {
      "packages": {
        "browserify>buffer": true,
        "ethereumjs-util>create-hash>cipher-base": true,
        "crypto-browserify>browserify-cipher>browserify-des>des.js": true,
        "pumpify>inherits": true
      }
    },
    "crypto-browserify>public-encrypt>browserify-rsa": {
      "packages": {
        "bn.js": true,
        "crypto-browserify>randombytes": true,
        "koa>content-disposition>safe-buffer": true
      }
    },
    "crypto-browserify>browserify-sign": {
      "packages": {
        "bn.js": true,
        "crypto-browserify>public-encrypt>browserify-rsa": true,
        "ethereumjs-util>create-hash": true,
        "crypto-browserify>create-hmac": true,
        "@metamask/ppom-validator>elliptic": true,
        "pumpify>inherits": true,
        "crypto-browserify>public-encrypt>parse-asn1": true,
        "crypto-browserify>browserify-sign>readable-stream": true,
        "koa>content-disposition>safe-buffer": true
      }
    },
    "browserify>browserify-zlib": {
      "packages": {
        "browserify>assert": true,
        "browserify>buffer": true,
        "browserify>browserify-zlib>pako": true,
        "process": true,
        "stream-browserify": true,
        "browserify>util": true
      }
    },
    "ethereumjs-util>ethereum-cryptography>bs58check>bs58": {
      "packages": {
        "@ensdomains/content-hash>multihashes>multibase>base-x": true
      }
    },
    "ethereumjs-util>ethereum-cryptography>bs58check": {
      "packages": {
        "ethereumjs-util>ethereum-cryptography>bs58check>bs58": true,
        "ethereumjs-util>create-hash": true,
        "koa>content-disposition>safe-buffer": true
      }
    },
    "buffer": {
      "globals": {
        "console": true
      },
      "packages": {
        "base64-js": true,
        "buffer>ieee754": true
      }
    },
    "terser>source-map-support>buffer-from": {
      "packages": {
        "browserify>buffer": true
      }
    },
    "ethereumjs-util>ethereum-cryptography>browserify-aes>buffer-xor": {
      "packages": {
        "browserify>buffer": true
      }
    },
    "browserify>buffer": {
      "globals": {
        "console": true
      },
      "packages": {
        "base64-js": true,
        "buffer>ieee754": true
      }
    },
    "@metamask/snaps-utils>validate-npm-package-name>builtins": {
      "packages": {
        "process": true,
        "semver": true
      }
    },
    "string.prototype.matchall>call-bind>call-bind-apply-helpers": {
      "packages": {
        "string.prototype.matchall>es-abstract>es-errors": true,
        "browserify>has>function-bind": true
      }
    },
    "string.prototype.matchall>call-bind": {
      "packages": {
        "string.prototype.matchall>call-bind>call-bind-apply-helpers": true,
        "string.prototype.matchall>call-bind>es-define-property": true,
        "string.prototype.matchall>get-intrinsic": true,
        "string.prototype.matchall>call-bind>set-function-length": true
      }
    },
    "browserify>util>which-typed-array>call-bound": {
      "packages": {
        "string.prototype.matchall>call-bind>call-bind-apply-helpers": true,
        "string.prototype.matchall>get-intrinsic": true
      }
    },
    "@ngraveio/bc-ur>cbor-sync": {
      "globals": {
        "define": true
      },
      "packages": {
        "browserify>buffer": true
      }
    },
    "chalk": {
      "packages": {
        "chalk>ansi-styles": true,
        "chalk>supports-color": true
      }
    },
    "chart.js": {
      "globals": {
        "Intl.NumberFormat": true,
        "MutationObserver": true,
        "OffscreenCanvas": true,
        "Path2D": true,
        "ResizeObserver": true,
        "addEventListener": true,
        "clearTimeout": true,
        "console.error": true,
        "console.warn": true,
        "devicePixelRatio": true,
        "document": true,
        "removeEventListener": true,
        "requestAnimationFrame": true,
        "setTimeout": true
      },
      "packages": {
        "chart.js>@kurkle/color": true
      }
    },
    "@ensdomains/content-hash>cids": {
      "packages": {
        "@ensdomains/content-hash>cids>multibase": true,
        "@ensdomains/content-hash>multicodec": true,
        "@ensdomains/content-hash>cids>multihashes": true,
        "@ensdomains/content-hash>cids>uint8arrays": true
      }
    },
    "ethereumjs-util>create-hash>cipher-base": {
      "packages": {
        "pumpify>inherits": true,
        "koa>content-disposition>safe-buffer": true,
        "stream-browserify": true,
        "browserify>string_decoder": true
      }
    },
    "classnames": {
      "globals": {
        "classNames": "write",
        "define": true
      }
    },
    "@metamask/jazzicon>color>clone": {
      "packages": {
        "browserify>buffer": true
      }
    },
    "cockatiel": {
      "globals": {
        "AbortController": true,
        "AbortSignal": true,
        "WeakRef": true,
        "clearTimeout": true,
        "performance": true,
        "setTimeout": true
      },
      "packages": {
        "process": true
      }
    },
    "chalk>ansi-styles>color-convert": {
      "packages": {
        "jest-canvas-mock>moo-color>color-name": true
      }
    },
    "@metamask/jazzicon>color>color-convert": {
      "packages": {
        "@metamask/jazzicon>color>color-convert>color-name": true
      }
    },
    "@metamask/jazzicon>color>color-string": {
      "packages": {
        "jest-canvas-mock>moo-color>color-name": true
      }
    },
    "@metamask/jazzicon>color": {
      "packages": {
        "@metamask/jazzicon>color>clone": true,
        "@metamask/jazzicon>color>color-convert": true,
        "@metamask/jazzicon>color>color-string": true
      }
    },
    "@metamask/snaps-controllers>concat-stream": {
      "packages": {
        "terser>source-map-support>buffer-from": true,
        "browserify>buffer": true,
        "pumpify>inherits": true,
        "readable-stream": true,
        "browserify>concat-stream>typedarray": true
      }
    },
    "copy-to-clipboard": {
      "globals": {
        "clipboardData": true,
        "console.error": true,
        "console.warn": true,
        "document.body.appendChild": true,
        "document.body.removeChild": true,
        "document.createElement": true,
        "document.createRange": true,
        "document.execCommand": true,
        "document.getSelection": true,
        "navigator.userAgent": true,
        "prompt": true
      },
      "packages": {
        "copy-to-clipboard>toggle-selection": true
      }
    },
    "readable-stream-2>core-util-is": {
      "packages": {
        "browserify>insert-module-globals>is-buffer": true
      }
    },
    "eth-lattice-keyring>gridplus-sdk>crc-32": {
      "globals": {
        "DO_NOT_EXPORT_CRC": true,
        "define": true
      }
    },
    "@ngraveio/bc-ur>crc": {
      "packages": {
        "browserify>buffer": true
      }
    },
    "crypto-browserify>create-ecdh": {
      "packages": {
        "bn.js": true,
        "browserify>buffer": true,
        "@metamask/ppom-validator>elliptic": true
      }
    },
    "ethereumjs-util>create-hash": {
      "packages": {
        "ethereumjs-util>create-hash>cipher-base": true,
        "pumpify>inherits": true,
        "ethereumjs-util>create-hash>md5.js": true,
        "ethereumjs-util>create-hash>ripemd160": true,
        "addons-linter>sha.js": true
      }
    },
    "crypto-browserify>create-hmac": {
      "packages": {
        "ethereumjs-util>create-hash>cipher-base": true,
        "ethereumjs-util>create-hash": true,
        "pumpify>inherits": true,
        "ethereumjs-util>create-hash>ripemd160": true,
        "koa>content-disposition>safe-buffer": true,
        "addons-linter>sha.js": true
      }
    },
    "@metamask/snaps-utils>cron-parser": {
      "packages": {
        "browserify>browser-resolve": true,
        "luxon": true
      }
    },
    "crypto-browserify": {
      "packages": {
        "crypto-browserify>browserify-cipher": true,
        "crypto-browserify>browserify-sign": true,
        "crypto-browserify>create-ecdh": true,
        "ethereumjs-util>create-hash": true,
        "crypto-browserify>create-hmac": true,
        "crypto-browserify>diffie-hellman": true,
        "crypto-browserify>pbkdf2": true,
        "crypto-browserify>public-encrypt": true,
        "crypto-browserify>randombytes": true,
        "crypto-browserify>randomfill": true
      }
    },
    "@metamask/ppom-validator>crypto-js": {
      "globals": {
        "crypto": true,
        "define": true,
        "msCrypto": true
      },
      "packages": {
        "browserify>browser-resolve": true
      }
    },
    "react-beautiful-dnd>css-box-model": {
      "globals": {
        "getComputedStyle": true,
        "pageXOffset": true,
        "pageYOffset": true
      },
      "packages": {
        "react-router-dom>tiny-invariant": true
      }
    },
    "@material-ui/core>@material-ui/styles>jss-plugin-vendor-prefixer>css-vendor": {
      "globals": {
        "document.createElement": true,
        "document.documentElement": true,
        "getComputedStyle": true
      },
      "packages": {
        "@babel/runtime": true,
        "@material-ui/core>@material-ui/styles>jss>is-in-browser": true
      }
    },
    "currency-formatter": {
      "packages": {
        "currency-formatter>accounting": true,
        "currency-formatter>locale-currency": true,
        "react>object-assign": true
      }
    },
    "nock>debug": {
      "globals": {
        "console": true,
        "document": true,
        "localStorage": true,
        "navigator": true,
        "process": true
      },
      "packages": {
        "mocha>ms": true,
        "process": true
      }
    },
    "@metamask/eth-token-tracker>deep-equal": {
      "packages": {
        "string.prototype.matchall>es-abstract>array-buffer-byte-length": true,
        "string.prototype.matchall>call-bind": true,
        "@metamask/eth-token-tracker>deep-equal>es-get-iterator": true,
        "string.prototype.matchall>get-intrinsic": true,
        "browserify>util>is-arguments": true,
        "string.prototype.matchall>es-abstract>is-array-buffer": true,
        "@metamask/eth-token-tracker>deep-equal>is-date-object": true,
        "string.prototype.matchall>es-abstract>is-regex": true,
        "string.prototype.matchall>es-abstract>is-shared-array-buffer": true,
        "@lavamoat/lavapack>json-stable-stringify>isarray": true,
        "@ngraveio/bc-ur>assert>object-is": true,
        "@lavamoat/lavapack>json-stable-stringify>object-keys": true,
        "gulp>vinyl-fs>object.assign": true,
        "string.prototype.matchall>regexp.prototype.flags": true,
        "string.prototype.matchall>side-channel": true,
        "@metamask/eth-token-tracker>deep-equal>which-boxed-primitive": true,
        "@metamask/eth-token-tracker>deep-equal>which-collection": true,
        "browserify>util>which-typed-array": true
      }
    },
    "string.prototype.matchall>define-properties>define-data-property": {
      "packages": {
        "string.prototype.matchall>call-bind>es-define-property": true,
        "string.prototype.matchall>es-abstract>es-errors": true,
        "string.prototype.matchall>es-abstract>gopd": true
      }
    },
    "string.prototype.matchall>define-properties": {
      "packages": {
        "string.prototype.matchall>define-properties>define-data-property": true,
        "string.prototype.matchall>es-abstract>has-property-descriptors": true,
        "@lavamoat/lavapack>json-stable-stringify>object-keys": true
      }
    },
    "crypto-browserify>browserify-cipher>browserify-des>des.js": {
      "packages": {
        "pumpify>inherits": true,
        "@metamask/ppom-validator>elliptic>minimalistic-assert": true
      }
    },
    "@metamask/providers>detect-browser": {
      "globals": {
        "document": true,
        "navigator": true
      },
      "packages": {
        "process": true
      }
    },
    "crypto-browserify>diffie-hellman": {
      "packages": {
        "bn.js": true,
        "browserify>buffer": true,
        "crypto-browserify>diffie-hellman>miller-rabin": true,
        "crypto-browserify>randombytes": true
      }
    },
    "react-transition-group>dom-helpers": {
      "packages": {
        "@babel/runtime": true
      }
    },
    "dompurify": {
      "globals": {
        "console.warn": true,
        "define": true
      }
    },
    "string.prototype.matchall>get-intrinsic>get-proto>dunder-proto": {
      "packages": {
        "string.prototype.matchall>call-bind>call-bind-apply-helpers": true,
        "string.prototype.matchall>es-abstract>gopd": true
      }
    },
    "@metamask/ppom-validator>elliptic": {
      "packages": {
        "bn.js": true,
        "@metamask/ppom-validator>elliptic>brorand": true,
        "ethers>@ethersproject/sha2>hash.js": true,
        "@metamask/ppom-validator>elliptic>hmac-drbg": true,
        "pumpify>inherits": true,
        "@metamask/ppom-validator>elliptic>minimalistic-assert": true,
        "@metamask/ppom-validator>elliptic>minimalistic-crypto-utils": true
      }
    },
    "@metamask/eth-token-tracker>deep-equal>es-get-iterator": {
      "packages": {
        "string.prototype.matchall>call-bind": true,
        "string.prototype.matchall>get-intrinsic": true,
        "string.prototype.matchall>has-symbols": true,
        "browserify>util>is-arguments": true,
        "@metamask/eth-token-tracker>deep-equal>es-get-iterator>is-map": true,
        "@metamask/eth-token-tracker>deep-equal>es-get-iterator>is-set": true,
        "eslint-plugin-react>array-includes>is-string": true,
        "@lavamoat/lavapack>json-stable-stringify>isarray": true,
        "process": true,
        "@metamask/eth-token-tracker>deep-equal>es-get-iterator>stop-iteration-iterator": true
      }
    },
    "eth-lattice-keyring>gridplus-sdk>eth-eip712-util-browser": {
      "globals": {
        "intToBuffer": true
      },
      "packages": {
        "bn.js": true,
        "buffer": true,
        "eth-ens-namehash>js-sha3": true
      }
    },
    "eth-ens-namehash": {
      "globals": {
        "name": "write"
      },
      "packages": {
        "browserify>buffer": true,
        "eth-ens-namehash>idna-uts46-hx": true,
        "eth-ens-namehash>js-sha3": true
      }
    },
    "eth-lattice-keyring": {
      "globals": {
        "addEventListener": true,
        "browser": true,
        "clearInterval": true,
        "fetch": true,
        "open": true,
        "setInterval": true
      },
      "packages": {
        "@ethereumjs/tx": true,
        "eth-lattice-keyring>@ethereumjs/util": true,
        "bn.js": true,
        "browserify>buffer": true,
        "crypto-browserify": true,
        "webpack>events": true,
        "eth-lattice-keyring>gridplus-sdk": true,
        "eth-lattice-keyring>rlp": true
      }
    },
    "eth-method-registry": {
      "packages": {
        "eth-method-registry>@metamask/ethjs-contract": true,
        "eth-method-registry>@metamask/ethjs-query": true
      }
    },
    "@ethereumjs/tx>ethereum-cryptography": {
      "globals": {
        "TextDecoder": true,
        "crypto": true
      },
      "packages": {
        "@ethereumjs/tx>ethereum-cryptography>@noble/curves": true,
        "@ethereumjs/tx>ethereum-cryptography>@noble/hashes": true,
        "@ethereumjs/tx>ethereum-cryptography>@scure/bip32": true
      }
    },
    "ethereumjs-util>ethereum-cryptography": {
      "packages": {
        "browserify>buffer": true,
        "ethereumjs-util>ethereum-cryptography>keccak": true,
        "crypto-browserify>randombytes": true,
        "ganache>secp256k1": true
      }
    },
    "@metamask/keyring-controller>ethereumjs-wallet>ethereum-cryptography": {
      "packages": {
        "browserify>assert": true,
        "ethereumjs-util>ethereum-cryptography>bs58check": true,
        "browserify>buffer": true,
        "crypto-browserify>create-hmac": true,
        "ethers>@ethersproject/sha2>hash.js": true,
        "ethereumjs-util>ethereum-cryptography>keccak": true,
        "crypto-browserify>randombytes": true,
        "koa>content-disposition>safe-buffer": true,
        "ganache>secp256k1": true
      }
    },
    "ethereumjs-util": {
      "packages": {
        "browserify>assert": true,
        "bn.js": true,
        "browserify>buffer": true,
        "ethereumjs-util>create-hash": true,
        "ethereumjs-util>ethereum-cryptography": true,
        "browserify>insert-module-globals>is-buffer": true,
        "ethereumjs-util>rlp": true
      }
    },
    "@metamask/keyring-controller>ethereumjs-wallet>ethereumjs-util": {
      "packages": {
        "browserify>assert": true,
        "bn.js": true,
        "browserify>buffer": true,
        "ethereumjs-util>create-hash": true,
        "@metamask/keyring-controller>ethereumjs-wallet>ethereum-cryptography": true,
        "browserify>insert-module-globals>is-buffer": true,
        "@metamask/keyring-controller>ethereumjs-wallet>ethereumjs-util>rlp": true
      }
    },
    "@metamask/keyring-controller>ethereumjs-wallet": {
      "packages": {
        "eth-lattice-keyring>gridplus-sdk>aes-js": true,
        "ethereumjs-util>ethereum-cryptography>bs58check": true,
        "browserify>buffer": true,
        "crypto-browserify": true,
        "@metamask/keyring-controller>ethereumjs-wallet>ethereum-cryptography": true,
        "@metamask/keyring-controller>ethereumjs-wallet>ethereumjs-util": true,
        "crypto-browserify>randombytes": true,
        "ethers>@ethersproject/json-wallets>scrypt-js": true,
        "@metamask/keyring-controller>ethereumjs-wallet>utf8": true,
        "uuid": true
      }
    },
    "ethers": {
      "packages": {
        "@ethersproject/abi": true,
        "ethers>@ethersproject/abstract-signer": true,
        "ethers>@ethersproject/address": true,
        "ethers>@ethersproject/base64": true,
        "ethers>@ethersproject/basex": true,
        "@ethersproject/bignumber": true,
        "@ethersproject/bytes": true,
        "ethers>@ethersproject/constants": true,
        "@ethersproject/contracts": true,
        "@ethersproject/hash": true,
        "@ethersproject/hdnode": true,
        "ethers>@ethersproject/json-wallets": true,
        "ethers>@ethersproject/keccak256": true,
        "ethers>@ethersproject/logger": true,
        "ethers>@ethersproject/properties": true,
        "ethers>@ethersproject/providers": true,
        "ethers>@ethersproject/random": true,
        "ethers>@ethersproject/rlp": true,
        "ethers>@ethersproject/sha2": true,
        "ethers>@ethersproject/signing-key": true,
        "ethers>@ethersproject/solidity": true,
        "ethers>@ethersproject/strings": true,
        "ethers>@ethersproject/transactions": true,
        "ethers>@ethersproject/units": true,
        "@ethersproject/wallet": true,
        "ethers>@ethersproject/web": true,
        "ethers>@ethersproject/wordlists": true
      }
    },
    "eth-method-registry>@metamask/ethjs-contract>ethjs-abi": {
      "packages": {
        "bn.js": true,
        "browserify>buffer": true,
        "eth-ens-namehash>js-sha3": true,
        "eth-method-registry>@metamask/ethjs-contract>ethjs-abi>number-to-bn": true
      }
    },
    "webpack>events": {
      "globals": {
        "console": true
      }
    },
    "crypto-browserify>browserify-cipher>evp_bytestokey": {
      "packages": {
        "ethereumjs-util>create-hash>md5.js": true,
        "koa>content-disposition>safe-buffer": true
      }
    },
    "extension-port-stream": {
      "packages": {
        "browserify>buffer": true,
        "extension-port-stream>readable-stream": true
      }
    },
    "@metamask/providers>extension-port-stream": {
      "packages": {
        "browserify>buffer": true,
        "@metamask/providers>extension-port-stream>readable-stream": true
      }
    },
    "fast-json-patch": {
      "globals": {
        "addEventListener": true,
        "clearTimeout": true,
        "removeEventListener": true,
        "setTimeout": true
      }
    },
    "@metamask/snaps-utils>fast-xml-parser": {
      "globals": {
        "entityName": true,
        "val": true
      },
      "packages": {
        "@metamask/snaps-utils>fast-xml-parser>strnum": true
      }
    },
    "@metamask/notification-services-controller>firebase": {
      "packages": {
        "@metamask/notification-services-controller>firebase>@firebase/app": true,
        "@metamask/notification-services-controller>firebase>@firebase/messaging": true
      }
    },
    "react-focus-lock>focus-lock": {
      "globals": {
        "HTMLIFrameElement": true,
        "Node.DOCUMENT_FRAGMENT_NODE": true,
        "Node.DOCUMENT_NODE": true,
        "Node.DOCUMENT_POSITION_CONTAINED_BY": true,
        "Node.DOCUMENT_POSITION_CONTAINS": true,
        "Node.ELEMENT_NODE": true,
        "console.error": true,
        "console.warn": true,
        "document": true,
        "getComputedStyle": true,
        "setTimeout": true
      },
      "packages": {
        "tslib": true
      }
    },
    "browserify>util>which-typed-array>for-each": {
      "packages": {
        "string.prototype.matchall>es-abstract>is-callable": true
      }
    },
    "fuse.js": {
      "globals": {
        "console": true,
        "define": true
      }
    },
    "string.prototype.matchall>get-intrinsic": {
      "globals": {
        "AggregateError": true,
        "FinalizationRegistry": true,
        "Float16Array": true,
        "WeakRef": true
      },
      "packages": {
        "string.prototype.matchall>call-bind>call-bind-apply-helpers": true,
        "string.prototype.matchall>call-bind>es-define-property": true,
        "string.prototype.matchall>es-abstract>es-errors": true,
        "string.prototype.matchall>es-abstract>es-object-atoms": true,
        "browserify>has>function-bind": true,
        "string.prototype.matchall>get-intrinsic>get-proto": true,
        "string.prototype.matchall>es-abstract>gopd": true,
        "string.prototype.matchall>has-symbols": true,
        "depcheck>is-core-module>hasown": true,
        "string.prototype.matchall>get-intrinsic>math-intrinsics": true
      }
    },
    "string.prototype.matchall>get-intrinsic>get-proto": {
      "packages": {
        "string.prototype.matchall>get-intrinsic>get-proto>dunder-proto": true,
        "string.prototype.matchall>es-abstract>es-object-atoms": true
      }
    },
    "eth-lattice-keyring>gridplus-sdk": {
      "globals": {
        "AbortController": true,
        "Request": true,
        "URL": true,
        "__values": true,
        "caches": true,
        "clearTimeout": true,
        "console.error": true,
        "console.log": true,
        "console.warn": true,
        "fetch": true,
        "setTimeout": true
      },
      "packages": {
        "eth-lattice-keyring>gridplus-sdk>@ethereumjs/common": true,
        "@ethereumjs/tx": true,
        "@ethersproject/abi": true,
        "eth-lattice-keyring>gridplus-sdk>aes-js": true,
        "@metamask/keyring-api>bech32": true,
        "eth-lattice-keyring>gridplus-sdk>bignumber.js": true,
        "eth-lattice-keyring>gridplus-sdk>bitwise": true,
        "bn.js": true,
        "eth-lattice-keyring>gridplus-sdk>borc": true,
        "ethereumjs-util>ethereum-cryptography>bs58check": true,
        "browserify>buffer": true,
        "eth-lattice-keyring>gridplus-sdk>crc-32": true,
        "@metamask/ppom-validator>elliptic": true,
        "eth-lattice-keyring>gridplus-sdk>eth-eip712-util-browser": true,
        "ethers>@ethersproject/sha2>hash.js": true,
        "eth-ens-namehash>js-sha3": true,
        "lodash": true,
        "eth-lattice-keyring>rlp": true,
        "ganache>secp256k1": true,
        "eth-lattice-keyring>gridplus-sdk>uuid": true
      }
    },
    "string.prototype.matchall>es-abstract>has-property-descriptors": {
      "packages": {
        "string.prototype.matchall>call-bind>es-define-property": true
      }
    },
    "koa>is-generator-function>has-tostringtag": {
      "packages": {
        "string.prototype.matchall>has-symbols": true
      }
    },
    "ethereumjs-util>create-hash>md5.js>hash-base": {
      "packages": {
        "pumpify>inherits": true,
        "readable-stream": true,
        "koa>content-disposition>safe-buffer": true
      }
    },
    "ethereumjs-util>create-hash>ripemd160>hash-base": {
      "packages": {
        "pumpify>inherits": true,
        "readable-stream": true,
        "koa>content-disposition>safe-buffer": true
      }
    },
    "ethers>@ethersproject/sha2>hash.js": {
      "packages": {
        "pumpify>inherits": true,
        "@metamask/ppom-validator>elliptic>minimalistic-assert": true
      }
    },
    "depcheck>is-core-module>hasown": {
      "packages": {
        "browserify>has>function-bind": true
      }
    },
    "@metamask/eth-trezor-keyring>hdkey": {
      "packages": {
        "browserify>assert": true,
        "ethereumjs-util>ethereum-cryptography>bs58check": true,
        "crypto-browserify": true,
        "ethereumjs-util>create-hash>ripemd160": true,
        "koa>content-disposition>safe-buffer": true,
        "ganache>secp256k1": true
      }
    },
    "he": {
      "globals": {
        "define": true
      }
    },
    "history": {
      "globals": {
        "console": true,
        "define": true,
        "document.defaultView": true,
        "document.querySelector": true
      }
    },
    "react-router-dom>history": {
      "globals": {
        "addEventListener": true,
        "confirm": true,
        "document": true,
        "history": true,
        "location": true,
        "navigator.userAgent": true,
        "removeEventListener": true
      },
      "packages": {
        "react-router-dom>history>resolve-pathname": true,
        "react-router-dom>tiny-invariant": true,
        "react-router-dom>tiny-warning": true,
        "react-router-dom>history>value-equal": true
      }
    },
    "@metamask/ppom-validator>elliptic>hmac-drbg": {
      "packages": {
        "ethers>@ethersproject/sha2>hash.js": true,
        "@metamask/ppom-validator>elliptic>minimalistic-assert": true,
        "@metamask/ppom-validator>elliptic>minimalistic-crypto-utils": true
      }
    },
    "react-redux>hoist-non-react-statics": {
      "packages": {
        "react-redux>hoist-non-react-statics>react-is": true
      }
    },
    "https-browserify": {
      "packages": {
        "stream-http": true,
        "browserify>url": true
      }
    },
    "@metamask/notification-services-controller>firebase>@firebase/app>idb": {
      "globals": {
        "DOMException": true,
        "IDBCursor": true,
        "IDBDatabase": true,
        "IDBIndex": true,
        "IDBObjectStore": true,
        "IDBRequest": true,
        "IDBTransaction": true,
        "indexedDB.deleteDatabase": true,
        "indexedDB.open": true
      }
    },
    "eth-ens-namehash>idna-uts46-hx": {
      "globals": {
        "define": true
      },
      "packages": {
        "browserify>punycode": true
      }
    },
    "string.prototype.matchall>internal-slot": {
      "packages": {
        "string.prototype.matchall>es-abstract>es-errors": true,
        "depcheck>is-core-module>hasown": true,
        "string.prototype.matchall>side-channel": true
      }
    },
    "browserify>util>is-arguments": {
      "packages": {
        "string.prototype.matchall>call-bind": true,
        "koa>is-generator-function>has-tostringtag": true
      }
    },
    "string.prototype.matchall>es-abstract>is-array-buffer": {
      "packages": {
        "string.prototype.matchall>call-bind": true,
        "string.prototype.matchall>get-intrinsic": true
      }
    },
    "@metamask/eth-token-tracker>deep-equal>which-boxed-primitive>is-bigint": {
      "packages": {
        "string.prototype.matchall>es-abstract>unbox-primitive>has-bigints": true
      }
    },
    "@metamask/eth-token-tracker>deep-equal>which-boxed-primitive>is-boolean-object": {
      "packages": {
        "string.prototype.matchall>call-bind": true,
        "koa>is-generator-function>has-tostringtag": true
      }
    },
    "string.prototype.matchall>es-abstract>is-callable": {
      "globals": {
        "document": true
      }
    },
    "@metamask/eth-token-tracker>deep-equal>is-date-object": {
      "packages": {
        "koa>is-generator-function>has-tostringtag": true
      }
    },
    "koa>is-generator-function": {
      "packages": {
        "koa>is-generator-function>has-tostringtag": true
      }
    },
    "@material-ui/core>@material-ui/styles>jss>is-in-browser": {
      "globals": {
        "document": true
      }
    },
    "@metamask/eth-token-tracker>deep-equal>which-boxed-primitive>is-number-object": {
      "packages": {
        "koa>is-generator-function>has-tostringtag": true
      }
    },
    "string.prototype.matchall>es-abstract>is-regex": {
      "packages": {
        "string.prototype.matchall>call-bind": true,
        "koa>is-generator-function>has-tostringtag": true
      }
    },
    "string.prototype.matchall>es-abstract>is-shared-array-buffer": {
      "packages": {
        "string.prototype.matchall>call-bind": true
      }
    },
    "eslint-plugin-react>array-includes>is-string": {
      "packages": {
        "koa>is-generator-function>has-tostringtag": true
      }
    },
    "string.prototype.matchall>es-abstract>es-to-primitive>is-symbol": {
      "packages": {
        "string.prototype.matchall>has-symbols": true
      }
    },
    "browserify>util>is-typed-array": {
      "packages": {
        "browserify>util>which-typed-array": true
      }
    },
    "@metamask/eth-token-tracker>deep-equal>which-collection>is-weakset": {
      "packages": {
        "string.prototype.matchall>call-bind": true,
        "string.prototype.matchall>get-intrinsic": true
      }
    },
    "eth-lattice-keyring>gridplus-sdk>borc>iso-url": {
      "globals": {
        "URL": true,
        "URLSearchParams": true,
        "location": true
      }
    },
    "@open-rpc/test-coverage>isomorphic-fetch": {
      "globals": {
        "fetch.bind": true
      },
      "packages": {
        "@open-rpc/test-coverage>isomorphic-fetch>whatwg-fetch": true
      }
    },
    "@ensdomains/content-hash>js-base64": {
      "globals": {
        "Base64": "write",
        "TextDecoder": true,
        "TextEncoder": true,
        "atob": true,
        "btoa": true,
        "define": true
      },
      "packages": {
        "browserify>buffer": true
      }
    },
    "eth-ens-namehash>js-sha3": {
      "globals": {
        "define": true
      },
      "packages": {
        "process": true
      }
    },
    "@ngraveio/bc-ur>jsbi": {
      "globals": {
        "define": true
      }
    },
    "@metamask/message-manager>jsonschema": {
      "packages": {
        "browserify>url": true
      }
    },
    "@material-ui/core>@material-ui/styles>jss-plugin-camel-case": {
      "packages": {
        "@material-ui/core>@material-ui/styles>jss-plugin-camel-case>hyphenate-style-name": true
      }
    },
    "@material-ui/core>@material-ui/styles>jss-plugin-default-unit": {
      "globals": {
        "CSS": true
      },
      "packages": {
        "@material-ui/core>@material-ui/styles>jss": true
      }
    },
    "@material-ui/core>@material-ui/styles>jss-plugin-global": {
      "packages": {
        "@babel/runtime": true,
        "@material-ui/core>@material-ui/styles>jss": true
      }
    },
    "@material-ui/core>@material-ui/styles>jss-plugin-nested": {
      "packages": {
        "@babel/runtime": true,
        "react-router-dom>tiny-warning": true
      }
    },
    "@material-ui/core>@material-ui/styles>jss-plugin-rule-value-function": {
      "packages": {
        "@material-ui/core>@material-ui/styles>jss": true,
        "react-router-dom>tiny-warning": true
      }
    },
    "@material-ui/core>@material-ui/styles>jss-plugin-vendor-prefixer": {
      "packages": {
        "@material-ui/core>@material-ui/styles>jss-plugin-vendor-prefixer>css-vendor": true,
        "@material-ui/core>@material-ui/styles>jss": true
      }
    },
    "@material-ui/core>@material-ui/styles>jss": {
      "globals": {
        "CSS": true,
        "document.createElement": true,
        "document.querySelector": true
      },
      "packages": {
        "@babel/runtime": true,
        "@material-ui/core>@material-ui/styles>jss>is-in-browser": true,
        "react-router-dom>tiny-warning": true
      }
    },
    "ethereumjs-util>ethereum-cryptography>keccak": {
      "packages": {
        "browserify>buffer": true,
        "readable-stream": true
      }
    },
    "currency-formatter>locale-currency": {
      "globals": {
        "countryCode": true
      }
    },
    "localforage": {
      "globals": {
        "Blob": true,
        "BlobBuilder": true,
        "FileReader": true,
        "IDBKeyRange": true,
        "MSBlobBuilder": true,
        "MozBlobBuilder": true,
        "OIndexedDB": true,
        "WebKitBlobBuilder": true,
        "atob": true,
        "btoa": true,
        "console.error": true,
        "console.info": true,
        "console.warn": true,
        "define": true,
        "fetch": true,
        "indexedDB": true,
        "localStorage": true,
        "mozIndexedDB": true,
        "msIndexedDB": true,
        "navigator.platform": true,
        "navigator.userAgent": true,
        "openDatabase": true,
        "setTimeout": true,
        "webkitIndexedDB": true
      }
    },
    "lodash": {
      "globals": {
        "clearTimeout": true,
        "define": true,
        "setTimeout": true
      }
    },
    "loglevel": {
      "globals": {
        "console": true,
        "define": true,
        "document.cookie": true,
        "localStorage": true,
        "log": "write",
        "navigator": true
      }
    },
    "lottie-web": {
      "globals": {
        "Blob": true,
        "Howl": true,
        "OffscreenCanvas": true,
        "URL.createObjectURL": true,
        "Worker": true,
        "XMLHttpRequest": true,
        "bodymovin": "write",
        "clearInterval": true,
        "console": true,
        "define": true,
        "document.body": true,
        "document.createElement": true,
        "document.createElementNS": true,
        "document.getElementsByClassName": true,
        "document.getElementsByTagName": true,
        "document.querySelectorAll": true,
        "document.readyState": true,
        "location.origin": true,
        "location.pathname": true,
        "navigator": true,
        "requestAnimationFrame": true,
        "setInterval": true,
        "setTimeout": true
      }
    },
    "luxon": {
      "globals": {
        "Intl": true
      }
    },
    "@metamask/snaps-utils>marked": {
      "globals": {
        "console.error": true,
        "console.warn": true,
        "define": true
      }
    },
    "ethereumjs-util>create-hash>md5.js": {
      "packages": {
        "ethereumjs-util>create-hash>md5.js>hash-base": true,
        "pumpify>inherits": true,
        "koa>content-disposition>safe-buffer": true
      }
    },
    "@storybook/addon-docs>remark-external-links>mdast-util-definitions": {
      "packages": {
        "react-markdown>unist-util-visit": true
      }
    },
    "react-markdown>remark-parse>mdast-util-from-markdown": {
      "packages": {
        "react-markdown>remark-parse>mdast-util-from-markdown>mdast-util-to-string": true,
        "react-markdown>remark-parse>mdast-util-from-markdown>micromark": true,
        "react-syntax-highlighter>refractor>parse-entities": true,
        "react-markdown>remark-parse>mdast-util-from-markdown>unist-util-stringify-position": true
      }
    },
    "react-markdown>remark-rehype>mdast-util-to-hast": {
      "globals": {
        "console.warn": true
      },
      "packages": {
        "@storybook/addon-docs>remark-external-links>mdast-util-definitions": true,
        "react-markdown>remark-rehype>mdast-util-to-hast>mdurl": true,
        "react-markdown>remark-rehype>mdast-util-to-hast>unist-builder": true,
        "react-markdown>remark-rehype>mdast-util-to-hast>unist-util-generated": true,
        "react-markdown>remark-rehype>mdast-util-to-hast>unist-util-position": true,
        "react-markdown>unist-util-visit": true
      }
    },
    "eth-lattice-keyring>@ethereumjs/util>micro-ftch": {
      "globals": {
        "Headers": true,
        "TextDecoder": true,
        "URL": true,
        "btoa": true,
        "fetch": true
      },
      "packages": {
        "browserify>browserify-zlib": true,
        "browserify>buffer": true,
        "https-browserify": true,
        "process": true,
        "stream-http": true,
        "browserify>url": true,
        "browserify>util": true
      }
    },
    "react-markdown>remark-parse>mdast-util-from-markdown>micromark": {
      "packages": {
        "react-syntax-highlighter>refractor>parse-entities": true
      }
    },
    "crypto-browserify>diffie-hellman>miller-rabin": {
      "packages": {
        "bn.js": true,
        "@metamask/ppom-validator>elliptic>brorand": true
      }
    },
    "@ensdomains/content-hash>cids>multibase": {
      "globals": {
        "TextDecoder": true,
        "TextEncoder": true
      },
      "packages": {
        "@ensdomains/content-hash>cids>multibase>@multiformats/base-x": true
      }
    },
    "@ensdomains/content-hash>multihashes>multibase": {
      "packages": {
        "@ensdomains/content-hash>multihashes>multibase>base-x": true,
        "browserify>buffer": true,
        "@ensdomains/content-hash>multihashes>web-encoding": true
      }
    },
    "@ensdomains/content-hash>multicodec": {
      "packages": {
        "@ensdomains/content-hash>multicodec>uint8arrays": true,
        "sass-embedded>varint": true
      }
    },
    "@ensdomains/content-hash>multicodec>uint8arrays>multiformats": {
      "globals": {
        "TextDecoder": true,
        "TextEncoder": true,
        "console.warn": true,
        "crypto.subtle.digest": true
      }
    },
    "@ensdomains/content-hash>multihashes": {
      "packages": {
        "browserify>buffer": true,
        "@ensdomains/content-hash>multihashes>multibase": true,
        "@ensdomains/content-hash>multihashes>varint": true,
        "@ensdomains/content-hash>multihashes>web-encoding": true
      }
    },
    "@ensdomains/content-hash>cids>multihashes": {
      "packages": {
        "@ensdomains/content-hash>cids>multibase": true,
        "@ensdomains/content-hash>cids>multihashes>uint8arrays": true,
        "@ensdomains/content-hash>cids>multihashes>varint": true
      }
    },
    "nanoid": {
      "globals": {
        "crypto.getRandomValues": true
      }
    },
    "@metamask/approval-controller>nanoid": {
      "globals": {
        "crypto.getRandomValues": true
      }
    },
    "@metamask/smart-transactions-controller>@metamask/controllers>nanoid": {
      "globals": {
        "crypto.getRandomValues": true
      }
    },
    "@metamask/notification-controller>nanoid": {
      "globals": {
        "crypto.getRandomValues": true
      }
    },
    "@metamask/permission-controller>nanoid": {
      "globals": {
        "crypto.getRandomValues": true
      }
    },
    "@metamask/rpc-methods>nanoid": {
      "globals": {
        "crypto.getRandomValues": true
      }
    },
    "@metamask/rpc-methods-flask>nanoid": {
      "globals": {
        "crypto.getRandomValues": true
      }
    },
    "@metamask/snaps-controllers>nanoid": {
      "globals": {
        "crypto.getRandomValues": true
      }
    },
    "@metamask/snaps-controllers-flask>nanoid": {
      "globals": {
        "crypto.getRandomValues": true
      }
    },
    "depcheck>@vue/compiler-sfc>postcss>nanoid": {
      "globals": {
        "crypto.getRandomValues": true
      }
    },
    "dependency-tree>precinct>detective-postcss>postcss>nanoid": {
      "globals": {
        "crypto.getRandomValues": true
      }
    },
    "node-fetch": {
      "globals": {
        "Headers": true,
        "Request": true,
        "Response": true,
        "fetch": true
      }
    },
    "@metamask/controllers>web3-provider-engine>cross-fetch>node-fetch": {
      "globals": {
        "fetch": true
      }
    },
    "@metamask/controllers>web3-provider-engine>eth-json-rpc-middleware>node-fetch": {
      "globals": {
        "fetch": true
      }
    },
    "eth-method-registry>@metamask/ethjs-contract>ethjs-abi>number-to-bn": {
      "packages": {
        "bn.js": true,
        "eth-method-registry>@metamask/ethjs-query>@metamask/ethjs-format>strip-hex-prefix": true
      }
    },
    "string.prototype.matchall>es-abstract>object-inspect": {
      "globals": {
        "HTMLElement": true,
        "WeakRef": true
      },
      "packages": {
        "browserify>browser-resolve": true
      }
    },
    "@ngraveio/bc-ur>assert>object-is": {
      "packages": {
        "string.prototype.matchall>call-bind": true,
        "string.prototype.matchall>define-properties": true
      }
    },
    "gulp>vinyl-fs>object.assign": {
      "packages": {
        "string.prototype.matchall>call-bind": true,
        "string.prototype.matchall>define-properties": true,
        "string.prototype.matchall>has-symbols": true,
        "@lavamoat/lavapack>json-stable-stringify>object-keys": true
      }
    },
    "@metamask/object-multiplex>once": {
      "packages": {
        "@metamask/object-multiplex>once>wrappy": true
      }
    },
    "crypto-browserify>public-encrypt>parse-asn1": {
      "packages": {
        "crypto-browserify>public-encrypt>parse-asn1>asn1.js": true,
        "ethereumjs-util>ethereum-cryptography>browserify-aes": true,
        "crypto-browserify>browserify-cipher>evp_bytestokey": true,
        "crypto-browserify>pbkdf2": true,
        "koa>content-disposition>safe-buffer": true
      }
    },
    "react-syntax-highlighter>refractor>parse-entities": {
      "globals": {
        "document.createElement": true
      }
    },
    "path-browserify": {
      "packages": {
        "process": true
      }
    },
    "serve-handler>path-to-regexp": {
      "packages": {
        "serve-handler>path-to-regexp>isarray": true
      }
    },
    "crypto-browserify>pbkdf2": {
      "globals": {
        "crypto": true,
        "process": true,
        "queueMicrotask": true,
        "setImmediate": true,
        "setTimeout": true
      },
      "packages": {
        "ethereumjs-util>create-hash": true,
        "process": true,
        "ethereumjs-util>create-hash>ripemd160": true,
        "koa>content-disposition>safe-buffer": true,
        "addons-linter>sha.js": true
      }
    },
    "@material-ui/core>popper.js": {
      "globals": {
        "MSInputMethodContext": true,
        "Node.DOCUMENT_POSITION_FOLLOWING": true,
        "cancelAnimationFrame": true,
        "console.warn": true,
        "define": true,
        "devicePixelRatio": true,
        "document": true,
        "getComputedStyle": true,
        "innerHeight": true,
        "innerWidth": true,
        "navigator": true,
        "requestAnimationFrame": true,
        "setTimeout": true
      }
    },
    "react-tippy>popper.js": {
      "globals": {
        "MSInputMethodContext": true,
        "Node.DOCUMENT_POSITION_FOLLOWING": true,
        "cancelAnimationFrame": true,
        "console.warn": true,
        "define": true,
        "devicePixelRatio": true,
        "document": true,
        "getComputedStyle": true,
        "innerHeight": true,
        "innerWidth": true,
        "navigator.userAgent": true,
        "requestAnimationFrame": true,
        "setTimeout": true
      }
    },
    "process": {
      "globals": {
        "clearTimeout": true,
        "setTimeout": true
      }
    },
    "readable-stream-2>process-nextick-args": {
      "packages": {
        "process": true
      }
    },
    "eth-method-registry>@metamask/ethjs-query>promise-to-callback": {
      "packages": {
        "eth-method-registry>@metamask/ethjs-query>promise-to-callback>is-fn": true,
        "eth-method-registry>@metamask/ethjs-query>promise-to-callback>set-immediate-shim": true
      }
    },
    "prop-types": {
      "globals": {
        "console": true
      },
      "packages": {
        "react>object-assign": true,
        "prop-types>react-is": true
      }
    },
    "react-markdown>property-information": {
      "packages": {
        "watchify>xtend": true
      }
    },
    "@trezor/connect-web>@trezor/connect>@trezor/protobuf>protobufjs": {
      "globals": {
        "process": true,
        "setTimeout": true
      },
      "packages": {
        "@trezor/connect-web>@trezor/connect>@trezor/protobuf>protobufjs>@protobufjs/aspromise": true,
        "@trezor/connect-web>@trezor/connect>@trezor/protobuf>protobufjs>@protobufjs/base64": true,
        "@trezor/connect-web>@trezor/connect>@trezor/protobuf>protobufjs>@protobufjs/codegen": true,
        "@trezor/connect-web>@trezor/connect>@trezor/protobuf>protobufjs>@protobufjs/eventemitter": true,
        "@trezor/connect-web>@trezor/connect>@trezor/protobuf>protobufjs>@protobufjs/fetch": true,
        "@trezor/connect-web>@trezor/connect>@trezor/protobuf>protobufjs>@protobufjs/float": true,
        "@trezor/connect-web>@trezor/connect>@trezor/protobuf>protobufjs>@protobufjs/inquire": true,
        "@trezor/connect-web>@trezor/connect>@trezor/protobuf>protobufjs>@protobufjs/path": true,
        "@trezor/connect-web>@trezor/connect>@trezor/protobuf>protobufjs>@protobufjs/pool": true,
        "@trezor/connect-web>@trezor/connect>@trezor/protobuf>protobufjs>@protobufjs/utf8": true
      }
    },
    "crypto-browserify>public-encrypt": {
      "packages": {
        "bn.js": true,
        "crypto-browserify>public-encrypt>browserify-rsa": true,
        "ethereumjs-util>create-hash": true,
        "crypto-browserify>public-encrypt>parse-asn1": true,
        "crypto-browserify>randombytes": true,
        "koa>content-disposition>safe-buffer": true
      }
    },
    "browserify>punycode": {
      "globals": {
        "define": true
      }
    },
    "browserify>url>punycode": {
      "globals": {
        "define": true
      }
    },
    "qrcode-generator": {
      "globals": {
        "define": true
      }
    },
    "qrcode.react": {
      "globals": {
        "Path2D": true,
        "devicePixelRatio": true
      },
      "packages": {
        "react": true
      }
    },
    "browserify>url>qs": {
      "packages": {
        "string.prototype.matchall>side-channel": true
      }
    },
    "@metamask/snaps-controllers>tar-stream>streamx>queue-tick": {
      "globals": {
        "queueMicrotask": true
      }
    },
    "react-beautiful-dnd>raf-schd": {
      "globals": {
        "cancelAnimationFrame": true,
        "requestAnimationFrame": true
      }
    },
    "crypto-browserify>randombytes": {
      "globals": {
        "crypto": true,
        "msCrypto": true
      },
      "packages": {
        "process": true,
        "koa>content-disposition>safe-buffer": true
      }
    },
    "ethereumjs-wallet>randombytes": {
      "globals": {
        "crypto.getRandomValues": true
      }
    },
    "crypto-browserify>randomfill": {
      "globals": {
        "crypto": true,
        "msCrypto": true
      },
      "packages": {
        "process": true,
        "crypto-browserify>randombytes": true,
        "koa>content-disposition>safe-buffer": true
      }
    },
    "react": {
      "globals": {
        "console": true
      },
      "packages": {
        "react>object-assign": true
      }
    },
    "react-beautiful-dnd": {
      "globals": {
        "Element.prototype": true,
        "__REDUX_DEVTOOLS_EXTENSION_COMPOSE__": true,
        "addEventListener": true,
        "cancelAnimationFrame": true,
        "clearTimeout": true,
        "console": true,
        "document": true,
        "getComputedStyle": true,
        "pageXOffset": true,
        "pageYOffset": true,
        "removeEventListener": true,
        "requestAnimationFrame": true,
        "scrollBy": true,
        "setTimeout": true
      },
      "packages": {
        "@babel/runtime": true,
        "react-beautiful-dnd>css-box-model": true,
        "react-beautiful-dnd>memoize-one": true,
        "react-beautiful-dnd>raf-schd": true,
        "react": true,
        "react-dom": true,
        "react-redux": true,
        "redux": true,
        "react-beautiful-dnd>use-memo-one": true
      }
    },
    "react-chartjs-2": {
      "globals": {
        "setTimeout": true
      },
      "packages": {
        "chart.js": true,
        "react": true
      }
    },
    "react-focus-lock>react-clientside-effect": {
      "packages": {
        "@babel/runtime": true,
        "react": true
      }
    },
    "react-devtools": {
      "packages": {
        "react-devtools>react-devtools-core": true
      }
    },
    "react-devtools>react-devtools-core": {
      "globals": {
        "WebSocket": true,
        "setTimeout": true
      }
    },
    "react-dnd-html5-backend": {
      "globals": {
        "addEventListener": true,
        "clearTimeout": true,
        "removeEventListener": true
      }
    },
    "react-dom": {
      "globals": {
        "HTMLIFrameElement": true,
        "MSApp": true,
        "__REACT_DEVTOOLS_GLOBAL_HOOK__": true,
        "addEventListener": true,
        "clearTimeout": true,
        "clipboardData": true,
        "console": true,
        "dispatchEvent": true,
        "document": true,
        "event": "write",
        "jest": true,
        "location.protocol": true,
        "navigator.userAgent.indexOf": true,
        "removeEventListener": true,
        "self": true,
        "setTimeout": true,
        "top": true
      },
      "packages": {
        "react>object-assign": true,
        "react": true,
        "react-dom>scheduler": true
      }
    },
    "react-responsive-carousel>react-easy-swipe": {
      "globals": {
        "addEventListener": true,
        "define": true,
        "document.addEventListener": true,
        "document.removeEventListener": true
      },
      "packages": {
        "prop-types": true,
        "react": true
      }
    },
    "react-popper>react-fast-compare": {
      "globals": {
        "Element": true,
        "console.warn": true
      }
    },
    "react-focus-lock": {
      "globals": {
        "addEventListener": true,
        "console.error": true,
        "console.warn": true,
        "document": true,
        "removeEventListener": true,
        "setTimeout": true
      },
      "packages": {
        "@babel/runtime": true,
        "react-focus-lock>focus-lock": true,
        "prop-types": true,
        "react": true,
        "react-focus-lock>react-clientside-effect": true,
        "react-focus-lock>use-callback-ref": true,
        "react-focus-lock>use-sidecar": true
      }
    },
    "react-idle-timer": {
      "globals": {
        "clearTimeout": true,
        "document": true,
        "setTimeout": true
      },
      "packages": {
        "prop-types": true,
        "react": true
      }
    },
    "react-redux>hoist-non-react-statics>react-is": {
      "globals": {
        "console": true
      }
    },
    "prop-types>react-is": {
      "globals": {
        "console": true
      }
    },
    "react-redux>react-is": {
      "globals": {
        "console": true
      }
    },
    "react-router-dom>react-router>react-is": {
      "globals": {
        "console": true
      }
    },
    "react-markdown": {
      "globals": {
        "console.warn": true
      },
      "packages": {
        "react-markdown>comma-separated-tokens": true,
        "prop-types": true,
        "react-markdown>property-information": true,
        "react": true,
        "react-redux>react-is": true,
        "react-markdown>remark-parse": true,
        "react-markdown>remark-rehype": true,
        "react-markdown>space-separated-tokens": true,
        "react-markdown>style-to-object": true,
        "react-markdown>unified": true,
        "react-markdown>unist-util-visit": true,
        "react-markdown>vfile": true
      }
    },
    "react-popper": {
      "globals": {
        "document": true
      },
      "packages": {
        "@popperjs/core": true,
        "react": true,
        "react-popper>react-fast-compare": true,
        "react-popper>warning": true
      }
    },
    "react-redux": {
      "globals": {
        "console": true,
        "document": true
      },
      "packages": {
        "@babel/runtime": true,
        "react-redux>hoist-non-react-statics": true,
        "prop-types": true,
        "react": true,
        "react-dom": true,
        "react-redux>react-is": true
      }
    },
    "react-responsive-carousel": {
      "globals": {
        "HTMLElement": true,
        "addEventListener": true,
        "clearTimeout": true,
        "console.warn": true,
        "document": true,
        "getComputedStyle": true,
        "removeEventListener": true,
        "setTimeout": true
      },
      "packages": {
        "classnames": true,
        "react": true,
        "react-dom": true,
        "react-responsive-carousel>react-easy-swipe": true
      }
    },
    "react-router-dom": {
      "packages": {
        "react-router-dom>history": true,
        "prop-types": true,
        "react": true,
        "react-router-dom>react-router": true,
        "react-router-dom>tiny-invariant": true,
        "react-router-dom>tiny-warning": true
      }
    },
    "react-router-dom-v5-compat": {
      "globals": {
        "FormData": true,
        "URL": true,
        "URLSearchParams": true,
        "__reactRouterVersion": "write",
        "addEventListener": true,
        "confirm": true,
        "define": true,
        "document": true,
        "history.scrollRestoration": true,
        "location.href": true,
        "removeEventListener": true,
        "scrollTo": true,
        "scrollY": true,
        "sessionStorage.getItem": true,
        "sessionStorage.setItem": true,
        "setTimeout": true
      },
      "packages": {
        "react-router-dom-v5-compat>@remix-run/router": true,
        "history": true,
        "react": true,
        "react-dom": true,
        "react-router-dom": true,
        "react-router-dom-v5-compat>react-router": true
      }
    },
    "react-router-dom>react-router": {
      "packages": {
        "react-router-dom>history": true,
        "react-redux>hoist-non-react-statics": true,
        "serve-handler>path-to-regexp": true,
        "prop-types": true,
        "react": true,
        "react-router-dom>react-router>react-is": true,
        "react-router-dom>tiny-invariant": true,
        "react-router-dom>tiny-warning": true
      }
    },
    "react-router-dom-v5-compat>react-router": {
      "globals": {
        "console.error": true,
        "define": true
      },
      "packages": {
        "react-router-dom-v5-compat>@remix-run/router": true,
        "react": true
      }
    },
    "react-simple-file-input": {
      "globals": {
        "File": true,
        "FileReader": true,
        "console.warn": true
      },
      "packages": {
        "prop-types": true,
        "react": true
      }
    },
    "react-tippy": {
      "globals": {
        "Element": true,
        "MSStream": true,
        "MutationObserver": true,
        "addEventListener": true,
        "clearTimeout": true,
        "console.error": true,
        "console.warn": true,
        "define": true,
        "document": true,
        "getComputedStyle": true,
        "innerHeight": true,
        "innerWidth": true,
        "navigator.maxTouchPoints": true,
        "navigator.msMaxTouchPoints": true,
        "navigator.userAgent": true,
        "performance": true,
        "requestAnimationFrame": true,
        "setTimeout": true
      },
      "packages": {
        "react-tippy>popper.js": true,
        "react": true,
        "react-dom": true
      }
    },
    "react-toggle-button": {
      "globals": {
        "clearTimeout": true,
        "console.warn": true,
        "define": true,
        "performance": true,
        "setTimeout": true
      },
      "packages": {
        "react": true
      }
    },
    "react-transition-group": {
      "globals": {
        "Element": true,
        "setTimeout": true
      },
      "packages": {
        "react-transition-group>dom-helpers": true,
        "prop-types": true,
        "react": true,
        "react-dom": true
      }
    },
    "readable-stream": {
      "packages": {
        "browserify>browser-resolve": true,
        "browserify>buffer": true,
        "webpack>events": true,
        "pumpify>inherits": true,
        "process": true,
        "browserify>string_decoder": true,
        "readable-stream>util-deprecate": true
      }
    },
    "crypto-browserify>browserify-sign>readable-stream": {
      "packages": {
        "browserify>browser-resolve": true,
        "readable-stream-2>core-util-is": true,
        "webpack>events": true,
        "pumpify>inherits": true,
        "crypto-browserify>browserify-sign>readable-stream>isarray": true,
        "process": true,
        "readable-stream-2>process-nextick-args": true,
        "crypto-browserify>browserify-sign>readable-stream>safe-buffer": true,
        "crypto-browserify>browserify-sign>readable-stream>string_decoder": true,
        "browserify>timers-browserify": true,
        "readable-stream>util-deprecate": true
      }
    },
    "extension-port-stream>readable-stream": {
      "globals": {
        "AbortController": true,
        "AbortSignal": true,
        "AggregateError": true,
        "Blob": true,
        "queueMicrotask": true
      },
      "packages": {
        "@lavamoat/lavapack>readable-stream>abort-controller": true,
        "browserify>buffer": true,
        "webpack>events": true,
        "process": true,
        "browserify>string_decoder": true
      }
    },
    "@metamask/providers>extension-port-stream>readable-stream": {
      "globals": {
        "AbortController": true,
        "AbortSignal": true,
        "AggregateError": true,
        "Blob": true,
        "queueMicrotask": true
      },
      "packages": {
        "@lavamoat/lavapack>readable-stream>abort-controller": true,
        "browserify>buffer": true,
        "webpack>events": true,
        "process": true,
        "browserify>string_decoder": true
      }
    },
    "@metamask/snaps-controllers>readable-web-to-node-stream": {
      "packages": {
        "readable-stream": true
      }
    },
    "redux": {
      "globals": {
        "console": true
      },
      "packages": {
        "@babel/runtime": true
      }
    },
    "string.prototype.matchall>regexp.prototype.flags": {
      "packages": {
        "string.prototype.matchall>call-bind": true,
        "string.prototype.matchall>define-properties": true,
        "string.prototype.matchall>es-abstract>es-errors": true,
        "string.prototype.matchall>get-intrinsic>get-proto": true,
        "string.prototype.matchall>es-abstract>gopd": true,
        "string.prototype.matchall>regexp.prototype.flags>set-function-name": true
      }
    },
    "react-markdown>remark-parse": {
      "packages": {
        "react-markdown>remark-parse>mdast-util-from-markdown": true
      }
    },
    "react-markdown>remark-rehype": {
      "packages": {
        "react-markdown>remark-rehype>mdast-util-to-hast": true
      }
    },
    "react-markdown>vfile>replace-ext": {
      "packages": {
        "path-browserify": true
      }
    },
    "reselect": {
      "globals": {
        "WeakRef": true,
        "console.warn": true,
        "unstable_autotrackMemoize": true
      }
    },
    "@metamask/snaps-utils>rfdc": {
      "packages": {
        "browserify>buffer": true
      }
    },
    "ethereumjs-util>create-hash>ripemd160": {
      "packages": {
        "browserify>buffer": true,
        "ethereumjs-util>create-hash>ripemd160>hash-base": true,
        "pumpify>inherits": true
      }
    },
    "eth-lattice-keyring>rlp": {
      "globals": {
        "TextEncoder": true
      }
    },
    "ethereumjs-util>rlp": {
      "packages": {
        "bn.js": true,
        "browserify>buffer": true
      }
    },
    "@metamask/keyring-controller>ethereumjs-wallet>ethereumjs-util>rlp": {
      "packages": {
        "bn.js": true,
        "browserify>buffer": true
      }
    },
    "wait-on>rxjs": {
      "globals": {
        "cancelAnimationFrame": true,
        "clearInterval": true,
        "clearTimeout": true,
        "performance": true,
        "requestAnimationFrame": true,
        "setInterval.apply": true,
        "setTimeout.apply": true
      }
    },
    "koa>content-disposition>safe-buffer": {
      "packages": {
        "browserify>buffer": true
      }
    },
    "crypto-browserify>browserify-sign>readable-stream>safe-buffer": {
      "packages": {
        "browserify>buffer": true
      }
    },
    "crypto-browserify>browserify-sign>readable-stream>string_decoder>safe-buffer": {
      "packages": {
        "browserify>buffer": true
      }
    },
    "react-dom>scheduler": {
      "globals": {
        "MessageChannel": true,
        "cancelAnimationFrame": true,
        "clearTimeout": true,
        "console": true,
        "performance": true,
        "requestAnimationFrame": true,
        "setTimeout": true
      }
    },
    "ethers>@ethersproject/json-wallets>scrypt-js": {
      "globals": {
        "define": true,
        "setTimeout": true
      },
      "packages": {
        "browserify>timers-browserify": true
      }
    },
    "ganache>secp256k1": {
      "packages": {
        "@metamask/ppom-validator>elliptic": true
      }
    },
    "semver": {
      "globals": {
        "console.error": true
      },
      "packages": {
        "process": true
      }
    },
    "string.prototype.matchall>call-bind>set-function-length": {
      "packages": {
        "string.prototype.matchall>define-properties>define-data-property": true,
        "string.prototype.matchall>es-abstract>es-errors": true,
        "string.prototype.matchall>get-intrinsic": true,
        "string.prototype.matchall>es-abstract>gopd": true,
        "string.prototype.matchall>es-abstract>has-property-descriptors": true
      }
    },
    "string.prototype.matchall>regexp.prototype.flags>set-function-name": {
      "packages": {
        "string.prototype.matchall>define-properties>define-data-property": true,
        "string.prototype.matchall>es-abstract>es-errors": true,
        "string.prototype.matchall>es-abstract>function.prototype.name>functions-have-names": true,
        "string.prototype.matchall>es-abstract>has-property-descriptors": true
      }
    },
    "eth-method-registry>@metamask/ethjs-query>promise-to-callback>set-immediate-shim": {
      "globals": {
        "setTimeout.apply": true
      },
      "packages": {
        "browserify>timers-browserify": true
      }
    },
    "addons-linter>sha.js": {
      "packages": {
        "pumpify>inherits": true,
        "koa>content-disposition>safe-buffer": true
      }
    },
    "string.prototype.matchall>side-channel>side-channel-list": {
      "packages": {
        "string.prototype.matchall>es-abstract>es-errors": true,
        "string.prototype.matchall>es-abstract>object-inspect": true
      }
    },
    "string.prototype.matchall>side-channel>side-channel-map": {
      "packages": {
        "browserify>util>which-typed-array>call-bound": true,
        "string.prototype.matchall>es-abstract>es-errors": true,
        "string.prototype.matchall>get-intrinsic": true,
        "string.prototype.matchall>es-abstract>object-inspect": true
      }
    },
    "string.prototype.matchall>side-channel>side-channel-weakmap": {
      "packages": {
        "browserify>util>which-typed-array>call-bound": true,
        "string.prototype.matchall>es-abstract>es-errors": true,
        "string.prototype.matchall>get-intrinsic": true,
        "string.prototype.matchall>es-abstract>object-inspect": true,
        "string.prototype.matchall>side-channel>side-channel-map": true
      }
    },
    "string.prototype.matchall>side-channel": {
      "packages": {
        "string.prototype.matchall>es-abstract>es-errors": true,
        "string.prototype.matchall>es-abstract>object-inspect": true,
        "string.prototype.matchall>side-channel>side-channel-list": true,
        "string.prototype.matchall>side-channel>side-channel-map": true,
        "string.prototype.matchall>side-channel>side-channel-weakmap": true
      }
    },
    "@metamask/profile-sync-controller>siwe": {
      "globals": {
        "console.error": true,
        "console.warn": true
      },
      "packages": {
        "@metamask/profile-sync-controller>siwe>@spruceid/siwe-parser": true,
        "@metamask/profile-sync-controller>siwe>@stablelib/random": true,
        "ethers": true,
        "@metamask/controller-utils>@spruceid/siwe-parser>valid-url": true
      }
    },
    "@metamask/eth-token-tracker>deep-equal>es-get-iterator>stop-iteration-iterator": {
      "globals": {
        "StopIteration": true
      },
      "packages": {
        "string.prototype.matchall>internal-slot": true
      }
    },
    "stream-browserify": {
      "packages": {
        "webpack>events": true,
        "pumpify>inherits": true,
        "readable-stream": true
      }
    },
    "stream-http": {
      "globals": {
        "AbortController": true,
        "Blob": true,
        "MSStreamReader": true,
        "ReadableStream": true,
        "WritableStream": true,
        "XDomainRequest": true,
        "XMLHttpRequest": true,
        "clearTimeout": true,
        "fetch": true,
        "location.protocol.search": true,
        "setTimeout": true
      },
      "packages": {
        "browserify>buffer": true,
        "stream-http>builtin-status-codes": true,
        "pumpify>inherits": true,
        "process": true,
        "readable-stream": true,
        "browserify>url": true,
        "watchify>xtend": true
      }
    },
    "@metamask/snaps-controllers>tar-stream>streamx": {
      "packages": {
        "webpack>events": true,
        "@metamask/snaps-controllers>tar-stream>fast-fifo": true,
        "@metamask/snaps-controllers>tar-stream>streamx>queue-tick": true
      }
    },
    "browserify>string_decoder": {
      "packages": {
        "koa>content-disposition>safe-buffer": true
      }
    },
    "crypto-browserify>browserify-sign>readable-stream>string_decoder": {
      "packages": {
        "crypto-browserify>browserify-sign>readable-stream>string_decoder>safe-buffer": true
      }
    },
    "eth-method-registry>@metamask/ethjs-query>@metamask/ethjs-format>strip-hex-prefix": {
      "packages": {
        "eth-method-registry>@metamask/ethjs-query>@metamask/ethjs-format>is-hex-prefixed": true
      }
    },
    "react-markdown>style-to-object": {
      "packages": {
        "react-markdown>style-to-object>inline-style-parser": true
      }
    },
    "@metamask/snaps-controllers>tar-stream": {
      "packages": {
        "@metamask/snaps-controllers>tar-stream>b4a": true,
        "browserify>browser-resolve": true,
        "@metamask/snaps-controllers>tar-stream>fast-fifo": true,
        "@metamask/snaps-controllers>tar-stream>streamx": true
      }
    },
    "browserify>timers-browserify": {
      "globals": {
        "clearInterval": true,
        "clearTimeout": true,
        "setInterval": true,
        "setTimeout": true
      },
      "packages": {
        "process": true
      }
    },
    "react-router-dom>tiny-warning": {
      "globals": {
        "console": true
      }
    },
    "copy-to-clipboard>toggle-selection": {
      "globals": {
        "document.activeElement": true,
        "document.getSelection": true
      }
    },
    "tslib": {
      "globals": {
        "SuppressedError": true,
        "define": true
      }
    },
    "tweetnacl": {
      "globals": {
        "crypto": true,
        "msCrypto": true,
        "nacl": "write"
      },
      "packages": {
        "browserify>browser-resolve": true
      }
    },
    "@trezor/connect-web>@trezor/connect-common>@trezor/env-utils>ua-parser-js": {
      "globals": {
        "define": true
      }
    },
    "@ensdomains/content-hash>cids>uint8arrays": {
      "globals": {
        "TextDecoder": true
      },
      "packages": {
        "@ensdomains/content-hash>cids>multibase": true
      }
    },
    "@ensdomains/content-hash>multicodec>uint8arrays": {
      "globals": {
        "Buffer": true,
        "TextDecoder": true,
        "TextEncoder": true
      },
      "packages": {
        "@ensdomains/content-hash>multicodec>uint8arrays>multiformats": true
      }
    },
    "@ensdomains/content-hash>cids>multihashes>uint8arrays": {
      "globals": {
        "TextDecoder": true,
        "TextEncoder": true
      },
      "packages": {
        "@ensdomains/content-hash>cids>multibase": true
      }
    },
    "@metamask/keyring-controller>ulid": {
      "globals": {
        "console.error": true,
        "crypto": true,
        "define": true
      }
    },
    "react-markdown>unified": {
      "packages": {
        "react-markdown>unified>bail": true,
        "react-markdown>unified>extend": true,
        "react-markdown>unified>is-buffer": true,
        "mocha>yargs-unparser>is-plain-obj": true,
        "react-markdown>unified>trough": true,
        "react-markdown>vfile": true
      }
    },
    "react-markdown>unist-util-visit>unist-util-visit-parents": {
      "packages": {
        "react-markdown>unist-util-visit>unist-util-is": true
      }
    },
    "react-markdown>unist-util-visit": {
      "packages": {
        "react-markdown>unist-util-visit>unist-util-visit-parents": true
      }
    },
    "uri-js": {
      "globals": {
        "define": true
      }
    },
    "browserify>url": {
      "packages": {
        "browserify>url>punycode": true,
        "browserify>url>qs": true
      }
    },
    "react-focus-lock>use-callback-ref": {
      "packages": {
        "react": true
      }
    },
    "react-beautiful-dnd>use-memo-one": {
      "packages": {
        "react": true
      }
    },
    "react-focus-lock>use-sidecar": {
      "globals": {
        "console.error": true
      },
      "packages": {
        "react-focus-lock>use-sidecar>detect-node-es": true,
        "react": true,
        "tslib": true
      }
    },
    "readable-stream>util-deprecate": {
      "globals": {
        "console.trace": true,
        "console.warn": true,
        "localStorage": true
      }
    },
    "browserify>assert>util": {
      "globals": {
        "console.error": true,
        "console.log": true,
        "console.trace": true,
        "process": true
      },
      "packages": {
        "browserify>assert>util>inherits": true,
        "process": true
      }
    },
    "browserify>util": {
      "globals": {
        "console.error": true,
        "console.log": true,
        "console.trace": true
      },
      "packages": {
        "pumpify>inherits": true,
        "browserify>util>is-arguments": true,
        "koa>is-generator-function": true,
        "browserify>util>is-typed-array": true,
        "process": true,
        "browserify>util>which-typed-array": true
      }
    },
    "uuid": {
      "globals": {
        "crypto": true,
        "msCrypto": true
      }
    },
    "@metamask/eth-snap-keyring>uuid": {
      "globals": {
        "crypto": true
      }
    },
    "@metamask/keyring-snap-client>uuid": {
      "globals": {
        "crypto": true
      }
    },
    "eth-lattice-keyring>gridplus-sdk>uuid": {
      "globals": {
        "crypto": true
      }
    },
    "@metamask/snaps-utils>validate-npm-package-name": {
      "packages": {
        "@metamask/snaps-utils>validate-npm-package-name>builtins": true
      }
    },
    "react-markdown>vfile>vfile-message": {
      "packages": {
        "react-markdown>vfile>unist-util-stringify-position": true
      }
    },
    "react-markdown>vfile": {
      "packages": {
        "react-markdown>vfile>is-buffer": true,
        "path-browserify": true,
        "process": true,
        "react-markdown>vfile>replace-ext": true,
        "react-markdown>vfile>vfile-message": true
      }
    },
    "browserify>vm-browserify": {
      "globals": {
        "document.body.appendChild": true,
        "document.body.removeChild": true,
        "document.createElement": true
      }
    },
    "react-popper>warning": {
      "globals": {
        "console": true
      }
    },
    "@ensdomains/content-hash>multihashes>web-encoding": {
      "globals": {
        "TextDecoder": true,
        "TextEncoder": true
      },
      "packages": {
        "browserify>util": true
      }
    },
    "web3": {
      "globals": {
        "XMLHttpRequest": true
      }
    },
    "@metamask/controllers>web3": {
      "globals": {
        "XMLHttpRequest": true
      }
    },
    "webextension-polyfill": {
      "globals": {
        "browser": true,
        "chrome": true,
        "console.error": true,
        "console.warn": true,
        "define": true
      }
    },
    "@open-rpc/test-coverage>isomorphic-fetch>whatwg-fetch": {
      "globals": {
        "AbortController": true,
        "Blob": true,
        "FileReader": true,
        "FormData": true,
        "URLSearchParams.prototype.isPrototypeOf": true,
        "XMLHttpRequest": true,
        "console.warn": true,
        "define": true,
        "setTimeout": true
      }
    },
    "@metamask/eth-token-tracker>deep-equal>which-boxed-primitive": {
      "packages": {
        "@metamask/eth-token-tracker>deep-equal>which-boxed-primitive>is-bigint": true,
        "@metamask/eth-token-tracker>deep-equal>which-boxed-primitive>is-boolean-object": true,
        "@metamask/eth-token-tracker>deep-equal>which-boxed-primitive>is-number-object": true,
        "eslint-plugin-react>array-includes>is-string": true,
        "string.prototype.matchall>es-abstract>es-to-primitive>is-symbol": true
      }
    },
    "@metamask/eth-token-tracker>deep-equal>which-collection": {
      "packages": {
        "@metamask/eth-token-tracker>deep-equal>es-get-iterator>is-map": true,
        "@metamask/eth-token-tracker>deep-equal>es-get-iterator>is-set": true,
        "@metamask/eth-token-tracker>deep-equal>which-collection>is-weakmap": true,
        "@metamask/eth-token-tracker>deep-equal>which-collection>is-weakset": true
      }
    },
    "browserify>util>which-typed-array": {
      "packages": {
        "string.prototype.matchall>es-abstract>available-typed-arrays": true,
        "string.prototype.matchall>call-bind": true,
        "browserify>util>which-typed-array>call-bound": true,
        "browserify>util>which-typed-array>for-each": true,
        "string.prototype.matchall>get-intrinsic>get-proto": true,
        "string.prototype.matchall>es-abstract>gopd": true,
        "koa>is-generator-function>has-tostringtag": true
      }
    }
  }
}<|MERGE_RESOLUTION|>--- conflicted
+++ resolved
@@ -1634,9 +1634,6 @@
         "@metamask/keyring-api>@metamask/keyring-utils": true,
         "@metamask/superstruct": true,
         "@metamask/utils": true,
-<<<<<<< HEAD
-        "@metamask/keyring-api>bech32": true
-=======
         "bitcoin-address-validation": true
       }
     },
@@ -1646,7 +1643,6 @@
         "@metamask/superstruct": true,
         "@metamask/utils": true,
         "bitcoin-address-validation": true
->>>>>>> b81d8fad
       }
     },
     "@metamask/keyring-controller": {
@@ -1751,23 +1747,6 @@
         "@metamask/multichain-network-controller>@solana/addresses": true
       }
     },
-<<<<<<< HEAD
-    "@metamask/bridge-controller>@metamask/multichain-network-controller": {
-      "globals": {
-        "URL": true
-      },
-      "packages": {
-        "@metamask/base-controller": true,
-        "@metamask/keyring-api": true,
-        "@metamask/network-controller": true,
-        "@metamask/superstruct": true,
-        "@metamask/utils": true,
-        "@metamask/bridge-controller>@metamask/multichain-network-controller>@solana/addresses": true,
-        "lodash": true
-      }
-    },
-=======
->>>>>>> b81d8fad
     "@metamask/multichain-transactions-controller": {
       "globals": {
         "console.error": true
