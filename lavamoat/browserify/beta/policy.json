--- conflicted
+++ resolved
@@ -2013,32 +2013,10 @@
     },
     "@metamask/queued-request-controller": {
       "packages": {
-<<<<<<< HEAD
-        "@metamask/queued-request-controller>@metamask/base-controller": true,
-        "@metamask/queued-request-controller>@metamask/json-rpc-engine": true,
-        "@metamask/rpc-errors": true,
-        "@metamask/selected-network-controller": true,
-        "@metamask/utils": true
-      }
-    },
-    "@metamask/queued-request-controller>@metamask/base-controller": {
-      "globals": {
-        "setTimeout": true
-      },
-      "packages": {
-        "immer": true
-      }
-    },
-    "@metamask/queued-request-controller>@metamask/json-rpc-engine": {
-      "packages": {
-        "@metamask/rpc-errors": true,
-        "@metamask/safe-event-emitter": true,
-=======
         "@metamask/base-controller": true,
         "@metamask/permission-log-controller>@metamask/json-rpc-engine": true,
         "@metamask/rpc-errors": true,
         "@metamask/selected-network-controller": true,
->>>>>>> 038f3d67
         "@metamask/utils": true
       }
     },
