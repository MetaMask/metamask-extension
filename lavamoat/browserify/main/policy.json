--- conflicted
+++ resolved
@@ -1013,8 +1013,6 @@
         "punycode": true
       }
     },
-<<<<<<< HEAD
-=======
     "@metamask/ens-controller>@metamask/base-controller": {
       "globals": {
         "setTimeout": true
@@ -1056,7 +1054,6 @@
         "semver": true
       }
     },
->>>>>>> 6aba7d22
     "@metamask/eth-json-rpc-filters": {
       "globals": {
         "console.error": true
@@ -1511,8 +1508,6 @@
         "uuid": true
       }
     },
-<<<<<<< HEAD
-=======
     "@metamask/gas-fee-controller>@metamask/controller-utils": {
       "globals": {
         "URL": true,
@@ -1546,7 +1541,6 @@
         "semver": true
       }
     },
->>>>>>> 6aba7d22
     "@metamask/gas-fee-controller>@metamask/polling-controller": {
       "globals": {
         "clearTimeout": true,
@@ -1822,8 +1816,6 @@
         "@metamask/utils": true
       }
     },
-<<<<<<< HEAD
-=======
     "@metamask/name-controller>@metamask/base-controller": {
       "globals": {
         "setTimeout": true
@@ -1865,7 +1857,6 @@
         "semver": true
       }
     },
->>>>>>> 6aba7d22
     "@metamask/name-controller>async-mutex": {
       "globals": {
         "clearTimeout": true,
@@ -1899,8 +1890,6 @@
         "uuid": true
       }
     },
-<<<<<<< HEAD
-=======
     "@metamask/network-controller>@metamask/base-controller": {
       "globals": {
         "setTimeout": true
@@ -1942,7 +1931,6 @@
         "semver": true
       }
     },
->>>>>>> 6aba7d22
     "@metamask/network-controller>@metamask/eth-json-rpc-infura": {
       "globals": {
         "setTimeout": true
@@ -1956,20 +1944,6 @@
       }
     },
     "@metamask/network-controller>@metamask/eth-json-rpc-infura>@metamask/json-rpc-engine": {
-<<<<<<< HEAD
-      "packages": {
-        "@metamask/rpc-errors": true,
-        "@metamask/safe-event-emitter": true,
-        "@metamask/utils": true
-      }
-    },
-    "@metamask/network-controller>@metamask/eth-json-rpc-provider": {
-      "packages": {
-        "@metamask/json-rpc-engine": true,
-        "@metamask/rpc-errors": true,
-        "@metamask/safe-event-emitter": true,
-        "uuid": true
-=======
       "packages": {
         "@metamask/rpc-errors": true,
         "@metamask/safe-event-emitter": true,
@@ -2041,7 +2015,6 @@
         "browserify>buffer": true,
         "nock>debug": true,
         "semver": true
->>>>>>> 6aba7d22
       }
     },
     "@metamask/notification-services-controller>@metamask/controller-utils": {
@@ -2202,16 +2175,6 @@
         "console.error": true
       },
       "packages": {
-<<<<<<< HEAD
-        "@metamask/base-controller": true,
-        "@metamask/controller-utils": true,
-        "@metamask/json-rpc-engine": true,
-        "@metamask/permission-controller>nanoid": true,
-        "@metamask/rpc-errors": true,
-        "@metamask/utils": true,
-        "deep-freeze-strict": true,
-        "immer": true
-=======
         "@metamask/permission-controller>@metamask/base-controller": true,
         "@metamask/permission-controller>@metamask/controller-utils": true,
         "@metamask/permission-controller>nanoid": true,
@@ -2261,7 +2224,6 @@
         "browserify>buffer": true,
         "nock>debug": true,
         "semver": true
->>>>>>> 6aba7d22
       }
     },
     "@metamask/permission-controller>nanoid": {
@@ -2394,18 +2356,6 @@
         "ethereumjs-util>ethereum-cryptography>hash.js": true
       }
     },
-<<<<<<< HEAD
-    "@metamask/queued-request-controller": {
-      "packages": {
-        "@metamask/base-controller": true,
-        "@metamask/json-rpc-engine": true,
-        "@metamask/rpc-errors": true,
-        "@metamask/selected-network-controller": true,
-        "@metamask/utils": true
-      }
-    },
-    "@metamask/rate-limit-controller": {
-=======
     "@metamask/profile-sync-controller": {
       "globals": {
         "Event": true,
@@ -2460,7 +2410,6 @@
       }
     },
     "@metamask/profile-sync-controller>siwe>@stablelib/random": {
->>>>>>> 6aba7d22
       "globals": {
         "crypto": true,
         "msCrypto": true
@@ -2679,8 +2628,6 @@
         "TextEncoder": true
       }
     },
-<<<<<<< HEAD
-=======
     "@metamask/smart-transactions-controller>@metamask/base-controller": {
       "globals": {
         "setTimeout": true
@@ -2735,7 +2682,6 @@
         "semver": true
       }
     },
->>>>>>> 6aba7d22
     "@metamask/smart-transactions-controller>@metamask/controllers>nanoid": {
       "globals": {
         "crypto.getRandomValues": true
@@ -2957,22 +2903,14 @@
         "@metamask/rpc-errors": true,
         "@metamask/snaps-controllers>@metamask/base-controller": true,
         "@metamask/snaps-controllers>@metamask/json-rpc-engine": true,
-<<<<<<< HEAD
-        "@metamask/snaps-controllers>@metamask/permission-controller>@metamask/controller-utils": true,
-=======
         "@metamask/snaps-controllers>@metamask/phishing-controller>@metamask/controller-utils": true,
         "@metamask/snaps-controllers>@metamask/utils": true,
->>>>>>> 6aba7d22
         "@metamask/snaps-controllers>nanoid": true,
         "deep-freeze-strict": true,
         "immer": true
       }
     },
-<<<<<<< HEAD
-    "@metamask/snaps-controllers>@metamask/permission-controller>@metamask/controller-utils": {
-=======
     "@metamask/snaps-controllers>@metamask/phishing-controller>@metamask/controller-utils": {
->>>>>>> 6aba7d22
       "globals": {
         "URL": true,
         "console.error": true,
@@ -2983,19 +2921,13 @@
         "@ethereumjs/tx>@ethereumjs/util": true,
         "@metamask/controller-utils>@spruceid/siwe-parser": true,
         "@metamask/ethjs>@metamask/ethjs-unit": true,
-<<<<<<< HEAD
-        "@metamask/utils": true,
-=======
         "@metamask/snaps-controllers>@metamask/utils": true,
->>>>>>> 6aba7d22
         "bn.js": true,
         "browserify>buffer": true,
         "eslint>fast-deep-equal": true,
         "eth-ens-namehash": true
       }
     },
-<<<<<<< HEAD
-=======
     "@metamask/snaps-controllers>@metamask/utils": {
       "globals": {
         "TextDecoder": true,
@@ -3011,7 +2943,6 @@
         "semver": true
       }
     },
->>>>>>> 6aba7d22
     "@metamask/snaps-controllers>concat-stream": {
       "packages": {
         "browserify>buffer": true,
@@ -3529,8 +3460,6 @@
         "webpack>events": true
       }
     },
-<<<<<<< HEAD
-=======
     "@metamask/transaction-controller>@metamask/base-controller": {
       "globals": {
         "setTimeout": true
@@ -3572,7 +3501,6 @@
         "semver": true
       }
     },
->>>>>>> 6aba7d22
     "@metamask/transaction-controller>@metamask/nonce-tracker": {
       "packages": {
         "@ethersproject/providers": true,
@@ -3609,8 +3537,6 @@
         "webpack>events": true
       }
     },
-<<<<<<< HEAD
-=======
     "@metamask/user-operation-controller>@metamask/base-controller": {
       "globals": {
         "setTimeout": true
@@ -3652,7 +3578,6 @@
         "semver": true
       }
     },
->>>>>>> 6aba7d22
     "@metamask/utils": {
       "globals": {
         "TextDecoder": true,
