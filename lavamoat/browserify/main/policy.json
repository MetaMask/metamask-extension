--- conflicted
+++ resolved
@@ -1158,12 +1158,8 @@
         "@metamask/keyring-api": true,
         "@metamask/metamask-eth-abis": true,
         "@metamask/bridge-controller>@metamask/multichain-network-controller": true,
-<<<<<<< HEAD
-        "@metamask/bridge-controller>@metamask/polling-controller": true,
-=======
         "@metamask/polling-controller": true,
         "@metamask/bridge-controller>@metamask/snaps-utils": true,
->>>>>>> 8d9c015c
         "@metamask/utils>@metamask/superstruct": true,
         "@metamask/utils": true,
         "@metamask/bridge-controller>bignumber.js": true,
@@ -2216,11 +2212,7 @@
         "@metamask/snaps-utils>validate-npm-package-name": true
       }
     },
-<<<<<<< HEAD
-    "@metamask/assets-controllers>@metamask/snaps-utils": {
-=======
     "@metamask/bridge-controller>@metamask/snaps-utils": {
->>>>>>> 8d9c015c
       "globals": {
         "File": true,
         "FileReader": true,
