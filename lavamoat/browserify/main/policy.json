--- conflicted
+++ resolved
@@ -3178,8 +3178,6 @@
         "immer": true
       }
     },
-<<<<<<< HEAD
-=======
     "@metamask/transaction-controller>@metamask/controller-utils": {
       "globals": {
         "URL": true,
@@ -3198,7 +3196,6 @@
         "eth-ens-namehash": true
       }
     },
->>>>>>> 547b7ef5
     "@metamask/transaction-controller>@metamask/nonce-tracker": {
       "packages": {
         "@ethersproject/providers": true,
