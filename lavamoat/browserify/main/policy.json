{
  "resources": {
    "@babel/runtime": {
      "globals": {
        "regeneratorRuntime": "write"
      }
    },
    "@download/blockies": {
      "globals": {
        "document.createElement": true
      }
    },
    "@ensdomains/content-hash": {
      "globals": {
        "console.warn": true
      },
      "packages": {
        "@ensdomains/content-hash>cids": true,
        "@ensdomains/content-hash>js-base64": true,
        "@ensdomains/content-hash>multicodec": true,
        "@ensdomains/content-hash>multihashes": true,
        "browserify>buffer": true
      }
    },
    "@ensdomains/content-hash>cids": {
      "packages": {
        "@ensdomains/content-hash>cids>multibase": true,
        "@ensdomains/content-hash>cids>multicodec": true,
        "@ensdomains/content-hash>cids>multihashes": true,
        "@ensdomains/content-hash>cids>uint8arrays": true
      }
    },
    "@ensdomains/content-hash>cids>multibase": {
      "globals": {
        "TextDecoder": true,
        "TextEncoder": true
      },
      "packages": {
        "@ensdomains/content-hash>cids>multibase>@multiformats/base-x": true
      }
    },
    "@ensdomains/content-hash>cids>multicodec": {
      "packages": {
        "@ensdomains/content-hash>cids>multicodec>varint": true,
        "@ensdomains/content-hash>cids>uint8arrays": true
      }
    },
    "@ensdomains/content-hash>cids>multihashes": {
      "packages": {
        "@ensdomains/content-hash>cids>multibase": true,
        "@ensdomains/content-hash>cids>uint8arrays": true,
        "@ensdomains/content-hash>multihashes>varint": true
      }
    },
    "@ensdomains/content-hash>cids>uint8arrays": {
      "globals": {
        "TextDecoder": true,
        "TextEncoder": true
      },
      "packages": {
        "@ensdomains/content-hash>cids>multibase": true
      }
    },
    "@ensdomains/content-hash>js-base64": {
      "globals": {
        "Base64": "write",
        "TextDecoder": true,
        "TextEncoder": true,
        "atob": true,
        "btoa": true,
        "define": true
      },
      "packages": {
        "browserify>buffer": true
      }
    },
    "@ensdomains/content-hash>multicodec": {
      "packages": {
        "@ensdomains/content-hash>multicodec>uint8arrays": true,
        "@ensdomains/content-hash>multicodec>varint": true
      }
    },
    "@ensdomains/content-hash>multicodec>uint8arrays": {
      "packages": {
        "@ensdomains/content-hash>multicodec>uint8arrays>multibase": true,
        "@ensdomains/content-hash>multihashes>web-encoding": true
      }
    },
    "@ensdomains/content-hash>multicodec>uint8arrays>multibase": {
      "packages": {
        "@ensdomains/content-hash>cids>multibase>@multiformats/base-x": true,
        "@ensdomains/content-hash>multihashes>web-encoding": true
      }
    },
    "@ensdomains/content-hash>multihashes": {
      "packages": {
        "@ensdomains/content-hash>multihashes>multibase": true,
        "@ensdomains/content-hash>multihashes>varint": true,
        "@ensdomains/content-hash>multihashes>web-encoding": true,
        "browserify>buffer": true
      }
    },
    "@ensdomains/content-hash>multihashes>multibase": {
      "packages": {
        "@ensdomains/content-hash>multihashes>web-encoding": true,
        "browserify>buffer": true,
        "ethereumjs-wallet>bs58check>bs58>base-x": true
      }
    },
    "@ensdomains/content-hash>multihashes>web-encoding": {
      "globals": {
        "TextDecoder": true,
        "TextEncoder": true
      },
      "packages": {
        "browserify>util": true
      }
    },
    "@ethereumjs/common": {
      "packages": {
        "@ethereumjs/common>crc-32": true,
        "browserify>buffer": true,
        "browserify>events": true,
        "ethereumjs-util": true
      }
    },
    "@ethereumjs/common>crc-32": {
      "globals": {
        "DO_NOT_EXPORT_CRC": true,
        "define": true
      }
    },
    "@ethereumjs/tx": {
      "packages": {
        "@ethereumjs/common": true,
        "browserify>buffer": true,
        "browserify>insert-module-globals>is-buffer": true,
        "ethereumjs-util": true
      }
    },
    "@ethersproject/abi": {
      "globals": {
        "console.log": true
      },
      "packages": {
        "@ethersproject/abi>@ethersproject/address": true,
        "@ethersproject/abi>@ethersproject/bytes": true,
        "@ethersproject/abi>@ethersproject/constants": true,
        "@ethersproject/abi>@ethersproject/hash": true,
        "@ethersproject/abi>@ethersproject/keccak256": true,
        "@ethersproject/abi>@ethersproject/logger": true,
        "@ethersproject/abi>@ethersproject/properties": true,
        "@ethersproject/abi>@ethersproject/strings": true,
        "@ethersproject/bignumber": true
      }
    },
    "@ethersproject/abi>@ethersproject/address": {
      "packages": {
        "@ethersproject/abi>@ethersproject/bytes": true,
        "@ethersproject/abi>@ethersproject/keccak256": true,
        "@ethersproject/abi>@ethersproject/logger": true,
        "@ethersproject/bignumber": true,
        "@ethersproject/providers>@ethersproject/rlp": true
      }
    },
    "@ethersproject/abi>@ethersproject/bytes": {
      "packages": {
        "@ethersproject/abi>@ethersproject/logger": true
      }
    },
    "@ethersproject/abi>@ethersproject/constants": {
      "packages": {
        "@ethersproject/bignumber": true
      }
    },
    "@ethersproject/abi>@ethersproject/hash": {
      "packages": {
        "@ethersproject/abi>@ethersproject/address": true,
        "@ethersproject/abi>@ethersproject/bytes": true,
        "@ethersproject/abi>@ethersproject/keccak256": true,
        "@ethersproject/abi>@ethersproject/logger": true,
        "@ethersproject/abi>@ethersproject/properties": true,
        "@ethersproject/abi>@ethersproject/strings": true,
        "@ethersproject/bignumber": true,
        "@ethersproject/providers>@ethersproject/base64": true
      }
    },
    "@ethersproject/abi>@ethersproject/keccak256": {
      "packages": {
        "@ethersproject/abi>@ethersproject/bytes": true,
        "@ethersproject/abi>@ethersproject/keccak256>js-sha3": true
      }
    },
    "@ethersproject/abi>@ethersproject/keccak256>js-sha3": {
      "globals": {
        "define": true
      },
      "packages": {
        "browserify>process": true
      }
    },
    "@ethersproject/abi>@ethersproject/logger": {
      "globals": {
        "console": true
      }
    },
    "@ethersproject/abi>@ethersproject/properties": {
      "packages": {
        "@ethersproject/abi>@ethersproject/logger": true
      }
    },
    "@ethersproject/abi>@ethersproject/strings": {
      "packages": {
        "@ethersproject/abi>@ethersproject/bytes": true,
        "@ethersproject/abi>@ethersproject/constants": true,
        "@ethersproject/abi>@ethersproject/logger": true
      }
    },
    "@ethersproject/bignumber": {
      "packages": {
        "@ethersproject/abi>@ethersproject/bytes": true,
        "@ethersproject/abi>@ethersproject/logger": true,
        "@ethersproject/bignumber>bn.js": true
      }
    },
    "@ethersproject/bignumber>bn.js": {
      "globals": {
        "Buffer": true
      },
      "packages": {
        "browserify>browser-resolve": true
      }
    },
    "@ethersproject/contracts": {
      "globals": {
        "setTimeout": true
      },
      "packages": {
        "@ethersproject/abi": true,
        "@ethersproject/abi>@ethersproject/address": true,
        "@ethersproject/abi>@ethersproject/bytes": true,
        "@ethersproject/abi>@ethersproject/logger": true,
        "@ethersproject/abi>@ethersproject/properties": true,
        "@ethersproject/bignumber": true,
        "@ethersproject/hdnode>@ethersproject/abstract-signer": true,
        "@ethersproject/hdnode>@ethersproject/transactions": true,
        "@ethersproject/providers>@ethersproject/abstract-provider": true
      }
    },
    "@ethersproject/hdnode": {
      "packages": {
        "@ethersproject/abi>@ethersproject/bytes": true,
        "@ethersproject/abi>@ethersproject/logger": true,
        "@ethersproject/abi>@ethersproject/properties": true,
        "@ethersproject/abi>@ethersproject/strings": true,
        "@ethersproject/bignumber": true,
        "@ethersproject/hdnode>@ethersproject/basex": true,
        "@ethersproject/hdnode>@ethersproject/pbkdf2": true,
        "@ethersproject/hdnode>@ethersproject/sha2": true,
        "@ethersproject/hdnode>@ethersproject/signing-key": true,
        "@ethersproject/hdnode>@ethersproject/transactions": true,
        "@ethersproject/hdnode>@ethersproject/wordlists": true
      }
    },
    "@ethersproject/hdnode>@ethersproject/abstract-signer": {
      "packages": {
        "@ethersproject/abi>@ethersproject/logger": true,
        "@ethersproject/abi>@ethersproject/properties": true
      }
    },
    "@ethersproject/hdnode>@ethersproject/basex": {
      "packages": {
        "@ethersproject/abi>@ethersproject/bytes": true,
        "@ethersproject/abi>@ethersproject/properties": true
      }
    },
    "@ethersproject/hdnode>@ethersproject/pbkdf2": {
      "packages": {
        "@ethersproject/abi>@ethersproject/bytes": true,
        "@ethersproject/hdnode>@ethersproject/sha2": true
      }
    },
    "@ethersproject/hdnode>@ethersproject/sha2": {
      "packages": {
        "@ethersproject/abi>@ethersproject/bytes": true,
        "@ethersproject/abi>@ethersproject/logger": true,
        "ethereumjs-util>ethereum-cryptography>hash.js": true
      }
    },
    "@ethersproject/hdnode>@ethersproject/signing-key": {
      "packages": {
        "@ethersproject/abi>@ethersproject/bytes": true,
        "@ethersproject/abi>@ethersproject/logger": true,
        "@ethersproject/abi>@ethersproject/properties": true,
        "ganache>secp256k1>elliptic": true
      }
    },
    "@ethersproject/hdnode>@ethersproject/transactions": {
      "packages": {
        "@ethersproject/abi>@ethersproject/address": true,
        "@ethersproject/abi>@ethersproject/bytes": true,
        "@ethersproject/abi>@ethersproject/constants": true,
        "@ethersproject/abi>@ethersproject/keccak256": true,
        "@ethersproject/abi>@ethersproject/logger": true,
        "@ethersproject/abi>@ethersproject/properties": true,
        "@ethersproject/bignumber": true,
        "@ethersproject/hdnode>@ethersproject/signing-key": true,
        "@ethersproject/providers>@ethersproject/rlp": true
      }
    },
    "@ethersproject/hdnode>@ethersproject/wordlists": {
      "packages": {
        "@ethersproject/abi>@ethersproject/bytes": true,
        "@ethersproject/abi>@ethersproject/hash": true,
        "@ethersproject/abi>@ethersproject/logger": true,
        "@ethersproject/abi>@ethersproject/properties": true,
        "@ethersproject/abi>@ethersproject/strings": true
      }
    },
    "@ethersproject/providers": {
      "globals": {
        "WebSocket": true,
        "clearInterval": true,
        "clearTimeout": true,
        "console.log": true,
        "console.warn": true,
        "setInterval": true,
        "setTimeout": true
      },
      "packages": {
        "@ethersproject/abi>@ethersproject/address": true,
        "@ethersproject/abi>@ethersproject/bytes": true,
        "@ethersproject/abi>@ethersproject/constants": true,
        "@ethersproject/abi>@ethersproject/hash": true,
        "@ethersproject/abi>@ethersproject/logger": true,
        "@ethersproject/abi>@ethersproject/properties": true,
        "@ethersproject/abi>@ethersproject/strings": true,
        "@ethersproject/bignumber": true,
        "@ethersproject/hdnode>@ethersproject/abstract-signer": true,
        "@ethersproject/hdnode>@ethersproject/basex": true,
        "@ethersproject/hdnode>@ethersproject/sha2": true,
        "@ethersproject/hdnode>@ethersproject/transactions": true,
        "@ethersproject/providers>@ethersproject/abstract-provider": true,
        "@ethersproject/providers>@ethersproject/base64": true,
        "@ethersproject/providers>@ethersproject/networks": true,
        "@ethersproject/providers>@ethersproject/random": true,
        "@ethersproject/providers>@ethersproject/web": true,
        "@ethersproject/providers>bech32": true
      }
    },
    "@ethersproject/providers>@ethersproject/abstract-provider": {
      "packages": {
        "@ethersproject/abi>@ethersproject/bytes": true,
        "@ethersproject/abi>@ethersproject/logger": true,
        "@ethersproject/abi>@ethersproject/properties": true,
        "@ethersproject/bignumber": true
      }
    },
    "@ethersproject/providers>@ethersproject/base64": {
      "globals": {
        "atob": true,
        "btoa": true
      },
      "packages": {
        "@ethersproject/abi>@ethersproject/bytes": true
      }
    },
    "@ethersproject/providers>@ethersproject/networks": {
      "packages": {
        "@ethersproject/abi>@ethersproject/logger": true
      }
    },
    "@ethersproject/providers>@ethersproject/random": {
      "packages": {
        "@ethersproject/abi>@ethersproject/bytes": true,
        "@ethersproject/abi>@ethersproject/logger": true
      }
    },
    "@ethersproject/providers>@ethersproject/rlp": {
      "packages": {
        "@ethersproject/abi>@ethersproject/bytes": true,
        "@ethersproject/abi>@ethersproject/logger": true
      }
    },
    "@ethersproject/providers>@ethersproject/web": {
      "globals": {
        "clearTimeout": true,
        "fetch": true,
        "setTimeout": true
      },
      "packages": {
        "@ethersproject/abi>@ethersproject/bytes": true,
        "@ethersproject/abi>@ethersproject/logger": true,
        "@ethersproject/abi>@ethersproject/properties": true,
        "@ethersproject/abi>@ethersproject/strings": true,
        "@ethersproject/providers>@ethersproject/base64": true
      }
    },
    "@formatjs/intl-relativetimeformat": {
      "globals": {
        "Intl": true
      },
      "packages": {
        "@formatjs/intl-relativetimeformat>@formatjs/intl-utils": true
      }
    },
    "@formatjs/intl-relativetimeformat>@formatjs/intl-utils": {
      "globals": {
        "Intl.getCanonicalLocales": true
      }
    },
    "@keystonehq/bc-ur-registry-eth": {
      "packages": {
        "@keystonehq/bc-ur-registry-eth>@keystonehq/bc-ur-registry": true,
        "@keystonehq/bc-ur-registry-eth>hdkey": true,
        "browserify>buffer": true,
        "eth-lattice-keyring>@ethereumjs/util": true,
        "uuid": true
      }
    },
    "@keystonehq/bc-ur-registry-eth>@keystonehq/bc-ur-registry": {
      "globals": {
        "define": true
      },
      "packages": {
        "@ngraveio/bc-ur": true,
        "browserify>buffer": true,
        "ethereumjs-wallet>bs58check": true,
        "wait-on>rxjs>tslib": true
      }
    },
    "@keystonehq/bc-ur-registry-eth>hdkey": {
      "packages": {
        "browserify>assert": true,
        "browserify>crypto-browserify": true,
        "ethereumjs-util>ethereum-cryptography>secp256k1": true,
        "ethereumjs-wallet>bs58check": true,
        "ethereumjs-wallet>safe-buffer": true
      }
    },
<<<<<<< HEAD
    "@keystonehq/bc-ur-registry-eth>hdkey>secp256k1": {
      "packages": {
        "@unstoppabledomains/resolution>elliptic": true
      }
    },
=======
>>>>>>> 423e0854
    "@keystonehq/metamask-airgapped-keyring": {
      "packages": {
        "@ethereumjs/tx": true,
        "@keystonehq/bc-ur-registry-eth": true,
        "@keystonehq/metamask-airgapped-keyring>@keystonehq/base-eth-keyring": true,
        "@keystonehq/metamask-airgapped-keyring>@metamask/obs-store": true,
        "browserify>buffer": true,
        "browserify>events": true,
        "ethereumjs-util>rlp": true,
        "uuid": true
      }
    },
    "@keystonehq/metamask-airgapped-keyring>@keystonehq/base-eth-keyring": {
      "packages": {
        "@ethereumjs/tx": true,
        "@keystonehq/bc-ur-registry-eth": true,
        "@keystonehq/bc-ur-registry-eth>hdkey": true,
        "@keystonehq/metamask-airgapped-keyring>@keystonehq/base-eth-keyring>rlp": true,
        "browserify>buffer": true,
        "eth-lattice-keyring>@ethereumjs/util": true,
        "uuid": true
      }
    },
<<<<<<< HEAD
    "@keystonehq/metamask-airgapped-keyring>@keystonehq/base-eth-keyring>hdkey": {
      "packages": {
        "@keystonehq/metamask-airgapped-keyring>@keystonehq/base-eth-keyring>hdkey>secp256k1": true,
        "browserify>assert": true,
        "browserify>crypto-browserify": true,
        "ethereumjs-wallet>bs58check": true,
        "ethereumjs-wallet>safe-buffer": true
      }
    },
    "@keystonehq/metamask-airgapped-keyring>@keystonehq/base-eth-keyring>hdkey>secp256k1": {
      "packages": {
        "@unstoppabledomains/resolution>elliptic": true
      }
    },
=======
>>>>>>> 423e0854
    "@keystonehq/metamask-airgapped-keyring>@keystonehq/base-eth-keyring>rlp": {
      "globals": {
        "TextEncoder": true
      }
    },
    "@keystonehq/metamask-airgapped-keyring>@metamask/obs-store": {
      "packages": {
        "@keystonehq/metamask-airgapped-keyring>@metamask/obs-store>through2": true,
        "browserify>stream-browserify": true,
        "json-rpc-engine>@metamask/safe-event-emitter": true
      }
    },
    "@keystonehq/metamask-airgapped-keyring>@metamask/obs-store>through2": {
      "packages": {
        "browserify>process": true,
        "browserify>util": true,
        "readable-stream": true,
        "watchify>xtend": true
      }
    },
    "@material-ui/core": {
      "globals": {
        "Image": true,
        "_formatMuiErrorMessage": true,
        "addEventListener": true,
        "clearInterval": true,
        "clearTimeout": true,
        "console.error": true,
        "console.warn": true,
        "document": true,
        "getComputedStyle": true,
        "getSelection": true,
        "innerHeight": true,
        "innerWidth": true,
        "matchMedia": true,
        "navigator": true,
        "performance.now": true,
        "removeEventListener": true,
        "requestAnimationFrame": true,
        "setInterval": true,
        "setTimeout": true
      },
      "packages": {
        "@babel/runtime": true,
        "@material-ui/core>@material-ui/styles": true,
        "@material-ui/core>@material-ui/system": true,
        "@material-ui/core>@material-ui/utils": true,
        "@material-ui/core>clsx": true,
        "@material-ui/core>popper.js": true,
        "@material-ui/core>react-transition-group": true,
        "prop-types": true,
        "prop-types>react-is": true,
        "react": true,
        "react-dom": true,
        "react-redux>hoist-non-react-statics": true
      }
    },
    "@material-ui/core>@material-ui/styles": {
      "globals": {
        "console.error": true,
        "console.warn": true,
        "document.createComment": true,
        "document.head": true
      },
      "packages": {
        "@babel/runtime": true,
        "@material-ui/core>@material-ui/styles>jss": true,
        "@material-ui/core>@material-ui/styles>jss-plugin-camel-case": true,
        "@material-ui/core>@material-ui/styles>jss-plugin-default-unit": true,
        "@material-ui/core>@material-ui/styles>jss-plugin-global": true,
        "@material-ui/core>@material-ui/styles>jss-plugin-nested": true,
        "@material-ui/core>@material-ui/styles>jss-plugin-props-sort": true,
        "@material-ui/core>@material-ui/styles>jss-plugin-rule-value-function": true,
        "@material-ui/core>@material-ui/styles>jss-plugin-vendor-prefixer": true,
        "@material-ui/core>@material-ui/utils": true,
        "@material-ui/core>clsx": true,
        "prop-types": true,
        "react": true,
        "react-redux>hoist-non-react-statics": true
      }
    },
    "@material-ui/core>@material-ui/styles>jss": {
      "globals": {
        "CSS": true,
        "document.createElement": true,
        "document.querySelector": true
      },
      "packages": {
        "@babel/runtime": true,
        "@material-ui/core>@material-ui/styles>jss>is-in-browser": true,
        "react-router-dom>tiny-warning": true
      }
    },
    "@material-ui/core>@material-ui/styles>jss-plugin-camel-case": {
      "packages": {
        "@material-ui/core>@material-ui/styles>jss-plugin-camel-case>hyphenate-style-name": true
      }
    },
    "@material-ui/core>@material-ui/styles>jss-plugin-default-unit": {
      "globals": {
        "CSS": true
      },
      "packages": {
        "@material-ui/core>@material-ui/styles>jss": true
      }
    },
    "@material-ui/core>@material-ui/styles>jss-plugin-global": {
      "packages": {
        "@babel/runtime": true,
        "@material-ui/core>@material-ui/styles>jss": true
      }
    },
    "@material-ui/core>@material-ui/styles>jss-plugin-nested": {
      "packages": {
        "@babel/runtime": true,
        "react-router-dom>tiny-warning": true
      }
    },
    "@material-ui/core>@material-ui/styles>jss-plugin-rule-value-function": {
      "packages": {
        "@material-ui/core>@material-ui/styles>jss": true,
        "react-router-dom>tiny-warning": true
      }
    },
    "@material-ui/core>@material-ui/styles>jss-plugin-vendor-prefixer": {
      "packages": {
        "@material-ui/core>@material-ui/styles>jss": true,
        "@material-ui/core>@material-ui/styles>jss-plugin-vendor-prefixer>css-vendor": true
      }
    },
    "@material-ui/core>@material-ui/styles>jss-plugin-vendor-prefixer>css-vendor": {
      "globals": {
        "document.createElement": true,
        "document.documentElement": true,
        "getComputedStyle": true
      },
      "packages": {
        "@babel/runtime": true,
        "@material-ui/core>@material-ui/styles>jss>is-in-browser": true
      }
    },
    "@material-ui/core>@material-ui/styles>jss>is-in-browser": {
      "globals": {
        "document": true
      }
    },
    "@material-ui/core>@material-ui/system": {
      "globals": {
        "console.error": true
      },
      "packages": {
        "@babel/runtime": true,
        "@material-ui/core>@material-ui/utils": true,
        "prop-types": true
      }
    },
    "@material-ui/core>@material-ui/utils": {
      "packages": {
        "@babel/runtime": true,
        "prop-types": true,
        "prop-types>react-is": true
      }
    },
    "@material-ui/core>popper.js": {
      "globals": {
        "MSInputMethodContext": true,
        "Node.DOCUMENT_POSITION_FOLLOWING": true,
        "cancelAnimationFrame": true,
        "console.warn": true,
        "define": true,
        "devicePixelRatio": true,
        "document": true,
        "getComputedStyle": true,
        "innerHeight": true,
        "innerWidth": true,
        "navigator": true,
        "requestAnimationFrame": true,
        "setTimeout": true
      }
    },
    "@material-ui/core>react-transition-group": {
      "globals": {
        "Element": true,
        "setTimeout": true
      },
      "packages": {
        "@material-ui/core>react-transition-group>dom-helpers": true,
        "prop-types": true,
        "react": true,
        "react-dom": true
      }
    },
    "@material-ui/core>react-transition-group>dom-helpers": {
      "packages": {
        "@babel/runtime": true
      }
    },
    "@metamask/address-book-controller": {
      "packages": {
        "@metamask/address-book-controller>@metamask/base-controller": true,
        "@metamask/controller-utils": true
      }
    },
    "@metamask/address-book-controller>@metamask/base-controller": {
      "packages": {
        "immer": true
      }
    },
    "@metamask/announcement-controller": {
      "packages": {
        "@metamask/announcement-controller>@metamask/base-controller": true
      }
    },
    "@metamask/announcement-controller>@metamask/base-controller": {
      "packages": {
        "immer": true
      }
    },
    "@metamask/approval-controller": {
      "packages": {
        "@metamask/approval-controller>nanoid": true,
        "@metamask/base-controller": true,
        "eth-rpc-errors": true
      }
    },
    "@metamask/approval-controller>nanoid": {
      "globals": {
        "crypto.getRandomValues": true
      }
    },
    "@metamask/assets-controllers": {
      "globals": {
        "Headers": true,
        "URL": true,
        "clearInterval": true,
        "clearTimeout": true,
        "console.info": true,
        "console.log": true,
        "setInterval": true,
        "setTimeout": true
      },
      "packages": {
        "@ethersproject/contracts": true,
        "@ethersproject/providers": true,
        "@metamask/assets-controllers>@metamask/abi-utils": true,
        "@metamask/assets-controllers>@metamask/controller-utils": true,
        "@metamask/assets-controllers>abort-controller": true,
        "@metamask/assets-controllers>multiformats": true,
        "@metamask/base-controller": true,
        "@metamask/contract-metadata": true,
        "@metamask/metamask-eth-abis": true,
        "@metamask/utils": true,
        "browserify>events": true,
        "eth-json-rpc-filters>async-mutex": true,
        "eth-query": true,
        "eth-rpc-errors": true,
        "ethereumjs-util": true,
        "single-call-balance-checker-abi": true,
        "uuid": true
      }
    },
    "@metamask/assets-controllers>@metamask/abi-utils": {
      "packages": {
        "@metamask/utils": true,
        "@metamask/utils>superstruct": true
      }
    },
    "@metamask/assets-controllers>@metamask/controller-utils": {
      "globals": {
        "console.error": true,
        "fetch": true,
        "setTimeout": true
      },
      "packages": {
        "@metamask/controller-utils>isomorphic-fetch": true,
        "browserify>buffer": true,
        "eslint>fast-deep-equal": true,
        "eth-ens-namehash": true,
        "ethereumjs-util": true,
        "ethjs>ethjs-unit": true
      }
    },
    "@metamask/assets-controllers>abort-controller": {
      "globals": {
        "AbortController": true
      }
    },
    "@metamask/assets-controllers>multiformats": {
      "globals": {
        "TextDecoder": true,
        "TextEncoder": true,
        "console.warn": true
      }
    },
    "@metamask/base-controller": {
      "packages": {
        "immer": true
      }
    },
    "@metamask/controller-utils": {
      "globals": {
        "console.error": true,
        "fetch": true,
        "setTimeout": true
      },
      "packages": {
        "@metamask/controller-utils>isomorphic-fetch": true,
        "browserify>buffer": true,
        "eslint>fast-deep-equal": true,
        "eth-ens-namehash": true,
        "ethereumjs-util": true,
        "ethjs>ethjs-unit": true
      }
    },
    "@metamask/controller-utils>isomorphic-fetch": {
      "globals": {
        "fetch.bind": true
      },
      "packages": {
        "@metamask/controller-utils>isomorphic-fetch>whatwg-fetch": true
      }
    },
    "@metamask/controller-utils>isomorphic-fetch>whatwg-fetch": {
      "globals": {
        "Blob": true,
        "FileReader": true,
        "FormData": true,
        "URLSearchParams.prototype.isPrototypeOf": true,
        "XMLHttpRequest": true,
        "define": true,
        "setTimeout": true
      }
    },
    "@metamask/controllers>nanoid": {
      "globals": {
        "crypto.getRandomValues": true
      }
    },
    "@metamask/controllers>web3": {
      "globals": {
        "XMLHttpRequest": true
      }
    },
    "@metamask/controllers>web3-provider-engine>cross-fetch>node-fetch": {
      "globals": {
        "fetch": true
      }
    },
    "@metamask/controllers>web3-provider-engine>eth-json-rpc-middleware>node-fetch": {
      "globals": {
        "fetch": true
      }
    },
    "@metamask/eth-json-rpc-infura": {
      "globals": {
        "setTimeout": true
      },
      "packages": {
        "@metamask/eth-json-rpc-infura>eth-json-rpc-middleware": true,
        "@metamask/utils": true,
        "eth-rpc-errors": true,
        "json-rpc-engine": true,
        "node-fetch": true
      }
    },
    "@metamask/eth-json-rpc-infura>eth-json-rpc-middleware": {
      "globals": {
        "URL": true,
        "btoa": true,
        "console.error": true,
        "fetch": true,
        "setTimeout": true
      },
      "packages": {
        "@metamask/eth-json-rpc-infura>eth-json-rpc-middleware>eth-sig-util": true,
        "@metamask/eth-json-rpc-infura>eth-json-rpc-middleware>pify": true,
        "browserify>browser-resolve": true,
        "eth-rpc-errors": true,
        "json-rpc-engine": true,
        "json-rpc-engine>@metamask/safe-event-emitter": true,
        "lavamoat>json-stable-stringify": true,
        "vinyl>clone": true
      }
    },
    "@metamask/eth-json-rpc-infura>eth-json-rpc-middleware>eth-sig-util": {
      "packages": {
        "@metamask/eth-json-rpc-infura>eth-json-rpc-middleware>eth-sig-util>ethereumjs-util": true,
        "ethereumjs-abi": true
      }
    },
    "@metamask/eth-json-rpc-infura>eth-json-rpc-middleware>eth-sig-util>ethereumjs-util": {
      "packages": {
        "@metamask/eth-json-rpc-infura>eth-json-rpc-middleware>eth-sig-util>ethereumjs-util>ethjs-util": true,
        "bn.js": true,
        "browserify>assert": true,
        "browserify>buffer": true,
        "ethereumjs-util>create-hash": true,
        "ethereumjs-util>ethereum-cryptography": true,
        "ethereumjs-util>rlp": true,
        "ethereumjs-wallet>safe-buffer": true,
        "ganache>secp256k1>elliptic": true
      }
    },
    "@metamask/eth-json-rpc-infura>eth-json-rpc-middleware>eth-sig-util>ethereumjs-util>ethjs-util": {
      "packages": {
        "browserify>buffer": true,
        "ethjs>ethjs-util>is-hex-prefixed": true,
        "ethjs>ethjs-util>strip-hex-prefix": true
      }
    },
    "@metamask/eth-json-rpc-middleware": {
      "globals": {
        "URL": true,
        "btoa": true,
        "console.error": true,
        "fetch": true,
        "setTimeout": true
      },
      "packages": {
        "@metamask/eth-json-rpc-middleware>pify": true,
        "@metamask/eth-keyring-controller>@metamask/eth-sig-util": true,
        "@metamask/utils": true,
        "browserify>browser-resolve": true,
        "eth-rpc-errors": true,
        "json-rpc-engine": true,
        "json-rpc-engine>@metamask/safe-event-emitter": true,
        "lavamoat>json-stable-stringify": true,
        "vinyl>clone": true
      }
    },
    "@metamask/eth-keyring-controller": {
      "packages": {
        "@metamask/eth-keyring-controller>@metamask/eth-hd-keyring": true,
        "@metamask/eth-keyring-controller>@metamask/eth-sig-util": true,
        "@metamask/eth-keyring-controller>@metamask/eth-simple-keyring": true,
        "@metamask/eth-keyring-controller>obs-store": true,
        "@metamask/rpc-methods>@metamask/browser-passworder": true,
        "browserify>events": true
      }
    },
    "@metamask/eth-keyring-controller>@metamask/eth-hd-keyring": {
      "globals": {
        "TextEncoder": true
      },
      "packages": {
        "@metamask/eth-keyring-controller>@metamask/eth-hd-keyring>ethereum-cryptography": true,
        "@metamask/eth-keyring-controller>@metamask/eth-sig-util": true,
        "@metamask/scure-bip39": true,
        "browserify>buffer": true,
        "eth-lattice-keyring>@ethereumjs/util": true
      }
    },
    "@metamask/eth-keyring-controller>@metamask/eth-hd-keyring>ethereum-cryptography": {
      "globals": {
        "TextDecoder": true,
        "crypto": true
      },
      "packages": {
        "@metamask/eth-keyring-controller>@metamask/eth-hd-keyring>ethereum-cryptography>@noble/hashes": true,
        "eth-lattice-keyring>@ethereumjs/util>ethereum-cryptography>@scure/bip32": true
      }
    },
    "@metamask/eth-keyring-controller>@metamask/eth-hd-keyring>ethereum-cryptography>@noble/hashes": {
      "globals": {
        "TextEncoder": true,
        "crypto": true
      }
    },
    "@metamask/eth-keyring-controller>@metamask/eth-sig-util": {
      "packages": {
        "@metamask/eth-keyring-controller>@metamask/eth-sig-util>ethereum-cryptography": true,
        "@metamask/eth-keyring-controller>@metamask/eth-sig-util>ethjs-util": true,
        "bn.js": true,
        "browserify>buffer": true,
        "eth-lattice-keyring>@ethereumjs/util": true,
        "eth-sig-util>tweetnacl": true,
        "eth-sig-util>tweetnacl-util": true
      }
    },
    "@metamask/eth-keyring-controller>@metamask/eth-sig-util>ethereum-cryptography": {
      "globals": {
        "TextDecoder": true,
        "crypto": true
      },
      "packages": {
        "@metamask/eth-keyring-controller>@metamask/eth-sig-util>ethereum-cryptography>@noble/hashes": true
      }
    },
    "@metamask/eth-keyring-controller>@metamask/eth-sig-util>ethereum-cryptography>@noble/hashes": {
      "globals": {
        "TextEncoder": true,
        "crypto": true
      }
    },
    "@metamask/eth-keyring-controller>@metamask/eth-sig-util>ethjs-util": {
      "packages": {
        "browserify>buffer": true,
        "ethjs>ethjs-util>is-hex-prefixed": true,
        "ethjs>ethjs-util>strip-hex-prefix": true
      }
    },
    "@metamask/eth-keyring-controller>@metamask/eth-simple-keyring": {
      "packages": {
        "@metamask/eth-keyring-controller>@metamask/eth-sig-util": true,
        "@metamask/eth-keyring-controller>@metamask/eth-simple-keyring>ethereum-cryptography": true,
        "browserify>buffer": true,
        "browserify>events": true,
        "eth-lattice-keyring>@ethereumjs/util": true,
        "ethereumjs-wallet>randombytes": true
      }
    },
    "@metamask/eth-keyring-controller>@metamask/eth-simple-keyring>ethereum-cryptography": {
      "globals": {
        "TextDecoder": true,
        "crypto": true
      },
      "packages": {
        "@metamask/eth-keyring-controller>@metamask/eth-simple-keyring>ethereum-cryptography>@noble/hashes": true
      }
    },
    "@metamask/eth-keyring-controller>@metamask/eth-simple-keyring>ethereum-cryptography>@noble/hashes": {
      "globals": {
        "TextEncoder": true,
        "crypto": true
      }
    },
    "@metamask/eth-keyring-controller>obs-store": {
      "packages": {
        "safe-event-emitter": true,
        "watchify>xtend": true
      }
    },
    "@metamask/eth-ledger-bridge-keyring": {
      "globals": {
        "addEventListener": true,
        "console.log": true,
        "document.createElement": true,
        "document.head.appendChild": true,
        "fetch": true,
        "removeEventListener": true
      },
      "packages": {
        "@ethereumjs/tx": true,
        "@metamask/eth-ledger-bridge-keyring>eth-sig-util": true,
        "@metamask/eth-ledger-bridge-keyring>hdkey": true,
        "browserify>buffer": true,
        "browserify>events": true,
        "ethereumjs-util": true
      }
    },
    "@metamask/eth-ledger-bridge-keyring>eth-sig-util": {
      "packages": {
        "@metamask/eth-ledger-bridge-keyring>eth-sig-util>ethereumjs-util": true,
        "browserify>buffer": true,
        "eth-sig-util>tweetnacl": true,
        "eth-sig-util>tweetnacl-util": true,
        "ethereumjs-abi": true
      }
    },
    "@metamask/eth-ledger-bridge-keyring>eth-sig-util>ethereumjs-util": {
      "packages": {
<<<<<<< HEAD
        "@metamask/controllers>web3-provider-engine>ethereumjs-util>ethjs-util": true,
        "@unstoppabledomains/resolution>elliptic": true,
=======
        "@metamask/eth-ledger-bridge-keyring>eth-sig-util>ethereumjs-util>ethjs-util": true,
>>>>>>> 423e0854
        "bn.js": true,
        "browserify>assert": true,
        "browserify>buffer": true,
        "ethereumjs-util>create-hash": true,
        "ethereumjs-util>ethereum-cryptography": true,
        "ethereumjs-util>rlp": true,
<<<<<<< HEAD
        "ethereumjs-wallet>safe-buffer": true
=======
        "ethereumjs-wallet>safe-buffer": true,
        "ganache>secp256k1>elliptic": true
>>>>>>> 423e0854
      }
    },
    "@metamask/eth-ledger-bridge-keyring>eth-sig-util>ethereumjs-util>ethjs-util": {
      "packages": {
        "browserify>buffer": true,
        "ethjs>ethjs-util>is-hex-prefixed": true,
        "ethjs>ethjs-util>strip-hex-prefix": true
      }
    },
    "@metamask/eth-ledger-bridge-keyring>hdkey": {
      "packages": {
        "@metamask/eth-ledger-bridge-keyring>hdkey>secp256k1": true,
        "browserify>assert": true,
        "browserify>crypto-browserify": true,
        "eth-trezor-keyring>hdkey>coinstring": true,
        "ethereumjs-wallet>safe-buffer": true
      }
    },
    "@metamask/eth-ledger-bridge-keyring>hdkey>secp256k1": {
      "packages": {
        "bn.js": true,
        "browserify>insert-module-globals>is-buffer": true,
        "eth-trezor-keyring>hdkey>secp256k1>bip66": true,
        "ethereumjs-util>create-hash": true,
        "ethereumjs-wallet>safe-buffer": true,
        "ganache>secp256k1>elliptic": true
      }
    },
    "@metamask/eth-token-tracker": {
      "globals": {
        "console.warn": true
      },
      "packages": {
        "@babel/runtime": true,
        "@metamask/eth-token-tracker>deep-equal": true,
        "@metamask/eth-token-tracker>eth-block-tracker": true,
        "@metamask/eth-token-tracker>ethjs": true,
        "@metamask/eth-token-tracker>human-standard-token-abi": true,
        "ethjs-contract": true,
        "ethjs-query": true,
        "safe-event-emitter": true
      }
    },
    "@metamask/eth-token-tracker>deep-equal": {
      "packages": {
        "@metamask/eth-token-tracker>deep-equal>is-arguments": true,
        "@metamask/eth-token-tracker>deep-equal>is-date-object": true,
        "@ngraveio/bc-ur>assert>object-is": true,
        "@storybook/api>telejson>is-regex": true,
        "mocha>object.assign>object-keys": true,
        "string.prototype.matchall>regexp.prototype.flags": true
      }
    },
    "@metamask/eth-token-tracker>deep-equal>is-arguments": {
      "packages": {
        "koa>is-generator-function>has-tostringtag": true,
        "string.prototype.matchall>call-bind": true
      }
    },
    "@metamask/eth-token-tracker>deep-equal>is-date-object": {
      "packages": {
        "koa>is-generator-function>has-tostringtag": true
      }
    },
    "@metamask/eth-token-tracker>eth-block-tracker": {
      "globals": {
<<<<<<< HEAD
        "URL": true,
        "btoa": true,
        "console.error": true,
        "fetch": true,
        "setTimeout": true
      },
      "packages": {
        "@metamask/eth-json-rpc-infura>eth-json-rpc-middleware>eth-sig-util": true,
        "@metamask/eth-json-rpc-infura>eth-json-rpc-middleware>pify": true,
        "browserify>browser-resolve": true,
        "eth-rpc-errors": true,
        "json-rpc-engine": true,
        "json-rpc-engine>@metamask/safe-event-emitter": true,
        "lavamoat>json-stable-stringify": true,
        "vinyl>clone": true
      }
    },
    "@metamask/eth-json-rpc-infura>eth-json-rpc-middleware>eth-sig-util": {
      "packages": {
        "@metamask/eth-json-rpc-infura>eth-json-rpc-middleware>eth-sig-util>ethereumjs-util": true,
        "ethereumjs-abi": true
      }
    },
    "@metamask/eth-json-rpc-infura>eth-json-rpc-middleware>eth-sig-util>ethereumjs-util": {
      "packages": {
        "@metamask/eth-json-rpc-infura>eth-json-rpc-middleware>eth-sig-util>ethereumjs-util>ethjs-util": true,
        "@unstoppabledomains/resolution>elliptic": true,
        "bn.js": true,
        "browserify>assert": true,
        "browserify>buffer": true,
        "ethereumjs-util>create-hash": true,
        "ethereumjs-util>ethereum-cryptography": true,
        "ethereumjs-util>rlp": true,
        "ethereumjs-wallet>safe-buffer": true
      }
    },
    "@metamask/eth-json-rpc-infura>eth-json-rpc-middleware>eth-sig-util>ethereumjs-util>ethjs-util": {
      "packages": {
        "browserify>buffer": true,
        "ethjs>ethjs-util>is-hex-prefixed": true,
        "ethjs>ethjs-util>strip-hex-prefix": true
      }
    },
    "@metamask/eth-ledger-bridge-keyring": {
      "globals": {
        "addEventListener": true,
        "console.log": true,
        "document.createElement": true,
        "document.head.appendChild": true,
        "fetch": true,
        "removeEventListener": true
      },
      "packages": {
        "@ethereumjs/tx": true,
        "@metamask/eth-ledger-bridge-keyring>eth-sig-util": true,
        "browserify>buffer": true,
        "browserify>events": true,
        "eth-trezor-keyring>hdkey": true,
        "ethereumjs-util": true
      }
    },
    "@metamask/eth-ledger-bridge-keyring>eth-sig-util": {
      "packages": {
        "@metamask/eth-ledger-bridge-keyring>eth-sig-util>ethereumjs-util": true,
        "browserify>buffer": true,
        "eth-sig-util>tweetnacl": true,
        "eth-sig-util>tweetnacl-util": true,
        "ethereumjs-abi": true
      }
    },
    "@metamask/eth-ledger-bridge-keyring>eth-sig-util>ethereumjs-util": {
      "packages": {
        "@metamask/eth-ledger-bridge-keyring>eth-sig-util>ethereumjs-util>ethjs-util": true,
        "@unstoppabledomains/resolution>elliptic": true,
        "bn.js": true,
        "browserify>assert": true,
        "browserify>buffer": true,
        "ethereumjs-util>create-hash": true,
        "ethereumjs-util>ethereum-cryptography": true,
        "ethereumjs-util>rlp": true,
        "ethereumjs-wallet>safe-buffer": true
      }
    },
    "@metamask/eth-ledger-bridge-keyring>eth-sig-util>ethereumjs-util>ethjs-util": {
      "packages": {
        "browserify>buffer": true,
        "ethjs>ethjs-util>is-hex-prefixed": true,
        "ethjs>ethjs-util>strip-hex-prefix": true
      }
    },
    "@metamask/eth-token-tracker": {
      "globals": {
        "console.warn": true
      },
      "packages": {
        "@babel/runtime": true,
        "@metamask/eth-token-tracker>deep-equal": true,
        "@metamask/eth-token-tracker>eth-block-tracker": true,
        "@metamask/eth-token-tracker>ethjs": true,
        "@metamask/eth-token-tracker>human-standard-token-abi": true,
        "ethjs-contract": true,
        "ethjs-query": true,
        "safe-event-emitter": true
      }
    },
    "@metamask/eth-token-tracker>deep-equal": {
      "packages": {
        "@metamask/eth-token-tracker>deep-equal>is-arguments": true,
        "@metamask/eth-token-tracker>deep-equal>is-date-object": true,
        "enzyme>is-regex": true,
        "enzyme>object-is": true,
        "mocha>object.assign>object-keys": true,
        "string.prototype.matchall>regexp.prototype.flags": true
      }
    },
    "@metamask/eth-token-tracker>deep-equal>is-arguments": {
      "packages": {
        "koa>is-generator-function>has-tostringtag": true,
        "string.prototype.matchall>call-bind": true
      }
    },
    "@metamask/eth-token-tracker>deep-equal>is-date-object": {
      "packages": {
        "koa>is-generator-function>has-tostringtag": true
      }
    },
    "@metamask/eth-token-tracker>eth-block-tracker": {
      "globals": {
=======
>>>>>>> 423e0854
        "clearTimeout": true,
        "console.error": true,
        "setTimeout": true
      },
      "packages": {
        "@metamask/eth-token-tracker>eth-block-tracker>pify": true,
        "eth-query": true,
        "safe-event-emitter": true
      }
    },
    "@metamask/eth-token-tracker>ethjs": {
      "globals": {
        "clearInterval": true,
        "setInterval": true
      },
      "packages": {
        "@metamask/eth-token-tracker>ethjs>bn.js": true,
        "@metamask/eth-token-tracker>ethjs>ethjs-abi": true,
        "@metamask/eth-token-tracker>ethjs>ethjs-contract": true,
        "@metamask/eth-token-tracker>ethjs>ethjs-query": true,
        "browserify>buffer": true,
        "ethjs>ethjs-filter": true,
        "ethjs>ethjs-provider-http": true,
        "ethjs>ethjs-unit": true,
        "ethjs>ethjs-util": true,
        "ethjs>js-sha3": true,
        "ethjs>number-to-bn": true
      }
    },
    "@metamask/eth-token-tracker>ethjs>ethjs-abi": {
      "packages": {
        "@metamask/eth-token-tracker>ethjs>bn.js": true,
        "browserify>buffer": true,
        "ethjs>js-sha3": true,
        "ethjs>number-to-bn": true
      }
    },
    "@metamask/eth-token-tracker>ethjs>ethjs-contract": {
      "packages": {
        "@metamask/eth-token-tracker>ethjs>ethjs-contract>ethjs-abi": true,
        "ethjs-query>babel-runtime": true,
        "ethjs>ethjs-filter": true,
        "ethjs>ethjs-util": true,
        "ethjs>js-sha3": true,
        "promise-to-callback": true
      }
    },
    "@metamask/eth-token-tracker>ethjs>ethjs-contract>ethjs-abi": {
      "packages": {
        "@metamask/eth-token-tracker>ethjs>bn.js": true,
        "browserify>buffer": true,
        "ethjs>js-sha3": true,
        "ethjs>number-to-bn": true
      }
    },
    "@metamask/eth-token-tracker>ethjs>ethjs-query": {
      "globals": {
        "console": true
      },
      "packages": {
        "ethjs-query>babel-runtime": true,
        "ethjs-query>ethjs-format": true,
        "ethjs-query>ethjs-rpc": true,
        "promise-to-callback": true
      }
    },
    "@metamask/etherscan-link": {
      "globals": {
        "URL": true
      }
    },
    "@metamask/gas-fee-controller": {
      "globals": {
        "clearInterval": true,
        "console.error": true,
        "setInterval": true
      },
      "packages": {
        "@metamask/controller-utils": true,
        "@metamask/gas-fee-controller>@metamask/base-controller": true,
        "eth-query": true,
        "ethereumjs-util": true,
        "ethjs>ethjs-unit": true,
        "uuid": true
      }
    },
    "@metamask/gas-fee-controller>@metamask/base-controller": {
      "packages": {
        "immer": true
      }
    },
    "@metamask/jazzicon": {
      "globals": {
        "document.createElement": true,
        "document.createElementNS": true
      },
      "packages": {
        "@metamask/jazzicon>color": true,
        "@metamask/jazzicon>mersenne-twister": true
      }
    },
    "@metamask/jazzicon>color": {
      "packages": {
        "@metamask/jazzicon>color>clone": true,
        "@metamask/jazzicon>color>color-convert": true,
        "@metamask/jazzicon>color>color-string": true
      }
    },
    "@metamask/jazzicon>color>clone": {
      "packages": {
        "browserify>buffer": true
      }
    },
    "@metamask/jazzicon>color>color-convert": {
      "packages": {
        "@metamask/jazzicon>color>color-convert>color-name": true
      }
    },
    "@metamask/jazzicon>color>color-string": {
      "packages": {
        "jest-canvas-mock>moo-color>color-name": true
      }
    },
    "@metamask/key-tree": {
      "packages": {
        "@metamask/key-tree>@noble/ed25519": true,
        "@metamask/key-tree>@noble/hashes": true,
        "@metamask/key-tree>@noble/secp256k1": true,
        "@metamask/key-tree>@scure/base": true,
        "@metamask/scure-bip39": true,
        "@metamask/utils": true
      }
    },
    "@metamask/key-tree>@noble/ed25519": {
      "globals": {
        "crypto": true
      },
      "packages": {
        "browserify>browser-resolve": true
      }
    },
    "@metamask/key-tree>@noble/hashes": {
      "globals": {
        "TextEncoder": true,
        "crypto": true
      }
    },
    "@metamask/key-tree>@noble/secp256k1": {
      "globals": {
        "crypto": true
      },
      "packages": {
        "browserify>browser-resolve": true
      }
    },
    "@metamask/key-tree>@scure/base": {
      "globals": {
        "TextDecoder": true,
        "TextEncoder": true
      }
    },
    "@metamask/logo": {
      "globals": {
        "addEventListener": true,
        "document.body.appendChild": true,
        "document.createElementNS": true,
        "innerHeight": true,
        "innerWidth": true,
        "requestAnimationFrame": true
      },
      "packages": {
        "@metamask/logo>gl-mat4": true,
        "@metamask/logo>gl-vec3": true
      }
    },
    "@metamask/notification-controller>nanoid": {
      "globals": {
        "crypto.getRandomValues": true
      }
    },
    "@metamask/obs-store": {
      "globals": {
        "localStorage": true
      },
      "packages": {
        "@metamask/obs-store>through2": true,
        "browserify>stream-browserify": true,
        "json-rpc-engine>@metamask/safe-event-emitter": true
      }
    },
    "@metamask/obs-store>through2": {
      "packages": {
        "browserify>process": true,
        "browserify>util": true,
        "readable-stream": true,
        "watchify>xtend": true
      }
    },
    "@metamask/permission-controller": {
      "packages": {
        "@metamask/base-controller": true,
        "@metamask/permission-controller>@metamask/controller-utils": true,
        "@metamask/permission-controller>nanoid": true,
        "deep-freeze-strict": true,
        "eth-rpc-errors": true,
        "immer": true,
        "json-rpc-engine": true
      }
    },
    "@metamask/permission-controller>@metamask/controller-utils": {
      "globals": {
        "console.error": true,
        "fetch": true,
        "setTimeout": true
      },
      "packages": {
        "@metamask/controller-utils>isomorphic-fetch": true,
        "browserify>buffer": true,
        "eslint>fast-deep-equal": true,
        "eth-ens-namehash": true,
        "ethereumjs-util": true,
        "ethjs>ethjs-unit": true
      }
    },
    "@metamask/permission-controller>nanoid": {
      "globals": {
        "crypto.getRandomValues": true
      }
    },
    "@metamask/phishing-controller": {
      "globals": {
        "fetch": true
      },
      "packages": {
        "@metamask/base-controller": true,
        "@metamask/controller-utils>isomorphic-fetch": true,
        "@metamask/phishing-controller>@metamask/controller-utils": true,
        "@metamask/phishing-warning>eth-phishing-detect": true,
        "punycode": true
      }
    },
    "@metamask/phishing-controller>@metamask/controller-utils": {
      "globals": {
        "console.error": true,
        "fetch": true,
        "setTimeout": true
      },
      "packages": {
        "@metamask/controller-utils>isomorphic-fetch": true,
        "browserify>buffer": true,
        "eslint>fast-deep-equal": true,
        "eth-ens-namehash": true,
        "ethereumjs-util": true,
        "ethjs>ethjs-unit": true
      }
    },
    "@metamask/phishing-warning>eth-phishing-detect": {
      "packages": {
        "eslint>optionator>fast-levenshtein": true
      }
    },
    "@metamask/rpc-methods": {
      "packages": {
        "@metamask/key-tree": true,
        "@metamask/key-tree>@noble/hashes": true,
        "@metamask/utils": true,
        "@metamask/utils>superstruct": true
      }
    },
    "@metamask/rpc-methods>@metamask/browser-passworder": {
      "globals": {
        "btoa": true,
        "crypto.getRandomValues": true,
        "crypto.subtle.decrypt": true,
        "crypto.subtle.deriveKey": true,
        "crypto.subtle.encrypt": true,
        "crypto.subtle.exportKey": true,
        "crypto.subtle.importKey": true
      },
      "packages": {
        "browserify>buffer": true
      }
    },
    "@metamask/rpc-methods>nanoid": {
      "globals": {
        "crypto.getRandomValues": true
      }
    },
    "@metamask/scure-bip39": {
      "globals": {
        "TextEncoder": true
      },
      "packages": {
        "@metamask/key-tree>@noble/hashes": true,
        "@metamask/key-tree>@scure/base": true
      }
    },
    "@metamask/smart-transactions-controller": {
      "globals": {
        "URLSearchParams": true,
        "clearInterval": true,
        "console.error": true,
        "console.log": true,
        "fetch": true,
        "setInterval": true
      },
      "packages": {
        "@ethersproject/abi>@ethersproject/bytes": true,
        "@ethersproject/bignumber": true,
        "@ethersproject/providers": true,
        "@metamask/base-controller": true,
        "@metamask/controller-utils": true,
        "@metamask/controller-utils>isomorphic-fetch": true,
        "@metamask/smart-transactions-controller>bignumber.js": true,
        "fast-json-patch": true,
        "lodash": true
      }
    },
    "@metamask/smart-transactions-controller>@metamask/controllers>nanoid": {
      "globals": {
        "crypto.getRandomValues": true
      }
    },
    "@metamask/smart-transactions-controller>bignumber.js": {
      "globals": {
        "crypto": true,
        "define": true
      }
    },
    "@metamask/snaps-controllers>nanoid": {
      "globals": {
        "crypto.getRandomValues": true
      }
    },
    "@metamask/subject-metadata-controller": {
      "packages": {
        "@metamask/base-controller": true
      }
    },
    "@metamask/utils": {
      "globals": {
        "TextDecoder": true,
        "TextEncoder": true
      },
      "packages": {
        "@metamask/utils>superstruct": true,
        "browserify>buffer": true,
        "nock>debug": true,
        "semver": true
      }
    },
    "@ngraveio/bc-ur": {
      "packages": {
        "@ngraveio/bc-ur>@apocentre/alias-sampling": true,
        "@ngraveio/bc-ur>bignumber.js": true,
        "@ngraveio/bc-ur>crc": true,
        "@ngraveio/bc-ur>jsbi": true,
        "addons-linter>sha.js": true,
        "browserify>assert": true,
        "browserify>buffer": true,
        "pubnub>cbor-sync": true
      }
    },
    "@ngraveio/bc-ur>assert>object-is": {
      "packages": {
        "globalthis>define-properties": true,
        "string.prototype.matchall>call-bind": true
      }
    },
    "@ngraveio/bc-ur>bignumber.js": {
      "globals": {
        "crypto": true,
        "define": true
      }
    },
    "@ngraveio/bc-ur>crc": {
      "packages": {
        "browserify>buffer": true
      }
    },
    "@ngraveio/bc-ur>jsbi": {
      "globals": {
        "define": true
      }
    },
    "@popperjs/core": {
      "globals": {
        "Element": true,
        "HTMLElement": true,
        "ShadowRoot": true,
        "console.error": true,
        "console.warn": true,
        "document": true,
        "navigator.userAgent": true
      }
    },
    "@reduxjs/toolkit": {
      "globals": {
        "AbortController": true,
        "__REDUX_DEVTOOLS_EXTENSION_COMPOSE__": true,
        "__REDUX_DEVTOOLS_EXTENSION__": true,
        "console.error": true,
        "console.info": true,
        "console.warn": true
      },
      "packages": {
        "@reduxjs/toolkit>reselect": true,
        "immer": true,
        "redux": true,
        "redux-thunk": true
      }
    },
    "@segment/loosely-validate-event": {
      "packages": {
        "@segment/loosely-validate-event>component-type": true,
        "@segment/loosely-validate-event>join-component": true,
        "browserify>assert": true,
        "browserify>buffer": true
      }
    },
    "@sentry/browser": {
      "globals": {
        "XMLHttpRequest": true,
        "setTimeout": true
      },
      "packages": {
        "@sentry/browser>@sentry/core": true,
        "@sentry/browser>tslib": true,
        "@sentry/types": true,
        "@sentry/utils": true
      }
    },
    "@sentry/browser>@sentry/core": {
      "globals": {
        "clearInterval": true,
        "setInterval": true
      },
      "packages": {
        "@sentry/browser>@sentry/core>@sentry/hub": true,
        "@sentry/browser>@sentry/core>@sentry/minimal": true,
        "@sentry/browser>@sentry/core>tslib": true,
        "@sentry/types": true,
        "@sentry/utils": true
      }
    },
    "@sentry/browser>@sentry/core>@sentry/hub": {
      "globals": {
        "clearInterval": true,
        "setInterval": true
      },
      "packages": {
        "@sentry/browser>@sentry/core>@sentry/hub>tslib": true,
        "@sentry/types": true,
        "@sentry/utils": true
      }
    },
    "@sentry/browser>@sentry/core>@sentry/hub>tslib": {
      "globals": {
        "define": true
      }
    },
    "@sentry/browser>@sentry/core>@sentry/minimal": {
      "packages": {
        "@sentry/browser>@sentry/core>@sentry/hub": true,
        "@sentry/browser>@sentry/core>@sentry/minimal>tslib": true
      }
    },
    "@sentry/browser>@sentry/core>@sentry/minimal>tslib": {
      "globals": {
        "define": true
      }
    },
    "@sentry/browser>@sentry/core>tslib": {
      "globals": {
        "define": true
      }
    },
    "@sentry/browser>tslib": {
      "globals": {
        "define": true
      }
    },
    "@sentry/integrations": {
      "globals": {
        "clearTimeout": true,
        "console.error": true,
        "console.log": true,
        "setTimeout": true
      },
      "packages": {
        "@sentry/integrations>tslib": true,
        "@sentry/types": true,
        "@sentry/utils": true,
        "localforage": true
      }
    },
    "@sentry/integrations>tslib": {
      "globals": {
        "define": true
      }
    },
    "@sentry/utils": {
      "globals": {
        "CustomEvent": true,
        "DOMError": true,
        "DOMException": true,
        "Element": true,
        "ErrorEvent": true,
        "Event": true,
        "Headers": true,
        "Request": true,
        "Response": true,
        "XMLHttpRequest.prototype": true,
        "clearTimeout": true,
        "console.error": true,
        "document": true,
        "setTimeout": true
      },
      "packages": {
        "@sentry/utils>tslib": true,
        "browserify>process": true
      }
    },
    "@sentry/utils>tslib": {
      "globals": {
        "define": true
      }
    },
    "@spruceid/siwe-parser": {
      "globals": {
        "console.error": true,
        "console.log": true
      },
      "packages": {
        "@spruceid/siwe-parser>apg-js": true
      }
    },
    "@spruceid/siwe-parser>apg-js": {
      "globals": {
        "mode": true
      },
      "packages": {
        "browserify>buffer": true,
        "browserify>insert-module-globals>is-buffer": true
      }
    },
    "@storybook/api>regenerator-runtime": {
      "globals": {
        "regeneratorRuntime": "write"
      }
    },
    "@storybook/api>telejson>is-regex": {
      "packages": {
        "koa>is-generator-function>has-tostringtag": true,
        "string.prototype.matchall>call-bind": true
      }
    },
    "@storybook/api>util-deprecate": {
      "globals": {
        "console.trace": true,
        "console.warn": true,
        "localStorage": true
      }
    },
    "@truffle/codec": {
      "packages": {
        "@truffle/codec>@truffle/abi-utils": true,
        "@truffle/codec>@truffle/compile-common": true,
        "@truffle/codec>big.js": true,
        "@truffle/codec>bn.js": true,
        "@truffle/codec>cbor": true,
        "@truffle/codec>semver": true,
        "@truffle/codec>utf8": true,
        "@truffle/codec>web3-utils": true,
        "browserify>buffer": true,
        "browserify>os-browserify": true,
        "browserify>util": true,
        "lodash": true,
        "nock>debug": true
      }
    },
    "@truffle/codec>@truffle/abi-utils": {
      "packages": {
        "@truffle/codec>@truffle/abi-utils>change-case": true,
        "@truffle/codec>@truffle/abi-utils>fast-check": true,
        "@truffle/codec>web3-utils": true
      }
    },
    "@truffle/codec>@truffle/abi-utils>change-case": {
      "packages": {
        "@truffle/codec>@truffle/abi-utils>change-case>camel-case": true,
        "@truffle/codec>@truffle/abi-utils>change-case>constant-case": true,
        "@truffle/codec>@truffle/abi-utils>change-case>dot-case": true,
        "@truffle/codec>@truffle/abi-utils>change-case>header-case": true,
        "@truffle/codec>@truffle/abi-utils>change-case>is-lower-case": true,
        "@truffle/codec>@truffle/abi-utils>change-case>is-upper-case": true,
        "@truffle/codec>@truffle/abi-utils>change-case>lower-case": true,
        "@truffle/codec>@truffle/abi-utils>change-case>lower-case-first": true,
        "@truffle/codec>@truffle/abi-utils>change-case>no-case": true,
        "@truffle/codec>@truffle/abi-utils>change-case>param-case": true,
        "@truffle/codec>@truffle/abi-utils>change-case>pascal-case": true,
        "@truffle/codec>@truffle/abi-utils>change-case>path-case": true,
        "@truffle/codec>@truffle/abi-utils>change-case>sentence-case": true,
        "@truffle/codec>@truffle/abi-utils>change-case>snake-case": true,
        "@truffle/codec>@truffle/abi-utils>change-case>swap-case": true,
        "@truffle/codec>@truffle/abi-utils>change-case>title-case": true,
        "@truffle/codec>@truffle/abi-utils>change-case>upper-case": true,
        "@truffle/codec>@truffle/abi-utils>change-case>upper-case-first": true
      }
    },
    "@truffle/codec>@truffle/abi-utils>change-case>camel-case": {
      "packages": {
        "@truffle/codec>@truffle/abi-utils>change-case>no-case": true,
        "@truffle/codec>@truffle/abi-utils>change-case>upper-case": true
      }
    },
    "@truffle/codec>@truffle/abi-utils>change-case>constant-case": {
      "packages": {
        "@truffle/codec>@truffle/abi-utils>change-case>snake-case": true,
        "@truffle/codec>@truffle/abi-utils>change-case>upper-case": true
      }
    },
    "@truffle/codec>@truffle/abi-utils>change-case>dot-case": {
      "packages": {
        "@truffle/codec>@truffle/abi-utils>change-case>no-case": true
      }
    },
    "@truffle/codec>@truffle/abi-utils>change-case>header-case": {
      "packages": {
        "@truffle/codec>@truffle/abi-utils>change-case>no-case": true,
        "@truffle/codec>@truffle/abi-utils>change-case>upper-case": true
      }
    },
    "@truffle/codec>@truffle/abi-utils>change-case>is-lower-case": {
      "packages": {
        "@truffle/codec>@truffle/abi-utils>change-case>lower-case": true
      }
    },
    "@truffle/codec>@truffle/abi-utils>change-case>is-upper-case": {
      "packages": {
        "@truffle/codec>@truffle/abi-utils>change-case>upper-case": true
      }
    },
    "@truffle/codec>@truffle/abi-utils>change-case>lower-case-first": {
      "packages": {
        "@truffle/codec>@truffle/abi-utils>change-case>lower-case": true
      }
    },
    "@truffle/codec>@truffle/abi-utils>change-case>no-case": {
      "packages": {
        "@truffle/codec>@truffle/abi-utils>change-case>lower-case": true
      }
    },
    "@truffle/codec>@truffle/abi-utils>change-case>param-case": {
      "packages": {
        "@truffle/codec>@truffle/abi-utils>change-case>no-case": true
      }
    },
    "@truffle/codec>@truffle/abi-utils>change-case>pascal-case": {
      "packages": {
        "@truffle/codec>@truffle/abi-utils>change-case>pascal-case>camel-case": true,
        "@truffle/codec>@truffle/abi-utils>change-case>upper-case-first": true
      }
    },
    "@truffle/codec>@truffle/abi-utils>change-case>pascal-case>camel-case": {
      "packages": {
        "@truffle/codec>@truffle/abi-utils>change-case>no-case": true,
        "@truffle/codec>@truffle/abi-utils>change-case>upper-case": true
      }
    },
    "@truffle/codec>@truffle/abi-utils>change-case>path-case": {
      "packages": {
        "@truffle/codec>@truffle/abi-utils>change-case>no-case": true
      }
    },
    "@truffle/codec>@truffle/abi-utils>change-case>sentence-case": {
      "packages": {
        "@truffle/codec>@truffle/abi-utils>change-case>no-case": true,
        "@truffle/codec>@truffle/abi-utils>change-case>upper-case-first": true
      }
    },
    "@truffle/codec>@truffle/abi-utils>change-case>snake-case": {
      "packages": {
        "@truffle/codec>@truffle/abi-utils>change-case>no-case": true
      }
    },
    "@truffle/codec>@truffle/abi-utils>change-case>swap-case": {
      "packages": {
        "@truffle/codec>@truffle/abi-utils>change-case>lower-case": true,
        "@truffle/codec>@truffle/abi-utils>change-case>upper-case": true
      }
    },
    "@truffle/codec>@truffle/abi-utils>change-case>title-case": {
      "packages": {
        "@truffle/codec>@truffle/abi-utils>change-case>no-case": true,
        "@truffle/codec>@truffle/abi-utils>change-case>upper-case": true
      }
    },
    "@truffle/codec>@truffle/abi-utils>change-case>upper-case-first": {
      "packages": {
        "@truffle/codec>@truffle/abi-utils>change-case>upper-case": true
      }
    },
    "@truffle/codec>@truffle/abi-utils>fast-check": {
      "globals": {
        "clearTimeout": true,
        "console.log": true,
        "setTimeout": true
      },
      "packages": {
        "@truffle/codec>@truffle/abi-utils>fast-check>pure-rand": true,
        "browserify>buffer": true
      }
    },
    "@truffle/codec>@truffle/compile-common": {
      "packages": {
        "@truffle/codec>@truffle/compile-common>@truffle/error": true,
        "@truffle/codec>@truffle/compile-common>colors": true,
        "browserify>path-browserify": true
      }
    },
    "@truffle/codec>@truffle/compile-common>colors": {
      "globals": {
        "console.log": true
      },
      "packages": {
        "browserify>os-browserify": true,
        "browserify>process": true,
        "browserify>util": true
      }
    },
    "@truffle/codec>big.js": {
      "globals": {
        "define": true
      }
    },
    "@truffle/codec>bn.js": {
      "globals": {
        "Buffer": true
      },
      "packages": {
        "browserify>browser-resolve": true
      }
    },
    "@truffle/codec>cbor": {
      "globals": {
        "TextDecoder": true
      },
      "packages": {
        "@truffle/codec>cbor>bignumber.js": true,
        "@truffle/codec>cbor>nofilter": true,
        "browserify>buffer": true,
        "browserify>insert-module-globals>is-buffer": true,
        "browserify>stream-browserify": true,
        "browserify>url": true,
        "browserify>util": true
      }
    },
    "@truffle/codec>cbor>bignumber.js": {
      "globals": {
        "crypto": true,
        "define": true
      }
    },
    "@truffle/codec>cbor>nofilter": {
      "packages": {
        "browserify>buffer": true,
        "browserify>stream-browserify": true,
        "browserify>util": true
      }
    },
    "@truffle/codec>semver": {
      "globals": {
        "console.error": true
      },
      "packages": {
        "@truffle/codec>semver>lru-cache": true,
        "browserify>process": true
      }
    },
<<<<<<< HEAD
    "@truffle/decoder": {
      "packages": {
        "@truffle/codec": true,
        "@truffle/codec>@truffle/abi-utils": true,
        "@truffle/codec>@truffle/compile-common": true,
        "@truffle/codec>web3-utils": true,
        "@truffle/decoder>@truffle/source-map-utils": true,
        "@truffle/decoder>bn.js": true,
        "nock>debug": true
      }
    },
    "@truffle/decoder>@truffle/source-map-utils": {
      "packages": {
        "@truffle/codec": true,
        "@truffle/codec>web3-utils": true,
        "@truffle/decoder>@truffle/source-map-utils>@truffle/code-utils": true,
        "@truffle/decoder>@truffle/source-map-utils>json-pointer": true,
        "@truffle/decoder>@truffle/source-map-utils>node-interval-tree": true,
        "nock>debug": true
      }
    },
    "@truffle/decoder>@truffle/source-map-utils>@truffle/code-utils": {
      "packages": {
        "@truffle/codec>cbor": true,
        "browserify>buffer": true
      }
    },
    "@truffle/decoder>@truffle/source-map-utils>json-pointer": {
      "packages": {
        "@truffle/decoder>@truffle/source-map-utils>json-pointer>foreach": true
      }
    },
    "@truffle/decoder>@truffle/source-map-utils>node-interval-tree": {
      "packages": {
        "react-dnd>shallowequal": true
      }
    },
    "@truffle/decoder>bn.js": {
      "globals": {
        "Buffer": true
      },
      "packages": {
        "browserify>browser-resolve": true
      }
    },
    "@unstoppabledomains/resolution": {
      "globals": {
        "__values": true
      },
      "packages": {
        "@metamask/controllers>@ethersproject/abi": true,
        "@unstoppabledomains/resolution>cross-fetch": true,
        "@unstoppabledomains/resolution>crypto-js": true,
        "@unstoppabledomains/resolution>elliptic": true,
        "bn.js": true,
        "browserify>buffer": true,
        "ethjs>js-sha3": true
      }
    },
    "@unstoppabledomains/resolution>cross-fetch": {
      "globals": {
        "Blob": true,
        "FileReader": true,
        "FormData": true,
        "URLSearchParams.prototype.isPrototypeOf": true,
        "XMLHttpRequest": true
      }
    },
    "@unstoppabledomains/resolution>crypto-js": {
      "globals": {
        "crypto": true,
        "define": true,
        "msCrypto": true
      },
      "packages": {
        "browserify>browser-resolve": true
      }
    },
    "@unstoppabledomains/resolution>elliptic": {
      "packages": {
        "@unstoppabledomains/resolution>elliptic>brorand": true,
        "@unstoppabledomains/resolution>elliptic>hmac-drbg": true,
        "@unstoppabledomains/resolution>elliptic>minimalistic-assert": true,
        "@unstoppabledomains/resolution>elliptic>minimalistic-crypto-utils": true,
        "bn.js": true,
        "ethers>@ethersproject/sha2>hash.js": true,
        "pumpify>inherits": true
      }
    },
    "@unstoppabledomains/resolution>elliptic>brorand": {
      "globals": {
        "crypto": true,
        "msCrypto": true
      },
      "packages": {
        "browserify>browser-resolve": true
      }
    },
    "@unstoppabledomains/resolution>elliptic>hmac-drbg": {
      "packages": {
        "@unstoppabledomains/resolution>elliptic>minimalistic-assert": true,
        "@unstoppabledomains/resolution>elliptic>minimalistic-crypto-utils": true,
        "ethers>@ethersproject/sha2>hash.js": true
      }
    },
    "@zxing/browser": {
      "globals": {
        "HTMLElement": true,
        "HTMLImageElement": true,
        "HTMLVideoElement": true,
        "URL.createObjectURL": true,
        "clearTimeout": true,
        "console.error": true,
        "console.warn": true,
        "document": true,
        "navigator": true,
        "setTimeout": true
      },
=======
    "@truffle/codec>semver>lru-cache": {
>>>>>>> 423e0854
      "packages": {
        "semver>lru-cache>yallist": true
      }
    },
    "@truffle/codec>web3-utils": {
      "globals": {
        "setTimeout": true
      },
      "packages": {
<<<<<<< HEAD
        "base64-js": true,
        "browserify>buffer>ieee754": true
      }
    },
    "browserify>crypto-browserify": {
      "packages": {
        "browserify>crypto-browserify>browserify-cipher": true,
        "browserify>crypto-browserify>browserify-sign": true,
        "browserify>crypto-browserify>create-ecdh": true,
        "browserify>crypto-browserify>create-hmac": true,
        "browserify>crypto-browserify>diffie-hellman": true,
        "browserify>crypto-browserify>pbkdf2": true,
        "browserify>crypto-browserify>public-encrypt": true,
        "browserify>crypto-browserify>randomfill": true,
        "ethereumjs-util>create-hash": true,
        "ethereumjs-wallet>randombytes": true
      }
    },
    "browserify>crypto-browserify>browserify-cipher": {
      "packages": {
        "browserify>crypto-browserify>browserify-cipher>browserify-des": true,
        "browserify>crypto-browserify>browserify-cipher>evp_bytestokey": true,
        "ethereumjs-util>ethereum-cryptography>browserify-aes": true
      }
    },
    "browserify>crypto-browserify>browserify-cipher>browserify-des": {
      "packages": {
        "browserify>buffer": true,
        "browserify>crypto-browserify>browserify-cipher>browserify-des>des.js": true,
        "ethereumjs-util>create-hash>cipher-base": true,
        "pumpify>inherits": true
      }
    },
    "browserify>crypto-browserify>browserify-cipher>browserify-des>des.js": {
      "packages": {
        "@unstoppabledomains/resolution>elliptic>minimalistic-assert": true,
        "pumpify>inherits": true
      }
    },
    "browserify>crypto-browserify>browserify-cipher>evp_bytestokey": {
      "packages": {
        "ethereumjs-util>create-hash>md5.js": true,
        "ethereumjs-wallet>safe-buffer": true
      }
    },
    "browserify>crypto-browserify>browserify-sign": {
      "packages": {
        "@unstoppabledomains/resolution>elliptic": true,
        "bn.js": true,
        "browserify>buffer": true,
        "browserify>crypto-browserify>create-hmac": true,
        "browserify>crypto-browserify>public-encrypt>browserify-rsa": true,
        "browserify>crypto-browserify>public-encrypt>parse-asn1": true,
        "browserify>stream-browserify": true,
        "ethereumjs-util>create-hash": true,
        "pumpify>inherits": true
      }
    },
    "browserify>crypto-browserify>create-ecdh": {
      "packages": {
        "@unstoppabledomains/resolution>elliptic": true,
        "bn.js": true,
        "browserify>buffer": true
      }
    },
    "browserify>crypto-browserify>create-hmac": {
      "packages": {
        "addons-linter>sha.js": true,
        "ethereumjs-util>create-hash": true,
        "ethereumjs-util>create-hash>cipher-base": true,
        "ethereumjs-util>create-hash>ripemd160": true,
        "ethereumjs-wallet>safe-buffer": true,
        "pumpify>inherits": true
      }
    },
    "browserify>crypto-browserify>diffie-hellman": {
      "packages": {
        "bn.js": true,
        "browserify>buffer": true,
        "browserify>crypto-browserify>diffie-hellman>miller-rabin": true,
        "ethereumjs-wallet>randombytes": true
      }
    },
    "browserify>crypto-browserify>diffie-hellman>miller-rabin": {
      "packages": {
        "@unstoppabledomains/resolution>elliptic>brorand": true,
        "bn.js": true
      }
    },
    "browserify>crypto-browserify>pbkdf2": {
      "globals": {
        "crypto": true,
        "process": true,
        "queueMicrotask": true,
        "setImmediate": true,
        "setTimeout": true
      },
      "packages": {
        "addons-linter>sha.js": true,
        "browserify>process": true,
        "ethereumjs-util>create-hash": true,
        "ethereumjs-util>create-hash>ripemd160": true,
        "ethereumjs-wallet>safe-buffer": true
      }
    },
    "browserify>crypto-browserify>public-encrypt": {
      "packages": {
        "bn.js": true,
        "browserify>buffer": true,
        "browserify>crypto-browserify>public-encrypt>browserify-rsa": true,
        "browserify>crypto-browserify>public-encrypt>parse-asn1": true,
        "ethereumjs-util>create-hash": true,
        "ethereumjs-wallet>randombytes": true
      }
    },
    "browserify>crypto-browserify>public-encrypt>browserify-rsa": {
      "packages": {
        "bn.js": true,
        "browserify>buffer": true,
        "ethereumjs-wallet>randombytes": true
      }
    },
    "browserify>crypto-browserify>public-encrypt>parse-asn1": {
      "packages": {
        "browserify>buffer": true,
        "browserify>crypto-browserify>browserify-cipher>evp_bytestokey": true,
        "browserify>crypto-browserify>pbkdf2": true,
        "browserify>crypto-browserify>public-encrypt>parse-asn1>asn1.js": true,
        "ethereumjs-util>ethereum-cryptography>browserify-aes": true
      }
    },
    "browserify>crypto-browserify>public-encrypt>parse-asn1>asn1.js": {
      "packages": {
        "@unstoppabledomains/resolution>elliptic>minimalistic-assert": true,
        "bn.js": true,
        "browserify>buffer": true,
        "browserify>vm-browserify": true,
        "pumpify>inherits": true
      }
    },
    "browserify>crypto-browserify>randomfill": {
      "globals": {
        "crypto": true,
        "msCrypto": true
      },
      "packages": {
        "browserify>process": true,
        "ethereumjs-wallet>randombytes": true,
        "ethereumjs-wallet>safe-buffer": true
      }
    },
    "browserify>events": {
      "globals": {
        "console": true
      }
    },
    "browserify>https-browserify": {
      "packages": {
        "browserify>stream-http": true,
        "browserify>url": true
      }
    },
    "browserify>os-browserify": {
      "globals": {
        "location": true,
        "navigator": true
      }
    },
    "browserify>path-browserify": {
      "packages": {
        "browserify>process": true
      }
    },
    "browserify>process": {
      "globals": {
        "clearTimeout": true,
        "setTimeout": true
      }
    },
    "browserify>punycode": {
      "globals": {
        "define": true
      }
    },
    "browserify>stream-browserify": {
      "packages": {
        "browserify>events": true,
        "pumpify>inherits": true,
        "readable-stream": true
      }
    },
    "browserify>stream-http": {
      "globals": {
        "AbortController": true,
        "Blob": true,
        "MSStreamReader": true,
        "ReadableStream": true,
        "WritableStream": true,
        "XDomainRequest": true,
        "XMLHttpRequest": true,
        "clearTimeout": true,
        "fetch": true,
        "location.protocol.search": true,
        "setTimeout": true
      },
      "packages": {
        "browserify>buffer": true,
        "browserify>process": true,
        "browserify>stream-http>builtin-status-codes": true,
        "browserify>stream-http>readable-stream": true,
        "browserify>url": true,
        "pumpify>inherits": true,
        "watchify>xtend": true
      }
    },
    "browserify>stream-http>readable-stream": {
      "packages": {
        "@storybook/api>util-deprecate": true,
        "browserify>browser-resolve": true,
        "browserify>buffer": true,
        "browserify>events": true,
        "browserify>process": true,
        "browserify>string_decoder": true,
        "pumpify>inherits": true
      }
    },
    "browserify>string_decoder": {
      "packages": {
        "ethereumjs-wallet>safe-buffer": true
      }
    },
    "browserify>timers-browserify": {
      "globals": {
        "clearInterval": true,
        "clearTimeout": true,
        "setInterval": true,
        "setTimeout": true
      },
      "packages": {
        "browserify>process": true
      }
    },
    "browserify>url": {
      "packages": {
        "browserify>punycode": true,
        "browserify>querystring-es3": true
      }
    },
    "browserify>util": {
      "globals": {
        "console.error": true,
        "console.log": true,
        "console.trace": true,
        "process": true
      },
      "packages": {
        "browserify>process": true,
        "browserify>util>inherits": true
      }
    },
    "browserify>vm-browserify": {
      "globals": {
        "document.body.appendChild": true,
        "document.body.removeChild": true,
        "document.createElement": true
      }
    },
    "classnames": {
      "globals": {
        "classNames": "write",
        "define": true
      }
    },
    "copy-to-clipboard": {
      "globals": {
        "clipboardData": true,
        "console.error": true,
        "console.warn": true,
        "document.body.appendChild": true,
        "document.body.removeChild": true,
        "document.createElement": true,
        "document.createRange": true,
        "document.execCommand": true,
        "document.getSelection": true,
        "navigator.userAgent": true,
        "prompt": true
      },
      "packages": {
        "copy-to-clipboard>toggle-selection": true
      }
    },
    "copy-to-clipboard>toggle-selection": {
      "globals": {
        "document.activeElement": true,
        "document.getSelection": true
      }
    },
    "currency-formatter": {
      "packages": {
        "currency-formatter>accounting": true,
        "currency-formatter>locale-currency": true,
        "react>object-assign": true
      }
    },
    "currency-formatter>accounting": {
      "globals": {
        "define": true
      }
    },
    "currency-formatter>locale-currency": {
      "globals": {
        "countryCode": true
      }
    },
    "debounce-stream": {
      "packages": {
        "debounce-stream>debounce": true,
        "debounce-stream>duplexer": true,
        "debounce-stream>through": true
      }
    },
    "debounce-stream>debounce": {
      "globals": {
        "clearTimeout": true,
        "setTimeout": true
      }
    },
    "debounce-stream>duplexer": {
      "packages": {
        "browserify>stream-browserify": true
      }
    },
    "debounce-stream>through": {
      "packages": {
        "browserify>process": true,
        "browserify>stream-browserify": true
      }
    },
    "depcheck>@vue/compiler-sfc>postcss>nanoid": {
      "globals": {
        "crypto.getRandomValues": true
      }
    },
    "dependency-tree>precinct>detective-postcss>postcss>nanoid": {
      "globals": {
        "crypto.getRandomValues": true
      }
    },
    "end-of-stream": {
      "packages": {
        "browserify>process": true,
        "pump>once": true
      }
    },
    "enzyme>has": {
      "packages": {
        "mocha>object.assign>function-bind": true
      }
    },
    "enzyme>is-regex": {
      "packages": {
        "koa>is-generator-function>has-tostringtag": true,
        "string.prototype.matchall>call-bind": true
      }
    },
    "enzyme>object-is": {
      "packages": {
        "globalthis>define-properties": true,
        "string.prototype.matchall>call-bind": true
      }
    },
    "eslint>optionator>fast-levenshtein": {
      "globals": {
        "Intl": true,
        "Levenshtein": "write",
        "console.log": true,
        "define": true,
        "importScripts": true,
        "postMessage": true
      }
    },
    "eth-block-tracker": {
      "globals": {
        "clearTimeout": true,
        "console.error": true,
        "setTimeout": true
      },
      "packages": {
        "eth-block-tracker>@metamask/utils": true,
        "eth-block-tracker>pify": true,
        "eth-query>json-rpc-random-id": true,
        "json-rpc-engine>@metamask/safe-event-emitter": true
      }
    },
    "eth-block-tracker>@metamask/utils": {
      "globals": {
        "TextDecoder": true,
        "TextEncoder": true
      },
      "packages": {
        "@metamask/snaps-utils>superstruct": true,
        "browserify>buffer": true,
        "nock>debug": true
      }
    },
    "eth-ens-namehash": {
      "globals": {
        "name": "write"
      },
      "packages": {
        "browserify>buffer": true,
        "eth-ens-namehash>idna-uts46-hx": true,
        "eth-ens-namehash>js-sha3": true
      }
    },
    "eth-ens-namehash>idna-uts46-hx": {
      "globals": {
        "define": true
      },
      "packages": {
        "browserify>punycode": true
      }
    },
    "eth-ens-namehash>js-sha3": {
      "packages": {
        "browserify>process": true
      }
    },
    "eth-json-rpc-filters": {
      "globals": {
        "console.error": true,
        "results": "write"
      },
      "packages": {
        "await-semaphore": true,
        "eth-json-rpc-filters>eth-json-rpc-middleware": true,
        "eth-json-rpc-filters>eth-json-rpc-middleware>pify": true,
        "eth-json-rpc-filters>json-rpc-engine": true,
        "eth-json-rpc-filters>lodash.flatmap": true,
        "eth-query": true,
        "safe-event-emitter": true
      }
    },
    "eth-json-rpc-filters>eth-json-rpc-middleware": {
      "packages": {
        "eth-json-rpc-filters>json-rpc-engine": true
      }
    },
    "eth-json-rpc-middleware": {
      "globals": {
        "URL": true,
        "btoa": true,
        "console.error": true,
        "fetch": true,
        "setTimeout": true
      },
      "packages": {
        "browserify>browser-resolve": true,
        "eth-block-tracker>@metamask/utils": true,
        "eth-json-rpc-middleware>@metamask/eth-sig-util": true,
        "eth-json-rpc-middleware>pify": true,
        "eth-rpc-errors": true,
        "json-rpc-engine": true,
        "json-rpc-engine>@metamask/safe-event-emitter": true,
        "lavamoat>json-stable-stringify": true,
        "vinyl>clone": true
      }
    },
    "eth-json-rpc-middleware>@metamask/eth-sig-util": {
      "packages": {
        "browserify>buffer": true,
        "eth-json-rpc-middleware>@metamask/eth-sig-util>bn.js": true,
        "eth-json-rpc-middleware>@metamask/eth-sig-util>ethereum-cryptography": true,
        "eth-json-rpc-middleware>@metamask/eth-sig-util>ethjs-util": true,
        "eth-lattice-keyring>@ethereumjs/util": true,
        "eth-sig-util>tweetnacl": true,
        "eth-sig-util>tweetnacl-util": true
      }
    },
    "eth-json-rpc-middleware>@metamask/eth-sig-util>bn.js": {
      "packages": {
        "browserify>browser-resolve": true
      }
    },
    "eth-json-rpc-middleware>@metamask/eth-sig-util>ethereum-cryptography": {
      "globals": {
        "TextDecoder": true,
        "crypto": true
      },
      "packages": {
        "eth-json-rpc-middleware>@metamask/eth-sig-util>ethereum-cryptography>@noble/hashes": true
      }
    },
    "eth-json-rpc-middleware>@metamask/eth-sig-util>ethereum-cryptography>@noble/hashes": {
      "globals": {
        "TextEncoder": true,
        "crypto": true
      }
    },
    "eth-json-rpc-middleware>@metamask/eth-sig-util>ethjs-util": {
      "packages": {
        "browserify>buffer": true,
        "ethjs>ethjs-util>is-hex-prefixed": true,
        "ethjs>ethjs-util>strip-hex-prefix": true
      }
    },
    "eth-keyring-controller": {
      "packages": {
        "browserify>buffer": true,
        "browserify>events": true,
        "eth-keyring-controller>@metamask/bip39": true,
        "eth-keyring-controller>@metamask/eth-hd-keyring": true,
        "eth-keyring-controller>browser-passworder": true,
        "eth-keyring-controller>eth-simple-keyring": true,
        "eth-keyring-controller>obs-store": true,
        "eth-sig-util": true
      }
    },
    "eth-keyring-controller>@metamask/bip39": {
      "packages": {
        "browserify>buffer": true,
        "browserify>crypto-browserify>pbkdf2": true,
        "ethereumjs-util>create-hash": true,
        "ethereumjs-wallet>randombytes": true
      }
    },
    "eth-keyring-controller>@metamask/eth-hd-keyring": {
      "packages": {
        "browserify>buffer": true,
        "eth-keyring-controller>@metamask/bip39": true,
        "eth-keyring-controller>@metamask/eth-hd-keyring>ethereumjs-wallet": true,
        "eth-keyring-controller>eth-simple-keyring": true,
        "eth-trezor-keyring>@metamask/eth-sig-util": true
      }
    },
    "eth-keyring-controller>@metamask/eth-hd-keyring>ethereumjs-wallet": {
      "packages": {
        "@truffle/codec>utf8": true,
        "browserify>buffer": true,
        "browserify>crypto-browserify": true,
        "eth-keyring-controller>@metamask/eth-hd-keyring>ethereumjs-wallet>uuid": true,
        "ethereumjs-util": true,
        "ethereumjs-util>ethereum-cryptography": true,
        "ethereumjs-wallet>aes-js": true,
        "ethereumjs-wallet>bs58check": true,
        "ethereumjs-wallet>randombytes": true,
        "ethers>@ethersproject/json-wallets>scrypt-js": true
      }
    },
    "eth-keyring-controller>@metamask/eth-hd-keyring>ethereumjs-wallet>uuid": {
      "globals": {
        "crypto": true,
        "msCrypto": true
      }
    },
    "eth-keyring-controller>browser-passworder": {
      "globals": {
        "btoa": true,
        "crypto": true
      },
      "packages": {
        "eth-keyring-controller>browser-passworder>browserify-unibabel": true
      }
    },
    "eth-keyring-controller>browser-passworder>browserify-unibabel": {
      "globals": {
        "atob": true,
        "btoa": true
      }
    },
    "eth-keyring-controller>eth-simple-keyring": {
      "packages": {
        "browserify>buffer": true,
        "browserify>events": true,
        "eth-keyring-controller>eth-simple-keyring>ethereumjs-wallet": true,
        "eth-sig-util": true,
        "ethereumjs-util": true
      }
    },
    "eth-keyring-controller>eth-simple-keyring>ethereumjs-wallet": {
      "packages": {
        "@truffle/codec>utf8": true,
        "browserify>buffer": true,
        "browserify>crypto-browserify": true,
        "eth-keyring-controller>eth-simple-keyring>ethereumjs-wallet>uuid": true,
        "ethereumjs-util": true,
        "ethereumjs-util>ethereum-cryptography": true,
        "ethereumjs-wallet>aes-js": true,
        "ethereumjs-wallet>bs58check": true,
        "ethereumjs-wallet>randombytes": true,
        "ethers>@ethersproject/json-wallets>scrypt-js": true
      }
    },
    "eth-keyring-controller>eth-simple-keyring>ethereumjs-wallet>uuid": {
      "globals": {
        "crypto": true,
        "msCrypto": true
      }
    },
    "eth-keyring-controller>obs-store": {
      "packages": {
        "safe-event-emitter": true,
        "watchify>xtend": true
      }
    },
    "eth-lattice-keyring": {
      "globals": {
        "addEventListener": true,
        "browser": true,
        "clearInterval": true,
        "fetch": true,
        "open": true,
        "setInterval": true
      },
      "packages": {
        "browserify>buffer": true,
        "browserify>crypto-browserify": true,
        "browserify>events": true,
        "eth-lattice-keyring>@ethereumjs/tx": true,
        "eth-lattice-keyring>@ethereumjs/util": true,
        "eth-lattice-keyring>bn.js": true,
        "eth-lattice-keyring>gridplus-sdk": true,
        "eth-lattice-keyring>rlp": true
      }
    },
    "eth-lattice-keyring>@ethereumjs/tx": {
      "packages": {
        "@ethereumjs/common": true,
        "browserify>buffer": true,
        "browserify>insert-module-globals>is-buffer": true,
        "ethereumjs-util": true
      }
    },
    "eth-lattice-keyring>@ethereumjs/util": {
      "packages": {
        "browserify>buffer": true,
        "browserify>insert-module-globals>is-buffer": true,
        "eth-lattice-keyring>@ethereumjs/util>@ethereumjs/rlp": true,
        "eth-lattice-keyring>@ethereumjs/util>ethereum-cryptography": true
      }
    },
    "eth-lattice-keyring>@ethereumjs/util>@ethereumjs/rlp": {
      "globals": {
        "TextEncoder": true
      }
    },
    "eth-lattice-keyring>@ethereumjs/util>ethereum-cryptography": {
      "globals": {
        "TextDecoder": true,
        "crypto": true
      },
      "packages": {
        "eth-lattice-keyring>@ethereumjs/util>ethereum-cryptography>@noble/hashes": true,
        "eth-lattice-keyring>@ethereumjs/util>ethereum-cryptography>@noble/secp256k1": true
      }
    },
    "eth-lattice-keyring>@ethereumjs/util>ethereum-cryptography>@noble/hashes": {
      "globals": {
        "TextEncoder": true,
        "crypto": true
      }
    },
    "eth-lattice-keyring>@ethereumjs/util>ethereum-cryptography>@noble/secp256k1": {
      "globals": {
        "crypto": true
      },
      "packages": {
        "browserify>browser-resolve": true
      }
    },
    "eth-lattice-keyring>bn.js": {
      "globals": {
        "Buffer": true
      },
      "packages": {
        "browserify>browser-resolve": true
      }
    },
    "eth-lattice-keyring>gridplus-sdk": {
      "globals": {
        "AbortController": true,
        "Request": true,
        "__values": true,
        "caches": true,
        "clearTimeout": true,
        "console.error": true,
        "console.log": true,
        "console.warn": true,
        "fetch": true,
        "setTimeout": true
      },
      "packages": {
        "@ethereumjs/common>crc-32": true,
        "@metamask/controllers>@ethersproject/abi": true,
        "@unstoppabledomains/resolution>elliptic": true,
        "bn.js": true,
        "browserify>buffer": true,
        "browserify>process": true,
        "eth-lattice-keyring>gridplus-sdk>@ethereumjs/common": true,
        "eth-lattice-keyring>gridplus-sdk>@ethereumjs/tx": true,
        "eth-lattice-keyring>gridplus-sdk>bech32": true,
        "eth-lattice-keyring>gridplus-sdk>bignumber.js": true,
        "eth-lattice-keyring>gridplus-sdk>bitwise": true,
        "eth-lattice-keyring>gridplus-sdk>borc": true,
        "eth-lattice-keyring>gridplus-sdk>eth-eip712-util-browser": true,
        "eth-lattice-keyring>gridplus-sdk>js-sha3": true,
        "eth-lattice-keyring>gridplus-sdk>rlp": true,
        "ethereumjs-wallet>aes-js": true,
        "ethereumjs-wallet>bs58check": true,
        "ethers>@ethersproject/sha2>hash.js": true,
        "ganache>secp256k1": true,
        "lodash": true
      }
    },
    "eth-lattice-keyring>gridplus-sdk>@ethereumjs/common": {
      "packages": {
        "@ethereumjs/common>crc-32": true,
        "browserify>buffer": true,
        "browserify>events": true,
        "ethereumjs-util": true
      }
    },
    "eth-lattice-keyring>gridplus-sdk>@ethereumjs/tx": {
      "packages": {
        "browserify>buffer": true,
        "browserify>insert-module-globals>is-buffer": true,
        "eth-lattice-keyring>gridplus-sdk>@ethereumjs/tx>@ethereumjs/common": true,
        "ethereumjs-util": true
      }
    },
    "eth-lattice-keyring>gridplus-sdk>@ethereumjs/tx>@ethereumjs/common": {
      "packages": {
        "@ethereumjs/common>crc-32": true,
        "browserify>buffer": true,
        "browserify>events": true,
        "ethereumjs-util": true
      }
    },
    "eth-lattice-keyring>gridplus-sdk>bignumber.js": {
      "globals": {
        "crypto": true,
        "define": true
      }
    },
    "eth-lattice-keyring>gridplus-sdk>bitwise": {
      "packages": {
        "browserify>buffer": true
      }
    },
    "eth-lattice-keyring>gridplus-sdk>borc": {
      "globals": {
        "console": true
      },
      "packages": {
        "browserify>buffer": true,
        "browserify>buffer>ieee754": true,
        "eth-lattice-keyring>gridplus-sdk>borc>bignumber.js": true,
        "eth-lattice-keyring>gridplus-sdk>borc>iso-url": true
      }
    },
    "eth-lattice-keyring>gridplus-sdk>borc>bignumber.js": {
      "globals": {
        "crypto": true,
        "define": true
      }
    },
    "eth-lattice-keyring>gridplus-sdk>borc>iso-url": {
      "globals": {
        "URL": true,
        "URLSearchParams": true,
        "location": true
      }
    },
    "eth-lattice-keyring>gridplus-sdk>eth-eip712-util-browser": {
      "globals": {
        "intToBuffer": true
      },
      "packages": {
        "eth-lattice-keyring>gridplus-sdk>eth-eip712-util-browser>bn.js": true,
        "eth-lattice-keyring>gridplus-sdk>eth-eip712-util-browser>buffer": true,
        "eth-lattice-keyring>gridplus-sdk>eth-eip712-util-browser>js-sha3": true
      }
    },
    "eth-lattice-keyring>gridplus-sdk>eth-eip712-util-browser>bn.js": {
      "globals": {
        "Buffer": true
      },
      "packages": {
        "browserify>browser-resolve": true
      }
    },
    "eth-lattice-keyring>gridplus-sdk>eth-eip712-util-browser>buffer": {
      "globals": {
        "console": true
      },
      "packages": {
        "base64-js": true,
        "browserify>buffer>ieee754": true
      }
    },
    "eth-lattice-keyring>gridplus-sdk>eth-eip712-util-browser>js-sha3": {
      "globals": {
        "define": true
      },
      "packages": {
        "browserify>process": true
      }
    },
    "eth-lattice-keyring>gridplus-sdk>js-sha3": {
      "globals": {
        "define": true
      },
      "packages": {
        "browserify>process": true
      }
    },
    "eth-lattice-keyring>gridplus-sdk>rlp": {
      "globals": {
        "TextEncoder": true
      }
    },
    "eth-lattice-keyring>rlp": {
      "globals": {
        "TextEncoder": true
      }
    },
    "eth-method-registry": {
      "packages": {
        "ethjs": true
      }
    },
    "eth-query": {
      "packages": {
        "eth-query>json-rpc-random-id": true,
        "nock>debug": true,
        "watchify>xtend": true
      }
    },
    "eth-rpc-errors": {
      "packages": {
        "eth-rpc-errors>fast-safe-stringify": true
      }
    },
    "eth-sig-util": {
      "packages": {
        "browserify>buffer": true,
        "eth-sig-util>ethereumjs-util": true,
        "eth-sig-util>tweetnacl": true,
        "eth-sig-util>tweetnacl-util": true,
        "ethereumjs-abi": true
      }
    },
    "eth-sig-util>ethereumjs-util": {
      "packages": {
        "@unstoppabledomains/resolution>elliptic": true,
        "bn.js": true,
        "browserify>assert": true,
        "browserify>buffer": true,
        "eth-sig-util>ethereumjs-util>ethjs-util": true,
        "ethereumjs-util>create-hash": true,
        "ethereumjs-util>ethereum-cryptography": true,
        "ethereumjs-util>rlp": true,
        "ethereumjs-wallet>safe-buffer": true
      }
    },
    "eth-sig-util>ethereumjs-util>ethjs-util": {
      "packages": {
        "browserify>buffer": true,
        "ethjs>ethjs-util>is-hex-prefixed": true,
        "ethjs>ethjs-util>strip-hex-prefix": true
      }
    },
    "eth-sig-util>tweetnacl": {
      "globals": {
        "crypto": true,
        "msCrypto": true,
        "nacl": "write"
      },
      "packages": {
        "browserify>browser-resolve": true
      }
    },
    "eth-sig-util>tweetnacl-util": {
      "globals": {
        "atob": true,
        "btoa": true
      },
      "packages": {
        "browserify>browser-resolve": true
      }
    },
    "eth-trezor-keyring": {
      "globals": {
        "setTimeout": true
      },
      "packages": {
        "@ethereumjs/tx": true,
        "browserify>buffer": true,
        "browserify>events": true,
        "eth-trezor-keyring>hdkey": true,
        "eth-trezor-keyring>trezor-connect": true,
        "ethereumjs-util": true
      }
    },
    "eth-trezor-keyring>@metamask/eth-sig-util": {
      "packages": {
        "browserify>buffer": true,
        "eth-sig-util>tweetnacl": true,
        "eth-sig-util>tweetnacl-util": true,
        "eth-trezor-keyring>@metamask/eth-sig-util>ethereumjs-util": true,
        "eth-trezor-keyring>@metamask/eth-sig-util>ethjs-util": true,
        "ethereumjs-abi": true
      }
    },
    "eth-trezor-keyring>@metamask/eth-sig-util>ethereumjs-util": {
      "packages": {
        "@unstoppabledomains/resolution>elliptic": true,
        "bn.js": true,
        "browserify>assert": true,
        "browserify>buffer": true,
        "eth-trezor-keyring>@metamask/eth-sig-util>ethjs-util": true,
        "ethereumjs-util>create-hash": true,
        "ethereumjs-util>ethereum-cryptography": true,
        "ethereumjs-util>rlp": true
      }
    },
    "eth-trezor-keyring>@metamask/eth-sig-util>ethjs-util": {
      "packages": {
        "browserify>buffer": true,
        "ethjs>ethjs-util>is-hex-prefixed": true,
        "ethjs>ethjs-util>strip-hex-prefix": true
      }
    },
    "eth-trezor-keyring>hdkey": {
      "packages": {
        "browserify>assert": true,
        "browserify>crypto-browserify": true,
        "eth-trezor-keyring>hdkey>coinstring": true,
        "eth-trezor-keyring>hdkey>secp256k1": true,
        "ethereumjs-wallet>safe-buffer": true
      }
    },
    "eth-trezor-keyring>hdkey>coinstring": {
      "packages": {
        "browserify>buffer": true,
        "eth-trezor-keyring>hdkey>coinstring>bs58": true,
        "ethereumjs-util>create-hash": true
      }
    },
    "eth-trezor-keyring>hdkey>secp256k1": {
      "packages": {
        "@unstoppabledomains/resolution>elliptic": true,
        "bn.js": true,
        "browserify>insert-module-globals>is-buffer": true,
        "eth-trezor-keyring>hdkey>secp256k1>bip66": true,
        "ethereumjs-util>create-hash": true,
        "ethereumjs-wallet>safe-buffer": true
      }
    },
    "eth-trezor-keyring>hdkey>secp256k1>bip66": {
      "packages": {
        "ethereumjs-wallet>safe-buffer": true
      }
    },
    "eth-trezor-keyring>trezor-connect": {
      "globals": {
        "__TREZOR_CONNECT_SRC": true,
        "addEventListener": true,
        "btoa": true,
        "chrome": true,
        "clearInterval": true,
        "clearTimeout": true,
        "console": true,
        "document.body": true,
        "document.createElement": true,
        "document.createTextNode": true,
        "document.getElementById": true,
        "document.querySelectorAll": true,
        "location": true,
        "navigator": true,
        "open": true,
        "removeEventListener": true,
        "setInterval": true,
        "setTimeout": true
      },
      "packages": {
        "@babel/runtime": true,
        "@unstoppabledomains/resolution>cross-fetch": true,
        "browserify>events": true,
        "eth-trezor-keyring>@metamask/eth-sig-util": true
      }
    },
    "ethereumjs-abi": {
      "packages": {
        "bn.js": true,
        "browserify>buffer": true,
        "ethereumjs-abi>ethereumjs-util": true
      }
    },
    "ethereumjs-abi>ethereumjs-util": {
      "packages": {
        "@unstoppabledomains/resolution>elliptic": true,
        "bn.js": true,
        "browserify>assert": true,
        "browserify>buffer": true,
        "ethereumjs-abi>ethereumjs-util>ethjs-util": true,
        "ethereumjs-util>create-hash": true,
        "ethereumjs-util>ethereum-cryptography": true,
        "ethereumjs-util>rlp": true
      }
    },
    "ethereumjs-abi>ethereumjs-util>ethjs-util": {
      "packages": {
        "browserify>buffer": true,
        "ethjs>ethjs-util>is-hex-prefixed": true,
        "ethjs>ethjs-util>strip-hex-prefix": true
      }
    },
    "ethereumjs-util": {
      "packages": {
        "browserify>assert": true,
        "browserify>buffer": true,
        "browserify>insert-module-globals>is-buffer": true,
        "ethereumjs-util>bn.js": true,
        "ethereumjs-util>create-hash": true,
        "ethereumjs-util>ethereum-cryptography": true,
        "ethereumjs-util>rlp": true
      }
    },
    "ethereumjs-util>bn.js": {
      "globals": {
        "Buffer": true
      },
      "packages": {
        "browserify>browser-resolve": true
      }
    },
    "ethereumjs-util>create-hash": {
      "packages": {
        "addons-linter>sha.js": true,
        "ethereumjs-util>create-hash>cipher-base": true,
        "ethereumjs-util>create-hash>md5.js": true,
        "ethereumjs-util>create-hash>ripemd160": true,
        "pumpify>inherits": true
      }
    },
    "ethereumjs-util>create-hash>cipher-base": {
      "packages": {
        "browserify>stream-browserify": true,
        "browserify>string_decoder": true,
        "ethereumjs-wallet>safe-buffer": true,
        "pumpify>inherits": true
      }
    },
    "ethereumjs-util>create-hash>md5.js": {
      "packages": {
        "ethereumjs-util>create-hash>md5.js>hash-base": true,
        "ethereumjs-wallet>safe-buffer": true,
        "pumpify>inherits": true
      }
    },
    "ethereumjs-util>create-hash>md5.js>hash-base": {
      "packages": {
        "ethereumjs-util>create-hash>md5.js>hash-base>readable-stream": true,
        "ethereumjs-wallet>safe-buffer": true,
        "pumpify>inherits": true
      }
    },
    "ethereumjs-util>create-hash>md5.js>hash-base>readable-stream": {
      "packages": {
        "@storybook/api>util-deprecate": true,
        "browserify>browser-resolve": true,
        "browserify>buffer": true,
        "browserify>events": true,
        "browserify>process": true,
        "browserify>string_decoder": true,
        "pumpify>inherits": true
      }
    },
    "ethereumjs-util>create-hash>ripemd160": {
      "packages": {
        "browserify>buffer": true,
        "ethereumjs-util>create-hash>md5.js>hash-base": true,
        "pumpify>inherits": true
      }
    },
    "ethereumjs-util>ethereum-cryptography": {
      "packages": {
        "browserify>assert": true,
        "browserify>buffer": true,
        "browserify>crypto-browserify>create-hmac": true,
        "ethereumjs-util>ethereum-cryptography>keccak": true,
        "ethereumjs-util>ethereum-cryptography>secp256k1": true,
        "ethereumjs-wallet>bs58check": true,
        "ethereumjs-wallet>randombytes": true,
        "ethereumjs-wallet>safe-buffer": true,
        "ethers>@ethersproject/sha2>hash.js": true
      }
    },
    "ethereumjs-util>ethereum-cryptography>browserify-aes": {
      "packages": {
        "browserify>buffer": true,
        "browserify>crypto-browserify>browserify-cipher>evp_bytestokey": true,
        "ethereumjs-util>create-hash>cipher-base": true,
        "ethereumjs-util>ethereum-cryptography>browserify-aes>buffer-xor": true,
        "ethereumjs-wallet>safe-buffer": true,
        "pumpify>inherits": true
      }
    },
    "ethereumjs-util>ethereum-cryptography>browserify-aes>buffer-xor": {
      "packages": {
        "browserify>buffer": true
      }
    },
    "ethereumjs-util>ethereum-cryptography>keccak": {
      "packages": {
        "browserify>buffer": true,
        "ethereumjs-util>ethereum-cryptography>keccak>readable-stream": true
      }
    },
    "ethereumjs-util>ethereum-cryptography>keccak>readable-stream": {
      "packages": {
        "@storybook/api>util-deprecate": true,
        "browserify>browser-resolve": true,
        "browserify>buffer": true,
        "browserify>events": true,
        "browserify>process": true,
        "browserify>string_decoder": true,
        "pumpify>inherits": true
      }
    },
    "ethereumjs-util>ethereum-cryptography>secp256k1": {
      "packages": {
        "@unstoppabledomains/resolution>elliptic": true
      }
    },
    "ethereumjs-util>rlp": {
      "packages": {
        "browserify>buffer": true,
        "ethereumjs-util>rlp>bn.js": true
      }
    },
    "ethereumjs-util>rlp>bn.js": {
      "globals": {
        "Buffer": true
      },
      "packages": {
        "browserify>browser-resolve": true
      }
    },
    "ethereumjs-wallet": {
      "packages": {
=======
>>>>>>> 423e0854
        "@truffle/codec>utf8": true,
        "@truffle/codec>web3-utils>bn.js": true,
        "@truffle/codec>web3-utils>ethereum-bloom-filters": true,
        "browserify>buffer": true,
        "ethereumjs-util": true,
        "ethereumjs-wallet>randombytes": true,
        "ethjs>ethjs-unit": true,
        "ethjs>number-to-bn": true
      }
    },
    "@truffle/codec>web3-utils>bn.js": {
      "globals": {
        "Buffer": true
      },
      "packages": {
<<<<<<< HEAD
        "@unstoppabledomains/resolution>elliptic": true,
        "bn.js": true,
        "browserify>assert": true,
        "browserify>buffer": true,
        "ethereumjs-util>create-hash": true,
        "ethereumjs-util>ethereum-cryptography": true,
        "ethereumjs-util>rlp": true,
        "ethereumjs-wallet>ethereumjs-util>ethjs-util": true
=======
        "browserify>browser-resolve": true
>>>>>>> 423e0854
      }
    },
    "@truffle/codec>web3-utils>ethereum-bloom-filters": {
      "packages": {
        "@truffle/codec>web3-utils>ethereum-bloom-filters>js-sha3": true
      }
    },
    "@truffle/codec>web3-utils>ethereum-bloom-filters>js-sha3": {
      "globals": {
        "define": true
      },
      "packages": {
        "browserify>process": true
      }
    },
    "@truffle/decoder": {
      "packages": {
        "@truffle/codec": true,
        "@truffle/codec>@truffle/abi-utils": true,
        "@truffle/codec>@truffle/compile-common": true,
        "@truffle/codec>web3-utils": true,
        "@truffle/decoder>@truffle/encoder": true,
        "@truffle/decoder>@truffle/source-map-utils": true,
        "@truffle/decoder>bn.js": true,
        "nock>debug": true
      }
    },
    "@truffle/decoder>@truffle/encoder": {
      "packages": {
        "@ethersproject/abi>@ethersproject/address": true,
        "@ethersproject/bignumber": true,
        "@truffle/codec": true,
        "@truffle/codec>@truffle/abi-utils": true,
        "@truffle/codec>@truffle/compile-common": true,
        "@truffle/codec>web3-utils": true,
        "@truffle/decoder>@truffle/encoder>@ensdomains/ensjs": true,
        "@truffle/decoder>@truffle/encoder>big.js": true,
        "@truffle/decoder>@truffle/encoder>bignumber.js": true,
        "lodash": true,
        "nock>debug": true
      }
    },
    "@truffle/decoder>@truffle/encoder>@ensdomains/ensjs": {
      "globals": {
        "console.log": true,
        "console.warn": true,
        "registries": true
      },
      "packages": {
        "@babel/runtime": true,
        "@truffle/decoder>@truffle/encoder>@ensdomains/ensjs>@ensdomains/address-encoder": true,
        "@truffle/decoder>@truffle/encoder>@ensdomains/ensjs>@ensdomains/ens": true,
        "@truffle/decoder>@truffle/encoder>@ensdomains/ensjs>@ensdomains/resolver": true,
        "@truffle/decoder>@truffle/encoder>@ensdomains/ensjs>content-hash": true,
        "@truffle/decoder>@truffle/encoder>@ensdomains/ensjs>ethers": true,
        "@truffle/decoder>@truffle/encoder>@ensdomains/ensjs>js-sha3": true,
        "browserify>buffer": true,
        "eth-ens-namehash": true,
        "ethereumjs-wallet>bs58check>bs58": true
      }
    },
    "@truffle/decoder>@truffle/encoder>@ensdomains/ensjs>@ensdomains/address-encoder": {
      "globals": {
        "console": true
      },
      "packages": {
        "bn.js": true,
        "browserify>buffer": true,
        "browserify>crypto-browserify": true,
        "ethereumjs-util>create-hash>ripemd160": true
      }
    },
    "@truffle/decoder>@truffle/encoder>@ensdomains/ensjs>content-hash": {
      "packages": {
        "@truffle/decoder>@truffle/encoder>@ensdomains/ensjs>content-hash>cids": true,
        "@truffle/decoder>@truffle/encoder>@ensdomains/ensjs>content-hash>multicodec": true,
        "@truffle/decoder>@truffle/encoder>@ensdomains/ensjs>content-hash>multihashes": true,
        "browserify>buffer": true
      }
    },
    "@truffle/decoder>@truffle/encoder>@ensdomains/ensjs>content-hash>cids": {
      "packages": {
        "@truffle/decoder>@truffle/encoder>@ensdomains/ensjs>content-hash>cids>class-is": true,
        "@truffle/decoder>@truffle/encoder>@ensdomains/ensjs>content-hash>cids>multibase": true,
        "@truffle/decoder>@truffle/encoder>@ensdomains/ensjs>content-hash>cids>multicodec": true,
        "@truffle/decoder>@truffle/encoder>@ensdomains/ensjs>content-hash>multihashes": true,
        "browserify>buffer": true
      }
    },
    "@truffle/decoder>@truffle/encoder>@ensdomains/ensjs>content-hash>cids>multibase": {
      "packages": {
        "browserify>buffer": true,
        "ethereumjs-wallet>bs58check>bs58>base-x": true
      }
    },
    "@truffle/decoder>@truffle/encoder>@ensdomains/ensjs>content-hash>cids>multicodec": {
      "packages": {
        "@ensdomains/content-hash>multihashes>varint": true,
        "browserify>buffer": true
      }
    },
    "@truffle/decoder>@truffle/encoder>@ensdomains/ensjs>content-hash>multicodec": {
      "packages": {
        "@ensdomains/content-hash>multihashes>varint": true,
        "browserify>buffer": true
      }
    },
    "@truffle/decoder>@truffle/encoder>@ensdomains/ensjs>content-hash>multihashes": {
      "packages": {
        "@ensdomains/content-hash>multihashes>varint": true,
        "@truffle/decoder>@truffle/encoder>@ensdomains/ensjs>content-hash>multihashes>multibase": true,
        "browserify>buffer": true
      }
    },
    "@truffle/decoder>@truffle/encoder>@ensdomains/ensjs>content-hash>multihashes>multibase": {
      "packages": {
        "browserify>buffer": true,
        "ethereumjs-wallet>bs58check>bs58>base-x": true
      }
    },
    "@truffle/decoder>@truffle/encoder>@ensdomains/ensjs>ethers": {
      "packages": {
        "@ethersproject/abi": true,
        "@ethersproject/abi>@ethersproject/address": true,
        "@ethersproject/abi>@ethersproject/bytes": true,
        "@ethersproject/abi>@ethersproject/constants": true,
        "@ethersproject/abi>@ethersproject/hash": true,
        "@ethersproject/abi>@ethersproject/keccak256": true,
        "@ethersproject/abi>@ethersproject/logger": true,
        "@ethersproject/abi>@ethersproject/properties": true,
        "@ethersproject/abi>@ethersproject/strings": true,
        "@ethersproject/bignumber": true,
        "@ethersproject/contracts": true,
        "@ethersproject/hdnode": true,
        "@ethersproject/hdnode>@ethersproject/abstract-signer": true,
        "@ethersproject/hdnode>@ethersproject/basex": true,
        "@ethersproject/hdnode>@ethersproject/sha2": true,
        "@ethersproject/hdnode>@ethersproject/signing-key": true,
        "@ethersproject/hdnode>@ethersproject/transactions": true,
        "@ethersproject/hdnode>@ethersproject/wordlists": true,
        "@ethersproject/providers": true,
        "@ethersproject/providers>@ethersproject/base64": true,
        "@ethersproject/providers>@ethersproject/random": true,
        "@ethersproject/providers>@ethersproject/rlp": true,
        "@ethersproject/providers>@ethersproject/web": true,
        "@truffle/decoder>@truffle/encoder>@ensdomains/ensjs>ethers>@ethersproject/json-wallets": true,
        "@truffle/decoder>@truffle/encoder>@ensdomains/ensjs>ethers>@ethersproject/solidity": true,
        "@truffle/decoder>@truffle/encoder>@ensdomains/ensjs>ethers>@ethersproject/units": true,
        "@truffle/decoder>@truffle/encoder>@ensdomains/ensjs>ethers>@ethersproject/wallet": true
      }
    },
    "@truffle/decoder>@truffle/encoder>@ensdomains/ensjs>ethers>@ethersproject/json-wallets": {
      "packages": {
        "@ethersproject/abi>@ethersproject/address": true,
        "@ethersproject/abi>@ethersproject/bytes": true,
        "@ethersproject/abi>@ethersproject/keccak256": true,
        "@ethersproject/abi>@ethersproject/logger": true,
        "@ethersproject/abi>@ethersproject/properties": true,
        "@ethersproject/abi>@ethersproject/strings": true,
        "@ethersproject/hdnode": true,
        "@ethersproject/hdnode>@ethersproject/pbkdf2": true,
        "@ethersproject/hdnode>@ethersproject/transactions": true,
        "@ethersproject/providers>@ethersproject/random": true,
        "@truffle/decoder>@truffle/encoder>@ensdomains/ensjs>ethers>@ethersproject/json-wallets>aes-js": true,
        "ethereumjs-util>ethereum-cryptography>scrypt-js": true
      }
    },
    "@truffle/decoder>@truffle/encoder>@ensdomains/ensjs>ethers>@ethersproject/json-wallets>aes-js": {
      "globals": {
        "define": true
      }
    },
    "@truffle/decoder>@truffle/encoder>@ensdomains/ensjs>ethers>@ethersproject/solidity": {
      "packages": {
        "@ethersproject/abi>@ethersproject/bytes": true,
        "@ethersproject/abi>@ethersproject/keccak256": true,
        "@ethersproject/abi>@ethersproject/logger": true,
        "@ethersproject/abi>@ethersproject/strings": true,
        "@ethersproject/bignumber": true,
        "@ethersproject/hdnode>@ethersproject/sha2": true
      }
    },
    "@truffle/decoder>@truffle/encoder>@ensdomains/ensjs>ethers>@ethersproject/units": {
      "packages": {
        "@ethersproject/abi>@ethersproject/logger": true,
        "@ethersproject/bignumber": true
      }
    },
    "@truffle/decoder>@truffle/encoder>@ensdomains/ensjs>ethers>@ethersproject/wallet": {
      "packages": {
        "@ethersproject/abi>@ethersproject/address": true,
        "@ethersproject/abi>@ethersproject/bytes": true,
        "@ethersproject/abi>@ethersproject/hash": true,
        "@ethersproject/abi>@ethersproject/keccak256": true,
        "@ethersproject/abi>@ethersproject/logger": true,
        "@ethersproject/abi>@ethersproject/properties": true,
        "@ethersproject/hdnode": true,
        "@ethersproject/hdnode>@ethersproject/abstract-signer": true,
        "@ethersproject/hdnode>@ethersproject/signing-key": true,
        "@ethersproject/hdnode>@ethersproject/transactions": true,
        "@ethersproject/providers>@ethersproject/abstract-provider": true,
        "@ethersproject/providers>@ethersproject/random": true,
        "@truffle/decoder>@truffle/encoder>@ensdomains/ensjs>ethers>@ethersproject/json-wallets": true
      }
    },
    "@truffle/decoder>@truffle/encoder>@ensdomains/ensjs>js-sha3": {
      "globals": {
        "define": true
      },
      "packages": {
        "browserify>process": true
      }
    },
    "@truffle/decoder>@truffle/encoder>big.js": {
      "globals": {
        "define": true
      }
    },
    "@truffle/decoder>@truffle/encoder>bignumber.js": {
      "globals": {
        "crypto": true,
        "define": true
      }
    },
    "@truffle/decoder>@truffle/source-map-utils": {
      "packages": {
        "@truffle/codec": true,
        "@truffle/codec>web3-utils": true,
        "@truffle/decoder>@truffle/source-map-utils>@truffle/code-utils": true,
        "@truffle/decoder>@truffle/source-map-utils>json-pointer": true,
        "@truffle/decoder>@truffle/source-map-utils>node-interval-tree": true,
        "nock>debug": true
      }
    },
    "@truffle/decoder>@truffle/source-map-utils>@truffle/code-utils": {
      "packages": {
        "@truffle/codec>cbor": true,
        "browserify>buffer": true
      }
    },
    "@truffle/decoder>@truffle/source-map-utils>json-pointer": {
      "packages": {
        "@truffle/decoder>@truffle/source-map-utils>json-pointer>foreach": true
      }
    },
    "@truffle/decoder>@truffle/source-map-utils>node-interval-tree": {
      "packages": {
        "@storybook/addon-a11y>react-sizeme>shallowequal": true
      }
    },
    "@truffle/decoder>bn.js": {
      "globals": {
        "Buffer": true
      },
      "packages": {
        "browserify>browser-resolve": true
      }
    },
    "@zxing/browser": {
      "globals": {
        "HTMLElement": true,
        "HTMLImageElement": true,
        "HTMLVideoElement": true,
        "URL.createObjectURL": true,
        "clearTimeout": true,
        "console.error": true,
        "console.warn": true,
        "document": true,
        "navigator": true,
        "setTimeout": true
      },
      "packages": {
        "@zxing/library": true
      }
    },
    "@zxing/library": {
      "globals": {
        "TextDecoder": true,
        "TextEncoder": true,
        "btoa": true,
        "clearTimeout": true,
        "define": true,
        "document.createElement": true,
        "document.createElementNS": true,
        "document.getElementById": true,
        "navigator.mediaDevices.enumerateDevices": true,
        "navigator.mediaDevices.getUserMedia": true,
        "setTimeout": true
      }
    },
    "addons-linter>sha.js": {
      "packages": {
        "ethereumjs-wallet>safe-buffer": true,
        "pumpify>inherits": true
      }
    },
    "await-semaphore": {
      "packages": {
        "browserify>process": true,
        "browserify>timers-browserify": true
      }
    },
    "base32-encode": {
      "packages": {
        "base32-encode>to-data-view": true
      }
    },
    "bignumber.js": {
      "globals": {
        "crypto": true,
        "define": true
      }
    },
    "bn.js": {
      "globals": {
        "Buffer": true
      },
      "packages": {
        "browserify>browser-resolve": true
      }
    },
    "bowser": {
      "globals": {
        "define": true
      }
    },
    "browserify>assert": {
      "globals": {
        "Buffer": true
      },
      "packages": {
        "browserify>assert>util": true,
        "react>object-assign": true
      }
    },
    "browserify>assert>util": {
      "globals": {
        "console.error": true,
        "console.log": true,
        "console.trace": true,
        "process": true
      },
      "packages": {
        "browserify>assert>util>inherits": true,
        "browserify>process": true
      }
    },
    "browserify>browser-resolve": {
      "packages": {
        "ethjs-query>babel-runtime>core-js": true
      }
    },
    "browserify>buffer": {
      "globals": {
        "console": true
      },
      "packages": {
        "base64-js": true,
        "browserify>buffer>ieee754": true
      }
    },
    "browserify>crypto-browserify": {
      "packages": {
        "browserify>crypto-browserify>browserify-cipher": true,
        "browserify>crypto-browserify>browserify-sign": true,
        "browserify>crypto-browserify>create-ecdh": true,
        "browserify>crypto-browserify>create-hmac": true,
        "browserify>crypto-browserify>diffie-hellman": true,
        "browserify>crypto-browserify>pbkdf2": true,
        "browserify>crypto-browserify>public-encrypt": true,
        "browserify>crypto-browserify>randomfill": true,
        "ethereumjs-util>create-hash": true,
        "ethereumjs-wallet>randombytes": true
      }
    },
    "browserify>crypto-browserify>browserify-cipher": {
      "packages": {
        "browserify>crypto-browserify>browserify-cipher>browserify-des": true,
        "browserify>crypto-browserify>browserify-cipher>evp_bytestokey": true,
        "ethereumjs-util>ethereum-cryptography>browserify-aes": true
      }
    },
    "browserify>crypto-browserify>browserify-cipher>browserify-des": {
      "packages": {
        "browserify>buffer": true,
        "browserify>crypto-browserify>browserify-cipher>browserify-des>des.js": true,
        "ethereumjs-util>create-hash>cipher-base": true,
        "pumpify>inherits": true
      }
    },
    "browserify>crypto-browserify>browserify-cipher>browserify-des>des.js": {
      "packages": {
        "ganache>secp256k1>elliptic>minimalistic-assert": true,
        "pumpify>inherits": true
      }
    },
    "browserify>crypto-browserify>browserify-cipher>evp_bytestokey": {
      "packages": {
        "ethereumjs-util>create-hash>md5.js": true,
        "ethereumjs-wallet>safe-buffer": true
      }
    },
    "browserify>crypto-browserify>browserify-sign": {
      "packages": {
        "bn.js": true,
        "browserify>buffer": true,
        "browserify>crypto-browserify>create-hmac": true,
        "browserify>crypto-browserify>public-encrypt>browserify-rsa": true,
        "browserify>crypto-browserify>public-encrypt>parse-asn1": true,
        "browserify>stream-browserify": true,
        "ethereumjs-util>create-hash": true,
        "ganache>secp256k1>elliptic": true,
        "pumpify>inherits": true
      }
    },
    "browserify>crypto-browserify>create-ecdh": {
      "packages": {
        "bn.js": true,
        "browserify>buffer": true,
        "ganache>secp256k1>elliptic": true
      }
    },
    "browserify>crypto-browserify>create-hmac": {
      "packages": {
        "addons-linter>sha.js": true,
        "ethereumjs-util>create-hash": true,
        "ethereumjs-util>create-hash>cipher-base": true,
        "ethereumjs-util>create-hash>ripemd160": true,
        "ethereumjs-wallet>safe-buffer": true,
        "pumpify>inherits": true
      }
    },
    "browserify>crypto-browserify>diffie-hellman": {
      "packages": {
        "bn.js": true,
        "browserify>buffer": true,
        "browserify>crypto-browserify>diffie-hellman>miller-rabin": true,
        "ethereumjs-wallet>randombytes": true
      }
    },
    "browserify>crypto-browserify>diffie-hellman>miller-rabin": {
      "packages": {
        "bn.js": true,
        "ganache>secp256k1>elliptic>brorand": true
      }
    },
    "browserify>crypto-browserify>pbkdf2": {
      "globals": {
        "crypto": true,
        "process": true,
        "queueMicrotask": true,
        "setImmediate": true,
        "setTimeout": true
      },
      "packages": {
        "addons-linter>sha.js": true,
        "browserify>process": true,
        "ethereumjs-util>create-hash": true,
        "ethereumjs-util>create-hash>ripemd160": true,
        "ethereumjs-wallet>safe-buffer": true
      }
    },
    "browserify>crypto-browserify>public-encrypt": {
      "packages": {
        "bn.js": true,
        "browserify>buffer": true,
        "browserify>crypto-browserify>public-encrypt>browserify-rsa": true,
        "browserify>crypto-browserify>public-encrypt>parse-asn1": true,
        "ethereumjs-util>create-hash": true,
        "ethereumjs-wallet>randombytes": true
      }
    },
    "browserify>crypto-browserify>public-encrypt>browserify-rsa": {
      "packages": {
        "bn.js": true,
        "browserify>buffer": true,
        "ethereumjs-wallet>randombytes": true
      }
    },
    "browserify>crypto-browserify>public-encrypt>parse-asn1": {
      "packages": {
        "browserify>buffer": true,
        "browserify>crypto-browserify>browserify-cipher>evp_bytestokey": true,
        "browserify>crypto-browserify>pbkdf2": true,
        "browserify>crypto-browserify>public-encrypt>parse-asn1>asn1.js": true,
        "ethereumjs-util>ethereum-cryptography>browserify-aes": true
      }
    },
    "browserify>crypto-browserify>public-encrypt>parse-asn1>asn1.js": {
      "packages": {
        "bn.js": true,
        "browserify>buffer": true,
        "browserify>vm-browserify": true,
        "ganache>secp256k1>elliptic>minimalistic-assert": true,
        "pumpify>inherits": true
      }
    },
    "browserify>crypto-browserify>randomfill": {
      "globals": {
        "crypto": true,
        "msCrypto": true
      },
      "packages": {
        "browserify>process": true,
        "ethereumjs-wallet>randombytes": true,
        "ethereumjs-wallet>safe-buffer": true
      }
    },
    "browserify>events": {
      "globals": {
        "console": true
      }
    },
    "browserify>has": {
      "packages": {
        "mocha>object.assign>function-bind": true
      }
    },
    "browserify>os-browserify": {
      "globals": {
        "location": true,
        "navigator": true
      }
    },
    "browserify>path-browserify": {
      "packages": {
        "browserify>process": true
      }
    },
    "browserify>process": {
      "globals": {
        "clearTimeout": true,
        "setTimeout": true
      }
    },
    "browserify>punycode": {
      "globals": {
        "define": true
      }
    },
    "browserify>stream-browserify": {
      "packages": {
        "browserify>events": true,
        "pumpify>inherits": true,
        "readable-stream": true
      }
    },
    "browserify>string_decoder": {
      "packages": {
        "ethereumjs-wallet>safe-buffer": true
      }
    },
    "browserify>timers-browserify": {
      "globals": {
        "clearInterval": true,
        "clearTimeout": true,
        "setInterval": true,
        "setTimeout": true
      },
      "packages": {
<<<<<<< HEAD
        "@unstoppabledomains/resolution>elliptic": true,
        "ethers>@ethersproject/contracts>@ethersproject/bytes": true,
        "ethers>@ethersproject/contracts>@ethersproject/logger": true,
        "ethers>@ethersproject/contracts>@ethersproject/properties": true
=======
        "browserify>process": true
>>>>>>> 423e0854
      }
    },
    "browserify>url": {
      "packages": {
        "browserify>punycode": true,
        "browserify>querystring-es3": true
      }
    },
    "browserify>util": {
      "globals": {
        "console.error": true,
        "console.log": true,
        "console.trace": true,
        "process": true
      },
      "packages": {
        "browserify>process": true,
        "browserify>util>inherits": true
      }
    },
    "browserify>vm-browserify": {
      "globals": {
        "document.body.appendChild": true,
        "document.body.removeChild": true,
        "document.createElement": true
      }
    },
    "classnames": {
      "globals": {
        "classNames": "write",
        "define": true
      }
    },
    "copy-to-clipboard": {
      "globals": {
        "clipboardData": true,
        "console.error": true,
        "console.warn": true,
        "document.body.appendChild": true,
        "document.body.removeChild": true,
        "document.createElement": true,
        "document.createRange": true,
        "document.execCommand": true,
        "document.getSelection": true,
        "navigator.userAgent": true,
        "prompt": true
      },
      "packages": {
        "copy-to-clipboard>toggle-selection": true
      }
    },
    "copy-to-clipboard>toggle-selection": {
      "globals": {
        "document.activeElement": true,
        "document.getSelection": true
      }
    },
    "currency-formatter": {
      "packages": {
        "currency-formatter>accounting": true,
        "currency-formatter>locale-currency": true,
        "react>object-assign": true
      }
    },
    "currency-formatter>accounting": {
      "globals": {
        "define": true
      }
    },
    "currency-formatter>locale-currency": {
      "globals": {
        "countryCode": true
      }
    },
    "debounce-stream": {
      "packages": {
        "debounce-stream>debounce": true,
        "debounce-stream>duplexer": true,
        "debounce-stream>through": true
      }
    },
    "debounce-stream>debounce": {
      "globals": {
        "clearTimeout": true,
        "setTimeout": true
      }
    },
    "debounce-stream>duplexer": {
      "packages": {
        "browserify>stream-browserify": true
      }
    },
    "debounce-stream>through": {
      "packages": {
        "browserify>process": true,
        "browserify>stream-browserify": true
      }
    },
    "depcheck>@vue/compiler-sfc>postcss>nanoid": {
      "globals": {
        "crypto.getRandomValues": true
      }
    },
    "dependency-tree>precinct>detective-postcss>postcss>nanoid": {
      "globals": {
        "crypto.getRandomValues": true
      }
    },
    "end-of-stream": {
      "packages": {
        "browserify>process": true,
        "pump>once": true
      }
    },
    "eslint>optionator>fast-levenshtein": {
      "globals": {
        "Intl": true,
        "Levenshtein": "write",
        "console.log": true,
        "define": true,
        "importScripts": true,
        "postMessage": true
      }
    },
    "eth-block-tracker": {
      "globals": {
        "clearTimeout": true,
        "console.error": true,
        "setTimeout": true
      },
      "packages": {
        "@metamask/utils": true,
        "eth-block-tracker>pify": true,
        "eth-query>json-rpc-random-id": true,
        "json-rpc-engine>@metamask/safe-event-emitter": true
      }
    },
    "eth-ens-namehash": {
      "globals": {
        "name": "write"
      },
      "packages": {
        "browserify>buffer": true,
        "eth-ens-namehash>idna-uts46-hx": true,
        "eth-ens-namehash>js-sha3": true
      }
    },
    "eth-ens-namehash>idna-uts46-hx": {
      "globals": {
        "define": true
      },
      "packages": {
        "browserify>punycode": true
      }
    },
    "eth-ens-namehash>js-sha3": {
      "packages": {
        "browserify>process": true
      }
    },
    "eth-json-rpc-filters": {
      "globals": {
        "console.error": true
      },
      "packages": {
        "eth-json-rpc-filters>async-mutex": true,
        "eth-query": true,
        "json-rpc-engine": true,
        "json-rpc-engine>@metamask/safe-event-emitter": true,
        "pify": true
      }
    },
    "eth-json-rpc-filters>async-mutex": {
      "globals": {
        "setTimeout": true
      },
      "packages": {
        "wait-on>rxjs>tslib": true
      }
    },
    "eth-keyring-controller>@metamask/browser-passworder": {
      "globals": {
        "crypto": true
      }
    },
    "eth-lattice-keyring": {
      "globals": {
        "addEventListener": true,
        "browser": true,
        "clearInterval": true,
        "fetch": true,
        "open": true,
        "setInterval": true
      },
      "packages": {
        "browserify>buffer": true,
        "browserify>crypto-browserify": true,
        "browserify>events": true,
        "eth-lattice-keyring>@ethereumjs/tx": true,
        "eth-lattice-keyring>@ethereumjs/util": true,
        "eth-lattice-keyring>bn.js": true,
        "eth-lattice-keyring>gridplus-sdk": true,
        "eth-lattice-keyring>rlp": true
      }
    },
    "eth-lattice-keyring>@ethereumjs/tx": {
      "packages": {
        "@ethereumjs/common": true,
        "browserify>buffer": true,
        "browserify>insert-module-globals>is-buffer": true,
        "ethereumjs-util": true
      }
    },
    "eth-lattice-keyring>@ethereumjs/util": {
      "globals": {
        "console.warn": true
      },
      "packages": {
        "browserify>buffer": true,
        "browserify>events": true,
        "browserify>insert-module-globals>is-buffer": true,
        "eth-lattice-keyring>@ethereumjs/util>@ethereumjs/rlp": true,
        "eth-lattice-keyring>@ethereumjs/util>async": true,
        "eth-lattice-keyring>@ethereumjs/util>ethereum-cryptography": true
      }
    },
    "eth-lattice-keyring>@ethereumjs/util>@ethereumjs/rlp": {
      "globals": {
        "TextEncoder": true
      }
    },
    "eth-lattice-keyring>@ethereumjs/util>async": {
      "globals": {
        "clearTimeout": true,
        "console": true,
        "define": true,
        "queueMicrotask": true,
        "setTimeout": true
      },
      "packages": {
        "browserify>process": true,
        "browserify>timers-browserify": true
      }
    },
    "eth-lattice-keyring>@ethereumjs/util>ethereum-cryptography": {
      "globals": {
        "TextDecoder": true,
        "crypto": true
      },
      "packages": {
        "eth-lattice-keyring>@ethereumjs/util>ethereum-cryptography>@noble/hashes": true,
        "eth-lattice-keyring>@ethereumjs/util>ethereum-cryptography>@noble/secp256k1": true
      }
    },
    "eth-lattice-keyring>@ethereumjs/util>ethereum-cryptography>@noble/hashes": {
      "globals": {
        "TextEncoder": true,
        "crypto": true
      }
    },
    "eth-lattice-keyring>@ethereumjs/util>ethereum-cryptography>@noble/secp256k1": {
      "globals": {
        "crypto": true
      },
      "packages": {
        "browserify>browser-resolve": true
      }
    },
    "eth-lattice-keyring>@ethereumjs/util>ethereum-cryptography>@scure/bip32": {
      "packages": {
        "@metamask/key-tree>@noble/hashes": true,
        "@metamask/key-tree>@scure/base": true,
        "eth-lattice-keyring>@ethereumjs/util>ethereum-cryptography>@noble/secp256k1": true
      }
    },
    "eth-lattice-keyring>bn.js": {
      "globals": {
        "Buffer": true
      },
      "packages": {
        "browserify>browser-resolve": true
      }
    },
    "eth-lattice-keyring>gridplus-sdk": {
      "globals": {
        "AbortController": true,
        "Request": true,
        "__values": true,
        "caches": true,
        "clearTimeout": true,
        "console.error": true,
        "console.log": true,
        "console.warn": true,
        "fetch": true,
        "setTimeout": true
      },
      "packages": {
        "@ethereumjs/common>crc-32": true,
        "@ethersproject/abi": true,
        "bn.js": true,
        "browserify>buffer": true,
        "browserify>process": true,
        "eth-lattice-keyring>gridplus-sdk>@ethereumjs/common": true,
        "eth-lattice-keyring>gridplus-sdk>@ethereumjs/tx": true,
        "eth-lattice-keyring>gridplus-sdk>bech32": true,
        "eth-lattice-keyring>gridplus-sdk>bignumber.js": true,
        "eth-lattice-keyring>gridplus-sdk>bitwise": true,
        "eth-lattice-keyring>gridplus-sdk>borc": true,
        "eth-lattice-keyring>gridplus-sdk>eth-eip712-util-browser": true,
        "eth-lattice-keyring>gridplus-sdk>js-sha3": true,
        "eth-lattice-keyring>gridplus-sdk>rlp": true,
        "eth-lattice-keyring>gridplus-sdk>secp256k1": true,
        "eth-lattice-keyring>gridplus-sdk>uuid": true,
        "ethereumjs-util>ethereum-cryptography>hash.js": true,
        "ethereumjs-wallet>aes-js": true,
        "ethereumjs-wallet>bs58check": true,
        "ganache>secp256k1>elliptic": true,
        "lodash": true
      }
    },
    "eth-lattice-keyring>gridplus-sdk>@ethereumjs/common": {
      "packages": {
        "@ethereumjs/common>crc-32": true,
        "browserify>buffer": true,
        "browserify>events": true,
        "ethereumjs-util": true
      }
    },
    "eth-lattice-keyring>gridplus-sdk>@ethereumjs/tx": {
      "packages": {
        "browserify>buffer": true,
        "browserify>insert-module-globals>is-buffer": true,
        "eth-lattice-keyring>gridplus-sdk>@ethereumjs/tx>@ethereumjs/common": true,
        "ethereumjs-util": true
      }
    },
    "eth-lattice-keyring>gridplus-sdk>@ethereumjs/tx>@ethereumjs/common": {
      "packages": {
        "@ethereumjs/common>crc-32": true,
        "browserify>buffer": true,
        "browserify>events": true,
        "ethereumjs-util": true
      }
    },
    "eth-lattice-keyring>gridplus-sdk>bignumber.js": {
      "globals": {
        "crypto": true,
        "define": true
      }
    },
    "eth-lattice-keyring>gridplus-sdk>bitwise": {
      "packages": {
        "browserify>buffer": true
      }
    },
    "eth-lattice-keyring>gridplus-sdk>borc": {
      "globals": {
        "console": true
      },
      "packages": {
        "browserify>buffer": true,
        "browserify>buffer>ieee754": true,
        "eth-lattice-keyring>gridplus-sdk>borc>bignumber.js": true,
        "eth-lattice-keyring>gridplus-sdk>borc>iso-url": true
      }
    },
    "eth-lattice-keyring>gridplus-sdk>borc>bignumber.js": {
      "globals": {
        "crypto": true,
        "define": true
      }
    },
<<<<<<< HEAD
    "ethers>@ethersproject/providers>@ethersproject/transactions>@ethersproject/signing-key": {
      "packages": {
        "@unstoppabledomains/resolution>elliptic": true,
        "ethers>@ethersproject/providers>@ethersproject/bytes": true,
        "ethers>@ethersproject/providers>@ethersproject/logger": true,
        "ethers>@ethersproject/providers>@ethersproject/properties": true
=======
    "eth-lattice-keyring>gridplus-sdk>borc>iso-url": {
      "globals": {
        "URL": true,
        "URLSearchParams": true,
        "location": true
>>>>>>> 423e0854
      }
    },
    "eth-lattice-keyring>gridplus-sdk>eth-eip712-util-browser": {
      "globals": {
        "intToBuffer": true
      },
      "packages": {
        "eth-lattice-keyring>gridplus-sdk>eth-eip712-util-browser>bn.js": true,
        "eth-lattice-keyring>gridplus-sdk>eth-eip712-util-browser>buffer": true,
        "eth-lattice-keyring>gridplus-sdk>eth-eip712-util-browser>js-sha3": true
      }
    },
    "eth-lattice-keyring>gridplus-sdk>eth-eip712-util-browser>bn.js": {
      "globals": {
        "Buffer": true
      },
      "packages": {
        "browserify>browser-resolve": true
      }
    },
    "eth-lattice-keyring>gridplus-sdk>eth-eip712-util-browser>buffer": {
      "globals": {
        "console": true
      },
      "packages": {
        "base64-js": true,
        "browserify>buffer>ieee754": true
      }
    },
    "eth-lattice-keyring>gridplus-sdk>eth-eip712-util-browser>js-sha3": {
      "globals": {
        "define": true
      },
      "packages": {
        "browserify>process": true
      }
    },
    "eth-lattice-keyring>gridplus-sdk>js-sha3": {
      "globals": {
        "define": true
      },
      "packages": {
        "browserify>process": true
      }
    },
    "eth-lattice-keyring>gridplus-sdk>rlp": {
      "globals": {
        "TextEncoder": true
      }
    },
    "eth-lattice-keyring>gridplus-sdk>secp256k1": {
      "packages": {
        "ganache>secp256k1>elliptic": true
      }
    },
    "eth-lattice-keyring>gridplus-sdk>uuid": {
      "globals": {
        "crypto": true
      }
    },
    "eth-lattice-keyring>rlp": {
      "globals": {
        "TextEncoder": true
      }
    },
    "eth-method-registry": {
      "packages": {
<<<<<<< HEAD
        "@unstoppabledomains/resolution>elliptic>minimalistic-assert": true,
        "pumpify>inherits": true
=======
        "ethjs": true
>>>>>>> 423e0854
      }
    },
    "eth-query": {
      "packages": {
<<<<<<< HEAD
        "@unstoppabledomains/resolution>elliptic": true,
        "ethers>@ethersproject/signing-key>@ethersproject/bytes": true,
        "ethers>@ethersproject/signing-key>@ethersproject/logger": true,
        "ethers>@ethersproject/signing-key>@ethersproject/properties": true
=======
        "eth-query>json-rpc-random-id": true,
        "nock>debug": true,
        "watchify>xtend": true
>>>>>>> 423e0854
      }
    },
    "eth-rpc-errors": {
      "packages": {
        "eth-rpc-errors>fast-safe-stringify": true
      }
    },
    "eth-sig-util": {
      "packages": {
        "browserify>buffer": true,
        "eth-sig-util>ethereumjs-util": true,
        "eth-sig-util>tweetnacl": true,
        "eth-sig-util>tweetnacl-util": true,
        "ethereumjs-abi": true
      }
    },
    "eth-sig-util>ethereumjs-util": {
      "packages": {
        "bn.js": true,
        "browserify>assert": true,
        "browserify>buffer": true,
        "eth-sig-util>ethereumjs-util>ethjs-util": true,
        "ethereumjs-util>create-hash": true,
        "ethereumjs-util>ethereum-cryptography": true,
        "ethereumjs-util>rlp": true,
        "ethereumjs-wallet>safe-buffer": true,
        "ganache>secp256k1>elliptic": true
      }
    },
<<<<<<< HEAD
    "ethers>@ethersproject/solidity": {
=======
    "eth-sig-util>ethereumjs-util>ethjs-util": {
      "packages": {
        "browserify>buffer": true,
        "ethjs>ethjs-util>is-hex-prefixed": true,
        "ethjs>ethjs-util>strip-hex-prefix": true
      }
    },
    "eth-sig-util>tweetnacl": {
      "globals": {
        "crypto": true,
        "msCrypto": true,
        "nacl": "write"
      },
      "packages": {
        "browserify>browser-resolve": true
      }
    },
    "eth-sig-util>tweetnacl-util": {
      "globals": {
        "atob": true,
        "btoa": true
      },
      "packages": {
        "browserify>browser-resolve": true
      }
    },
    "eth-trezor-keyring": {
      "globals": {
        "setTimeout": true
      },
>>>>>>> 423e0854
      "packages": {
        "@ethereumjs/tx": true,
        "browserify>buffer": true,
        "browserify>events": true,
        "eth-trezor-keyring>hdkey": true,
        "eth-trezor-keyring>trezor-connect": true,
        "ethereumjs-util": true
      }
    },
    "eth-trezor-keyring>hdkey": {
      "packages": {
        "browserify>assert": true,
        "browserify>crypto-browserify": true,
        "eth-trezor-keyring>hdkey>coinstring": true,
        "eth-trezor-keyring>hdkey>secp256k1": true,
        "ethereumjs-wallet>safe-buffer": true
      }
    },
    "eth-trezor-keyring>hdkey>coinstring": {
      "packages": {
        "browserify>buffer": true,
        "eth-trezor-keyring>hdkey>coinstring>bs58": true,
        "ethereumjs-util>create-hash": true
      }
    },
    "eth-trezor-keyring>hdkey>secp256k1": {
      "packages": {
        "bn.js": true,
        "browserify>insert-module-globals>is-buffer": true,
        "eth-trezor-keyring>hdkey>secp256k1>bip66": true,
        "ethereumjs-util>create-hash": true,
        "ethereumjs-wallet>safe-buffer": true,
        "ganache>secp256k1>elliptic": true
      }
    },
    "eth-trezor-keyring>hdkey>secp256k1>bip66": {
      "packages": {
        "ethereumjs-wallet>safe-buffer": true
      }
    },
    "eth-trezor-keyring>trezor-connect": {
      "globals": {
        "__TREZOR_CONNECT_SRC": true,
        "addEventListener": true,
        "btoa": true,
        "chrome": true,
        "clearInterval": true,
        "clearTimeout": true,
        "console": true,
        "document.body": true,
        "document.createElement": true,
        "document.createTextNode": true,
        "document.getElementById": true,
        "document.querySelectorAll": true,
        "location": true,
        "navigator": true,
        "open": true,
        "removeEventListener": true,
        "setInterval": true,
        "setTimeout": true
      },
      "packages": {
        "@babel/runtime": true,
        "@metamask/eth-keyring-controller>@metamask/eth-sig-util": true,
        "browserify>events": true,
        "eth-trezor-keyring>trezor-connect>cross-fetch": true
      }
    },
    "eth-trezor-keyring>trezor-connect>cross-fetch": {
      "globals": {
        "Blob": true,
        "FileReader": true,
        "FormData": true,
        "URLSearchParams.prototype.isPrototypeOf": true,
        "XMLHttpRequest": true
      }
    },
    "ethereumjs-abi": {
      "packages": {
        "bn.js": true,
        "browserify>buffer": true,
        "ethereumjs-abi>ethereumjs-util": true
      }
    },
    "ethereumjs-abi>ethereumjs-util": {
      "packages": {
        "bn.js": true,
        "browserify>assert": true,
        "browserify>buffer": true,
        "ethereumjs-abi>ethereumjs-util>ethjs-util": true,
        "ethereumjs-util>create-hash": true,
        "ethereumjs-util>ethereum-cryptography": true,
        "ethereumjs-util>rlp": true,
        "ganache>secp256k1>elliptic": true
      }
    },
    "ethereumjs-abi>ethereumjs-util>ethjs-util": {
      "packages": {
        "browserify>buffer": true,
        "ethjs>ethjs-util>is-hex-prefixed": true,
        "ethjs>ethjs-util>strip-hex-prefix": true
      }
    },
    "ethereumjs-util": {
      "packages": {
        "browserify>assert": true,
        "browserify>buffer": true,
        "browserify>insert-module-globals>is-buffer": true,
        "ethereumjs-util>bn.js": true,
        "ethereumjs-util>create-hash": true,
        "ethereumjs-util>ethereum-cryptography": true,
        "ethereumjs-util>rlp": true
      }
    },
    "ethereumjs-util>bn.js": {
      "globals": {
        "Buffer": true
      },
      "packages": {
        "browserify>browser-resolve": true
      }
    },
    "ethereumjs-util>create-hash": {
      "packages": {
        "addons-linter>sha.js": true,
        "ethereumjs-util>create-hash>cipher-base": true,
        "ethereumjs-util>create-hash>md5.js": true,
        "ethereumjs-util>create-hash>ripemd160": true,
        "pumpify>inherits": true
      }
    },
    "ethereumjs-util>create-hash>cipher-base": {
      "packages": {
        "browserify>stream-browserify": true,
        "browserify>string_decoder": true,
        "ethereumjs-wallet>safe-buffer": true,
        "pumpify>inherits": true
      }
    },
    "ethereumjs-util>create-hash>md5.js": {
      "packages": {
        "ethereumjs-util>create-hash>md5.js>hash-base": true,
        "ethereumjs-wallet>safe-buffer": true,
        "pumpify>inherits": true
      }
    },
    "ethereumjs-util>create-hash>md5.js>hash-base": {
      "packages": {
        "ethereumjs-util>create-hash>md5.js>hash-base>readable-stream": true,
        "ethereumjs-wallet>safe-buffer": true,
        "pumpify>inherits": true
      }
    },
    "ethereumjs-util>create-hash>md5.js>hash-base>readable-stream": {
      "packages": {
        "@storybook/api>util-deprecate": true,
        "browserify>browser-resolve": true,
        "browserify>buffer": true,
        "browserify>events": true,
        "browserify>process": true,
        "browserify>string_decoder": true,
        "pumpify>inherits": true
      }
    },
    "ethereumjs-util>create-hash>ripemd160": {
      "packages": {
<<<<<<< HEAD
        "@unstoppabledomains/resolution>elliptic": true,
        "ethers>@ethersproject/transactions>@ethersproject/bytes": true,
        "ethers>@ethersproject/transactions>@ethersproject/logger": true,
        "ethers>@ethersproject/transactions>@ethersproject/properties": true
=======
        "browserify>buffer": true,
        "ethereumjs-util>create-hash>md5.js>hash-base": true,
        "pumpify>inherits": true
>>>>>>> 423e0854
      }
    },
    "ethereumjs-util>ethereum-cryptography": {
      "packages": {
        "browserify>buffer": true,
        "ethereumjs-util>ethereum-cryptography>keccak": true,
        "ethereumjs-util>ethereum-cryptography>secp256k1": true,
        "ethereumjs-wallet>randombytes": true
      }
    },
    "ethereumjs-util>ethereum-cryptography>browserify-aes": {
      "packages": {
        "browserify>buffer": true,
        "browserify>crypto-browserify>browserify-cipher>evp_bytestokey": true,
        "ethereumjs-util>create-hash>cipher-base": true,
        "ethereumjs-util>ethereum-cryptography>browserify-aes>buffer-xor": true,
        "ethereumjs-wallet>safe-buffer": true,
        "pumpify>inherits": true
      }
    },
    "ethereumjs-util>ethereum-cryptography>browserify-aes>buffer-xor": {
      "packages": {
        "browserify>buffer": true
      }
    },
    "ethereumjs-util>ethereum-cryptography>hash.js": {
      "packages": {
        "ganache>secp256k1>elliptic>minimalistic-assert": true,
        "pumpify>inherits": true
      }
    },
    "ethereumjs-util>ethereum-cryptography>keccak": {
      "packages": {
        "browserify>buffer": true,
        "ethereumjs-util>ethereum-cryptography>keccak>readable-stream": true
      }
    },
    "ethereumjs-util>ethereum-cryptography>keccak>readable-stream": {
      "packages": {
        "@storybook/api>util-deprecate": true,
        "browserify>browser-resolve": true,
        "browserify>buffer": true,
        "browserify>events": true,
        "browserify>process": true,
        "browserify>string_decoder": true,
        "pumpify>inherits": true
      }
    },
    "ethereumjs-util>ethereum-cryptography>scrypt-js": {
      "globals": {
        "define": true,
        "setTimeout": true
      },
      "packages": {
        "browserify>timers-browserify": true
      }
    },
    "ethereumjs-util>ethereum-cryptography>secp256k1": {
      "packages": {
        "ganache>secp256k1>elliptic": true
      }
    },
    "ethereumjs-util>rlp": {
      "packages": {
        "browserify>buffer": true,
        "ethereumjs-util>rlp>bn.js": true
      }
    },
    "ethereumjs-util>rlp>bn.js": {
      "globals": {
        "Buffer": true
      },
      "packages": {
<<<<<<< HEAD
        "@ethersproject/bignumber>@ethersproject/bytes": true,
        "@ethersproject/bignumber>@ethersproject/logger": true,
        "@unstoppabledomains/resolution>elliptic": true,
        "ethers>@ethersproject/wallet>@ethersproject/properties": true
=======
        "browserify>browser-resolve": true
>>>>>>> 423e0854
      }
    },
    "ethereumjs-wallet": {
      "packages": {
        "@truffle/codec>utf8": true,
        "browserify>crypto-browserify": true,
        "ethereumjs-wallet>aes-js": true,
        "ethereumjs-wallet>bs58check": true,
        "ethereumjs-wallet>ethereumjs-util": true,
        "ethereumjs-wallet>randombytes": true,
        "ethereumjs-wallet>safe-buffer": true,
        "ethereumjs-wallet>scryptsy": true,
        "ethereumjs-wallet>uuid": true
      }
    },
    "ethereumjs-wallet>aes-js": {
      "globals": {
        "define": true
      }
    },
    "ethereumjs-wallet>bs58check": {
      "packages": {
        "ethereumjs-util>create-hash": true,
        "ethereumjs-wallet>bs58check>bs58": true,
        "ethereumjs-wallet>safe-buffer": true
      }
    },
    "ethereumjs-wallet>bs58check>bs58": {
      "packages": {
        "ethereumjs-wallet>bs58check>bs58>base-x": true
      }
    },
    "ethereumjs-wallet>bs58check>bs58>base-x": {
      "packages": {
        "ethereumjs-wallet>safe-buffer": true
      }
    },
    "ethereumjs-wallet>ethereumjs-util": {
      "packages": {
        "bn.js": true,
        "browserify>assert": true,
        "browserify>buffer": true,
        "ethereumjs-util>create-hash": true,
        "ethereumjs-util>ethereum-cryptography": true,
        "ethereumjs-util>rlp": true,
        "ethereumjs-wallet>ethereumjs-util>ethjs-util": true,
        "ganache>secp256k1>elliptic": true
      }
    },
    "ethereumjs-wallet>ethereumjs-util>ethjs-util": {
      "packages": {
        "browserify>buffer": true,
        "ethjs>ethjs-util>is-hex-prefixed": true,
        "ethjs>ethjs-util>strip-hex-prefix": true
      }
    },
    "ethereumjs-wallet>randombytes": {
      "globals": {
        "crypto": true,
        "msCrypto": true
      },
      "packages": {
        "browserify>process": true,
        "ethereumjs-wallet>safe-buffer": true
      }
    },
    "ethereumjs-wallet>safe-buffer": {
      "packages": {
        "browserify>buffer": true
      }
    },
    "ethereumjs-wallet>scryptsy": {
      "packages": {
        "browserify>buffer": true,
        "browserify>crypto-browserify>pbkdf2": true
      }
    },
    "ethereumjs-wallet>uuid": {
      "globals": {
        "crypto": true,
        "msCrypto": true
      }
    },
    "ethers>@ethersproject/random": {
      "globals": {
        "crypto.getRandomValues": true
      }
    },
    "ethjs": {
      "globals": {
        "clearInterval": true,
        "setInterval": true
      },
      "packages": {
        "browserify>buffer": true,
        "ethjs-contract": true,
        "ethjs-query": true,
        "ethjs>bn.js": true,
        "ethjs>ethjs-abi": true,
        "ethjs>ethjs-filter": true,
        "ethjs>ethjs-provider-http": true,
        "ethjs>ethjs-unit": true,
        "ethjs>ethjs-util": true,
        "ethjs>js-sha3": true,
        "ethjs>number-to-bn": true
      }
    },
    "ethjs-contract": {
      "packages": {
        "ethjs-contract>ethjs-abi": true,
        "ethjs-query>babel-runtime": true,
        "ethjs>ethjs-filter": true,
        "ethjs>ethjs-util": true,
        "ethjs>js-sha3": true,
        "promise-to-callback": true
      }
    },
    "ethjs-contract>ethjs-abi": {
      "packages": {
        "browserify>buffer": true,
        "ethjs-contract>ethjs-abi>bn.js": true,
        "ethjs>js-sha3": true,
        "ethjs>number-to-bn": true
      }
    },
    "ethjs-query": {
      "globals": {
        "console": true
      },
      "packages": {
        "ethjs-query>ethjs-format": true,
        "ethjs-query>ethjs-rpc": true,
        "promise-to-callback": true
      }
    },
    "ethjs-query>babel-runtime": {
      "packages": {
        "@babel/runtime": true,
        "@storybook/api>regenerator-runtime": true,
        "ethjs-query>babel-runtime>core-js": true
      }
    },
    "ethjs-query>babel-runtime>core-js": {
      "globals": {
        "PromiseRejectionEvent": true,
        "__e": "write",
        "__g": "write",
        "document.createTextNode": true,
        "postMessage": true,
        "setTimeout": true
      }
    },
    "ethjs-query>ethjs-format": {
      "packages": {
        "ethjs-query>ethjs-format>ethjs-schema": true,
        "ethjs>ethjs-util": true,
        "ethjs>ethjs-util>strip-hex-prefix": true,
        "ethjs>number-to-bn": true
      }
    },
    "ethjs-query>ethjs-rpc": {
      "packages": {
        "promise-to-callback": true
      }
    },
    "ethjs>ethjs-abi": {
      "packages": {
        "browserify>buffer": true,
        "ethjs>bn.js": true,
        "ethjs>js-sha3": true,
        "ethjs>number-to-bn": true
      }
    },
    "ethjs>ethjs-filter": {
      "globals": {
        "clearInterval": true,
        "setInterval": true
      }
    },
    "ethjs>ethjs-provider-http": {
      "packages": {
        "ethjs>ethjs-provider-http>xhr2": true
      }
    },
    "ethjs>ethjs-provider-http>xhr2": {
      "globals": {
        "XMLHttpRequest": true
      }
    },
    "ethjs>ethjs-unit": {
      "packages": {
        "ethjs>ethjs-unit>bn.js": true,
        "ethjs>number-to-bn": true
      }
    },
    "ethjs>ethjs-util": {
      "packages": {
        "browserify>buffer": true,
        "ethjs>ethjs-util>is-hex-prefixed": true,
        "ethjs>ethjs-util>strip-hex-prefix": true
      }
    },
    "ethjs>ethjs-util>strip-hex-prefix": {
      "packages": {
        "ethjs>ethjs-util>is-hex-prefixed": true
      }
    },
    "ethjs>js-sha3": {
      "packages": {
        "browserify>process": true
      }
    },
    "ethjs>number-to-bn": {
      "packages": {
        "ethjs>ethjs-util>strip-hex-prefix": true,
        "ethjs>number-to-bn>bn.js": true
      }
    },
    "extension-port-stream": {
      "packages": {
        "browserify>buffer": true,
        "browserify>stream-browserify": true
      }
    },
    "fast-json-patch": {
      "globals": {
        "addEventListener": true,
        "clearTimeout": true,
        "removeEventListener": true,
        "setTimeout": true
      }
    },
    "fuse.js": {
      "globals": {
        "console": true,
        "define": true
      }
    },
    "ganache>secp256k1>elliptic": {
      "packages": {
<<<<<<< HEAD
        "@unstoppabledomains/resolution>elliptic": true
=======
        "bn.js": true,
        "ethereumjs-util>ethereum-cryptography>hash.js": true,
        "ganache>secp256k1>elliptic>brorand": true,
        "ganache>secp256k1>elliptic>hmac-drbg": true,
        "ganache>secp256k1>elliptic>minimalistic-assert": true,
        "ganache>secp256k1>elliptic>minimalistic-crypto-utils": true,
        "pumpify>inherits": true
>>>>>>> 423e0854
      }
    },
    "ganache>secp256k1>elliptic>brorand": {
      "globals": {
        "crypto": true,
        "msCrypto": true
      },
      "packages": {
        "browserify>browser-resolve": true
      }
    },
    "ganache>secp256k1>elliptic>hmac-drbg": {
      "packages": {
        "ethereumjs-util>ethereum-cryptography>hash.js": true,
        "ganache>secp256k1>elliptic>minimalistic-assert": true,
        "ganache>secp256k1>elliptic>minimalistic-crypto-utils": true
      }
    },
    "globalthis>define-properties": {
      "packages": {
        "globalthis>define-properties>has-property-descriptors": true,
        "mocha>object.assign>object-keys": true
      }
    },
    "globalthis>define-properties>has-property-descriptors": {
      "packages": {
        "string.prototype.matchall>get-intrinsic": true
      }
    },
    "json-rpc-engine": {
      "packages": {
        "eth-rpc-errors": true,
        "json-rpc-engine>@metamask/safe-event-emitter": true
      }
    },
    "json-rpc-engine>@metamask/safe-event-emitter": {
      "globals": {
        "setTimeout": true
      },
      "packages": {
        "browserify>events": true
      }
    },
    "json-rpc-middleware-stream": {
      "globals": {
        "console.warn": true,
        "setTimeout": true
      },
      "packages": {
        "json-rpc-engine>@metamask/safe-event-emitter": true,
        "readable-stream": true
      }
    },
    "jsonschema": {
      "packages": {
        "browserify>url": true
      }
    },
    "koa>is-generator-function>has-tostringtag": {
      "packages": {
        "string.prototype.matchall>has-symbols": true
      }
    },
    "lavamoat>json-stable-stringify": {
      "packages": {
        "lavamoat>json-stable-stringify>jsonify": true
      }
    },
    "localforage": {
      "globals": {
        "Blob": true,
        "BlobBuilder": true,
        "FileReader": true,
        "IDBKeyRange": true,
        "MSBlobBuilder": true,
        "MozBlobBuilder": true,
        "OIndexedDB": true,
        "WebKitBlobBuilder": true,
        "atob": true,
        "btoa": true,
        "console.error": true,
        "console.info": true,
        "console.warn": true,
        "define": true,
        "fetch": true,
        "indexedDB": true,
        "localStorage": true,
        "mozIndexedDB": true,
        "msIndexedDB": true,
        "navigator.platform": true,
        "navigator.userAgent": true,
        "openDatabase": true,
        "setTimeout": true,
        "webkitIndexedDB": true
      }
    },
    "lodash": {
      "globals": {
        "clearTimeout": true,
        "define": true,
        "setTimeout": true
      }
    },
    "loglevel": {
      "globals": {
        "console": true,
        "define": true,
        "document.cookie": true,
        "localStorage": true,
        "log": "write",
        "navigator": true
      }
    },
    "luxon": {
      "globals": {
        "Intl": true
      }
    },
    "nanoid": {
      "globals": {
        "crypto": true,
        "msCrypto": true,
        "navigator": true
      }
    },
    "nock>debug": {
      "globals": {
        "console": true,
        "document": true,
        "localStorage": true,
        "navigator": true,
        "process": true
      },
      "packages": {
        "browserify>process": true,
        "nock>debug>ms": true
      }
    },
    "node-fetch": {
      "globals": {
        "Headers": true,
        "Request": true,
        "Response": true,
        "fetch": true
      }
    },
    "nonce-tracker": {
      "packages": {
        "await-semaphore": true,
        "browserify>assert": true,
        "ethjs-query": true
      }
    },
    "obj-multiplex": {
      "globals": {
        "console.warn": true
      },
      "packages": {
        "end-of-stream": true,
        "pump>once": true,
        "readable-stream": true
      }
    },
    "promise-to-callback": {
      "packages": {
        "promise-to-callback>is-fn": true,
        "promise-to-callback>set-immediate-shim": true
      }
    },
    "promise-to-callback>set-immediate-shim": {
      "globals": {
        "setTimeout.apply": true
      },
      "packages": {
        "browserify>timers-browserify": true
      }
    },
    "prop-types": {
      "globals": {
        "console": true
      },
      "packages": {
        "prop-types>react-is": true,
        "react>object-assign": true
      }
    },
    "prop-types>react-is": {
      "globals": {
        "console": true
      }
    },
    "pubnub": {
      "globals": {
        "ActiveXObject": true,
        "XMLHttpRequest": true,
        "addEventListener": true,
        "btoa": true,
        "clearInterval": true,
        "clearTimeout": true,
        "console": true,
        "define": true,
        "localStorage.getItem": true,
        "localStorage.setItem": true,
        "location": true,
        "navigator": true,
        "setInterval": true,
        "setTimeout": true
      }
    },
    "pubnub>cbor-sync": {
      "globals": {
        "define": true
      },
      "packages": {
        "browserify>buffer": true
      }
    },
    "pump": {
      "packages": {
        "browserify>browser-resolve": true,
        "browserify>process": true,
        "end-of-stream": true,
        "pump>once": true
      }
    },
    "pump>once": {
      "packages": {
        "pump>once>wrappy": true
      }
    },
    "qrcode-generator": {
      "globals": {
        "define": true
      }
    },
    "qrcode.react": {
      "globals": {
        "Path2D": true,
        "devicePixelRatio": true
      },
      "packages": {
        "prop-types": true,
        "qrcode.react>qr.js": true,
        "react": true
      }
    },
    "react": {
      "globals": {
        "console": true
      },
      "packages": {
        "prop-types": true,
        "react>object-assign": true
      }
    },
    "react-devtools": {
      "packages": {
        "react-devtools>react-devtools-core": true
      }
    },
    "react-devtools>react-devtools-core": {
      "globals": {
        "WebSocket": true,
        "setTimeout": true
      }
    },
    "react-dnd-html5-backend": {
      "globals": {
        "addEventListener": true,
        "clearTimeout": true,
        "removeEventListener": true
      }
    },
    "react-dom": {
      "globals": {
        "HTMLIFrameElement": true,
        "MSApp": true,
        "__REACT_DEVTOOLS_GLOBAL_HOOK__": true,
        "addEventListener": true,
        "clearTimeout": true,
        "clipboardData": true,
        "console": true,
        "dispatchEvent": true,
        "document": true,
        "event": "write",
        "jest": true,
        "location.protocol": true,
        "navigator.userAgent.indexOf": true,
        "performance": true,
        "removeEventListener": true,
        "self": true,
        "setTimeout": true,
        "top": true,
        "trustedTypes": true
      },
      "packages": {
        "prop-types": true,
        "react": true,
        "react-dom>scheduler": true,
        "react>object-assign": true
      }
    },
    "react-dom>scheduler": {
      "globals": {
        "MessageChannel": true,
        "cancelAnimationFrame": true,
        "clearTimeout": true,
        "console": true,
        "navigator": true,
        "performance": true,
        "requestAnimationFrame": true,
        "setTimeout": true
      }
    },
    "react-idle-timer": {
      "globals": {
        "clearTimeout": true,
        "document": true,
        "setTimeout": true
      },
      "packages": {
        "prop-types": true,
        "react": true
      }
    },
    "react-inspector": {
      "globals": {
        "Node.CDATA_SECTION_NODE": true,
        "Node.COMMENT_NODE": true,
        "Node.DOCUMENT_FRAGMENT_NODE": true,
        "Node.DOCUMENT_NODE": true,
        "Node.DOCUMENT_TYPE_NODE": true,
        "Node.ELEMENT_NODE": true,
        "Node.PROCESSING_INSTRUCTION_NODE": true,
        "Node.TEXT_NODE": true
      },
      "packages": {
        "ethjs-query>babel-runtime": true,
        "prop-types": true,
        "react": true,
        "react-inspector>is-dom": true
      }
    },
    "react-inspector>is-dom": {
      "globals": {
        "Node": true
      },
      "packages": {
        "@lavamoat/snow>is-cross-origin>is-window": true,
        "proxyquire>fill-keys>is-object": true
      }
    },
    "react-popper": {
      "globals": {
        "document": true
      },
      "packages": {
        "@popperjs/core": true,
        "react": true,
        "react-popper>react-fast-compare": true,
        "react-popper>warning": true
      }
    },
    "react-popper>react-fast-compare": {
      "globals": {
        "Element": true,
        "console.warn": true
      }
    },
    "react-popper>warning": {
      "globals": {
        "console": true
      }
    },
    "react-redux": {
      "globals": {
        "console": true,
        "document": true
      },
      "packages": {
        "@babel/runtime": true,
        "prop-types": true,
        "prop-types>react-is": true,
        "react": true,
        "react-dom": true,
        "react-redux>hoist-non-react-statics": true,
        "redux": true
      }
    },
    "react-redux>hoist-non-react-statics": {
      "packages": {
        "prop-types>react-is": true
      }
    },
    "react-responsive-carousel": {
      "globals": {
        "HTMLElement": true,
        "addEventListener": true,
        "clearTimeout": true,
        "console.warn": true,
        "document": true,
        "getComputedStyle": true,
        "removeEventListener": true,
        "setTimeout": true
      },
      "packages": {
        "classnames": true,
        "react": true,
        "react-dom": true,
        "react-responsive-carousel>react-easy-swipe": true
      }
    },
    "react-responsive-carousel>react-easy-swipe": {
      "globals": {
        "addEventListener": true,
        "define": true,
        "document.addEventListener": true,
        "document.removeEventListener": true
      },
      "packages": {
        "prop-types": true,
        "react": true
      }
    },
    "react-router-dom": {
      "packages": {
        "prop-types": true,
        "react": true,
        "react-router-dom>history": true,
        "react-router-dom>react-router": true,
        "react-router-dom>tiny-invariant": true,
        "react-router-dom>tiny-warning": true
      }
    },
    "react-router-dom>history": {
      "globals": {
        "addEventListener": true,
        "confirm": true,
        "document": true,
        "history": true,
        "location": true,
        "navigator.userAgent": true,
        "removeEventListener": true
      },
      "packages": {
        "react-router-dom>history>resolve-pathname": true,
        "react-router-dom>history>value-equal": true,
        "react-router-dom>tiny-invariant": true,
        "react-router-dom>tiny-warning": true
      }
    },
    "react-router-dom>react-router": {
      "packages": {
        "prop-types": true,
        "prop-types>react-is": true,
        "react": true,
        "react-redux>hoist-non-react-statics": true,
        "react-router-dom>react-router>history": true,
        "react-router-dom>react-router>mini-create-react-context": true,
        "react-router-dom>tiny-invariant": true,
        "react-router-dom>tiny-warning": true,
        "sinon>nise>path-to-regexp": true
      }
    },
    "react-router-dom>react-router>history": {
      "globals": {
        "addEventListener": true,
        "confirm": true,
        "document": true,
        "history": true,
        "location": true,
        "navigator.userAgent": true,
        "removeEventListener": true
      },
      "packages": {
        "react-router-dom>history>resolve-pathname": true,
        "react-router-dom>history>value-equal": true,
        "react-router-dom>tiny-invariant": true,
        "react-router-dom>tiny-warning": true
      }
    },
    "react-router-dom>react-router>mini-create-react-context": {
      "packages": {
        "@babel/runtime": true,
        "prop-types": true,
        "react": true,
        "react-router-dom>react-router>mini-create-react-context>gud": true,
        "react-router-dom>tiny-warning": true
      }
    },
    "react-router-dom>tiny-warning": {
      "globals": {
        "console": true
      }
    },
    "react-simple-file-input": {
      "globals": {
        "File": true,
        "FileReader": true,
        "console.warn": true
      },
      "packages": {
        "prop-types": true,
        "react": true
      }
    },
    "react-tippy": {
      "globals": {
        "Element": true,
        "MSStream": true,
        "MutationObserver": true,
        "addEventListener": true,
        "clearTimeout": true,
        "console.error": true,
        "console.warn": true,
        "define": true,
        "document": true,
        "getComputedStyle": true,
        "innerHeight": true,
        "innerWidth": true,
        "navigator.maxTouchPoints": true,
        "navigator.msMaxTouchPoints": true,
        "navigator.userAgent": true,
        "performance": true,
        "requestAnimationFrame": true,
        "setTimeout": true
      },
      "packages": {
        "react": true,
        "react-dom": true,
        "react-tippy>popper.js": true
      }
    },
    "react-tippy>popper.js": {
      "globals": {
        "MSInputMethodContext": true,
        "Node.DOCUMENT_POSITION_FOLLOWING": true,
        "cancelAnimationFrame": true,
        "console.warn": true,
        "define": true,
        "devicePixelRatio": true,
        "document": true,
        "getComputedStyle": true,
        "innerHeight": true,
        "innerWidth": true,
        "navigator.userAgent": true,
        "requestAnimationFrame": true,
        "setTimeout": true
      }
    },
    "react-toggle-button": {
      "globals": {
        "clearTimeout": true,
        "console.warn": true,
        "define": true,
        "performance": true,
        "setTimeout": true
      },
      "packages": {
        "react": true
      }
    },
    "react-transition-group": {
      "globals": {
        "clearTimeout": true,
        "setTimeout": true
      },
      "packages": {
        "prop-types": true,
        "react": true,
        "react-dom": true,
        "react-transition-group>chain-function": true,
        "react-transition-group>dom-helpers": true,
        "react-transition-group>warning": true
      }
    },
    "react-transition-group>dom-helpers": {
      "globals": {
        "document": true,
        "setTimeout": true
      },
      "packages": {
        "@babel/runtime": true
      }
    },
    "react-transition-group>warning": {
      "globals": {
        "console": true
      }
    },
    "readable-stream": {
      "packages": {
        "@storybook/api>util-deprecate": true,
        "browserify>browser-resolve": true,
        "browserify>events": true,
        "browserify>process": true,
        "browserify>timers-browserify": true,
        "pumpify>inherits": true,
        "readable-stream>core-util-is": true,
        "readable-stream>isarray": true,
        "readable-stream>process-nextick-args": true,
        "readable-stream>safe-buffer": true,
        "readable-stream>string_decoder": true
      }
    },
    "readable-stream>core-util-is": {
      "packages": {
        "browserify>insert-module-globals>is-buffer": true
      }
    },
    "readable-stream>process-nextick-args": {
      "packages": {
        "browserify>process": true
      }
    },
    "readable-stream>safe-buffer": {
      "packages": {
        "browserify>buffer": true
      }
    },
    "readable-stream>string_decoder": {
      "packages": {
        "readable-stream>safe-buffer": true
      }
    },
    "redux": {
      "globals": {
        "console": true
      },
      "packages": {
        "@babel/runtime": true
      }
    },
    "safe-event-emitter": {
      "globals": {
        "setTimeout": true
      },
      "packages": {
        "browserify>util": true,
        "webpack>events": true
      }
    },
    "semver": {
      "globals": {
        "console.error": true
      },
      "packages": {
        "browserify>process": true,
        "semver>lru-cache": true
      }
    },
    "semver>lru-cache": {
      "packages": {
        "semver>lru-cache>yallist": true
      }
    },
    "sinon>nise>path-to-regexp": {
      "packages": {
        "sinon>nise>path-to-regexp>isarray": true
      }
    },
    "string.prototype.matchall>call-bind": {
      "packages": {
        "mocha>object.assign>function-bind": true,
        "string.prototype.matchall>get-intrinsic": true
      }
    },
    "string.prototype.matchall>get-intrinsic": {
      "globals": {
        "AggregateError": true,
        "FinalizationRegistry": true,
        "WeakRef": true
      },
      "packages": {
        "browserify>has": true,
        "mocha>object.assign>function-bind": true,
        "string.prototype.matchall>has-symbols": true
      }
    },
    "string.prototype.matchall>regexp.prototype.flags": {
      "packages": {
        "globalthis>define-properties": true,
        "string.prototype.matchall>call-bind": true,
        "string.prototype.matchall>regexp.prototype.flags>functions-have-names": true
      }
    },
    "uuid": {
      "globals": {
        "crypto": true,
        "msCrypto": true
      }
    },
    "vinyl>clone": {
      "packages": {
        "browserify>buffer": true
      }
    },
    "wait-on>rxjs>tslib": {
      "globals": {
        "define": true
      }
    },
    "web3": {
      "globals": {
        "XMLHttpRequest": true
      }
    },
    "web3-stream-provider": {
      "globals": {
        "setTimeout": true
      },
      "packages": {
        "browserify>util": true,
        "readable-stream": true,
        "web3-stream-provider>uuid": true
      }
    },
    "web3-stream-provider>uuid": {
      "globals": {
        "crypto": true,
        "msCrypto": true
      }
    },
    "webextension-polyfill": {
      "globals": {
        "browser": true,
        "chrome": true,
        "console.error": true,
        "console.warn": true,
        "define": true
      }
    },
    "webpack>events": {
      "globals": {
        "console": true
      }
    }
  }
}<|MERGE_RESOLUTION|>--- conflicted
+++ resolved
@@ -438,14 +438,11 @@
         "ethereumjs-wallet>safe-buffer": true
       }
     },
-<<<<<<< HEAD
     "@keystonehq/bc-ur-registry-eth>hdkey>secp256k1": {
       "packages": {
         "@unstoppabledomains/resolution>elliptic": true
       }
     },
-=======
->>>>>>> 423e0854
     "@keystonehq/metamask-airgapped-keyring": {
       "packages": {
         "@ethereumjs/tx": true,
@@ -469,7 +466,6 @@
         "uuid": true
       }
     },
-<<<<<<< HEAD
     "@keystonehq/metamask-airgapped-keyring>@keystonehq/base-eth-keyring>hdkey": {
       "packages": {
         "@keystonehq/metamask-airgapped-keyring>@keystonehq/base-eth-keyring>hdkey>secp256k1": true,
@@ -484,8 +480,6 @@
         "@unstoppabledomains/resolution>elliptic": true
       }
     },
-=======
->>>>>>> 423e0854
     "@keystonehq/metamask-airgapped-keyring>@keystonehq/base-eth-keyring>rlp": {
       "globals": {
         "TextEncoder": true
@@ -879,6 +873,8 @@
     "@metamask/eth-json-rpc-infura>eth-json-rpc-middleware>eth-sig-util>ethereumjs-util": {
       "packages": {
         "@metamask/eth-json-rpc-infura>eth-json-rpc-middleware>eth-sig-util>ethereumjs-util>ethjs-util": true,
+        "@metamask/controllers>web3-provider-engine>ethereumjs-util>ethjs-util": true,
+        "@unstoppabledomains/resolution>elliptic": true,
         "bn.js": true,
         "browserify>assert": true,
         "browserify>buffer": true,
@@ -991,10 +987,18 @@
       "packages": {
         "@metamask/eth-keyring-controller>@metamask/eth-sig-util": true,
         "@metamask/eth-keyring-controller>@metamask/eth-simple-keyring>ethereum-cryptography": true,
+        "@metamask/eth-json-rpc-infura>eth-json-rpc-middleware>eth-sig-util>ethereumjs-util>ethjs-util": true,
+        "@unstoppabledomains/resolution>elliptic": true,
+        "bn.js": true,
+        "browserify>assert": true,
         "browserify>buffer": true,
         "browserify>events": true,
         "eth-lattice-keyring>@ethereumjs/util": true,
         "ethereumjs-wallet>randombytes": true
+        "ethereumjs-util>create-hash": true,
+        "ethereumjs-util>ethereum-cryptography": true,
+        "ethereumjs-util>rlp": true,
+        "ethereumjs-wallet>safe-buffer": true
       }
     },
     "@metamask/eth-keyring-controller>@metamask/eth-simple-keyring>ethereum-cryptography": {
@@ -1047,24 +1051,16 @@
     },
     "@metamask/eth-ledger-bridge-keyring>eth-sig-util>ethereumjs-util": {
       "packages": {
-<<<<<<< HEAD
-        "@metamask/controllers>web3-provider-engine>ethereumjs-util>ethjs-util": true,
+        "@metamask/eth-ledger-bridge-keyring>eth-sig-util>ethereumjs-util>ethjs-util": true,
         "@unstoppabledomains/resolution>elliptic": true,
-=======
-        "@metamask/eth-ledger-bridge-keyring>eth-sig-util>ethereumjs-util>ethjs-util": true,
->>>>>>> 423e0854
         "bn.js": true,
         "browserify>assert": true,
         "browserify>buffer": true,
         "ethereumjs-util>create-hash": true,
         "ethereumjs-util>ethereum-cryptography": true,
         "ethereumjs-util>rlp": true,
-<<<<<<< HEAD
-        "ethereumjs-wallet>safe-buffer": true
-=======
         "ethereumjs-wallet>safe-buffer": true,
         "ganache>secp256k1>elliptic": true
->>>>>>> 423e0854
       }
     },
     "@metamask/eth-ledger-bridge-keyring>eth-sig-util>ethereumjs-util>ethjs-util": {
@@ -1131,137 +1127,6 @@
     },
     "@metamask/eth-token-tracker>eth-block-tracker": {
       "globals": {
-<<<<<<< HEAD
-        "URL": true,
-        "btoa": true,
-        "console.error": true,
-        "fetch": true,
-        "setTimeout": true
-      },
-      "packages": {
-        "@metamask/eth-json-rpc-infura>eth-json-rpc-middleware>eth-sig-util": true,
-        "@metamask/eth-json-rpc-infura>eth-json-rpc-middleware>pify": true,
-        "browserify>browser-resolve": true,
-        "eth-rpc-errors": true,
-        "json-rpc-engine": true,
-        "json-rpc-engine>@metamask/safe-event-emitter": true,
-        "lavamoat>json-stable-stringify": true,
-        "vinyl>clone": true
-      }
-    },
-    "@metamask/eth-json-rpc-infura>eth-json-rpc-middleware>eth-sig-util": {
-      "packages": {
-        "@metamask/eth-json-rpc-infura>eth-json-rpc-middleware>eth-sig-util>ethereumjs-util": true,
-        "ethereumjs-abi": true
-      }
-    },
-    "@metamask/eth-json-rpc-infura>eth-json-rpc-middleware>eth-sig-util>ethereumjs-util": {
-      "packages": {
-        "@metamask/eth-json-rpc-infura>eth-json-rpc-middleware>eth-sig-util>ethereumjs-util>ethjs-util": true,
-        "@unstoppabledomains/resolution>elliptic": true,
-        "bn.js": true,
-        "browserify>assert": true,
-        "browserify>buffer": true,
-        "ethereumjs-util>create-hash": true,
-        "ethereumjs-util>ethereum-cryptography": true,
-        "ethereumjs-util>rlp": true,
-        "ethereumjs-wallet>safe-buffer": true
-      }
-    },
-    "@metamask/eth-json-rpc-infura>eth-json-rpc-middleware>eth-sig-util>ethereumjs-util>ethjs-util": {
-      "packages": {
-        "browserify>buffer": true,
-        "ethjs>ethjs-util>is-hex-prefixed": true,
-        "ethjs>ethjs-util>strip-hex-prefix": true
-      }
-    },
-    "@metamask/eth-ledger-bridge-keyring": {
-      "globals": {
-        "addEventListener": true,
-        "console.log": true,
-        "document.createElement": true,
-        "document.head.appendChild": true,
-        "fetch": true,
-        "removeEventListener": true
-      },
-      "packages": {
-        "@ethereumjs/tx": true,
-        "@metamask/eth-ledger-bridge-keyring>eth-sig-util": true,
-        "browserify>buffer": true,
-        "browserify>events": true,
-        "eth-trezor-keyring>hdkey": true,
-        "ethereumjs-util": true
-      }
-    },
-    "@metamask/eth-ledger-bridge-keyring>eth-sig-util": {
-      "packages": {
-        "@metamask/eth-ledger-bridge-keyring>eth-sig-util>ethereumjs-util": true,
-        "browserify>buffer": true,
-        "eth-sig-util>tweetnacl": true,
-        "eth-sig-util>tweetnacl-util": true,
-        "ethereumjs-abi": true
-      }
-    },
-    "@metamask/eth-ledger-bridge-keyring>eth-sig-util>ethereumjs-util": {
-      "packages": {
-        "@metamask/eth-ledger-bridge-keyring>eth-sig-util>ethereumjs-util>ethjs-util": true,
-        "@unstoppabledomains/resolution>elliptic": true,
-        "bn.js": true,
-        "browserify>assert": true,
-        "browserify>buffer": true,
-        "ethereumjs-util>create-hash": true,
-        "ethereumjs-util>ethereum-cryptography": true,
-        "ethereumjs-util>rlp": true,
-        "ethereumjs-wallet>safe-buffer": true
-      }
-    },
-    "@metamask/eth-ledger-bridge-keyring>eth-sig-util>ethereumjs-util>ethjs-util": {
-      "packages": {
-        "browserify>buffer": true,
-        "ethjs>ethjs-util>is-hex-prefixed": true,
-        "ethjs>ethjs-util>strip-hex-prefix": true
-      }
-    },
-    "@metamask/eth-token-tracker": {
-      "globals": {
-        "console.warn": true
-      },
-      "packages": {
-        "@babel/runtime": true,
-        "@metamask/eth-token-tracker>deep-equal": true,
-        "@metamask/eth-token-tracker>eth-block-tracker": true,
-        "@metamask/eth-token-tracker>ethjs": true,
-        "@metamask/eth-token-tracker>human-standard-token-abi": true,
-        "ethjs-contract": true,
-        "ethjs-query": true,
-        "safe-event-emitter": true
-      }
-    },
-    "@metamask/eth-token-tracker>deep-equal": {
-      "packages": {
-        "@metamask/eth-token-tracker>deep-equal>is-arguments": true,
-        "@metamask/eth-token-tracker>deep-equal>is-date-object": true,
-        "enzyme>is-regex": true,
-        "enzyme>object-is": true,
-        "mocha>object.assign>object-keys": true,
-        "string.prototype.matchall>regexp.prototype.flags": true
-      }
-    },
-    "@metamask/eth-token-tracker>deep-equal>is-arguments": {
-      "packages": {
-        "koa>is-generator-function>has-tostringtag": true,
-        "string.prototype.matchall>call-bind": true
-      }
-    },
-    "@metamask/eth-token-tracker>deep-equal>is-date-object": {
-      "packages": {
-        "koa>is-generator-function>has-tostringtag": true
-      }
-    },
-    "@metamask/eth-token-tracker>eth-block-tracker": {
-      "globals": {
-=======
->>>>>>> 423e0854
         "clearTimeout": true,
         "console.error": true,
         "setTimeout": true
@@ -2042,1292 +1907,16 @@
         "browserify>process": true
       }
     },
-<<<<<<< HEAD
-    "@truffle/decoder": {
-      "packages": {
-        "@truffle/codec": true,
-        "@truffle/codec>@truffle/abi-utils": true,
-        "@truffle/codec>@truffle/compile-common": true,
-        "@truffle/codec>web3-utils": true,
-        "@truffle/decoder>@truffle/source-map-utils": true,
-        "@truffle/decoder>bn.js": true,
-        "nock>debug": true
-      }
-    },
-    "@truffle/decoder>@truffle/source-map-utils": {
-      "packages": {
-        "@truffle/codec": true,
-        "@truffle/codec>web3-utils": true,
-        "@truffle/decoder>@truffle/source-map-utils>@truffle/code-utils": true,
-        "@truffle/decoder>@truffle/source-map-utils>json-pointer": true,
-        "@truffle/decoder>@truffle/source-map-utils>node-interval-tree": true,
-        "nock>debug": true
-      }
-    },
-    "@truffle/decoder>@truffle/source-map-utils>@truffle/code-utils": {
-      "packages": {
-        "@truffle/codec>cbor": true,
-        "browserify>buffer": true
-      }
-    },
-    "@truffle/decoder>@truffle/source-map-utils>json-pointer": {
-      "packages": {
-        "@truffle/decoder>@truffle/source-map-utils>json-pointer>foreach": true
-      }
-    },
-    "@truffle/decoder>@truffle/source-map-utils>node-interval-tree": {
-      "packages": {
-        "react-dnd>shallowequal": true
-      }
-    },
-    "@truffle/decoder>bn.js": {
-      "globals": {
-        "Buffer": true
-      },
-      "packages": {
-        "browserify>browser-resolve": true
-      }
-    },
-    "@unstoppabledomains/resolution": {
-      "globals": {
-        "__values": true
-      },
-      "packages": {
-        "@metamask/controllers>@ethersproject/abi": true,
-        "@unstoppabledomains/resolution>cross-fetch": true,
-        "@unstoppabledomains/resolution>crypto-js": true,
-        "@unstoppabledomains/resolution>elliptic": true,
-        "bn.js": true,
-        "browserify>buffer": true,
-        "ethjs>js-sha3": true
-      }
-    },
-    "@unstoppabledomains/resolution>cross-fetch": {
-      "globals": {
-        "Blob": true,
-        "FileReader": true,
-        "FormData": true,
-        "URLSearchParams.prototype.isPrototypeOf": true,
-        "XMLHttpRequest": true
-      }
-    },
-    "@unstoppabledomains/resolution>crypto-js": {
-      "globals": {
-        "crypto": true,
-        "define": true,
-        "msCrypto": true
-      },
-      "packages": {
-        "browserify>browser-resolve": true
-      }
-    },
-    "@unstoppabledomains/resolution>elliptic": {
-      "packages": {
-        "@unstoppabledomains/resolution>elliptic>brorand": true,
-        "@unstoppabledomains/resolution>elliptic>hmac-drbg": true,
-        "@unstoppabledomains/resolution>elliptic>minimalistic-assert": true,
-        "@unstoppabledomains/resolution>elliptic>minimalistic-crypto-utils": true,
-        "bn.js": true,
-        "ethers>@ethersproject/sha2>hash.js": true,
-        "pumpify>inherits": true
-      }
-    },
-    "@unstoppabledomains/resolution>elliptic>brorand": {
-      "globals": {
-        "crypto": true,
-        "msCrypto": true
-      },
-      "packages": {
-        "browserify>browser-resolve": true
-      }
-    },
-    "@unstoppabledomains/resolution>elliptic>hmac-drbg": {
-      "packages": {
-        "@unstoppabledomains/resolution>elliptic>minimalistic-assert": true,
-        "@unstoppabledomains/resolution>elliptic>minimalistic-crypto-utils": true,
-        "ethers>@ethersproject/sha2>hash.js": true
-      }
-    },
-    "@zxing/browser": {
-      "globals": {
-        "HTMLElement": true,
-        "HTMLImageElement": true,
-        "HTMLVideoElement": true,
-        "URL.createObjectURL": true,
-        "clearTimeout": true,
-        "console.error": true,
-        "console.warn": true,
-        "document": true,
-        "navigator": true,
+    "@truffle/codec>semver>lru-cache": {
+      "packages": {
+        "semver>lru-cache>yallist": true
+      }
+    },
+    "@truffle/codec>web3-utils": {
+      "globals": {
         "setTimeout": true
       },
-=======
-    "@truffle/codec>semver>lru-cache": {
->>>>>>> 423e0854
-      "packages": {
-        "semver>lru-cache>yallist": true
-      }
-    },
-    "@truffle/codec>web3-utils": {
-      "globals": {
-        "setTimeout": true
-      },
-      "packages": {
-<<<<<<< HEAD
-        "base64-js": true,
-        "browserify>buffer>ieee754": true
-      }
-    },
-    "browserify>crypto-browserify": {
-      "packages": {
-        "browserify>crypto-browserify>browserify-cipher": true,
-        "browserify>crypto-browserify>browserify-sign": true,
-        "browserify>crypto-browserify>create-ecdh": true,
-        "browserify>crypto-browserify>create-hmac": true,
-        "browserify>crypto-browserify>diffie-hellman": true,
-        "browserify>crypto-browserify>pbkdf2": true,
-        "browserify>crypto-browserify>public-encrypt": true,
-        "browserify>crypto-browserify>randomfill": true,
-        "ethereumjs-util>create-hash": true,
-        "ethereumjs-wallet>randombytes": true
-      }
-    },
-    "browserify>crypto-browserify>browserify-cipher": {
-      "packages": {
-        "browserify>crypto-browserify>browserify-cipher>browserify-des": true,
-        "browserify>crypto-browserify>browserify-cipher>evp_bytestokey": true,
-        "ethereumjs-util>ethereum-cryptography>browserify-aes": true
-      }
-    },
-    "browserify>crypto-browserify>browserify-cipher>browserify-des": {
-      "packages": {
-        "browserify>buffer": true,
-        "browserify>crypto-browserify>browserify-cipher>browserify-des>des.js": true,
-        "ethereumjs-util>create-hash>cipher-base": true,
-        "pumpify>inherits": true
-      }
-    },
-    "browserify>crypto-browserify>browserify-cipher>browserify-des>des.js": {
-      "packages": {
-        "@unstoppabledomains/resolution>elliptic>minimalistic-assert": true,
-        "pumpify>inherits": true
-      }
-    },
-    "browserify>crypto-browserify>browserify-cipher>evp_bytestokey": {
-      "packages": {
-        "ethereumjs-util>create-hash>md5.js": true,
-        "ethereumjs-wallet>safe-buffer": true
-      }
-    },
-    "browserify>crypto-browserify>browserify-sign": {
-      "packages": {
-        "@unstoppabledomains/resolution>elliptic": true,
-        "bn.js": true,
-        "browserify>buffer": true,
-        "browserify>crypto-browserify>create-hmac": true,
-        "browserify>crypto-browserify>public-encrypt>browserify-rsa": true,
-        "browserify>crypto-browserify>public-encrypt>parse-asn1": true,
-        "browserify>stream-browserify": true,
-        "ethereumjs-util>create-hash": true,
-        "pumpify>inherits": true
-      }
-    },
-    "browserify>crypto-browserify>create-ecdh": {
-      "packages": {
-        "@unstoppabledomains/resolution>elliptic": true,
-        "bn.js": true,
-        "browserify>buffer": true
-      }
-    },
-    "browserify>crypto-browserify>create-hmac": {
-      "packages": {
-        "addons-linter>sha.js": true,
-        "ethereumjs-util>create-hash": true,
-        "ethereumjs-util>create-hash>cipher-base": true,
-        "ethereumjs-util>create-hash>ripemd160": true,
-        "ethereumjs-wallet>safe-buffer": true,
-        "pumpify>inherits": true
-      }
-    },
-    "browserify>crypto-browserify>diffie-hellman": {
-      "packages": {
-        "bn.js": true,
-        "browserify>buffer": true,
-        "browserify>crypto-browserify>diffie-hellman>miller-rabin": true,
-        "ethereumjs-wallet>randombytes": true
-      }
-    },
-    "browserify>crypto-browserify>diffie-hellman>miller-rabin": {
-      "packages": {
-        "@unstoppabledomains/resolution>elliptic>brorand": true,
-        "bn.js": true
-      }
-    },
-    "browserify>crypto-browserify>pbkdf2": {
-      "globals": {
-        "crypto": true,
-        "process": true,
-        "queueMicrotask": true,
-        "setImmediate": true,
-        "setTimeout": true
-      },
-      "packages": {
-        "addons-linter>sha.js": true,
-        "browserify>process": true,
-        "ethereumjs-util>create-hash": true,
-        "ethereumjs-util>create-hash>ripemd160": true,
-        "ethereumjs-wallet>safe-buffer": true
-      }
-    },
-    "browserify>crypto-browserify>public-encrypt": {
-      "packages": {
-        "bn.js": true,
-        "browserify>buffer": true,
-        "browserify>crypto-browserify>public-encrypt>browserify-rsa": true,
-        "browserify>crypto-browserify>public-encrypt>parse-asn1": true,
-        "ethereumjs-util>create-hash": true,
-        "ethereumjs-wallet>randombytes": true
-      }
-    },
-    "browserify>crypto-browserify>public-encrypt>browserify-rsa": {
-      "packages": {
-        "bn.js": true,
-        "browserify>buffer": true,
-        "ethereumjs-wallet>randombytes": true
-      }
-    },
-    "browserify>crypto-browserify>public-encrypt>parse-asn1": {
-      "packages": {
-        "browserify>buffer": true,
-        "browserify>crypto-browserify>browserify-cipher>evp_bytestokey": true,
-        "browserify>crypto-browserify>pbkdf2": true,
-        "browserify>crypto-browserify>public-encrypt>parse-asn1>asn1.js": true,
-        "ethereumjs-util>ethereum-cryptography>browserify-aes": true
-      }
-    },
-    "browserify>crypto-browserify>public-encrypt>parse-asn1>asn1.js": {
-      "packages": {
-        "@unstoppabledomains/resolution>elliptic>minimalistic-assert": true,
-        "bn.js": true,
-        "browserify>buffer": true,
-        "browserify>vm-browserify": true,
-        "pumpify>inherits": true
-      }
-    },
-    "browserify>crypto-browserify>randomfill": {
-      "globals": {
-        "crypto": true,
-        "msCrypto": true
-      },
-      "packages": {
-        "browserify>process": true,
-        "ethereumjs-wallet>randombytes": true,
-        "ethereumjs-wallet>safe-buffer": true
-      }
-    },
-    "browserify>events": {
-      "globals": {
-        "console": true
-      }
-    },
-    "browserify>https-browserify": {
-      "packages": {
-        "browserify>stream-http": true,
-        "browserify>url": true
-      }
-    },
-    "browserify>os-browserify": {
-      "globals": {
-        "location": true,
-        "navigator": true
-      }
-    },
-    "browserify>path-browserify": {
-      "packages": {
-        "browserify>process": true
-      }
-    },
-    "browserify>process": {
-      "globals": {
-        "clearTimeout": true,
-        "setTimeout": true
-      }
-    },
-    "browserify>punycode": {
-      "globals": {
-        "define": true
-      }
-    },
-    "browserify>stream-browserify": {
-      "packages": {
-        "browserify>events": true,
-        "pumpify>inherits": true,
-        "readable-stream": true
-      }
-    },
-    "browserify>stream-http": {
-      "globals": {
-        "AbortController": true,
-        "Blob": true,
-        "MSStreamReader": true,
-        "ReadableStream": true,
-        "WritableStream": true,
-        "XDomainRequest": true,
-        "XMLHttpRequest": true,
-        "clearTimeout": true,
-        "fetch": true,
-        "location.protocol.search": true,
-        "setTimeout": true
-      },
-      "packages": {
-        "browserify>buffer": true,
-        "browserify>process": true,
-        "browserify>stream-http>builtin-status-codes": true,
-        "browserify>stream-http>readable-stream": true,
-        "browserify>url": true,
-        "pumpify>inherits": true,
-        "watchify>xtend": true
-      }
-    },
-    "browserify>stream-http>readable-stream": {
-      "packages": {
-        "@storybook/api>util-deprecate": true,
-        "browserify>browser-resolve": true,
-        "browserify>buffer": true,
-        "browserify>events": true,
-        "browserify>process": true,
-        "browserify>string_decoder": true,
-        "pumpify>inherits": true
-      }
-    },
-    "browserify>string_decoder": {
-      "packages": {
-        "ethereumjs-wallet>safe-buffer": true
-      }
-    },
-    "browserify>timers-browserify": {
-      "globals": {
-        "clearInterval": true,
-        "clearTimeout": true,
-        "setInterval": true,
-        "setTimeout": true
-      },
-      "packages": {
-        "browserify>process": true
-      }
-    },
-    "browserify>url": {
-      "packages": {
-        "browserify>punycode": true,
-        "browserify>querystring-es3": true
-      }
-    },
-    "browserify>util": {
-      "globals": {
-        "console.error": true,
-        "console.log": true,
-        "console.trace": true,
-        "process": true
-      },
-      "packages": {
-        "browserify>process": true,
-        "browserify>util>inherits": true
-      }
-    },
-    "browserify>vm-browserify": {
-      "globals": {
-        "document.body.appendChild": true,
-        "document.body.removeChild": true,
-        "document.createElement": true
-      }
-    },
-    "classnames": {
-      "globals": {
-        "classNames": "write",
-        "define": true
-      }
-    },
-    "copy-to-clipboard": {
-      "globals": {
-        "clipboardData": true,
-        "console.error": true,
-        "console.warn": true,
-        "document.body.appendChild": true,
-        "document.body.removeChild": true,
-        "document.createElement": true,
-        "document.createRange": true,
-        "document.execCommand": true,
-        "document.getSelection": true,
-        "navigator.userAgent": true,
-        "prompt": true
-      },
-      "packages": {
-        "copy-to-clipboard>toggle-selection": true
-      }
-    },
-    "copy-to-clipboard>toggle-selection": {
-      "globals": {
-        "document.activeElement": true,
-        "document.getSelection": true
-      }
-    },
-    "currency-formatter": {
-      "packages": {
-        "currency-formatter>accounting": true,
-        "currency-formatter>locale-currency": true,
-        "react>object-assign": true
-      }
-    },
-    "currency-formatter>accounting": {
-      "globals": {
-        "define": true
-      }
-    },
-    "currency-formatter>locale-currency": {
-      "globals": {
-        "countryCode": true
-      }
-    },
-    "debounce-stream": {
-      "packages": {
-        "debounce-stream>debounce": true,
-        "debounce-stream>duplexer": true,
-        "debounce-stream>through": true
-      }
-    },
-    "debounce-stream>debounce": {
-      "globals": {
-        "clearTimeout": true,
-        "setTimeout": true
-      }
-    },
-    "debounce-stream>duplexer": {
-      "packages": {
-        "browserify>stream-browserify": true
-      }
-    },
-    "debounce-stream>through": {
-      "packages": {
-        "browserify>process": true,
-        "browserify>stream-browserify": true
-      }
-    },
-    "depcheck>@vue/compiler-sfc>postcss>nanoid": {
-      "globals": {
-        "crypto.getRandomValues": true
-      }
-    },
-    "dependency-tree>precinct>detective-postcss>postcss>nanoid": {
-      "globals": {
-        "crypto.getRandomValues": true
-      }
-    },
-    "end-of-stream": {
-      "packages": {
-        "browserify>process": true,
-        "pump>once": true
-      }
-    },
-    "enzyme>has": {
-      "packages": {
-        "mocha>object.assign>function-bind": true
-      }
-    },
-    "enzyme>is-regex": {
-      "packages": {
-        "koa>is-generator-function>has-tostringtag": true,
-        "string.prototype.matchall>call-bind": true
-      }
-    },
-    "enzyme>object-is": {
-      "packages": {
-        "globalthis>define-properties": true,
-        "string.prototype.matchall>call-bind": true
-      }
-    },
-    "eslint>optionator>fast-levenshtein": {
-      "globals": {
-        "Intl": true,
-        "Levenshtein": "write",
-        "console.log": true,
-        "define": true,
-        "importScripts": true,
-        "postMessage": true
-      }
-    },
-    "eth-block-tracker": {
-      "globals": {
-        "clearTimeout": true,
-        "console.error": true,
-        "setTimeout": true
-      },
-      "packages": {
-        "eth-block-tracker>@metamask/utils": true,
-        "eth-block-tracker>pify": true,
-        "eth-query>json-rpc-random-id": true,
-        "json-rpc-engine>@metamask/safe-event-emitter": true
-      }
-    },
-    "eth-block-tracker>@metamask/utils": {
-      "globals": {
-        "TextDecoder": true,
-        "TextEncoder": true
-      },
-      "packages": {
-        "@metamask/snaps-utils>superstruct": true,
-        "browserify>buffer": true,
-        "nock>debug": true
-      }
-    },
-    "eth-ens-namehash": {
-      "globals": {
-        "name": "write"
-      },
-      "packages": {
-        "browserify>buffer": true,
-        "eth-ens-namehash>idna-uts46-hx": true,
-        "eth-ens-namehash>js-sha3": true
-      }
-    },
-    "eth-ens-namehash>idna-uts46-hx": {
-      "globals": {
-        "define": true
-      },
-      "packages": {
-        "browserify>punycode": true
-      }
-    },
-    "eth-ens-namehash>js-sha3": {
-      "packages": {
-        "browserify>process": true
-      }
-    },
-    "eth-json-rpc-filters": {
-      "globals": {
-        "console.error": true,
-        "results": "write"
-      },
-      "packages": {
-        "await-semaphore": true,
-        "eth-json-rpc-filters>eth-json-rpc-middleware": true,
-        "eth-json-rpc-filters>eth-json-rpc-middleware>pify": true,
-        "eth-json-rpc-filters>json-rpc-engine": true,
-        "eth-json-rpc-filters>lodash.flatmap": true,
-        "eth-query": true,
-        "safe-event-emitter": true
-      }
-    },
-    "eth-json-rpc-filters>eth-json-rpc-middleware": {
-      "packages": {
-        "eth-json-rpc-filters>json-rpc-engine": true
-      }
-    },
-    "eth-json-rpc-middleware": {
-      "globals": {
-        "URL": true,
-        "btoa": true,
-        "console.error": true,
-        "fetch": true,
-        "setTimeout": true
-      },
-      "packages": {
-        "browserify>browser-resolve": true,
-        "eth-block-tracker>@metamask/utils": true,
-        "eth-json-rpc-middleware>@metamask/eth-sig-util": true,
-        "eth-json-rpc-middleware>pify": true,
-        "eth-rpc-errors": true,
-        "json-rpc-engine": true,
-        "json-rpc-engine>@metamask/safe-event-emitter": true,
-        "lavamoat>json-stable-stringify": true,
-        "vinyl>clone": true
-      }
-    },
-    "eth-json-rpc-middleware>@metamask/eth-sig-util": {
-      "packages": {
-        "browserify>buffer": true,
-        "eth-json-rpc-middleware>@metamask/eth-sig-util>bn.js": true,
-        "eth-json-rpc-middleware>@metamask/eth-sig-util>ethereum-cryptography": true,
-        "eth-json-rpc-middleware>@metamask/eth-sig-util>ethjs-util": true,
-        "eth-lattice-keyring>@ethereumjs/util": true,
-        "eth-sig-util>tweetnacl": true,
-        "eth-sig-util>tweetnacl-util": true
-      }
-    },
-    "eth-json-rpc-middleware>@metamask/eth-sig-util>bn.js": {
-      "packages": {
-        "browserify>browser-resolve": true
-      }
-    },
-    "eth-json-rpc-middleware>@metamask/eth-sig-util>ethereum-cryptography": {
-      "globals": {
-        "TextDecoder": true,
-        "crypto": true
-      },
-      "packages": {
-        "eth-json-rpc-middleware>@metamask/eth-sig-util>ethereum-cryptography>@noble/hashes": true
-      }
-    },
-    "eth-json-rpc-middleware>@metamask/eth-sig-util>ethereum-cryptography>@noble/hashes": {
-      "globals": {
-        "TextEncoder": true,
-        "crypto": true
-      }
-    },
-    "eth-json-rpc-middleware>@metamask/eth-sig-util>ethjs-util": {
-      "packages": {
-        "browserify>buffer": true,
-        "ethjs>ethjs-util>is-hex-prefixed": true,
-        "ethjs>ethjs-util>strip-hex-prefix": true
-      }
-    },
-    "eth-keyring-controller": {
-      "packages": {
-        "browserify>buffer": true,
-        "browserify>events": true,
-        "eth-keyring-controller>@metamask/bip39": true,
-        "eth-keyring-controller>@metamask/eth-hd-keyring": true,
-        "eth-keyring-controller>browser-passworder": true,
-        "eth-keyring-controller>eth-simple-keyring": true,
-        "eth-keyring-controller>obs-store": true,
-        "eth-sig-util": true
-      }
-    },
-    "eth-keyring-controller>@metamask/bip39": {
-      "packages": {
-        "browserify>buffer": true,
-        "browserify>crypto-browserify>pbkdf2": true,
-        "ethereumjs-util>create-hash": true,
-        "ethereumjs-wallet>randombytes": true
-      }
-    },
-    "eth-keyring-controller>@metamask/eth-hd-keyring": {
-      "packages": {
-        "browserify>buffer": true,
-        "eth-keyring-controller>@metamask/bip39": true,
-        "eth-keyring-controller>@metamask/eth-hd-keyring>ethereumjs-wallet": true,
-        "eth-keyring-controller>eth-simple-keyring": true,
-        "eth-trezor-keyring>@metamask/eth-sig-util": true
-      }
-    },
-    "eth-keyring-controller>@metamask/eth-hd-keyring>ethereumjs-wallet": {
-      "packages": {
-        "@truffle/codec>utf8": true,
-        "browserify>buffer": true,
-        "browserify>crypto-browserify": true,
-        "eth-keyring-controller>@metamask/eth-hd-keyring>ethereumjs-wallet>uuid": true,
-        "ethereumjs-util": true,
-        "ethereumjs-util>ethereum-cryptography": true,
-        "ethereumjs-wallet>aes-js": true,
-        "ethereumjs-wallet>bs58check": true,
-        "ethereumjs-wallet>randombytes": true,
-        "ethers>@ethersproject/json-wallets>scrypt-js": true
-      }
-    },
-    "eth-keyring-controller>@metamask/eth-hd-keyring>ethereumjs-wallet>uuid": {
-      "globals": {
-        "crypto": true,
-        "msCrypto": true
-      }
-    },
-    "eth-keyring-controller>browser-passworder": {
-      "globals": {
-        "btoa": true,
-        "crypto": true
-      },
-      "packages": {
-        "eth-keyring-controller>browser-passworder>browserify-unibabel": true
-      }
-    },
-    "eth-keyring-controller>browser-passworder>browserify-unibabel": {
-      "globals": {
-        "atob": true,
-        "btoa": true
-      }
-    },
-    "eth-keyring-controller>eth-simple-keyring": {
-      "packages": {
-        "browserify>buffer": true,
-        "browserify>events": true,
-        "eth-keyring-controller>eth-simple-keyring>ethereumjs-wallet": true,
-        "eth-sig-util": true,
-        "ethereumjs-util": true
-      }
-    },
-    "eth-keyring-controller>eth-simple-keyring>ethereumjs-wallet": {
-      "packages": {
-        "@truffle/codec>utf8": true,
-        "browserify>buffer": true,
-        "browserify>crypto-browserify": true,
-        "eth-keyring-controller>eth-simple-keyring>ethereumjs-wallet>uuid": true,
-        "ethereumjs-util": true,
-        "ethereumjs-util>ethereum-cryptography": true,
-        "ethereumjs-wallet>aes-js": true,
-        "ethereumjs-wallet>bs58check": true,
-        "ethereumjs-wallet>randombytes": true,
-        "ethers>@ethersproject/json-wallets>scrypt-js": true
-      }
-    },
-    "eth-keyring-controller>eth-simple-keyring>ethereumjs-wallet>uuid": {
-      "globals": {
-        "crypto": true,
-        "msCrypto": true
-      }
-    },
-    "eth-keyring-controller>obs-store": {
-      "packages": {
-        "safe-event-emitter": true,
-        "watchify>xtend": true
-      }
-    },
-    "eth-lattice-keyring": {
-      "globals": {
-        "addEventListener": true,
-        "browser": true,
-        "clearInterval": true,
-        "fetch": true,
-        "open": true,
-        "setInterval": true
-      },
-      "packages": {
-        "browserify>buffer": true,
-        "browserify>crypto-browserify": true,
-        "browserify>events": true,
-        "eth-lattice-keyring>@ethereumjs/tx": true,
-        "eth-lattice-keyring>@ethereumjs/util": true,
-        "eth-lattice-keyring>bn.js": true,
-        "eth-lattice-keyring>gridplus-sdk": true,
-        "eth-lattice-keyring>rlp": true
-      }
-    },
-    "eth-lattice-keyring>@ethereumjs/tx": {
-      "packages": {
-        "@ethereumjs/common": true,
-        "browserify>buffer": true,
-        "browserify>insert-module-globals>is-buffer": true,
-        "ethereumjs-util": true
-      }
-    },
-    "eth-lattice-keyring>@ethereumjs/util": {
-      "packages": {
-        "browserify>buffer": true,
-        "browserify>insert-module-globals>is-buffer": true,
-        "eth-lattice-keyring>@ethereumjs/util>@ethereumjs/rlp": true,
-        "eth-lattice-keyring>@ethereumjs/util>ethereum-cryptography": true
-      }
-    },
-    "eth-lattice-keyring>@ethereumjs/util>@ethereumjs/rlp": {
-      "globals": {
-        "TextEncoder": true
-      }
-    },
-    "eth-lattice-keyring>@ethereumjs/util>ethereum-cryptography": {
-      "globals": {
-        "TextDecoder": true,
-        "crypto": true
-      },
-      "packages": {
-        "eth-lattice-keyring>@ethereumjs/util>ethereum-cryptography>@noble/hashes": true,
-        "eth-lattice-keyring>@ethereumjs/util>ethereum-cryptography>@noble/secp256k1": true
-      }
-    },
-    "eth-lattice-keyring>@ethereumjs/util>ethereum-cryptography>@noble/hashes": {
-      "globals": {
-        "TextEncoder": true,
-        "crypto": true
-      }
-    },
-    "eth-lattice-keyring>@ethereumjs/util>ethereum-cryptography>@noble/secp256k1": {
-      "globals": {
-        "crypto": true
-      },
-      "packages": {
-        "browserify>browser-resolve": true
-      }
-    },
-    "eth-lattice-keyring>bn.js": {
-      "globals": {
-        "Buffer": true
-      },
-      "packages": {
-        "browserify>browser-resolve": true
-      }
-    },
-    "eth-lattice-keyring>gridplus-sdk": {
-      "globals": {
-        "AbortController": true,
-        "Request": true,
-        "__values": true,
-        "caches": true,
-        "clearTimeout": true,
-        "console.error": true,
-        "console.log": true,
-        "console.warn": true,
-        "fetch": true,
-        "setTimeout": true
-      },
-      "packages": {
-        "@ethereumjs/common>crc-32": true,
-        "@metamask/controllers>@ethersproject/abi": true,
-        "@unstoppabledomains/resolution>elliptic": true,
-        "bn.js": true,
-        "browserify>buffer": true,
-        "browserify>process": true,
-        "eth-lattice-keyring>gridplus-sdk>@ethereumjs/common": true,
-        "eth-lattice-keyring>gridplus-sdk>@ethereumjs/tx": true,
-        "eth-lattice-keyring>gridplus-sdk>bech32": true,
-        "eth-lattice-keyring>gridplus-sdk>bignumber.js": true,
-        "eth-lattice-keyring>gridplus-sdk>bitwise": true,
-        "eth-lattice-keyring>gridplus-sdk>borc": true,
-        "eth-lattice-keyring>gridplus-sdk>eth-eip712-util-browser": true,
-        "eth-lattice-keyring>gridplus-sdk>js-sha3": true,
-        "eth-lattice-keyring>gridplus-sdk>rlp": true,
-        "ethereumjs-wallet>aes-js": true,
-        "ethereumjs-wallet>bs58check": true,
-        "ethers>@ethersproject/sha2>hash.js": true,
-        "ganache>secp256k1": true,
-        "lodash": true
-      }
-    },
-    "eth-lattice-keyring>gridplus-sdk>@ethereumjs/common": {
-      "packages": {
-        "@ethereumjs/common>crc-32": true,
-        "browserify>buffer": true,
-        "browserify>events": true,
-        "ethereumjs-util": true
-      }
-    },
-    "eth-lattice-keyring>gridplus-sdk>@ethereumjs/tx": {
-      "packages": {
-        "browserify>buffer": true,
-        "browserify>insert-module-globals>is-buffer": true,
-        "eth-lattice-keyring>gridplus-sdk>@ethereumjs/tx>@ethereumjs/common": true,
-        "ethereumjs-util": true
-      }
-    },
-    "eth-lattice-keyring>gridplus-sdk>@ethereumjs/tx>@ethereumjs/common": {
-      "packages": {
-        "@ethereumjs/common>crc-32": true,
-        "browserify>buffer": true,
-        "browserify>events": true,
-        "ethereumjs-util": true
-      }
-    },
-    "eth-lattice-keyring>gridplus-sdk>bignumber.js": {
-      "globals": {
-        "crypto": true,
-        "define": true
-      }
-    },
-    "eth-lattice-keyring>gridplus-sdk>bitwise": {
-      "packages": {
-        "browserify>buffer": true
-      }
-    },
-    "eth-lattice-keyring>gridplus-sdk>borc": {
-      "globals": {
-        "console": true
-      },
-      "packages": {
-        "browserify>buffer": true,
-        "browserify>buffer>ieee754": true,
-        "eth-lattice-keyring>gridplus-sdk>borc>bignumber.js": true,
-        "eth-lattice-keyring>gridplus-sdk>borc>iso-url": true
-      }
-    },
-    "eth-lattice-keyring>gridplus-sdk>borc>bignumber.js": {
-      "globals": {
-        "crypto": true,
-        "define": true
-      }
-    },
-    "eth-lattice-keyring>gridplus-sdk>borc>iso-url": {
-      "globals": {
-        "URL": true,
-        "URLSearchParams": true,
-        "location": true
-      }
-    },
-    "eth-lattice-keyring>gridplus-sdk>eth-eip712-util-browser": {
-      "globals": {
-        "intToBuffer": true
-      },
-      "packages": {
-        "eth-lattice-keyring>gridplus-sdk>eth-eip712-util-browser>bn.js": true,
-        "eth-lattice-keyring>gridplus-sdk>eth-eip712-util-browser>buffer": true,
-        "eth-lattice-keyring>gridplus-sdk>eth-eip712-util-browser>js-sha3": true
-      }
-    },
-    "eth-lattice-keyring>gridplus-sdk>eth-eip712-util-browser>bn.js": {
-      "globals": {
-        "Buffer": true
-      },
-      "packages": {
-        "browserify>browser-resolve": true
-      }
-    },
-    "eth-lattice-keyring>gridplus-sdk>eth-eip712-util-browser>buffer": {
-      "globals": {
-        "console": true
-      },
-      "packages": {
-        "base64-js": true,
-        "browserify>buffer>ieee754": true
-      }
-    },
-    "eth-lattice-keyring>gridplus-sdk>eth-eip712-util-browser>js-sha3": {
-      "globals": {
-        "define": true
-      },
-      "packages": {
-        "browserify>process": true
-      }
-    },
-    "eth-lattice-keyring>gridplus-sdk>js-sha3": {
-      "globals": {
-        "define": true
-      },
-      "packages": {
-        "browserify>process": true
-      }
-    },
-    "eth-lattice-keyring>gridplus-sdk>rlp": {
-      "globals": {
-        "TextEncoder": true
-      }
-    },
-    "eth-lattice-keyring>rlp": {
-      "globals": {
-        "TextEncoder": true
-      }
-    },
-    "eth-method-registry": {
-      "packages": {
-        "ethjs": true
-      }
-    },
-    "eth-query": {
-      "packages": {
-        "eth-query>json-rpc-random-id": true,
-        "nock>debug": true,
-        "watchify>xtend": true
-      }
-    },
-    "eth-rpc-errors": {
-      "packages": {
-        "eth-rpc-errors>fast-safe-stringify": true
-      }
-    },
-    "eth-sig-util": {
-      "packages": {
-        "browserify>buffer": true,
-        "eth-sig-util>ethereumjs-util": true,
-        "eth-sig-util>tweetnacl": true,
-        "eth-sig-util>tweetnacl-util": true,
-        "ethereumjs-abi": true
-      }
-    },
-    "eth-sig-util>ethereumjs-util": {
-      "packages": {
-        "@unstoppabledomains/resolution>elliptic": true,
-        "bn.js": true,
-        "browserify>assert": true,
-        "browserify>buffer": true,
-        "eth-sig-util>ethereumjs-util>ethjs-util": true,
-        "ethereumjs-util>create-hash": true,
-        "ethereumjs-util>ethereum-cryptography": true,
-        "ethereumjs-util>rlp": true,
-        "ethereumjs-wallet>safe-buffer": true
-      }
-    },
-    "eth-sig-util>ethereumjs-util>ethjs-util": {
-      "packages": {
-        "browserify>buffer": true,
-        "ethjs>ethjs-util>is-hex-prefixed": true,
-        "ethjs>ethjs-util>strip-hex-prefix": true
-      }
-    },
-    "eth-sig-util>tweetnacl": {
-      "globals": {
-        "crypto": true,
-        "msCrypto": true,
-        "nacl": "write"
-      },
-      "packages": {
-        "browserify>browser-resolve": true
-      }
-    },
-    "eth-sig-util>tweetnacl-util": {
-      "globals": {
-        "atob": true,
-        "btoa": true
-      },
-      "packages": {
-        "browserify>browser-resolve": true
-      }
-    },
-    "eth-trezor-keyring": {
-      "globals": {
-        "setTimeout": true
-      },
-      "packages": {
-        "@ethereumjs/tx": true,
-        "browserify>buffer": true,
-        "browserify>events": true,
-        "eth-trezor-keyring>hdkey": true,
-        "eth-trezor-keyring>trezor-connect": true,
-        "ethereumjs-util": true
-      }
-    },
-    "eth-trezor-keyring>@metamask/eth-sig-util": {
-      "packages": {
-        "browserify>buffer": true,
-        "eth-sig-util>tweetnacl": true,
-        "eth-sig-util>tweetnacl-util": true,
-        "eth-trezor-keyring>@metamask/eth-sig-util>ethereumjs-util": true,
-        "eth-trezor-keyring>@metamask/eth-sig-util>ethjs-util": true,
-        "ethereumjs-abi": true
-      }
-    },
-    "eth-trezor-keyring>@metamask/eth-sig-util>ethereumjs-util": {
-      "packages": {
-        "@unstoppabledomains/resolution>elliptic": true,
-        "bn.js": true,
-        "browserify>assert": true,
-        "browserify>buffer": true,
-        "eth-trezor-keyring>@metamask/eth-sig-util>ethjs-util": true,
-        "ethereumjs-util>create-hash": true,
-        "ethereumjs-util>ethereum-cryptography": true,
-        "ethereumjs-util>rlp": true
-      }
-    },
-    "eth-trezor-keyring>@metamask/eth-sig-util>ethjs-util": {
-      "packages": {
-        "browserify>buffer": true,
-        "ethjs>ethjs-util>is-hex-prefixed": true,
-        "ethjs>ethjs-util>strip-hex-prefix": true
-      }
-    },
-    "eth-trezor-keyring>hdkey": {
-      "packages": {
-        "browserify>assert": true,
-        "browserify>crypto-browserify": true,
-        "eth-trezor-keyring>hdkey>coinstring": true,
-        "eth-trezor-keyring>hdkey>secp256k1": true,
-        "ethereumjs-wallet>safe-buffer": true
-      }
-    },
-    "eth-trezor-keyring>hdkey>coinstring": {
-      "packages": {
-        "browserify>buffer": true,
-        "eth-trezor-keyring>hdkey>coinstring>bs58": true,
-        "ethereumjs-util>create-hash": true
-      }
-    },
-    "eth-trezor-keyring>hdkey>secp256k1": {
-      "packages": {
-        "@unstoppabledomains/resolution>elliptic": true,
-        "bn.js": true,
-        "browserify>insert-module-globals>is-buffer": true,
-        "eth-trezor-keyring>hdkey>secp256k1>bip66": true,
-        "ethereumjs-util>create-hash": true,
-        "ethereumjs-wallet>safe-buffer": true
-      }
-    },
-    "eth-trezor-keyring>hdkey>secp256k1>bip66": {
-      "packages": {
-        "ethereumjs-wallet>safe-buffer": true
-      }
-    },
-    "eth-trezor-keyring>trezor-connect": {
-      "globals": {
-        "__TREZOR_CONNECT_SRC": true,
-        "addEventListener": true,
-        "btoa": true,
-        "chrome": true,
-        "clearInterval": true,
-        "clearTimeout": true,
-        "console": true,
-        "document.body": true,
-        "document.createElement": true,
-        "document.createTextNode": true,
-        "document.getElementById": true,
-        "document.querySelectorAll": true,
-        "location": true,
-        "navigator": true,
-        "open": true,
-        "removeEventListener": true,
-        "setInterval": true,
-        "setTimeout": true
-      },
-      "packages": {
-        "@babel/runtime": true,
-        "@unstoppabledomains/resolution>cross-fetch": true,
-        "browserify>events": true,
-        "eth-trezor-keyring>@metamask/eth-sig-util": true
-      }
-    },
-    "ethereumjs-abi": {
-      "packages": {
-        "bn.js": true,
-        "browserify>buffer": true,
-        "ethereumjs-abi>ethereumjs-util": true
-      }
-    },
-    "ethereumjs-abi>ethereumjs-util": {
-      "packages": {
-        "@unstoppabledomains/resolution>elliptic": true,
-        "bn.js": true,
-        "browserify>assert": true,
-        "browserify>buffer": true,
-        "ethereumjs-abi>ethereumjs-util>ethjs-util": true,
-        "ethereumjs-util>create-hash": true,
-        "ethereumjs-util>ethereum-cryptography": true,
-        "ethereumjs-util>rlp": true
-      }
-    },
-    "ethereumjs-abi>ethereumjs-util>ethjs-util": {
-      "packages": {
-        "browserify>buffer": true,
-        "ethjs>ethjs-util>is-hex-prefixed": true,
-        "ethjs>ethjs-util>strip-hex-prefix": true
-      }
-    },
-    "ethereumjs-util": {
-      "packages": {
-        "browserify>assert": true,
-        "browserify>buffer": true,
-        "browserify>insert-module-globals>is-buffer": true,
-        "ethereumjs-util>bn.js": true,
-        "ethereumjs-util>create-hash": true,
-        "ethereumjs-util>ethereum-cryptography": true,
-        "ethereumjs-util>rlp": true
-      }
-    },
-    "ethereumjs-util>bn.js": {
-      "globals": {
-        "Buffer": true
-      },
-      "packages": {
-        "browserify>browser-resolve": true
-      }
-    },
-    "ethereumjs-util>create-hash": {
-      "packages": {
-        "addons-linter>sha.js": true,
-        "ethereumjs-util>create-hash>cipher-base": true,
-        "ethereumjs-util>create-hash>md5.js": true,
-        "ethereumjs-util>create-hash>ripemd160": true,
-        "pumpify>inherits": true
-      }
-    },
-    "ethereumjs-util>create-hash>cipher-base": {
-      "packages": {
-        "browserify>stream-browserify": true,
-        "browserify>string_decoder": true,
-        "ethereumjs-wallet>safe-buffer": true,
-        "pumpify>inherits": true
-      }
-    },
-    "ethereumjs-util>create-hash>md5.js": {
-      "packages": {
-        "ethereumjs-util>create-hash>md5.js>hash-base": true,
-        "ethereumjs-wallet>safe-buffer": true,
-        "pumpify>inherits": true
-      }
-    },
-    "ethereumjs-util>create-hash>md5.js>hash-base": {
-      "packages": {
-        "ethereumjs-util>create-hash>md5.js>hash-base>readable-stream": true,
-        "ethereumjs-wallet>safe-buffer": true,
-        "pumpify>inherits": true
-      }
-    },
-    "ethereumjs-util>create-hash>md5.js>hash-base>readable-stream": {
-      "packages": {
-        "@storybook/api>util-deprecate": true,
-        "browserify>browser-resolve": true,
-        "browserify>buffer": true,
-        "browserify>events": true,
-        "browserify>process": true,
-        "browserify>string_decoder": true,
-        "pumpify>inherits": true
-      }
-    },
-    "ethereumjs-util>create-hash>ripemd160": {
-      "packages": {
-        "browserify>buffer": true,
-        "ethereumjs-util>create-hash>md5.js>hash-base": true,
-        "pumpify>inherits": true
-      }
-    },
-    "ethereumjs-util>ethereum-cryptography": {
-      "packages": {
-        "browserify>assert": true,
-        "browserify>buffer": true,
-        "browserify>crypto-browserify>create-hmac": true,
-        "ethereumjs-util>ethereum-cryptography>keccak": true,
-        "ethereumjs-util>ethereum-cryptography>secp256k1": true,
-        "ethereumjs-wallet>bs58check": true,
-        "ethereumjs-wallet>randombytes": true,
-        "ethereumjs-wallet>safe-buffer": true,
-        "ethers>@ethersproject/sha2>hash.js": true
-      }
-    },
-    "ethereumjs-util>ethereum-cryptography>browserify-aes": {
-      "packages": {
-        "browserify>buffer": true,
-        "browserify>crypto-browserify>browserify-cipher>evp_bytestokey": true,
-        "ethereumjs-util>create-hash>cipher-base": true,
-        "ethereumjs-util>ethereum-cryptography>browserify-aes>buffer-xor": true,
-        "ethereumjs-wallet>safe-buffer": true,
-        "pumpify>inherits": true
-      }
-    },
-    "ethereumjs-util>ethereum-cryptography>browserify-aes>buffer-xor": {
-      "packages": {
-        "browserify>buffer": true
-      }
-    },
-    "ethereumjs-util>ethereum-cryptography>keccak": {
-      "packages": {
-        "browserify>buffer": true,
-        "ethereumjs-util>ethereum-cryptography>keccak>readable-stream": true
-      }
-    },
-    "ethereumjs-util>ethereum-cryptography>keccak>readable-stream": {
-      "packages": {
-        "@storybook/api>util-deprecate": true,
-        "browserify>browser-resolve": true,
-        "browserify>buffer": true,
-        "browserify>events": true,
-        "browserify>process": true,
-        "browserify>string_decoder": true,
-        "pumpify>inherits": true
-      }
-    },
-    "ethereumjs-util>ethereum-cryptography>secp256k1": {
-      "packages": {
-        "@unstoppabledomains/resolution>elliptic": true
-      }
-    },
-    "ethereumjs-util>rlp": {
-      "packages": {
-        "browserify>buffer": true,
-        "ethereumjs-util>rlp>bn.js": true
-      }
-    },
-    "ethereumjs-util>rlp>bn.js": {
-      "globals": {
-        "Buffer": true
-      },
-      "packages": {
-        "browserify>browser-resolve": true
-      }
-    },
-    "ethereumjs-wallet": {
-      "packages": {
-=======
->>>>>>> 423e0854
+      "packages": {
         "@truffle/codec>utf8": true,
         "@truffle/codec>web3-utils>bn.js": true,
         "@truffle/codec>web3-utils>ethereum-bloom-filters": true,
@@ -3343,18 +1932,7 @@
         "Buffer": true
       },
       "packages": {
-<<<<<<< HEAD
-        "@unstoppabledomains/resolution>elliptic": true,
-        "bn.js": true,
-        "browserify>assert": true,
-        "browserify>buffer": true,
-        "ethereumjs-util>create-hash": true,
-        "ethereumjs-util>ethereum-cryptography": true,
-        "ethereumjs-util>rlp": true,
-        "ethereumjs-wallet>ethereumjs-util>ethjs-util": true
-=======
         "browserify>browser-resolve": true
->>>>>>> 423e0854
       }
     },
     "@truffle/codec>web3-utils>ethereum-bloom-filters": {
@@ -3613,6 +2191,66 @@
         "browserify>browser-resolve": true
       }
     },
+    "@unstoppabledomains/resolution": {
+      "globals": {
+        "__values": true
+      },
+      "packages": {
+        "@metamask/controllers>@ethersproject/abi": true,
+        "@unstoppabledomains/resolution>cross-fetch": true,
+        "@unstoppabledomains/resolution>crypto-js": true,
+        "@unstoppabledomains/resolution>elliptic": true,
+        "bn.js": true,
+        "browserify>buffer": true,
+        "ethjs>js-sha3": true
+      }
+    },
+    "@unstoppabledomains/resolution>cross-fetch": {
+      "globals": {
+        "Blob": true,
+        "FileReader": true,
+        "FormData": true,
+        "URLSearchParams.prototype.isPrototypeOf": true,
+        "XMLHttpRequest": true
+      }
+    },
+    "@unstoppabledomains/resolution>crypto-js": {
+      "globals": {
+        "crypto": true,
+        "define": true,
+        "msCrypto": true
+      },
+      "packages": {
+        "browserify>browser-resolve": true
+      }
+    },
+    "@unstoppabledomains/resolution>elliptic": {
+      "packages": {
+        "@unstoppabledomains/resolution>elliptic>brorand": true,
+        "@unstoppabledomains/resolution>elliptic>hmac-drbg": true,
+        "@unstoppabledomains/resolution>elliptic>minimalistic-assert": true,
+        "@unstoppabledomains/resolution>elliptic>minimalistic-crypto-utils": true,
+        "bn.js": true,
+        "ethers>@ethersproject/sha2>hash.js": true,
+        "pumpify>inherits": true
+      }
+    },
+    "@unstoppabledomains/resolution>elliptic>brorand": {
+      "globals": {
+        "crypto": true,
+        "msCrypto": true
+      },
+      "packages": {
+        "browserify>browser-resolve": true
+      }
+    },
+    "@unstoppabledomains/resolution>elliptic>hmac-drbg": {
+      "packages": {
+        "@unstoppabledomains/resolution>elliptic>minimalistic-assert": true,
+        "@unstoppabledomains/resolution>elliptic>minimalistic-crypto-utils": true,
+        "ethers>@ethersproject/sha2>hash.js": true
+      }
+    },
     "@zxing/browser": {
       "globals": {
         "HTMLElement": true,
@@ -3748,6 +2386,7 @@
     "browserify>crypto-browserify>browserify-cipher>browserify-des>des.js": {
       "packages": {
         "ganache>secp256k1>elliptic>minimalistic-assert": true,
+        "@unstoppabledomains/resolution>elliptic>minimalistic-assert": true,
         "pumpify>inherits": true
       }
     },
@@ -3759,6 +2398,7 @@
     },
     "browserify>crypto-browserify>browserify-sign": {
       "packages": {
+        "@unstoppabledomains/resolution>elliptic": true,
         "bn.js": true,
         "browserify>buffer": true,
         "browserify>crypto-browserify>create-hmac": true,
@@ -3772,6 +2412,7 @@
     },
     "browserify>crypto-browserify>create-ecdh": {
       "packages": {
+        "@unstoppabledomains/resolution>elliptic": true,
         "bn.js": true,
         "browserify>buffer": true,
         "ganache>secp256k1>elliptic": true
@@ -3799,6 +2440,7 @@
       "packages": {
         "bn.js": true,
         "ganache>secp256k1>elliptic>brorand": true
+        "@unstoppabledomains/resolution>elliptic>brorand": true,
       }
     },
     "browserify>crypto-browserify>pbkdf2": {
@@ -3845,6 +2487,7 @@
     },
     "browserify>crypto-browserify>public-encrypt>parse-asn1>asn1.js": {
       "packages": {
+        "@unstoppabledomains/resolution>elliptic>minimalistic-assert": true,
         "bn.js": true,
         "browserify>buffer": true,
         "browserify>vm-browserify": true,
@@ -3915,14 +2558,7 @@
         "setTimeout": true
       },
       "packages": {
-<<<<<<< HEAD
-        "@unstoppabledomains/resolution>elliptic": true,
-        "ethers>@ethersproject/contracts>@ethersproject/bytes": true,
-        "ethers>@ethersproject/contracts>@ethersproject/logger": true,
-        "ethers>@ethersproject/contracts>@ethersproject/properties": true
-=======
         "browserify>process": true
->>>>>>> 423e0854
       }
     },
     "browserify>url": {
@@ -4222,6 +2858,7 @@
       "packages": {
         "@ethereumjs/common>crc-32": true,
         "@ethersproject/abi": true,
+        "@unstoppabledomains/resolution>elliptic": true,
         "bn.js": true,
         "browserify>buffer": true,
         "browserify>process": true,
@@ -4240,6 +2877,8 @@
         "ethereumjs-wallet>aes-js": true,
         "ethereumjs-wallet>bs58check": true,
         "ganache>secp256k1>elliptic": true,
+        "ethers>@ethersproject/sha2>hash.js": true,
+        "ganache>secp256k1": true,
         "lodash": true
       }
     },
@@ -4295,20 +2934,11 @@
         "define": true
       }
     },
-<<<<<<< HEAD
-    "ethers>@ethersproject/providers>@ethersproject/transactions>@ethersproject/signing-key": {
-      "packages": {
-        "@unstoppabledomains/resolution>elliptic": true,
-        "ethers>@ethersproject/providers>@ethersproject/bytes": true,
-        "ethers>@ethersproject/providers>@ethersproject/logger": true,
-        "ethers>@ethersproject/providers>@ethersproject/properties": true
-=======
     "eth-lattice-keyring>gridplus-sdk>borc>iso-url": {
       "globals": {
         "URL": true,
         "URLSearchParams": true,
         "location": true
->>>>>>> 423e0854
       }
     },
     "eth-lattice-keyring>gridplus-sdk>eth-eip712-util-browser": {
@@ -4376,26 +3006,14 @@
     },
     "eth-method-registry": {
       "packages": {
-<<<<<<< HEAD
-        "@unstoppabledomains/resolution>elliptic>minimalistic-assert": true,
-        "pumpify>inherits": true
-=======
         "ethjs": true
->>>>>>> 423e0854
       }
     },
     "eth-query": {
       "packages": {
-<<<<<<< HEAD
-        "@unstoppabledomains/resolution>elliptic": true,
-        "ethers>@ethersproject/signing-key>@ethersproject/bytes": true,
-        "ethers>@ethersproject/signing-key>@ethersproject/logger": true,
-        "ethers>@ethersproject/signing-key>@ethersproject/properties": true
-=======
         "eth-query>json-rpc-random-id": true,
         "nock>debug": true,
         "watchify>xtend": true
->>>>>>> 423e0854
       }
     },
     "eth-rpc-errors": {
@@ -4414,6 +3032,7 @@
     },
     "eth-sig-util>ethereumjs-util": {
       "packages": {
+        "@unstoppabledomains/resolution>elliptic": true,
         "bn.js": true,
         "browserify>assert": true,
         "browserify>buffer": true,
@@ -4425,9 +3044,6 @@
         "ganache>secp256k1>elliptic": true
       }
     },
-<<<<<<< HEAD
-    "ethers>@ethersproject/solidity": {
-=======
     "eth-sig-util>ethereumjs-util>ethjs-util": {
       "packages": {
         "browserify>buffer": true,
@@ -4458,7 +3074,6 @@
       "globals": {
         "setTimeout": true
       },
->>>>>>> 423e0854
       "packages": {
         "@ethereumjs/tx": true,
         "browserify>buffer": true,
@@ -4466,6 +3081,35 @@
         "eth-trezor-keyring>hdkey": true,
         "eth-trezor-keyring>trezor-connect": true,
         "ethereumjs-util": true
+      }
+    },
+    "eth-trezor-keyring>@metamask/eth-sig-util": {
+      "packages": {
+        "browserify>buffer": true,
+        "eth-sig-util>tweetnacl": true,
+        "eth-sig-util>tweetnacl-util": true,
+        "eth-trezor-keyring>@metamask/eth-sig-util>ethereumjs-util": true,
+        "eth-trezor-keyring>@metamask/eth-sig-util>ethjs-util": true,
+        "ethereumjs-abi": true
+      }
+    },
+    "eth-trezor-keyring>@metamask/eth-sig-util>ethereumjs-util": {
+      "packages": {
+        "@unstoppabledomains/resolution>elliptic": true,
+        "bn.js": true,
+        "browserify>assert": true,
+        "browserify>buffer": true,
+        "eth-trezor-keyring>@metamask/eth-sig-util>ethjs-util": true,
+        "ethereumjs-util>create-hash": true,
+        "ethereumjs-util>ethereum-cryptography": true,
+        "ethereumjs-util>rlp": true
+      }
+    },
+    "eth-trezor-keyring>@metamask/eth-sig-util>ethjs-util": {
+      "packages": {
+        "browserify>buffer": true,
+        "ethjs>ethjs-util>is-hex-prefixed": true,
+        "ethjs>ethjs-util>strip-hex-prefix": true
       }
     },
     "eth-trezor-keyring>hdkey": {
@@ -4486,6 +3130,7 @@
     },
     "eth-trezor-keyring>hdkey>secp256k1": {
       "packages": {
+        "@unstoppabledomains/resolution>elliptic": true,
         "bn.js": true,
         "browserify>insert-module-globals>is-buffer": true,
         "eth-trezor-keyring>hdkey>secp256k1>bip66": true,
@@ -4523,17 +3168,10 @@
       "packages": {
         "@babel/runtime": true,
         "@metamask/eth-keyring-controller>@metamask/eth-sig-util": true,
+        "@unstoppabledomains/resolution>cross-fetch": true,
         "browserify>events": true,
         "eth-trezor-keyring>trezor-connect>cross-fetch": true
-      }
-    },
-    "eth-trezor-keyring>trezor-connect>cross-fetch": {
-      "globals": {
-        "Blob": true,
-        "FileReader": true,
-        "FormData": true,
-        "URLSearchParams.prototype.isPrototypeOf": true,
-        "XMLHttpRequest": true
+        "eth-trezor-keyring>@metamask/eth-sig-util": true
       }
     },
     "ethereumjs-abi": {
@@ -4545,6 +3183,7 @@
     },
     "ethereumjs-abi>ethereumjs-util": {
       "packages": {
+        "@unstoppabledomains/resolution>elliptic": true,
         "bn.js": true,
         "browserify>assert": true,
         "browserify>buffer": true,
@@ -4625,16 +3264,9 @@
     },
     "ethereumjs-util>create-hash>ripemd160": {
       "packages": {
-<<<<<<< HEAD
-        "@unstoppabledomains/resolution>elliptic": true,
-        "ethers>@ethersproject/transactions>@ethersproject/bytes": true,
-        "ethers>@ethersproject/transactions>@ethersproject/logger": true,
-        "ethers>@ethersproject/transactions>@ethersproject/properties": true
-=======
         "browserify>buffer": true,
         "ethereumjs-util>create-hash>md5.js>hash-base": true,
         "pumpify>inherits": true
->>>>>>> 423e0854
       }
     },
     "ethereumjs-util>ethereum-cryptography": {
@@ -4695,6 +3327,7 @@
     "ethereumjs-util>ethereum-cryptography>secp256k1": {
       "packages": {
         "ganache>secp256k1>elliptic": true
+        "@unstoppabledomains/resolution>elliptic": true
       }
     },
     "ethereumjs-util>rlp": {
@@ -4708,14 +3341,7 @@
         "Buffer": true
       },
       "packages": {
-<<<<<<< HEAD
-        "@ethersproject/bignumber>@ethersproject/bytes": true,
-        "@ethersproject/bignumber>@ethersproject/logger": true,
-        "@unstoppabledomains/resolution>elliptic": true,
-        "ethers>@ethersproject/wallet>@ethersproject/properties": true
-=======
         "browserify>browser-resolve": true
->>>>>>> 423e0854
       }
     },
     "ethereumjs-wallet": {
@@ -4755,6 +3381,7 @@
     },
     "ethereumjs-wallet>ethereumjs-util": {
       "packages": {
+        "@unstoppabledomains/resolution>elliptic": true,
         "bn.js": true,
         "browserify>assert": true,
         "browserify>buffer": true,
@@ -4799,9 +3426,1190 @@
         "msCrypto": true
       }
     },
+    "ethers": {
+      "packages": {
+        "ethers>@ethersproject/abi": true,
+        "ethers>@ethersproject/abstract-signer": true,
+        "ethers>@ethersproject/address": true,
+        "ethers>@ethersproject/base64": true,
+        "ethers>@ethersproject/basex": true,
+        "ethers>@ethersproject/bignumber": true,
+        "ethers>@ethersproject/bytes": true,
+        "ethers>@ethersproject/constants": true,
+        "ethers>@ethersproject/contracts": true,
+        "ethers>@ethersproject/hash": true,
+        "ethers>@ethersproject/hdnode": true,
+        "ethers>@ethersproject/json-wallets": true,
+        "ethers>@ethersproject/keccak256": true,
+        "ethers>@ethersproject/logger": true,
+        "ethers>@ethersproject/properties": true,
+        "ethers>@ethersproject/providers": true,
+        "ethers>@ethersproject/random": true,
+        "ethers>@ethersproject/rlp": true,
+        "ethers>@ethersproject/sha2": true,
+        "ethers>@ethersproject/signing-key": true,
+        "ethers>@ethersproject/solidity": true,
+        "ethers>@ethersproject/strings": true,
+        "ethers>@ethersproject/transactions": true,
+        "ethers>@ethersproject/units": true,
+        "ethers>@ethersproject/wallet": true,
+        "ethers>@ethersproject/web": true,
+        "ethers>@ethersproject/wordlists": true
+      }
+    },
+    "ethers>@ethersproject/abi": {
+      "globals": {
+        "console.log": true
+      },
+      "packages": {
+        "ethers>@ethersproject/abi>@ethersproject/address": true,
+        "ethers>@ethersproject/abi>@ethersproject/bignumber": true,
+        "ethers>@ethersproject/abi>@ethersproject/bytes": true,
+        "ethers>@ethersproject/abi>@ethersproject/constants": true,
+        "ethers>@ethersproject/abi>@ethersproject/hash": true,
+        "ethers>@ethersproject/abi>@ethersproject/keccak256": true,
+        "ethers>@ethersproject/abi>@ethersproject/logger": true,
+        "ethers>@ethersproject/abi>@ethersproject/properties": true,
+        "ethers>@ethersproject/abi>@ethersproject/strings": true
+      }
+    },
+    "ethers>@ethersproject/abi>@ethersproject/address": {
+      "packages": {
+        "ethers>@ethersproject/abi>@ethersproject/address>@ethersproject/rlp": true,
+        "ethers>@ethersproject/abi>@ethersproject/bignumber": true,
+        "ethers>@ethersproject/abi>@ethersproject/bytes": true,
+        "ethers>@ethersproject/abi>@ethersproject/keccak256": true,
+        "ethers>@ethersproject/abi>@ethersproject/logger": true
+      }
+    },
+    "ethers>@ethersproject/abi>@ethersproject/address>@ethersproject/rlp": {
+      "packages": {
+        "ethers>@ethersproject/abi>@ethersproject/bytes": true,
+        "ethers>@ethersproject/abi>@ethersproject/logger": true
+      }
+    },
+    "ethers>@ethersproject/abi>@ethersproject/bignumber": {
+      "packages": {
+        "ethers>@ethersproject/abi>@ethersproject/bignumber>bn.js": true,
+        "ethers>@ethersproject/abi>@ethersproject/bytes": true,
+        "ethers>@ethersproject/abi>@ethersproject/logger": true
+      }
+    },
+    "ethers>@ethersproject/abi>@ethersproject/bignumber>bn.js": {
+      "globals": {
+        "Buffer": true
+      },
+      "packages": {
+        "browserify>browser-resolve": true
+      }
+    },
+    "ethers>@ethersproject/abi>@ethersproject/bytes": {
+      "packages": {
+        "ethers>@ethersproject/abi>@ethersproject/logger": true
+      }
+    },
+    "ethers>@ethersproject/abi>@ethersproject/constants": {
+      "packages": {
+        "ethers>@ethersproject/abi>@ethersproject/bignumber": true
+      }
+    },
+    "ethers>@ethersproject/abi>@ethersproject/hash": {
+      "packages": {
+        "ethers>@ethersproject/abi>@ethersproject/address": true,
+        "ethers>@ethersproject/abi>@ethersproject/bignumber": true,
+        "ethers>@ethersproject/abi>@ethersproject/bytes": true,
+        "ethers>@ethersproject/abi>@ethersproject/hash>@ethersproject/base64": true,
+        "ethers>@ethersproject/abi>@ethersproject/keccak256": true,
+        "ethers>@ethersproject/abi>@ethersproject/logger": true,
+        "ethers>@ethersproject/abi>@ethersproject/properties": true,
+        "ethers>@ethersproject/abi>@ethersproject/strings": true
+      }
+    },
+    "ethers>@ethersproject/abi>@ethersproject/hash>@ethersproject/base64": {
+      "globals": {
+        "atob": true,
+        "btoa": true
+      },
+      "packages": {
+        "ethers>@ethersproject/abi>@ethersproject/bytes": true
+      }
+    },
+    "ethers>@ethersproject/abi>@ethersproject/keccak256": {
+      "packages": {
+        "ethers>@ethersproject/abi>@ethersproject/bytes": true,
+        "ethers>@ethersproject/keccak256>js-sha3": true
+      }
+    },
+    "ethers>@ethersproject/abi>@ethersproject/logger": {
+      "globals": {
+        "console": true
+      }
+    },
+    "ethers>@ethersproject/abi>@ethersproject/properties": {
+      "packages": {
+        "ethers>@ethersproject/abi>@ethersproject/logger": true
+      }
+    },
+    "ethers>@ethersproject/abi>@ethersproject/strings": {
+      "packages": {
+        "ethers>@ethersproject/abi>@ethersproject/bytes": true,
+        "ethers>@ethersproject/abi>@ethersproject/constants": true,
+        "ethers>@ethersproject/abi>@ethersproject/logger": true
+      }
+    },
+    "ethers>@ethersproject/abstract-signer": {
+      "packages": {
+        "ethers>@ethersproject/abstract-signer>@ethersproject/logger": true,
+        "ethers>@ethersproject/abstract-signer>@ethersproject/properties": true
+      }
+    },
+    "ethers>@ethersproject/abstract-signer>@ethersproject/logger": {
+      "globals": {
+        "console": true
+      }
+    },
+    "ethers>@ethersproject/abstract-signer>@ethersproject/properties": {
+      "packages": {
+        "ethers>@ethersproject/abstract-signer>@ethersproject/logger": true
+      }
+    },
+    "ethers>@ethersproject/address": {
+      "packages": {
+        "ethers>@ethersproject/address>@ethersproject/bignumber": true,
+        "ethers>@ethersproject/address>@ethersproject/bytes": true,
+        "ethers>@ethersproject/address>@ethersproject/keccak256": true,
+        "ethers>@ethersproject/address>@ethersproject/logger": true,
+        "ethers>@ethersproject/address>@ethersproject/rlp": true
+      }
+    },
+    "ethers>@ethersproject/address>@ethersproject/bignumber": {
+      "packages": {
+        "ethers>@ethersproject/address>@ethersproject/bignumber>bn.js": true,
+        "ethers>@ethersproject/address>@ethersproject/bytes": true,
+        "ethers>@ethersproject/address>@ethersproject/logger": true
+      }
+    },
+    "ethers>@ethersproject/address>@ethersproject/bignumber>bn.js": {
+      "globals": {
+        "Buffer": true
+      },
+      "packages": {
+        "browserify>browser-resolve": true
+      }
+    },
+    "ethers>@ethersproject/address>@ethersproject/bytes": {
+      "packages": {
+        "ethers>@ethersproject/address>@ethersproject/logger": true
+      }
+    },
+    "ethers>@ethersproject/address>@ethersproject/keccak256": {
+      "packages": {
+        "ethers>@ethersproject/address>@ethersproject/bytes": true,
+        "ethers>@ethersproject/keccak256>js-sha3": true
+      }
+    },
+    "ethers>@ethersproject/address>@ethersproject/logger": {
+      "globals": {
+        "console": true
+      }
+    },
+    "ethers>@ethersproject/address>@ethersproject/rlp": {
+      "packages": {
+        "ethers>@ethersproject/address>@ethersproject/bytes": true,
+        "ethers>@ethersproject/address>@ethersproject/logger": true
+      }
+    },
+    "ethers>@ethersproject/base64": {
+      "globals": {
+        "atob": true,
+        "btoa": true
+      },
+      "packages": {
+        "ethers>@ethersproject/base64>@ethersproject/bytes": true
+      }
+    },
+    "ethers>@ethersproject/base64>@ethersproject/bytes": {
+      "packages": {
+        "ethers>@ethersproject/base64>@ethersproject/bytes>@ethersproject/logger": true
+      }
+    },
+    "ethers>@ethersproject/base64>@ethersproject/bytes>@ethersproject/logger": {
+      "globals": {
+        "console": true
+      }
+    },
+    "ethers>@ethersproject/basex": {
+      "packages": {
+        "ethers>@ethersproject/basex>@ethersproject/bytes": true,
+        "ethers>@ethersproject/basex>@ethersproject/properties": true
+      }
+    },
+    "ethers>@ethersproject/basex>@ethersproject/bytes": {
+      "packages": {
+        "ethers>@ethersproject/basex>@ethersproject/bytes>@ethersproject/logger": true
+      }
+    },
+    "ethers>@ethersproject/basex>@ethersproject/bytes>@ethersproject/logger": {
+      "globals": {
+        "console": true
+      }
+    },
+    "ethers>@ethersproject/basex>@ethersproject/properties": {
+      "packages": {
+        "ethers>@ethersproject/basex>@ethersproject/bytes>@ethersproject/logger": true
+      }
+    },
+    "ethers>@ethersproject/bignumber": {
+      "packages": {
+        "bn.js": true,
+        "ethers>@ethersproject/bignumber>@ethersproject/bytes": true,
+        "ethers>@ethersproject/bignumber>@ethersproject/logger": true
+      }
+    },
+    "ethers>@ethersproject/bignumber>@ethersproject/bytes": {
+      "packages": {
+        "ethers>@ethersproject/bignumber>@ethersproject/logger": true
+      }
+    },
+    "ethers>@ethersproject/bignumber>@ethersproject/logger": {
+      "globals": {
+        "console": true
+      }
+    },
+    "ethers>@ethersproject/bytes": {
+      "packages": {
+        "ethers>@ethersproject/bytes>@ethersproject/logger": true
+      }
+    },
+    "ethers>@ethersproject/bytes>@ethersproject/logger": {
+      "globals": {
+        "console": true
+      }
+    },
+    "ethers>@ethersproject/constants": {
+      "packages": {
+        "ethers>@ethersproject/constants>@ethersproject/bignumber": true
+      }
+    },
+    "ethers>@ethersproject/constants>@ethersproject/bignumber": {
+      "packages": {
+        "ethers>@ethersproject/constants>@ethersproject/bignumber>@ethersproject/bytes": true,
+        "ethers>@ethersproject/constants>@ethersproject/bignumber>@ethersproject/logger": true,
+        "ethers>@ethersproject/constants>@ethersproject/bignumber>bn.js": true
+      }
+    },
+    "ethers>@ethersproject/constants>@ethersproject/bignumber>@ethersproject/bytes": {
+      "packages": {
+        "ethers>@ethersproject/constants>@ethersproject/bignumber>@ethersproject/logger": true
+      }
+    },
+    "ethers>@ethersproject/constants>@ethersproject/bignumber>@ethersproject/logger": {
+      "globals": {
+        "console": true
+      }
+    },
+    "ethers>@ethersproject/constants>@ethersproject/bignumber>bn.js": {
+      "globals": {
+        "Buffer": true
+      },
+      "packages": {
+        "browserify>browser-resolve": true
+      }
+    },
+    "ethers>@ethersproject/contracts": {
+      "globals": {
+        "setTimeout": true
+      },
+      "packages": {
+        "ethers>@ethersproject/contracts>@ethersproject/abi": true,
+        "ethers>@ethersproject/contracts>@ethersproject/abstract-provider": true,
+        "ethers>@ethersproject/contracts>@ethersproject/abstract-signer": true,
+        "ethers>@ethersproject/contracts>@ethersproject/address": true,
+        "ethers>@ethersproject/contracts>@ethersproject/bignumber": true,
+        "ethers>@ethersproject/contracts>@ethersproject/bytes": true,
+        "ethers>@ethersproject/contracts>@ethersproject/logger": true,
+        "ethers>@ethersproject/contracts>@ethersproject/properties": true,
+        "ethers>@ethersproject/contracts>@ethersproject/transactions": true
+      }
+    },
+    "ethers>@ethersproject/contracts>@ethersproject/abi": {
+      "globals": {
+        "console.log": true
+      },
+      "packages": {
+        "ethers>@ethersproject/contracts>@ethersproject/abi>@ethersproject/hash": true,
+        "ethers>@ethersproject/contracts>@ethersproject/abi>@ethersproject/keccak256": true,
+        "ethers>@ethersproject/contracts>@ethersproject/abi>@ethersproject/strings": true,
+        "ethers>@ethersproject/contracts>@ethersproject/address": true,
+        "ethers>@ethersproject/contracts>@ethersproject/bignumber": true,
+        "ethers>@ethersproject/contracts>@ethersproject/bytes": true,
+        "ethers>@ethersproject/contracts>@ethersproject/constants": true,
+        "ethers>@ethersproject/contracts>@ethersproject/logger": true,
+        "ethers>@ethersproject/contracts>@ethersproject/properties": true
+      }
+    },
+    "ethers>@ethersproject/contracts>@ethersproject/abi>@ethersproject/hash": {
+      "packages": {
+        "ethers>@ethersproject/contracts>@ethersproject/abi>@ethersproject/hash>@ethersproject/base64": true,
+        "ethers>@ethersproject/contracts>@ethersproject/abi>@ethersproject/keccak256": true,
+        "ethers>@ethersproject/contracts>@ethersproject/abi>@ethersproject/strings": true,
+        "ethers>@ethersproject/contracts>@ethersproject/address": true,
+        "ethers>@ethersproject/contracts>@ethersproject/bignumber": true,
+        "ethers>@ethersproject/contracts>@ethersproject/bytes": true,
+        "ethers>@ethersproject/contracts>@ethersproject/logger": true,
+        "ethers>@ethersproject/contracts>@ethersproject/properties": true
+      }
+    },
+    "ethers>@ethersproject/contracts>@ethersproject/abi>@ethersproject/hash>@ethersproject/base64": {
+      "globals": {
+        "atob": true,
+        "btoa": true
+      },
+      "packages": {
+        "ethers>@ethersproject/contracts>@ethersproject/bytes": true
+      }
+    },
+    "ethers>@ethersproject/contracts>@ethersproject/abi>@ethersproject/keccak256": {
+      "packages": {
+        "ethers>@ethersproject/contracts>@ethersproject/bytes": true,
+        "ethers>@ethersproject/keccak256>js-sha3": true
+      }
+    },
+    "ethers>@ethersproject/contracts>@ethersproject/abi>@ethersproject/strings": {
+      "packages": {
+        "ethers>@ethersproject/contracts>@ethersproject/bytes": true,
+        "ethers>@ethersproject/contracts>@ethersproject/constants": true,
+        "ethers>@ethersproject/contracts>@ethersproject/logger": true
+      }
+    },
+    "ethers>@ethersproject/contracts>@ethersproject/abstract-provider": {
+      "packages": {
+        "ethers>@ethersproject/contracts>@ethersproject/bignumber": true,
+        "ethers>@ethersproject/contracts>@ethersproject/bytes": true,
+        "ethers>@ethersproject/contracts>@ethersproject/logger": true,
+        "ethers>@ethersproject/contracts>@ethersproject/properties": true
+      }
+    },
+    "ethers>@ethersproject/contracts>@ethersproject/abstract-signer": {
+      "packages": {
+        "ethers>@ethersproject/contracts>@ethersproject/logger": true,
+        "ethers>@ethersproject/contracts>@ethersproject/properties": true
+      }
+    },
+    "ethers>@ethersproject/contracts>@ethersproject/address": {
+      "packages": {
+        "ethers>@ethersproject/contracts>@ethersproject/abi>@ethersproject/keccak256": true,
+        "ethers>@ethersproject/contracts>@ethersproject/address>@ethersproject/rlp": true,
+        "ethers>@ethersproject/contracts>@ethersproject/bignumber": true,
+        "ethers>@ethersproject/contracts>@ethersproject/bytes": true,
+        "ethers>@ethersproject/contracts>@ethersproject/logger": true
+      }
+    },
+    "ethers>@ethersproject/contracts>@ethersproject/address>@ethersproject/rlp": {
+      "packages": {
+        "ethers>@ethersproject/contracts>@ethersproject/bytes": true,
+        "ethers>@ethersproject/contracts>@ethersproject/logger": true
+      }
+    },
+    "ethers>@ethersproject/contracts>@ethersproject/bignumber": {
+      "packages": {
+        "ethers>@ethersproject/contracts>@ethersproject/bignumber>bn.js": true,
+        "ethers>@ethersproject/contracts>@ethersproject/bytes": true,
+        "ethers>@ethersproject/contracts>@ethersproject/logger": true
+      }
+    },
+    "ethers>@ethersproject/contracts>@ethersproject/bignumber>bn.js": {
+      "globals": {
+        "Buffer": true
+      },
+      "packages": {
+        "browserify>browser-resolve": true
+      }
+    },
+    "ethers>@ethersproject/contracts>@ethersproject/bytes": {
+      "packages": {
+        "ethers>@ethersproject/contracts>@ethersproject/logger": true
+      }
+    },
+    "ethers>@ethersproject/contracts>@ethersproject/constants": {
+      "packages": {
+        "ethers>@ethersproject/contracts>@ethersproject/bignumber": true
+      }
+    },
+    "ethers>@ethersproject/contracts>@ethersproject/logger": {
+      "globals": {
+        "console": true
+      }
+    },
+    "ethers>@ethersproject/contracts>@ethersproject/properties": {
+      "packages": {
+        "ethers>@ethersproject/contracts>@ethersproject/logger": true
+      }
+    },
+    "ethers>@ethersproject/contracts>@ethersproject/transactions": {
+      "packages": {
+        "ethers>@ethersproject/contracts>@ethersproject/abi>@ethersproject/keccak256": true,
+        "ethers>@ethersproject/contracts>@ethersproject/address": true,
+        "ethers>@ethersproject/contracts>@ethersproject/address>@ethersproject/rlp": true,
+        "ethers>@ethersproject/contracts>@ethersproject/bignumber": true,
+        "ethers>@ethersproject/contracts>@ethersproject/bytes": true,
+        "ethers>@ethersproject/contracts>@ethersproject/constants": true,
+        "ethers>@ethersproject/contracts>@ethersproject/logger": true,
+        "ethers>@ethersproject/contracts>@ethersproject/properties": true,
+        "ethers>@ethersproject/contracts>@ethersproject/transactions>@ethersproject/signing-key": true
+      }
+    },
+    "ethers>@ethersproject/contracts>@ethersproject/transactions>@ethersproject/signing-key": {
+      "packages": {
+        "@unstoppabledomains/resolution>elliptic": true,
+        "ethers>@ethersproject/contracts>@ethersproject/bytes": true,
+        "ethers>@ethersproject/contracts>@ethersproject/logger": true,
+        "ethers>@ethersproject/contracts>@ethersproject/properties": true
+      }
+    },
+    "ethers>@ethersproject/hash": {
+      "packages": {
+        "ethers>@ethersproject/hash>@ethersproject/address": true,
+        "ethers>@ethersproject/hash>@ethersproject/bignumber": true,
+        "ethers>@ethersproject/hash>@ethersproject/bytes": true,
+        "ethers>@ethersproject/hash>@ethersproject/keccak256": true,
+        "ethers>@ethersproject/hash>@ethersproject/logger": true,
+        "ethers>@ethersproject/hash>@ethersproject/properties": true,
+        "ethers>@ethersproject/hash>@ethersproject/strings": true
+      }
+    },
+    "ethers>@ethersproject/hash>@ethersproject/address": {
+      "packages": {
+        "ethers>@ethersproject/hash>@ethersproject/address>@ethersproject/rlp": true,
+        "ethers>@ethersproject/hash>@ethersproject/bignumber": true,
+        "ethers>@ethersproject/hash>@ethersproject/bytes": true,
+        "ethers>@ethersproject/hash>@ethersproject/keccak256": true,
+        "ethers>@ethersproject/hash>@ethersproject/logger": true
+      }
+    },
+    "ethers>@ethersproject/hash>@ethersproject/address>@ethersproject/rlp": {
+      "packages": {
+        "ethers>@ethersproject/hash>@ethersproject/bytes": true,
+        "ethers>@ethersproject/hash>@ethersproject/logger": true
+      }
+    },
+    "ethers>@ethersproject/hash>@ethersproject/bignumber": {
+      "packages": {
+        "ethers>@ethersproject/hash>@ethersproject/bignumber>bn.js": true,
+        "ethers>@ethersproject/hash>@ethersproject/bytes": true,
+        "ethers>@ethersproject/hash>@ethersproject/logger": true
+      }
+    },
+    "ethers>@ethersproject/hash>@ethersproject/bignumber>bn.js": {
+      "globals": {
+        "Buffer": true
+      },
+      "packages": {
+        "browserify>browser-resolve": true
+      }
+    },
+    "ethers>@ethersproject/hash>@ethersproject/bytes": {
+      "packages": {
+        "ethers>@ethersproject/hash>@ethersproject/logger": true
+      }
+    },
+    "ethers>@ethersproject/hash>@ethersproject/keccak256": {
+      "packages": {
+        "ethers>@ethersproject/hash>@ethersproject/bytes": true,
+        "ethers>@ethersproject/keccak256>js-sha3": true
+      }
+    },
+    "ethers>@ethersproject/hash>@ethersproject/logger": {
+      "globals": {
+        "console": true
+      }
+    },
+    "ethers>@ethersproject/hash>@ethersproject/properties": {
+      "packages": {
+        "ethers>@ethersproject/hash>@ethersproject/logger": true
+      }
+    },
+    "ethers>@ethersproject/hash>@ethersproject/strings": {
+      "packages": {
+        "ethers>@ethersproject/hash>@ethersproject/bytes": true,
+        "ethers>@ethersproject/hash>@ethersproject/logger": true,
+        "ethers>@ethersproject/hash>@ethersproject/strings>@ethersproject/constants": true
+      }
+    },
+    "ethers>@ethersproject/hash>@ethersproject/strings>@ethersproject/constants": {
+      "packages": {
+        "ethers>@ethersproject/hash>@ethersproject/bignumber": true
+      }
+    },
+    "ethers>@ethersproject/hdnode": {
+      "packages": {
+        "@ethersproject/bignumber": true,
+        "@ethersproject/bignumber>@ethersproject/bytes": true,
+        "@ethersproject/bignumber>@ethersproject/logger": true,
+        "ethers>@ethersproject/hdnode>@ethersproject/basex": true,
+        "ethers>@ethersproject/hdnode>@ethersproject/strings": true,
+        "ethers>@ethersproject/pbkdf2": true,
+        "ethers>@ethersproject/pbkdf2>@ethersproject/sha2": true,
+        "ethers>@ethersproject/wallet>@ethersproject/properties": true,
+        "ethers>@ethersproject/wallet>@ethersproject/signing-key": true,
+        "ethers>@ethersproject/wallet>@ethersproject/transactions": true,
+        "ethers>@ethersproject/wordlists": true
+      }
+    },
+    "ethers>@ethersproject/hdnode>@ethersproject/basex": {
+      "packages": {
+        "@ethersproject/bignumber>@ethersproject/bytes": true,
+        "ethers>@ethersproject/wallet>@ethersproject/properties": true
+      }
+    },
+    "ethers>@ethersproject/hdnode>@ethersproject/strings": {
+      "packages": {
+        "@ethersproject/bignumber>@ethersproject/bytes": true,
+        "@ethersproject/bignumber>@ethersproject/logger": true,
+        "ethers>@ethersproject/units>@ethersproject/constants": true
+      }
+    },
+    "ethers>@ethersproject/json-wallets": {
+      "packages": {
+        "@ethersproject/bignumber>@ethersproject/bytes": true,
+        "@ethersproject/bignumber>@ethersproject/logger": true,
+        "ethers>@ethersproject/hdnode": true,
+        "ethers>@ethersproject/hdnode>@ethersproject/strings": true,
+        "ethers>@ethersproject/json-wallets>aes-js": true,
+        "ethers>@ethersproject/json-wallets>scrypt-js": true,
+        "ethers>@ethersproject/pbkdf2": true,
+        "ethers>@ethersproject/wallet>@ethersproject/address": true,
+        "ethers>@ethersproject/wallet>@ethersproject/keccak256": true,
+        "ethers>@ethersproject/wallet>@ethersproject/properties": true,
+        "ethers>@ethersproject/wallet>@ethersproject/random": true,
+        "ethers>@ethersproject/wallet>@ethersproject/transactions": true
+      }
+    },
+    "ethers>@ethersproject/json-wallets>aes-js": {
+      "globals": {
+        "define": true
+      }
+    },
+    "ethers>@ethersproject/json-wallets>scrypt-js": {
+      "globals": {
+        "define": true,
+        "setTimeout": true
+      },
+      "packages": {
+        "browserify>timers-browserify": true
+      }
+    },
+    "ethers>@ethersproject/keccak256": {
+      "packages": {
+        "ethers>@ethersproject/keccak256>@ethersproject/bytes": true,
+        "ethers>@ethersproject/keccak256>js-sha3": true
+      }
+    },
+    "ethers>@ethersproject/keccak256>@ethersproject/bytes": {
+      "packages": {
+        "ethers>@ethersproject/keccak256>@ethersproject/bytes>@ethersproject/logger": true
+      }
+    },
+    "ethers>@ethersproject/keccak256>@ethersproject/bytes>@ethersproject/logger": {
+      "globals": {
+        "console": true
+      }
+    },
+    "ethers>@ethersproject/keccak256>js-sha3": {
+      "globals": {
+        "define": true
+      },
+      "packages": {
+        "browserify>process": true
+      }
+    },
+    "ethers>@ethersproject/logger": {
+      "globals": {
+        "console": true
+      }
+    },
+    "ethers>@ethersproject/pbkdf2": {
+      "packages": {
+        "@ethersproject/bignumber>@ethersproject/bytes": true,
+        "ethers>@ethersproject/pbkdf2>@ethersproject/sha2": true
+      }
+    },
+    "ethers>@ethersproject/pbkdf2>@ethersproject/sha2": {
+      "packages": {
+        "@ethersproject/bignumber>@ethersproject/bytes": true,
+        "@ethersproject/bignumber>@ethersproject/logger": true,
+        "ethers>@ethersproject/sha2>hash.js": true
+      }
+    },
+    "ethers>@ethersproject/properties": {
+      "packages": {
+        "ethers>@ethersproject/properties>@ethersproject/logger": true
+      }
+    },
+    "ethers>@ethersproject/properties>@ethersproject/logger": {
+      "globals": {
+        "console": true
+      }
+    },
+    "ethers>@ethersproject/providers": {
+      "globals": {
+        "WebSocket": true,
+        "clearInterval": true,
+        "clearTimeout": true,
+        "console.log": true,
+        "console.warn": true,
+        "name": true,
+        "setInterval": true,
+        "setTimeout": true
+      },
+      "packages": {
+        "ethers>@ethersproject/providers>@ethersproject/abstract-provider": true,
+        "ethers>@ethersproject/providers>@ethersproject/abstract-signer": true,
+        "ethers>@ethersproject/providers>@ethersproject/address": true,
+        "ethers>@ethersproject/providers>@ethersproject/basex": true,
+        "ethers>@ethersproject/providers>@ethersproject/bignumber": true,
+        "ethers>@ethersproject/providers>@ethersproject/bytes": true,
+        "ethers>@ethersproject/providers>@ethersproject/constants": true,
+        "ethers>@ethersproject/providers>@ethersproject/hash": true,
+        "ethers>@ethersproject/providers>@ethersproject/logger": true,
+        "ethers>@ethersproject/providers>@ethersproject/networks": true,
+        "ethers>@ethersproject/providers>@ethersproject/properties": true,
+        "ethers>@ethersproject/providers>@ethersproject/random": true,
+        "ethers>@ethersproject/providers>@ethersproject/sha2": true,
+        "ethers>@ethersproject/providers>@ethersproject/strings": true,
+        "ethers>@ethersproject/providers>@ethersproject/transactions": true,
+        "ethers>@ethersproject/providers>@ethersproject/web": true,
+        "ethers>@ethersproject/providers>bech32": true
+      }
+    },
+    "ethers>@ethersproject/providers>@ethersproject/abstract-provider": {
+      "packages": {
+        "ethers>@ethersproject/providers>@ethersproject/bignumber": true,
+        "ethers>@ethersproject/providers>@ethersproject/bytes": true,
+        "ethers>@ethersproject/providers>@ethersproject/logger": true,
+        "ethers>@ethersproject/providers>@ethersproject/properties": true
+      }
+    },
+    "ethers>@ethersproject/providers>@ethersproject/abstract-signer": {
+      "packages": {
+        "ethers>@ethersproject/providers>@ethersproject/logger": true,
+        "ethers>@ethersproject/providers>@ethersproject/properties": true
+      }
+    },
+    "ethers>@ethersproject/providers>@ethersproject/address": {
+      "packages": {
+        "ethers>@ethersproject/providers>@ethersproject/bignumber": true,
+        "ethers>@ethersproject/providers>@ethersproject/bytes": true,
+        "ethers>@ethersproject/providers>@ethersproject/hash>@ethersproject/keccak256": true,
+        "ethers>@ethersproject/providers>@ethersproject/logger": true,
+        "ethers>@ethersproject/providers>@ethersproject/rlp": true
+      }
+    },
+    "ethers>@ethersproject/providers>@ethersproject/basex": {
+      "packages": {
+        "ethers>@ethersproject/providers>@ethersproject/bytes": true,
+        "ethers>@ethersproject/providers>@ethersproject/properties": true
+      }
+    },
+    "ethers>@ethersproject/providers>@ethersproject/bignumber": {
+      "packages": {
+        "ethers>@ethersproject/providers>@ethersproject/bignumber>bn.js": true,
+        "ethers>@ethersproject/providers>@ethersproject/bytes": true,
+        "ethers>@ethersproject/providers>@ethersproject/logger": true
+      }
+    },
+    "ethers>@ethersproject/providers>@ethersproject/bignumber>bn.js": {
+      "globals": {
+        "Buffer": true
+      },
+      "packages": {
+        "browserify>browser-resolve": true
+      }
+    },
+    "ethers>@ethersproject/providers>@ethersproject/bytes": {
+      "packages": {
+        "ethers>@ethersproject/providers>@ethersproject/logger": true
+      }
+    },
+    "ethers>@ethersproject/providers>@ethersproject/constants": {
+      "packages": {
+        "ethers>@ethersproject/providers>@ethersproject/bignumber": true
+      }
+    },
+    "ethers>@ethersproject/providers>@ethersproject/hash": {
+      "packages": {
+        "ethers>@ethersproject/providers>@ethersproject/address": true,
+        "ethers>@ethersproject/providers>@ethersproject/bignumber": true,
+        "ethers>@ethersproject/providers>@ethersproject/bytes": true,
+        "ethers>@ethersproject/providers>@ethersproject/hash>@ethersproject/keccak256": true,
+        "ethers>@ethersproject/providers>@ethersproject/logger": true,
+        "ethers>@ethersproject/providers>@ethersproject/properties": true,
+        "ethers>@ethersproject/providers>@ethersproject/strings": true,
+        "ethers>@ethersproject/providers>@ethersproject/web>@ethersproject/base64": true
+      }
+    },
+    "ethers>@ethersproject/providers>@ethersproject/hash>@ethersproject/keccak256": {
+      "packages": {
+        "ethers>@ethersproject/keccak256>js-sha3": true,
+        "ethers>@ethersproject/providers>@ethersproject/bytes": true
+      }
+    },
+    "ethers>@ethersproject/providers>@ethersproject/logger": {
+      "globals": {
+        "console": true
+      }
+    },
+    "ethers>@ethersproject/providers>@ethersproject/networks": {
+      "packages": {
+        "ethers>@ethersproject/providers>@ethersproject/logger": true
+      }
+    },
+    "ethers>@ethersproject/providers>@ethersproject/properties": {
+      "packages": {
+        "ethers>@ethersproject/providers>@ethersproject/logger": true
+      }
+    },
+    "ethers>@ethersproject/providers>@ethersproject/random": {
+      "packages": {
+        "ethers>@ethersproject/providers>@ethersproject/bytes": true,
+        "ethers>@ethersproject/providers>@ethersproject/logger": true
+      }
+    },
+    "ethers>@ethersproject/providers>@ethersproject/rlp": {
+      "packages": {
+        "ethers>@ethersproject/providers>@ethersproject/bytes": true,
+        "ethers>@ethersproject/providers>@ethersproject/logger": true
+      }
+    },
+    "ethers>@ethersproject/providers>@ethersproject/sha2": {
+      "packages": {
+        "ethers>@ethersproject/providers>@ethersproject/bytes": true,
+        "ethers>@ethersproject/providers>@ethersproject/logger": true,
+        "ethers>@ethersproject/sha2>hash.js": true
+      }
+    },
+    "ethers>@ethersproject/providers>@ethersproject/strings": {
+      "packages": {
+        "ethers>@ethersproject/providers>@ethersproject/bytes": true,
+        "ethers>@ethersproject/providers>@ethersproject/constants": true,
+        "ethers>@ethersproject/providers>@ethersproject/logger": true
+      }
+    },
+    "ethers>@ethersproject/providers>@ethersproject/transactions": {
+      "packages": {
+        "ethers>@ethersproject/providers>@ethersproject/address": true,
+        "ethers>@ethersproject/providers>@ethersproject/bignumber": true,
+        "ethers>@ethersproject/providers>@ethersproject/bytes": true,
+        "ethers>@ethersproject/providers>@ethersproject/constants": true,
+        "ethers>@ethersproject/providers>@ethersproject/hash>@ethersproject/keccak256": true,
+        "ethers>@ethersproject/providers>@ethersproject/logger": true,
+        "ethers>@ethersproject/providers>@ethersproject/properties": true,
+        "ethers>@ethersproject/providers>@ethersproject/rlp": true,
+        "ethers>@ethersproject/providers>@ethersproject/transactions>@ethersproject/signing-key": true
+      }
+    },
+    "ethers>@ethersproject/providers>@ethersproject/transactions>@ethersproject/signing-key": {
+      "packages": {
+        "@unstoppabledomains/resolution>elliptic": true,
+        "ethers>@ethersproject/providers>@ethersproject/bytes": true,
+        "ethers>@ethersproject/providers>@ethersproject/logger": true,
+        "ethers>@ethersproject/providers>@ethersproject/properties": true
+      }
+    },
+    "ethers>@ethersproject/providers>@ethersproject/web": {
+      "globals": {
+        "clearTimeout": true,
+        "fetch": true,
+        "setTimeout": true
+      },
+      "packages": {
+        "ethers>@ethersproject/providers>@ethersproject/bytes": true,
+        "ethers>@ethersproject/providers>@ethersproject/logger": true,
+        "ethers>@ethersproject/providers>@ethersproject/properties": true,
+        "ethers>@ethersproject/providers>@ethersproject/strings": true,
+        "ethers>@ethersproject/providers>@ethersproject/web>@ethersproject/base64": true
+      }
+    },
+    "ethers>@ethersproject/providers>@ethersproject/web>@ethersproject/base64": {
+      "globals": {
+        "atob": true,
+        "btoa": true
+      },
+      "packages": {
+        "ethers>@ethersproject/providers>@ethersproject/bytes": true
+      }
+    },
     "ethers>@ethersproject/random": {
       "globals": {
         "crypto.getRandomValues": true
+      }
+    },
+    "ethers>@ethersproject/random>@ethersproject/bytes": {
+      "packages": {
+        "ethers>@ethersproject/random>@ethersproject/logger": true
+      }
+    },
+    "ethers>@ethersproject/random>@ethersproject/logger": {
+      "globals": {
+        "console": true
+      }
+    },
+    "ethers>@ethersproject/rlp": {
+      "packages": {
+        "ethers>@ethersproject/rlp>@ethersproject/bytes": true,
+        "ethers>@ethersproject/rlp>@ethersproject/logger": true
+      }
+    },
+    "ethers>@ethersproject/rlp>@ethersproject/bytes": {
+      "packages": {
+        "ethers>@ethersproject/rlp>@ethersproject/logger": true
+      }
+    },
+    "ethers>@ethersproject/rlp>@ethersproject/logger": {
+      "globals": {
+        "console": true
+      }
+    },
+    "ethers>@ethersproject/sha2": {
+      "packages": {
+        "ethers>@ethersproject/sha2>@ethersproject/bytes": true,
+        "ethers>@ethersproject/sha2>@ethersproject/logger": true,
+        "ethers>@ethersproject/sha2>hash.js": true
+      }
+    },
+    "ethers>@ethersproject/sha2>@ethersproject/bytes": {
+      "packages": {
+        "ethers>@ethersproject/sha2>@ethersproject/logger": true
+      }
+    },
+    "ethers>@ethersproject/sha2>@ethersproject/logger": {
+      "globals": {
+        "console": true
+      }
+    },
+    "ethers>@ethersproject/sha2>hash.js": {
+      "packages": {
+        "@unstoppabledomains/resolution>elliptic>minimalistic-assert": true,
+        "pumpify>inherits": true
+      }
+    },
+    "ethers>@ethersproject/signing-key": {
+      "packages": {
+        "@unstoppabledomains/resolution>elliptic": true,
+        "ethers>@ethersproject/signing-key>@ethersproject/bytes": true,
+        "ethers>@ethersproject/signing-key>@ethersproject/logger": true,
+        "ethers>@ethersproject/signing-key>@ethersproject/properties": true
+      }
+    },
+    "ethers>@ethersproject/signing-key>@ethersproject/bytes": {
+      "packages": {
+        "ethers>@ethersproject/signing-key>@ethersproject/logger": true
+      }
+    },
+    "ethers>@ethersproject/signing-key>@ethersproject/logger": {
+      "globals": {
+        "console": true
+      }
+    },
+    "ethers>@ethersproject/signing-key>@ethersproject/properties": {
+      "packages": {
+        "ethers>@ethersproject/signing-key>@ethersproject/logger": true
+      }
+    },
+    "ethers>@ethersproject/solidity": {
+      "packages": {
+        "@ethersproject/bignumber": true,
+        "@ethersproject/bignumber>@ethersproject/bytes": true,
+        "@ethersproject/bignumber>@ethersproject/logger": true,
+        "ethers>@ethersproject/hdnode>@ethersproject/strings": true,
+        "ethers>@ethersproject/pbkdf2>@ethersproject/sha2": true,
+        "ethers>@ethersproject/wallet>@ethersproject/keccak256": true
+      }
+    },
+    "ethers>@ethersproject/strings": {
+      "packages": {
+        "ethers>@ethersproject/strings>@ethersproject/bytes": true,
+        "ethers>@ethersproject/strings>@ethersproject/constants": true,
+        "ethers>@ethersproject/strings>@ethersproject/logger": true
+      }
+    },
+    "ethers>@ethersproject/strings>@ethersproject/bytes": {
+      "packages": {
+        "ethers>@ethersproject/strings>@ethersproject/logger": true
+      }
+    },
+    "ethers>@ethersproject/strings>@ethersproject/constants": {
+      "packages": {
+        "ethers>@ethersproject/strings>@ethersproject/constants>@ethersproject/bignumber": true
+      }
+    },
+    "ethers>@ethersproject/strings>@ethersproject/constants>@ethersproject/bignumber": {
+      "packages": {
+        "ethers>@ethersproject/strings>@ethersproject/bytes": true,
+        "ethers>@ethersproject/strings>@ethersproject/constants>@ethersproject/bignumber>bn.js": true,
+        "ethers>@ethersproject/strings>@ethersproject/logger": true
+      }
+    },
+    "ethers>@ethersproject/strings>@ethersproject/constants>@ethersproject/bignumber>bn.js": {
+      "globals": {
+        "Buffer": true
+      },
+      "packages": {
+        "browserify>browser-resolve": true
+      }
+    },
+    "ethers>@ethersproject/strings>@ethersproject/logger": {
+      "globals": {
+        "console": true
+      }
+    },
+    "ethers>@ethersproject/transactions": {
+      "globals": {
+        "console.log": true
+      },
+      "packages": {
+        "ethers>@ethersproject/transactions>@ethersproject/address": true,
+        "ethers>@ethersproject/transactions>@ethersproject/bignumber": true,
+        "ethers>@ethersproject/transactions>@ethersproject/bytes": true,
+        "ethers>@ethersproject/transactions>@ethersproject/constants": true,
+        "ethers>@ethersproject/transactions>@ethersproject/keccak256": true,
+        "ethers>@ethersproject/transactions>@ethersproject/logger": true,
+        "ethers>@ethersproject/transactions>@ethersproject/properties": true,
+        "ethers>@ethersproject/transactions>@ethersproject/rlp": true,
+        "ethers>@ethersproject/transactions>@ethersproject/signing-key": true
+      }
+    },
+    "ethers>@ethersproject/transactions>@ethersproject/address": {
+      "packages": {
+        "ethers>@ethersproject/transactions>@ethersproject/bignumber": true,
+        "ethers>@ethersproject/transactions>@ethersproject/bytes": true,
+        "ethers>@ethersproject/transactions>@ethersproject/keccak256": true,
+        "ethers>@ethersproject/transactions>@ethersproject/logger": true,
+        "ethers>@ethersproject/transactions>@ethersproject/rlp": true
+      }
+    },
+    "ethers>@ethersproject/transactions>@ethersproject/bignumber": {
+      "packages": {
+        "ethers>@ethersproject/transactions>@ethersproject/bignumber>bn.js": true,
+        "ethers>@ethersproject/transactions>@ethersproject/bytes": true,
+        "ethers>@ethersproject/transactions>@ethersproject/logger": true
+      }
+    },
+    "ethers>@ethersproject/transactions>@ethersproject/bignumber>bn.js": {
+      "globals": {
+        "Buffer": true
+      },
+      "packages": {
+        "browserify>browser-resolve": true
+      }
+    },
+    "ethers>@ethersproject/transactions>@ethersproject/bytes": {
+      "packages": {
+        "ethers>@ethersproject/transactions>@ethersproject/logger": true
+      }
+    },
+    "ethers>@ethersproject/transactions>@ethersproject/constants": {
+      "packages": {
+        "ethers>@ethersproject/transactions>@ethersproject/bignumber": true
+      }
+    },
+    "ethers>@ethersproject/transactions>@ethersproject/keccak256": {
+      "packages": {
+        "ethers>@ethersproject/keccak256>js-sha3": true,
+        "ethers>@ethersproject/transactions>@ethersproject/bytes": true
+      }
+    },
+    "ethers>@ethersproject/transactions>@ethersproject/logger": {
+      "globals": {
+        "console": true
+      }
+    },
+    "ethers>@ethersproject/transactions>@ethersproject/properties": {
+      "packages": {
+        "ethers>@ethersproject/transactions>@ethersproject/logger": true
+      }
+    },
+    "ethers>@ethersproject/transactions>@ethersproject/rlp": {
+      "packages": {
+        "ethers>@ethersproject/transactions>@ethersproject/bytes": true,
+        "ethers>@ethersproject/transactions>@ethersproject/logger": true
+      }
+    },
+    "ethers>@ethersproject/transactions>@ethersproject/signing-key": {
+      "packages": {
+        "@unstoppabledomains/resolution>elliptic": true,
+        "ethers>@ethersproject/transactions>@ethersproject/bytes": true,
+        "ethers>@ethersproject/transactions>@ethersproject/logger": true,
+        "ethers>@ethersproject/transactions>@ethersproject/properties": true
+      }
+    },
+    "ethers>@ethersproject/units": {
+      "packages": {
+        "@ethersproject/bignumber": true,
+        "@ethersproject/bignumber>@ethersproject/logger": true
+      }
+    },
+    "ethers>@ethersproject/units>@ethersproject/constants": {
+      "packages": {
+        "@ethersproject/bignumber": true
+      }
+    },
+    "ethers>@ethersproject/wallet": {
+      "packages": {
+        "@eth-optimism/contracts>@ethersproject/abstract-provider": true,
+        "@eth-optimism/contracts>@ethersproject/abstract-signer": true,
+        "@ethersproject/bignumber>@ethersproject/bytes": true,
+        "@ethersproject/bignumber>@ethersproject/logger": true,
+        "ethers>@ethersproject/hdnode": true,
+        "ethers>@ethersproject/json-wallets": true,
+        "ethers>@ethersproject/wallet>@ethersproject/address": true,
+        "ethers>@ethersproject/wallet>@ethersproject/hash": true,
+        "ethers>@ethersproject/wallet>@ethersproject/keccak256": true,
+        "ethers>@ethersproject/wallet>@ethersproject/properties": true,
+        "ethers>@ethersproject/wallet>@ethersproject/random": true,
+        "ethers>@ethersproject/wallet>@ethersproject/signing-key": true,
+        "ethers>@ethersproject/wallet>@ethersproject/transactions": true
+      }
+    },
+    "ethers>@ethersproject/wallet>@ethersproject/address": {
+      "packages": {
+        "@ethersproject/bignumber": true,
+        "@ethersproject/bignumber>@ethersproject/bytes": true,
+        "@ethersproject/bignumber>@ethersproject/logger": true,
+        "@metamask/controllers>@ethersproject/providers>@ethersproject/rlp": true,
+        "ethers>@ethersproject/wallet>@ethersproject/keccak256": true
+      }
+    },
+    "ethers>@ethersproject/wallet>@ethersproject/hash": {
+      "packages": {
+        "@ethersproject/bignumber": true,
+        "@ethersproject/bignumber>@ethersproject/bytes": true,
+        "@ethersproject/bignumber>@ethersproject/logger": true,
+        "@metamask/controllers>@ethersproject/providers>@ethersproject/base64": true,
+        "ethers>@ethersproject/hdnode>@ethersproject/strings": true,
+        "ethers>@ethersproject/wallet>@ethersproject/address": true,
+        "ethers>@ethersproject/wallet>@ethersproject/keccak256": true,
+        "ethers>@ethersproject/wallet>@ethersproject/properties": true
+      }
+    },
+    "ethers>@ethersproject/wallet>@ethersproject/keccak256": {
+      "packages": {
+        "@ethersproject/bignumber>@ethersproject/bytes": true,
+        "ethers>@ethersproject/wallet>@ethersproject/keccak256>js-sha3": true
+      }
+    },
+    "ethers>@ethersproject/wallet>@ethersproject/keccak256>js-sha3": {
+      "globals": {
+        "define": true
+      },
+      "packages": {
+        "browserify>process": true
+      }
+    },
+    "ethers>@ethersproject/wallet>@ethersproject/properties": {
+      "packages": {
+        "@ethersproject/bignumber>@ethersproject/logger": true
+      }
+    },
+    "ethers>@ethersproject/wallet>@ethersproject/random": {
+      "packages": {
+        "@ethersproject/bignumber>@ethersproject/bytes": true,
+        "@ethersproject/bignumber>@ethersproject/logger": true
+      }
+    },
+    "ethers>@ethersproject/wallet>@ethersproject/signing-key": {
+      "packages": {
+        "@ethersproject/bignumber>@ethersproject/bytes": true,
+        "@ethersproject/bignumber>@ethersproject/logger": true,
+        "@unstoppabledomains/resolution>elliptic": true,
+        "ethers>@ethersproject/wallet>@ethersproject/properties": true
+      }
+    },
+    "ethers>@ethersproject/wallet>@ethersproject/transactions": {
+      "packages": {
+        "@ethersproject/bignumber": true,
+        "@ethersproject/bignumber>@ethersproject/bytes": true,
+        "@ethersproject/bignumber>@ethersproject/logger": true,
+        "@metamask/controllers>@ethersproject/providers>@ethersproject/rlp": true,
+        "ethers>@ethersproject/units>@ethersproject/constants": true,
+        "ethers>@ethersproject/wallet>@ethersproject/address": true,
+        "ethers>@ethersproject/wallet>@ethersproject/keccak256": true,
+        "ethers>@ethersproject/wallet>@ethersproject/properties": true,
+        "ethers>@ethersproject/wallet>@ethersproject/signing-key": true
+      }
+    },
+    "ethers>@ethersproject/web": {
+      "globals": {
+        "clearTimeout": true,
+        "fetch": true,
+        "setTimeout": true
+      },
+      "packages": {
+        "ethers>@ethersproject/web>@ethersproject/base64": true,
+        "ethers>@ethersproject/web>@ethersproject/bytes": true,
+        "ethers>@ethersproject/web>@ethersproject/logger": true,
+        "ethers>@ethersproject/web>@ethersproject/properties": true,
+        "ethers>@ethersproject/web>@ethersproject/strings": true
+      }
+    },
+    "ethers>@ethersproject/web>@ethersproject/base64": {
+      "globals": {
+        "atob": true,
+        "btoa": true
+      },
+      "packages": {
+        "ethers>@ethersproject/web>@ethersproject/bytes": true
+      }
+    },
+    "ethers>@ethersproject/web>@ethersproject/bytes": {
+      "packages": {
+        "ethers>@ethersproject/web>@ethersproject/logger": true
+      }
+    },
+    "ethers>@ethersproject/web>@ethersproject/logger": {
+      "globals": {
+        "console": true
+      }
+    },
+    "ethers>@ethersproject/web>@ethersproject/properties": {
+      "packages": {
+        "ethers>@ethersproject/web>@ethersproject/logger": true
+      }
+    },
+    "ethers>@ethersproject/web>@ethersproject/strings": {
+      "packages": {
+        "ethers>@ethersproject/web>@ethersproject/bytes": true,
+        "ethers>@ethersproject/web>@ethersproject/logger": true,
+        "ethers>@ethersproject/web>@ethersproject/strings>@ethersproject/constants": true
+      }
+    },
+    "ethers>@ethersproject/web>@ethersproject/strings>@ethersproject/constants": {
+      "packages": {
+        "ethers>@ethersproject/web>@ethersproject/strings>@ethersproject/constants>@ethersproject/bignumber": true
+      }
+    },
+    "ethers>@ethersproject/web>@ethersproject/strings>@ethersproject/constants>@ethersproject/bignumber": {
+      "packages": {
+        "ethers>@ethersproject/web>@ethersproject/bytes": true,
+        "ethers>@ethersproject/web>@ethersproject/logger": true,
+        "ethers>@ethersproject/web>@ethersproject/strings>@ethersproject/constants>@ethersproject/bignumber>bn.js": true
+      }
+    },
+    "ethers>@ethersproject/web>@ethersproject/strings>@ethersproject/constants>@ethersproject/bignumber>bn.js": {
+      "globals": {
+        "Buffer": true
+      },
+      "packages": {
+        "browserify>browser-resolve": true
+      }
+    },
+    "ethers>@ethersproject/wordlists": {
+      "packages": {
+        "@ethersproject/bignumber>@ethersproject/bytes": true,
+        "@ethersproject/bignumber>@ethersproject/logger": true,
+        "ethers>@ethersproject/hdnode>@ethersproject/strings": true,
+        "ethers>@ethersproject/wallet>@ethersproject/hash": true,
+        "ethers>@ethersproject/wallet>@ethersproject/properties": true
       }
     },
     "ethjs": {
@@ -4956,9 +4764,6 @@
     },
     "ganache>secp256k1>elliptic": {
       "packages": {
-<<<<<<< HEAD
-        "@unstoppabledomains/resolution>elliptic": true
-=======
         "bn.js": true,
         "ethereumjs-util>ethereum-cryptography>hash.js": true,
         "ganache>secp256k1>elliptic>brorand": true,
@@ -4966,7 +4771,7 @@
         "ganache>secp256k1>elliptic>minimalistic-assert": true,
         "ganache>secp256k1>elliptic>minimalistic-crypto-utils": true,
         "pumpify>inherits": true
->>>>>>> 423e0854
+        "@unstoppabledomains/resolution>elliptic": true
       }
     },
     "ganache>secp256k1>elliptic>brorand": {
