{
  "resources": {
    "@babel/runtime": {
      "globals": {
        "regeneratorRuntime": "write"
      }
    },
    "@contentful/rich-text-html-renderer": {
      "globals": {
        "SuppressedError": true
      }
    },
    "@ensdomains/content-hash": {
      "globals": {
        "console.warn": true
      },
      "packages": {
        "@ensdomains/content-hash>cids": true,
        "@ensdomains/content-hash>js-base64": true,
        "@ensdomains/content-hash>multicodec": true,
        "@ensdomains/content-hash>multihashes": true,
        "browserify>buffer": true
      }
    },
    "@ensdomains/content-hash>cids": {
      "packages": {
        "@ensdomains/content-hash>cids>multibase": true,
        "@ensdomains/content-hash>cids>multihashes": true,
        "@ensdomains/content-hash>cids>uint8arrays": true,
        "@ensdomains/content-hash>multicodec": true
      }
    },
    "@ensdomains/content-hash>cids>multibase": {
      "globals": {
        "TextDecoder": true,
        "TextEncoder": true
      },
      "packages": {
        "@ensdomains/content-hash>cids>multibase>@multiformats/base-x": true
      }
    },
    "@ensdomains/content-hash>cids>multihashes": {
      "packages": {
        "@ensdomains/content-hash>cids>multibase": true,
        "@ensdomains/content-hash>cids>multihashes>varint": true,
        "@ensdomains/content-hash>cids>uint8arrays": true
      }
    },
    "@ensdomains/content-hash>cids>uint8arrays": {
      "globals": {
        "TextDecoder": true,
        "TextEncoder": true
      },
      "packages": {
        "@ensdomains/content-hash>cids>multibase": true
      }
    },
    "@ensdomains/content-hash>js-base64": {
      "globals": {
        "Base64": "write",
        "TextDecoder": true,
        "TextEncoder": true,
        "atob": true,
        "btoa": true,
        "define": true
      },
      "packages": {
        "browserify>buffer": true
      }
    },
    "@ensdomains/content-hash>multicodec": {
      "packages": {
        "@ensdomains/content-hash>multicodec>uint8arrays": true,
        "sass-embedded>varint": true
      }
    },
    "@ensdomains/content-hash>multicodec>uint8arrays": {
      "globals": {
        "Buffer": true,
        "TextDecoder": true,
        "TextEncoder": true
      },
      "packages": {
        "@metamask/assets-controllers>multiformats": true
      }
    },
    "@ensdomains/content-hash>multihashes": {
      "packages": {
        "@ensdomains/content-hash>multihashes>multibase": true,
        "@ensdomains/content-hash>multihashes>varint": true,
        "@ensdomains/content-hash>multihashes>web-encoding": true,
        "browserify>buffer": true
      }
    },
    "@ensdomains/content-hash>multihashes>multibase": {
      "packages": {
        "@ensdomains/content-hash>multihashes>multibase>base-x": true,
        "@ensdomains/content-hash>multihashes>web-encoding": true,
        "browserify>buffer": true
      }
    },
    "@ensdomains/content-hash>multihashes>multibase>base-x": {
      "packages": {
        "koa>content-disposition>safe-buffer": true
      }
    },
    "@ensdomains/content-hash>multihashes>web-encoding": {
      "globals": {
        "TextDecoder": true,
        "TextEncoder": true
      },
      "packages": {
        "browserify>util": true
      }
    },
    "@ethereumjs/tx": {
      "packages": {
        "@ethereumjs/tx>@ethereumjs/common": true,
        "@ethereumjs/tx>@ethereumjs/rlp": true,
        "@ethereumjs/tx>@ethereumjs/util": true,
        "@ethereumjs/tx>ethereum-cryptography": true,
        "browserify>buffer": true,
        "browserify>insert-module-globals>is-buffer": true
      }
    },
    "@ethereumjs/tx>@ethereumjs/common": {
      "packages": {
        "@ethereumjs/tx>@ethereumjs/common>crc-32": true,
        "@ethereumjs/tx>@ethereumjs/util": true,
        "browserify>buffer": true,
        "webpack>events": true
      }
    },
    "@ethereumjs/tx>@ethereumjs/common>crc-32": {
      "globals": {
        "DO_NOT_EXPORT_CRC": true,
        "define": true
      }
    },
    "@ethereumjs/tx>@ethereumjs/rlp": {
      "globals": {
        "TextEncoder": true
      }
    },
    "@ethereumjs/tx>@ethereumjs/util": {
      "globals": {
        "console.warn": true
      },
      "packages": {
        "@ethereumjs/tx>@ethereumjs/rlp": true,
        "@ethereumjs/tx>@ethereumjs/util>micro-ftch": true,
        "@ethereumjs/tx>ethereum-cryptography": true,
        "browserify>buffer": true,
        "browserify>insert-module-globals>is-buffer": true,
        "webpack>events": true
      }
    },
    "@ethereumjs/tx>@ethereumjs/util>micro-ftch": {
      "globals": {
        "Headers": true,
        "TextDecoder": true,
        "URL": true,
        "btoa": true,
        "fetch": true
      },
      "packages": {
        "browserify>browserify-zlib": true,
        "browserify>buffer": true,
        "browserify>https-browserify": true,
        "browserify>process": true,
        "browserify>stream-http": true,
        "browserify>url": true,
        "browserify>util": true
      }
    },
    "@ethereumjs/tx>ethereum-cryptography": {
      "globals": {
        "TextDecoder": true,
        "crypto": true
      },
      "packages": {
        "@ethereumjs/tx>ethereum-cryptography>@noble/curves": true,
        "@ethereumjs/tx>ethereum-cryptography>@noble/hashes": true,
        "@ethereumjs/tx>ethereum-cryptography>@scure/bip32": true
      }
    },
    "@ethereumjs/tx>ethereum-cryptography>@noble/curves": {
      "globals": {
        "TextEncoder": true
      },
      "packages": {
        "@ethereumjs/tx>ethereum-cryptography>@noble/hashes": true
      }
    },
    "@ethereumjs/tx>ethereum-cryptography>@noble/hashes": {
      "globals": {
        "TextEncoder": true,
        "crypto": true
      }
    },
    "@ethereumjs/tx>ethereum-cryptography>@scure/bip32": {
      "packages": {
        "@ethereumjs/tx>ethereum-cryptography>@scure/bip32>@noble/curves": true,
        "@ethereumjs/tx>ethereum-cryptography>@scure/bip32>@noble/hashes": true,
        "@metamask/utils>@scure/base": true
      }
    },
    "@ethereumjs/tx>ethereum-cryptography>@scure/bip32>@noble/curves": {
      "globals": {
        "TextEncoder": true
      },
      "packages": {
        "@ethereumjs/tx>ethereum-cryptography>@scure/bip32>@noble/hashes": true
      }
    },
    "@ethereumjs/tx>ethereum-cryptography>@scure/bip32>@noble/hashes": {
      "globals": {
        "TextEncoder": true,
        "crypto": true
      }
    },
    "@ethersproject/abi": {
      "globals": {
        "console.log": true
      },
      "packages": {
        "@ethersproject/abi>@ethersproject/address": true,
        "@ethersproject/abi>@ethersproject/bytes": true,
        "@ethersproject/abi>@ethersproject/constants": true,
        "@ethersproject/abi>@ethersproject/hash": true,
        "@ethersproject/abi>@ethersproject/keccak256": true,
        "@ethersproject/abi>@ethersproject/logger": true,
        "@ethersproject/abi>@ethersproject/properties": true,
        "@ethersproject/abi>@ethersproject/strings": true,
        "@ethersproject/bignumber": true
      }
    },
    "@ethersproject/abi>@ethersproject/address": {
      "packages": {
        "@ethersproject/abi>@ethersproject/bytes": true,
        "@ethersproject/abi>@ethersproject/keccak256": true,
        "@ethersproject/abi>@ethersproject/logger": true,
        "@ethersproject/bignumber": true,
        "@ethersproject/providers>@ethersproject/rlp": true
      }
    },
    "@ethersproject/abi>@ethersproject/bytes": {
      "packages": {
        "@ethersproject/abi>@ethersproject/logger": true
      }
    },
    "@ethersproject/abi>@ethersproject/constants": {
      "packages": {
        "@ethersproject/bignumber": true
      }
    },
    "@ethersproject/abi>@ethersproject/hash": {
      "packages": {
        "@ethersproject/abi>@ethersproject/address": true,
        "@ethersproject/abi>@ethersproject/bytes": true,
        "@ethersproject/abi>@ethersproject/keccak256": true,
        "@ethersproject/abi>@ethersproject/logger": true,
        "@ethersproject/abi>@ethersproject/properties": true,
        "@ethersproject/abi>@ethersproject/strings": true,
        "@ethersproject/bignumber": true,
        "@ethersproject/providers>@ethersproject/base64": true
      }
    },
    "@ethersproject/abi>@ethersproject/keccak256": {
      "packages": {
        "@ethersproject/abi>@ethersproject/bytes": true,
        "@metamask/ethjs>js-sha3": true
      }
    },
    "@ethersproject/abi>@ethersproject/logger": {
      "globals": {
        "console": true
      }
    },
    "@ethersproject/abi>@ethersproject/properties": {
      "packages": {
        "@ethersproject/abi>@ethersproject/logger": true
      }
    },
    "@ethersproject/abi>@ethersproject/strings": {
      "packages": {
        "@ethersproject/abi>@ethersproject/bytes": true,
        "@ethersproject/abi>@ethersproject/constants": true,
        "@ethersproject/abi>@ethersproject/logger": true
      }
    },
    "@ethersproject/bignumber": {
      "packages": {
        "@ethersproject/abi>@ethersproject/bytes": true,
        "@ethersproject/abi>@ethersproject/logger": true,
        "bn.js": true
      }
    },
    "@ethersproject/contracts": {
      "globals": {
        "setTimeout": true
      },
      "packages": {
        "@ethersproject/abi": true,
        "@ethersproject/abi>@ethersproject/address": true,
        "@ethersproject/abi>@ethersproject/bytes": true,
        "@ethersproject/abi>@ethersproject/logger": true,
        "@ethersproject/abi>@ethersproject/properties": true,
        "@ethersproject/bignumber": true,
        "@ethersproject/hdnode>@ethersproject/abstract-signer": true,
        "@ethersproject/hdnode>@ethersproject/transactions": true,
        "@metamask/test-bundler>@ethersproject/abstract-provider": true
      }
    },
    "@ethersproject/hdnode": {
      "packages": {
        "@ethersproject/abi>@ethersproject/bytes": true,
        "@ethersproject/abi>@ethersproject/logger": true,
        "@ethersproject/abi>@ethersproject/properties": true,
        "@ethersproject/abi>@ethersproject/strings": true,
        "@ethersproject/bignumber": true,
        "@ethersproject/hdnode>@ethersproject/basex": true,
        "@ethersproject/hdnode>@ethersproject/pbkdf2": true,
        "@ethersproject/hdnode>@ethersproject/sha2": true,
        "@ethersproject/hdnode>@ethersproject/signing-key": true,
        "@ethersproject/hdnode>@ethersproject/transactions": true,
        "@ethersproject/hdnode>@ethersproject/wordlists": true
      }
    },
    "@ethersproject/hdnode>@ethersproject/abstract-signer": {
      "packages": {
        "@ethersproject/abi>@ethersproject/logger": true,
        "@ethersproject/abi>@ethersproject/properties": true
      }
    },
    "@ethersproject/hdnode>@ethersproject/basex": {
      "packages": {
        "@ethersproject/abi>@ethersproject/bytes": true,
        "@ethersproject/abi>@ethersproject/properties": true
      }
    },
    "@ethersproject/hdnode>@ethersproject/pbkdf2": {
      "packages": {
        "@ethersproject/abi>@ethersproject/bytes": true,
        "@ethersproject/hdnode>@ethersproject/sha2": true
      }
    },
    "@ethersproject/hdnode>@ethersproject/sha2": {
      "packages": {
        "@ethersproject/abi>@ethersproject/bytes": true,
        "@ethersproject/abi>@ethersproject/logger": true,
        "ethereumjs-util>ethereum-cryptography>hash.js": true
      }
    },
    "@ethersproject/hdnode>@ethersproject/signing-key": {
      "packages": {
        "@ethersproject/abi>@ethersproject/bytes": true,
        "@ethersproject/abi>@ethersproject/logger": true,
        "@ethersproject/abi>@ethersproject/properties": true,
        "@ethersproject/hdnode>@ethersproject/signing-key>elliptic": true
      }
    },
    "@ethersproject/hdnode>@ethersproject/signing-key>elliptic": {
      "packages": {
        "@metamask/ppom-validator>elliptic>brorand": true,
        "@metamask/ppom-validator>elliptic>hmac-drbg": true,
        "@metamask/ppom-validator>elliptic>minimalistic-assert": true,
        "@metamask/ppom-validator>elliptic>minimalistic-crypto-utils": true,
        "bn.js": true,
        "ethereumjs-util>ethereum-cryptography>hash.js": true,
        "pumpify>inherits": true
      }
    },
    "@ethersproject/hdnode>@ethersproject/transactions": {
      "packages": {
        "@ethersproject/abi>@ethersproject/address": true,
        "@ethersproject/abi>@ethersproject/bytes": true,
        "@ethersproject/abi>@ethersproject/constants": true,
        "@ethersproject/abi>@ethersproject/keccak256": true,
        "@ethersproject/abi>@ethersproject/logger": true,
        "@ethersproject/abi>@ethersproject/properties": true,
        "@ethersproject/bignumber": true,
        "@ethersproject/hdnode>@ethersproject/signing-key": true,
        "@ethersproject/providers>@ethersproject/rlp": true
      }
    },
    "@ethersproject/hdnode>@ethersproject/wordlists": {
      "packages": {
        "@ethersproject/abi>@ethersproject/bytes": true,
        "@ethersproject/abi>@ethersproject/hash": true,
        "@ethersproject/abi>@ethersproject/logger": true,
        "@ethersproject/abi>@ethersproject/properties": true,
        "@ethersproject/abi>@ethersproject/strings": true
      }
    },
    "@ethersproject/providers": {
      "globals": {
        "WebSocket": true,
        "clearInterval": true,
        "clearTimeout": true,
        "console.log": true,
        "console.warn": true,
        "setInterval": true,
        "setTimeout": true
      },
      "packages": {
        "@ethersproject/abi>@ethersproject/address": true,
        "@ethersproject/abi>@ethersproject/bytes": true,
        "@ethersproject/abi>@ethersproject/constants": true,
        "@ethersproject/abi>@ethersproject/hash": true,
        "@ethersproject/abi>@ethersproject/logger": true,
        "@ethersproject/abi>@ethersproject/properties": true,
        "@ethersproject/abi>@ethersproject/strings": true,
        "@ethersproject/bignumber": true,
        "@ethersproject/hdnode>@ethersproject/abstract-signer": true,
        "@ethersproject/hdnode>@ethersproject/basex": true,
        "@ethersproject/hdnode>@ethersproject/sha2": true,
        "@ethersproject/hdnode>@ethersproject/transactions": true,
        "@ethersproject/providers>@ethersproject/base64": true,
        "@ethersproject/providers>@ethersproject/random": true,
        "@ethersproject/providers>@ethersproject/web": true,
        "@ethersproject/providers>bech32": true,
        "@metamask/test-bundler>@ethersproject/abstract-provider": true,
        "@metamask/test-bundler>@ethersproject/networks": true
      }
    },
    "@ethersproject/providers>@ethersproject/base64": {
      "globals": {
        "atob": true,
        "btoa": true
      },
      "packages": {
        "@ethersproject/abi>@ethersproject/bytes": true
      }
    },
    "@ethersproject/providers>@ethersproject/random": {
      "globals": {
        "crypto.getRandomValues": true
      },
      "packages": {
        "@ethersproject/abi>@ethersproject/bytes": true,
        "@ethersproject/abi>@ethersproject/logger": true
      }
    },
    "@ethersproject/providers>@ethersproject/rlp": {
      "packages": {
        "@ethersproject/abi>@ethersproject/bytes": true,
        "@ethersproject/abi>@ethersproject/logger": true
      }
    },
    "@ethersproject/providers>@ethersproject/web": {
      "globals": {
        "clearTimeout": true,
        "fetch": true,
        "setTimeout": true
      },
      "packages": {
        "@ethersproject/abi>@ethersproject/bytes": true,
        "@ethersproject/abi>@ethersproject/logger": true,
        "@ethersproject/abi>@ethersproject/properties": true,
        "@ethersproject/abi>@ethersproject/strings": true,
        "@ethersproject/providers>@ethersproject/base64": true
      }
    },
    "@keystonehq/bc-ur-registry-eth": {
      "packages": {
        "@ethereumjs/tx>@ethereumjs/util": true,
        "@keystonehq/bc-ur-registry-eth>@keystonehq/bc-ur-registry": true,
        "@metamask/eth-trezor-keyring>hdkey": true,
        "browserify>buffer": true,
        "uuid": true
      }
    },
    "@keystonehq/bc-ur-registry-eth>@keystonehq/bc-ur-registry": {
      "globals": {
        "define": true
      },
      "packages": {
        "@ngraveio/bc-ur": true,
        "@trezor/connect-web>tslib": true,
        "browserify>buffer": true,
        "ethereumjs-util>ethereum-cryptography>bs58check": true,
        "ganache>abstract-level>buffer": true
      }
    },
    "@keystonehq/metamask-airgapped-keyring": {
      "packages": {
        "@ethereumjs/tx": true,
        "@keystonehq/bc-ur-registry-eth": true,
        "@keystonehq/metamask-airgapped-keyring>@keystonehq/base-eth-keyring": true,
        "@keystonehq/metamask-airgapped-keyring>@metamask/obs-store": true,
        "@keystonehq/metamask-airgapped-keyring>rlp": true,
        "browserify>buffer": true,
        "uuid": true,
        "webpack>events": true
      }
    },
    "@keystonehq/metamask-airgapped-keyring>@keystonehq/base-eth-keyring": {
      "packages": {
        "@ethereumjs/tx": true,
        "@ethereumjs/tx>@ethereumjs/util": true,
        "@keystonehq/bc-ur-registry-eth": true,
        "@metamask/eth-trezor-keyring>hdkey": true,
        "browserify>buffer": true,
        "eth-lattice-keyring>rlp": true,
        "uuid": true
      }
    },
    "@keystonehq/metamask-airgapped-keyring>@metamask/obs-store": {
      "packages": {
        "@keystonehq/metamask-airgapped-keyring>@metamask/obs-store>@metamask/safe-event-emitter": true,
        "@keystonehq/metamask-airgapped-keyring>@metamask/obs-store>through2": true,
        "stream-browserify": true
      }
    },
    "@keystonehq/metamask-airgapped-keyring>@metamask/obs-store>@metamask/safe-event-emitter": {
      "globals": {
        "setTimeout": true
      },
      "packages": {
        "webpack>events": true
      }
    },
    "@keystonehq/metamask-airgapped-keyring>@metamask/obs-store>through2": {
      "packages": {
        "browserify>process": true,
        "browserify>util": true,
        "readable-stream": true,
        "watchify>xtend": true
      }
    },
    "@keystonehq/metamask-airgapped-keyring>rlp": {
      "packages": {
        "bn.js": true,
        "browserify>buffer": true
      }
    },
    "@lavamoat/lavadome-react": {
      "globals": {
        "Document.prototype": true,
        "DocumentFragment.prototype": true,
        "Element.prototype": true,
        "Node.prototype": true,
        "console.warn": true,
        "document": true
      },
      "packages": {
        "react": true
      }
    },
    "@lavamoat/lavapack>readable-stream>abort-controller": {
      "globals": {
        "AbortController": true
      }
    },
    "@material-ui/core": {
      "globals": {
        "Image": true,
        "_formatMuiErrorMessage": true,
        "addEventListener": true,
        "clearInterval": true,
        "clearTimeout": true,
        "console.error": true,
        "console.warn": true,
        "document": true,
        "getComputedStyle": true,
        "getSelection": true,
        "innerHeight": true,
        "innerWidth": true,
        "matchMedia": true,
        "navigator": true,
        "performance.now": true,
        "removeEventListener": true,
        "requestAnimationFrame": true,
        "setInterval": true,
        "setTimeout": true
      },
      "packages": {
        "@babel/runtime": true,
        "@material-ui/core>@material-ui/styles": true,
        "@material-ui/core>@material-ui/system": true,
        "@material-ui/core>@material-ui/utils": true,
        "@material-ui/core>clsx": true,
        "@material-ui/core>popper.js": true,
        "@material-ui/core>react-transition-group": true,
        "prop-types": true,
        "prop-types>react-is": true,
        "react": true,
        "react-dom": true,
        "react-redux>hoist-non-react-statics": true
      }
    },
    "@material-ui/core>@material-ui/styles": {
      "globals": {
        "console.error": true,
        "console.warn": true,
        "document.createComment": true,
        "document.head": true
      },
      "packages": {
        "@babel/runtime": true,
        "@material-ui/core>@material-ui/styles>jss": true,
        "@material-ui/core>@material-ui/styles>jss-plugin-camel-case": true,
        "@material-ui/core>@material-ui/styles>jss-plugin-default-unit": true,
        "@material-ui/core>@material-ui/styles>jss-plugin-global": true,
        "@material-ui/core>@material-ui/styles>jss-plugin-nested": true,
        "@material-ui/core>@material-ui/styles>jss-plugin-props-sort": true,
        "@material-ui/core>@material-ui/styles>jss-plugin-rule-value-function": true,
        "@material-ui/core>@material-ui/styles>jss-plugin-vendor-prefixer": true,
        "@material-ui/core>@material-ui/utils": true,
        "@material-ui/core>clsx": true,
        "prop-types": true,
        "react": true,
        "react-redux>hoist-non-react-statics": true
      }
    },
    "@material-ui/core>@material-ui/styles>jss": {
      "globals": {
        "CSS": true,
        "document.createElement": true,
        "document.querySelector": true
      },
      "packages": {
        "@babel/runtime": true,
        "@material-ui/core>@material-ui/styles>jss>is-in-browser": true,
        "react-router-dom>tiny-warning": true
      }
    },
    "@material-ui/core>@material-ui/styles>jss-plugin-camel-case": {
      "packages": {
        "@material-ui/core>@material-ui/styles>jss-plugin-camel-case>hyphenate-style-name": true
      }
    },
    "@material-ui/core>@material-ui/styles>jss-plugin-default-unit": {
      "globals": {
        "CSS": true
      },
      "packages": {
        "@material-ui/core>@material-ui/styles>jss": true
      }
    },
    "@material-ui/core>@material-ui/styles>jss-plugin-global": {
      "packages": {
        "@babel/runtime": true,
        "@material-ui/core>@material-ui/styles>jss": true
      }
    },
    "@material-ui/core>@material-ui/styles>jss-plugin-nested": {
      "packages": {
        "@babel/runtime": true,
        "react-router-dom>tiny-warning": true
      }
    },
    "@material-ui/core>@material-ui/styles>jss-plugin-rule-value-function": {
      "packages": {
        "@material-ui/core>@material-ui/styles>jss": true,
        "react-router-dom>tiny-warning": true
      }
    },
    "@material-ui/core>@material-ui/styles>jss-plugin-vendor-prefixer": {
      "packages": {
        "@material-ui/core>@material-ui/styles>jss": true,
        "@material-ui/core>@material-ui/styles>jss-plugin-vendor-prefixer>css-vendor": true
      }
    },
    "@material-ui/core>@material-ui/styles>jss-plugin-vendor-prefixer>css-vendor": {
      "globals": {
        "document.createElement": true,
        "document.documentElement": true,
        "getComputedStyle": true
      },
      "packages": {
        "@babel/runtime": true,
        "@material-ui/core>@material-ui/styles>jss>is-in-browser": true
      }
    },
    "@material-ui/core>@material-ui/styles>jss>is-in-browser": {
      "globals": {
        "document": true
      }
    },
    "@material-ui/core>@material-ui/system": {
      "globals": {
        "console.error": true
      },
      "packages": {
        "@babel/runtime": true,
        "@material-ui/core>@material-ui/utils": true,
        "prop-types": true
      }
    },
    "@material-ui/core>@material-ui/utils": {
      "packages": {
        "@babel/runtime": true,
        "prop-types": true,
        "prop-types>react-is": true
      }
    },
    "@material-ui/core>popper.js": {
      "globals": {
        "MSInputMethodContext": true,
        "Node.DOCUMENT_POSITION_FOLLOWING": true,
        "cancelAnimationFrame": true,
        "console.warn": true,
        "define": true,
        "devicePixelRatio": true,
        "document": true,
        "getComputedStyle": true,
        "innerHeight": true,
        "innerWidth": true,
        "navigator": true,
        "requestAnimationFrame": true,
        "setTimeout": true
      }
    },
    "@material-ui/core>react-transition-group": {
      "globals": {
        "Element": true,
        "setTimeout": true
      },
      "packages": {
        "@material-ui/core>react-transition-group>dom-helpers": true,
        "prop-types": true,
        "react": true,
        "react-dom": true
      }
    },
    "@material-ui/core>react-transition-group>dom-helpers": {
      "packages": {
        "@babel/runtime": true
      }
    },
    "@metamask/abi-utils": {
      "packages": {
        "@metamask/utils": true,
        "superstruct": true
      }
    },
    "@metamask/accounts-controller": {
      "packages": {
        "@ethereumjs/tx>@ethereumjs/util": true,
        "@ethereumjs/tx>ethereum-cryptography": true,
        "@metamask/base-controller": true,
        "@metamask/eth-snap-keyring": true,
        "@metamask/keyring-api": true,
        "@metamask/keyring-controller": true,
        "uuid": true
      }
    },
    "@metamask/address-book-controller": {
      "packages": {
        "@metamask/address-book-controller>@metamask/base-controller": true,
        "@metamask/controller-utils": true
      }
    },
    "@metamask/address-book-controller>@metamask/base-controller": {
      "globals": {
        "setTimeout": true
      },
      "packages": {
        "immer": true
      }
    },
    "@metamask/announcement-controller": {
      "packages": {
        "@metamask/announcement-controller>@metamask/base-controller": true
      }
    },
    "@metamask/announcement-controller>@metamask/base-controller": {
      "globals": {
        "setTimeout": true
      },
      "packages": {
        "immer": true
      }
    },
    "@metamask/approval-controller": {
      "globals": {
        "console.info": true
      },
      "packages": {
        "@metamask/approval-controller>@metamask/base-controller": true,
        "@metamask/approval-controller>nanoid": true,
        "@metamask/providers>@metamask/rpc-errors": true
      }
    },
    "@metamask/approval-controller>@metamask/base-controller": {
      "globals": {
        "setTimeout": true
      },
      "packages": {
        "immer": true
      }
    },
    "@metamask/approval-controller>nanoid": {
      "globals": {
        "crypto.getRandomValues": true
      }
    },
    "@metamask/assets-controllers": {
      "globals": {
        "AbortController": true,
        "Headers": true,
        "URL": true,
        "URLSearchParams": true,
        "clearInterval": true,
        "clearTimeout": true,
        "console.error": true,
        "console.log": true,
        "setInterval": true,
        "setTimeout": true
      },
      "packages": {
        "@ethereumjs/tx>@ethereumjs/util": true,
        "@ethersproject/abi>@ethersproject/address": true,
        "@ethersproject/contracts": true,
        "@ethersproject/providers": true,
        "@metamask/abi-utils": true,
        "@metamask/assets-controllers>@metamask/base-controller": true,
        "@metamask/assets-controllers>@metamask/polling-controller": true,
        "@metamask/assets-controllers>cockatiel": true,
        "@metamask/assets-controllers>multiformats": true,
        "@metamask/contract-metadata": true,
        "@metamask/controller-utils": true,
        "@metamask/eth-query": true,
        "@metamask/metamask-eth-abis": true,
        "@metamask/name-controller>async-mutex": true,
        "@metamask/providers>@metamask/rpc-errors": true,
        "@metamask/utils": true,
        "bn.js": true,
        "lodash": true,
        "single-call-balance-checker-abi": true,
        "uuid": true,
        "webpack>events": true
      }
    },
    "@metamask/assets-controllers>@metamask/base-controller": {
      "globals": {
        "setTimeout": true
      },
      "packages": {
        "immer": true
      }
    },
    "@metamask/assets-controllers>@metamask/polling-controller": {
      "globals": {
        "clearTimeout": true,
        "console.error": true,
        "setTimeout": true
      },
      "packages": {
        "@metamask/assets-controllers>@metamask/polling-controller>@metamask/base-controller": true,
        "@metamask/snaps-utils>fast-json-stable-stringify": true,
        "uuid": true
      }
    },
    "@metamask/assets-controllers>@metamask/polling-controller>@metamask/base-controller": {
      "globals": {
        "setTimeout": true
      },
      "packages": {
        "immer": true
      }
    },
    "@metamask/assets-controllers>cockatiel": {
      "globals": {
        "AbortController": true,
        "AbortSignal": true,
        "WeakRef": true,
        "clearTimeout": true,
        "performance": true,
        "setTimeout": true
      },
      "packages": {
        "browserify>process": true
      }
    },
    "@metamask/assets-controllers>multiformats": {
      "globals": {
        "TextDecoder": true,
        "TextEncoder": true,
        "console.warn": true,
        "crypto.subtle.digest": true
      }
    },
    "@metamask/base-controller": {
      "globals": {
        "setTimeout": true
      },
      "packages": {
        "immer": true
      }
    },
    "@metamask/browser-passworder": {
      "globals": {
        "CryptoKey": true,
        "btoa": true,
        "crypto.getRandomValues": true,
        "crypto.subtle.decrypt": true,
        "crypto.subtle.deriveKey": true,
        "crypto.subtle.encrypt": true,
        "crypto.subtle.exportKey": true,
        "crypto.subtle.importKey": true
      },
      "packages": {
        "@metamask/utils": true,
        "browserify>buffer": true
      }
    },
    "@metamask/controller-utils": {
      "globals": {
        "URL": true,
        "console.error": true,
        "fetch": true,
        "setTimeout": true
      },
      "packages": {
        "@ethereumjs/tx>@ethereumjs/util": true,
        "@metamask/controller-utils>@spruceid/siwe-parser": true,
        "@metamask/ethjs>@metamask/ethjs-unit": true,
        "@metamask/utils": true,
        "bn.js": true,
        "browserify>buffer": true,
        "eslint>fast-deep-equal": true,
        "eth-ens-namehash": true
      }
    },
    "@metamask/controller-utils>@spruceid/siwe-parser": {
      "globals": {
        "console.error": true,
        "console.log": true
      },
      "packages": {
        "@metamask/controller-utils>@spruceid/siwe-parser>apg-js": true,
        "@noble/hashes": true
      }
    },
    "@metamask/controller-utils>@spruceid/siwe-parser>apg-js": {
      "globals": {
        "mode": true
      },
      "packages": {
        "browserify>buffer": true,
        "browserify>insert-module-globals>is-buffer": true
      }
    },
    "@metamask/controllers>web3": {
      "globals": {
        "XMLHttpRequest": true
      }
    },
    "@metamask/controllers>web3-provider-engine>cross-fetch>node-fetch": {
      "globals": {
        "fetch": true
      }
    },
    "@metamask/controllers>web3-provider-engine>eth-json-rpc-middleware>node-fetch": {
      "globals": {
        "fetch": true
      }
    },
    "@metamask/ens-controller": {
      "packages": {
        "@ethersproject/providers": true,
        "@metamask/controller-utils": true,
        "@metamask/ens-controller>@metamask/base-controller": true,
        "@metamask/utils": true,
        "punycode": true
      }
    },
    "@metamask/ens-controller>@metamask/base-controller": {
      "globals": {
        "setTimeout": true
      },
      "packages": {
        "immer": true
      }
    },
    "@metamask/eth-json-rpc-filters": {
      "globals": {
        "console.error": true
      },
      "packages": {
        "@metamask/eth-json-rpc-filters>@metamask/eth-query": true,
        "@metamask/eth-json-rpc-filters>@metamask/json-rpc-engine": true,
        "@metamask/name-controller>async-mutex": true,
        "@metamask/safe-event-emitter": true,
        "pify": true
      }
    },
    "@metamask/eth-json-rpc-filters>@metamask/eth-query": {
      "packages": {
        "@metamask/eth-query>json-rpc-random-id": true,
        "watchify>xtend": true
      }
    },
    "@metamask/eth-json-rpc-filters>@metamask/json-rpc-engine": {
      "packages": {
        "@metamask/providers>@metamask/rpc-errors": true,
        "@metamask/safe-event-emitter": true,
        "@metamask/utils": true
      }
    },
    "@metamask/eth-json-rpc-middleware": {
      "globals": {
        "URL": true,
        "console.error": true,
        "setTimeout": true
      },
      "packages": {
        "@metamask/eth-json-rpc-middleware>@metamask/json-rpc-engine": true,
        "@metamask/eth-json-rpc-middleware>safe-stable-stringify": true,
        "@metamask/eth-sig-util": true,
        "@metamask/providers>@metamask/rpc-errors": true,
        "@metamask/utils": true,
        "pify": true,
        "sass-loader>klona": true
      }
    },
    "@metamask/eth-json-rpc-middleware>@metamask/eth-json-rpc-provider": {
      "packages": {
        "@metamask/eth-json-rpc-middleware>@metamask/eth-json-rpc-provider>@metamask/json-rpc-engine": true,
        "@metamask/safe-event-emitter": true
      }
    },
    "@metamask/eth-json-rpc-middleware>@metamask/eth-json-rpc-provider>@metamask/json-rpc-engine": {
      "packages": {
        "@metamask/providers>@metamask/rpc-errors": true,
        "@metamask/safe-event-emitter": true,
        "@metamask/utils": true
      }
    },
    "@metamask/eth-json-rpc-middleware>@metamask/json-rpc-engine": {
      "packages": {
        "@metamask/providers>@metamask/rpc-errors": true,
        "@metamask/safe-event-emitter": true,
        "@metamask/utils": true
      }
    },
    "@metamask/eth-ledger-bridge-keyring": {
      "globals": {
        "addEventListener": true,
        "console.log": true,
        "document.createElement": true,
        "document.head.appendChild": true,
        "fetch": true,
        "removeEventListener": true
      },
      "packages": {
        "@ethereumjs/tx": true,
        "@ethereumjs/tx>@ethereumjs/rlp": true,
        "@ethereumjs/tx>@ethereumjs/util": true,
        "@metamask/eth-sig-util": true,
        "@metamask/eth-trezor-keyring>hdkey": true,
        "browserify>buffer": true,
        "webpack>events": true
      }
    },
    "@metamask/eth-query": {
      "packages": {
        "@metamask/eth-query>json-rpc-random-id": true,
        "watchify>xtend": true
      }
    },
    "@metamask/eth-sig-util": {
      "packages": {
        "@ethereumjs/tx>@ethereumjs/util": true,
        "@ethereumjs/tx>ethereum-cryptography": true,
        "@metamask/abi-utils": true,
        "@metamask/eth-sig-util>tweetnacl": true,
        "@metamask/eth-sig-util>tweetnacl-util": true,
        "@metamask/utils": true,
        "browserify>buffer": true
      }
    },
    "@metamask/eth-sig-util>tweetnacl": {
      "globals": {
        "crypto": true,
        "msCrypto": true,
        "nacl": "write"
      },
      "packages": {
        "browserify>browser-resolve": true
      }
    },
    "@metamask/eth-sig-util>tweetnacl-util": {
      "globals": {
        "atob": true,
        "btoa": true
      },
      "packages": {
        "browserify>browser-resolve": true
      }
    },
    "@metamask/eth-snap-keyring": {
      "globals": {
        "console.error": true
      },
      "packages": {
        "@ethereumjs/tx": true,
        "@metamask/eth-sig-util": true,
        "@metamask/eth-snap-keyring>@metamask/keyring-api": true,
        "@metamask/eth-snap-keyring>uuid": true,
        "@metamask/utils": true,
        "superstruct": true,
        "webpack>events": true
      }
    },
    "@metamask/eth-snap-keyring>@metamask/keyring-api": {
      "packages": {
        "@metamask/eth-snap-keyring>uuid": true,
        "@metamask/utils": true,
        "superstruct": true
      }
    },
    "@metamask/eth-snap-keyring>uuid": {
      "globals": {
        "crypto": true
      }
    },
    "@metamask/eth-token-tracker": {
      "globals": {
        "console.warn": true
      },
      "packages": {
        "@babel/runtime": true,
        "@metamask/eth-token-tracker>deep-equal": true,
        "@metamask/eth-token-tracker>eth-block-tracker": true,
        "@metamask/ethjs-contract": true,
        "@metamask/ethjs-query": true,
        "@metamask/safe-event-emitter": true,
        "bn.js": true,
        "human-standard-token-abi": true
      }
    },
    "@metamask/eth-token-tracker>deep-equal": {
      "packages": {
        "@metamask/eth-token-tracker>deep-equal>es-get-iterator": true,
        "@metamask/eth-token-tracker>deep-equal>is-date-object": true,
        "@metamask/eth-token-tracker>deep-equal>which-boxed-primitive": true,
        "@metamask/eth-token-tracker>deep-equal>which-collection": true,
        "@ngraveio/bc-ur>assert>object-is": true,
        "browserify>util>is-arguments": true,
        "browserify>util>which-typed-array": true,
        "gulp>vinyl-fs>object.assign": true,
        "lavamoat>json-stable-stringify>isarray": true,
        "lavamoat>json-stable-stringify>object-keys": true,
        "string.prototype.matchall>call-bind": true,
        "string.prototype.matchall>es-abstract>array-buffer-byte-length": true,
        "string.prototype.matchall>es-abstract>is-array-buffer": true,
        "string.prototype.matchall>es-abstract>is-regex": true,
        "string.prototype.matchall>es-abstract>is-shared-array-buffer": true,
        "string.prototype.matchall>get-intrinsic": true,
        "string.prototype.matchall>regexp.prototype.flags": true,
        "string.prototype.matchall>side-channel": true
      }
    },
    "@metamask/eth-token-tracker>deep-equal>es-get-iterator": {
      "packages": {
        "@metamask/eth-token-tracker>deep-equal>es-get-iterator>is-map": true,
        "@metamask/eth-token-tracker>deep-equal>es-get-iterator>is-set": true,
        "@metamask/eth-token-tracker>deep-equal>es-get-iterator>stop-iteration-iterator": true,
        "browserify>process": true,
        "browserify>util>is-arguments": true,
        "eslint-plugin-react>array-includes>is-string": true,
        "lavamoat>json-stable-stringify>isarray": true,
        "string.prototype.matchall>call-bind": true,
        "string.prototype.matchall>get-intrinsic": true,
        "string.prototype.matchall>has-symbols": true
      }
    },
    "@metamask/eth-token-tracker>deep-equal>es-get-iterator>stop-iteration-iterator": {
      "globals": {
        "StopIteration": true
      },
      "packages": {
        "string.prototype.matchall>internal-slot": true
      }
    },
    "@metamask/eth-token-tracker>deep-equal>is-date-object": {
      "packages": {
        "koa>is-generator-function>has-tostringtag": true
      }
    },
    "@metamask/eth-token-tracker>deep-equal>which-boxed-primitive": {
      "packages": {
        "@metamask/eth-token-tracker>deep-equal>which-boxed-primitive>is-bigint": true,
        "@metamask/eth-token-tracker>deep-equal>which-boxed-primitive>is-boolean-object": true,
        "@metamask/eth-token-tracker>deep-equal>which-boxed-primitive>is-number-object": true,
        "eslint-plugin-react>array-includes>is-string": true,
        "string.prototype.matchall>es-abstract>es-to-primitive>is-symbol": true
      }
    },
    "@metamask/eth-token-tracker>deep-equal>which-boxed-primitive>is-bigint": {
      "packages": {
        "string.prototype.matchall>es-abstract>unbox-primitive>has-bigints": true
      }
    },
    "@metamask/eth-token-tracker>deep-equal>which-boxed-primitive>is-boolean-object": {
      "packages": {
        "koa>is-generator-function>has-tostringtag": true,
        "string.prototype.matchall>call-bind": true
      }
    },
    "@metamask/eth-token-tracker>deep-equal>which-boxed-primitive>is-number-object": {
      "packages": {
        "koa>is-generator-function>has-tostringtag": true
      }
    },
    "@metamask/eth-token-tracker>deep-equal>which-collection": {
      "packages": {
        "@metamask/eth-token-tracker>deep-equal>es-get-iterator>is-map": true,
        "@metamask/eth-token-tracker>deep-equal>es-get-iterator>is-set": true,
        "@metamask/eth-token-tracker>deep-equal>which-collection>is-weakmap": true,
        "@metamask/eth-token-tracker>deep-equal>which-collection>is-weakset": true
      }
    },
    "@metamask/eth-token-tracker>deep-equal>which-collection>is-weakset": {
      "packages": {
        "string.prototype.matchall>call-bind": true,
        "string.prototype.matchall>get-intrinsic": true
      }
    },
    "@metamask/eth-token-tracker>eth-block-tracker": {
      "globals": {
        "clearTimeout": true,
        "console.error": true,
        "setTimeout": true
      },
      "packages": {
        "@metamask/eth-query>json-rpc-random-id": true,
        "@metamask/safe-event-emitter": true,
        "@metamask/utils": true,
        "pify": true
      }
    },
    "@metamask/eth-trezor-keyring": {
      "globals": {
        "setTimeout": true
      },
      "packages": {
        "@ethereumjs/tx": true,
        "@ethereumjs/tx>@ethereumjs/util": true,
        "@metamask/eth-trezor-keyring>@trezor/connect-plugin-ethereum": true,
        "@metamask/eth-trezor-keyring>@trezor/connect-web": true,
        "@metamask/eth-trezor-keyring>hdkey": true,
        "browserify>buffer": true,
        "webpack>events": true
      }
    },
    "@metamask/eth-trezor-keyring>@trezor/connect-plugin-ethereum": {
      "packages": {
        "@metamask/eth-sig-util": true,
        "@trezor/connect-web>tslib": true
      }
    },
    "@metamask/eth-trezor-keyring>@trezor/connect-web": {
      "globals": {
        "URLSearchParams": true,
        "__TREZOR_CONNECT_SRC": true,
        "addEventListener": true,
        "btoa": true,
        "chrome": true,
        "clearInterval": true,
        "clearTimeout": true,
        "console.warn": true,
        "document.body": true,
        "document.createElement": true,
        "document.createTextNode": true,
        "document.getElementById": true,
        "document.querySelectorAll": true,
        "location": true,
        "navigator": true,
        "open": true,
        "origin": true,
        "removeEventListener": true,
        "setInterval": true,
        "setTimeout": true
      },
      "packages": {
        "@trezor/connect-web>@trezor/connect": true,
        "@trezor/connect-web>@trezor/connect-common": true,
        "@trezor/connect-web>@trezor/utils": true,
        "@trezor/connect-web>tslib": true,
        "webpack>events": true
      }
    },
    "@metamask/eth-trezor-keyring>hdkey": {
      "packages": {
        "browserify>assert": true,
        "browserify>crypto-browserify": true,
        "ethereumjs-util>create-hash>ripemd160": true,
        "ethereumjs-util>ethereum-cryptography>bs58check": true,
        "ganache>secp256k1": true,
        "koa>content-disposition>safe-buffer": true
      }
    },
    "@metamask/etherscan-link": {
      "globals": {
        "URL": true
      }
    },
    "@metamask/ethjs": {
      "globals": {
        "clearInterval": true,
        "setInterval": true
      },
      "packages": {
        "@metamask/ethjs-contract": true,
        "@metamask/ethjs-query": true,
        "@metamask/ethjs>@metamask/ethjs-filter": true,
        "@metamask/ethjs>@metamask/ethjs-provider-http": true,
        "@metamask/ethjs>@metamask/ethjs-unit": true,
        "@metamask/ethjs>@metamask/ethjs-util": true,
        "@metamask/ethjs>@metamask/number-to-bn": true,
        "@metamask/ethjs>ethjs-abi": true,
        "@metamask/ethjs>js-sha3": true,
        "bn.js": true,
        "browserify>buffer": true
      }
    },
    "@metamask/ethjs-contract": {
      "packages": {
        "@babel/runtime": true,
        "@metamask/ethjs>@metamask/ethjs-filter": true,
        "@metamask/ethjs>@metamask/ethjs-util": true,
        "@metamask/ethjs>ethjs-abi": true,
        "@metamask/ethjs>js-sha3": true,
        "promise-to-callback": true
      }
    },
    "@metamask/ethjs-query": {
      "globals": {
        "console": true
      },
      "packages": {
        "@metamask/ethjs-query>@metamask/ethjs-format": true,
        "@metamask/ethjs-query>@metamask/ethjs-rpc": true,
        "promise-to-callback": true
      }
    },
    "@metamask/ethjs-query>@metamask/ethjs-format": {
      "packages": {
        "@metamask/ethjs-query>@metamask/ethjs-format>ethjs-schema": true,
        "@metamask/ethjs>@metamask/ethjs-util": true,
        "@metamask/ethjs>@metamask/ethjs-util>strip-hex-prefix": true,
        "@metamask/ethjs>@metamask/number-to-bn": true
      }
    },
    "@metamask/ethjs-query>@metamask/ethjs-rpc": {
      "packages": {
        "promise-to-callback": true
      }
    },
    "@metamask/ethjs>@metamask/ethjs-filter": {
      "globals": {
        "clearInterval": true,
        "setInterval": true
      }
    },
    "@metamask/ethjs>@metamask/ethjs-provider-http": {
      "packages": {
        "@metamask/ethjs>@metamask/ethjs-provider-http>xhr2": true
      }
    },
    "@metamask/ethjs>@metamask/ethjs-provider-http>xhr2": {
      "globals": {
        "XMLHttpRequest": true
      }
    },
    "@metamask/ethjs>@metamask/ethjs-unit": {
      "packages": {
        "@metamask/ethjs>@metamask/number-to-bn": true,
        "bn.js": true
      }
    },
    "@metamask/ethjs>@metamask/ethjs-util": {
      "packages": {
        "@metamask/ethjs>@metamask/ethjs-util>is-hex-prefixed": true,
        "@metamask/ethjs>@metamask/ethjs-util>strip-hex-prefix": true,
        "browserify>buffer": true
      }
    },
    "@metamask/ethjs>@metamask/ethjs-util>strip-hex-prefix": {
      "packages": {
        "@metamask/ethjs>@metamask/ethjs-util>is-hex-prefixed": true
      }
    },
    "@metamask/ethjs>@metamask/number-to-bn": {
      "packages": {
        "@metamask/ethjs>@metamask/ethjs-util>strip-hex-prefix": true,
        "bn.js": true
      }
    },
    "@metamask/ethjs>ethjs-abi": {
      "packages": {
        "@metamask/ethjs>ethjs-abi>number-to-bn": true,
        "@metamask/ethjs>js-sha3": true,
        "bn.js": true,
        "browserify>buffer": true
      }
    },
    "@metamask/ethjs>ethjs-abi>number-to-bn": {
      "packages": {
        "@metamask/ethjs>@metamask/ethjs-util>strip-hex-prefix": true,
        "bn.js": true
      }
    },
    "@metamask/ethjs>js-sha3": {
      "globals": {
        "define": true
      },
      "packages": {
        "browserify>process": true
      }
    },
    "@metamask/gas-fee-controller": {
      "globals": {
        "clearInterval": true,
        "console.error": true,
        "setInterval": true
      },
      "packages": {
        "@metamask/assets-controllers>@metamask/polling-controller": true,
        "@metamask/controller-utils": true,
        "@metamask/eth-query": true,
        "bn.js": true,
        "browserify>buffer": true,
        "uuid": true
      }
    },
    "@metamask/jazzicon": {
      "globals": {
        "document.createElement": true,
        "document.createElementNS": true
      },
      "packages": {
        "@metamask/jazzicon>color": true,
        "@metamask/jazzicon>mersenne-twister": true
      }
    },
    "@metamask/jazzicon>color": {
      "packages": {
        "@metamask/jazzicon>color>clone": true,
        "@metamask/jazzicon>color>color-convert": true,
        "@metamask/jazzicon>color>color-string": true
      }
    },
    "@metamask/jazzicon>color>clone": {
      "packages": {
        "browserify>buffer": true
      }
    },
    "@metamask/jazzicon>color>color-convert": {
      "packages": {
        "@metamask/jazzicon>color>color-convert>color-name": true
      }
    },
    "@metamask/jazzicon>color>color-string": {
      "packages": {
        "jest-canvas-mock>moo-color>color-name": true
      }
    },
    "@metamask/keyring-api": {
      "packages": {
        "@metamask/keyring-api>uuid": true,
        "@metamask/utils": true,
        "superstruct": true
      }
    },
    "@metamask/keyring-api>uuid": {
      "globals": {
        "crypto": true
      }
    },
    "@metamask/keyring-controller": {
      "packages": {
        "@ethereumjs/tx>@ethereumjs/util": true,
        "@metamask/browser-passworder": true,
        "@metamask/eth-sig-util": true,
        "@metamask/keyring-controller>@metamask/base-controller": true,
        "@metamask/keyring-controller>@metamask/eth-hd-keyring": true,
        "@metamask/keyring-controller>@metamask/eth-simple-keyring": true,
        "@metamask/keyring-controller>ethereumjs-wallet": true,
        "@metamask/name-controller>async-mutex": true,
        "@metamask/utils": true
      }
    },
    "@metamask/keyring-controller>@metamask/base-controller": {
      "globals": {
        "setTimeout": true
      },
      "packages": {
        "immer": true
      }
    },
    "@metamask/keyring-controller>@metamask/eth-hd-keyring": {
      "globals": {
        "TextEncoder": true
      },
      "packages": {
        "@ethereumjs/tx>@ethereumjs/util": true,
        "@ethereumjs/tx>ethereum-cryptography": true,
        "@metamask/eth-sig-util": true,
        "@metamask/scure-bip39": true,
        "@metamask/utils": true,
        "browserify>buffer": true
      }
    },
    "@metamask/keyring-controller>@metamask/eth-simple-keyring": {
      "packages": {
        "@ethereumjs/tx>@ethereumjs/util": true,
        "@ethereumjs/tx>ethereum-cryptography": true,
        "@metamask/eth-sig-util": true,
        "@metamask/utils": true,
        "browserify>buffer": true,
        "mocha>serialize-javascript>randombytes": true
      }
    },
    "@metamask/keyring-controller>ethereumjs-wallet": {
      "packages": {
        "@metamask/keyring-controller>ethereumjs-wallet>ethereum-cryptography": true,
        "@metamask/keyring-controller>ethereumjs-wallet>ethereumjs-util": true,
        "@metamask/keyring-controller>ethereumjs-wallet>utf8": true,
        "browserify>buffer": true,
        "browserify>crypto-browserify": true,
        "eth-lattice-keyring>gridplus-sdk>aes-js": true,
        "ethereumjs-util>ethereum-cryptography>bs58check": true,
        "ethereumjs-util>ethereum-cryptography>scrypt-js": true,
        "mocha>serialize-javascript>randombytes": true,
        "uuid": true
      }
    },
    "@metamask/keyring-controller>ethereumjs-wallet>ethereum-cryptography": {
      "packages": {
        "browserify>assert": true,
        "browserify>buffer": true,
        "browserify>crypto-browserify>create-hmac": true,
        "ethereumjs-util>ethereum-cryptography>bs58check": true,
        "ethereumjs-util>ethereum-cryptography>hash.js": true,
        "ganache>keccak": true,
        "ganache>secp256k1": true,
        "koa>content-disposition>safe-buffer": true,
        "mocha>serialize-javascript>randombytes": true
      }
    },
    "@metamask/keyring-controller>ethereumjs-wallet>ethereumjs-util": {
      "packages": {
        "@metamask/keyring-controller>ethereumjs-wallet>ethereum-cryptography": true,
        "@metamask/keyring-controller>ethereumjs-wallet>ethereumjs-util>rlp": true,
        "bn.js": true,
        "browserify>assert": true,
        "browserify>buffer": true,
        "browserify>insert-module-globals>is-buffer": true,
        "ethereumjs-util>create-hash": true
      }
    },
    "@metamask/keyring-controller>ethereumjs-wallet>ethereumjs-util>rlp": {
      "packages": {
        "bn.js": true,
        "browserify>buffer": true
      }
    },
    "@metamask/logging-controller": {
      "packages": {
        "@metamask/logging-controller>@metamask/base-controller": true,
        "uuid": true
      }
    },
    "@metamask/logging-controller>@metamask/base-controller": {
      "globals": {
        "setTimeout": true
      },
      "packages": {
        "immer": true
      }
    },
    "@metamask/logo": {
      "globals": {
        "addEventListener": true,
        "document.body.appendChild": true,
        "document.createElementNS": true,
        "innerHeight": true,
        "innerWidth": true,
        "requestAnimationFrame": true
      },
      "packages": {
        "@metamask/logo>gl-mat4": true,
        "@metamask/logo>gl-vec3": true
      }
    },
    "@metamask/message-manager": {
      "packages": {
        "@metamask/base-controller": true,
        "@metamask/eth-sig-util": true,
        "@metamask/message-manager>@metamask/controller-utils": true,
        "@metamask/message-manager>jsonschema": true,
        "@metamask/utils": true,
        "browserify>buffer": true,
        "uuid": true,
        "webpack>events": true
      }
    },
    "@metamask/message-manager>@metamask/controller-utils": {
      "globals": {
        "URL": true,
        "console.error": true,
        "fetch": true,
        "setTimeout": true
      },
      "packages": {
        "@ethereumjs/tx>@ethereumjs/util": true,
        "@metamask/controller-utils>@spruceid/siwe-parser": true,
        "@metamask/ethjs>@metamask/ethjs-unit": true,
        "@metamask/utils": true,
        "bn.js": true,
        "browserify>buffer": true,
        "eslint>fast-deep-equal": true,
        "eth-ens-namehash": true
      }
    },
    "@metamask/message-manager>jsonschema": {
      "packages": {
        "browserify>url": true
      }
    },
    "@metamask/message-signing-snap>@noble/curves": {
      "globals": {
        "TextEncoder": true
      },
      "packages": {
        "@noble/hashes": true
      }
    },
    "@metamask/name-controller": {
      "globals": {
        "fetch": true
      },
      "packages": {
        "@metamask/name-controller>@metamask/base-controller": true,
        "@metamask/name-controller>async-mutex": true,
        "@metamask/utils": true
      }
    },
    "@metamask/name-controller>@metamask/base-controller": {
      "globals": {
        "setTimeout": true
      },
      "packages": {
        "immer": true
      }
    },
    "@metamask/name-controller>async-mutex": {
      "globals": {
        "setTimeout": true
      },
      "packages": {
        "@trezor/connect-web>tslib": true
      }
    },
    "@metamask/network-controller": {
      "globals": {
        "URL": true,
        "btoa": true,
        "fetch": true,
        "setTimeout": true
      },
      "packages": {
        "@metamask/controller-utils": true,
        "@metamask/eth-json-rpc-middleware": true,
        "@metamask/eth-query": true,
        "@metamask/eth-token-tracker>eth-block-tracker": true,
        "@metamask/network-controller>@metamask/base-controller": true,
        "@metamask/network-controller>@metamask/eth-json-rpc-infura": true,
        "@metamask/network-controller>@metamask/eth-json-rpc-provider": true,
        "@metamask/network-controller>@metamask/swappable-obj-proxy": true,
        "@metamask/providers>@metamask/rpc-errors": true,
        "@metamask/snaps-controllers>@metamask/json-rpc-engine": true,
        "@metamask/utils": true,
        "browserify>assert": true,
        "uuid": true
      }
    },
    "@metamask/network-controller>@metamask/base-controller": {
      "globals": {
        "setTimeout": true
      },
      "packages": {
        "immer": true
      }
    },
    "@metamask/network-controller>@metamask/eth-json-rpc-infura": {
      "globals": {
        "setTimeout": true
      },
      "packages": {
        "@metamask/eth-json-rpc-middleware>@metamask/eth-json-rpc-provider": true,
        "@metamask/network-controller>@metamask/eth-json-rpc-infura>@metamask/json-rpc-engine": true,
        "@metamask/providers>@metamask/rpc-errors": true,
        "@metamask/utils": true,
        "node-fetch": true
      }
    },
    "@metamask/network-controller>@metamask/eth-json-rpc-infura>@metamask/json-rpc-engine": {
      "packages": {
        "@metamask/providers>@metamask/rpc-errors": true,
        "@metamask/safe-event-emitter": true,
        "@metamask/utils": true
      }
    },
    "@metamask/network-controller>@metamask/eth-json-rpc-provider": {
      "packages": {
        "@metamask/safe-event-emitter": true,
        "@metamask/snaps-controllers>@metamask/json-rpc-engine": true
      }
    },
    "@metamask/notification-controller": {
      "packages": {
        "@metamask/notification-controller>@metamask/base-controller": true,
        "@metamask/notification-controller>@metamask/utils": true,
        "@metamask/notification-controller>nanoid": true
      }
    },
    "@metamask/notification-controller>@metamask/base-controller": {
      "globals": {
        "setTimeout": true
      },
      "packages": {
        "immer": true
      }
    },
    "@metamask/notification-controller>@metamask/utils": {
      "globals": {
        "TextDecoder": true,
        "TextEncoder": true
      },
      "packages": {
        "browserify>buffer": true,
        "koa>debug": true,
        "semver": true,
        "superstruct": true
      }
    },
    "@metamask/notification-controller>nanoid": {
      "globals": {
        "crypto.getRandomValues": true
      }
    },
    "@metamask/obs-store": {
      "packages": {
        "@metamask/obs-store>readable-stream": true,
        "@metamask/safe-event-emitter": true
      }
    },
    "@metamask/obs-store>readable-stream": {
      "packages": {
        "browserify>browser-resolve": true,
        "browserify>buffer": true,
        "browserify>process": true,
        "browserify>string_decoder": true,
        "pumpify>inherits": true,
        "readable-stream>util-deprecate": true,
        "webpack>events": true
      }
    },
    "@metamask/permission-controller": {
      "globals": {
        "console.error": true
      },
      "packages": {
        "@metamask/controller-utils": true,
        "@metamask/permission-controller>@metamask/base-controller": true,
        "@metamask/permission-controller>nanoid": true,
        "@metamask/providers>@metamask/rpc-errors": true,
        "@metamask/snaps-controllers>@metamask/json-rpc-engine": true,
        "@metamask/utils": true,
        "deep-freeze-strict": true,
        "immer": true
      }
    },
    "@metamask/permission-controller>@metamask/base-controller": {
      "globals": {
        "setTimeout": true
      },
      "packages": {
        "immer": true
      }
    },
    "@metamask/permission-controller>nanoid": {
      "globals": {
        "crypto.getRandomValues": true
      }
    },
    "@metamask/permission-log-controller": {
      "packages": {
        "@metamask/permission-log-controller>@metamask/base-controller": true,
        "@metamask/utils": true
      }
    },
    "@metamask/permission-log-controller>@metamask/base-controller": {
      "globals": {
        "setTimeout": true
      },
      "packages": {
        "immer": true
      }
    },
    "@metamask/phishing-controller": {
      "globals": {
        "fetch": true
      },
      "packages": {
        "@metamask/controller-utils": true,
        "@metamask/phishing-controller>@metamask/base-controller": true,
        "@metamask/phishing-warning>eth-phishing-detect": true,
        "punycode": true
      }
    },
    "@metamask/phishing-controller>@metamask/base-controller": {
      "globals": {
        "setTimeout": true
      },
      "packages": {
        "immer": true
      }
    },
    "@metamask/phishing-warning>eth-phishing-detect": {
      "packages": {
        "eslint>optionator>fast-levenshtein": true
      }
    },
    "@metamask/post-message-stream": {
      "globals": {
        "MessageEvent.prototype": true,
        "WorkerGlobalScope": true,
        "addEventListener": true,
        "browser": true,
        "chrome": true,
        "location.origin": true,
        "postMessage": true,
        "removeEventListener": true
      },
      "packages": {
        "@metamask/post-message-stream>readable-stream": true,
        "@metamask/utils": true
      }
    },
    "@metamask/post-message-stream>readable-stream": {
      "packages": {
        "browserify>browser-resolve": true,
        "browserify>buffer": true,
        "browserify>process": true,
        "browserify>string_decoder": true,
        "pumpify>inherits": true,
        "readable-stream>util-deprecate": true,
        "webpack>events": true
      }
    },
    "@metamask/ppom-validator": {
      "globals": {
        "URL": true,
        "console.error": true,
        "crypto": true
      },
      "packages": {
        "@metamask/eth-query>json-rpc-random-id": true,
        "@metamask/ppom-validator>@metamask/base-controller": true,
        "@metamask/ppom-validator>@metamask/controller-utils": true,
        "@metamask/ppom-validator>crypto-js": true,
        "@metamask/ppom-validator>elliptic": true,
        "await-semaphore": true,
        "browserify>buffer": true
      }
    },
    "@metamask/ppom-validator>@metamask/base-controller": {
      "globals": {
        "setTimeout": true
      },
      "packages": {
        "immer": true
      }
    },
    "@metamask/ppom-validator>@metamask/controller-utils": {
      "globals": {
        "URL": true,
        "console.error": true,
        "fetch": true,
        "setTimeout": true
      },
      "packages": {
        "@ethereumjs/tx>@ethereumjs/util": true,
        "@metamask/controller-utils>@spruceid/siwe-parser": true,
        "@metamask/ethjs>@metamask/ethjs-unit": true,
        "@metamask/utils": true,
        "bn.js": true,
        "browserify>buffer": true,
        "eslint>fast-deep-equal": true,
        "eth-ens-namehash": true
      }
    },
    "@metamask/ppom-validator>crypto-js": {
      "globals": {
        "crypto": true,
        "define": true,
        "msCrypto": true
      },
      "packages": {
        "browserify>browser-resolve": true
      }
    },
    "@metamask/ppom-validator>elliptic": {
      "packages": {
        "@metamask/ppom-validator>elliptic>brorand": true,
        "@metamask/ppom-validator>elliptic>hmac-drbg": true,
        "@metamask/ppom-validator>elliptic>minimalistic-assert": true,
        "@metamask/ppom-validator>elliptic>minimalistic-crypto-utils": true,
        "bn.js": true,
        "ethereumjs-util>ethereum-cryptography>hash.js": true,
        "pumpify>inherits": true
      }
    },
    "@metamask/ppom-validator>elliptic>brorand": {
      "globals": {
        "crypto": true,
        "msCrypto": true
      },
      "packages": {
        "browserify>browser-resolve": true
      }
    },
    "@metamask/ppom-validator>elliptic>hmac-drbg": {
      "packages": {
        "@metamask/ppom-validator>elliptic>minimalistic-assert": true,
        "@metamask/ppom-validator>elliptic>minimalistic-crypto-utils": true,
        "ethereumjs-util>ethereum-cryptography>hash.js": true
      }
    },
    "@metamask/providers>@metamask/object-multiplex": {
      "globals": {
        "console.warn": true
      },
      "packages": {
        "@metamask/providers>@metamask/object-multiplex>readable-stream": true,
        "pump>once": true
      }
    },
    "@metamask/providers>@metamask/object-multiplex>readable-stream": {
      "packages": {
        "browserify>browser-resolve": true,
        "browserify>buffer": true,
        "browserify>process": true,
        "browserify>string_decoder": true,
        "pumpify>inherits": true,
        "readable-stream>util-deprecate": true,
        "webpack>events": true
      }
    },
    "@metamask/providers>@metamask/rpc-errors": {
      "packages": {
        "@metamask/utils": true,
        "eth-rpc-errors>fast-safe-stringify": true
      }
    },
    "@metamask/queued-request-controller": {
      "packages": {
        "@metamask/providers>@metamask/rpc-errors": true,
        "@metamask/queued-request-controller>@metamask/base-controller": true,
        "@metamask/selected-network-controller": true,
        "@metamask/snaps-controllers>@metamask/json-rpc-engine": true,
        "@metamask/utils": true
      }
    },
    "@metamask/queued-request-controller>@metamask/base-controller": {
      "globals": {
        "setTimeout": true
      },
      "packages": {
        "immer": true
      }
    },
    "@metamask/rate-limit-controller": {
      "globals": {
        "setTimeout": true
      },
      "packages": {
        "@metamask/providers>@metamask/rpc-errors": true,
        "@metamask/rate-limit-controller>@metamask/base-controller": true,
        "@metamask/utils": true
      }
    },
    "@metamask/rate-limit-controller>@metamask/base-controller": {
      "globals": {
        "setTimeout": true
      },
      "packages": {
        "immer": true
      }
    },
    "@metamask/rpc-methods-flask>nanoid": {
      "globals": {
        "crypto.getRandomValues": true
      }
    },
    "@metamask/rpc-methods>nanoid": {
      "globals": {
        "crypto.getRandomValues": true
      }
    },
    "@metamask/safe-event-emitter": {
      "globals": {
        "setTimeout": true
      },
      "packages": {
        "webpack>events": true
      }
    },
    "@metamask/scure-bip39": {
      "globals": {
        "TextEncoder": true
      },
      "packages": {
        "@metamask/scure-bip39>@noble/hashes": true,
        "@metamask/utils>@scure/base": true
      }
    },
    "@metamask/scure-bip39>@noble/hashes": {
      "globals": {
        "TextEncoder": true,
        "crypto": true
      }
    },
    "@metamask/selected-network-controller": {
      "packages": {
        "@metamask/network-controller>@metamask/swappable-obj-proxy": true,
        "@metamask/selected-network-controller>@metamask/base-controller": true
      }
    },
    "@metamask/selected-network-controller>@metamask/base-controller": {
      "globals": {
        "setTimeout": true
      },
      "packages": {
        "immer": true
      }
    },
    "@metamask/signature-controller": {
      "globals": {
        "console.info": true
      },
      "packages": {
        "@metamask/controller-utils": true,
        "@metamask/logging-controller": true,
        "@metamask/providers>@metamask/rpc-errors": true,
        "@metamask/signature-controller>@metamask/base-controller": true,
        "@metamask/signature-controller>@metamask/message-manager": true,
        "@metamask/utils": true,
        "browserify>buffer": true,
        "lodash": true,
        "webpack>events": true
      }
    },
    "@metamask/signature-controller>@metamask/base-controller": {
      "globals": {
        "setTimeout": true
      },
      "packages": {
        "immer": true
      }
    },
    "@metamask/signature-controller>@metamask/message-manager": {
      "packages": {
        "@metamask/controller-utils": true,
        "@metamask/eth-sig-util": true,
        "@metamask/message-manager>jsonschema": true,
        "@metamask/signature-controller>@metamask/base-controller": true,
        "@metamask/utils": true,
        "browserify>buffer": true,
        "uuid": true,
        "webpack>events": true
      }
    },
    "@metamask/smart-transactions-controller": {
      "globals": {
        "URLSearchParams": true,
        "clearInterval": true,
        "console.error": true,
        "console.log": true,
        "fetch": true,
        "setInterval": true
      },
      "packages": {
        "@ethersproject/abi>@ethersproject/bytes": true,
        "@metamask/assets-controllers>@metamask/polling-controller": true,
        "@metamask/controller-utils": true,
        "@metamask/eth-query": true,
        "@metamask/smart-transactions-controller>@ethereumjs/tx": true,
        "@metamask/smart-transactions-controller>@ethereumjs/util": true,
        "@metamask/smart-transactions-controller>@metamask/transaction-controller": true,
        "@metamask/smart-transactions-controller>bignumber.js": true,
        "browserify>buffer": true,
        "fast-json-patch": true,
        "lodash": true,
        "webpack>events": true
      }
    },
    "@metamask/smart-transactions-controller>@babel/runtime": {
      "globals": {
        "regeneratorRuntime": "write"
      }
    },
    "@metamask/smart-transactions-controller>@ethereumjs/tx": {
      "packages": {
        "@ethereumjs/tx>ethereum-cryptography": true,
        "@metamask/smart-transactions-controller>@ethereumjs/tx>@ethereumjs/common": true,
        "@metamask/smart-transactions-controller>@ethereumjs/tx>@ethereumjs/rlp": true,
        "@metamask/smart-transactions-controller>@ethereumjs/util": true
      }
    },
    "@metamask/smart-transactions-controller>@ethereumjs/tx>@ethereumjs/common": {
      "packages": {
        "@metamask/smart-transactions-controller>@ethereumjs/util": true,
        "webpack>events": true
      }
    },
    "@metamask/smart-transactions-controller>@ethereumjs/tx>@ethereumjs/rlp": {
      "globals": {
        "TextEncoder": true
      }
    },
    "@metamask/smart-transactions-controller>@ethereumjs/util": {
      "globals": {
        "console.warn": true,
        "fetch": true
      },
      "packages": {
        "@ethereumjs/tx>ethereum-cryptography": true,
        "@metamask/smart-transactions-controller>@ethereumjs/util>@ethereumjs/rlp": true,
        "webpack>events": true
      }
    },
    "@metamask/smart-transactions-controller>@ethereumjs/util>@ethereumjs/rlp": {
      "globals": {
        "TextEncoder": true
      }
    },
    "@metamask/smart-transactions-controller>@metamask/base-controller": {
      "globals": {
        "setTimeout": true
      },
      "packages": {
        "immer": true
      }
    },
    "@metamask/smart-transactions-controller>@metamask/controllers>nanoid": {
      "globals": {
        "crypto.getRandomValues": true
      }
    },
    "@metamask/smart-transactions-controller>@metamask/transaction-controller": {
      "globals": {
        "clearTimeout": true,
        "console.error": true,
        "fetch": true,
        "setTimeout": true
      },
      "packages": {
        "@ethereumjs/tx>@ethereumjs/common": true,
        "@ethersproject/abi": true,
        "@ethersproject/contracts": true,
        "@ethersproject/providers": true,
        "@metamask/controller-utils": true,
        "@metamask/eth-query": true,
        "@metamask/gas-fee-controller": true,
        "@metamask/metamask-eth-abis": true,
        "@metamask/name-controller>async-mutex": true,
        "@metamask/network-controller": true,
        "@metamask/providers>@metamask/rpc-errors": true,
        "@metamask/smart-transactions-controller>@metamask/base-controller": true,
        "@metamask/smart-transactions-controller>@metamask/transaction-controller>@ethereumjs/tx": true,
        "@metamask/smart-transactions-controller>@metamask/transaction-controller>@ethereumjs/util": true,
        "@metamask/smart-transactions-controller>@metamask/transaction-controller>eth-method-registry": true,
        "@metamask/transaction-controller>nonce-tracker": true,
        "@metamask/utils": true,
        "bn.js": true,
        "browserify>buffer": true,
        "fast-json-patch": true,
        "lodash": true,
        "uuid": true,
        "webpack>events": true
      }
    },
    "@metamask/smart-transactions-controller>@metamask/transaction-controller>@ethereumjs/tx": {
      "packages": {
        "@ethereumjs/tx>@ethereumjs/common": true,
        "@ethereumjs/tx>@ethereumjs/rlp": true,
        "@ethereumjs/tx>ethereum-cryptography": true,
        "@metamask/smart-transactions-controller>@metamask/transaction-controller>@ethereumjs/util": true,
        "browserify>buffer": true,
        "browserify>insert-module-globals>is-buffer": true
      }
    },
    "@metamask/smart-transactions-controller>@metamask/transaction-controller>@ethereumjs/util": {
      "globals": {
        "console.warn": true
      },
      "packages": {
        "@ethereumjs/tx>@ethereumjs/rlp": true,
        "@ethereumjs/tx>@ethereumjs/util>micro-ftch": true,
        "@ethereumjs/tx>ethereum-cryptography": true,
        "browserify>buffer": true,
        "browserify>insert-module-globals>is-buffer": true,
        "webpack>events": true
      }
    },
    "@metamask/smart-transactions-controller>@metamask/transaction-controller>eth-method-registry": {
      "packages": {
        "@metamask/smart-transactions-controller>@metamask/transaction-controller>eth-method-registry>@metamask/ethjs-contract": true,
        "@metamask/smart-transactions-controller>@metamask/transaction-controller>eth-method-registry>@metamask/ethjs-query": true
      }
    },
    "@metamask/smart-transactions-controller>@metamask/transaction-controller>eth-method-registry>@metamask/ethjs-contract": {
      "packages": {
        "@metamask/ethjs>ethjs-abi": true,
        "@metamask/ethjs>js-sha3": true,
        "@metamask/smart-transactions-controller>@babel/runtime": true,
        "@metamask/smart-transactions-controller>@metamask/transaction-controller>eth-method-registry>@metamask/ethjs-contract>@metamask/ethjs-filter": true,
        "@metamask/smart-transactions-controller>@metamask/transaction-controller>eth-method-registry>@metamask/ethjs-contract>@metamask/ethjs-util": true,
        "promise-to-callback": true
      }
    },
    "@metamask/smart-transactions-controller>@metamask/transaction-controller>eth-method-registry>@metamask/ethjs-contract>@metamask/ethjs-filter": {
      "globals": {
        "clearInterval": true,
        "setInterval": true
      }
    },
    "@metamask/smart-transactions-controller>@metamask/transaction-controller>eth-method-registry>@metamask/ethjs-contract>@metamask/ethjs-util": {
      "packages": {
        "@metamask/ethjs>@metamask/ethjs-util>is-hex-prefixed": true,
        "@metamask/ethjs>@metamask/ethjs-util>strip-hex-prefix": true,
        "browserify>buffer": true
      }
    },
    "@metamask/smart-transactions-controller>@metamask/transaction-controller>eth-method-registry>@metamask/ethjs-query": {
      "globals": {
        "console": true
      },
      "packages": {
        "@metamask/smart-transactions-controller>@metamask/transaction-controller>eth-method-registry>@metamask/ethjs-query>@metamask/ethjs-format": true,
        "@metamask/smart-transactions-controller>@metamask/transaction-controller>eth-method-registry>@metamask/ethjs-query>@metamask/ethjs-rpc": true,
        "promise-to-callback": true
      }
    },
    "@metamask/smart-transactions-controller>@metamask/transaction-controller>eth-method-registry>@metamask/ethjs-query>@metamask/ethjs-format": {
      "packages": {
        "@metamask/ethjs-query>@metamask/ethjs-format>ethjs-schema": true,
        "@metamask/ethjs>@metamask/ethjs-util>strip-hex-prefix": true,
        "@metamask/ethjs>@metamask/number-to-bn": true,
        "@metamask/smart-transactions-controller>@metamask/transaction-controller>eth-method-registry>@metamask/ethjs-contract>@metamask/ethjs-util": true
      }
    },
    "@metamask/smart-transactions-controller>@metamask/transaction-controller>eth-method-registry>@metamask/ethjs-query>@metamask/ethjs-rpc": {
      "packages": {
        "promise-to-callback": true
      }
    },
    "@metamask/smart-transactions-controller>bignumber.js": {
      "globals": {
        "crypto": true,
        "define": true
      }
    },
    "@metamask/snaps-controllers": {
      "globals": {
        "DecompressionStream": true,
        "URL": true,
        "chrome.offscreen.createDocument": true,
        "chrome.offscreen.hasDocument": true,
        "clearTimeout": true,
        "document.getElementById": true,
        "fetch.bind": true,
        "setTimeout": true
      },
      "packages": {
        "@metamask/permission-controller": true,
        "@metamask/post-message-stream": true,
        "@metamask/providers>@metamask/object-multiplex": true,
        "@metamask/providers>@metamask/rpc-errors": true,
        "@metamask/snaps-controllers>@metamask/base-controller": true,
        "@metamask/snaps-controllers>@metamask/json-rpc-engine": true,
        "@metamask/snaps-controllers>@metamask/json-rpc-middleware-stream": true,
        "@metamask/snaps-controllers>@metamask/snaps-rpc-methods": true,
        "@metamask/snaps-controllers>@xstate/fsm": true,
        "@metamask/snaps-controllers>concat-stream": true,
        "@metamask/snaps-controllers>get-npm-tarball-url": true,
        "@metamask/snaps-controllers>nanoid": true,
        "@metamask/snaps-controllers>readable-stream": true,
        "@metamask/snaps-controllers>readable-web-to-node-stream": true,
        "@metamask/snaps-controllers>tar-stream": true,
        "@metamask/snaps-sdk": true,
        "@metamask/snaps-utils": true,
        "@metamask/snaps-utils>@metamask/snaps-registry": true,
        "@metamask/utils": true,
        "browserify>browserify-zlib": true,
        "eslint>fast-deep-equal": true
      }
    },
    "@metamask/snaps-controllers-flask>nanoid": {
      "globals": {
        "crypto.getRandomValues": true
      }
    },
    "@metamask/snaps-controllers>@metamask/base-controller": {
      "globals": {
        "setTimeout": true
      },
      "packages": {
        "immer": true
      }
    },
    "@metamask/snaps-controllers>@metamask/json-rpc-engine": {
      "packages": {
        "@metamask/providers>@metamask/rpc-errors": true,
        "@metamask/safe-event-emitter": true,
        "@metamask/utils": true
      }
    },
    "@metamask/snaps-controllers>@metamask/json-rpc-middleware-stream": {
      "globals": {
        "console.warn": true,
        "setTimeout": true
      },
      "packages": {
        "@metamask/safe-event-emitter": true,
        "@metamask/snaps-controllers>@metamask/json-rpc-middleware-stream>readable-stream": true
      }
    },
    "@metamask/snaps-controllers>@metamask/json-rpc-middleware-stream>readable-stream": {
      "packages": {
        "browserify>browser-resolve": true,
        "browserify>buffer": true,
        "browserify>process": true,
        "browserify>string_decoder": true,
        "pumpify>inherits": true,
        "readable-stream>util-deprecate": true,
        "webpack>events": true
      }
    },
    "@metamask/snaps-controllers>@metamask/snaps-rpc-methods": {
      "packages": {
        "@metamask/permission-controller": true,
        "@metamask/providers>@metamask/rpc-errors": true,
        "@metamask/snaps-sdk": true,
        "@metamask/snaps-sdk>@metamask/key-tree": true,
        "@metamask/snaps-utils": true,
        "@metamask/utils": true,
        "@noble/hashes": true,
        "superstruct": true
      }
    },
    "@metamask/snaps-controllers>concat-stream": {
      "packages": {
        "@metamask/snaps-controllers>readable-stream": true,
        "browserify>buffer": true,
        "browserify>concat-stream>typedarray": true,
        "pumpify>inherits": true,
        "terser>source-map-support>buffer-from": true
      }
    },
    "@metamask/snaps-controllers>nanoid": {
      "globals": {
        "crypto.getRandomValues": true
      }
    },
    "@metamask/snaps-controllers>readable-stream": {
      "packages": {
        "browserify>browser-resolve": true,
        "browserify>buffer": true,
        "browserify>process": true,
        "browserify>string_decoder": true,
        "pumpify>inherits": true,
        "readable-stream>util-deprecate": true,
        "webpack>events": true
      }
    },
    "@metamask/snaps-controllers>readable-web-to-node-stream": {
      "packages": {
        "@metamask/snaps-controllers>readable-web-to-node-stream>readable-stream": true
      }
    },
    "@metamask/snaps-controllers>readable-web-to-node-stream>readable-stream": {
      "packages": {
        "browserify>browser-resolve": true,
        "browserify>buffer": true,
        "browserify>process": true,
        "browserify>string_decoder": true,
        "pumpify>inherits": true,
        "readable-stream>util-deprecate": true,
        "webpack>events": true
      }
    },
    "@metamask/snaps-controllers>tar-stream": {
      "packages": {
        "@metamask/snaps-controllers>tar-stream>b4a": true,
        "@metamask/snaps-controllers>tar-stream>fast-fifo": true,
        "@metamask/snaps-controllers>tar-stream>streamx": true,
        "browserify>browser-resolve": true
      }
    },
    "@metamask/snaps-controllers>tar-stream>b4a": {
      "globals": {
        "TextDecoder": true,
        "TextEncoder": true
      }
    },
    "@metamask/snaps-controllers>tar-stream>streamx": {
      "packages": {
        "@metamask/snaps-controllers>tar-stream>fast-fifo": true,
        "@metamask/snaps-controllers>tar-stream>streamx>queue-tick": true,
        "webpack>events": true
      }
    },
    "@metamask/snaps-controllers>tar-stream>streamx>queue-tick": {
      "globals": {
        "queueMicrotask": true
      }
    },
    "@metamask/snaps-execution-environments": {
      "packages": {
        "@metamask/post-message-stream": true,
        "@metamask/snaps-utils": true,
        "@metamask/utils": true
      }
    },
    "@metamask/snaps-rpc-methods": {
      "packages": {
        "@metamask/permission-controller": true,
        "@metamask/providers>@metamask/rpc-errors": true,
        "@metamask/snaps-sdk": true,
        "@metamask/snaps-sdk>@metamask/key-tree": true,
        "@metamask/snaps-utils": true,
        "@metamask/utils": true,
        "@noble/hashes": true,
        "superstruct": true
      }
    },
    "@metamask/snaps-sdk": {
      "globals": {
        "fetch": true
      },
      "packages": {
        "@metamask/providers>@metamask/rpc-errors": true,
        "@metamask/snaps-sdk>fast-xml-parser": true,
        "@metamask/utils": true,
        "superstruct": true
      }
    },
    "@metamask/snaps-sdk>@metamask/key-tree": {
      "packages": {
        "@metamask/message-signing-snap>@noble/curves": true,
        "@metamask/scure-bip39": true,
        "@metamask/utils": true,
        "@metamask/utils>@scure/base": true,
<<<<<<< HEAD
        "@noble/hashes": true,
        "eth-lattice-keyring>@noble/secp256k1": true
      }
    },
    "@metamask/snaps-sdk>@metamask/key-tree>@metamask/utils": {
      "globals": {
        "TextDecoder": true,
        "TextEncoder": true
      },
      "packages": {
        "@noble/hashes": true,
        "browserify>buffer": true,
        "koa>debug": true,
        "semver": true,
        "superstruct": true
      }
    },
    "@metamask/snaps-sdk>@metamask/key-tree>@noble/ed25519": {
      "globals": {
        "crypto": true
      },
      "packages": {
        "browserify>browser-resolve": true
=======
        "@noble/hashes": true
>>>>>>> 38199bb1
      }
    },
    "@metamask/snaps-sdk>fast-xml-parser": {
      "globals": {
        "entityName": true,
        "val": true
      },
      "packages": {
        "@metamask/snaps-sdk>fast-xml-parser>strnum": true
      }
    },
    "@metamask/snaps-utils": {
      "globals": {
        "File": true,
        "FileReader": true,
        "TextDecoder": true,
        "TextEncoder": true,
        "URL": true,
        "console.error": true,
        "console.log": true,
        "console.warn": true,
        "crypto": true,
        "document.body.appendChild": true,
        "document.createElement": true,
        "fetch": true
      },
      "packages": {
        "@metamask/permission-controller": true,
        "@metamask/providers>@metamask/rpc-errors": true,
        "@metamask/snaps-sdk": true,
        "@metamask/snaps-sdk>@metamask/key-tree": true,
        "@metamask/snaps-utils>@metamask/slip44": true,
        "@metamask/snaps-utils>cron-parser": true,
        "@metamask/snaps-utils>fast-json-stable-stringify": true,
        "@metamask/snaps-utils>marked": true,
        "@metamask/snaps-utils>rfdc": true,
        "@metamask/snaps-utils>validate-npm-package-name": true,
        "@metamask/utils": true,
        "@metamask/utils>@scure/base": true,
        "@noble/hashes": true,
        "chalk": true,
        "semver": true,
        "superstruct": true
      }
    },
    "@metamask/snaps-utils>@metamask/snaps-registry": {
      "packages": {
        "@metamask/message-signing-snap>@noble/curves": true,
        "@metamask/utils": true,
        "@noble/hashes": true,
        "superstruct": true
      }
    },
    "@metamask/snaps-utils>cron-parser": {
      "packages": {
        "browserify>browser-resolve": true,
        "luxon": true
      }
    },
    "@metamask/snaps-utils>marked": {
      "globals": {
        "console.error": true,
        "console.warn": true,
        "define": true
      }
    },
    "@metamask/snaps-utils>rfdc": {
      "packages": {
        "browserify>buffer": true
      }
    },
    "@metamask/snaps-utils>validate-npm-package-name": {
      "packages": {
        "@metamask/snaps-utils>validate-npm-package-name>builtins": true
      }
    },
    "@metamask/snaps-utils>validate-npm-package-name>builtins": {
      "packages": {
        "browserify>process": true,
        "semver": true
      }
    },
    "@metamask/test-bundler>@ethersproject/abstract-provider": {
      "packages": {
        "@ethersproject/abi>@ethersproject/bytes": true,
        "@ethersproject/abi>@ethersproject/logger": true,
        "@ethersproject/abi>@ethersproject/properties": true,
        "@ethersproject/bignumber": true
      }
    },
    "@metamask/test-bundler>@ethersproject/networks": {
      "packages": {
        "@ethersproject/abi>@ethersproject/logger": true
      }
    },
    "@metamask/transaction-controller": {
      "globals": {
        "clearTimeout": true,
        "console.error": true,
        "fetch": true,
        "setTimeout": true
      },
      "packages": {
        "@ethereumjs/tx": true,
        "@ethereumjs/tx>@ethereumjs/common": true,
        "@ethereumjs/tx>@ethereumjs/util": true,
        "@ethersproject/abi": true,
        "@ethersproject/contracts": true,
        "@ethersproject/providers": true,
        "@metamask/controller-utils": true,
        "@metamask/eth-query": true,
        "@metamask/gas-fee-controller": true,
        "@metamask/metamask-eth-abis": true,
        "@metamask/name-controller>async-mutex": true,
        "@metamask/network-controller": true,
        "@metamask/providers>@metamask/rpc-errors": true,
        "@metamask/transaction-controller>@metamask/base-controller": true,
        "@metamask/transaction-controller>nonce-tracker": true,
        "@metamask/utils": true,
        "bn.js": true,
        "browserify>buffer": true,
        "eth-method-registry": true,
        "fast-json-patch": true,
        "lodash": true,
        "uuid": true,
        "webpack>events": true
      }
    },
    "@metamask/transaction-controller>@metamask/base-controller": {
      "globals": {
        "setTimeout": true
      },
      "packages": {
        "immer": true
      }
    },
    "@metamask/transaction-controller>nonce-tracker": {
      "packages": {
        "@ethersproject/providers": true,
        "@metamask/eth-token-tracker>eth-block-tracker": true,
        "@metamask/transaction-controller>nonce-tracker>async-mutex": true,
        "browserify>assert": true
      }
    },
    "@metamask/transaction-controller>nonce-tracker>async-mutex": {
      "globals": {
        "clearTimeout": true,
        "setTimeout": true
      },
      "packages": {
        "@trezor/connect-web>tslib": true
      }
    },
    "@metamask/user-operation-controller": {
      "globals": {
        "fetch": true
      },
      "packages": {
        "@metamask/assets-controllers>@metamask/polling-controller": true,
        "@metamask/controller-utils": true,
        "@metamask/eth-query": true,
        "@metamask/gas-fee-controller": true,
        "@metamask/providers>@metamask/rpc-errors": true,
        "@metamask/transaction-controller": true,
        "@metamask/user-operation-controller>@metamask/base-controller": true,
        "@metamask/utils": true,
        "bn.js": true,
        "lodash": true,
        "superstruct": true,
        "uuid": true,
        "webpack>events": true
      }
    },
    "@metamask/user-operation-controller>@metamask/base-controller": {
      "globals": {
        "setTimeout": true
      },
      "packages": {
        "immer": true
      }
    },
    "@metamask/utils": {
      "globals": {
        "TextDecoder": true,
        "TextEncoder": true
      },
      "packages": {
        "@metamask/utils>@scure/base": true,
        "@metamask/utils>pony-cause": true,
        "@noble/hashes": true,
        "browserify>buffer": true,
        "koa>debug": true,
        "semver": true,
        "superstruct": true
      }
    },
    "@metamask/utils>@scure/base": {
      "globals": {
        "TextDecoder": true,
        "TextEncoder": true
      }
    },
    "@ngraveio/bc-ur": {
      "packages": {
        "@ngraveio/bc-ur>@keystonehq/alias-sampling": true,
        "@ngraveio/bc-ur>bignumber.js": true,
        "@ngraveio/bc-ur>cbor-sync": true,
        "@ngraveio/bc-ur>crc": true,
        "@ngraveio/bc-ur>jsbi": true,
        "addons-linter>sha.js": true,
        "browserify>assert": true,
        "browserify>buffer": true
      }
    },
    "@ngraveio/bc-ur>assert>object-is": {
      "packages": {
        "string.prototype.matchall>call-bind": true,
        "string.prototype.matchall>define-properties": true
      }
    },
    "@ngraveio/bc-ur>bignumber.js": {
      "globals": {
        "crypto": true,
        "define": true
      }
    },
    "@ngraveio/bc-ur>cbor-sync": {
      "globals": {
        "define": true
      },
      "packages": {
        "browserify>buffer": true
      }
    },
    "@ngraveio/bc-ur>crc": {
      "packages": {
        "browserify>buffer": true
      }
    },
    "@ngraveio/bc-ur>jsbi": {
      "globals": {
        "define": true
      }
    },
    "@noble/ciphers": {
      "globals": {
        "TextDecoder": true,
        "TextEncoder": true,
        "crypto": true
      }
    },
    "@noble/hashes": {
      "globals": {
        "TextEncoder": true,
        "crypto": true
      }
    },
    "@popperjs/core": {
      "globals": {
        "Element": true,
        "HTMLElement": true,
        "ShadowRoot": true,
        "console.error": true,
        "console.warn": true,
        "document": true,
        "navigator.userAgent": true
      }
    },
    "@reduxjs/toolkit": {
      "globals": {
        "AbortController": true,
        "__REDUX_DEVTOOLS_EXTENSION_COMPOSE__": true,
        "__REDUX_DEVTOOLS_EXTENSION__": true,
        "console.error": true,
        "console.info": true,
        "console.warn": true
      },
      "packages": {
        "@reduxjs/toolkit>reselect": true,
        "immer": true,
        "redux": true,
        "redux-thunk": true
      }
    },
    "@segment/loosely-validate-event": {
      "packages": {
        "@segment/loosely-validate-event>component-type": true,
        "@segment/loosely-validate-event>join-component": true,
        "browserify>assert": true,
        "browserify>buffer": true
      }
    },
    "@sentry/browser": {
      "globals": {
        "TextDecoder": true,
        "TextEncoder": true,
        "XMLHttpRequest": true,
        "__SENTRY_DEBUG__": true,
        "__SENTRY_RELEASE__": true,
        "indexedDB.open": true,
        "setTimeout": true
      },
      "packages": {
        "@sentry/browser>@sentry-internal/tracing": true,
        "@sentry/browser>@sentry/core": true,
        "@sentry/browser>@sentry/replay": true,
        "@sentry/utils": true
      }
    },
    "@sentry/browser>@sentry-internal/tracing": {
      "globals": {
        "Headers": true,
        "PerformanceObserver": true,
        "Request": true,
        "__SENTRY_DEBUG__": true,
        "addEventListener": true,
        "performance.getEntriesByType": true,
        "removeEventListener": true
      },
      "packages": {
        "@sentry/browser>@sentry/core": true,
        "@sentry/utils": true
      }
    },
    "@sentry/browser>@sentry/core": {
      "globals": {
        "__SENTRY_DEBUG__": true,
        "__SENTRY_TRACING__": true,
        "clearInterval": true,
        "clearTimeout": true,
        "console.warn": true,
        "setInterval": true,
        "setTimeout": true
      },
      "packages": {
        "@sentry/utils": true
      }
    },
    "@sentry/browser>@sentry/replay": {
      "globals": {
        "Blob": true,
        "CSSConditionRule": true,
        "CSSGroupingRule": true,
        "CSSMediaRule": true,
        "CSSSupportsRule": true,
        "DragEvent": true,
        "Element": true,
        "FormData": true,
        "HTMLCanvasElement": true,
        "HTMLElement.prototype": true,
        "HTMLFormElement": true,
        "HTMLImageElement": true,
        "HTMLInputElement.prototype": true,
        "HTMLOptionElement.prototype": true,
        "HTMLSelectElement.prototype": true,
        "HTMLTextAreaElement.prototype": true,
        "Headers": true,
        "ImageData": true,
        "MouseEvent": true,
        "MutationObserver": true,
        "Node.prototype.contains": true,
        "PerformanceObserver": true,
        "TextEncoder": true,
        "URL": true,
        "URLSearchParams": true,
        "Worker": true,
        "Zone": true,
        "__SENTRY_DEBUG__": true,
        "__rrMutationObserver": true,
        "clearTimeout": true,
        "console.error": true,
        "console.warn": true,
        "document": true,
        "innerHeight": true,
        "innerWidth": true,
        "location.href": true,
        "pageXOffset": true,
        "pageYOffset": true,
        "requestAnimationFrame": true,
        "setTimeout": true
      },
      "packages": {
        "@sentry/browser>@sentry/core": true,
        "@sentry/utils": true,
        "browserify>process": true
      }
    },
    "@sentry/integrations": {
      "globals": {
        "Request": true,
        "__SENTRY_DEBUG__": true,
        "console.log": true
      },
      "packages": {
        "@sentry/utils": true,
        "localforage": true
      }
    },
    "@sentry/utils": {
      "globals": {
        "CustomEvent": true,
        "DOMError": true,
        "DOMException": true,
        "Element": true,
        "ErrorEvent": true,
        "Event": true,
        "Headers": true,
        "Request": true,
        "Response": true,
        "TextEncoder": true,
        "URL": true,
        "XMLHttpRequest.prototype": true,
        "__SENTRY_BROWSER_BUNDLE__": true,
        "__SENTRY_DEBUG__": true,
        "clearTimeout": true,
        "console.error": true,
        "document": true,
        "setTimeout": true
      },
      "packages": {
        "browserify>process": true
      }
    },
    "@storybook/addon-docs>remark-external-links>mdast-util-definitions": {
      "packages": {
        "react-markdown>unist-util-visit": true
      }
    },
    "@storybook/addon-knobs>qs": {
      "packages": {
        "string.prototype.matchall>side-channel": true
      }
    },
    "@trezor/connect-web>@trezor/connect": {
      "packages": {
        "@trezor/connect-web>@trezor/connect>@trezor/protobuf": true,
        "@trezor/connect-web>@trezor/connect>@trezor/schema-utils": true,
        "@trezor/connect-web>@trezor/connect>@trezor/transport": true,
        "@trezor/connect-web>@trezor/utils": true,
        "@trezor/connect-web>tslib": true
      }
    },
    "@trezor/connect-web>@trezor/connect-common": {
      "globals": {
        "console.warn": true,
        "localStorage.getItem": true,
        "localStorage.setItem": true,
        "navigator": true,
        "setTimeout": true,
        "window": true
      },
      "packages": {
        "@trezor/connect-web>@trezor/connect-common>@trezor/env-utils": true,
        "@trezor/connect-web>@trezor/utils": true,
        "@trezor/connect-web>tslib": true
      }
    },
    "@trezor/connect-web>@trezor/connect-common>@trezor/env-utils": {
      "globals": {
        "innerHeight": true,
        "innerWidth": true,
        "location.hostname": true,
        "location.origin": true,
        "navigator.languages": true,
        "navigator.platform": true,
        "navigator.userAgent": true,
        "screen.height": true,
        "screen.width": true
      },
      "packages": {
        "@trezor/connect-web>@trezor/connect-common>@trezor/env-utils>ua-parser-js": true,
        "@trezor/connect-web>tslib": true,
        "browserify>process": true
      }
    },
    "@trezor/connect-web>@trezor/connect-common>@trezor/env-utils>ua-parser-js": {
      "globals": {
        "define": true
      }
    },
    "@trezor/connect-web>@trezor/connect>@trezor/protobuf": {
      "packages": {
        "@trezor/connect-web>@trezor/connect>@trezor/schema-utils": true,
        "@trezor/connect-web>tslib": true,
        "browserify>buffer": true,
        "firebase>@firebase/firestore>@grpc/proto-loader>protobufjs": true
      }
    },
    "@trezor/connect-web>@trezor/connect>@trezor/schema-utils": {
      "globals": {
        "console.warn": true
      },
      "packages": {
        "@trezor/connect-web>@trezor/connect>@trezor/schema-utils>@sinclair/typebox": true,
        "browserify>buffer": true,
        "ts-mixer": true
      }
    },
    "@trezor/connect-web>@trezor/utils": {
      "globals": {
        "AbortController": true,
        "Intl.NumberFormat": true,
        "clearTimeout": true,
        "console.error": true,
        "console.info": true,
        "console.log": true,
        "console.warn": true,
        "setTimeout": true
      },
      "packages": {
        "@trezor/connect-web>tslib": true,
        "browserify>buffer": true,
        "webpack>events": true
      }
    },
    "@trezor/connect-web>tslib": {
      "globals": {
        "SuppressedError": true,
        "define": true
      }
    },
    "@zxing/browser": {
      "globals": {
        "HTMLElement": true,
        "HTMLImageElement": true,
        "HTMLVideoElement": true,
        "clearTimeout": true,
        "console.error": true,
        "console.warn": true,
        "document": true,
        "navigator": true,
        "setTimeout": true
      },
      "packages": {
        "@zxing/library": true
      }
    },
    "@zxing/library": {
      "globals": {
        "HTMLImageElement": true,
        "HTMLVideoElement": true,
        "TextDecoder": true,
        "TextEncoder": true,
        "URL.createObjectURL": true,
        "btoa": true,
        "console.log": true,
        "console.warn": true,
        "document": true,
        "navigator": true,
        "setTimeout": true
      },
      "packages": {
        "@zxing/library>ts-custom-error": true
      }
    },
    "addons-linter>sha.js": {
      "packages": {
        "koa>content-disposition>safe-buffer": true,
        "pumpify>inherits": true
      }
    },
    "await-semaphore": {
      "packages": {
        "browserify>process": true,
        "browserify>timers-browserify": true
      }
    },
    "base32-encode": {
      "packages": {
        "base32-encode>to-data-view": true
      }
    },
    "bignumber.js": {
      "globals": {
        "crypto": true,
        "define": true
      }
    },
    "blo": {
      "globals": {
        "btoa": true
      }
    },
    "bn.js": {
      "globals": {
        "Buffer": true
      },
      "packages": {
        "browserify>browser-resolve": true
      }
    },
    "bowser": {
      "globals": {
        "define": true
      }
    },
    "browserify>assert": {
      "globals": {
        "Buffer": true
      },
      "packages": {
        "browserify>assert>util": true,
        "gulp>vinyl-fs>object.assign": true
      }
    },
    "browserify>assert>util": {
      "globals": {
        "console.error": true,
        "console.log": true,
        "console.trace": true,
        "process": true
      },
      "packages": {
        "browserify>assert>util>inherits": true,
        "browserify>process": true
      }
    },
    "browserify>browserify-zlib": {
      "packages": {
        "browserify>assert": true,
        "browserify>browserify-zlib>pako": true,
        "browserify>buffer": true,
        "browserify>process": true,
        "browserify>util": true,
        "stream-browserify": true
      }
    },
    "browserify>buffer": {
      "globals": {
        "console": true
      },
      "packages": {
        "base64-js": true,
        "browserify>buffer>ieee754": true
      }
    },
    "browserify>crypto-browserify": {
      "packages": {
        "browserify>crypto-browserify>browserify-cipher": true,
        "browserify>crypto-browserify>browserify-sign": true,
        "browserify>crypto-browserify>create-ecdh": true,
        "browserify>crypto-browserify>create-hmac": true,
        "browserify>crypto-browserify>diffie-hellman": true,
        "browserify>crypto-browserify>pbkdf2": true,
        "browserify>crypto-browserify>public-encrypt": true,
        "browserify>crypto-browserify>randomfill": true,
        "ethereumjs-util>create-hash": true,
        "mocha>serialize-javascript>randombytes": true
      }
    },
    "browserify>crypto-browserify>browserify-cipher": {
      "packages": {
        "browserify>crypto-browserify>browserify-cipher>browserify-des": true,
        "browserify>crypto-browserify>browserify-cipher>evp_bytestokey": true,
        "ethereumjs-util>ethereum-cryptography>browserify-aes": true
      }
    },
    "browserify>crypto-browserify>browserify-cipher>browserify-des": {
      "packages": {
        "browserify>crypto-browserify>browserify-cipher>browserify-des>des.js": true,
        "ethereumjs-util>create-hash>cipher-base": true,
        "koa>content-disposition>safe-buffer": true,
        "pumpify>inherits": true
      }
    },
    "browserify>crypto-browserify>browserify-cipher>browserify-des>des.js": {
      "packages": {
        "@metamask/ppom-validator>elliptic>minimalistic-assert": true,
        "pumpify>inherits": true
      }
    },
    "browserify>crypto-browserify>browserify-cipher>evp_bytestokey": {
      "packages": {
        "ethereumjs-util>create-hash>md5.js": true,
        "koa>content-disposition>safe-buffer": true
      }
    },
    "browserify>crypto-browserify>browserify-sign": {
      "packages": {
        "@metamask/ppom-validator>elliptic": true,
        "bn.js": true,
        "browserify>crypto-browserify>create-hmac": true,
        "browserify>crypto-browserify>public-encrypt>browserify-rsa": true,
        "browserify>crypto-browserify>public-encrypt>parse-asn1": true,
        "ethereumjs-util>create-hash": true,
        "koa>content-disposition>safe-buffer": true,
        "pumpify>inherits": true,
        "readable-stream": true
      }
    },
    "browserify>crypto-browserify>create-ecdh": {
      "packages": {
        "@metamask/ppom-validator>elliptic": true,
        "bn.js": true,
        "browserify>buffer": true
      }
    },
    "browserify>crypto-browserify>create-hmac": {
      "packages": {
        "addons-linter>sha.js": true,
        "ethereumjs-util>create-hash": true,
        "ethereumjs-util>create-hash>cipher-base": true,
        "ethereumjs-util>create-hash>ripemd160": true,
        "koa>content-disposition>safe-buffer": true,
        "pumpify>inherits": true
      }
    },
    "browserify>crypto-browserify>diffie-hellman": {
      "packages": {
        "bn.js": true,
        "browserify>buffer": true,
        "browserify>crypto-browserify>diffie-hellman>miller-rabin": true,
        "mocha>serialize-javascript>randombytes": true
      }
    },
    "browserify>crypto-browserify>diffie-hellman>miller-rabin": {
      "packages": {
        "@metamask/ppom-validator>elliptic>brorand": true,
        "bn.js": true
      }
    },
    "browserify>crypto-browserify>pbkdf2": {
      "globals": {
        "crypto": true,
        "process": true,
        "queueMicrotask": true,
        "setImmediate": true,
        "setTimeout": true
      },
      "packages": {
        "addons-linter>sha.js": true,
        "browserify>process": true,
        "ethereumjs-util>create-hash": true,
        "ethereumjs-util>create-hash>ripemd160": true,
        "koa>content-disposition>safe-buffer": true
      }
    },
    "browserify>crypto-browserify>public-encrypt": {
      "packages": {
        "bn.js": true,
        "browserify>crypto-browserify>public-encrypt>browserify-rsa": true,
        "browserify>crypto-browserify>public-encrypt>parse-asn1": true,
        "ethereumjs-util>create-hash": true,
        "koa>content-disposition>safe-buffer": true,
        "mocha>serialize-javascript>randombytes": true
      }
    },
    "browserify>crypto-browserify>public-encrypt>browserify-rsa": {
      "packages": {
        "bn.js": true,
        "browserify>buffer": true,
        "mocha>serialize-javascript>randombytes": true
      }
    },
    "browserify>crypto-browserify>public-encrypt>parse-asn1": {
      "packages": {
        "browserify>crypto-browserify>browserify-cipher>evp_bytestokey": true,
        "browserify>crypto-browserify>pbkdf2": true,
        "browserify>crypto-browserify>public-encrypt>parse-asn1>asn1.js": true,
        "ethereumjs-util>ethereum-cryptography>browserify-aes": true,
        "koa>content-disposition>safe-buffer": true
      }
    },
    "browserify>crypto-browserify>public-encrypt>parse-asn1>asn1.js": {
      "packages": {
        "@metamask/ppom-validator>elliptic>minimalistic-assert": true,
        "bn.js": true,
        "browserify>buffer": true,
        "browserify>vm-browserify": true,
        "pumpify>inherits": true
      }
    },
    "browserify>crypto-browserify>randomfill": {
      "globals": {
        "crypto": true,
        "msCrypto": true
      },
      "packages": {
        "browserify>process": true,
        "koa>content-disposition>safe-buffer": true,
        "mocha>serialize-javascript>randombytes": true
      }
    },
    "browserify>https-browserify": {
      "packages": {
        "browserify>stream-http": true,
        "browserify>url": true
      }
    },
    "browserify>path-browserify": {
      "packages": {
        "browserify>process": true
      }
    },
    "browserify>process": {
      "globals": {
        "clearTimeout": true,
        "setTimeout": true
      }
    },
    "browserify>punycode": {
      "globals": {
        "define": true
      }
    },
    "browserify>stream-http": {
      "globals": {
        "AbortController": true,
        "Blob": true,
        "MSStreamReader": true,
        "ReadableStream": true,
        "WritableStream": true,
        "XDomainRequest": true,
        "XMLHttpRequest": true,
        "clearTimeout": true,
        "fetch": true,
        "location.protocol.search": true,
        "setTimeout": true
      },
      "packages": {
        "browserify>buffer": true,
        "browserify>process": true,
        "browserify>stream-http>builtin-status-codes": true,
        "browserify>stream-http>readable-stream": true,
        "browserify>url": true,
        "pumpify>inherits": true,
        "watchify>xtend": true
      }
    },
    "browserify>stream-http>readable-stream": {
      "packages": {
        "browserify>browser-resolve": true,
        "browserify>buffer": true,
        "browserify>process": true,
        "browserify>string_decoder": true,
        "pumpify>inherits": true,
        "readable-stream>util-deprecate": true,
        "webpack>events": true
      }
    },
    "browserify>string_decoder": {
      "packages": {
        "koa>content-disposition>safe-buffer": true
      }
    },
    "browserify>timers-browserify": {
      "globals": {
        "clearInterval": true,
        "clearTimeout": true,
        "setInterval": true,
        "setTimeout": true
      },
      "packages": {
        "browserify>process": true
      }
    },
    "browserify>url": {
      "packages": {
        "@storybook/addon-knobs>qs": true,
        "browserify>punycode": true
      }
    },
    "browserify>util": {
      "globals": {
        "console.error": true,
        "console.log": true,
        "console.trace": true
      },
      "packages": {
        "browserify>process": true,
        "browserify>util>is-arguments": true,
        "browserify>util>is-typed-array": true,
        "browserify>util>which-typed-array": true,
        "koa>is-generator-function": true,
        "pumpify>inherits": true
      }
    },
    "browserify>util>is-arguments": {
      "packages": {
        "koa>is-generator-function>has-tostringtag": true,
        "string.prototype.matchall>call-bind": true
      }
    },
    "browserify>util>is-typed-array": {
      "packages": {
        "browserify>util>which-typed-array": true
      }
    },
    "browserify>util>which-typed-array": {
      "packages": {
        "browserify>util>which-typed-array>for-each": true,
        "koa>is-generator-function>has-tostringtag": true,
        "string.prototype.matchall>call-bind": true,
        "string.prototype.matchall>es-abstract>available-typed-arrays": true,
        "string.prototype.matchall>gopd": true
      }
    },
    "browserify>util>which-typed-array>for-each": {
      "packages": {
        "string.prototype.matchall>es-abstract>is-callable": true
      }
    },
    "browserify>vm-browserify": {
      "globals": {
        "document.body.appendChild": true,
        "document.body.removeChild": true,
        "document.createElement": true
      }
    },
    "chalk": {
      "packages": {
        "chalk>ansi-styles": true,
        "chalk>supports-color": true
      }
    },
    "chalk>ansi-styles": {
      "packages": {
        "chalk>ansi-styles>color-convert": true
      }
    },
    "chalk>ansi-styles>color-convert": {
      "packages": {
        "jest-canvas-mock>moo-color>color-name": true
      }
    },
    "classnames": {
      "globals": {
        "classNames": "write",
        "define": true
      }
    },
    "copy-to-clipboard": {
      "globals": {
        "clipboardData": true,
        "console.error": true,
        "console.warn": true,
        "document.body.appendChild": true,
        "document.body.removeChild": true,
        "document.createElement": true,
        "document.createRange": true,
        "document.execCommand": true,
        "document.getSelection": true,
        "navigator.userAgent": true,
        "prompt": true
      },
      "packages": {
        "copy-to-clipboard>toggle-selection": true
      }
    },
    "copy-to-clipboard>toggle-selection": {
      "globals": {
        "document.activeElement": true,
        "document.getSelection": true
      }
    },
    "currency-formatter": {
      "packages": {
        "currency-formatter>accounting": true,
        "currency-formatter>locale-currency": true,
        "react>object-assign": true
      }
    },
    "currency-formatter>accounting": {
      "globals": {
        "define": true
      }
    },
    "currency-formatter>locale-currency": {
      "globals": {
        "countryCode": true
      }
    },
    "debounce-stream": {
      "packages": {
        "debounce-stream>debounce": true,
        "debounce-stream>duplexer": true,
        "debounce-stream>through": true
      }
    },
    "debounce-stream>debounce": {
      "globals": {
        "clearTimeout": true,
        "setTimeout": true
      }
    },
    "debounce-stream>duplexer": {
      "packages": {
        "stream-browserify": true
      }
    },
    "debounce-stream>through": {
      "packages": {
        "browserify>process": true,
        "stream-browserify": true
      }
    },
    "depcheck>@vue/compiler-sfc>postcss>nanoid": {
      "globals": {
        "crypto.getRandomValues": true
      }
    },
    "dependency-tree>precinct>detective-postcss>postcss>nanoid": {
      "globals": {
        "crypto.getRandomValues": true
      }
    },
    "end-of-stream": {
      "packages": {
        "browserify>process": true,
        "pump>once": true
      }
    },
    "eslint-plugin-import>hasown": {
      "packages": {
        "eslint-plugin-react>es-iterator-helpers>function-bind": true
      }
    },
    "eslint-plugin-react>array-includes>is-string": {
      "packages": {
        "koa>is-generator-function>has-tostringtag": true
      }
    },
    "eslint-plugin-react>es-iterator-helpers>has-property-descriptors": {
      "packages": {
        "string.prototype.matchall>call-bind>es-define-property": true
      }
    },
    "eslint>optionator>fast-levenshtein": {
      "globals": {
        "Intl": true,
        "Levenshtein": "write",
        "console.log": true,
        "define": true,
        "importScripts": true,
        "postMessage": true
      }
    },
    "eth-ens-namehash": {
      "globals": {
        "name": "write"
      },
      "packages": {
        "@metamask/ethjs>js-sha3": true,
        "browserify>buffer": true,
        "eth-ens-namehash>idna-uts46-hx": true
      }
    },
    "eth-ens-namehash>idna-uts46-hx": {
      "globals": {
        "define": true
      },
      "packages": {
        "browserify>punycode": true
      }
    },
    "eth-keyring-controller>@metamask/browser-passworder": {
      "globals": {
        "crypto": true
      }
    },
    "eth-lattice-keyring": {
      "globals": {
        "addEventListener": true,
        "browser": true,
        "clearInterval": true,
        "fetch": true,
        "open": true,
        "setInterval": true
      },
      "packages": {
        "@ethereumjs/tx>@ethereumjs/util": true,
        "bn.js": true,
        "browserify>buffer": true,
        "browserify>crypto-browserify": true,
        "eth-lattice-keyring>@ethereumjs/tx": true,
        "eth-lattice-keyring>gridplus-sdk": true,
        "eth-lattice-keyring>rlp": true,
        "webpack>events": true
      }
    },
    "eth-lattice-keyring>@ethereumjs/tx": {
      "packages": {
        "@ethereumjs/tx>@ethereumjs/common": true,
        "@ethereumjs/tx>@ethereumjs/rlp": true,
        "@ethereumjs/tx>@ethereumjs/util": true,
        "@ethersproject/providers": true,
        "browserify>buffer": true,
        "browserify>insert-module-globals>is-buffer": true,
        "eth-lattice-keyring>@ethereumjs/tx>@chainsafe/ssz": true,
        "eth-lattice-keyring>@ethereumjs/tx>ethereum-cryptography": true
      }
    },
    "eth-lattice-keyring>@ethereumjs/tx>@chainsafe/ssz": {
      "packages": {
        "browserify": true,
        "browserify>buffer": true,
        "eth-lattice-keyring>@ethereumjs/tx>@chainsafe/ssz>@chainsafe/persistent-merkle-tree": true,
        "eth-lattice-keyring>@ethereumjs/tx>@chainsafe/ssz>case": true
      }
    },
    "eth-lattice-keyring>@ethereumjs/tx>@chainsafe/ssz>@chainsafe/persistent-merkle-tree": {
      "globals": {
        "WeakRef": true
      },
      "packages": {
        "browserify": true
      }
    },
    "eth-lattice-keyring>@ethereumjs/tx>ethereum-cryptography": {
      "globals": {
        "TextDecoder": true,
        "crypto": true
      },
      "packages": {
        "eth-lattice-keyring>@ethereumjs/tx>ethereum-cryptography>@noble/hashes": true
      }
    },
    "eth-lattice-keyring>@ethereumjs/tx>ethereum-cryptography>@noble/hashes": {
      "globals": {
        "TextEncoder": true,
        "crypto": true
      }
    },
    "eth-lattice-keyring>gridplus-sdk": {
      "globals": {
        "AbortController": true,
        "Request": true,
        "URL": true,
        "__values": true,
        "caches": true,
        "clearTimeout": true,
        "console.error": true,
        "console.log": true,
        "console.warn": true,
        "fetch": true,
        "setTimeout": true
      },
      "packages": {
        "@ethereumjs/tx>@ethereumjs/common>crc-32": true,
        "@ethersproject/abi": true,
        "@metamask/ethjs>js-sha3": true,
        "bn.js": true,
        "browserify>buffer": true,
        "eth-lattice-keyring>gridplus-sdk>@ethereumjs/common": true,
        "eth-lattice-keyring>gridplus-sdk>@ethereumjs/tx": true,
        "eth-lattice-keyring>gridplus-sdk>aes-js": true,
        "eth-lattice-keyring>gridplus-sdk>bech32": true,
        "eth-lattice-keyring>gridplus-sdk>bignumber.js": true,
        "eth-lattice-keyring>gridplus-sdk>bitwise": true,
        "eth-lattice-keyring>gridplus-sdk>borc": true,
        "eth-lattice-keyring>gridplus-sdk>elliptic": true,
        "eth-lattice-keyring>gridplus-sdk>eth-eip712-util-browser": true,
        "eth-lattice-keyring>gridplus-sdk>secp256k1": true,
        "eth-lattice-keyring>gridplus-sdk>uuid": true,
        "eth-lattice-keyring>rlp": true,
        "ethereumjs-util>ethereum-cryptography>bs58check": true,
        "ethereumjs-util>ethereum-cryptography>hash.js": true,
        "lodash": true
      }
    },
    "eth-lattice-keyring>gridplus-sdk>@ethereumjs/common": {
      "packages": {
        "@ethereumjs/tx>@ethereumjs/common>crc-32": true,
        "@ethereumjs/tx>@ethereumjs/util": true,
        "browserify>buffer": true,
        "webpack>events": true
      }
    },
    "eth-lattice-keyring>gridplus-sdk>@ethereumjs/tx": {
      "packages": {
        "@ethereumjs/tx>@ethereumjs/rlp": true,
        "@ethereumjs/tx>@ethereumjs/util": true,
        "@ethersproject/providers": true,
        "browserify>buffer": true,
        "browserify>insert-module-globals>is-buffer": true,
        "eth-lattice-keyring>@ethereumjs/tx>@chainsafe/ssz": true,
        "eth-lattice-keyring>gridplus-sdk>@ethereumjs/tx>@ethereumjs/common": true,
        "eth-lattice-keyring>gridplus-sdk>@ethereumjs/tx>ethereum-cryptography": true
      }
    },
    "eth-lattice-keyring>gridplus-sdk>@ethereumjs/tx>@ethereumjs/common": {
      "packages": {
        "@ethereumjs/tx>@ethereumjs/common>crc-32": true,
        "@ethereumjs/tx>@ethereumjs/util": true,
        "browserify>buffer": true,
        "webpack>events": true
      }
    },
    "eth-lattice-keyring>gridplus-sdk>@ethereumjs/tx>ethereum-cryptography": {
      "globals": {
        "TextDecoder": true,
        "crypto": true
      },
      "packages": {
        "eth-lattice-keyring>gridplus-sdk>@ethereumjs/tx>ethereum-cryptography>@noble/hashes": true
      }
    },
    "eth-lattice-keyring>gridplus-sdk>@ethereumjs/tx>ethereum-cryptography>@noble/hashes": {
      "globals": {
        "TextEncoder": true,
        "crypto": true
      }
    },
    "eth-lattice-keyring>gridplus-sdk>aes-js": {
      "globals": {
        "define": true
      }
    },
    "eth-lattice-keyring>gridplus-sdk>bignumber.js": {
      "globals": {
        "crypto": true,
        "define": true
      }
    },
    "eth-lattice-keyring>gridplus-sdk>bitwise": {
      "packages": {
        "browserify>buffer": true
      }
    },
    "eth-lattice-keyring>gridplus-sdk>borc": {
      "globals": {
        "console": true
      },
      "packages": {
        "browserify>buffer": true,
        "browserify>buffer>ieee754": true,
        "eth-lattice-keyring>gridplus-sdk>borc>bignumber.js": true,
        "eth-lattice-keyring>gridplus-sdk>borc>iso-url": true
      }
    },
    "eth-lattice-keyring>gridplus-sdk>borc>bignumber.js": {
      "globals": {
        "crypto": true,
        "define": true
      }
    },
    "eth-lattice-keyring>gridplus-sdk>borc>iso-url": {
      "globals": {
        "URL": true,
        "URLSearchParams": true,
        "location": true
      }
    },
    "eth-lattice-keyring>gridplus-sdk>elliptic": {
      "packages": {
        "@metamask/ppom-validator>elliptic>brorand": true,
        "@metamask/ppom-validator>elliptic>hmac-drbg": true,
        "@metamask/ppom-validator>elliptic>minimalistic-assert": true,
        "@metamask/ppom-validator>elliptic>minimalistic-crypto-utils": true,
        "bn.js": true,
        "ethereumjs-util>ethereum-cryptography>hash.js": true,
        "pumpify>inherits": true
      }
    },
    "eth-lattice-keyring>gridplus-sdk>eth-eip712-util-browser": {
      "globals": {
        "intToBuffer": true
      },
      "packages": {
        "@metamask/ethjs>js-sha3": true,
        "bn.js": true,
        "ganache>abstract-level>buffer": true
      }
    },
    "eth-lattice-keyring>gridplus-sdk>secp256k1": {
      "packages": {
        "eth-lattice-keyring>gridplus-sdk>secp256k1>elliptic": true
      }
    },
    "eth-lattice-keyring>gridplus-sdk>secp256k1>elliptic": {
      "packages": {
        "@metamask/ppom-validator>elliptic>brorand": true,
        "@metamask/ppom-validator>elliptic>hmac-drbg": true,
        "@metamask/ppom-validator>elliptic>minimalistic-assert": true,
        "@metamask/ppom-validator>elliptic>minimalistic-crypto-utils": true,
        "bn.js": true,
        "ethereumjs-util>ethereum-cryptography>hash.js": true,
        "pumpify>inherits": true
      }
    },
    "eth-lattice-keyring>gridplus-sdk>uuid": {
      "globals": {
        "crypto": true
      }
    },
    "eth-lattice-keyring>rlp": {
      "globals": {
        "TextEncoder": true
      }
    },
    "eth-method-registry": {
      "packages": {
        "@metamask/ethjs-contract": true,
        "@metamask/ethjs-query": true
      }
    },
    "eth-rpc-errors": {
      "packages": {
        "eth-rpc-errors>fast-safe-stringify": true
      }
    },
    "ethereumjs-util": {
      "packages": {
        "bn.js": true,
        "browserify>assert": true,
        "browserify>buffer": true,
        "browserify>insert-module-globals>is-buffer": true,
        "ethereumjs-util>create-hash": true,
        "ethereumjs-util>ethereum-cryptography": true,
        "ethereumjs-util>rlp": true
      }
    },
    "ethereumjs-util>create-hash": {
      "packages": {
        "addons-linter>sha.js": true,
        "ethereumjs-util>create-hash>cipher-base": true,
        "ethereumjs-util>create-hash>md5.js": true,
        "ethereumjs-util>create-hash>ripemd160": true,
        "pumpify>inherits": true
      }
    },
    "ethereumjs-util>create-hash>cipher-base": {
      "packages": {
        "browserify>string_decoder": true,
        "koa>content-disposition>safe-buffer": true,
        "pumpify>inherits": true,
        "stream-browserify": true
      }
    },
    "ethereumjs-util>create-hash>md5.js": {
      "packages": {
        "ethereumjs-util>create-hash>md5.js>hash-base": true,
        "koa>content-disposition>safe-buffer": true,
        "pumpify>inherits": true
      }
    },
    "ethereumjs-util>create-hash>md5.js>hash-base": {
      "packages": {
        "ethereumjs-util>create-hash>md5.js>hash-base>readable-stream": true,
        "koa>content-disposition>safe-buffer": true,
        "pumpify>inherits": true
      }
    },
    "ethereumjs-util>create-hash>md5.js>hash-base>readable-stream": {
      "packages": {
        "browserify>browser-resolve": true,
        "browserify>buffer": true,
        "browserify>process": true,
        "browserify>string_decoder": true,
        "pumpify>inherits": true,
        "readable-stream>util-deprecate": true,
        "webpack>events": true
      }
    },
    "ethereumjs-util>create-hash>ripemd160": {
      "packages": {
        "browserify>buffer": true,
        "ethereumjs-util>create-hash>md5.js>hash-base": true,
        "pumpify>inherits": true
      }
    },
    "ethereumjs-util>ethereum-cryptography": {
      "packages": {
        "browserify>buffer": true,
        "ganache>keccak": true,
        "ganache>secp256k1": true,
        "mocha>serialize-javascript>randombytes": true
      }
    },
    "ethereumjs-util>ethereum-cryptography>browserify-aes": {
      "packages": {
        "browserify>buffer": true,
        "browserify>crypto-browserify>browserify-cipher>evp_bytestokey": true,
        "ethereumjs-util>create-hash>cipher-base": true,
        "ethereumjs-util>ethereum-cryptography>browserify-aes>buffer-xor": true,
        "koa>content-disposition>safe-buffer": true,
        "pumpify>inherits": true
      }
    },
    "ethereumjs-util>ethereum-cryptography>browserify-aes>buffer-xor": {
      "packages": {
        "browserify>buffer": true
      }
    },
    "ethereumjs-util>ethereum-cryptography>bs58check": {
      "packages": {
        "ethereumjs-util>create-hash": true,
        "ethereumjs-util>ethereum-cryptography>bs58check>bs58": true,
        "koa>content-disposition>safe-buffer": true
      }
    },
    "ethereumjs-util>ethereum-cryptography>bs58check>bs58": {
      "packages": {
        "@ensdomains/content-hash>multihashes>multibase>base-x": true
      }
    },
    "ethereumjs-util>ethereum-cryptography>hash.js": {
      "packages": {
        "@metamask/ppom-validator>elliptic>minimalistic-assert": true,
        "pumpify>inherits": true
      }
    },
    "ethereumjs-util>ethereum-cryptography>scrypt-js": {
      "globals": {
        "define": true,
        "setTimeout": true
      },
      "packages": {
        "browserify>timers-browserify": true
      }
    },
    "ethereumjs-util>rlp": {
      "packages": {
        "bn.js": true,
        "browserify>buffer": true
      }
    },
    "ethereumjs-wallet>randombytes": {
      "globals": {
        "crypto.getRandomValues": true
      }
    },
    "extension-port-stream": {
      "packages": {
        "browserify>buffer": true,
        "extension-port-stream>readable-stream": true
      }
    },
    "extension-port-stream>readable-stream": {
      "globals": {
        "AbortController": true,
        "AbortSignal": true,
        "AggregateError": true,
        "Blob": true,
        "ERR_INVALID_ARG_TYPE": true,
        "queueMicrotask": true
      },
      "packages": {
        "@lavamoat/lavapack>readable-stream>abort-controller": true,
        "browserify>buffer": true,
        "browserify>process": true,
        "browserify>string_decoder": true,
        "webpack>events": true
      }
    },
    "fast-json-patch": {
      "globals": {
        "addEventListener": true,
        "clearTimeout": true,
        "removeEventListener": true,
        "setTimeout": true
      }
    },
    "firebase": {
      "packages": {
        "firebase>@firebase/app": true,
        "firebase>@firebase/messaging": true
      }
    },
    "firebase>@firebase/app": {
      "globals": {
        "FinalizationRegistry": true,
        "console.warn": true
      },
      "packages": {
        "firebase>@firebase/app>@firebase/component": true,
        "firebase>@firebase/app>@firebase/logger": true,
        "firebase>@firebase/app>idb": true,
        "firebase>@firebase/util": true
      }
    },
    "firebase>@firebase/app>@firebase/component": {
      "packages": {
        "firebase>@firebase/util": true
      }
    },
    "firebase>@firebase/app>@firebase/logger": {
      "globals": {
        "console": true
      },
      "packages": {
        "@trezor/connect-web>tslib": true
      }
    },
    "firebase>@firebase/app>idb": {
      "globals": {
        "DOMException": true,
        "IDBCursor": true,
        "IDBDatabase": true,
        "IDBIndex": true,
        "IDBObjectStore": true,
        "IDBRequest": true,
        "IDBTransaction": true,
        "indexedDB.deleteDatabase": true,
        "indexedDB.open": true
      }
    },
    "firebase>@firebase/firestore>@grpc/proto-loader>protobufjs": {
      "globals": {
        "process": true,
        "setTimeout": true
      },
      "packages": {
        "firebase>@firebase/firestore>@grpc/proto-loader>protobufjs>@protobufjs/aspromise": true,
        "firebase>@firebase/firestore>@grpc/proto-loader>protobufjs>@protobufjs/base64": true,
        "firebase>@firebase/firestore>@grpc/proto-loader>protobufjs>@protobufjs/codegen": true,
        "firebase>@firebase/firestore>@grpc/proto-loader>protobufjs>@protobufjs/eventemitter": true,
        "firebase>@firebase/firestore>@grpc/proto-loader>protobufjs>@protobufjs/fetch": true,
        "firebase>@firebase/firestore>@grpc/proto-loader>protobufjs>@protobufjs/float": true,
        "firebase>@firebase/firestore>@grpc/proto-loader>protobufjs>@protobufjs/inquire": true,
        "firebase>@firebase/firestore>@grpc/proto-loader>protobufjs>@protobufjs/path": true,
        "firebase>@firebase/firestore>@grpc/proto-loader>protobufjs>@protobufjs/pool": true,
        "firebase>@firebase/firestore>@grpc/proto-loader>protobufjs>@protobufjs/utf8": true
      }
    },
    "firebase>@firebase/firestore>@grpc/proto-loader>protobufjs>@protobufjs/codegen": {
      "globals": {
        "console.log": true
      }
    },
    "firebase>@firebase/firestore>@grpc/proto-loader>protobufjs>@protobufjs/fetch": {
      "globals": {
        "XMLHttpRequest": true
      },
      "packages": {
        "firebase>@firebase/firestore>@grpc/proto-loader>protobufjs>@protobufjs/aspromise": true,
        "firebase>@firebase/firestore>@grpc/proto-loader>protobufjs>@protobufjs/inquire": true
      }
    },
    "firebase>@firebase/installations": {
      "globals": {
        "BroadcastChannel": true,
        "Headers": true,
        "btoa": true,
        "console.error": true,
        "crypto": true,
        "fetch": true,
        "msCrypto": true,
        "navigator.onLine": true,
        "setTimeout": true
      },
      "packages": {
        "firebase>@firebase/app": true,
        "firebase>@firebase/app>@firebase/component": true,
        "firebase>@firebase/app>idb": true,
        "firebase>@firebase/util": true
      }
    },
    "firebase>@firebase/messaging": {
      "globals": {
        "Headers": true,
        "Notification.maxActions": true,
        "Notification.permission": true,
        "Notification.requestPermission": true,
        "PushSubscription.prototype.hasOwnProperty": true,
        "ServiceWorkerRegistration": true,
        "URL": true,
        "addEventListener": true,
        "atob": true,
        "btoa": true,
        "clients.matchAll": true,
        "clients.openWindow": true,
        "console.warn": true,
        "document": true,
        "fetch": true,
        "indexedDB": true,
        "location.href": true,
        "location.origin": true,
        "navigator": true,
        "origin.replace": true,
        "registration.showNotification": true,
        "setTimeout": true
      },
      "packages": {
        "@trezor/connect-web>tslib": true,
        "firebase>@firebase/app": true,
        "firebase>@firebase/app>@firebase/component": true,
        "firebase>@firebase/app>idb": true,
        "firebase>@firebase/installations": true,
        "firebase>@firebase/util": true
      }
    },
    "firebase>@firebase/util": {
      "globals": {
        "atob": true,
        "browser": true,
        "btoa": true,
        "chrome": true,
        "console": true,
        "document": true,
        "indexedDB": true,
        "navigator": true,
        "process": true,
        "self": true,
        "setTimeout": true
      },
      "packages": {
        "browserify>process": true
      }
    },
    "fuse.js": {
      "globals": {
        "console": true,
        "define": true
      }
    },
    "ganache>abstract-level>buffer": {
      "globals": {
        "console": true
      },
      "packages": {
        "base64-js": true,
        "browserify>buffer>ieee754": true
      }
    },
    "ganache>keccak": {
      "packages": {
        "browserify>buffer": true,
        "ganache>keccak>readable-stream": true
      }
    },
    "ganache>keccak>readable-stream": {
      "packages": {
        "browserify>browser-resolve": true,
        "browserify>buffer": true,
        "browserify>process": true,
        "browserify>string_decoder": true,
        "pumpify>inherits": true,
        "readable-stream>util-deprecate": true,
        "webpack>events": true
      }
    },
    "ganache>secp256k1": {
      "packages": {
        "@metamask/ppom-validator>elliptic": true
      }
    },
    "gulp>vinyl-fs>object.assign": {
      "packages": {
        "lavamoat>json-stable-stringify>object-keys": true,
        "string.prototype.matchall>call-bind": true,
        "string.prototype.matchall>define-properties": true,
        "string.prototype.matchall>has-symbols": true
      }
    },
    "he": {
      "globals": {
        "define": true
      }
    },
    "json-rpc-engine": {
      "packages": {
        "eth-rpc-errors": true,
        "json-rpc-engine>@metamask/safe-event-emitter": true
      }
    },
    "json-rpc-engine>@metamask/safe-event-emitter": {
      "globals": {
        "setTimeout": true
      },
      "packages": {
        "webpack>events": true
      }
    },
    "json-rpc-middleware-stream": {
      "globals": {
        "console.warn": true,
        "setTimeout": true
      },
      "packages": {
        "@metamask/safe-event-emitter": true,
        "json-rpc-middleware-stream>readable-stream": true
      }
    },
    "json-rpc-middleware-stream>readable-stream": {
      "packages": {
        "browserify>browser-resolve": true,
        "browserify>buffer": true,
        "browserify>process": true,
        "browserify>string_decoder": true,
        "pumpify>inherits": true,
        "readable-stream>util-deprecate": true,
        "webpack>events": true
      }
    },
    "koa>content-disposition>safe-buffer": {
      "packages": {
        "browserify>buffer": true
      }
    },
    "koa>debug": {
      "globals": {
        "console": true,
        "document": true,
        "localStorage": true,
        "navigator": true,
        "process": true
      },
      "packages": {
        "browserify>process": true,
        "koa>debug>ms": true
      }
    },
    "koa>is-generator-function": {
      "packages": {
        "koa>is-generator-function>has-tostringtag": true
      }
    },
    "koa>is-generator-function>has-tostringtag": {
      "packages": {
        "string.prototype.matchall>has-symbols": true
      }
    },
    "localforage": {
      "globals": {
        "Blob": true,
        "BlobBuilder": true,
        "FileReader": true,
        "IDBKeyRange": true,
        "MSBlobBuilder": true,
        "MozBlobBuilder": true,
        "OIndexedDB": true,
        "WebKitBlobBuilder": true,
        "atob": true,
        "btoa": true,
        "console.error": true,
        "console.info": true,
        "console.warn": true,
        "define": true,
        "fetch": true,
        "indexedDB": true,
        "localStorage": true,
        "mozIndexedDB": true,
        "msIndexedDB": true,
        "navigator.platform": true,
        "navigator.userAgent": true,
        "openDatabase": true,
        "setTimeout": true,
        "webkitIndexedDB": true
      }
    },
    "lodash": {
      "globals": {
        "clearTimeout": true,
        "define": true,
        "setTimeout": true
      }
    },
    "loglevel": {
      "globals": {
        "console": true,
        "define": true,
        "document.cookie": true,
        "localStorage": true,
        "log": "write",
        "navigator": true
      }
    },
    "luxon": {
      "globals": {
        "Intl": true
      }
    },
    "mocha>serialize-javascript>randombytes": {
      "globals": {
        "crypto": true,
        "msCrypto": true
      },
      "packages": {
        "browserify>process": true,
        "koa>content-disposition>safe-buffer": true
      }
    },
    "nanoid": {
      "globals": {
        "crypto": true,
        "msCrypto": true,
        "navigator": true
      }
    },
    "node-fetch": {
      "globals": {
        "Headers": true,
        "Request": true,
        "Response": true,
        "fetch": true
      }
    },
    "obj-multiplex": {
      "globals": {
        "console.warn": true
      },
      "packages": {
        "end-of-stream": true,
        "pump>once": true,
        "readable-stream": true
      }
    },
    "promise-to-callback": {
      "packages": {
        "promise-to-callback>is-fn": true,
        "promise-to-callback>set-immediate-shim": true
      }
    },
    "promise-to-callback>set-immediate-shim": {
      "globals": {
        "setTimeout.apply": true
      },
      "packages": {
        "browserify>timers-browserify": true
      }
    },
    "prop-types": {
      "globals": {
        "console": true
      },
      "packages": {
        "prop-types>react-is": true,
        "react>object-assign": true
      }
    },
    "prop-types>react-is": {
      "globals": {
        "console": true
      }
    },
    "pump": {
      "packages": {
        "browserify>browser-resolve": true,
        "browserify>process": true,
        "end-of-stream": true,
        "pump>once": true
      }
    },
    "pump>once": {
      "packages": {
        "pump>once>wrappy": true
      }
    },
    "qrcode-generator": {
      "globals": {
        "define": true
      }
    },
    "qrcode.react": {
      "globals": {
        "Path2D": true,
        "devicePixelRatio": true
      },
      "packages": {
        "prop-types": true,
        "qrcode.react>qr.js": true,
        "react": true
      }
    },
    "react": {
      "globals": {
        "console": true
      },
      "packages": {
        "prop-types": true,
        "react>object-assign": true
      }
    },
    "react-beautiful-dnd": {
      "globals": {
        "Element.prototype": true,
        "__REDUX_DEVTOOLS_EXTENSION_COMPOSE__": true,
        "addEventListener": true,
        "cancelAnimationFrame": true,
        "clearTimeout": true,
        "console": true,
        "document": true,
        "getComputedStyle": true,
        "pageXOffset": true,
        "pageYOffset": true,
        "removeEventListener": true,
        "requestAnimationFrame": true,
        "scrollBy": true,
        "setTimeout": true
      },
      "packages": {
        "@babel/runtime": true,
        "react": true,
        "react-beautiful-dnd>css-box-model": true,
        "react-beautiful-dnd>memoize-one": true,
        "react-beautiful-dnd>raf-schd": true,
        "react-beautiful-dnd>use-memo-one": true,
        "react-dom": true,
        "react-redux": true,
        "redux": true
      }
    },
    "react-beautiful-dnd>css-box-model": {
      "globals": {
        "getComputedStyle": true,
        "pageXOffset": true,
        "pageYOffset": true
      },
      "packages": {
        "react-router-dom>tiny-invariant": true
      }
    },
    "react-beautiful-dnd>raf-schd": {
      "globals": {
        "cancelAnimationFrame": true,
        "requestAnimationFrame": true
      }
    },
    "react-beautiful-dnd>use-memo-one": {
      "packages": {
        "react": true
      }
    },
    "react-devtools": {
      "packages": {
        "react-devtools>react-devtools-core": true
      }
    },
    "react-devtools>react-devtools-core": {
      "globals": {
        "WebSocket": true,
        "setTimeout": true
      }
    },
    "react-dnd-html5-backend": {
      "globals": {
        "addEventListener": true,
        "clearTimeout": true,
        "removeEventListener": true
      }
    },
    "react-dom": {
      "globals": {
        "HTMLIFrameElement": true,
        "MSApp": true,
        "__REACT_DEVTOOLS_GLOBAL_HOOK__": true,
        "addEventListener": true,
        "clearTimeout": true,
        "clipboardData": true,
        "console": true,
        "dispatchEvent": true,
        "document": true,
        "event": "write",
        "jest": true,
        "location.protocol": true,
        "navigator.userAgent.indexOf": true,
        "performance": true,
        "removeEventListener": true,
        "self": true,
        "setTimeout": true,
        "top": true,
        "trustedTypes": true
      },
      "packages": {
        "prop-types": true,
        "react": true,
        "react-dom>scheduler": true,
        "react>object-assign": true
      }
    },
    "react-dom>scheduler": {
      "globals": {
        "MessageChannel": true,
        "cancelAnimationFrame": true,
        "clearTimeout": true,
        "console": true,
        "navigator": true,
        "performance": true,
        "requestAnimationFrame": true,
        "setTimeout": true
      }
    },
    "react-focus-lock": {
      "globals": {
        "addEventListener": true,
        "console.error": true,
        "console.warn": true,
        "document": true,
        "removeEventListener": true,
        "setTimeout": true
      },
      "packages": {
        "@babel/runtime": true,
        "prop-types": true,
        "react": true,
        "react-focus-lock>focus-lock": true,
        "react-focus-lock>react-clientside-effect": true,
        "react-focus-lock>use-callback-ref": true,
        "react-focus-lock>use-sidecar": true
      }
    },
    "react-focus-lock>focus-lock": {
      "globals": {
        "HTMLIFrameElement": true,
        "Node.DOCUMENT_FRAGMENT_NODE": true,
        "Node.DOCUMENT_NODE": true,
        "Node.DOCUMENT_POSITION_CONTAINED_BY": true,
        "Node.DOCUMENT_POSITION_CONTAINS": true,
        "Node.ELEMENT_NODE": true,
        "console.error": true,
        "console.warn": true,
        "document": true,
        "getComputedStyle": true,
        "setTimeout": true
      },
      "packages": {
        "@trezor/connect-web>tslib": true
      }
    },
    "react-focus-lock>react-clientside-effect": {
      "packages": {
        "@babel/runtime": true,
        "react": true
      }
    },
    "react-focus-lock>use-callback-ref": {
      "packages": {
        "react": true
      }
    },
    "react-focus-lock>use-sidecar": {
      "globals": {
        "console.error": true
      },
      "packages": {
        "@trezor/connect-web>tslib": true,
        "react": true,
        "react-focus-lock>use-sidecar>detect-node-es": true
      }
    },
    "react-idle-timer": {
      "globals": {
        "clearTimeout": true,
        "document": true,
        "setTimeout": true
      },
      "packages": {
        "prop-types": true,
        "react": true
      }
    },
    "react-inspector": {
      "globals": {
        "Node": true,
        "chromeDark": true,
        "chromeLight": true
      },
      "packages": {
        "react": true
      }
    },
    "react-markdown": {
      "globals": {
        "console.warn": true
      },
      "packages": {
        "prop-types": true,
        "react": true,
        "react-markdown>comma-separated-tokens": true,
        "react-markdown>property-information": true,
        "react-markdown>react-is": true,
        "react-markdown>remark-parse": true,
        "react-markdown>remark-rehype": true,
        "react-markdown>space-separated-tokens": true,
        "react-markdown>style-to-object": true,
        "react-markdown>unified": true,
        "react-markdown>unist-util-visit": true,
        "react-markdown>vfile": true
      }
    },
    "react-markdown>property-information": {
      "packages": {
        "watchify>xtend": true
      }
    },
    "react-markdown>react-is": {
      "globals": {
        "console": true
      }
    },
    "react-markdown>remark-parse": {
      "packages": {
        "react-markdown>remark-parse>mdast-util-from-markdown": true
      }
    },
    "react-markdown>remark-parse>mdast-util-from-markdown": {
      "packages": {
        "react-markdown>remark-parse>mdast-util-from-markdown>mdast-util-to-string": true,
        "react-markdown>remark-parse>mdast-util-from-markdown>micromark": true,
        "react-markdown>remark-parse>mdast-util-from-markdown>unist-util-stringify-position": true,
        "react-syntax-highlighter>refractor>parse-entities": true
      }
    },
    "react-markdown>remark-parse>mdast-util-from-markdown>micromark": {
      "packages": {
        "react-syntax-highlighter>refractor>parse-entities": true
      }
    },
    "react-markdown>remark-rehype": {
      "packages": {
        "react-markdown>remark-rehype>mdast-util-to-hast": true
      }
    },
    "react-markdown>remark-rehype>mdast-util-to-hast": {
      "globals": {
        "console.warn": true
      },
      "packages": {
        "@storybook/addon-docs>remark-external-links>mdast-util-definitions": true,
        "react-markdown>remark-rehype>mdast-util-to-hast>mdurl": true,
        "react-markdown>remark-rehype>mdast-util-to-hast>unist-builder": true,
        "react-markdown>remark-rehype>mdast-util-to-hast>unist-util-generated": true,
        "react-markdown>remark-rehype>mdast-util-to-hast>unist-util-position": true,
        "react-markdown>unist-util-visit": true
      }
    },
    "react-markdown>style-to-object": {
      "packages": {
        "react-markdown>style-to-object>inline-style-parser": true
      }
    },
    "react-markdown>unified": {
      "packages": {
        "mocha>yargs-unparser>is-plain-obj": true,
        "react-markdown>unified>bail": true,
        "react-markdown>unified>extend": true,
        "react-markdown>unified>is-buffer": true,
        "react-markdown>unified>trough": true,
        "react-markdown>vfile": true
      }
    },
    "react-markdown>unist-util-visit": {
      "packages": {
        "react-markdown>unist-util-visit>unist-util-visit-parents": true
      }
    },
    "react-markdown>unist-util-visit>unist-util-visit-parents": {
      "packages": {
        "react-markdown>unist-util-visit>unist-util-is": true
      }
    },
    "react-markdown>vfile": {
      "packages": {
        "browserify>path-browserify": true,
        "browserify>process": true,
        "react-markdown>vfile>is-buffer": true,
        "react-markdown>vfile>replace-ext": true,
        "react-markdown>vfile>vfile-message": true
      }
    },
    "react-markdown>vfile>replace-ext": {
      "packages": {
        "browserify>path-browserify": true
      }
    },
    "react-markdown>vfile>vfile-message": {
      "packages": {
        "react-markdown>vfile>unist-util-stringify-position": true
      }
    },
    "react-popper": {
      "globals": {
        "document": true
      },
      "packages": {
        "@popperjs/core": true,
        "react": true,
        "react-popper>react-fast-compare": true,
        "react-popper>warning": true
      }
    },
    "react-popper>react-fast-compare": {
      "globals": {
        "Element": true,
        "console.warn": true
      }
    },
    "react-popper>warning": {
      "globals": {
        "console": true
      }
    },
    "react-redux": {
      "globals": {
        "console": true,
        "document": true
      },
      "packages": {
        "@babel/runtime": true,
        "prop-types": true,
        "prop-types>react-is": true,
        "react": true,
        "react-dom": true,
        "react-redux>hoist-non-react-statics": true,
        "redux": true
      }
    },
    "react-redux>hoist-non-react-statics": {
      "packages": {
        "prop-types>react-is": true
      }
    },
    "react-responsive-carousel": {
      "globals": {
        "HTMLElement": true,
        "addEventListener": true,
        "clearTimeout": true,
        "console.warn": true,
        "document": true,
        "getComputedStyle": true,
        "removeEventListener": true,
        "setTimeout": true
      },
      "packages": {
        "classnames": true,
        "react": true,
        "react-dom": true,
        "react-responsive-carousel>react-easy-swipe": true
      }
    },
    "react-responsive-carousel>react-easy-swipe": {
      "globals": {
        "addEventListener": true,
        "define": true,
        "document.addEventListener": true,
        "document.removeEventListener": true
      },
      "packages": {
        "prop-types": true,
        "react": true
      }
    },
    "react-router-dom": {
      "packages": {
        "prop-types": true,
        "react": true,
        "react-router-dom>history": true,
        "react-router-dom>react-router": true,
        "react-router-dom>tiny-invariant": true,
        "react-router-dom>tiny-warning": true
      }
    },
    "react-router-dom>history": {
      "globals": {
        "addEventListener": true,
        "confirm": true,
        "document": true,
        "history": true,
        "location": true,
        "navigator.userAgent": true,
        "removeEventListener": true
      },
      "packages": {
        "react-router-dom>history>resolve-pathname": true,
        "react-router-dom>history>value-equal": true,
        "react-router-dom>tiny-invariant": true,
        "react-router-dom>tiny-warning": true
      }
    },
    "react-router-dom>react-router": {
      "packages": {
        "prop-types": true,
        "prop-types>react-is": true,
        "react": true,
        "react-redux>hoist-non-react-statics": true,
        "react-router-dom>react-router>history": true,
        "react-router-dom>react-router>mini-create-react-context": true,
        "react-router-dom>tiny-invariant": true,
        "react-router-dom>tiny-warning": true,
        "sinon>nise>path-to-regexp": true
      }
    },
    "react-router-dom>react-router>history": {
      "globals": {
        "addEventListener": true,
        "confirm": true,
        "document": true,
        "history": true,
        "location": true,
        "navigator.userAgent": true,
        "removeEventListener": true
      },
      "packages": {
        "react-router-dom>history>resolve-pathname": true,
        "react-router-dom>history>value-equal": true,
        "react-router-dom>tiny-invariant": true,
        "react-router-dom>tiny-warning": true
      }
    },
    "react-router-dom>react-router>mini-create-react-context": {
      "packages": {
        "@babel/runtime": true,
        "prop-types": true,
        "react": true,
        "react-router-dom>react-router>mini-create-react-context>gud": true,
        "react-router-dom>tiny-warning": true
      }
    },
    "react-router-dom>tiny-warning": {
      "globals": {
        "console": true
      }
    },
    "react-simple-file-input": {
      "globals": {
        "File": true,
        "FileReader": true,
        "console.warn": true
      },
      "packages": {
        "prop-types": true,
        "react": true
      }
    },
    "react-syntax-highlighter>refractor>parse-entities": {
      "globals": {
        "document.createElement": true
      }
    },
    "react-tippy": {
      "globals": {
        "Element": true,
        "MSStream": true,
        "MutationObserver": true,
        "addEventListener": true,
        "clearTimeout": true,
        "console.error": true,
        "console.warn": true,
        "define": true,
        "document": true,
        "getComputedStyle": true,
        "innerHeight": true,
        "innerWidth": true,
        "navigator.maxTouchPoints": true,
        "navigator.msMaxTouchPoints": true,
        "navigator.userAgent": true,
        "performance": true,
        "requestAnimationFrame": true,
        "setTimeout": true
      },
      "packages": {
        "react": true,
        "react-dom": true,
        "react-tippy>popper.js": true
      }
    },
    "react-tippy>popper.js": {
      "globals": {
        "MSInputMethodContext": true,
        "Node.DOCUMENT_POSITION_FOLLOWING": true,
        "cancelAnimationFrame": true,
        "console.warn": true,
        "define": true,
        "devicePixelRatio": true,
        "document": true,
        "getComputedStyle": true,
        "innerHeight": true,
        "innerWidth": true,
        "navigator.userAgent": true,
        "requestAnimationFrame": true,
        "setTimeout": true
      }
    },
    "react-toggle-button": {
      "globals": {
        "clearTimeout": true,
        "console.warn": true,
        "define": true,
        "performance": true,
        "setTimeout": true
      },
      "packages": {
        "react": true
      }
    },
    "readable-stream": {
      "packages": {
        "browserify>browser-resolve": true,
        "browserify>process": true,
        "browserify>timers-browserify": true,
        "pumpify>inherits": true,
        "readable-stream>core-util-is": true,
        "readable-stream>isarray": true,
        "readable-stream>process-nextick-args": true,
        "readable-stream>safe-buffer": true,
        "readable-stream>string_decoder": true,
        "readable-stream>util-deprecate": true,
        "webpack>events": true
      }
    },
    "readable-stream>core-util-is": {
      "packages": {
        "browserify>insert-module-globals>is-buffer": true
      }
    },
    "readable-stream>process-nextick-args": {
      "packages": {
        "browserify>process": true
      }
    },
    "readable-stream>safe-buffer": {
      "packages": {
        "browserify>buffer": true
      }
    },
    "readable-stream>string_decoder": {
      "packages": {
        "readable-stream>safe-buffer": true
      }
    },
    "readable-stream>util-deprecate": {
      "globals": {
        "console.trace": true,
        "console.warn": true,
        "localStorage": true
      }
    },
    "redux": {
      "globals": {
        "console": true
      },
      "packages": {
        "@babel/runtime": true
      }
    },
    "semver": {
      "globals": {
        "console.error": true
      },
      "packages": {
        "browserify>process": true
      }
    },
    "sinon>nise>path-to-regexp": {
      "packages": {
        "sinon>nise>path-to-regexp>isarray": true
      }
    },
    "stream-browserify": {
      "packages": {
        "pumpify>inherits": true,
        "stream-browserify>readable-stream": true,
        "webpack>events": true
      }
    },
    "stream-browserify>readable-stream": {
      "packages": {
        "browserify>browser-resolve": true,
        "browserify>buffer": true,
        "browserify>process": true,
        "browserify>string_decoder": true,
        "pumpify>inherits": true,
        "readable-stream>util-deprecate": true,
        "webpack>events": true
      }
    },
    "string.prototype.matchall>call-bind": {
      "packages": {
        "eslint-plugin-react>es-iterator-helpers>function-bind": true,
        "string.prototype.matchall>call-bind>es-define-property": true,
        "string.prototype.matchall>call-bind>set-function-length": true,
        "string.prototype.matchall>es-errors": true,
        "string.prototype.matchall>get-intrinsic": true
      }
    },
    "string.prototype.matchall>call-bind>es-define-property": {
      "packages": {
        "string.prototype.matchall>get-intrinsic": true
      }
    },
    "string.prototype.matchall>call-bind>set-function-length": {
      "packages": {
        "eslint-plugin-react>es-iterator-helpers>has-property-descriptors": true,
        "string.prototype.matchall>define-properties>define-data-property": true,
        "string.prototype.matchall>es-errors": true,
        "string.prototype.matchall>get-intrinsic": true,
        "string.prototype.matchall>gopd": true
      }
    },
    "string.prototype.matchall>define-properties": {
      "packages": {
        "eslint-plugin-react>es-iterator-helpers>has-property-descriptors": true,
        "lavamoat>json-stable-stringify>object-keys": true,
        "string.prototype.matchall>define-properties>define-data-property": true
      }
    },
    "string.prototype.matchall>define-properties>define-data-property": {
      "packages": {
        "string.prototype.matchall>call-bind>es-define-property": true,
        "string.prototype.matchall>es-errors": true,
        "string.prototype.matchall>gopd": true
      }
    },
    "string.prototype.matchall>es-abstract>array-buffer-byte-length": {
      "packages": {
        "string.prototype.matchall>call-bind": true,
        "string.prototype.matchall>es-abstract>is-array-buffer": true
      }
    },
    "string.prototype.matchall>es-abstract>available-typed-arrays": {
      "packages": {
        "string.prototype.matchall>es-abstract>typed-array-length>possible-typed-array-names": true
      }
    },
    "string.prototype.matchall>es-abstract>es-to-primitive>is-symbol": {
      "packages": {
        "string.prototype.matchall>has-symbols": true
      }
    },
    "string.prototype.matchall>es-abstract>is-array-buffer": {
      "packages": {
        "string.prototype.matchall>call-bind": true,
        "string.prototype.matchall>get-intrinsic": true
      }
    },
    "string.prototype.matchall>es-abstract>is-callable": {
      "globals": {
        "document": true
      }
    },
    "string.prototype.matchall>es-abstract>is-regex": {
      "packages": {
        "koa>is-generator-function>has-tostringtag": true,
        "string.prototype.matchall>call-bind": true
      }
    },
    "string.prototype.matchall>es-abstract>is-shared-array-buffer": {
      "packages": {
        "string.prototype.matchall>call-bind": true
      }
    },
    "string.prototype.matchall>es-abstract>object-inspect": {
      "globals": {
        "HTMLElement": true,
        "WeakRef": true
      },
      "packages": {
        "browserify>browser-resolve": true
      }
    },
    "string.prototype.matchall>get-intrinsic": {
      "globals": {
        "AggregateError": true,
        "FinalizationRegistry": true,
        "WeakRef": true
      },
      "packages": {
        "eslint-plugin-import>hasown": true,
        "eslint-plugin-react>es-iterator-helpers>function-bind": true,
        "eslint-plugin-react>es-iterator-helpers>has-proto": true,
        "string.prototype.matchall>es-errors": true,
        "string.prototype.matchall>has-symbols": true
      }
    },
    "string.prototype.matchall>gopd": {
      "packages": {
        "string.prototype.matchall>get-intrinsic": true
      }
    },
    "string.prototype.matchall>internal-slot": {
      "packages": {
        "eslint-plugin-import>hasown": true,
        "string.prototype.matchall>es-errors": true,
        "string.prototype.matchall>side-channel": true
      }
    },
    "string.prototype.matchall>regexp.prototype.flags": {
      "packages": {
        "string.prototype.matchall>call-bind": true,
        "string.prototype.matchall>define-properties": true,
        "string.prototype.matchall>es-errors": true,
        "string.prototype.matchall>set-function-name": true
      }
    },
    "string.prototype.matchall>set-function-name": {
      "packages": {
        "eslint-plugin-react>es-iterator-helpers>has-property-descriptors": true,
        "string.prototype.matchall>define-properties>define-data-property": true,
        "string.prototype.matchall>es-errors": true,
        "string.prototype.matchall>set-function-name>functions-have-names": true
      }
    },
    "string.prototype.matchall>side-channel": {
      "packages": {
        "string.prototype.matchall>call-bind": true,
        "string.prototype.matchall>es-abstract>object-inspect": true,
        "string.prototype.matchall>es-errors": true,
        "string.prototype.matchall>get-intrinsic": true
      }
    },
    "superstruct": {
      "globals": {
        "console.warn": true,
        "define": true
      }
    },
    "terser>source-map-support>buffer-from": {
      "packages": {
        "browserify>buffer": true
      }
    },
    "uuid": {
      "globals": {
        "crypto": true,
        "msCrypto": true
      }
    },
    "web3": {
      "globals": {
        "XMLHttpRequest": true
      }
    },
    "web3-stream-provider": {
      "globals": {
        "setTimeout": true
      },
      "packages": {
        "browserify>util": true,
        "web3-stream-provider>readable-stream": true,
        "web3-stream-provider>uuid": true
      }
    },
    "web3-stream-provider>readable-stream": {
      "packages": {
        "browserify>browser-resolve": true,
        "browserify>buffer": true,
        "browserify>process": true,
        "browserify>string_decoder": true,
        "pumpify>inherits": true,
        "readable-stream>util-deprecate": true,
        "webpack>events": true
      }
    },
    "web3-stream-provider>uuid": {
      "globals": {
        "crypto": true
      }
    },
    "webextension-polyfill": {
      "globals": {
        "browser": true,
        "chrome": true,
        "console.error": true,
        "console.warn": true,
        "define": true
      }
    },
    "webpack>events": {
      "globals": {
        "console": true
      }
    }
  }
}<|MERGE_RESOLUTION|>--- conflicted
+++ resolved
@@ -2461,33 +2461,7 @@
         "@metamask/scure-bip39": true,
         "@metamask/utils": true,
         "@metamask/utils>@scure/base": true,
-<<<<<<< HEAD
-        "@noble/hashes": true,
-        "eth-lattice-keyring>@noble/secp256k1": true
-      }
-    },
-    "@metamask/snaps-sdk>@metamask/key-tree>@metamask/utils": {
-      "globals": {
-        "TextDecoder": true,
-        "TextEncoder": true
-      },
-      "packages": {
-        "@noble/hashes": true,
-        "browserify>buffer": true,
-        "koa>debug": true,
-        "semver": true,
-        "superstruct": true
-      }
-    },
-    "@metamask/snaps-sdk>@metamask/key-tree>@noble/ed25519": {
-      "globals": {
-        "crypto": true
-      },
-      "packages": {
-        "browserify>browser-resolve": true
-=======
         "@noble/hashes": true
->>>>>>> 38199bb1
       }
     },
     "@metamask/snaps-sdk>fast-xml-parser": {
