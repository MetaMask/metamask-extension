--- conflicted
+++ resolved
@@ -1491,32 +1491,38 @@
         "@metamask/controller-utils": true,
         "@metamask/eth-json-rpc-filters": true,
         "@metamask/multichain>@metamask/api-specs": true,
+        "@metamask/multichain>@metamask/rpc-errors": true,
         "@metamask/multichain>@open-rpc/schema-utils-js": true,
         "@metamask/multichain>jsonschema": true,
         "@metamask/permission-controller": true,
-        "@metamask/rpc-errors": true,
         "@metamask/safe-event-emitter": true,
         "@metamask/utils": true,
         "browserify>assert": true,
         "lodash": true
       }
     },
+    "@metamask/multichain>@metamask/rpc-errors": {
+      "packages": {
+        "@metamask/rpc-errors>fast-safe-stringify": true,
+        "@metamask/utils": true
+      }
+    },
     "@metamask/multichain>@open-rpc/schema-utils-js": {
       "packages": {
         "@metamask/multichain>@open-rpc/schema-utils-js>@json-schema-tools/dereferencer": true,
         "@metamask/multichain>@open-rpc/schema-utils-js>@json-schema-tools/meta-schema": true,
         "@metamask/multichain>@open-rpc/schema-utils-js>ajv": true,
+        "@metamask/rpc-errors>fast-safe-stringify": true,
         "@open-rpc/meta-schema": true,
         "@open-rpc/schema-utils-js>@json-schema-tools/reference-resolver": true,
-        "@open-rpc/schema-utils-js>is-url": true,
-        "eth-rpc-errors>fast-safe-stringify": true
+        "@open-rpc/schema-utils-js>is-url": true
       }
     },
     "@metamask/multichain>@open-rpc/schema-utils-js>@json-schema-tools/dereferencer": {
       "packages": {
+        "@metamask/rpc-errors>fast-safe-stringify": true,
         "@open-rpc/schema-utils-js>@json-schema-tools/dereferencer>@json-schema-tools/traverse": true,
-        "@open-rpc/schema-utils-js>@json-schema-tools/reference-resolver": true,
-        "eth-rpc-errors>fast-safe-stringify": true
+        "@open-rpc/schema-utils-js>@json-schema-tools/reference-resolver": true
       }
     },
     "@metamask/multichain>@open-rpc/schema-utils-js>ajv": {
@@ -1952,11 +1958,7 @@
       "packages": {
         "@metamask/controller-utils": true,
         "@metamask/permission-controller>@metamask/base-controller": true,
-<<<<<<< HEAD
-=======
         "@metamask/permission-controller>@metamask/rpc-errors": true,
-        "@metamask/permission-controller>@metamask/utils": true,
->>>>>>> 93fbaaf3
         "@metamask/permission-controller>nanoid": true,
         "@metamask/snaps-controllers>@metamask/json-rpc-engine": true,
         "@metamask/utils": true,
@@ -1972,45 +1974,12 @@
         "immer": true
       }
     },
-<<<<<<< HEAD
-=======
     "@metamask/permission-controller>@metamask/rpc-errors": {
       "packages": {
-        "@metamask/permission-controller>@metamask/rpc-errors>@metamask/utils": true,
-        "@metamask/rpc-errors>fast-safe-stringify": true
-      }
-    },
-    "@metamask/permission-controller>@metamask/rpc-errors>@metamask/utils": {
-      "globals": {
-        "TextDecoder": true,
-        "TextEncoder": true
-      },
-      "packages": {
-        "@metamask/utils>@metamask/superstruct": true,
-        "@metamask/utils>@scure/base": true,
-        "@metamask/utils>pony-cause": true,
-        "@noble/hashes": true,
-        "browserify>buffer": true,
-        "nock>debug": true,
-        "semver": true
-      }
-    },
-    "@metamask/permission-controller>@metamask/utils": {
-      "globals": {
-        "TextDecoder": true,
-        "TextEncoder": true
-      },
-      "packages": {
-        "@metamask/utils>@metamask/superstruct": true,
-        "@metamask/utils>@scure/base": true,
-        "@metamask/utils>pony-cause": true,
-        "@noble/hashes": true,
-        "browserify>buffer": true,
-        "nock>debug": true,
-        "semver": true
-      }
-    },
->>>>>>> 93fbaaf3
+        "@metamask/rpc-errors>fast-safe-stringify": true,
+        "@metamask/utils": true
+      }
+    },
     "@metamask/permission-controller>nanoid": {
       "globals": {
         "crypto.getRandomValues": true
@@ -2086,11 +2055,7 @@
         "@metamask/controller-utils": true,
         "@metamask/eth-query>json-rpc-random-id": true,
         "@metamask/ppom-validator>@metamask/base-controller": true,
-<<<<<<< HEAD
-=======
-        "@metamask/ppom-validator>@metamask/controller-utils": true,
         "@metamask/ppom-validator>@metamask/rpc-errors": true,
->>>>>>> 93fbaaf3
         "@metamask/ppom-validator>crypto-js": true,
         "@metamask/ppom-validator>elliptic": true,
         "await-semaphore": true,
@@ -2105,26 +2070,6 @@
         "immer": true
       }
     },
-<<<<<<< HEAD
-=======
-    "@metamask/ppom-validator>@metamask/controller-utils": {
-      "globals": {
-        "URL": true,
-        "console.error": true,
-        "fetch": true,
-        "setTimeout": true
-      },
-      "packages": {
-        "@ethereumjs/tx>@ethereumjs/util": true,
-        "@metamask/controller-utils>@spruceid/siwe-parser": true,
-        "@metamask/ethjs>@metamask/ethjs-unit": true,
-        "@metamask/ppom-validator>@metamask/utils": true,
-        "bn.js": true,
-        "browserify>buffer": true,
-        "eslint>fast-deep-equal": true,
-        "eth-ens-namehash": true
-      }
-    },
     "@metamask/ppom-validator>@metamask/rpc-errors": {
       "packages": {
         "@metamask/ppom-validator>@metamask/rpc-errors>@metamask/utils": true,
@@ -2146,22 +2091,6 @@
         "semver": true
       }
     },
-    "@metamask/ppom-validator>@metamask/utils": {
-      "globals": {
-        "TextDecoder": true,
-        "TextEncoder": true
-      },
-      "packages": {
-        "@metamask/utils>@metamask/superstruct": true,
-        "@metamask/utils>@scure/base": true,
-        "@metamask/utils>pony-cause": true,
-        "@noble/hashes": true,
-        "browserify>buffer": true,
-        "nock>debug": true,
-        "semver": true
-      }
-    },
->>>>>>> 93fbaaf3
     "@metamask/ppom-validator>crypto-js": {
       "globals": {
         "crypto": true,
@@ -2677,11 +2606,7 @@
         "@metamask/snaps-controllers>@metamask/base-controller": true,
         "@metamask/snaps-controllers>@metamask/json-rpc-engine": true,
         "@metamask/snaps-controllers>@metamask/json-rpc-middleware-stream": true,
-<<<<<<< HEAD
-=======
-        "@metamask/snaps-controllers>@metamask/permission-controller": true,
         "@metamask/snaps-controllers>@metamask/rpc-errors": true,
->>>>>>> 93fbaaf3
         "@metamask/snaps-controllers>@xstate/fsm": true,
         "@metamask/snaps-controllers>concat-stream": true,
         "@metamask/snaps-controllers>get-npm-tarball-url": true,
@@ -2736,30 +2661,12 @@
         "readable-stream": true
       }
     },
-<<<<<<< HEAD
-=======
-    "@metamask/snaps-controllers>@metamask/permission-controller": {
-      "globals": {
-        "console.error": true
-      },
-      "packages": {
-        "@metamask/controller-utils": true,
-        "@metamask/snaps-controllers>@metamask/base-controller": true,
-        "@metamask/snaps-controllers>@metamask/json-rpc-engine": true,
-        "@metamask/snaps-controllers>@metamask/rpc-errors": true,
-        "@metamask/snaps-controllers>nanoid": true,
-        "@metamask/utils": true,
-        "deep-freeze-strict": true,
-        "immer": true
-      }
-    },
     "@metamask/snaps-controllers>@metamask/rpc-errors": {
       "packages": {
         "@metamask/rpc-errors>fast-safe-stringify": true,
         "@metamask/utils": true
       }
     },
->>>>>>> 93fbaaf3
     "@metamask/snaps-controllers>concat-stream": {
       "packages": {
         "browserify>buffer": true,
@@ -2817,13 +2724,8 @@
     },
     "@metamask/snaps-rpc-methods": {
       "packages": {
-<<<<<<< HEAD
         "@metamask/permission-controller": true,
-        "@metamask/rpc-errors": true,
-=======
-        "@metamask/snaps-rpc-methods>@metamask/permission-controller": true,
         "@metamask/snaps-rpc-methods>@metamask/rpc-errors": true,
->>>>>>> 93fbaaf3
         "@metamask/snaps-sdk": true,
         "@metamask/snaps-sdk>@metamask/key-tree": true,
         "@metamask/snaps-utils": true,
@@ -2832,43 +2734,12 @@
         "@noble/hashes": true
       }
     },
-<<<<<<< HEAD
-=======
-    "@metamask/snaps-rpc-methods>@metamask/permission-controller": {
-      "globals": {
-        "console.error": true
-      },
-      "packages": {
-        "@metamask/controller-utils": true,
-        "@metamask/snaps-controllers>@metamask/json-rpc-engine": true,
-        "@metamask/snaps-rpc-methods>@metamask/permission-controller>@metamask/base-controller": true,
-        "@metamask/snaps-rpc-methods>@metamask/permission-controller>nanoid": true,
-        "@metamask/snaps-rpc-methods>@metamask/rpc-errors": true,
-        "@metamask/utils": true,
-        "deep-freeze-strict": true,
-        "immer": true
-      }
-    },
-    "@metamask/snaps-rpc-methods>@metamask/permission-controller>@metamask/base-controller": {
-      "globals": {
-        "setTimeout": true
-      },
-      "packages": {
-        "immer": true
-      }
-    },
-    "@metamask/snaps-rpc-methods>@metamask/permission-controller>nanoid": {
-      "globals": {
-        "crypto.getRandomValues": true
-      }
-    },
     "@metamask/snaps-rpc-methods>@metamask/rpc-errors": {
       "packages": {
         "@metamask/rpc-errors>fast-safe-stringify": true,
         "@metamask/utils": true
       }
     },
->>>>>>> 93fbaaf3
     "@metamask/snaps-sdk": {
       "globals": {
         "fetch": true
@@ -2910,17 +2781,10 @@
         "fetch": true
       },
       "packages": {
-<<<<<<< HEAD
         "@metamask/permission-controller": true,
-        "@metamask/rpc-errors": true,
         "@metamask/snaps-sdk": true,
         "@metamask/snaps-sdk>@metamask/key-tree": true,
-=======
-        "@metamask/snaps-sdk": true,
-        "@metamask/snaps-sdk>@metamask/key-tree": true,
-        "@metamask/snaps-utils>@metamask/permission-controller": true,
         "@metamask/snaps-utils>@metamask/rpc-errors": true,
->>>>>>> 93fbaaf3
         "@metamask/snaps-utils>@metamask/slip44": true,
         "@metamask/snaps-utils>cron-parser": true,
         "@metamask/snaps-utils>fast-json-stable-stringify": true,
@@ -2936,43 +2800,12 @@
         "semver": true
       }
     },
-<<<<<<< HEAD
-=======
-    "@metamask/snaps-utils>@metamask/base-controller": {
-      "globals": {
-        "setTimeout": true
-      },
-      "packages": {
-        "immer": true
-      }
-    },
-    "@metamask/snaps-utils>@metamask/permission-controller": {
-      "globals": {
-        "console.error": true
-      },
-      "packages": {
-        "@metamask/controller-utils": true,
-        "@metamask/snaps-controllers>@metamask/json-rpc-engine": true,
-        "@metamask/snaps-utils>@metamask/base-controller": true,
-        "@metamask/snaps-utils>@metamask/permission-controller>nanoid": true,
-        "@metamask/snaps-utils>@metamask/rpc-errors": true,
-        "@metamask/utils": true,
-        "deep-freeze-strict": true,
-        "immer": true
-      }
-    },
-    "@metamask/snaps-utils>@metamask/permission-controller>nanoid": {
-      "globals": {
-        "crypto.getRandomValues": true
-      }
-    },
     "@metamask/snaps-utils>@metamask/rpc-errors": {
       "packages": {
         "@metamask/rpc-errors>fast-safe-stringify": true,
         "@metamask/utils": true
       }
     },
->>>>>>> 93fbaaf3
     "@metamask/snaps-utils>@metamask/snaps-registry": {
       "packages": {
         "@metamask/message-signing-snap>@noble/curves": true,
@@ -4781,6 +4614,9 @@
       }
     },
     "extension-port-stream": {
+      "globals": {
+        "console.log": true
+      },
       "packages": {
         "browserify>buffer": true,
         "extension-port-stream>readable-stream": true
