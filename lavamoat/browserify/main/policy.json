--- conflicted
+++ resolved
@@ -2363,7 +2363,6 @@
         "@metamask/snaps-utils>is-svg": true,
         "@metamask/snaps-utils>rfdc": true,
         "@metamask/snaps-utils>validate-npm-package-name": true,
-<<<<<<< HEAD
         "semver": true,
         "superstruct": true
       }
@@ -2447,8 +2446,6 @@
       },
       "packages": {
         "@metamask/key-tree>@noble/hashes": true,
-=======
->>>>>>> c2bda357
         "browserify>buffer": true,
         "browserify>path-browserify": true,
         "browserify>process": true,
