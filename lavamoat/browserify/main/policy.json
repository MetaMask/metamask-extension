{
  "resources": {
    "@babel/runtime": {
      "globals": {
        "regeneratorRuntime": "write"
      }
    },
    "@ensdomains/content-hash": {
      "globals": {
        "console.warn": true
      },
      "packages": {
        "@ensdomains/content-hash>cids": true,
        "@ensdomains/content-hash>js-base64": true,
        "@ensdomains/content-hash>multicodec": true,
        "@ensdomains/content-hash>multihashes": true,
        "browserify>buffer": true
      }
    },
    "@ensdomains/content-hash>cids": {
      "packages": {
        "@ensdomains/content-hash>cids>multibase": true,
        "@ensdomains/content-hash>cids>multihashes": true,
        "@ensdomains/content-hash>cids>uint8arrays": true,
        "@ensdomains/content-hash>multicodec": true
      }
    },
    "@ensdomains/content-hash>cids>multibase": {
      "globals": {
        "TextDecoder": true,
        "TextEncoder": true
      },
      "packages": {
        "@ensdomains/content-hash>cids>multibase>@multiformats/base-x": true
      }
    },
    "@ensdomains/content-hash>cids>multihashes": {
      "packages": {
        "@ensdomains/content-hash>cids>multibase": true,
        "@ensdomains/content-hash>cids>multihashes>varint": true,
        "@ensdomains/content-hash>cids>uint8arrays": true
      }
    },
    "@ensdomains/content-hash>cids>uint8arrays": {
      "globals": {
        "TextDecoder": true,
        "TextEncoder": true
      },
      "packages": {
        "@ensdomains/content-hash>cids>multibase": true
      }
    },
    "@ensdomains/content-hash>js-base64": {
      "globals": {
        "Base64": "write",
        "TextDecoder": true,
        "TextEncoder": true,
        "atob": true,
        "btoa": true,
        "define": true
      },
      "packages": {
        "browserify>buffer": true
      }
    },
    "@ensdomains/content-hash>multicodec": {
      "packages": {
        "@ensdomains/content-hash>multicodec>uint8arrays": true,
        "sass-embedded>varint": true
      }
    },
    "@ensdomains/content-hash>multicodec>uint8arrays": {
      "globals": {
        "Buffer": true,
        "TextDecoder": true,
        "TextEncoder": true
      },
      "packages": {
        "@metamask/assets-controllers>multiformats": true
      }
    },
    "@ensdomains/content-hash>multihashes": {
      "packages": {
        "@ensdomains/content-hash>multihashes>multibase": true,
        "@ensdomains/content-hash>multihashes>varint": true,
        "@ensdomains/content-hash>multihashes>web-encoding": true,
        "browserify>buffer": true
      }
    },
    "@ensdomains/content-hash>multihashes>multibase": {
      "packages": {
        "@ensdomains/content-hash>multihashes>multibase>base-x": true,
        "@ensdomains/content-hash>multihashes>web-encoding": true,
        "browserify>buffer": true
      }
    },
    "@ensdomains/content-hash>multihashes>multibase>base-x": {
      "packages": {
        "koa>content-disposition>safe-buffer": true
      }
    },
    "@ensdomains/content-hash>multihashes>web-encoding": {
      "globals": {
        "TextDecoder": true,
        "TextEncoder": true
      },
      "packages": {
        "browserify>util": true
      }
    },
    "@ethereumjs/tx": {
      "packages": {
        "@ethereumjs/tx>@ethereumjs/common": true,
        "@ethereumjs/tx>@ethereumjs/rlp": true,
        "@ethereumjs/tx>@ethereumjs/util": true,
        "@ethereumjs/tx>ethereum-cryptography": true,
        "browserify>buffer": true,
        "browserify>insert-module-globals>is-buffer": true
      }
    },
    "@ethereumjs/tx>@ethereumjs/common": {
      "packages": {
        "@ethereumjs/tx>@ethereumjs/common>crc-32": true,
        "@ethereumjs/tx>@ethereumjs/util": true,
        "browserify>buffer": true,
        "webpack>events": true
      }
    },
    "@ethereumjs/tx>@ethereumjs/common>crc-32": {
      "globals": {
        "DO_NOT_EXPORT_CRC": true,
        "define": true
      }
    },
    "@ethereumjs/tx>@ethereumjs/rlp": {
      "globals": {
        "TextEncoder": true
      }
    },
    "@ethereumjs/tx>@ethereumjs/util": {
      "globals": {
        "console.warn": true
      },
      "packages": {
        "@ethereumjs/tx>@ethereumjs/rlp": true,
        "@ethereumjs/tx>@ethereumjs/util>micro-ftch": true,
        "@ethereumjs/tx>ethereum-cryptography": true,
        "browserify>buffer": true,
        "browserify>insert-module-globals>is-buffer": true,
        "webpack>events": true
      }
    },
    "@ethereumjs/tx>@ethereumjs/util>micro-ftch": {
      "globals": {
        "Headers": true,
        "TextDecoder": true,
        "URL": true,
        "btoa": true,
        "fetch": true
      },
      "packages": {
        "browserify>browserify-zlib": true,
        "browserify>buffer": true,
        "browserify>https-browserify": true,
        "browserify>process": true,
        "browserify>stream-http": true,
        "browserify>url": true,
        "browserify>util": true
      }
    },
    "@ethereumjs/tx>ethereum-cryptography": {
      "globals": {
        "TextDecoder": true,
        "crypto": true
      },
      "packages": {
        "@ethereumjs/tx>ethereum-cryptography>@noble/curves": true,
        "@ethereumjs/tx>ethereum-cryptography>@noble/hashes": true,
        "@ethereumjs/tx>ethereum-cryptography>@scure/bip32": true
      }
    },
    "@ethereumjs/tx>ethereum-cryptography>@noble/curves": {
      "globals": {
        "TextEncoder": true
      },
      "packages": {
        "@ethereumjs/tx>ethereum-cryptography>@noble/hashes": true
      }
    },
    "@ethereumjs/tx>ethereum-cryptography>@noble/hashes": {
      "globals": {
        "TextEncoder": true,
        "crypto": true
      }
    },
    "@ethereumjs/tx>ethereum-cryptography>@scure/bip32": {
      "packages": {
        "@ethereumjs/tx>ethereum-cryptography>@scure/bip32>@noble/curves": true,
        "@ethereumjs/tx>ethereum-cryptography>@scure/bip32>@noble/hashes": true,
        "@metamask/utils>@scure/base": true
      }
    },
    "@ethereumjs/tx>ethereum-cryptography>@scure/bip32>@noble/curves": {
      "globals": {
        "TextEncoder": true
      },
      "packages": {
        "@ethereumjs/tx>ethereum-cryptography>@scure/bip32>@noble/hashes": true
      }
    },
    "@ethereumjs/tx>ethereum-cryptography>@scure/bip32>@noble/hashes": {
      "globals": {
        "TextEncoder": true,
        "crypto": true
      }
    },
    "@ethersproject/abi": {
      "globals": {
        "console.log": true
      },
      "packages": {
        "@ethersproject/abi>@ethersproject/address": true,
        "@ethersproject/abi>@ethersproject/bytes": true,
        "@ethersproject/abi>@ethersproject/constants": true,
        "@ethersproject/abi>@ethersproject/hash": true,
        "@ethersproject/abi>@ethersproject/keccak256": true,
        "@ethersproject/abi>@ethersproject/logger": true,
        "@ethersproject/abi>@ethersproject/properties": true,
        "@ethersproject/abi>@ethersproject/strings": true,
        "@ethersproject/bignumber": true
      }
    },
    "@ethersproject/abi>@ethersproject/address": {
      "packages": {
        "@ethersproject/abi>@ethersproject/bytes": true,
        "@ethersproject/abi>@ethersproject/keccak256": true,
        "@ethersproject/abi>@ethersproject/logger": true,
        "@ethersproject/bignumber": true,
        "@ethersproject/providers>@ethersproject/rlp": true
      }
    },
    "@ethersproject/abi>@ethersproject/bytes": {
      "packages": {
        "@ethersproject/abi>@ethersproject/logger": true
      }
    },
    "@ethersproject/abi>@ethersproject/constants": {
      "packages": {
        "@ethersproject/bignumber": true
      }
    },
    "@ethersproject/abi>@ethersproject/hash": {
      "packages": {
        "@ethersproject/abi>@ethersproject/address": true,
        "@ethersproject/abi>@ethersproject/bytes": true,
        "@ethersproject/abi>@ethersproject/keccak256": true,
        "@ethersproject/abi>@ethersproject/logger": true,
        "@ethersproject/abi>@ethersproject/properties": true,
        "@ethersproject/abi>@ethersproject/strings": true,
        "@ethersproject/bignumber": true,
        "@ethersproject/providers>@ethersproject/base64": true
      }
    },
    "@ethersproject/abi>@ethersproject/keccak256": {
      "packages": {
        "@ethersproject/abi>@ethersproject/bytes": true,
        "@metamask/ethjs>js-sha3": true
      }
    },
    "@ethersproject/abi>@ethersproject/logger": {
      "globals": {
        "console": true
      }
    },
    "@ethersproject/abi>@ethersproject/properties": {
      "packages": {
        "@ethersproject/abi>@ethersproject/logger": true
      }
    },
    "@ethersproject/abi>@ethersproject/strings": {
      "packages": {
        "@ethersproject/abi>@ethersproject/bytes": true,
        "@ethersproject/abi>@ethersproject/constants": true,
        "@ethersproject/abi>@ethersproject/logger": true
      }
    },
    "@ethersproject/bignumber": {
      "packages": {
        "@ethersproject/abi>@ethersproject/bytes": true,
        "@ethersproject/abi>@ethersproject/logger": true,
        "bn.js": true
      }
    },
    "@ethersproject/contracts": {
      "globals": {
        "setTimeout": true
      },
      "packages": {
        "@ethersproject/abi": true,
        "@ethersproject/abi>@ethersproject/address": true,
        "@ethersproject/abi>@ethersproject/bytes": true,
        "@ethersproject/abi>@ethersproject/logger": true,
        "@ethersproject/abi>@ethersproject/properties": true,
        "@ethersproject/bignumber": true,
        "@ethersproject/hdnode>@ethersproject/abstract-signer": true,
        "@ethersproject/hdnode>@ethersproject/transactions": true,
        "@metamask/test-bundler>@ethersproject/abstract-provider": true
      }
    },
    "@ethersproject/hdnode": {
      "packages": {
        "@ethersproject/abi>@ethersproject/bytes": true,
        "@ethersproject/abi>@ethersproject/logger": true,
        "@ethersproject/abi>@ethersproject/properties": true,
        "@ethersproject/abi>@ethersproject/strings": true,
        "@ethersproject/bignumber": true,
        "@ethersproject/hdnode>@ethersproject/basex": true,
        "@ethersproject/hdnode>@ethersproject/pbkdf2": true,
        "@ethersproject/hdnode>@ethersproject/sha2": true,
        "@ethersproject/hdnode>@ethersproject/signing-key": true,
        "@ethersproject/hdnode>@ethersproject/transactions": true,
        "@ethersproject/hdnode>@ethersproject/wordlists": true
      }
    },
    "@ethersproject/hdnode>@ethersproject/abstract-signer": {
      "packages": {
        "@ethersproject/abi>@ethersproject/logger": true,
        "@ethersproject/abi>@ethersproject/properties": true
      }
    },
    "@ethersproject/hdnode>@ethersproject/basex": {
      "packages": {
        "@ethersproject/abi>@ethersproject/bytes": true,
        "@ethersproject/abi>@ethersproject/properties": true
      }
    },
    "@ethersproject/hdnode>@ethersproject/pbkdf2": {
      "packages": {
        "@ethersproject/abi>@ethersproject/bytes": true,
        "@ethersproject/hdnode>@ethersproject/sha2": true
      }
    },
    "@ethersproject/hdnode>@ethersproject/sha2": {
      "packages": {
        "@ethersproject/abi>@ethersproject/bytes": true,
        "@ethersproject/abi>@ethersproject/logger": true,
        "ethereumjs-util>ethereum-cryptography>hash.js": true
      }
    },
    "@ethersproject/hdnode>@ethersproject/signing-key": {
      "packages": {
        "@ethersproject/abi>@ethersproject/bytes": true,
        "@ethersproject/abi>@ethersproject/logger": true,
        "@ethersproject/abi>@ethersproject/properties": true,
        "@metamask/ppom-validator>elliptic": true
      }
    },
    "@ethersproject/hdnode>@ethersproject/transactions": {
      "packages": {
        "@ethersproject/abi>@ethersproject/address": true,
        "@ethersproject/abi>@ethersproject/bytes": true,
        "@ethersproject/abi>@ethersproject/constants": true,
        "@ethersproject/abi>@ethersproject/keccak256": true,
        "@ethersproject/abi>@ethersproject/logger": true,
        "@ethersproject/abi>@ethersproject/properties": true,
        "@ethersproject/bignumber": true,
        "@ethersproject/hdnode>@ethersproject/signing-key": true,
        "@ethersproject/providers>@ethersproject/rlp": true
      }
    },
    "@ethersproject/hdnode>@ethersproject/wordlists": {
      "packages": {
        "@ethersproject/abi>@ethersproject/bytes": true,
        "@ethersproject/abi>@ethersproject/hash": true,
        "@ethersproject/abi>@ethersproject/logger": true,
        "@ethersproject/abi>@ethersproject/properties": true,
        "@ethersproject/abi>@ethersproject/strings": true
      }
    },
    "@ethersproject/providers": {
      "globals": {
        "WebSocket": true,
        "clearInterval": true,
        "clearTimeout": true,
        "console.log": true,
        "console.warn": true,
        "setInterval": true,
        "setTimeout": true
      },
      "packages": {
        "@ethersproject/abi>@ethersproject/address": true,
        "@ethersproject/abi>@ethersproject/bytes": true,
        "@ethersproject/abi>@ethersproject/constants": true,
        "@ethersproject/abi>@ethersproject/hash": true,
        "@ethersproject/abi>@ethersproject/logger": true,
        "@ethersproject/abi>@ethersproject/properties": true,
        "@ethersproject/abi>@ethersproject/strings": true,
        "@ethersproject/bignumber": true,
        "@ethersproject/hdnode>@ethersproject/abstract-signer": true,
        "@ethersproject/hdnode>@ethersproject/basex": true,
        "@ethersproject/hdnode>@ethersproject/sha2": true,
        "@ethersproject/hdnode>@ethersproject/transactions": true,
        "@ethersproject/providers>@ethersproject/base64": true,
        "@ethersproject/providers>@ethersproject/random": true,
        "@ethersproject/providers>@ethersproject/web": true,
        "@ethersproject/providers>bech32": true,
        "@metamask/test-bundler>@ethersproject/abstract-provider": true,
        "@metamask/test-bundler>@ethersproject/networks": true
      }
    },
    "@ethersproject/providers>@ethersproject/base64": {
      "globals": {
        "atob": true,
        "btoa": true
      },
      "packages": {
        "@ethersproject/abi>@ethersproject/bytes": true
      }
    },
    "@ethersproject/providers>@ethersproject/random": {
      "globals": {
        "crypto.getRandomValues": true
      },
      "packages": {
        "@ethersproject/abi>@ethersproject/bytes": true,
        "@ethersproject/abi>@ethersproject/logger": true
      }
    },
    "@ethersproject/providers>@ethersproject/rlp": {
      "packages": {
        "@ethersproject/abi>@ethersproject/bytes": true,
        "@ethersproject/abi>@ethersproject/logger": true
      }
    },
    "@ethersproject/providers>@ethersproject/web": {
      "globals": {
        "clearTimeout": true,
        "fetch": true,
        "setTimeout": true
      },
      "packages": {
        "@ethersproject/abi>@ethersproject/bytes": true,
        "@ethersproject/abi>@ethersproject/logger": true,
        "@ethersproject/abi>@ethersproject/properties": true,
        "@ethersproject/abi>@ethersproject/strings": true,
        "@ethersproject/providers>@ethersproject/base64": true
      }
    },
    "@keystonehq/bc-ur-registry-eth": {
      "packages": {
        "@ethereumjs/tx>@ethereumjs/util": true,
        "@keystonehq/bc-ur-registry-eth>@keystonehq/bc-ur-registry": true,
        "@metamask/eth-trezor-keyring>hdkey": true,
        "browserify>buffer": true,
        "uuid": true
      }
    },
    "@keystonehq/bc-ur-registry-eth>@keystonehq/bc-ur-registry": {
      "globals": {
        "define": true
      },
      "packages": {
        "@ngraveio/bc-ur": true,
        "@trezor/connect-web>tslib": true,
        "browserify>buffer": true,
        "ethereumjs-util>ethereum-cryptography>bs58check": true,
        "ganache>abstract-level>buffer": true
      }
    },
    "@keystonehq/metamask-airgapped-keyring": {
      "packages": {
        "@ethereumjs/tx": true,
        "@keystonehq/bc-ur-registry-eth": true,
        "@keystonehq/metamask-airgapped-keyring>@keystonehq/base-eth-keyring": true,
        "@keystonehq/metamask-airgapped-keyring>@metamask/obs-store": true,
        "@keystonehq/metamask-airgapped-keyring>rlp": true,
        "browserify>buffer": true,
        "uuid": true,
        "webpack>events": true
      }
    },
    "@keystonehq/metamask-airgapped-keyring>@keystonehq/base-eth-keyring": {
      "packages": {
        "@ethereumjs/tx": true,
        "@ethereumjs/tx>@ethereumjs/util": true,
        "@keystonehq/bc-ur-registry-eth": true,
        "@metamask/eth-trezor-keyring>hdkey": true,
        "browserify>buffer": true,
        "eth-lattice-keyring>rlp": true,
        "uuid": true
      }
    },
    "@keystonehq/metamask-airgapped-keyring>@metamask/obs-store": {
      "packages": {
        "@keystonehq/metamask-airgapped-keyring>@metamask/obs-store>@metamask/safe-event-emitter": true,
        "@keystonehq/metamask-airgapped-keyring>@metamask/obs-store>through2": true,
        "stream-browserify": true
      }
    },
    "@keystonehq/metamask-airgapped-keyring>@metamask/obs-store>@metamask/safe-event-emitter": {
      "globals": {
        "setTimeout": true
      },
      "packages": {
        "webpack>events": true
      }
    },
    "@keystonehq/metamask-airgapped-keyring>@metamask/obs-store>through2": {
      "packages": {
        "browserify>process": true,
        "browserify>util": true,
        "readable-stream": true,
        "watchify>xtend": true
      }
    },
    "@keystonehq/metamask-airgapped-keyring>rlp": {
      "packages": {
        "bn.js": true,
        "browserify>buffer": true
      }
    },
    "@lavamoat/lavadome-react": {
      "globals": {
        "Document.prototype": true,
        "DocumentFragment.prototype": true,
        "Element.prototype": true,
        "Node.prototype": true,
        "console.warn": true,
        "document": true
      },
      "packages": {
        "react": true
      }
    },
    "@material-ui/core": {
      "globals": {
        "Image": true,
        "_formatMuiErrorMessage": true,
        "addEventListener": true,
        "clearInterval": true,
        "clearTimeout": true,
        "console.error": true,
        "console.warn": true,
        "document": true,
        "getComputedStyle": true,
        "getSelection": true,
        "innerHeight": true,
        "innerWidth": true,
        "matchMedia": true,
        "navigator": true,
        "performance.now": true,
        "removeEventListener": true,
        "requestAnimationFrame": true,
        "setInterval": true,
        "setTimeout": true
      },
      "packages": {
        "@babel/runtime": true,
        "@material-ui/core>@material-ui/styles": true,
        "@material-ui/core>@material-ui/system": true,
        "@material-ui/core>@material-ui/utils": true,
        "@material-ui/core>clsx": true,
        "@material-ui/core>popper.js": true,
        "@material-ui/core>react-transition-group": true,
        "prop-types": true,
        "prop-types>react-is": true,
        "react": true,
        "react-dom": true,
        "react-redux>hoist-non-react-statics": true
      }
    },
    "@material-ui/core>@material-ui/styles": {
      "globals": {
        "console.error": true,
        "console.warn": true,
        "document.createComment": true,
        "document.head": true
      },
      "packages": {
        "@babel/runtime": true,
        "@material-ui/core>@material-ui/styles>jss": true,
        "@material-ui/core>@material-ui/styles>jss-plugin-camel-case": true,
        "@material-ui/core>@material-ui/styles>jss-plugin-default-unit": true,
        "@material-ui/core>@material-ui/styles>jss-plugin-global": true,
        "@material-ui/core>@material-ui/styles>jss-plugin-nested": true,
        "@material-ui/core>@material-ui/styles>jss-plugin-props-sort": true,
        "@material-ui/core>@material-ui/styles>jss-plugin-rule-value-function": true,
        "@material-ui/core>@material-ui/styles>jss-plugin-vendor-prefixer": true,
        "@material-ui/core>@material-ui/utils": true,
        "@material-ui/core>clsx": true,
        "prop-types": true,
        "react": true,
        "react-redux>hoist-non-react-statics": true
      }
    },
    "@material-ui/core>@material-ui/styles>jss": {
      "globals": {
        "CSS": true,
        "document.createElement": true,
        "document.querySelector": true
      },
      "packages": {
        "@babel/runtime": true,
        "@material-ui/core>@material-ui/styles>jss>is-in-browser": true,
        "react-router-dom>tiny-warning": true
      }
    },
    "@material-ui/core>@material-ui/styles>jss-plugin-camel-case": {
      "packages": {
        "@material-ui/core>@material-ui/styles>jss-plugin-camel-case>hyphenate-style-name": true
      }
    },
    "@material-ui/core>@material-ui/styles>jss-plugin-default-unit": {
      "globals": {
        "CSS": true
      },
      "packages": {
        "@material-ui/core>@material-ui/styles>jss": true
      }
    },
    "@material-ui/core>@material-ui/styles>jss-plugin-global": {
      "packages": {
        "@babel/runtime": true,
        "@material-ui/core>@material-ui/styles>jss": true
      }
    },
    "@material-ui/core>@material-ui/styles>jss-plugin-nested": {
      "packages": {
        "@babel/runtime": true,
        "react-router-dom>tiny-warning": true
      }
    },
    "@material-ui/core>@material-ui/styles>jss-plugin-rule-value-function": {
      "packages": {
        "@material-ui/core>@material-ui/styles>jss": true,
        "react-router-dom>tiny-warning": true
      }
    },
    "@material-ui/core>@material-ui/styles>jss-plugin-vendor-prefixer": {
      "packages": {
        "@material-ui/core>@material-ui/styles>jss": true,
        "@material-ui/core>@material-ui/styles>jss-plugin-vendor-prefixer>css-vendor": true
      }
    },
    "@material-ui/core>@material-ui/styles>jss-plugin-vendor-prefixer>css-vendor": {
      "globals": {
        "document.createElement": true,
        "document.documentElement": true,
        "getComputedStyle": true
      },
      "packages": {
        "@babel/runtime": true,
        "@material-ui/core>@material-ui/styles>jss>is-in-browser": true
      }
    },
    "@material-ui/core>@material-ui/styles>jss>is-in-browser": {
      "globals": {
        "document": true
      }
    },
    "@material-ui/core>@material-ui/system": {
      "globals": {
        "console.error": true
      },
      "packages": {
        "@babel/runtime": true,
        "@material-ui/core>@material-ui/utils": true,
        "prop-types": true
      }
    },
    "@material-ui/core>@material-ui/utils": {
      "packages": {
        "@babel/runtime": true,
        "prop-types": true,
        "prop-types>react-is": true
      }
    },
    "@material-ui/core>popper.js": {
      "globals": {
        "MSInputMethodContext": true,
        "Node.DOCUMENT_POSITION_FOLLOWING": true,
        "cancelAnimationFrame": true,
        "console.warn": true,
        "define": true,
        "devicePixelRatio": true,
        "document": true,
        "getComputedStyle": true,
        "innerHeight": true,
        "innerWidth": true,
        "navigator": true,
        "requestAnimationFrame": true,
        "setTimeout": true
      }
    },
    "@material-ui/core>react-transition-group": {
      "globals": {
        "Element": true,
        "setTimeout": true
      },
      "packages": {
        "@material-ui/core>react-transition-group>dom-helpers": true,
        "prop-types": true,
        "react": true,
        "react-dom": true
      }
    },
    "@material-ui/core>react-transition-group>dom-helpers": {
      "packages": {
        "@babel/runtime": true
      }
    },
    "@metamask/abi-utils": {
      "packages": {
        "@metamask/utils": true,
        "superstruct": true
      }
    },
    "@metamask/accounts-controller": {
      "packages": {
        "@ethereumjs/tx>@ethereumjs/util": true,
        "@ethereumjs/tx>ethereum-cryptography": true,
        "@metamask/accounts-controller>@metamask/base-controller": true,
        "@metamask/eth-snap-keyring": true,
        "@metamask/keyring-api": true,
        "@metamask/keyring-controller": true,
        "uuid": true
      }
    },
    "@metamask/accounts-controller>@metamask/base-controller": {
      "globals": {
        "setTimeout": true
      },
      "packages": {
        "immer": true
      }
    },
    "@metamask/address-book-controller": {
      "packages": {
        "@metamask/address-book-controller>@metamask/base-controller": true,
<<<<<<< HEAD
        "@metamask/address-book-controller>@metamask/controller-utils": true
      }
    },
    "@metamask/address-book-controller>@metamask/base-controller": {
      "globals": {
        "setTimeout": true
      },
      "packages": {
        "immer": true
=======
        "@metamask/controller-utils": true
>>>>>>> 4cb28a33
      }
    },
    "@metamask/address-book-controller>@metamask/base-controller": {
      "globals": {
        "setTimeout": true
      },
      "packages": {
        "immer": true
      }
    },
    "@metamask/announcement-controller": {
      "packages": {
        "@metamask/base-controller": true
      }
    },
    "@metamask/announcement-controller>@metamask/base-controller": {
      "globals": {
        "setTimeout": true
      },
      "packages": {
        "immer": true
      }
    },
    "@metamask/approval-controller": {
      "globals": {
        "console.info": true
      },
      "packages": {
        "@metamask/approval-controller>nanoid": true,
        "@metamask/base-controller": true,
        "@metamask/providers>@metamask/rpc-errors": true
      }
    },
    "@metamask/approval-controller>nanoid": {
      "globals": {
        "crypto.getRandomValues": true
      }
    },
    "@metamask/assets-controllers": {
      "globals": {
        "AbortController": true,
        "Headers": true,
        "URL": true,
        "URLSearchParams": true,
        "clearInterval": true,
        "clearTimeout": true,
        "console.error": true,
        "console.log": true,
        "setInterval": true,
        "setTimeout": true
      },
      "packages": {
        "@ethereumjs/tx>@ethereumjs/util": true,
        "@ethersproject/abi>@ethersproject/address": true,
        "@ethersproject/contracts": true,
        "@ethersproject/providers": true,
        "@metamask/abi-utils": true,
        "@metamask/assets-controllers>@metamask/base-controller": true,
<<<<<<< HEAD
        "@metamask/assets-controllers>@metamask/controller-utils": true,
        "@metamask/assets-controllers>@metamask/metamask-eth-abis": true,
=======
>>>>>>> 4cb28a33
        "@metamask/assets-controllers>@metamask/polling-controller": true,
        "@metamask/assets-controllers>cockatiel": true,
        "@metamask/assets-controllers>multiformats": true,
        "@metamask/contract-metadata": true,
        "@metamask/controller-utils": true,
        "@metamask/eth-query": true,
        "@metamask/metamask-eth-abis": true,
        "@metamask/name-controller>async-mutex": true,
        "@metamask/providers>@metamask/rpc-errors": true,
        "@metamask/utils": true,
        "bn.js": true,
        "lodash": true,
        "single-call-balance-checker-abi": true,
        "uuid": true,
        "webpack>events": true
      }
    },
    "@metamask/assets-controllers>@metamask/base-controller": {
<<<<<<< HEAD
      "globals": {
        "setTimeout": true
      },
      "packages": {
        "immer": true
      }
    },
    "@metamask/assets-controllers>@metamask/controller-utils": {
=======
>>>>>>> 4cb28a33
      "globals": {
        "setTimeout": true
      },
      "packages": {
        "immer": true
      }
    },
    "@metamask/assets-controllers>@metamask/polling-controller": {
      "globals": {
        "clearTimeout": true,
        "console.error": true,
        "setTimeout": true
      },
      "packages": {
<<<<<<< HEAD
        "@metamask/assets-controllers>@metamask/base-controller": true,
=======
        "@metamask/assets-controllers>@metamask/polling-controller>@metamask/base-controller": true,
>>>>>>> 4cb28a33
        "@metamask/snaps-utils>fast-json-stable-stringify": true,
        "uuid": true
      }
    },
    "@metamask/assets-controllers>@metamask/polling-controller>@metamask/base-controller": {
      "globals": {
        "setTimeout": true
      },
      "packages": {
        "immer": true
      }
    },
    "@metamask/assets-controllers>cockatiel": {
      "globals": {
        "AbortController": true,
        "AbortSignal": true,
        "WeakRef": true,
        "clearTimeout": true,
        "performance": true,
        "setTimeout": true
      },
      "packages": {
        "browserify>process": true
      }
    },
    "@metamask/assets-controllers>multiformats": {
      "globals": {
        "TextDecoder": true,
        "TextEncoder": true,
        "console.warn": true,
        "crypto.subtle.digest": true
      }
    },
    "@metamask/base-controller": {
      "globals": {
        "setTimeout": true
      },
      "packages": {
        "immer": true
      }
    },
    "@metamask/browser-passworder": {
      "globals": {
        "CryptoKey": true,
        "btoa": true,
        "crypto.getRandomValues": true,
        "crypto.subtle.decrypt": true,
        "crypto.subtle.deriveKey": true,
        "crypto.subtle.encrypt": true,
        "crypto.subtle.exportKey": true,
        "crypto.subtle.importKey": true
      },
      "packages": {
        "@metamask/utils": true,
        "browserify>buffer": true
      }
    },
    "@metamask/controller-utils": {
      "globals": {
        "URL": true,
        "console.error": true,
        "fetch": true,
        "setTimeout": true
      },
      "packages": {
        "@ethereumjs/tx>@ethereumjs/util": true,
        "@metamask/controller-utils>@spruceid/siwe-parser": true,
        "@metamask/ethjs>@metamask/ethjs-unit": true,
        "@metamask/utils": true,
        "bn.js": true,
        "browserify>buffer": true,
        "eslint>fast-deep-equal": true,
        "eth-ens-namehash": true
      }
    },
    "@metamask/controller-utils>@spruceid/siwe-parser": {
      "globals": {
        "console.error": true,
        "console.log": true
      },
      "packages": {
        "@metamask/controller-utils>@spruceid/siwe-parser>apg-js": true,
        "@noble/hashes": true
      }
    },
    "@metamask/controller-utils>@spruceid/siwe-parser>apg-js": {
      "globals": {
        "mode": true
      },
      "packages": {
        "browserify>buffer": true,
        "browserify>insert-module-globals>is-buffer": true
      }
    },
    "@metamask/controllers>web3": {
      "globals": {
        "XMLHttpRequest": true
      }
    },
    "@metamask/controllers>web3-provider-engine>cross-fetch>node-fetch": {
      "globals": {
        "fetch": true
      }
    },
    "@metamask/controllers>web3-provider-engine>eth-json-rpc-middleware>node-fetch": {
      "globals": {
        "fetch": true
      }
    },
    "@metamask/ens-controller": {
      "packages": {
        "@ethersproject/providers": true,
<<<<<<< HEAD
        "@metamask/ens-controller>@metamask/base-controller": true,
        "@metamask/ens-controller>@metamask/controller-utils": true,
=======
        "@metamask/controller-utils": true,
        "@metamask/ens-controller>@metamask/base-controller": true,
>>>>>>> 4cb28a33
        "@metamask/utils": true,
        "punycode": true
      }
    },
    "@metamask/ens-controller>@metamask/base-controller": {
<<<<<<< HEAD
      "globals": {
        "setTimeout": true
      },
      "packages": {
        "immer": true
      }
    },
    "@metamask/ens-controller>@metamask/controller-utils": {
=======
>>>>>>> 4cb28a33
      "globals": {
        "setTimeout": true
      },
      "packages": {
        "immer": true
      }
    },
    "@metamask/eth-json-rpc-filters": {
      "globals": {
        "console.error": true
      },
      "packages": {
        "@metamask/eth-json-rpc-filters>@metamask/eth-query": true,
        "@metamask/eth-json-rpc-filters>@metamask/json-rpc-engine": true,
        "@metamask/name-controller>async-mutex": true,
        "@metamask/safe-event-emitter": true,
        "pify": true
      }
    },
    "@metamask/eth-json-rpc-filters>@metamask/eth-query": {
      "packages": {
        "@metamask/eth-query>json-rpc-random-id": true,
        "watchify>xtend": true
      }
    },
    "@metamask/eth-json-rpc-filters>@metamask/json-rpc-engine": {
      "packages": {
        "@metamask/providers>@metamask/rpc-errors": true,
        "@metamask/safe-event-emitter": true,
        "@metamask/utils": true
      }
    },
    "@metamask/eth-json-rpc-middleware": {
      "globals": {
        "URL": true,
        "console.error": true,
        "setTimeout": true
      },
      "packages": {
        "@metamask/eth-json-rpc-middleware>@metamask/json-rpc-engine": true,
        "@metamask/eth-json-rpc-middleware>safe-stable-stringify": true,
        "@metamask/eth-sig-util": true,
        "@metamask/providers>@metamask/rpc-errors": true,
        "@metamask/utils": true,
        "pify": true,
        "sass-loader>klona": true
      }
    },
    "@metamask/eth-json-rpc-middleware>@metamask/eth-json-rpc-provider": {
      "packages": {
        "@metamask/eth-json-rpc-middleware>@metamask/eth-json-rpc-provider>@metamask/json-rpc-engine": true,
        "@metamask/safe-event-emitter": true
      }
    },
    "@metamask/eth-json-rpc-middleware>@metamask/eth-json-rpc-provider>@metamask/json-rpc-engine": {
      "packages": {
        "@metamask/providers>@metamask/rpc-errors": true,
        "@metamask/safe-event-emitter": true,
        "@metamask/utils": true
      }
    },
    "@metamask/eth-json-rpc-middleware>@metamask/json-rpc-engine": {
      "packages": {
        "@metamask/providers>@metamask/rpc-errors": true,
        "@metamask/safe-event-emitter": true,
        "@metamask/utils": true
      }
    },
    "@metamask/eth-ledger-bridge-keyring": {
      "globals": {
        "addEventListener": true,
        "console.log": true,
        "document.createElement": true,
        "document.head.appendChild": true,
        "fetch": true,
        "removeEventListener": true
      },
      "packages": {
        "@ethereumjs/tx": true,
        "@ethereumjs/tx>@ethereumjs/rlp": true,
        "@ethereumjs/tx>@ethereumjs/util": true,
        "@metamask/eth-sig-util": true,
        "@metamask/eth-trezor-keyring>hdkey": true,
        "browserify>buffer": true,
        "webpack>events": true
      }
    },
    "@metamask/eth-query": {
      "packages": {
        "@metamask/eth-query>json-rpc-random-id": true,
        "watchify>xtend": true
      }
    },
    "@metamask/eth-sig-util": {
      "packages": {
        "@ethereumjs/tx>@ethereumjs/util": true,
        "@ethereumjs/tx>ethereum-cryptography": true,
        "@metamask/abi-utils": true,
        "@metamask/eth-sig-util>tweetnacl": true,
        "@metamask/eth-sig-util>tweetnacl-util": true,
        "@metamask/utils": true,
        "browserify>buffer": true
      }
    },
    "@metamask/eth-sig-util>tweetnacl": {
      "globals": {
        "crypto": true,
        "msCrypto": true,
        "nacl": "write"
      },
      "packages": {
        "browserify>browser-resolve": true
      }
    },
    "@metamask/eth-sig-util>tweetnacl-util": {
      "globals": {
        "atob": true,
        "btoa": true
      },
      "packages": {
        "browserify>browser-resolve": true
      }
    },
    "@metamask/eth-snap-keyring": {
      "globals": {
        "console.error": true
      },
      "packages": {
        "@ethereumjs/tx": true,
        "@metamask/eth-sig-util": true,
        "@metamask/eth-snap-keyring>@metamask/keyring-api": true,
        "@metamask/eth-snap-keyring>uuid": true,
        "@metamask/utils": true,
        "superstruct": true,
        "webpack>events": true
      }
    },
    "@metamask/eth-snap-keyring>@metamask/keyring-api": {
      "packages": {
        "@metamask/eth-snap-keyring>uuid": true,
        "@metamask/utils": true,
        "superstruct": true
      }
    },
    "@metamask/eth-snap-keyring>uuid": {
      "globals": {
        "crypto": true
      }
    },
    "@metamask/eth-token-tracker": {
      "globals": {
        "console.warn": true
      },
      "packages": {
        "@babel/runtime": true,
        "@metamask/eth-token-tracker>deep-equal": true,
        "@metamask/eth-token-tracker>eth-block-tracker": true,
        "@metamask/ethjs-contract": true,
        "@metamask/ethjs-query": true,
        "@metamask/safe-event-emitter": true,
        "bn.js": true,
        "human-standard-token-abi": true
      }
    },
    "@metamask/eth-token-tracker>deep-equal": {
      "packages": {
        "@lavamoat/lavapack>json-stable-stringify>isarray": true,
        "@lavamoat/lavapack>json-stable-stringify>object-keys": true,
        "@metamask/eth-token-tracker>deep-equal>es-get-iterator": true,
        "@metamask/eth-token-tracker>deep-equal>is-date-object": true,
        "@metamask/eth-token-tracker>deep-equal>which-boxed-primitive": true,
        "@metamask/eth-token-tracker>deep-equal>which-collection": true,
        "@ngraveio/bc-ur>assert>object-is": true,
        "browserify>util>is-arguments": true,
        "browserify>util>which-typed-array": true,
        "gulp>vinyl-fs>object.assign": true,
        "string.prototype.matchall>call-bind": true,
        "string.prototype.matchall>es-abstract>array-buffer-byte-length": true,
        "string.prototype.matchall>es-abstract>is-array-buffer": true,
        "string.prototype.matchall>es-abstract>is-regex": true,
        "string.prototype.matchall>es-abstract>is-shared-array-buffer": true,
        "string.prototype.matchall>get-intrinsic": true,
        "string.prototype.matchall>regexp.prototype.flags": true,
        "string.prototype.matchall>side-channel": true
      }
    },
    "@metamask/eth-token-tracker>deep-equal>es-get-iterator": {
      "packages": {
        "@lavamoat/lavapack>json-stable-stringify>isarray": true,
        "@metamask/eth-token-tracker>deep-equal>es-get-iterator>is-map": true,
        "@metamask/eth-token-tracker>deep-equal>es-get-iterator>is-set": true,
        "@metamask/eth-token-tracker>deep-equal>es-get-iterator>stop-iteration-iterator": true,
        "browserify>process": true,
        "browserify>util>is-arguments": true,
        "eslint-plugin-react>array-includes>is-string": true,
        "string.prototype.matchall>call-bind": true,
        "string.prototype.matchall>get-intrinsic": true,
        "string.prototype.matchall>has-symbols": true
      }
    },
    "@metamask/eth-token-tracker>deep-equal>es-get-iterator>stop-iteration-iterator": {
      "globals": {
        "StopIteration": true
      },
      "packages": {
        "string.prototype.matchall>internal-slot": true
      }
    },
    "@metamask/eth-token-tracker>deep-equal>is-date-object": {
      "packages": {
        "koa>is-generator-function>has-tostringtag": true
      }
    },
    "@metamask/eth-token-tracker>deep-equal>which-boxed-primitive": {
      "packages": {
        "@metamask/eth-token-tracker>deep-equal>which-boxed-primitive>is-bigint": true,
        "@metamask/eth-token-tracker>deep-equal>which-boxed-primitive>is-boolean-object": true,
        "@metamask/eth-token-tracker>deep-equal>which-boxed-primitive>is-number-object": true,
        "eslint-plugin-react>array-includes>is-string": true,
        "string.prototype.matchall>es-abstract>es-to-primitive>is-symbol": true
      }
    },
    "@metamask/eth-token-tracker>deep-equal>which-boxed-primitive>is-bigint": {
      "packages": {
        "string.prototype.matchall>es-abstract>unbox-primitive>has-bigints": true
      }
    },
    "@metamask/eth-token-tracker>deep-equal>which-boxed-primitive>is-boolean-object": {
      "packages": {
        "koa>is-generator-function>has-tostringtag": true,
        "string.prototype.matchall>call-bind": true
      }
    },
    "@metamask/eth-token-tracker>deep-equal>which-boxed-primitive>is-number-object": {
      "packages": {
        "koa>is-generator-function>has-tostringtag": true
      }
    },
    "@metamask/eth-token-tracker>deep-equal>which-collection": {
      "packages": {
        "@metamask/eth-token-tracker>deep-equal>es-get-iterator>is-map": true,
        "@metamask/eth-token-tracker>deep-equal>es-get-iterator>is-set": true,
        "@metamask/eth-token-tracker>deep-equal>which-collection>is-weakmap": true,
        "@metamask/eth-token-tracker>deep-equal>which-collection>is-weakset": true
      }
    },
    "@metamask/eth-token-tracker>deep-equal>which-collection>is-weakset": {
      "packages": {
        "string.prototype.matchall>call-bind": true,
        "string.prototype.matchall>get-intrinsic": true
      }
    },
    "@metamask/eth-token-tracker>eth-block-tracker": {
      "globals": {
        "clearTimeout": true,
        "console.error": true,
        "setTimeout": true
      },
      "packages": {
        "@metamask/eth-query>json-rpc-random-id": true,
        "@metamask/safe-event-emitter": true,
        "@metamask/utils": true,
        "pify": true
      }
    },
    "@metamask/eth-trezor-keyring": {
      "globals": {
        "setTimeout": true
      },
      "packages": {
        "@ethereumjs/tx": true,
        "@ethereumjs/tx>@ethereumjs/util": true,
        "@metamask/eth-trezor-keyring>@trezor/connect-plugin-ethereum": true,
        "@metamask/eth-trezor-keyring>hdkey": true,
        "@trezor/connect-web": true,
        "browserify>buffer": true,
        "webpack>events": true
      }
    },
    "@metamask/eth-trezor-keyring>@trezor/connect-plugin-ethereum": {
      "packages": {
        "@metamask/eth-sig-util": true,
        "@trezor/connect-web>tslib": true
      }
    },
    "@metamask/eth-trezor-keyring>hdkey": {
      "packages": {
        "browserify>assert": true,
        "browserify>crypto-browserify": true,
        "ethereumjs-util>create-hash>ripemd160": true,
        "ethereumjs-util>ethereum-cryptography>bs58check": true,
        "ganache>secp256k1": true,
        "koa>content-disposition>safe-buffer": true
      }
    },
    "@metamask/etherscan-link": {
      "globals": {
        "URL": true
      }
    },
    "@metamask/ethjs": {
      "globals": {
        "clearInterval": true,
        "setInterval": true
      },
      "packages": {
        "@metamask/ethjs-contract": true,
        "@metamask/ethjs-query": true,
        "@metamask/ethjs>@metamask/ethjs-filter": true,
        "@metamask/ethjs>@metamask/ethjs-provider-http": true,
        "@metamask/ethjs>@metamask/ethjs-unit": true,
        "@metamask/ethjs>@metamask/ethjs-util": true,
        "@metamask/ethjs>@metamask/number-to-bn": true,
        "@metamask/ethjs>ethjs-abi": true,
        "@metamask/ethjs>js-sha3": true,
        "bn.js": true,
        "browserify>buffer": true
      }
    },
    "@metamask/ethjs-contract": {
      "packages": {
        "@babel/runtime": true,
        "@metamask/ethjs>@metamask/ethjs-filter": true,
        "@metamask/ethjs>@metamask/ethjs-util": true,
        "@metamask/ethjs>ethjs-abi": true,
        "@metamask/ethjs>js-sha3": true,
        "promise-to-callback": true
      }
    },
    "@metamask/ethjs-query": {
      "globals": {
        "console": true
      },
      "packages": {
        "@metamask/ethjs-query>@metamask/ethjs-format": true,
        "@metamask/ethjs-query>@metamask/ethjs-rpc": true,
        "promise-to-callback": true
      }
    },
    "@metamask/ethjs-query>@metamask/ethjs-format": {
      "packages": {
        "@metamask/ethjs-query>@metamask/ethjs-format>ethjs-schema": true,
        "@metamask/ethjs>@metamask/ethjs-util": true,
        "@metamask/ethjs>@metamask/ethjs-util>strip-hex-prefix": true,
        "@metamask/ethjs>@metamask/number-to-bn": true
      }
    },
    "@metamask/ethjs-query>@metamask/ethjs-rpc": {
      "packages": {
        "promise-to-callback": true
      }
    },
    "@metamask/ethjs>@metamask/ethjs-filter": {
      "globals": {
        "clearInterval": true,
        "setInterval": true
      }
    },
    "@metamask/ethjs>@metamask/ethjs-provider-http": {
      "packages": {
        "@metamask/ethjs>@metamask/ethjs-provider-http>xhr2": true
      }
    },
    "@metamask/ethjs>@metamask/ethjs-provider-http>xhr2": {
      "globals": {
        "XMLHttpRequest": true
      }
    },
    "@metamask/ethjs>@metamask/ethjs-unit": {
      "packages": {
        "@metamask/ethjs>@metamask/number-to-bn": true,
        "bn.js": true
      }
    },
    "@metamask/ethjs>@metamask/ethjs-util": {
      "packages": {
        "@metamask/ethjs>@metamask/ethjs-util>is-hex-prefixed": true,
        "@metamask/ethjs>@metamask/ethjs-util>strip-hex-prefix": true,
        "browserify>buffer": true
      }
    },
    "@metamask/ethjs>@metamask/ethjs-util>strip-hex-prefix": {
      "packages": {
        "@metamask/ethjs>@metamask/ethjs-util>is-hex-prefixed": true
      }
    },
    "@metamask/ethjs>@metamask/number-to-bn": {
      "packages": {
        "@metamask/ethjs>@metamask/ethjs-util>strip-hex-prefix": true,
        "bn.js": true
      }
    },
    "@metamask/ethjs>ethjs-abi": {
      "packages": {
        "@metamask/ethjs>ethjs-abi>number-to-bn": true,
        "@metamask/ethjs>js-sha3": true,
        "bn.js": true,
        "browserify>buffer": true
      }
    },
    "@metamask/ethjs>ethjs-abi>number-to-bn": {
      "packages": {
        "@metamask/ethjs>@metamask/ethjs-util>strip-hex-prefix": true,
        "bn.js": true
      }
    },
    "@metamask/ethjs>js-sha3": {
      "globals": {
        "define": true
      },
      "packages": {
        "browserify>process": true
      }
    },
    "@metamask/gas-fee-controller": {
      "globals": {
        "clearInterval": true,
        "console.error": true,
        "setInterval": true
      },
      "packages": {
        "@metamask/assets-controllers>@metamask/polling-controller": true,
        "@metamask/controller-utils": true,
        "@metamask/eth-query": true,
        "bn.js": true,
        "browserify>buffer": true,
        "uuid": true
      }
    },
<<<<<<< HEAD
    "@metamask/gas-fee-controller>@metamask/polling-controller": {
      "globals": {
        "clearTimeout": true,
        "console.error": true,
        "setTimeout": true
      },
      "packages": {
        "@metamask/base-controller": true,
        "@metamask/snaps-utils>fast-json-stable-stringify": true,
        "uuid": true
      }
    },
=======
>>>>>>> 4cb28a33
    "@metamask/jazzicon": {
      "globals": {
        "document.createElement": true,
        "document.createElementNS": true
      },
      "packages": {
        "@metamask/jazzicon>color": true,
        "@metamask/jazzicon>mersenne-twister": true
      }
    },
    "@metamask/jazzicon>color": {
      "packages": {
        "@metamask/jazzicon>color>clone": true,
        "@metamask/jazzicon>color>color-convert": true,
        "@metamask/jazzicon>color>color-string": true
      }
    },
    "@metamask/jazzicon>color>clone": {
      "packages": {
        "browserify>buffer": true
      }
    },
    "@metamask/jazzicon>color>color-convert": {
      "packages": {
        "@metamask/jazzicon>color>color-convert>color-name": true
      }
    },
    "@metamask/jazzicon>color>color-string": {
      "packages": {
        "jest-canvas-mock>moo-color>color-name": true
      }
    },
    "@metamask/keyring-api": {
      "packages": {
        "@metamask/keyring-api>uuid": true,
        "@metamask/utils": true,
        "superstruct": true
      }
    },
    "@metamask/keyring-api>uuid": {
      "globals": {
        "crypto": true
      }
    },
    "@metamask/keyring-controller": {
      "packages": {
        "@ethereumjs/tx>@ethereumjs/util": true,
        "@metamask/browser-passworder": true,
        "@metamask/eth-sig-util": true,
        "@metamask/keyring-controller>@metamask/base-controller": true,
        "@metamask/keyring-controller>@metamask/eth-hd-keyring": true,
        "@metamask/keyring-controller>@metamask/eth-simple-keyring": true,
        "@metamask/keyring-controller>ethereumjs-wallet": true,
        "@metamask/name-controller>async-mutex": true,
        "@metamask/utils": true
      }
    },
    "@metamask/keyring-controller>@metamask/base-controller": {
      "globals": {
        "setTimeout": true
      },
      "packages": {
        "immer": true
      }
    },
    "@metamask/keyring-controller>@metamask/eth-hd-keyring": {
      "globals": {
        "TextEncoder": true
      },
      "packages": {
        "@ethereumjs/tx>@ethereumjs/util": true,
        "@ethereumjs/tx>ethereum-cryptography": true,
        "@metamask/eth-sig-util": true,
        "@metamask/scure-bip39": true,
        "@metamask/utils": true,
        "browserify>buffer": true
      }
    },
    "@metamask/keyring-controller>@metamask/eth-simple-keyring": {
      "packages": {
        "@ethereumjs/tx>@ethereumjs/util": true,
        "@ethereumjs/tx>ethereum-cryptography": true,
        "@metamask/eth-sig-util": true,
        "@metamask/utils": true,
        "browserify>buffer": true,
        "mocha>serialize-javascript>randombytes": true
      }
    },
    "@metamask/keyring-controller>ethereumjs-wallet": {
      "packages": {
        "@metamask/keyring-controller>ethereumjs-wallet>ethereum-cryptography": true,
        "@metamask/keyring-controller>ethereumjs-wallet>ethereumjs-util": true,
        "@metamask/keyring-controller>ethereumjs-wallet>utf8": true,
        "browserify>buffer": true,
        "browserify>crypto-browserify": true,
        "eth-lattice-keyring>gridplus-sdk>aes-js": true,
        "ethereumjs-util>ethereum-cryptography>bs58check": true,
        "ethereumjs-util>ethereum-cryptography>scrypt-js": true,
        "mocha>serialize-javascript>randombytes": true,
        "uuid": true
      }
    },
    "@metamask/keyring-controller>ethereumjs-wallet>ethereum-cryptography": {
      "packages": {
        "browserify>assert": true,
        "browserify>buffer": true,
        "browserify>crypto-browserify>create-hmac": true,
        "ethereumjs-util>ethereum-cryptography>bs58check": true,
        "ethereumjs-util>ethereum-cryptography>hash.js": true,
        "ganache>keccak": true,
        "ganache>secp256k1": true,
        "koa>content-disposition>safe-buffer": true,
        "mocha>serialize-javascript>randombytes": true
      }
    },
    "@metamask/keyring-controller>ethereumjs-wallet>ethereumjs-util": {
      "packages": {
        "@metamask/keyring-controller>ethereumjs-wallet>ethereum-cryptography": true,
        "@metamask/keyring-controller>ethereumjs-wallet>ethereumjs-util>rlp": true,
        "bn.js": true,
        "browserify>assert": true,
        "browserify>buffer": true,
        "browserify>insert-module-globals>is-buffer": true,
        "ethereumjs-util>create-hash": true
      }
    },
    "@metamask/keyring-controller>ethereumjs-wallet>ethereumjs-util>rlp": {
      "packages": {
        "bn.js": true,
        "browserify>buffer": true
      }
    },
    "@metamask/logging-controller": {
      "packages": {
        "@metamask/logging-controller>@metamask/base-controller": true,
        "uuid": true
      }
    },
    "@metamask/logging-controller>@metamask/base-controller": {
      "globals": {
        "setTimeout": true
      },
      "packages": {
        "immer": true
      }
    },
    "@metamask/logo": {
      "globals": {
        "addEventListener": true,
        "document.body.appendChild": true,
        "document.createElementNS": true,
        "innerHeight": true,
        "innerWidth": true,
        "requestAnimationFrame": true
      },
      "packages": {
        "@metamask/logo>gl-mat4": true,
        "@metamask/logo>gl-vec3": true
      }
    },
    "@metamask/message-manager": {
      "packages": {
        "@metamask/eth-sig-util": true,
        "@metamask/message-manager>@metamask/base-controller": true,
        "@metamask/message-manager>@metamask/controller-utils": true,
        "@metamask/message-manager>jsonschema": true,
        "@metamask/utils": true,
        "browserify>buffer": true,
        "uuid": true,
        "webpack>events": true
      }
    },
    "@metamask/message-manager>@metamask/base-controller": {
      "globals": {
        "setTimeout": true
      },
      "packages": {
        "immer": true
      }
    },
    "@metamask/message-manager>@metamask/controller-utils": {
      "globals": {
        "URL": true,
        "console.error": true,
        "fetch": true,
        "setTimeout": true
      },
      "packages": {
        "@ethereumjs/tx>@ethereumjs/util": true,
        "@metamask/controller-utils>@spruceid/siwe-parser": true,
        "@metamask/ethjs>@metamask/ethjs-unit": true,
        "@metamask/utils": true,
        "bn.js": true,
        "browserify>buffer": true,
        "eslint>fast-deep-equal": true,
        "eth-ens-namehash": true
      }
    },
    "@metamask/message-manager>jsonschema": {
      "packages": {
        "browserify>url": true
      }
    },
    "@metamask/message-signing-snap>@noble/curves": {
      "globals": {
        "TextEncoder": true
      },
      "packages": {
        "@noble/hashes": true
      }
    },
    "@metamask/name-controller": {
      "globals": {
        "fetch": true
      },
      "packages": {
        "@metamask/name-controller>@metamask/base-controller": true,
        "@metamask/name-controller>async-mutex": true,
        "@metamask/utils": true
      }
    },
    "@metamask/name-controller>@metamask/base-controller": {
      "globals": {
        "setTimeout": true
      },
      "packages": {
        "immer": true
      }
    },
    "@metamask/name-controller>async-mutex": {
      "globals": {
        "setTimeout": true
      },
      "packages": {
        "@trezor/connect-web>tslib": true
      }
    },
    "@metamask/network-controller": {
      "globals": {
        "URL": true,
        "btoa": true,
        "fetch": true,
        "setTimeout": true
      },
      "packages": {
        "@metamask/base-controller": true,
        "@metamask/controller-utils": true,
        "@metamask/eth-json-rpc-middleware": true,
        "@metamask/eth-query": true,
        "@metamask/eth-token-tracker>eth-block-tracker": true,
        "@metamask/network-controller>@metamask/eth-json-rpc-infura": true,
        "@metamask/network-controller>@metamask/eth-json-rpc-provider": true,
        "@metamask/network-controller>@metamask/swappable-obj-proxy": true,
        "@metamask/providers>@metamask/rpc-errors": true,
        "@metamask/snaps-controllers>@metamask/json-rpc-engine": true,
        "@metamask/utils": true,
        "browserify>assert": true,
        "uuid": true
      }
    },
    "@metamask/network-controller>@metamask/eth-json-rpc-infura": {
      "globals": {
        "setTimeout": true
      },
      "packages": {
        "@metamask/eth-json-rpc-middleware>@metamask/eth-json-rpc-provider": true,
        "@metamask/network-controller>@metamask/eth-json-rpc-infura>@metamask/json-rpc-engine": true,
        "@metamask/providers>@metamask/rpc-errors": true,
        "@metamask/utils": true,
        "node-fetch": true
      }
    },
    "@metamask/network-controller>@metamask/eth-json-rpc-infura>@metamask/json-rpc-engine": {
      "packages": {
        "@metamask/providers>@metamask/rpc-errors": true,
        "@metamask/safe-event-emitter": true,
        "@metamask/utils": true
      }
    },
    "@metamask/network-controller>@metamask/eth-json-rpc-provider": {
      "packages": {
        "@metamask/safe-event-emitter": true,
        "@metamask/snaps-controllers>@metamask/json-rpc-engine": true
      }
    },
    "@metamask/notification-controller": {
      "packages": {
        "@metamask/notification-controller>@metamask/base-controller": true,
        "@metamask/notification-controller>@metamask/utils": true,
        "@metamask/notification-controller>nanoid": true
      }
    },
    "@metamask/notification-controller>@metamask/base-controller": {
      "globals": {
        "setTimeout": true
      },
      "packages": {
        "immer": true
      }
    },
    "@metamask/notification-controller>@metamask/utils": {
      "globals": {
        "TextDecoder": true,
        "TextEncoder": true
      },
      "packages": {
        "browserify>buffer": true,
        "nock>debug": true,
        "semver": true,
        "superstruct": true
      }
    },
    "@metamask/notification-controller>nanoid": {
      "globals": {
        "crypto.getRandomValues": true
      }
    },
    "@metamask/obs-store": {
      "packages": {
        "@metamask/obs-store>readable-stream": true,
        "@metamask/safe-event-emitter": true
      }
    },
    "@metamask/obs-store>readable-stream": {
      "packages": {
        "browserify>browser-resolve": true,
        "browserify>buffer": true,
        "browserify>process": true,
        "browserify>string_decoder": true,
        "pumpify>inherits": true,
        "readable-stream>util-deprecate": true,
        "webpack>events": true
      }
    },
    "@metamask/permission-controller": {
      "globals": {
        "console.error": true
      },
      "packages": {
        "@metamask/base-controller": true,
        "@metamask/controller-utils": true,
<<<<<<< HEAD
        "@metamask/permission-controller>@metamask/json-rpc-engine": true,
=======
        "@metamask/permission-controller>@metamask/base-controller": true,
>>>>>>> 4cb28a33
        "@metamask/permission-controller>nanoid": true,
        "@metamask/providers>@metamask/rpc-errors": true,
        "@metamask/snaps-controllers>@metamask/json-rpc-engine": true,
        "@metamask/utils": true,
        "deep-freeze-strict": true,
        "immer": true
      }
    },
<<<<<<< HEAD
    "@metamask/permission-controller>@metamask/json-rpc-engine": {
      "packages": {
        "@metamask/providers>@metamask/rpc-errors": true,
        "@metamask/safe-event-emitter": true,
        "@metamask/utils": true
=======
    "@metamask/permission-controller>@metamask/base-controller": {
      "globals": {
        "setTimeout": true
      },
      "packages": {
        "immer": true
>>>>>>> 4cb28a33
      }
    },
    "@metamask/permission-controller>nanoid": {
      "globals": {
        "crypto.getRandomValues": true
      }
    },
    "@metamask/permission-log-controller": {
      "packages": {
        "@metamask/permission-log-controller>@metamask/base-controller": true,
        "@metamask/utils": true
      }
    },
    "@metamask/permission-log-controller>@metamask/base-controller": {
      "globals": {
        "setTimeout": true
      },
      "packages": {
        "immer": true
      }
    },
    "@metamask/phishing-controller": {
      "globals": {
        "fetch": true
      },
      "packages": {
<<<<<<< HEAD
        "@metamask/phishing-controller>@metamask/base-controller": true,
        "@metamask/phishing-controller>@metamask/controller-utils": true,
=======
        "@metamask/controller-utils": true,
        "@metamask/phishing-controller>@metamask/base-controller": true,
>>>>>>> 4cb28a33
        "@metamask/phishing-warning>eth-phishing-detect": true,
        "punycode": true
      }
    },
    "@metamask/phishing-controller>@metamask/base-controller": {
<<<<<<< HEAD
      "globals": {
        "setTimeout": true
      },
      "packages": {
        "immer": true
      }
    },
    "@metamask/phishing-controller>@metamask/controller-utils": {
=======
>>>>>>> 4cb28a33
      "globals": {
        "setTimeout": true
      },
      "packages": {
        "immer": true
      }
    },
    "@metamask/phishing-warning>eth-phishing-detect": {
      "packages": {
        "eslint>optionator>fast-levenshtein": true
      }
    },
    "@metamask/post-message-stream": {
      "globals": {
        "MessageEvent.prototype": true,
        "WorkerGlobalScope": true,
        "addEventListener": true,
        "browser": true,
        "chrome": true,
        "location.origin": true,
        "postMessage": true,
        "removeEventListener": true
      },
      "packages": {
        "@metamask/post-message-stream>readable-stream": true,
        "@metamask/utils": true
      }
    },
    "@metamask/post-message-stream>readable-stream": {
      "packages": {
        "browserify>browser-resolve": true,
        "browserify>buffer": true,
        "browserify>process": true,
        "browserify>string_decoder": true,
        "pumpify>inherits": true,
        "readable-stream>util-deprecate": true,
        "webpack>events": true
      }
    },
    "@metamask/ppom-validator": {
      "globals": {
        "URL": true,
        "console.error": true,
        "crypto": true
      },
      "packages": {
        "@metamask/eth-query>json-rpc-random-id": true,
        "@metamask/ppom-validator>@metamask/base-controller": true,
        "@metamask/ppom-validator>@metamask/controller-utils": true,
        "@metamask/ppom-validator>crypto-js": true,
        "@metamask/ppom-validator>elliptic": true,
        "await-semaphore": true,
        "browserify>buffer": true
      }
    },
    "@metamask/ppom-validator>@metamask/base-controller": {
      "globals": {
        "setTimeout": true
      },
      "packages": {
        "immer": true
      }
    },
    "@metamask/ppom-validator>@metamask/controller-utils": {
      "globals": {
        "URL": true,
        "console.error": true,
        "fetch": true,
        "setTimeout": true
      },
      "packages": {
        "@ethereumjs/tx>@ethereumjs/util": true,
        "@metamask/controller-utils>@spruceid/siwe-parser": true,
        "@metamask/ethjs>@metamask/ethjs-unit": true,
        "@metamask/utils": true,
        "bn.js": true,
        "browserify>buffer": true,
        "eslint>fast-deep-equal": true,
        "eth-ens-namehash": true
      }
    },
    "@metamask/ppom-validator>crypto-js": {
      "globals": {
        "crypto": true,
        "define": true,
        "msCrypto": true
      },
      "packages": {
        "browserify>browser-resolve": true
      }
    },
    "@metamask/ppom-validator>elliptic": {
      "packages": {
        "@metamask/ppom-validator>elliptic>brorand": true,
        "@metamask/ppom-validator>elliptic>hmac-drbg": true,
        "@metamask/ppom-validator>elliptic>minimalistic-assert": true,
        "@metamask/ppom-validator>elliptic>minimalistic-crypto-utils": true,
        "bn.js": true,
        "ethereumjs-util>ethereum-cryptography>hash.js": true,
        "pumpify>inherits": true
      }
    },
    "@metamask/ppom-validator>elliptic>brorand": {
      "globals": {
        "crypto": true,
        "msCrypto": true
      },
      "packages": {
        "browserify>browser-resolve": true
      }
    },
    "@metamask/ppom-validator>elliptic>hmac-drbg": {
      "packages": {
        "@metamask/ppom-validator>elliptic>minimalistic-assert": true,
        "@metamask/ppom-validator>elliptic>minimalistic-crypto-utils": true,
        "ethereumjs-util>ethereum-cryptography>hash.js": true
      }
    },
    "@metamask/providers>@metamask/object-multiplex": {
      "globals": {
        "console.warn": true
      },
      "packages": {
        "@metamask/providers>@metamask/object-multiplex>readable-stream": true,
        "pump>once": true
      }
    },
    "@metamask/providers>@metamask/object-multiplex>readable-stream": {
      "packages": {
        "browserify>browser-resolve": true,
        "browserify>buffer": true,
        "browserify>process": true,
        "browserify>string_decoder": true,
        "pumpify>inherits": true,
        "readable-stream>util-deprecate": true,
        "webpack>events": true
      }
    },
    "@metamask/providers>@metamask/rpc-errors": {
      "packages": {
        "@metamask/utils": true,
        "eth-rpc-errors>fast-safe-stringify": true
      }
    },
    "@metamask/queued-request-controller": {
      "packages": {
        "@metamask/base-controller": true,
        "@metamask/providers>@metamask/rpc-errors": true,
<<<<<<< HEAD
        "@metamask/queued-request-controller>@metamask/json-rpc-engine": true,
=======
        "@metamask/queued-request-controller>@metamask/base-controller": true,
>>>>>>> 4cb28a33
        "@metamask/selected-network-controller": true,
        "@metamask/snaps-controllers>@metamask/json-rpc-engine": true,
        "@metamask/utils": true
      }
    },
<<<<<<< HEAD
    "@metamask/queued-request-controller>@metamask/json-rpc-engine": {
      "packages": {
        "@metamask/providers>@metamask/rpc-errors": true,
        "@metamask/safe-event-emitter": true,
        "@metamask/utils": true
=======
    "@metamask/queued-request-controller>@metamask/base-controller": {
      "globals": {
        "setTimeout": true
      },
      "packages": {
        "immer": true
>>>>>>> 4cb28a33
      }
    },
    "@metamask/rate-limit-controller": {
      "globals": {
        "setTimeout": true
      },
      "packages": {
        "@metamask/providers>@metamask/rpc-errors": true,
        "@metamask/rate-limit-controller>@metamask/base-controller": true,
        "@metamask/utils": true
      }
    },
    "@metamask/rate-limit-controller>@metamask/base-controller": {
      "globals": {
        "setTimeout": true
      },
      "packages": {
        "immer": true
      }
    },
    "@metamask/rpc-methods-flask>nanoid": {
      "globals": {
        "crypto.getRandomValues": true
      }
    },
    "@metamask/rpc-methods>nanoid": {
      "globals": {
        "crypto.getRandomValues": true
      }
    },
    "@metamask/safe-event-emitter": {
      "globals": {
        "setTimeout": true
      },
      "packages": {
        "webpack>events": true
      }
    },
    "@metamask/scure-bip39": {
      "globals": {
        "TextEncoder": true
      },
      "packages": {
        "@metamask/scure-bip39>@noble/hashes": true,
        "@metamask/utils>@scure/base": true
      }
    },
    "@metamask/scure-bip39>@noble/hashes": {
      "globals": {
        "TextEncoder": true,
        "crypto": true
      }
    },
    "@metamask/selected-network-controller": {
      "packages": {
        "@metamask/base-controller": true,
        "@metamask/network-controller>@metamask/swappable-obj-proxy": true
      }
    },
    "@metamask/signature-controller": {
      "globals": {
        "console.info": true
      },
      "packages": {
<<<<<<< HEAD
=======
        "@metamask/controller-utils": true,
>>>>>>> 4cb28a33
        "@metamask/logging-controller": true,
        "@metamask/providers>@metamask/rpc-errors": true,
        "@metamask/signature-controller>@metamask/base-controller": true,
<<<<<<< HEAD
        "@metamask/signature-controller>@metamask/controller-utils": true,
=======
        "@metamask/signature-controller>@metamask/message-manager": true,
        "@metamask/utils": true,
>>>>>>> 4cb28a33
        "browserify>buffer": true,
        "lodash": true,
        "webpack>events": true
      }
    },
    "@metamask/signature-controller>@metamask/base-controller": {
<<<<<<< HEAD
      "globals": {
        "setTimeout": true
      },
      "packages": {
        "immer": true
      }
    },
    "@metamask/signature-controller>@metamask/controller-utils": {
=======
>>>>>>> 4cb28a33
      "globals": {
        "setTimeout": true
      },
      "packages": {
        "immer": true
      }
    },
    "@metamask/signature-controller>@metamask/message-manager": {
      "packages": {
        "@metamask/controller-utils": true,
        "@metamask/eth-sig-util": true,
        "@metamask/message-manager>jsonschema": true,
        "@metamask/signature-controller>@metamask/base-controller": true,
        "@metamask/utils": true,
        "browserify>buffer": true,
        "uuid": true,
        "webpack>events": true
      }
    },
    "@metamask/smart-transactions-controller": {
      "globals": {
        "URLSearchParams": true,
        "clearInterval": true,
        "console.error": true,
        "console.log": true,
        "fetch": true,
        "setInterval": true
      },
      "packages": {
        "@ethersproject/abi>@ethersproject/bytes": true,
        "@metamask/assets-controllers>@metamask/polling-controller": true,
        "@metamask/controller-utils": true,
        "@metamask/eth-query": true,
        "@metamask/smart-transactions-controller>@ethereumjs/tx": true,
        "@metamask/smart-transactions-controller>@ethereumjs/util": true,
        "@metamask/smart-transactions-controller>@metamask/transaction-controller": true,
        "@metamask/smart-transactions-controller>bignumber.js": true,
        "browserify>buffer": true,
        "fast-json-patch": true,
        "lodash": true,
        "webpack>events": true
      }
    },
    "@metamask/smart-transactions-controller>@babel/runtime": {
      "globals": {
        "regeneratorRuntime": "write"
      }
    },
    "@metamask/smart-transactions-controller>@ethereumjs/tx": {
      "packages": {
        "@ethereumjs/tx>ethereum-cryptography": true,
        "@metamask/smart-transactions-controller>@ethereumjs/tx>@ethereumjs/common": true,
        "@metamask/smart-transactions-controller>@ethereumjs/tx>@ethereumjs/rlp": true,
        "@metamask/smart-transactions-controller>@ethereumjs/util": true
      }
    },
    "@metamask/smart-transactions-controller>@ethereumjs/tx>@ethereumjs/common": {
      "packages": {
        "@metamask/smart-transactions-controller>@ethereumjs/util": true,
        "webpack>events": true
      }
    },
    "@metamask/smart-transactions-controller>@ethereumjs/tx>@ethereumjs/rlp": {
      "globals": {
        "TextEncoder": true
      }
    },
    "@metamask/smart-transactions-controller>@ethereumjs/util": {
      "globals": {
        "console.warn": true,
        "fetch": true
      },
      "packages": {
        "@ethereumjs/tx>ethereum-cryptography": true,
        "@metamask/smart-transactions-controller>@ethereumjs/util>@ethereumjs/rlp": true,
        "webpack>events": true
      }
    },
    "@metamask/smart-transactions-controller>@ethereumjs/util>@ethereumjs/rlp": {
      "globals": {
        "TextEncoder": true
      }
    },
    "@metamask/smart-transactions-controller>@metamask/base-controller": {
<<<<<<< HEAD
      "globals": {
        "setTimeout": true
      },
      "packages": {
        "immer": true
      }
    },
    "@metamask/smart-transactions-controller>@metamask/controller-utils": {
=======
>>>>>>> 4cb28a33
      "globals": {
        "setTimeout": true
      },
      "packages": {
        "immer": true
      }
    },
    "@metamask/smart-transactions-controller>@metamask/controllers>nanoid": {
      "globals": {
        "crypto.getRandomValues": true
      }
    },
<<<<<<< HEAD
    "@metamask/smart-transactions-controller>@metamask/polling-controller": {
      "globals": {
        "clearTimeout": true,
        "console.error": true,
        "setTimeout": true
      },
      "packages": {
        "@metamask/smart-transactions-controller>@metamask/base-controller": true,
        "@metamask/snaps-utils>fast-json-stable-stringify": true,
        "uuid": true
      }
    },
=======
>>>>>>> 4cb28a33
    "@metamask/smart-transactions-controller>@metamask/transaction-controller": {
      "globals": {
        "clearTimeout": true,
        "console.error": true,
        "fetch": true,
        "setTimeout": true
      },
      "packages": {
        "@ethereumjs/tx>@ethereumjs/common": true,
        "@ethersproject/abi": true,
        "@ethersproject/contracts": true,
        "@ethersproject/providers": true,
        "@metamask/controller-utils": true,
        "@metamask/eth-query": true,
        "@metamask/gas-fee-controller": true,
        "@metamask/metamask-eth-abis": true,
        "@metamask/name-controller>async-mutex": true,
        "@metamask/network-controller": true,
        "@metamask/providers>@metamask/rpc-errors": true,
        "@metamask/smart-transactions-controller>@metamask/base-controller": true,
        "@metamask/smart-transactions-controller>@metamask/transaction-controller>@ethereumjs/tx": true,
        "@metamask/smart-transactions-controller>@metamask/transaction-controller>@ethereumjs/util": true,
        "@metamask/smart-transactions-controller>@metamask/transaction-controller>eth-method-registry": true,
        "@metamask/transaction-controller>nonce-tracker": true,
        "@metamask/utils": true,
        "bn.js": true,
        "browserify>buffer": true,
        "fast-json-patch": true,
        "lodash": true,
        "uuid": true,
        "webpack>events": true
      }
    },
    "@metamask/smart-transactions-controller>@metamask/transaction-controller>@ethereumjs/tx": {
      "packages": {
        "@ethereumjs/tx>@ethereumjs/common": true,
        "@ethereumjs/tx>@ethereumjs/rlp": true,
        "@ethereumjs/tx>ethereum-cryptography": true,
        "@metamask/smart-transactions-controller>@metamask/transaction-controller>@ethereumjs/util": true,
        "browserify>buffer": true,
        "browserify>insert-module-globals>is-buffer": true
      }
    },
    "@metamask/smart-transactions-controller>@metamask/transaction-controller>@ethereumjs/util": {
      "globals": {
        "console.warn": true
      },
      "packages": {
        "@ethereumjs/tx>@ethereumjs/rlp": true,
        "@ethereumjs/tx>@ethereumjs/util>micro-ftch": true,
        "@ethereumjs/tx>ethereum-cryptography": true,
        "browserify>buffer": true,
        "browserify>insert-module-globals>is-buffer": true,
        "webpack>events": true
      }
    },
    "@metamask/smart-transactions-controller>@metamask/transaction-controller>eth-method-registry": {
      "packages": {
        "@metamask/smart-transactions-controller>@metamask/transaction-controller>eth-method-registry>@metamask/ethjs-contract": true,
        "@metamask/smart-transactions-controller>@metamask/transaction-controller>eth-method-registry>@metamask/ethjs-query": true
      }
    },
    "@metamask/smart-transactions-controller>@metamask/transaction-controller>eth-method-registry>@metamask/ethjs-contract": {
      "packages": {
        "@metamask/ethjs>ethjs-abi": true,
        "@metamask/ethjs>js-sha3": true,
        "@metamask/smart-transactions-controller>@babel/runtime": true,
        "@metamask/smart-transactions-controller>@metamask/transaction-controller>eth-method-registry>@metamask/ethjs-contract>@metamask/ethjs-filter": true,
        "@metamask/smart-transactions-controller>@metamask/transaction-controller>eth-method-registry>@metamask/ethjs-contract>@metamask/ethjs-util": true,
        "promise-to-callback": true
      }
    },
    "@metamask/smart-transactions-controller>@metamask/transaction-controller>eth-method-registry>@metamask/ethjs-contract>@metamask/ethjs-filter": {
      "globals": {
        "clearInterval": true,
        "setInterval": true
      }
    },
    "@metamask/smart-transactions-controller>@metamask/transaction-controller>eth-method-registry>@metamask/ethjs-contract>@metamask/ethjs-util": {
      "packages": {
        "@metamask/ethjs>@metamask/ethjs-util>is-hex-prefixed": true,
        "@metamask/ethjs>@metamask/ethjs-util>strip-hex-prefix": true,
        "browserify>buffer": true
      }
    },
    "@metamask/smart-transactions-controller>@metamask/transaction-controller>eth-method-registry>@metamask/ethjs-query": {
      "globals": {
        "console": true
      },
      "packages": {
        "@metamask/smart-transactions-controller>@metamask/transaction-controller>eth-method-registry>@metamask/ethjs-query>@metamask/ethjs-format": true,
        "@metamask/smart-transactions-controller>@metamask/transaction-controller>eth-method-registry>@metamask/ethjs-query>@metamask/ethjs-rpc": true,
        "promise-to-callback": true
      }
    },
    "@metamask/smart-transactions-controller>@metamask/transaction-controller>eth-method-registry>@metamask/ethjs-query>@metamask/ethjs-format": {
      "packages": {
        "@metamask/ethjs-query>@metamask/ethjs-format>ethjs-schema": true,
        "@metamask/ethjs>@metamask/ethjs-util>strip-hex-prefix": true,
        "@metamask/ethjs>@metamask/number-to-bn": true,
        "@metamask/smart-transactions-controller>@metamask/transaction-controller>eth-method-registry>@metamask/ethjs-contract>@metamask/ethjs-util": true
      }
    },
    "@metamask/smart-transactions-controller>@metamask/transaction-controller>eth-method-registry>@metamask/ethjs-query>@metamask/ethjs-rpc": {
      "packages": {
        "promise-to-callback": true
      }
    },
    "@metamask/smart-transactions-controller>bignumber.js": {
      "globals": {
        "crypto": true,
        "define": true
      }
    },
    "@metamask/snaps-controllers": {
      "globals": {
        "DecompressionStream": true,
        "URL": true,
        "chrome.offscreen.createDocument": true,
        "chrome.offscreen.hasDocument": true,
        "clearTimeout": true,
        "document.getElementById": true,
        "fetch.bind": true,
        "setTimeout": true
      },
      "packages": {
        "@metamask/base-controller": true,
        "@metamask/permission-controller": true,
        "@metamask/post-message-stream": true,
        "@metamask/providers>@metamask/object-multiplex": true,
        "@metamask/providers>@metamask/rpc-errors": true,
        "@metamask/snaps-controllers>@metamask/json-rpc-engine": true,
        "@metamask/snaps-controllers>@metamask/json-rpc-middleware-stream": true,
        "@metamask/snaps-controllers>@xstate/fsm": true,
        "@metamask/snaps-controllers>concat-stream": true,
        "@metamask/snaps-controllers>get-npm-tarball-url": true,
        "@metamask/snaps-controllers>nanoid": true,
        "@metamask/snaps-controllers>readable-stream": true,
        "@metamask/snaps-controllers>readable-web-to-node-stream": true,
        "@metamask/snaps-controllers>tar-stream": true,
        "@metamask/snaps-rpc-methods": true,
        "@metamask/snaps-sdk": true,
        "@metamask/snaps-utils": true,
        "@metamask/snaps-utils>@metamask/snaps-registry": true,
        "@metamask/utils": true,
        "browserify>browserify-zlib": true,
        "eslint>fast-deep-equal": true
      }
    },
    "@metamask/snaps-controllers-flask>nanoid": {
      "globals": {
        "crypto.getRandomValues": true
      }
    },
    "@metamask/snaps-controllers>@metamask/json-rpc-engine": {
      "packages": {
        "@metamask/providers>@metamask/rpc-errors": true,
        "@metamask/safe-event-emitter": true,
        "@metamask/utils": true
      }
    },
    "@metamask/snaps-controllers>@metamask/json-rpc-middleware-stream": {
      "globals": {
        "console.warn": true,
        "setTimeout": true
      },
      "packages": {
        "@metamask/safe-event-emitter": true,
        "@metamask/snaps-controllers>@metamask/json-rpc-middleware-stream>readable-stream": true
      }
    },
    "@metamask/snaps-controllers>@metamask/json-rpc-middleware-stream>readable-stream": {
      "packages": {
        "browserify>browser-resolve": true,
        "browserify>buffer": true,
        "browserify>process": true,
        "browserify>string_decoder": true,
        "pumpify>inherits": true,
        "readable-stream>util-deprecate": true,
        "webpack>events": true
      }
    },
    "@metamask/snaps-controllers>concat-stream": {
      "packages": {
        "@metamask/snaps-controllers>readable-stream": true,
        "browserify>buffer": true,
        "browserify>concat-stream>typedarray": true,
        "pumpify>inherits": true,
        "terser>source-map-support>buffer-from": true
      }
    },
    "@metamask/snaps-controllers>nanoid": {
      "globals": {
        "crypto.getRandomValues": true
      }
    },
    "@metamask/snaps-controllers>readable-stream": {
      "packages": {
        "browserify>browser-resolve": true,
        "browserify>buffer": true,
        "browserify>process": true,
        "browserify>string_decoder": true,
        "pumpify>inherits": true,
        "readable-stream>util-deprecate": true,
        "webpack>events": true
      }
    },
    "@metamask/snaps-controllers>readable-web-to-node-stream": {
      "packages": {
        "@metamask/snaps-controllers>readable-web-to-node-stream>readable-stream": true
      }
    },
    "@metamask/snaps-controllers>readable-web-to-node-stream>readable-stream": {
      "packages": {
        "browserify>browser-resolve": true,
        "browserify>buffer": true,
        "browserify>process": true,
        "browserify>string_decoder": true,
        "pumpify>inherits": true,
        "readable-stream>util-deprecate": true,
        "webpack>events": true
      }
    },
    "@metamask/snaps-controllers>tar-stream": {
      "packages": {
        "@metamask/snaps-controllers>tar-stream>b4a": true,
        "@metamask/snaps-controllers>tar-stream>fast-fifo": true,
        "@metamask/snaps-controllers>tar-stream>streamx": true,
        "browserify>browser-resolve": true
      }
    },
    "@metamask/snaps-controllers>tar-stream>b4a": {
      "globals": {
        "TextDecoder": true,
        "TextEncoder": true
      }
    },
    "@metamask/snaps-controllers>tar-stream>streamx": {
      "packages": {
        "@metamask/snaps-controllers>tar-stream>fast-fifo": true,
        "@metamask/snaps-controllers>tar-stream>streamx>queue-tick": true,
        "webpack>events": true
      }
    },
    "@metamask/snaps-controllers>tar-stream>streamx>queue-tick": {
      "globals": {
        "queueMicrotask": true
      }
    },
    "@metamask/snaps-execution-environments": {
      "packages": {
        "@metamask/post-message-stream": true,
        "@metamask/snaps-utils": true,
        "@metamask/utils": true
      }
    },
    "@metamask/snaps-rpc-methods": {
      "packages": {
        "@metamask/permission-controller": true,
        "@metamask/providers>@metamask/rpc-errors": true,
        "@metamask/snaps-sdk": true,
        "@metamask/snaps-sdk>@metamask/key-tree": true,
        "@metamask/snaps-utils": true,
        "@metamask/utils": true,
        "@noble/hashes": true,
        "superstruct": true
      }
    },
    "@metamask/snaps-sdk": {
      "globals": {
        "fetch": true
      },
      "packages": {
        "@metamask/providers>@metamask/rpc-errors": true,
        "@metamask/snaps-sdk>fast-xml-parser": true,
        "@metamask/utils": true,
        "superstruct": true
      }
    },
    "@metamask/snaps-sdk>@metamask/key-tree": {
      "packages": {
        "@metamask/scure-bip39": true,
        "@metamask/snaps-sdk>@metamask/key-tree>@metamask/utils": true,
        "@metamask/snaps-sdk>@metamask/key-tree>@noble/ed25519": true,
        "@metamask/utils>@scure/base": true,
        "@noble/hashes": true,
        "eth-lattice-keyring>@noble/secp256k1": true
      }
    },
    "@metamask/snaps-sdk>@metamask/key-tree>@metamask/utils": {
      "globals": {
        "TextDecoder": true,
        "TextEncoder": true
      },
      "packages": {
        "@noble/hashes": true,
        "browserify>buffer": true,
        "nock>debug": true,
        "semver": true,
        "superstruct": true
      }
    },
    "@metamask/snaps-sdk>@metamask/key-tree>@noble/ed25519": {
      "globals": {
        "crypto": true
      },
      "packages": {
        "browserify>browser-resolve": true
      }
    },
    "@metamask/snaps-sdk>fast-xml-parser": {
      "globals": {
        "entityName": true,
        "val": true
      },
      "packages": {
        "@metamask/snaps-sdk>fast-xml-parser>strnum": true
      }
    },
    "@metamask/snaps-utils": {
      "globals": {
        "File": true,
        "FileReader": true,
        "TextDecoder": true,
        "TextEncoder": true,
        "URL": true,
        "console.error": true,
        "console.log": true,
        "console.warn": true,
        "crypto": true,
        "document.body.appendChild": true,
        "document.createElement": true,
        "fetch": true
      },
      "packages": {
        "@metamask/permission-controller": true,
        "@metamask/providers>@metamask/rpc-errors": true,
        "@metamask/snaps-sdk": true,
        "@metamask/snaps-sdk>@metamask/key-tree": true,
        "@metamask/snaps-utils>@metamask/slip44": true,
        "@metamask/snaps-utils>cron-parser": true,
        "@metamask/snaps-utils>fast-json-stable-stringify": true,
        "@metamask/snaps-utils>marked": true,
        "@metamask/snaps-utils>rfdc": true,
        "@metamask/snaps-utils>validate-npm-package-name": true,
        "@metamask/utils": true,
        "@metamask/utils>@scure/base": true,
        "@noble/hashes": true,
        "chalk": true,
        "semver": true,
        "superstruct": true
      }
    },
    "@metamask/snaps-utils>@metamask/snaps-registry": {
      "packages": {
        "@metamask/message-signing-snap>@noble/curves": true,
        "@metamask/utils": true,
        "@noble/hashes": true,
        "superstruct": true
      }
    },
    "@metamask/snaps-utils>cron-parser": {
      "packages": {
        "browserify>browser-resolve": true,
        "luxon": true
      }
    },
    "@metamask/snaps-utils>marked": {
      "globals": {
        "console.error": true,
        "console.warn": true,
        "define": true
      }
    },
    "@metamask/snaps-utils>rfdc": {
      "packages": {
        "browserify>buffer": true
      }
    },
    "@metamask/snaps-utils>validate-npm-package-name": {
      "packages": {
        "@metamask/snaps-utils>validate-npm-package-name>builtins": true
      }
    },
    "@metamask/snaps-utils>validate-npm-package-name>builtins": {
      "packages": {
        "browserify>process": true,
        "semver": true
      }
    },
    "@metamask/test-bundler>@ethersproject/abstract-provider": {
      "packages": {
        "@ethersproject/abi>@ethersproject/bytes": true,
        "@ethersproject/abi>@ethersproject/logger": true,
        "@ethersproject/abi>@ethersproject/properties": true,
        "@ethersproject/bignumber": true
      }
    },
    "@metamask/test-bundler>@ethersproject/networks": {
      "packages": {
        "@ethersproject/abi>@ethersproject/logger": true
      }
    },
    "@metamask/transaction-controller": {
      "globals": {
        "clearTimeout": true,
        "console.error": true,
        "fetch": true,
        "setTimeout": true
      },
      "packages": {
        "@ethereumjs/tx": true,
        "@ethereumjs/tx>@ethereumjs/common": true,
        "@ethereumjs/tx>@ethereumjs/util": true,
        "@ethersproject/abi": true,
        "@ethersproject/contracts": true,
        "@ethersproject/providers": true,
        "@metamask/base-controller": true,
        "@metamask/controller-utils": true,
        "@metamask/eth-query": true,
        "@metamask/gas-fee-controller": true,
        "@metamask/metamask-eth-abis": true,
        "@metamask/name-controller>async-mutex": true,
        "@metamask/network-controller": true,
        "@metamask/providers>@metamask/rpc-errors": true,
        "@metamask/transaction-controller>nonce-tracker": true,
        "@metamask/utils": true,
        "bn.js": true,
        "browserify>buffer": true,
        "eth-method-registry": true,
        "fast-json-patch": true,
        "lodash": true,
        "uuid": true,
        "webpack>events": true
      }
    },
    "@metamask/transaction-controller>nonce-tracker": {
      "packages": {
        "@ethersproject/providers": true,
        "@metamask/eth-token-tracker>eth-block-tracker": true,
        "@metamask/transaction-controller>nonce-tracker>async-mutex": true,
        "browserify>assert": true
      }
    },
    "@metamask/transaction-controller>nonce-tracker>async-mutex": {
      "globals": {
        "clearTimeout": true,
        "setTimeout": true
      },
      "packages": {
        "@trezor/connect-web>tslib": true
      }
    },
    "@metamask/user-operation-controller": {
      "globals": {
        "fetch": true
      },
      "packages": {
<<<<<<< HEAD
        "@metamask/base-controller": true,
=======
        "@metamask/assets-controllers>@metamask/polling-controller": true,
>>>>>>> 4cb28a33
        "@metamask/controller-utils": true,
        "@metamask/eth-query": true,
        "@metamask/gas-fee-controller": true,
        "@metamask/providers>@metamask/rpc-errors": true,
        "@metamask/transaction-controller": true,
        "@metamask/utils": true,
        "bn.js": true,
        "lodash": true,
        "superstruct": true,
        "uuid": true,
        "webpack>events": true
      }
    },
    "@metamask/utils": {
      "globals": {
        "TextDecoder": true,
        "TextEncoder": true
      },
      "packages": {
        "@metamask/utils>@scure/base": true,
        "@metamask/utils>pony-cause": true,
        "@noble/hashes": true,
        "browserify>buffer": true,
        "nock>debug": true,
        "semver": true,
        "superstruct": true
      }
    },
    "@metamask/utils>@scure/base": {
      "globals": {
        "TextDecoder": true,
        "TextEncoder": true
      }
    },
    "@ngraveio/bc-ur": {
      "packages": {
        "@ngraveio/bc-ur>@keystonehq/alias-sampling": true,
        "@ngraveio/bc-ur>bignumber.js": true,
        "@ngraveio/bc-ur>cbor-sync": true,
        "@ngraveio/bc-ur>crc": true,
        "@ngraveio/bc-ur>jsbi": true,
        "addons-linter>sha.js": true,
        "browserify>assert": true,
        "browserify>buffer": true
      }
    },
    "@ngraveio/bc-ur>assert>object-is": {
      "packages": {
        "string.prototype.matchall>call-bind": true,
        "string.prototype.matchall>define-properties": true
      }
    },
    "@ngraveio/bc-ur>bignumber.js": {
      "globals": {
        "crypto": true,
        "define": true
      }
    },
    "@ngraveio/bc-ur>cbor-sync": {
      "globals": {
        "define": true
      },
      "packages": {
        "browserify>buffer": true
      }
    },
    "@ngraveio/bc-ur>crc": {
      "packages": {
        "browserify>buffer": true
      }
    },
    "@ngraveio/bc-ur>jsbi": {
      "globals": {
        "define": true
      }
    },
    "@noble/ciphers": {
      "globals": {
        "TextDecoder": true,
        "TextEncoder": true,
        "crypto": true
      }
    },
    "@noble/hashes": {
      "globals": {
        "TextEncoder": true,
        "crypto": true
      }
    },
    "@popperjs/core": {
      "globals": {
        "Element": true,
        "HTMLElement": true,
        "ShadowRoot": true,
        "console.error": true,
        "console.warn": true,
        "document": true,
        "navigator.userAgent": true
      }
    },
    "@reduxjs/toolkit": {
      "globals": {
        "AbortController": true,
        "__REDUX_DEVTOOLS_EXTENSION_COMPOSE__": true,
        "__REDUX_DEVTOOLS_EXTENSION__": true,
        "console.error": true,
        "console.info": true,
        "console.warn": true
      },
      "packages": {
        "@reduxjs/toolkit>reselect": true,
        "immer": true,
        "redux": true,
        "redux-thunk": true
      }
    },
    "@segment/loosely-validate-event": {
      "packages": {
        "@segment/loosely-validate-event>component-type": true,
        "@segment/loosely-validate-event>join-component": true,
        "browserify>assert": true,
        "browserify>buffer": true
      }
    },
    "@sentry/browser": {
      "globals": {
        "TextDecoder": true,
        "TextEncoder": true,
        "XMLHttpRequest": true,
        "__SENTRY_DEBUG__": true,
        "__SENTRY_RELEASE__": true,
        "indexedDB.open": true,
        "setTimeout": true
      },
      "packages": {
        "@sentry/browser>@sentry-internal/tracing": true,
        "@sentry/browser>@sentry/core": true,
        "@sentry/browser>@sentry/replay": true,
        "@sentry/utils": true
      }
    },
    "@sentry/browser>@sentry-internal/tracing": {
      "globals": {
        "Headers": true,
        "PerformanceObserver": true,
        "Request": true,
        "__SENTRY_DEBUG__": true,
        "addEventListener": true,
        "performance.getEntriesByType": true,
        "removeEventListener": true
      },
      "packages": {
        "@sentry/browser>@sentry/core": true,
        "@sentry/utils": true
      }
    },
    "@sentry/browser>@sentry/core": {
      "globals": {
        "__SENTRY_DEBUG__": true,
        "__SENTRY_TRACING__": true,
        "clearInterval": true,
        "clearTimeout": true,
        "console.warn": true,
        "setInterval": true,
        "setTimeout": true
      },
      "packages": {
        "@sentry/utils": true
      }
    },
    "@sentry/browser>@sentry/replay": {
      "globals": {
        "Blob": true,
        "CSSConditionRule": true,
        "CSSGroupingRule": true,
        "CSSMediaRule": true,
        "CSSSupportsRule": true,
        "DragEvent": true,
        "Element": true,
        "FormData": true,
        "HTMLCanvasElement": true,
        "HTMLElement.prototype": true,
        "HTMLFormElement": true,
        "HTMLImageElement": true,
        "HTMLInputElement.prototype": true,
        "HTMLOptionElement.prototype": true,
        "HTMLSelectElement.prototype": true,
        "HTMLTextAreaElement.prototype": true,
        "Headers": true,
        "ImageData": true,
        "MouseEvent": true,
        "MutationObserver": true,
        "Node.prototype.contains": true,
        "PerformanceObserver": true,
        "TextEncoder": true,
        "URL": true,
        "URLSearchParams": true,
        "Worker": true,
        "Zone": true,
        "__SENTRY_DEBUG__": true,
        "__rrMutationObserver": true,
        "clearTimeout": true,
        "console.error": true,
        "console.warn": true,
        "document": true,
        "innerHeight": true,
        "innerWidth": true,
        "location.href": true,
        "pageXOffset": true,
        "pageYOffset": true,
        "requestAnimationFrame": true,
        "setTimeout": true
      },
      "packages": {
        "@sentry/browser>@sentry/core": true,
        "@sentry/utils": true,
        "browserify>process": true
      }
    },
    "@sentry/integrations": {
      "globals": {
        "Request": true,
        "__SENTRY_DEBUG__": true,
        "console.log": true
      },
      "packages": {
        "@sentry/utils": true,
        "localforage": true
      }
    },
    "@sentry/utils": {
      "globals": {
        "CustomEvent": true,
        "DOMError": true,
        "DOMException": true,
        "Element": true,
        "ErrorEvent": true,
        "Event": true,
        "Headers": true,
        "Request": true,
        "Response": true,
        "TextEncoder": true,
        "URL": true,
        "XMLHttpRequest.prototype": true,
        "__SENTRY_BROWSER_BUNDLE__": true,
        "__SENTRY_DEBUG__": true,
        "clearTimeout": true,
        "console.error": true,
        "document": true,
        "setTimeout": true
      },
      "packages": {
        "browserify>process": true
      }
    },
    "@storybook/addon-docs>remark-external-links>mdast-util-definitions": {
      "packages": {
        "react-markdown>unist-util-visit": true
      }
    },
    "@storybook/addon-knobs>qs": {
      "packages": {
        "string.prototype.matchall>side-channel": true
      }
    },
    "@trezor/connect-web": {
      "globals": {
        "URLSearchParams": true,
        "__TREZOR_CONNECT_SRC": true,
        "addEventListener": true,
        "btoa": true,
        "chrome": true,
        "clearInterval": true,
        "clearTimeout": true,
        "console.warn": true,
        "document.body": true,
        "document.createElement": true,
        "document.createTextNode": true,
        "document.getElementById": true,
        "document.querySelectorAll": true,
        "location": true,
        "navigator": true,
        "open": true,
        "removeEventListener": true,
        "setInterval": true,
        "setTimeout": true
      },
      "packages": {
        "@trezor/connect-web>@trezor/connect": true,
        "@trezor/connect-web>@trezor/utils": true,
        "@trezor/connect-web>tslib": true,
        "webpack>events": true
      }
    },
    "@trezor/connect-web>@trezor/connect": {
      "globals": {
        "console.error": true,
        "console.log": true,
        "console.warn": true
      },
      "packages": {
        "@trezor/connect-web>@trezor/connect>@trezor/protobuf": true,
        "@trezor/connect-web>@trezor/connect>@trezor/schema-utils": true,
        "@trezor/connect-web>@trezor/connect>@trezor/transport": true,
        "@trezor/connect-web>@trezor/utils": true,
        "@trezor/connect-web>tslib": true
      }
    },
    "@trezor/connect-web>@trezor/connect>@trezor/protobuf": {
      "packages": {
        "@trezor/connect-web>@trezor/connect>@trezor/schema-utils": true
      }
    },
    "@trezor/connect-web>@trezor/connect>@trezor/schema-utils": {
      "globals": {
        "console.warn": true
      },
      "packages": {
        "@trezor/connect-web>@trezor/connect>@trezor/schema-utils>@sinclair/typebox": true,
        "@trezor/connect-web>@trezor/connect>@trezor/schema-utils>ts-mixer": true,
        "browserify>buffer": true
      }
    },
    "@trezor/connect-web>@trezor/utils": {
      "globals": {
        "clearTimeout": true,
        "setTimeout": true
      }
    },
    "@trezor/connect-web>tslib": {
      "globals": {
        "SuppressedError": true,
        "define": true
      }
    },
    "@zxing/browser": {
      "globals": {
        "HTMLElement": true,
        "HTMLImageElement": true,
        "HTMLVideoElement": true,
        "clearTimeout": true,
        "console.error": true,
        "console.warn": true,
        "document": true,
        "navigator": true,
        "setTimeout": true
      },
      "packages": {
        "@zxing/library": true
      }
    },
    "@zxing/library": {
      "globals": {
        "HTMLImageElement": true,
        "HTMLVideoElement": true,
        "TextDecoder": true,
        "TextEncoder": true,
        "URL.createObjectURL": true,
        "btoa": true,
        "console.log": true,
        "console.warn": true,
        "document": true,
        "navigator": true,
        "setTimeout": true
      },
      "packages": {
        "@zxing/library>ts-custom-error": true
      }
    },
    "addons-linter>sha.js": {
      "packages": {
        "koa>content-disposition>safe-buffer": true,
        "pumpify>inherits": true
      }
    },
    "await-semaphore": {
      "packages": {
        "browserify>process": true,
        "browserify>timers-browserify": true
      }
    },
    "base32-encode": {
      "packages": {
        "base32-encode>to-data-view": true
      }
    },
    "bignumber.js": {
      "globals": {
        "crypto": true,
        "define": true
      }
    },
    "blo": {
      "globals": {
        "btoa": true
      }
    },
    "bn.js": {
      "globals": {
        "Buffer": true
      },
      "packages": {
        "browserify>browser-resolve": true
      }
    },
    "bowser": {
      "globals": {
        "define": true
      }
    },
    "browserify>assert": {
      "globals": {
        "Buffer": true
      },
      "packages": {
        "browserify>assert>util": true,
        "react>object-assign": true
      }
    },
    "browserify>assert>util": {
      "globals": {
        "console.error": true,
        "console.log": true,
        "console.trace": true,
        "process": true
      },
      "packages": {
        "browserify>assert>util>inherits": true,
        "browserify>process": true
      }
    },
    "browserify>browserify-zlib": {
      "packages": {
        "browserify>assert": true,
        "browserify>browserify-zlib>pako": true,
        "browserify>buffer": true,
        "browserify>process": true,
        "browserify>util": true,
        "stream-browserify": true
      }
    },
    "browserify>buffer": {
      "globals": {
        "console": true
      },
      "packages": {
        "base64-js": true,
        "browserify>buffer>ieee754": true
      }
    },
    "browserify>crypto-browserify": {
      "packages": {
        "browserify>crypto-browserify>browserify-cipher": true,
        "browserify>crypto-browserify>browserify-sign": true,
        "browserify>crypto-browserify>create-ecdh": true,
        "browserify>crypto-browserify>create-hmac": true,
        "browserify>crypto-browserify>diffie-hellman": true,
        "browserify>crypto-browserify>pbkdf2": true,
        "browserify>crypto-browserify>public-encrypt": true,
        "browserify>crypto-browserify>randomfill": true,
        "ethereumjs-util>create-hash": true,
        "mocha>serialize-javascript>randombytes": true
      }
    },
    "browserify>crypto-browserify>browserify-cipher": {
      "packages": {
        "browserify>crypto-browserify>browserify-cipher>browserify-des": true,
        "browserify>crypto-browserify>browserify-cipher>evp_bytestokey": true,
        "ethereumjs-util>ethereum-cryptography>browserify-aes": true
      }
    },
    "browserify>crypto-browserify>browserify-cipher>browserify-des": {
      "packages": {
        "browserify>buffer": true,
        "browserify>crypto-browserify>browserify-cipher>browserify-des>des.js": true,
        "ethereumjs-util>create-hash>cipher-base": true,
        "pumpify>inherits": true
      }
    },
    "browserify>crypto-browserify>browserify-cipher>browserify-des>des.js": {
      "packages": {
        "@metamask/ppom-validator>elliptic>minimalistic-assert": true,
        "pumpify>inherits": true
      }
    },
    "browserify>crypto-browserify>browserify-cipher>evp_bytestokey": {
      "packages": {
        "ethereumjs-util>create-hash>md5.js": true,
        "koa>content-disposition>safe-buffer": true
      }
    },
    "browserify>crypto-browserify>browserify-sign": {
      "packages": {
        "@metamask/ppom-validator>elliptic": true,
        "bn.js": true,
        "browserify>buffer": true,
        "browserify>crypto-browserify>create-hmac": true,
        "browserify>crypto-browserify>public-encrypt>browserify-rsa": true,
        "browserify>crypto-browserify>public-encrypt>parse-asn1": true,
        "ethereumjs-util>create-hash": true,
        "pumpify>inherits": true,
        "stream-browserify": true
      }
    },
    "browserify>crypto-browserify>create-ecdh": {
      "packages": {
        "@metamask/ppom-validator>elliptic": true,
        "bn.js": true,
        "browserify>buffer": true
      }
    },
    "browserify>crypto-browserify>create-hmac": {
      "packages": {
        "addons-linter>sha.js": true,
        "ethereumjs-util>create-hash": true,
        "ethereumjs-util>create-hash>cipher-base": true,
        "ethereumjs-util>create-hash>ripemd160": true,
        "koa>content-disposition>safe-buffer": true,
        "pumpify>inherits": true
      }
    },
    "browserify>crypto-browserify>diffie-hellman": {
      "packages": {
        "bn.js": true,
        "browserify>buffer": true,
        "browserify>crypto-browserify>diffie-hellman>miller-rabin": true,
        "mocha>serialize-javascript>randombytes": true
      }
    },
    "browserify>crypto-browserify>diffie-hellman>miller-rabin": {
      "packages": {
        "@metamask/ppom-validator>elliptic>brorand": true,
        "bn.js": true
      }
    },
    "browserify>crypto-browserify>pbkdf2": {
      "globals": {
        "crypto": true,
        "process": true,
        "queueMicrotask": true,
        "setImmediate": true,
        "setTimeout": true
      },
      "packages": {
        "addons-linter>sha.js": true,
        "browserify>process": true,
        "ethereumjs-util>create-hash": true,
        "ethereumjs-util>create-hash>ripemd160": true,
        "koa>content-disposition>safe-buffer": true
      }
    },
    "browserify>crypto-browserify>public-encrypt": {
      "packages": {
        "bn.js": true,
        "browserify>buffer": true,
        "browserify>crypto-browserify>public-encrypt>browserify-rsa": true,
        "browserify>crypto-browserify>public-encrypt>parse-asn1": true,
        "ethereumjs-util>create-hash": true,
        "mocha>serialize-javascript>randombytes": true
      }
    },
    "browserify>crypto-browserify>public-encrypt>browserify-rsa": {
      "packages": {
        "bn.js": true,
        "browserify>buffer": true,
        "mocha>serialize-javascript>randombytes": true
      }
    },
    "browserify>crypto-browserify>public-encrypt>parse-asn1": {
      "packages": {
        "browserify>buffer": true,
        "browserify>crypto-browserify>browserify-cipher>evp_bytestokey": true,
        "browserify>crypto-browserify>pbkdf2": true,
        "browserify>crypto-browserify>public-encrypt>parse-asn1>asn1.js": true,
        "ethereumjs-util>ethereum-cryptography>browserify-aes": true
      }
    },
    "browserify>crypto-browserify>public-encrypt>parse-asn1>asn1.js": {
      "packages": {
        "@metamask/ppom-validator>elliptic>minimalistic-assert": true,
        "bn.js": true,
        "browserify>buffer": true,
        "browserify>vm-browserify": true,
        "pumpify>inherits": true
      }
    },
    "browserify>crypto-browserify>randomfill": {
      "globals": {
        "crypto": true,
        "msCrypto": true
      },
      "packages": {
        "browserify>process": true,
        "koa>content-disposition>safe-buffer": true,
        "mocha>serialize-javascript>randombytes": true
      }
    },
    "browserify>https-browserify": {
      "packages": {
        "browserify>stream-http": true,
        "browserify>url": true
      }
    },
    "browserify>path-browserify": {
      "packages": {
        "browserify>process": true
      }
    },
    "browserify>process": {
      "globals": {
        "clearTimeout": true,
        "setTimeout": true
      }
    },
    "browserify>punycode": {
      "globals": {
        "define": true
      }
    },
    "browserify>stream-http": {
      "globals": {
        "AbortController": true,
        "Blob": true,
        "MSStreamReader": true,
        "ReadableStream": true,
        "WritableStream": true,
        "XDomainRequest": true,
        "XMLHttpRequest": true,
        "clearTimeout": true,
        "fetch": true,
        "location.protocol.search": true,
        "setTimeout": true
      },
      "packages": {
        "browserify>buffer": true,
        "browserify>process": true,
        "browserify>stream-http>builtin-status-codes": true,
        "browserify>stream-http>readable-stream": true,
        "browserify>url": true,
        "pumpify>inherits": true,
        "watchify>xtend": true
      }
    },
    "browserify>stream-http>readable-stream": {
      "packages": {
        "browserify>browser-resolve": true,
        "browserify>buffer": true,
        "browserify>process": true,
        "browserify>string_decoder": true,
        "pumpify>inherits": true,
        "readable-stream>util-deprecate": true,
        "webpack>events": true
      }
    },
    "browserify>string_decoder": {
      "packages": {
        "koa>content-disposition>safe-buffer": true
      }
    },
    "browserify>timers-browserify": {
      "globals": {
        "clearInterval": true,
        "clearTimeout": true,
        "setInterval": true,
        "setTimeout": true
      },
      "packages": {
        "browserify>process": true
      }
    },
    "browserify>url": {
      "packages": {
        "@storybook/addon-knobs>qs": true,
        "browserify>punycode": true
      }
    },
    "browserify>util": {
      "globals": {
        "console.error": true,
        "console.log": true,
        "console.trace": true
      },
      "packages": {
        "browserify>process": true,
        "browserify>util>is-arguments": true,
        "browserify>util>is-typed-array": true,
        "browserify>util>which-typed-array": true,
        "koa>is-generator-function": true,
        "pumpify>inherits": true
      }
    },
    "browserify>util>is-arguments": {
      "packages": {
        "koa>is-generator-function>has-tostringtag": true,
        "string.prototype.matchall>call-bind": true
      }
    },
    "browserify>util>is-typed-array": {
      "packages": {
        "browserify>util>is-typed-array>for-each": true,
        "koa>is-generator-function>has-tostringtag": true,
        "string.prototype.matchall>call-bind": true,
        "string.prototype.matchall>es-abstract>available-typed-arrays": true,
        "string.prototype.matchall>es-abstract>gopd": true
      }
    },
    "browserify>util>is-typed-array>for-each": {
      "packages": {
        "string.prototype.matchall>es-abstract>is-callable": true
      }
    },
    "browserify>util>which-typed-array": {
      "packages": {
        "browserify>util>is-typed-array": true,
        "browserify>util>is-typed-array>for-each": true,
        "koa>is-generator-function>has-tostringtag": true,
        "string.prototype.matchall>call-bind": true,
        "string.prototype.matchall>es-abstract>available-typed-arrays": true,
        "string.prototype.matchall>es-abstract>gopd": true
      }
    },
    "browserify>vm-browserify": {
      "globals": {
        "document.body.appendChild": true,
        "document.body.removeChild": true,
        "document.createElement": true
      }
    },
    "chalk": {
      "packages": {
        "chalk>ansi-styles": true,
        "chalk>supports-color": true
      }
    },
    "chalk>ansi-styles": {
      "packages": {
        "chalk>ansi-styles>color-convert": true
      }
    },
    "chalk>ansi-styles>color-convert": {
      "packages": {
        "jest-canvas-mock>moo-color>color-name": true
      }
    },
    "classnames": {
      "globals": {
        "classNames": "write",
        "define": true
      }
    },
    "copy-to-clipboard": {
      "globals": {
        "clipboardData": true,
        "console.error": true,
        "console.warn": true,
        "document.body.appendChild": true,
        "document.body.removeChild": true,
        "document.createElement": true,
        "document.createRange": true,
        "document.execCommand": true,
        "document.getSelection": true,
        "navigator.userAgent": true,
        "prompt": true
      },
      "packages": {
        "copy-to-clipboard>toggle-selection": true
      }
    },
    "copy-to-clipboard>toggle-selection": {
      "globals": {
        "document.activeElement": true,
        "document.getSelection": true
      }
    },
    "currency-formatter": {
      "packages": {
        "currency-formatter>accounting": true,
        "currency-formatter>locale-currency": true,
        "react>object-assign": true
      }
    },
    "currency-formatter>accounting": {
      "globals": {
        "define": true
      }
    },
    "currency-formatter>locale-currency": {
      "globals": {
        "countryCode": true
      }
    },
    "debounce-stream": {
      "packages": {
        "debounce-stream>debounce": true,
        "debounce-stream>duplexer": true,
        "debounce-stream>through": true
      }
    },
    "debounce-stream>debounce": {
      "globals": {
        "clearTimeout": true,
        "setTimeout": true
      }
    },
    "debounce-stream>duplexer": {
      "packages": {
        "stream-browserify": true
      }
    },
    "debounce-stream>through": {
      "packages": {
        "browserify>process": true,
        "stream-browserify": true
      }
    },
    "depcheck>@vue/compiler-sfc>postcss>nanoid": {
      "globals": {
        "crypto.getRandomValues": true
      }
    },
    "depcheck>is-core-module>hasown": {
      "packages": {
        "browserify>has>function-bind": true
      }
    },
    "dependency-tree>precinct>detective-postcss>postcss>nanoid": {
      "globals": {
        "crypto.getRandomValues": true
      }
    },
    "end-of-stream": {
      "packages": {
        "browserify>process": true,
        "pump>once": true
      }
    },
    "eslint-plugin-react>array-includes>is-string": {
      "packages": {
        "koa>is-generator-function>has-tostringtag": true
      }
    },
    "eslint>optionator>fast-levenshtein": {
      "globals": {
        "Intl": true,
        "Levenshtein": "write",
        "console.log": true,
        "define": true,
        "importScripts": true,
        "postMessage": true
      }
    },
    "eth-ens-namehash": {
      "globals": {
        "name": "write"
      },
      "packages": {
        "@metamask/ethjs>js-sha3": true,
        "browserify>buffer": true,
        "eth-ens-namehash>idna-uts46-hx": true
      }
    },
    "eth-ens-namehash>idna-uts46-hx": {
      "globals": {
        "define": true
      },
      "packages": {
        "browserify>punycode": true
      }
    },
    "eth-keyring-controller>@metamask/browser-passworder": {
      "globals": {
        "crypto": true
      }
    },
    "eth-lattice-keyring": {
      "globals": {
        "addEventListener": true,
        "browser": true,
        "clearInterval": true,
        "fetch": true,
        "open": true,
        "setInterval": true
      },
      "packages": {
        "@ethereumjs/tx>@ethereumjs/util": true,
        "bn.js": true,
        "browserify>buffer": true,
        "browserify>crypto-browserify": true,
        "eth-lattice-keyring>@ethereumjs/tx": true,
        "eth-lattice-keyring>gridplus-sdk": true,
        "eth-lattice-keyring>rlp": true,
        "webpack>events": true
      }
    },
    "eth-lattice-keyring>@ethereumjs/tx": {
      "packages": {
        "@ethereumjs/tx>@ethereumjs/common": true,
        "@ethereumjs/tx>@ethereumjs/rlp": true,
        "@ethereumjs/tx>@ethereumjs/util": true,
        "@ethersproject/providers": true,
        "browserify>buffer": true,
        "browserify>insert-module-globals>is-buffer": true,
        "eth-lattice-keyring>@ethereumjs/tx>@chainsafe/ssz": true,
        "eth-lattice-keyring>@ethereumjs/tx>ethereum-cryptography": true
      }
    },
    "eth-lattice-keyring>@ethereumjs/tx>@chainsafe/ssz": {
      "packages": {
        "browserify": true,
        "browserify>buffer": true,
        "eth-lattice-keyring>@ethereumjs/tx>@chainsafe/ssz>@chainsafe/persistent-merkle-tree": true,
        "eth-lattice-keyring>@ethereumjs/tx>@chainsafe/ssz>case": true
      }
    },
    "eth-lattice-keyring>@ethereumjs/tx>@chainsafe/ssz>@chainsafe/persistent-merkle-tree": {
      "globals": {
        "WeakRef": true
      },
      "packages": {
        "browserify": true
      }
    },
    "eth-lattice-keyring>@ethereumjs/tx>ethereum-cryptography": {
      "globals": {
        "TextDecoder": true,
        "crypto": true
      },
      "packages": {
        "eth-lattice-keyring>@ethereumjs/tx>ethereum-cryptography>@noble/hashes": true
      }
    },
    "eth-lattice-keyring>@ethereumjs/tx>ethereum-cryptography>@noble/hashes": {
      "globals": {
        "TextEncoder": true,
        "crypto": true
      }
    },
    "eth-lattice-keyring>@noble/secp256k1": {
      "globals": {
        "crypto": true
      },
      "packages": {
        "browserify>browser-resolve": true
      }
    },
    "eth-lattice-keyring>gridplus-sdk": {
      "globals": {
        "AbortController": true,
        "Request": true,
        "URL": true,
        "__values": true,
        "caches": true,
        "clearTimeout": true,
        "console.error": true,
        "console.log": true,
        "console.warn": true,
        "fetch": true,
        "setTimeout": true
      },
      "packages": {
        "@ethereumjs/tx>@ethereumjs/common>crc-32": true,
        "@ethersproject/abi": true,
        "@metamask/ethjs>js-sha3": true,
        "@metamask/ppom-validator>elliptic": true,
        "bn.js": true,
        "browserify>buffer": true,
        "eth-lattice-keyring>gridplus-sdk>@ethereumjs/common": true,
        "eth-lattice-keyring>gridplus-sdk>@ethereumjs/tx": true,
        "eth-lattice-keyring>gridplus-sdk>aes-js": true,
        "eth-lattice-keyring>gridplus-sdk>bech32": true,
        "eth-lattice-keyring>gridplus-sdk>bignumber.js": true,
        "eth-lattice-keyring>gridplus-sdk>bitwise": true,
        "eth-lattice-keyring>gridplus-sdk>borc": true,
        "eth-lattice-keyring>gridplus-sdk>eth-eip712-util-browser": true,
        "eth-lattice-keyring>gridplus-sdk>secp256k1": true,
        "eth-lattice-keyring>gridplus-sdk>uuid": true,
        "eth-lattice-keyring>rlp": true,
        "ethereumjs-util>ethereum-cryptography>bs58check": true,
        "ethereumjs-util>ethereum-cryptography>hash.js": true,
        "lodash": true
      }
    },
    "eth-lattice-keyring>gridplus-sdk>@ethereumjs/common": {
      "packages": {
        "@ethereumjs/tx>@ethereumjs/common>crc-32": true,
        "@ethereumjs/tx>@ethereumjs/util": true,
        "browserify>buffer": true,
        "webpack>events": true
      }
    },
    "eth-lattice-keyring>gridplus-sdk>@ethereumjs/tx": {
      "packages": {
        "@ethereumjs/tx>@ethereumjs/rlp": true,
        "@ethereumjs/tx>@ethereumjs/util": true,
        "@ethersproject/providers": true,
        "browserify>buffer": true,
        "browserify>insert-module-globals>is-buffer": true,
        "eth-lattice-keyring>@ethereumjs/tx>@chainsafe/ssz": true,
        "eth-lattice-keyring>gridplus-sdk>@ethereumjs/tx>@ethereumjs/common": true,
        "eth-lattice-keyring>gridplus-sdk>@ethereumjs/tx>ethereum-cryptography": true
      }
    },
    "eth-lattice-keyring>gridplus-sdk>@ethereumjs/tx>@ethereumjs/common": {
      "packages": {
        "@ethereumjs/tx>@ethereumjs/common>crc-32": true,
        "@ethereumjs/tx>@ethereumjs/util": true,
        "browserify>buffer": true,
        "webpack>events": true
      }
    },
    "eth-lattice-keyring>gridplus-sdk>@ethereumjs/tx>ethereum-cryptography": {
      "globals": {
        "TextDecoder": true,
        "crypto": true
      },
      "packages": {
        "eth-lattice-keyring>gridplus-sdk>@ethereumjs/tx>ethereum-cryptography>@noble/hashes": true
      }
    },
    "eth-lattice-keyring>gridplus-sdk>@ethereumjs/tx>ethereum-cryptography>@noble/hashes": {
      "globals": {
        "TextEncoder": true,
        "crypto": true
      }
    },
    "eth-lattice-keyring>gridplus-sdk>aes-js": {
      "globals": {
        "define": true
      }
    },
    "eth-lattice-keyring>gridplus-sdk>bignumber.js": {
      "globals": {
        "crypto": true,
        "define": true
      }
    },
    "eth-lattice-keyring>gridplus-sdk>bitwise": {
      "packages": {
        "browserify>buffer": true
      }
    },
    "eth-lattice-keyring>gridplus-sdk>borc": {
      "globals": {
        "console": true
      },
      "packages": {
        "browserify>buffer": true,
        "browserify>buffer>ieee754": true,
        "eth-lattice-keyring>gridplus-sdk>borc>bignumber.js": true,
        "eth-lattice-keyring>gridplus-sdk>borc>iso-url": true
      }
    },
    "eth-lattice-keyring>gridplus-sdk>borc>bignumber.js": {
      "globals": {
        "crypto": true,
        "define": true
      }
    },
    "eth-lattice-keyring>gridplus-sdk>borc>iso-url": {
      "globals": {
        "URL": true,
        "URLSearchParams": true,
        "location": true
      }
    },
    "eth-lattice-keyring>gridplus-sdk>eth-eip712-util-browser": {
      "globals": {
        "intToBuffer": true
      },
      "packages": {
        "@metamask/ethjs>js-sha3": true,
        "bn.js": true,
        "ganache>abstract-level>buffer": true
      }
    },
    "eth-lattice-keyring>gridplus-sdk>secp256k1": {
      "packages": {
        "@metamask/ppom-validator>elliptic": true
      }
    },
    "eth-lattice-keyring>gridplus-sdk>uuid": {
      "globals": {
        "crypto": true
      }
    },
    "eth-lattice-keyring>rlp": {
      "globals": {
        "TextEncoder": true
      }
    },
    "eth-method-registry": {
      "packages": {
        "@metamask/ethjs-contract": true,
        "@metamask/ethjs-query": true
      }
    },
    "eth-rpc-errors": {
      "packages": {
        "eth-rpc-errors>fast-safe-stringify": true
      }
    },
    "ethereumjs-util": {
      "packages": {
        "bn.js": true,
        "browserify>assert": true,
        "browserify>buffer": true,
        "browserify>insert-module-globals>is-buffer": true,
        "ethereumjs-util>create-hash": true,
        "ethereumjs-util>ethereum-cryptography": true,
        "ethereumjs-util>rlp": true
      }
    },
    "ethereumjs-util>create-hash": {
      "packages": {
        "addons-linter>sha.js": true,
        "ethereumjs-util>create-hash>cipher-base": true,
        "ethereumjs-util>create-hash>md5.js": true,
        "ethereumjs-util>create-hash>ripemd160": true,
        "pumpify>inherits": true
      }
    },
    "ethereumjs-util>create-hash>cipher-base": {
      "packages": {
        "browserify>string_decoder": true,
        "koa>content-disposition>safe-buffer": true,
        "pumpify>inherits": true,
        "stream-browserify": true
      }
    },
    "ethereumjs-util>create-hash>md5.js": {
      "packages": {
        "ethereumjs-util>create-hash>md5.js>hash-base": true,
        "koa>content-disposition>safe-buffer": true,
        "pumpify>inherits": true
      }
    },
    "ethereumjs-util>create-hash>md5.js>hash-base": {
      "packages": {
        "ethereumjs-util>create-hash>md5.js>hash-base>readable-stream": true,
        "koa>content-disposition>safe-buffer": true,
        "pumpify>inherits": true
      }
    },
    "ethereumjs-util>create-hash>md5.js>hash-base>readable-stream": {
      "packages": {
        "browserify>browser-resolve": true,
        "browserify>buffer": true,
        "browserify>process": true,
        "browserify>string_decoder": true,
        "pumpify>inherits": true,
        "readable-stream>util-deprecate": true,
        "webpack>events": true
      }
    },
    "ethereumjs-util>create-hash>ripemd160": {
      "packages": {
        "browserify>buffer": true,
        "ethereumjs-util>create-hash>md5.js>hash-base": true,
        "pumpify>inherits": true
      }
    },
    "ethereumjs-util>ethereum-cryptography": {
      "packages": {
        "browserify>buffer": true,
        "ganache>keccak": true,
        "ganache>secp256k1": true,
        "mocha>serialize-javascript>randombytes": true
      }
    },
    "ethereumjs-util>ethereum-cryptography>browserify-aes": {
      "packages": {
        "browserify>buffer": true,
        "browserify>crypto-browserify>browserify-cipher>evp_bytestokey": true,
        "ethereumjs-util>create-hash>cipher-base": true,
        "ethereumjs-util>ethereum-cryptography>browserify-aes>buffer-xor": true,
        "koa>content-disposition>safe-buffer": true,
        "pumpify>inherits": true
      }
    },
    "ethereumjs-util>ethereum-cryptography>browserify-aes>buffer-xor": {
      "packages": {
        "browserify>buffer": true
      }
    },
    "ethereumjs-util>ethereum-cryptography>bs58check": {
      "packages": {
        "ethereumjs-util>create-hash": true,
        "ethereumjs-util>ethereum-cryptography>bs58check>bs58": true,
        "koa>content-disposition>safe-buffer": true
      }
    },
    "ethereumjs-util>ethereum-cryptography>bs58check>bs58": {
      "packages": {
        "@ensdomains/content-hash>multihashes>multibase>base-x": true
      }
    },
    "ethereumjs-util>ethereum-cryptography>hash.js": {
      "packages": {
        "@metamask/ppom-validator>elliptic>minimalistic-assert": true,
        "pumpify>inherits": true
      }
    },
    "ethereumjs-util>ethereum-cryptography>scrypt-js": {
      "globals": {
        "define": true,
        "setTimeout": true
      },
      "packages": {
        "browserify>timers-browserify": true
      }
    },
    "ethereumjs-util>rlp": {
      "packages": {
        "bn.js": true,
        "browserify>buffer": true
      }
    },
    "ethereumjs-wallet>randombytes": {
      "globals": {
        "crypto.getRandomValues": true
      }
    },
    "extension-port-stream": {
      "packages": {
        "browserify>buffer": true,
        "extension-port-stream>readable-stream": true
      }
    },
    "extension-port-stream>readable-stream": {
      "globals": {
        "AbortController": true,
        "AggregateError": true,
        "Blob": true
      },
      "packages": {
        "browserify>buffer": true,
        "browserify>process": true,
        "browserify>string_decoder": true,
        "extension-port-stream>readable-stream>abort-controller": true,
        "webpack>events": true
      }
    },
    "extension-port-stream>readable-stream>abort-controller": {
      "globals": {
        "AbortController": true
      }
    },
    "fast-json-patch": {
      "globals": {
        "addEventListener": true,
        "clearTimeout": true,
        "removeEventListener": true,
        "setTimeout": true
      }
    },
    "firebase": {
      "packages": {
        "firebase>@firebase/app": true,
        "firebase>@firebase/messaging": true
      }
    },
    "firebase>@firebase/app": {
      "globals": {
        "FinalizationRegistry": true,
        "console.warn": true
      },
      "packages": {
        "firebase>@firebase/app>@firebase/component": true,
        "firebase>@firebase/app>@firebase/logger": true,
        "firebase>@firebase/app>idb": true,
        "firebase>@firebase/util": true
      }
    },
    "firebase>@firebase/app>@firebase/component": {
      "packages": {
        "firebase>@firebase/util": true
      }
    },
    "firebase>@firebase/app>@firebase/logger": {
      "globals": {
        "console": true
      },
      "packages": {
        "@trezor/connect-web>tslib": true
      }
    },
    "firebase>@firebase/app>idb": {
      "globals": {
        "DOMException": true,
        "IDBCursor": true,
        "IDBDatabase": true,
        "IDBIndex": true,
        "IDBObjectStore": true,
        "IDBRequest": true,
        "IDBTransaction": true,
        "indexedDB.deleteDatabase": true,
        "indexedDB.open": true
      }
    },
    "firebase>@firebase/installations": {
      "globals": {
        "BroadcastChannel": true,
        "Headers": true,
        "btoa": true,
        "console.error": true,
        "crypto": true,
        "fetch": true,
        "msCrypto": true,
        "navigator.onLine": true,
        "setTimeout": true
      },
      "packages": {
        "firebase>@firebase/app": true,
        "firebase>@firebase/app>@firebase/component": true,
        "firebase>@firebase/app>idb": true,
        "firebase>@firebase/util": true
      }
    },
    "firebase>@firebase/messaging": {
      "globals": {
        "Headers": true,
        "Notification.maxActions": true,
        "Notification.permission": true,
        "Notification.requestPermission": true,
        "PushSubscription.prototype.hasOwnProperty": true,
        "ServiceWorkerRegistration": true,
        "URL": true,
        "addEventListener": true,
        "atob": true,
        "btoa": true,
        "clients.matchAll": true,
        "clients.openWindow": true,
        "console.warn": true,
        "document": true,
        "fetch": true,
        "indexedDB": true,
        "location.href": true,
        "location.origin": true,
        "navigator": true,
        "origin.replace": true,
        "registration.showNotification": true,
        "setTimeout": true
      },
      "packages": {
        "@trezor/connect-web>tslib": true,
        "firebase>@firebase/app": true,
        "firebase>@firebase/app>@firebase/component": true,
        "firebase>@firebase/app>idb": true,
        "firebase>@firebase/installations": true,
        "firebase>@firebase/util": true
      }
    },
    "firebase>@firebase/util": {
      "globals": {
        "atob": true,
        "browser": true,
        "btoa": true,
        "chrome": true,
        "console": true,
        "document": true,
        "indexedDB": true,
        "navigator": true,
        "process": true,
        "self": true,
        "setTimeout": true
      },
      "packages": {
        "browserify>process": true
      }
    },
    "fuse.js": {
      "globals": {
        "console": true,
        "define": true
      }
    },
    "ganache>abstract-level>buffer": {
      "globals": {
        "console": true
      },
      "packages": {
        "base64-js": true,
        "browserify>buffer>ieee754": true
      }
    },
    "ganache>keccak": {
      "packages": {
        "browserify>buffer": true,
        "ganache>keccak>readable-stream": true
      }
    },
    "ganache>keccak>readable-stream": {
      "packages": {
        "browserify>browser-resolve": true,
        "browserify>buffer": true,
        "browserify>process": true,
        "browserify>string_decoder": true,
        "pumpify>inherits": true,
        "readable-stream>util-deprecate": true,
        "webpack>events": true
      }
    },
    "ganache>secp256k1": {
      "packages": {
        "@metamask/ppom-validator>elliptic": true
      }
    },
    "gulp>vinyl-fs>object.assign": {
      "packages": {
        "@lavamoat/lavapack>json-stable-stringify>object-keys": true,
        "string.prototype.matchall>call-bind": true,
        "string.prototype.matchall>define-properties": true,
        "string.prototype.matchall>has-symbols": true
      }
    },
    "he": {
      "globals": {
        "define": true
      }
    },
    "json-rpc-engine": {
      "packages": {
        "eth-rpc-errors": true,
        "json-rpc-engine>@metamask/safe-event-emitter": true
      }
    },
    "json-rpc-engine>@metamask/safe-event-emitter": {
      "globals": {
        "setTimeout": true
      },
      "packages": {
        "webpack>events": true
      }
    },
    "json-rpc-middleware-stream": {
      "globals": {
        "console.warn": true,
        "setTimeout": true
      },
      "packages": {
        "@metamask/safe-event-emitter": true,
        "json-rpc-middleware-stream>readable-stream": true
      }
    },
    "json-rpc-middleware-stream>readable-stream": {
      "packages": {
        "browserify>browser-resolve": true,
        "browserify>buffer": true,
        "browserify>process": true,
        "browserify>string_decoder": true,
        "pumpify>inherits": true,
        "readable-stream>util-deprecate": true,
        "webpack>events": true
      }
    },
    "koa>content-disposition>safe-buffer": {
      "packages": {
        "browserify>buffer": true
      }
    },
    "koa>is-generator-function": {
      "packages": {
        "koa>is-generator-function>has-tostringtag": true
      }
    },
    "koa>is-generator-function>has-tostringtag": {
      "packages": {
        "string.prototype.matchall>has-symbols": true
      }
    },
    "localforage": {
      "globals": {
        "Blob": true,
        "BlobBuilder": true,
        "FileReader": true,
        "IDBKeyRange": true,
        "MSBlobBuilder": true,
        "MozBlobBuilder": true,
        "OIndexedDB": true,
        "WebKitBlobBuilder": true,
        "atob": true,
        "btoa": true,
        "console.error": true,
        "console.info": true,
        "console.warn": true,
        "define": true,
        "fetch": true,
        "indexedDB": true,
        "localStorage": true,
        "mozIndexedDB": true,
        "msIndexedDB": true,
        "navigator.platform": true,
        "navigator.userAgent": true,
        "openDatabase": true,
        "setTimeout": true,
        "webkitIndexedDB": true
      }
    },
    "lodash": {
      "globals": {
        "clearTimeout": true,
        "define": true,
        "setTimeout": true
      }
    },
    "loglevel": {
      "globals": {
        "console": true,
        "define": true,
        "document.cookie": true,
        "localStorage": true,
        "log": "write",
        "navigator": true
      }
    },
    "luxon": {
      "globals": {
        "Intl": true
      }
    },
    "mocha>serialize-javascript>randombytes": {
      "globals": {
        "crypto": true,
        "msCrypto": true
      },
      "packages": {
        "browserify>process": true,
        "koa>content-disposition>safe-buffer": true
      }
    },
    "nanoid": {
      "globals": {
        "crypto": true,
        "msCrypto": true,
        "navigator": true
      }
    },
    "nock>debug": {
      "globals": {
        "console": true,
        "document": true,
        "localStorage": true,
        "navigator": true,
        "process": true
      },
      "packages": {
        "browserify>process": true,
        "nock>debug>ms": true
      }
    },
    "node-fetch": {
      "globals": {
        "Headers": true,
        "Request": true,
        "Response": true,
        "fetch": true
      }
    },
    "obj-multiplex": {
      "globals": {
        "console.warn": true
      },
      "packages": {
        "end-of-stream": true,
        "pump>once": true,
        "readable-stream": true
      }
    },
    "promise-to-callback": {
      "packages": {
        "promise-to-callback>is-fn": true,
        "promise-to-callback>set-immediate-shim": true
      }
    },
    "promise-to-callback>set-immediate-shim": {
      "globals": {
        "setTimeout.apply": true
      },
      "packages": {
        "browserify>timers-browserify": true
      }
    },
    "prop-types": {
      "globals": {
        "console": true
      },
      "packages": {
        "prop-types>react-is": true,
        "react>object-assign": true
      }
    },
    "prop-types>react-is": {
      "globals": {
        "console": true
      }
    },
    "pump": {
      "packages": {
        "browserify>browser-resolve": true,
        "browserify>process": true,
        "end-of-stream": true,
        "pump>once": true
      }
    },
    "pump>once": {
      "packages": {
        "pump>once>wrappy": true
      }
    },
    "qrcode-generator": {
      "globals": {
        "define": true
      }
    },
    "qrcode.react": {
      "globals": {
        "Path2D": true,
        "devicePixelRatio": true
      },
      "packages": {
        "prop-types": true,
        "qrcode.react>qr.js": true,
        "react": true
      }
    },
    "react": {
      "globals": {
        "console": true
      },
      "packages": {
        "prop-types": true,
        "react>object-assign": true
      }
    },
    "react-beautiful-dnd": {
      "globals": {
        "Element.prototype": true,
        "__REDUX_DEVTOOLS_EXTENSION_COMPOSE__": true,
        "addEventListener": true,
        "cancelAnimationFrame": true,
        "clearTimeout": true,
        "console": true,
        "document": true,
        "getComputedStyle": true,
        "pageXOffset": true,
        "pageYOffset": true,
        "removeEventListener": true,
        "requestAnimationFrame": true,
        "scrollBy": true,
        "setTimeout": true
      },
      "packages": {
        "@babel/runtime": true,
        "react": true,
        "react-beautiful-dnd>css-box-model": true,
        "react-beautiful-dnd>memoize-one": true,
        "react-beautiful-dnd>raf-schd": true,
        "react-beautiful-dnd>use-memo-one": true,
        "react-dom": true,
        "react-redux": true,
        "redux": true
      }
    },
    "react-beautiful-dnd>css-box-model": {
      "globals": {
        "getComputedStyle": true,
        "pageXOffset": true,
        "pageYOffset": true
      },
      "packages": {
        "react-router-dom>tiny-invariant": true
      }
    },
    "react-beautiful-dnd>raf-schd": {
      "globals": {
        "cancelAnimationFrame": true,
        "requestAnimationFrame": true
      }
    },
    "react-beautiful-dnd>use-memo-one": {
      "packages": {
        "react": true
      }
    },
    "react-devtools": {
      "packages": {
        "react-devtools>react-devtools-core": true
      }
    },
    "react-devtools>react-devtools-core": {
      "globals": {
        "WebSocket": true,
        "setTimeout": true
      }
    },
    "react-dnd-html5-backend": {
      "globals": {
        "addEventListener": true,
        "clearTimeout": true,
        "removeEventListener": true
      }
    },
    "react-dom": {
      "globals": {
        "HTMLIFrameElement": true,
        "MSApp": true,
        "__REACT_DEVTOOLS_GLOBAL_HOOK__": true,
        "addEventListener": true,
        "clearTimeout": true,
        "clipboardData": true,
        "console": true,
        "dispatchEvent": true,
        "document": true,
        "event": "write",
        "jest": true,
        "location.protocol": true,
        "navigator.userAgent.indexOf": true,
        "performance": true,
        "removeEventListener": true,
        "self": true,
        "setTimeout": true,
        "top": true,
        "trustedTypes": true
      },
      "packages": {
        "prop-types": true,
        "react": true,
        "react-dom>scheduler": true,
        "react>object-assign": true
      }
    },
    "react-dom>scheduler": {
      "globals": {
        "MessageChannel": true,
        "cancelAnimationFrame": true,
        "clearTimeout": true,
        "console": true,
        "navigator": true,
        "performance": true,
        "requestAnimationFrame": true,
        "setTimeout": true
      }
    },
    "react-focus-lock": {
      "globals": {
        "addEventListener": true,
        "console.error": true,
        "console.warn": true,
        "document": true,
        "removeEventListener": true,
        "setTimeout": true
      },
      "packages": {
        "@babel/runtime": true,
        "prop-types": true,
        "react": true,
        "react-focus-lock>focus-lock": true,
        "react-focus-lock>react-clientside-effect": true,
        "react-focus-lock>use-callback-ref": true,
        "react-focus-lock>use-sidecar": true
      }
    },
    "react-focus-lock>focus-lock": {
      "globals": {
        "HTMLIFrameElement": true,
        "Node.DOCUMENT_FRAGMENT_NODE": true,
        "Node.DOCUMENT_NODE": true,
        "Node.DOCUMENT_POSITION_CONTAINED_BY": true,
        "Node.DOCUMENT_POSITION_CONTAINS": true,
        "Node.ELEMENT_NODE": true,
        "console.error": true,
        "console.warn": true,
        "document": true,
        "getComputedStyle": true,
        "setTimeout": true
      },
      "packages": {
        "@trezor/connect-web>tslib": true
      }
    },
    "react-focus-lock>react-clientside-effect": {
      "packages": {
        "@babel/runtime": true,
        "react": true
      }
    },
    "react-focus-lock>use-callback-ref": {
      "packages": {
        "react": true
      }
    },
    "react-focus-lock>use-sidecar": {
      "globals": {
        "console.error": true
      },
      "packages": {
        "@trezor/connect-web>tslib": true,
        "react": true,
        "react-focus-lock>use-sidecar>detect-node-es": true
      }
    },
    "react-idle-timer": {
      "globals": {
        "clearTimeout": true,
        "document": true,
        "setTimeout": true
      },
      "packages": {
        "prop-types": true,
        "react": true
      }
    },
    "react-inspector": {
      "globals": {
        "Node": true,
        "chromeDark": true,
        "chromeLight": true
      },
      "packages": {
        "react": true
      }
    },
    "react-markdown": {
      "globals": {
        "console.warn": true
      },
      "packages": {
        "prop-types": true,
        "react": true,
        "react-markdown>comma-separated-tokens": true,
        "react-markdown>property-information": true,
        "react-markdown>react-is": true,
        "react-markdown>remark-parse": true,
        "react-markdown>remark-rehype": true,
        "react-markdown>space-separated-tokens": true,
        "react-markdown>style-to-object": true,
        "react-markdown>unified": true,
        "react-markdown>unist-util-visit": true,
        "react-markdown>vfile": true
      }
    },
    "react-markdown>property-information": {
      "packages": {
        "watchify>xtend": true
      }
    },
    "react-markdown>react-is": {
      "globals": {
        "console": true
      }
    },
    "react-markdown>remark-parse": {
      "packages": {
        "react-markdown>remark-parse>mdast-util-from-markdown": true
      }
    },
    "react-markdown>remark-parse>mdast-util-from-markdown": {
      "packages": {
        "react-markdown>remark-parse>mdast-util-from-markdown>mdast-util-to-string": true,
        "react-markdown>remark-parse>mdast-util-from-markdown>micromark": true,
        "react-markdown>remark-parse>mdast-util-from-markdown>unist-util-stringify-position": true,
        "react-syntax-highlighter>refractor>parse-entities": true
      }
    },
    "react-markdown>remark-parse>mdast-util-from-markdown>micromark": {
      "packages": {
        "react-syntax-highlighter>refractor>parse-entities": true
      }
    },
    "react-markdown>remark-rehype": {
      "packages": {
        "react-markdown>remark-rehype>mdast-util-to-hast": true
      }
    },
    "react-markdown>remark-rehype>mdast-util-to-hast": {
      "globals": {
        "console.warn": true
      },
      "packages": {
        "@storybook/addon-docs>remark-external-links>mdast-util-definitions": true,
        "react-markdown>remark-rehype>mdast-util-to-hast>mdurl": true,
        "react-markdown>remark-rehype>mdast-util-to-hast>unist-builder": true,
        "react-markdown>remark-rehype>mdast-util-to-hast>unist-util-generated": true,
        "react-markdown>remark-rehype>mdast-util-to-hast>unist-util-position": true,
        "react-markdown>unist-util-visit": true
      }
    },
    "react-markdown>style-to-object": {
      "packages": {
        "react-markdown>style-to-object>inline-style-parser": true
      }
    },
    "react-markdown>unified": {
      "packages": {
        "mocha>yargs-unparser>is-plain-obj": true,
        "react-markdown>unified>bail": true,
        "react-markdown>unified>extend": true,
        "react-markdown>unified>is-buffer": true,
        "react-markdown>unified>trough": true,
        "react-markdown>vfile": true
      }
    },
    "react-markdown>unist-util-visit": {
      "packages": {
        "react-markdown>unist-util-visit>unist-util-visit-parents": true
      }
    },
    "react-markdown>unist-util-visit>unist-util-visit-parents": {
      "packages": {
        "react-markdown>unist-util-visit>unist-util-is": true
      }
    },
    "react-markdown>vfile": {
      "packages": {
        "browserify>path-browserify": true,
        "browserify>process": true,
        "react-markdown>vfile>is-buffer": true,
        "react-markdown>vfile>vfile-message": true,
        "vinyl>replace-ext": true
      }
    },
    "react-markdown>vfile>vfile-message": {
      "packages": {
        "react-markdown>vfile>unist-util-stringify-position": true
      }
    },
    "react-popper": {
      "globals": {
        "document": true
      },
      "packages": {
        "@popperjs/core": true,
        "react": true,
        "react-popper>react-fast-compare": true,
        "react-popper>warning": true
      }
    },
    "react-popper>react-fast-compare": {
      "globals": {
        "Element": true,
        "console.warn": true
      }
    },
    "react-popper>warning": {
      "globals": {
        "console": true
      }
    },
    "react-redux": {
      "globals": {
        "console": true,
        "document": true
      },
      "packages": {
        "@babel/runtime": true,
        "prop-types": true,
        "prop-types>react-is": true,
        "react": true,
        "react-dom": true,
        "react-redux>hoist-non-react-statics": true,
        "redux": true
      }
    },
    "react-redux>hoist-non-react-statics": {
      "packages": {
        "prop-types>react-is": true
      }
    },
    "react-responsive-carousel": {
      "globals": {
        "HTMLElement": true,
        "addEventListener": true,
        "clearTimeout": true,
        "console.warn": true,
        "document": true,
        "getComputedStyle": true,
        "removeEventListener": true,
        "setTimeout": true
      },
      "packages": {
        "classnames": true,
        "react": true,
        "react-dom": true,
        "react-responsive-carousel>react-easy-swipe": true
      }
    },
    "react-responsive-carousel>react-easy-swipe": {
      "globals": {
        "addEventListener": true,
        "define": true,
        "document.addEventListener": true,
        "document.removeEventListener": true
      },
      "packages": {
        "prop-types": true,
        "react": true
      }
    },
    "react-router-dom": {
      "packages": {
        "prop-types": true,
        "react": true,
        "react-router-dom>history": true,
        "react-router-dom>react-router": true,
        "react-router-dom>tiny-invariant": true,
        "react-router-dom>tiny-warning": true
      }
    },
    "react-router-dom>history": {
      "globals": {
        "addEventListener": true,
        "confirm": true,
        "document": true,
        "history": true,
        "location": true,
        "navigator.userAgent": true,
        "removeEventListener": true
      },
      "packages": {
        "react-router-dom>history>resolve-pathname": true,
        "react-router-dom>history>value-equal": true,
        "react-router-dom>tiny-invariant": true,
        "react-router-dom>tiny-warning": true
      }
    },
    "react-router-dom>react-router": {
      "packages": {
        "prop-types": true,
        "prop-types>react-is": true,
        "react": true,
        "react-redux>hoist-non-react-statics": true,
        "react-router-dom>react-router>history": true,
        "react-router-dom>react-router>mini-create-react-context": true,
        "react-router-dom>tiny-invariant": true,
        "react-router-dom>tiny-warning": true,
        "sinon>nise>path-to-regexp": true
      }
    },
    "react-router-dom>react-router>history": {
      "globals": {
        "addEventListener": true,
        "confirm": true,
        "document": true,
        "history": true,
        "location": true,
        "navigator.userAgent": true,
        "removeEventListener": true
      },
      "packages": {
        "react-router-dom>history>resolve-pathname": true,
        "react-router-dom>history>value-equal": true,
        "react-router-dom>tiny-invariant": true,
        "react-router-dom>tiny-warning": true
      }
    },
    "react-router-dom>react-router>mini-create-react-context": {
      "packages": {
        "@babel/runtime": true,
        "prop-types": true,
        "react": true,
        "react-router-dom>react-router>mini-create-react-context>gud": true,
        "react-router-dom>tiny-warning": true
      }
    },
    "react-router-dom>tiny-warning": {
      "globals": {
        "console": true
      }
    },
    "react-simple-file-input": {
      "globals": {
        "File": true,
        "FileReader": true,
        "console.warn": true
      },
      "packages": {
        "prop-types": true,
        "react": true
      }
    },
    "react-syntax-highlighter>refractor>parse-entities": {
      "globals": {
        "document.createElement": true
      }
    },
    "react-tippy": {
      "globals": {
        "Element": true,
        "MSStream": true,
        "MutationObserver": true,
        "addEventListener": true,
        "clearTimeout": true,
        "console.error": true,
        "console.warn": true,
        "define": true,
        "document": true,
        "getComputedStyle": true,
        "innerHeight": true,
        "innerWidth": true,
        "navigator.maxTouchPoints": true,
        "navigator.msMaxTouchPoints": true,
        "navigator.userAgent": true,
        "performance": true,
        "requestAnimationFrame": true,
        "setTimeout": true
      },
      "packages": {
        "react": true,
        "react-dom": true,
        "react-tippy>popper.js": true
      }
    },
    "react-tippy>popper.js": {
      "globals": {
        "MSInputMethodContext": true,
        "Node.DOCUMENT_POSITION_FOLLOWING": true,
        "cancelAnimationFrame": true,
        "console.warn": true,
        "define": true,
        "devicePixelRatio": true,
        "document": true,
        "getComputedStyle": true,
        "innerHeight": true,
        "innerWidth": true,
        "navigator.userAgent": true,
        "requestAnimationFrame": true,
        "setTimeout": true
      }
    },
    "react-toggle-button": {
      "globals": {
        "clearTimeout": true,
        "console.warn": true,
        "define": true,
        "performance": true,
        "setTimeout": true
      },
      "packages": {
        "react": true
      }
    },
    "readable-stream": {
      "packages": {
        "browserify>browser-resolve": true,
        "browserify>process": true,
        "browserify>timers-browserify": true,
        "pumpify>inherits": true,
        "readable-stream>core-util-is": true,
        "readable-stream>isarray": true,
        "readable-stream>process-nextick-args": true,
        "readable-stream>safe-buffer": true,
        "readable-stream>string_decoder": true,
        "readable-stream>util-deprecate": true,
        "webpack>events": true
      }
    },
    "readable-stream>core-util-is": {
      "packages": {
        "browserify>insert-module-globals>is-buffer": true
      }
    },
    "readable-stream>process-nextick-args": {
      "packages": {
        "browserify>process": true
      }
    },
    "readable-stream>safe-buffer": {
      "packages": {
        "browserify>buffer": true
      }
    },
    "readable-stream>string_decoder": {
      "packages": {
        "readable-stream>safe-buffer": true
      }
    },
    "readable-stream>util-deprecate": {
      "globals": {
        "console.trace": true,
        "console.warn": true,
        "localStorage": true
      }
    },
    "redux": {
      "globals": {
        "console": true
      },
      "packages": {
        "@babel/runtime": true
      }
    },
    "semver": {
      "globals": {
        "console.error": true
      },
      "packages": {
        "browserify>process": true
      }
    },
    "sinon>nise>path-to-regexp": {
      "packages": {
        "sinon>nise>path-to-regexp>isarray": true
      }
    },
    "stream-browserify": {
      "packages": {
        "pumpify>inherits": true,
        "stream-browserify>readable-stream": true,
        "webpack>events": true
      }
    },
    "stream-browserify>readable-stream": {
      "packages": {
        "browserify>browser-resolve": true,
        "browserify>buffer": true,
        "browserify>process": true,
        "browserify>string_decoder": true,
        "pumpify>inherits": true,
        "readable-stream>util-deprecate": true,
        "webpack>events": true
      }
    },
    "string.prototype.matchall>call-bind": {
      "packages": {
        "browserify>has>function-bind": true,
        "string.prototype.matchall>call-bind>es-errors": true,
        "string.prototype.matchall>call-bind>set-function-length": true,
        "string.prototype.matchall>get-intrinsic": true
      }
    },
    "string.prototype.matchall>call-bind>set-function-length": {
      "packages": {
        "string.prototype.matchall>call-bind>es-errors": true,
        "string.prototype.matchall>define-properties>define-data-property": true,
        "string.prototype.matchall>es-abstract>gopd": true,
        "string.prototype.matchall>es-abstract>has-property-descriptors": true,
        "string.prototype.matchall>get-intrinsic": true
      }
    },
    "string.prototype.matchall>define-properties": {
      "packages": {
        "@lavamoat/lavapack>json-stable-stringify>object-keys": true,
        "string.prototype.matchall>define-properties>define-data-property": true,
        "string.prototype.matchall>es-abstract>has-property-descriptors": true
      }
    },
    "string.prototype.matchall>define-properties>define-data-property": {
      "packages": {
        "string.prototype.matchall>call-bind>es-errors": true,
        "string.prototype.matchall>es-abstract>gopd": true,
        "string.prototype.matchall>es-abstract>has-property-descriptors": true,
        "string.prototype.matchall>get-intrinsic": true
      }
    },
    "string.prototype.matchall>es-abstract>array-buffer-byte-length": {
      "packages": {
        "string.prototype.matchall>call-bind": true,
        "string.prototype.matchall>es-abstract>is-array-buffer": true
      }
    },
    "string.prototype.matchall>es-abstract>es-to-primitive>is-symbol": {
      "packages": {
        "string.prototype.matchall>has-symbols": true
      }
    },
    "string.prototype.matchall>es-abstract>gopd": {
      "packages": {
        "string.prototype.matchall>get-intrinsic": true
      }
    },
    "string.prototype.matchall>es-abstract>has-property-descriptors": {
      "packages": {
        "string.prototype.matchall>get-intrinsic": true
      }
    },
    "string.prototype.matchall>es-abstract>is-array-buffer": {
      "packages": {
        "browserify>util>is-typed-array": true,
        "string.prototype.matchall>call-bind": true,
        "string.prototype.matchall>get-intrinsic": true
      }
    },
    "string.prototype.matchall>es-abstract>is-callable": {
      "globals": {
        "document": true
      }
    },
    "string.prototype.matchall>es-abstract>is-regex": {
      "packages": {
        "koa>is-generator-function>has-tostringtag": true,
        "string.prototype.matchall>call-bind": true
      }
    },
    "string.prototype.matchall>es-abstract>is-shared-array-buffer": {
      "packages": {
        "string.prototype.matchall>call-bind": true
      }
    },
    "string.prototype.matchall>es-abstract>object-inspect": {
      "globals": {
        "HTMLElement": true,
        "WeakRef": true
      },
      "packages": {
        "browserify>browser-resolve": true
      }
    },
    "string.prototype.matchall>get-intrinsic": {
      "globals": {
        "AggregateError": true,
        "FinalizationRegistry": true,
        "WeakRef": true
      },
      "packages": {
        "browserify>has>function-bind": true,
        "depcheck>is-core-module>hasown": true,
        "string.prototype.matchall>call-bind>es-errors": true,
        "string.prototype.matchall>es-abstract>has-proto": true,
        "string.prototype.matchall>has-symbols": true
      }
    },
    "string.prototype.matchall>internal-slot": {
      "packages": {
        "depcheck>is-core-module>hasown": true,
        "string.prototype.matchall>get-intrinsic": true,
        "string.prototype.matchall>side-channel": true
      }
    },
    "string.prototype.matchall>regexp.prototype.flags": {
      "packages": {
        "string.prototype.matchall>call-bind": true,
        "string.prototype.matchall>define-properties": true,
        "string.prototype.matchall>regexp.prototype.flags>set-function-name": true
      }
    },
    "string.prototype.matchall>regexp.prototype.flags>set-function-name": {
      "packages": {
        "string.prototype.matchall>define-properties>define-data-property": true,
        "string.prototype.matchall>es-abstract>function.prototype.name>functions-have-names": true,
        "string.prototype.matchall>es-abstract>has-property-descriptors": true
      }
    },
    "string.prototype.matchall>side-channel": {
      "packages": {
        "string.prototype.matchall>call-bind": true,
        "string.prototype.matchall>es-abstract>object-inspect": true,
        "string.prototype.matchall>get-intrinsic": true
      }
    },
    "superstruct": {
      "globals": {
        "console.warn": true,
        "define": true
      }
    },
    "terser>source-map-support>buffer-from": {
      "packages": {
        "browserify>buffer": true
      }
    },
    "uuid": {
      "globals": {
        "crypto": true,
        "msCrypto": true
      }
    },
    "vinyl>replace-ext": {
      "packages": {
        "browserify>path-browserify": true
      }
    },
    "web3": {
      "globals": {
        "XMLHttpRequest": true
      }
    },
    "web3-stream-provider": {
      "globals": {
        "setTimeout": true
      },
      "packages": {
        "browserify>util": true,
        "web3-stream-provider>readable-stream": true,
        "web3-stream-provider>uuid": true
      }
    },
    "web3-stream-provider>readable-stream": {
      "packages": {
        "browserify>browser-resolve": true,
        "browserify>buffer": true,
        "browserify>process": true,
        "browserify>string_decoder": true,
        "pumpify>inherits": true,
        "readable-stream>util-deprecate": true,
        "webpack>events": true
      }
    },
    "web3-stream-provider>uuid": {
      "globals": {
        "crypto": true
      }
    },
    "webextension-polyfill": {
      "globals": {
        "browser": true,
        "chrome": true,
        "console.error": true,
        "console.warn": true,
        "define": true
      }
    },
    "webpack>events": {
      "globals": {
        "console": true
      }
    }
  }
}<|MERGE_RESOLUTION|>--- conflicted
+++ resolved
@@ -737,7 +737,6 @@
     "@metamask/address-book-controller": {
       "packages": {
         "@metamask/address-book-controller>@metamask/base-controller": true,
-<<<<<<< HEAD
         "@metamask/address-book-controller>@metamask/controller-utils": true
       }
     },
@@ -747,9 +746,6 @@
       },
       "packages": {
         "immer": true
-=======
-        "@metamask/controller-utils": true
->>>>>>> 4cb28a33
       }
     },
     "@metamask/address-book-controller>@metamask/base-controller": {
@@ -808,11 +804,8 @@
         "@ethersproject/providers": true,
         "@metamask/abi-utils": true,
         "@metamask/assets-controllers>@metamask/base-controller": true,
-<<<<<<< HEAD
         "@metamask/assets-controllers>@metamask/controller-utils": true,
         "@metamask/assets-controllers>@metamask/metamask-eth-abis": true,
-=======
->>>>>>> 4cb28a33
         "@metamask/assets-controllers>@metamask/polling-controller": true,
         "@metamask/assets-controllers>cockatiel": true,
         "@metamask/assets-controllers>multiformats": true,
@@ -831,7 +824,6 @@
       }
     },
     "@metamask/assets-controllers>@metamask/base-controller": {
-<<<<<<< HEAD
       "globals": {
         "setTimeout": true
       },
@@ -840,8 +832,6 @@
       }
     },
     "@metamask/assets-controllers>@metamask/controller-utils": {
-=======
->>>>>>> 4cb28a33
       "globals": {
         "setTimeout": true
       },
@@ -856,11 +846,7 @@
         "setTimeout": true
       },
       "packages": {
-<<<<<<< HEAD
         "@metamask/assets-controllers>@metamask/base-controller": true,
-=======
-        "@metamask/assets-controllers>@metamask/polling-controller>@metamask/base-controller": true,
->>>>>>> 4cb28a33
         "@metamask/snaps-utils>fast-json-stable-stringify": true,
         "uuid": true
       }
@@ -973,19 +959,13 @@
     "@metamask/ens-controller": {
       "packages": {
         "@ethersproject/providers": true,
-<<<<<<< HEAD
         "@metamask/ens-controller>@metamask/base-controller": true,
         "@metamask/ens-controller>@metamask/controller-utils": true,
-=======
-        "@metamask/controller-utils": true,
-        "@metamask/ens-controller>@metamask/base-controller": true,
->>>>>>> 4cb28a33
         "@metamask/utils": true,
         "punycode": true
       }
     },
     "@metamask/ens-controller>@metamask/base-controller": {
-<<<<<<< HEAD
       "globals": {
         "setTimeout": true
       },
@@ -994,8 +974,6 @@
       }
     },
     "@metamask/ens-controller>@metamask/controller-utils": {
-=======
->>>>>>> 4cb28a33
       "globals": {
         "setTimeout": true
       },
@@ -1425,7 +1403,6 @@
         "uuid": true
       }
     },
-<<<<<<< HEAD
     "@metamask/gas-fee-controller>@metamask/polling-controller": {
       "globals": {
         "clearTimeout": true,
@@ -1438,8 +1415,6 @@
         "uuid": true
       }
     },
-=======
->>>>>>> 4cb28a33
     "@metamask/jazzicon": {
       "globals": {
         "document.createElement": true,
@@ -1781,11 +1756,7 @@
       "packages": {
         "@metamask/base-controller": true,
         "@metamask/controller-utils": true,
-<<<<<<< HEAD
         "@metamask/permission-controller>@metamask/json-rpc-engine": true,
-=======
-        "@metamask/permission-controller>@metamask/base-controller": true,
->>>>>>> 4cb28a33
         "@metamask/permission-controller>nanoid": true,
         "@metamask/providers>@metamask/rpc-errors": true,
         "@metamask/snaps-controllers>@metamask/json-rpc-engine": true,
@@ -1794,20 +1765,11 @@
         "immer": true
       }
     },
-<<<<<<< HEAD
     "@metamask/permission-controller>@metamask/json-rpc-engine": {
       "packages": {
         "@metamask/providers>@metamask/rpc-errors": true,
         "@metamask/safe-event-emitter": true,
         "@metamask/utils": true
-=======
-    "@metamask/permission-controller>@metamask/base-controller": {
-      "globals": {
-        "setTimeout": true
-      },
-      "packages": {
-        "immer": true
->>>>>>> 4cb28a33
       }
     },
     "@metamask/permission-controller>nanoid": {
@@ -1834,19 +1796,13 @@
         "fetch": true
       },
       "packages": {
-<<<<<<< HEAD
         "@metamask/phishing-controller>@metamask/base-controller": true,
         "@metamask/phishing-controller>@metamask/controller-utils": true,
-=======
-        "@metamask/controller-utils": true,
-        "@metamask/phishing-controller>@metamask/base-controller": true,
->>>>>>> 4cb28a33
         "@metamask/phishing-warning>eth-phishing-detect": true,
         "punycode": true
       }
     },
     "@metamask/phishing-controller>@metamask/base-controller": {
-<<<<<<< HEAD
       "globals": {
         "setTimeout": true
       },
@@ -1855,8 +1811,6 @@
       }
     },
     "@metamask/phishing-controller>@metamask/controller-utils": {
-=======
->>>>>>> 4cb28a33
       "globals": {
         "setTimeout": true
       },
@@ -2005,30 +1959,17 @@
       "packages": {
         "@metamask/base-controller": true,
         "@metamask/providers>@metamask/rpc-errors": true,
-<<<<<<< HEAD
         "@metamask/queued-request-controller>@metamask/json-rpc-engine": true,
-=======
-        "@metamask/queued-request-controller>@metamask/base-controller": true,
->>>>>>> 4cb28a33
         "@metamask/selected-network-controller": true,
         "@metamask/snaps-controllers>@metamask/json-rpc-engine": true,
         "@metamask/utils": true
       }
     },
-<<<<<<< HEAD
     "@metamask/queued-request-controller>@metamask/json-rpc-engine": {
       "packages": {
         "@metamask/providers>@metamask/rpc-errors": true,
         "@metamask/safe-event-emitter": true,
         "@metamask/utils": true
-=======
-    "@metamask/queued-request-controller>@metamask/base-controller": {
-      "globals": {
-        "setTimeout": true
-      },
-      "packages": {
-        "immer": true
->>>>>>> 4cb28a33
       }
     },
     "@metamask/rate-limit-controller": {
@@ -2093,26 +2034,16 @@
         "console.info": true
       },
       "packages": {
-<<<<<<< HEAD
-=======
-        "@metamask/controller-utils": true,
->>>>>>> 4cb28a33
         "@metamask/logging-controller": true,
         "@metamask/providers>@metamask/rpc-errors": true,
         "@metamask/signature-controller>@metamask/base-controller": true,
-<<<<<<< HEAD
         "@metamask/signature-controller>@metamask/controller-utils": true,
-=======
-        "@metamask/signature-controller>@metamask/message-manager": true,
-        "@metamask/utils": true,
->>>>>>> 4cb28a33
         "browserify>buffer": true,
         "lodash": true,
         "webpack>events": true
       }
     },
     "@metamask/signature-controller>@metamask/base-controller": {
-<<<<<<< HEAD
       "globals": {
         "setTimeout": true
       },
@@ -2121,8 +2052,6 @@
       }
     },
     "@metamask/signature-controller>@metamask/controller-utils": {
-=======
->>>>>>> 4cb28a33
       "globals": {
         "setTimeout": true
       },
@@ -2207,7 +2136,6 @@
       }
     },
     "@metamask/smart-transactions-controller>@metamask/base-controller": {
-<<<<<<< HEAD
       "globals": {
         "setTimeout": true
       },
@@ -2216,8 +2144,6 @@
       }
     },
     "@metamask/smart-transactions-controller>@metamask/controller-utils": {
-=======
->>>>>>> 4cb28a33
       "globals": {
         "setTimeout": true
       },
@@ -2230,7 +2156,6 @@
         "crypto.getRandomValues": true
       }
     },
-<<<<<<< HEAD
     "@metamask/smart-transactions-controller>@metamask/polling-controller": {
       "globals": {
         "clearTimeout": true,
@@ -2243,8 +2168,6 @@
         "uuid": true
       }
     },
-=======
->>>>>>> 4cb28a33
     "@metamask/smart-transactions-controller>@metamask/transaction-controller": {
       "globals": {
         "clearTimeout": true,
@@ -2703,11 +2626,7 @@
         "fetch": true
       },
       "packages": {
-<<<<<<< HEAD
         "@metamask/base-controller": true,
-=======
-        "@metamask/assets-controllers>@metamask/polling-controller": true,
->>>>>>> 4cb28a33
         "@metamask/controller-utils": true,
         "@metamask/eth-query": true,
         "@metamask/gas-fee-controller": true,
