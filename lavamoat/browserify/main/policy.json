--- conflicted
+++ resolved
@@ -5482,16 +5482,7 @@
     },
     "crypto-browserify>browserify-sign>readable-stream>safe-buffer": {
       "packages": {
-<<<<<<< HEAD
-        "react-markdown>unified>bail": true,
-        "react-markdown>unified>extend": true,
-        "react-markdown>unified>is-buffer": true,
-        "react-markdown>unified>is-plain-obj": true,
-        "react-markdown>unified>trough": true,
-        "react-markdown>vfile": true
-=======
         "browserify>buffer": true
->>>>>>> aecfea97
       }
     },
     "crypto-browserify>browserify-sign>readable-stream>string_decoder>safe-buffer": {
