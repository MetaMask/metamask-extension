{
  "resources": {
    "@babel/runtime": {
      "globals": {
        "regeneratorRuntime": "write"
      }
    },
    "eth-lattice-keyring>@ethereumjs/tx>@chainsafe/ssz>@chainsafe/persistent-merkle-tree": {
      "globals": {
        "WeakRef": true
      },
      "packages": {
        "browserify": true
      }
    },
    "eth-lattice-keyring>@ethereumjs/tx>@chainsafe/ssz": {
      "packages": {
        "eth-lattice-keyring>@ethereumjs/tx>@chainsafe/ssz>@chainsafe/persistent-merkle-tree": true,
        "browserify": true,
        "browserify>buffer": true,
        "eth-lattice-keyring>@ethereumjs/tx>@chainsafe/ssz>case": true
      }
    },
    "@metamask/notification-services-controller>@contentful/rich-text-html-renderer": {
      "globals": {
        "SuppressedError": true
      }
    },
    "@ensdomains/content-hash": {
      "globals": {
        "console.warn": true
      },
      "packages": {
        "browserify>buffer": true,
        "@ensdomains/content-hash>cids": true,
        "@ensdomains/content-hash>js-base64": true,
        "@ensdomains/content-hash>multicodec": true,
        "@ensdomains/content-hash>multihashes": true
      }
    },
    "@ethereumjs/tx>@ethereumjs/common": {
      "packages": {
        "@ethereumjs/tx>@ethereumjs/util": true,
        "browserify>buffer": true,
        "@ethereumjs/tx>@ethereumjs/common>crc-32": true,
        "webpack>events": true
      }
    },
    "@metamask/smart-transactions-controller>@ethereumjs/tx>@ethereumjs/common": {
      "packages": {
        "@metamask/smart-transactions-controller>@ethereumjs/util": true,
        "webpack>events": true
      }
    },
    "eth-lattice-keyring>gridplus-sdk>@ethereumjs/tx>@ethereumjs/common": {
      "packages": {
        "@ethereumjs/tx>@ethereumjs/util": true,
        "browserify>buffer": true,
        "@ethereumjs/tx>@ethereumjs/common>crc-32": true,
        "webpack>events": true
      }
    },
    "eth-lattice-keyring>gridplus-sdk>@ethereumjs/common": {
      "packages": {
        "@ethereumjs/tx>@ethereumjs/util": true,
        "browserify>buffer": true,
        "@ethereumjs/tx>@ethereumjs/common>crc-32": true,
        "webpack>events": true
      }
    },
    "@ethereumjs/tx>@ethereumjs/rlp": {
      "globals": {
        "TextEncoder": true
      }
    },
    "@metamask/smart-transactions-controller>@ethereumjs/tx>@ethereumjs/rlp": {
      "globals": {
        "TextEncoder": true
      }
    },
    "@metamask/eth-ledger-bridge-keyring>@ethereumjs/rlp": {
      "globals": {
        "TextEncoder": true
      }
    },
    "@ethereumjs/tx": {
      "packages": {
        "@ethereumjs/tx>@ethereumjs/common": true,
        "@ethereumjs/tx>@ethereumjs/rlp": true,
        "@ethereumjs/tx>@ethereumjs/util": true,
        "browserify>buffer": true,
        "@ethereumjs/tx>ethereum-cryptography": true,
        "browserify>insert-module-globals>is-buffer": true
      }
    },
    "@metamask/smart-transactions-controller>@ethereumjs/tx": {
      "packages": {
        "@metamask/smart-transactions-controller>@ethereumjs/tx>@ethereumjs/common": true,
        "@metamask/smart-transactions-controller>@ethereumjs/tx>@ethereumjs/rlp": true,
        "@metamask/smart-transactions-controller>@ethereumjs/util": true,
        "@ethereumjs/tx>ethereum-cryptography": true
      }
    },
    "eth-lattice-keyring>@ethereumjs/tx": {
      "packages": {
        "eth-lattice-keyring>@ethereumjs/tx>@chainsafe/ssz": true,
        "@ethereumjs/tx>@ethereumjs/common": true,
        "@ethereumjs/tx>@ethereumjs/rlp": true,
        "@ethereumjs/tx>@ethereumjs/util": true,
        "@ethersproject/providers": true,
        "browserify>buffer": true,
        "eth-lattice-keyring>@ethereumjs/tx>ethereum-cryptography": true,
        "browserify>insert-module-globals>is-buffer": true
      }
    },
    "eth-lattice-keyring>gridplus-sdk>@ethereumjs/tx": {
      "packages": {
        "eth-lattice-keyring>@ethereumjs/tx>@chainsafe/ssz": true,
        "eth-lattice-keyring>gridplus-sdk>@ethereumjs/tx>@ethereumjs/common": true,
        "@ethereumjs/tx>@ethereumjs/rlp": true,
        "@ethereumjs/tx>@ethereumjs/util": true,
        "@ethersproject/providers": true,
        "browserify>buffer": true,
        "eth-lattice-keyring>gridplus-sdk>@ethereumjs/tx>ethereum-cryptography": true,
        "browserify>insert-module-globals>is-buffer": true
      }
    },
    "@ethereumjs/tx>@ethereumjs/util": {
      "globals": {
        "console.warn": true
      },
      "packages": {
        "@ethereumjs/tx>@ethereumjs/rlp": true,
        "browserify>buffer": true,
        "@ethereumjs/tx>ethereum-cryptography": true,
        "webpack>events": true,
        "browserify>insert-module-globals>is-buffer": true,
        "@ethereumjs/tx>@ethereumjs/util>micro-ftch": true
      }
    },
    "@metamask/smart-transactions-controller>@ethereumjs/util": {
      "globals": {
        "console.warn": true,
        "fetch": true
      },
      "packages": {
        "@metamask/smart-transactions-controller>@ethereumjs/tx>@ethereumjs/rlp": true,
        "@ethereumjs/tx>ethereum-cryptography": true,
        "webpack>events": true
      }
    },
    "@ethersproject/abi": {
      "globals": {
        "console.log": true
      },
      "packages": {
        "ethers>@ethersproject/address": true,
        "@ethersproject/bignumber": true,
        "@ethersproject/bytes": true,
        "ethers>@ethersproject/constants": true,
        "@ethersproject/hash": true,
        "ethers>@ethersproject/keccak256": true,
        "ethers>@ethersproject/logger": true,
        "ethers>@ethersproject/properties": true,
        "ethers>@ethersproject/strings": true
      }
    },
    "ethers>@ethersproject/abstract-provider": {
      "packages": {
        "@ethersproject/bignumber": true,
        "@ethersproject/bytes": true,
        "ethers>@ethersproject/logger": true,
        "ethers>@ethersproject/properties": true
      }
    },
    "ethers>@ethersproject/abstract-signer": {
      "packages": {
        "ethers>@ethersproject/logger": true,
        "ethers>@ethersproject/properties": true
      }
    },
    "ethers>@ethersproject/address": {
      "packages": {
        "@ethersproject/bignumber": true,
        "@ethersproject/bytes": true,
        "ethers>@ethersproject/keccak256": true,
        "ethers>@ethersproject/logger": true,
        "ethers>@ethersproject/rlp": true
      }
    },
    "ethers>@ethersproject/base64": {
      "globals": {
        "atob": true,
        "btoa": true
      },
      "packages": {
        "@ethersproject/bytes": true
      }
    },
    "ethers>@ethersproject/basex": {
      "packages": {
        "@ethersproject/bytes": true,
        "ethers>@ethersproject/properties": true
      }
    },
    "@ethersproject/bignumber": {
      "packages": {
        "@ethersproject/bytes": true,
        "ethers>@ethersproject/logger": true,
        "bn.js": true
      }
    },
    "@ethersproject/bytes": {
      "packages": {
        "ethers>@ethersproject/logger": true
      }
    },
    "ethers>@ethersproject/constants": {
      "packages": {
        "@ethersproject/bignumber": true
      }
    },
    "@ethersproject/contracts": {
      "globals": {
        "setTimeout": true
      },
      "packages": {
        "@ethersproject/abi": true,
        "ethers>@ethersproject/abstract-provider": true,
        "ethers>@ethersproject/abstract-signer": true,
        "ethers>@ethersproject/address": true,
        "@ethersproject/bignumber": true,
        "@ethersproject/bytes": true,
        "ethers>@ethersproject/logger": true,
        "ethers>@ethersproject/properties": true,
        "ethers>@ethersproject/transactions": true
      }
    },
    "@ethersproject/hash": {
      "packages": {
        "ethers>@ethersproject/address": true,
        "ethers>@ethersproject/base64": true,
        "@ethersproject/bignumber": true,
        "@ethersproject/bytes": true,
        "ethers>@ethersproject/keccak256": true,
        "ethers>@ethersproject/logger": true,
        "ethers>@ethersproject/properties": true,
        "ethers>@ethersproject/strings": true
      }
    },
    "@ethersproject/hdnode": {
      "packages": {
        "ethers>@ethersproject/basex": true,
        "@ethersproject/bignumber": true,
        "@ethersproject/bytes": true,
        "ethers>@ethersproject/logger": true,
        "ethers>@ethersproject/pbkdf2": true,
        "ethers>@ethersproject/properties": true,
        "ethers>@ethersproject/sha2": true,
        "ethers>@ethersproject/signing-key": true,
        "ethers>@ethersproject/strings": true,
        "ethers>@ethersproject/transactions": true,
        "ethers>@ethersproject/wordlists": true
      }
    },
    "ethers>@ethersproject/json-wallets": {
      "packages": {
        "ethers>@ethersproject/address": true,
        "@ethersproject/bytes": true,
        "@ethersproject/hdnode": true,
        "ethers>@ethersproject/keccak256": true,
        "ethers>@ethersproject/logger": true,
        "ethers>@ethersproject/pbkdf2": true,
        "ethers>@ethersproject/properties": true,
        "ethers>@ethersproject/random": true,
        "ethers>@ethersproject/strings": true,
        "ethers>@ethersproject/transactions": true,
        "ethers>@ethersproject/json-wallets>aes-js": true,
        "ethers>@ethersproject/json-wallets>scrypt-js": true
      }
    },
    "ethers>@ethersproject/keccak256": {
      "packages": {
        "@ethersproject/bytes": true,
        "eth-ens-namehash>js-sha3": true
      }
    },
    "ethers>@ethersproject/logger": {
      "globals": {
        "console": true
      }
    },
    "ethers>@ethersproject/providers>@ethersproject/networks": {
      "packages": {
        "ethers>@ethersproject/logger": true
      }
    },
    "@metamask/test-bundler>@ethersproject/networks": {
      "packages": {
        "ethers>@ethersproject/logger": true
      }
    },
    "ethers>@ethersproject/pbkdf2": {
      "packages": {
        "@ethersproject/bytes": true,
        "ethers>@ethersproject/sha2": true
      }
    },
    "ethers>@ethersproject/properties": {
      "packages": {
        "ethers>@ethersproject/logger": true
      }
    },
    "@ethersproject/providers": {
      "globals": {
        "WebSocket": true,
        "clearInterval": true,
        "clearTimeout": true,
        "console.log": true,
        "console.warn": true,
        "setInterval": true,
        "setTimeout": true
      },
      "packages": {
        "ethers>@ethersproject/abstract-provider": true,
        "ethers>@ethersproject/abstract-signer": true,
        "ethers>@ethersproject/address": true,
        "ethers>@ethersproject/base64": true,
        "ethers>@ethersproject/basex": true,
        "@ethersproject/bignumber": true,
        "@ethersproject/bytes": true,
        "ethers>@ethersproject/constants": true,
        "@ethersproject/hash": true,
        "ethers>@ethersproject/logger": true,
        "@metamask/test-bundler>@ethersproject/networks": true,
        "ethers>@ethersproject/properties": true,
        "ethers>@ethersproject/random": true,
        "ethers>@ethersproject/sha2": true,
        "ethers>@ethersproject/strings": true,
        "ethers>@ethersproject/transactions": true,
        "@ethersproject/providers>@ethersproject/web": true,
        "@ethersproject/providers>bech32": true
      }
    },
    "ethers>@ethersproject/providers": {
      "globals": {
        "WebSocket": true,
        "clearInterval": true,
        "clearTimeout": true,
        "console.log": true,
        "console.warn": true,
        "setInterval": true,
        "setTimeout": true
      },
      "packages": {
        "ethers>@ethersproject/abstract-provider": true,
        "ethers>@ethersproject/abstract-signer": true,
        "ethers>@ethersproject/address": true,
        "ethers>@ethersproject/base64": true,
        "ethers>@ethersproject/basex": true,
        "@ethersproject/bignumber": true,
        "@ethersproject/bytes": true,
        "ethers>@ethersproject/constants": true,
        "@ethersproject/hash": true,
        "ethers>@ethersproject/logger": true,
        "ethers>@ethersproject/providers>@ethersproject/networks": true,
        "ethers>@ethersproject/properties": true,
        "ethers>@ethersproject/random": true,
        "ethers>@ethersproject/sha2": true,
        "ethers>@ethersproject/strings": true,
        "ethers>@ethersproject/transactions": true,
        "ethers>@ethersproject/providers>@ethersproject/web": true,
        "ethers>@ethersproject/providers>bech32": true
      }
    },
    "@ethersproject/providers>@ethersproject/random": {
      "globals": {
        "crypto.getRandomValues": true
      }
    },
    "ethers>@ethersproject/random": {
      "packages": {
        "@ethersproject/bytes": true,
        "ethers>@ethersproject/logger": true
      }
    },
    "ethers>@ethersproject/rlp": {
      "packages": {
        "@ethersproject/bytes": true,
        "ethers>@ethersproject/logger": true
      }
    },
    "ethers>@ethersproject/sha2": {
      "packages": {
        "@ethersproject/bytes": true,
        "ethers>@ethersproject/logger": true,
        "ethers>@ethersproject/sha2>hash.js": true
      }
    },
    "ethers>@ethersproject/signing-key": {
      "packages": {
        "@ethersproject/bytes": true,
        "ethers>@ethersproject/logger": true,
        "ethers>@ethersproject/properties": true,
        "ethers>@ethersproject/signing-key>elliptic": true
      }
    },
    "ethers>@ethersproject/solidity": {
      "packages": {
        "@ethersproject/bignumber": true,
        "@ethersproject/bytes": true,
        "ethers>@ethersproject/keccak256": true,
        "ethers>@ethersproject/logger": true,
        "ethers>@ethersproject/sha2": true,
        "ethers>@ethersproject/strings": true
      }
    },
    "ethers>@ethersproject/strings": {
      "packages": {
        "@ethersproject/bytes": true,
        "ethers>@ethersproject/constants": true,
        "ethers>@ethersproject/logger": true
      }
    },
    "ethers>@ethersproject/transactions": {
      "packages": {
        "ethers>@ethersproject/address": true,
        "@ethersproject/bignumber": true,
        "@ethersproject/bytes": true,
        "ethers>@ethersproject/constants": true,
        "ethers>@ethersproject/keccak256": true,
        "ethers>@ethersproject/logger": true,
        "ethers>@ethersproject/properties": true,
        "ethers>@ethersproject/rlp": true,
        "ethers>@ethersproject/signing-key": true
      }
    },
    "ethers>@ethersproject/units": {
      "packages": {
        "@ethersproject/bignumber": true,
        "ethers>@ethersproject/logger": true
      }
    },
    "@ethersproject/wallet": {
      "packages": {
        "ethers>@ethersproject/abstract-provider": true,
        "ethers>@ethersproject/abstract-signer": true,
        "ethers>@ethersproject/address": true,
        "@ethersproject/bytes": true,
        "@ethersproject/hash": true,
        "@ethersproject/hdnode": true,
        "ethers>@ethersproject/json-wallets": true,
        "ethers>@ethersproject/keccak256": true,
        "ethers>@ethersproject/logger": true,
        "ethers>@ethersproject/properties": true,
        "ethers>@ethersproject/random": true,
        "ethers>@ethersproject/signing-key": true,
        "ethers>@ethersproject/transactions": true
      }
    },
    "@ethersproject/providers>@ethersproject/web": {
      "globals": {
        "clearTimeout": true,
        "fetch": true,
        "setTimeout": true
      },
      "packages": {
        "ethers>@ethersproject/base64": true,
        "@ethersproject/bytes": true,
        "ethers>@ethersproject/logger": true,
        "ethers>@ethersproject/properties": true,
        "ethers>@ethersproject/strings": true
      }
    },
    "ethers>@ethersproject/providers>@ethersproject/web": {
      "globals": {
        "clearTimeout": true,
        "fetch": true,
        "setTimeout": true
      },
      "packages": {
        "ethers>@ethersproject/base64": true,
        "@ethersproject/bytes": true,
        "ethers>@ethersproject/logger": true,
        "ethers>@ethersproject/properties": true,
        "ethers>@ethersproject/strings": true
      }
    },
    "ethers>@ethersproject/web": {
      "globals": {
        "clearTimeout": true,
        "fetch": true,
        "setTimeout": true
      },
      "packages": {
        "ethers>@ethersproject/base64": true,
        "@ethersproject/bytes": true,
        "ethers>@ethersproject/logger": true,
        "ethers>@ethersproject/properties": true,
        "ethers>@ethersproject/strings": true
      }
    },
    "ethers>@ethersproject/wordlists": {
      "packages": {
        "@ethersproject/bytes": true,
        "@ethersproject/hash": true,
        "ethers>@ethersproject/logger": true,
        "ethers>@ethersproject/properties": true,
        "ethers>@ethersproject/strings": true
      }
    },
    "@metamask/notification-services-controller>firebase>@firebase/app": {
      "globals": {
        "FinalizationRegistry": true,
        "console.warn": true
      },
      "packages": {
        "@metamask/notification-services-controller>firebase>@firebase/app>@firebase/component": true,
        "@metamask/notification-services-controller>firebase>@firebase/app>@firebase/logger": true,
        "@metamask/notification-services-controller>firebase>@firebase/util": true,
        "@metamask/notification-services-controller>firebase>@firebase/app>idb": true
      }
    },
    "@metamask/notification-services-controller>firebase>@firebase/app>@firebase/component": {
      "packages": {
        "@metamask/notification-services-controller>firebase>@firebase/util": true
      }
    },
    "@metamask/notification-services-controller>firebase>@firebase/installations": {
      "globals": {
        "BroadcastChannel": true,
        "Headers": true,
        "btoa": true,
        "console.error": true,
        "crypto": true,
        "fetch": true,
        "msCrypto": true,
        "navigator.onLine": true,
        "setTimeout": true
      },
      "packages": {
        "@metamask/notification-services-controller>firebase>@firebase/app": true,
        "@metamask/notification-services-controller>firebase>@firebase/app>@firebase/component": true,
        "@metamask/notification-services-controller>firebase>@firebase/util": true,
        "@metamask/notification-services-controller>firebase>@firebase/app>idb": true
      }
    },
    "@metamask/notification-services-controller>firebase>@firebase/app>@firebase/logger": {
      "globals": {
        "console": true
      }
    },
    "@metamask/notification-services-controller>firebase>@firebase/messaging": {
      "globals": {
        "Headers": true,
        "Notification.maxActions": true,
        "Notification.permission": true,
        "Notification.requestPermission": true,
        "PushSubscription.prototype.hasOwnProperty": true,
        "ServiceWorkerRegistration": true,
        "URL": true,
        "addEventListener": true,
        "atob": true,
        "btoa": true,
        "clearTimeout": true,
        "clients.matchAll": true,
        "clients.openWindow": true,
        "console.warn": true,
        "document": true,
        "fetch": true,
        "indexedDB": true,
        "location.href": true,
        "location.origin": true,
        "navigator": true,
        "origin.replace": true,
        "registration.showNotification": true,
        "setTimeout": true
      },
      "packages": {
        "@metamask/notification-services-controller>firebase>@firebase/app": true,
        "@metamask/notification-services-controller>firebase>@firebase/app>@firebase/component": true,
        "@metamask/notification-services-controller>firebase>@firebase/installations": true,
        "@metamask/notification-services-controller>firebase>@firebase/util": true,
        "@metamask/notification-services-controller>firebase>@firebase/app>idb": true
      }
    },
    "@metamask/notification-services-controller>firebase>@firebase/util": {
      "globals": {
        "WorkerGlobalScope": true,
        "atob": true,
        "browser": true,
        "btoa": true,
        "chrome": true,
        "console": true,
        "document": true,
        "indexedDB": true,
        "navigator": true,
        "process": true,
        "setTimeout": true
      },
      "packages": {
        "process": true
      }
    },
    "@metamask/multichain>@open-rpc/schema-utils-js>@json-schema-tools/dereferencer": {
      "packages": {
        "@open-rpc/schema-utils-js>@json-schema-tools/reference-resolver": true,
        "@open-rpc/schema-utils-js>@json-schema-tools/dereferencer>@json-schema-tools/traverse": true,
        "@metamask/rpc-errors>fast-safe-stringify": true
      }
    },
    "@open-rpc/schema-utils-js>@json-schema-tools/reference-resolver": {
      "packages": {
        "@open-rpc/schema-utils-js>@json-schema-tools/reference-resolver>@json-schema-spec/json-pointer": true,
        "@open-rpc/test-coverage>isomorphic-fetch": true
      }
    },
    "@keystonehq/metamask-airgapped-keyring>@keystonehq/base-eth-keyring": {
      "packages": {
        "@ethereumjs/tx": true,
        "@ethereumjs/tx>@ethereumjs/util": true,
        "@keystonehq/bc-ur-registry-eth": true,
        "browserify>buffer": true,
        "@metamask/eth-trezor-keyring>hdkey": true,
        "eth-lattice-keyring>rlp": true,
        "uuid": true
      }
    },
    "@keystonehq/bc-ur-registry-eth": {
      "packages": {
        "@ethereumjs/tx>@ethereumjs/util": true,
        "@keystonehq/bc-ur-registry-eth>@keystonehq/bc-ur-registry": true,
        "browserify>buffer": true,
        "@metamask/eth-trezor-keyring>hdkey": true,
        "uuid": true
      }
    },
    "@keystonehq/bc-ur-registry-eth>@keystonehq/bc-ur-registry": {
      "globals": {
        "define": true
      },
      "packages": {
        "@ngraveio/bc-ur": true,
        "ethereumjs-util>ethereum-cryptography>bs58check": true,
        "buffer": true,
        "browserify>buffer": true,
        "tslib": true
      }
    },
    "@keystonehq/metamask-airgapped-keyring": {
      "packages": {
        "@ethereumjs/tx": true,
        "@keystonehq/metamask-airgapped-keyring>@keystonehq/base-eth-keyring": true,
        "@keystonehq/bc-ur-registry-eth": true,
        "@metamask/obs-store": true,
        "browserify>buffer": true,
        "webpack>events": true,
        "@keystonehq/metamask-airgapped-keyring>rlp": true,
        "uuid": true
      }
    },
    "chart.js>@kurkle/color": {
      "globals": {
        "define": true
      }
    },
    "@lavamoat/lavadome-react": {
      "globals": {
        "Document.prototype": true,
        "DocumentFragment.prototype": true,
        "Element.prototype": true,
        "Event.prototype": true,
        "EventTarget.prototype": true,
        "NavigateEvent.prototype": true,
        "NavigationDestination.prototype": true,
        "Node.prototype": true,
        "console.warn": true,
        "document": true,
        "navigation": true
      },
      "packages": {
        "react": true
      }
    },
    "@metamask/eth-ledger-bridge-keyring>@ledgerhq/hw-app-eth>@ledgerhq/domain-service": {
      "packages": {
        "@metamask/eth-ledger-bridge-keyring>@ledgerhq/hw-app-eth>@ledgerhq/logs": true,
        "@metamask/eth-ledger-bridge-keyring>@ledgerhq/hw-app-eth>@ledgerhq/domain-service>axios": true
      }
    },
    "@metamask/eth-ledger-bridge-keyring>@ledgerhq/hw-app-eth>@ledgerhq/errors": {
      "globals": {
        "console.warn": true
      }
    },
    "@metamask/eth-ledger-bridge-keyring>@ledgerhq/hw-app-eth>@ledgerhq/evm-tools": {
      "packages": {
        "ethers>@ethersproject/constants": true,
        "@ethersproject/hash": true,
        "@metamask/eth-ledger-bridge-keyring>@ledgerhq/hw-app-eth>@ledgerhq/cryptoassets-evm-signatures": true,
        "@metamask/eth-ledger-bridge-keyring>@ledgerhq/hw-app-eth>@ledgerhq/evm-tools>@ledgerhq/live-env": true,
        "@metamask/eth-ledger-bridge-keyring>@ledgerhq/hw-app-eth>@ledgerhq/evm-tools>axios": true,
        "@metamask/ppom-validator>crypto-js": true
      }
    },
    "@metamask/eth-ledger-bridge-keyring>@ledgerhq/hw-app-eth": {
      "globals": {
        "console.warn": true
      },
      "packages": {
        "@ethersproject/abi": true,
        "ethers>@ethersproject/rlp": true,
        "ethers>@ethersproject/transactions": true,
        "@metamask/eth-ledger-bridge-keyring>@ledgerhq/hw-app-eth>@ledgerhq/cryptoassets-evm-signatures": true,
        "@metamask/eth-ledger-bridge-keyring>@ledgerhq/hw-app-eth>@ledgerhq/domain-service": true,
        "@metamask/eth-ledger-bridge-keyring>@ledgerhq/hw-app-eth>@ledgerhq/errors": true,
        "@metamask/eth-ledger-bridge-keyring>@ledgerhq/hw-app-eth>@ledgerhq/evm-tools": true,
        "@metamask/eth-ledger-bridge-keyring>@ledgerhq/hw-app-eth>@ledgerhq/logs": true,
        "@metamask/eth-ledger-bridge-keyring>@ledgerhq/hw-app-eth>axios": true,
        "@metamask/eth-ledger-bridge-keyring>@ledgerhq/hw-app-eth>bignumber.js": true,
        "browserify>buffer": true,
        "semver": true
      }
    },
    "@metamask/eth-ledger-bridge-keyring>@ledgerhq/hw-app-eth>@ledgerhq/evm-tools>@ledgerhq/live-env": {
      "globals": {
        "console.warn": true
      },
      "packages": {
        "wait-on>rxjs": true
      }
    },
    "@metamask/eth-ledger-bridge-keyring>@ledgerhq/hw-app-eth>@ledgerhq/logs": {
      "globals": {
        "__ledgerLogsListen": "write",
        "console.error": true
      }
    },
    "@material-ui/core": {
      "globals": {
        "Image": true,
        "_formatMuiErrorMessage": true,
        "addEventListener": true,
        "clearInterval": true,
        "clearTimeout": true,
        "console.error": true,
        "console.warn": true,
        "document": true,
        "getComputedStyle": true,
        "getSelection": true,
        "innerHeight": true,
        "innerWidth": true,
        "matchMedia": true,
        "navigator": true,
        "performance.now": true,
        "removeEventListener": true,
        "requestAnimationFrame": true,
        "setInterval": true,
        "setTimeout": true
      },
      "packages": {
        "@babel/runtime": true,
        "@material-ui/core>@material-ui/styles": true,
        "@material-ui/core>@material-ui/system": true,
        "@material-ui/core>@material-ui/utils": true,
        "@material-ui/core>clsx": true,
        "react-redux>hoist-non-react-statics": true,
        "@material-ui/core>popper.js": true,
        "prop-types": true,
        "react": true,
        "react-dom": true,
        "prop-types>react-is": true,
        "@material-ui/core>react-transition-group": true
      }
    },
    "@material-ui/core>@material-ui/styles": {
      "globals": {
        "console.error": true,
        "console.warn": true,
        "document.createComment": true,
        "document.head": true
      },
      "packages": {
        "@babel/runtime": true,
        "@material-ui/core>@material-ui/utils": true,
        "@material-ui/core>clsx": true,
        "react-redux>hoist-non-react-statics": true,
        "@material-ui/core>@material-ui/styles>jss-plugin-camel-case": true,
        "@material-ui/core>@material-ui/styles>jss-plugin-default-unit": true,
        "@material-ui/core>@material-ui/styles>jss-plugin-global": true,
        "@material-ui/core>@material-ui/styles>jss-plugin-nested": true,
        "@material-ui/core>@material-ui/styles>jss-plugin-props-sort": true,
        "@material-ui/core>@material-ui/styles>jss-plugin-rule-value-function": true,
        "@material-ui/core>@material-ui/styles>jss-plugin-vendor-prefixer": true,
        "@material-ui/core>@material-ui/styles>jss": true,
        "prop-types": true,
        "react": true
      }
    },
    "@material-ui/core>@material-ui/system": {
      "globals": {
        "console.error": true
      },
      "packages": {
        "@babel/runtime": true,
        "@material-ui/core>@material-ui/utils": true,
        "prop-types": true
      }
    },
    "@material-ui/core>@material-ui/utils": {
      "packages": {
        "@babel/runtime": true,
        "prop-types": true,
        "prop-types>react-is": true
      }
    },
    "@metamask/abi-utils": {
      "packages": {
        "@metamask/utils>@metamask/superstruct": true,
        "@metamask/abi-utils>@metamask/utils": true
      }
    },
    "@metamask/eth-json-rpc-middleware>@metamask/eth-sig-util>@metamask/abi-utils": {
      "packages": {
        "@metamask/utils>@metamask/superstruct": true,
        "@metamask/eth-json-rpc-middleware>@metamask/utils": true
      }
    },
    "@metamask/eth-ledger-bridge-keyring>@metamask/eth-sig-util>@metamask/abi-utils": {
      "packages": {
        "@metamask/utils>@metamask/superstruct": true,
        "@metamask/eth-ledger-bridge-keyring>@metamask/eth-sig-util>@metamask/utils": true
      }
    },
    "@metamask/eth-snap-keyring>@metamask/eth-sig-util>@metamask/abi-utils": {
      "packages": {
        "@metamask/utils>@metamask/superstruct": true,
        "@metamask/eth-snap-keyring>@metamask/utils": true
      }
    },
    "@metamask/eth-trezor-keyring>@metamask/eth-sig-util>@metamask/abi-utils": {
      "packages": {
        "@metamask/utils>@metamask/superstruct": true,
        "@metamask/eth-trezor-keyring>@metamask/eth-sig-util>@metamask/utils": true
      }
    },
    "@metamask/keyring-controller>@metamask/eth-sig-util>@metamask/abi-utils": {
      "packages": {
        "@metamask/utils>@metamask/superstruct": true,
        "@metamask/keyring-controller>@metamask/utils": true
      }
    },
    "@metamask/signature-controller>@metamask/eth-sig-util>@metamask/abi-utils": {
      "packages": {
        "@metamask/utils>@metamask/superstruct": true,
        "@metamask/signature-controller>@metamask/eth-sig-util>@metamask/abi-utils>@metamask/utils": true
      }
    },
    "@metamask/accounts-controller": {
      "packages": {
        "@ethereumjs/tx>@ethereumjs/util": true,
        "@metamask/base-controller": true,
        "@metamask/eth-snap-keyring": true,
        "@metamask/keyring-api": true,
        "@metamask/keyring-controller": true,
        "@metamask/accounts-controller>@metamask/utils": true,
        "@ethereumjs/tx>ethereum-cryptography": true,
        "uuid": true
      }
    },
    "@metamask/address-book-controller": {
      "packages": {
        "@metamask/base-controller": true,
        "@metamask/controller-utils": true
      }
    },
    "@metamask/announcement-controller": {
      "packages": {
        "@metamask/announcement-controller>@metamask/base-controller": true
      }
    },
    "@metamask/approval-controller": {
      "globals": {
        "console.info": true
      },
      "packages": {
        "@metamask/base-controller": true,
        "@metamask/rpc-errors": true,
        "nanoid": true
      }
    },
    "@metamask/assets-controllers": {
      "globals": {
        "AbortController": true,
        "Headers": true,
        "URL": true,
        "URLSearchParams": true,
        "clearInterval": true,
        "clearTimeout": true,
        "console.error": true,
        "console.log": true,
        "setInterval": true,
        "setTimeout": true
      },
      "packages": {
        "@ethereumjs/tx>@ethereumjs/util": true,
        "ethers>@ethersproject/address": true,
        "@ethersproject/bignumber": true,
        "@ethersproject/contracts": true,
        "@ethersproject/providers": true,
        "@metamask/abi-utils": true,
        "@metamask/base-controller": true,
        "@metamask/contract-metadata": true,
        "@metamask/controller-utils": true,
        "@metamask/controller-utils>@metamask/eth-query": true,
        "@metamask/keyring-api": true,
        "@metamask/keyring-snap-client": true,
        "@metamask/metamask-eth-abis": true,
        "@metamask/polling-controller": true,
        "@metamask/rpc-errors": true,
        "@metamask/snaps-utils": true,
        "@metamask/assets-controllers>@metamask/utils": true,
        "@metamask/name-controller>async-mutex": true,
        "bitcoin-address-validation": true,
        "bn.js": true,
        "cockatiel": true,
        "lodash": true,
        "@ensdomains/content-hash>multicodec>uint8arrays>multiformats": true,
        "single-call-balance-checker-abi": true,
        "uuid": true
      }
    },
    "@metamask/base-controller": {
      "globals": {
        "setTimeout": true
      },
      "packages": {
        "immer": true
      }
    },
    "@metamask/announcement-controller>@metamask/base-controller": {
      "globals": {
        "setTimeout": true
      },
      "packages": {
        "immer": true
      }
    },
    "@metamask/name-controller>@metamask/base-controller": {
      "globals": {
        "setTimeout": true
      },
      "packages": {
        "immer": true
      }
    },
    "@metamask/rate-limit-controller>@metamask/base-controller": {
      "globals": {
        "setTimeout": true
      },
      "packages": {
        "immer": true
      }
    },
    "@metamask/browser-passworder": {
      "globals": {
        "CryptoKey": true,
        "btoa": true,
        "crypto.getRandomValues": true,
        "crypto.subtle.decrypt": true,
        "crypto.subtle.deriveKey": true,
        "crypto.subtle.encrypt": true,
        "crypto.subtle.exportKey": true,
        "crypto.subtle.importKey": true
      },
      "packages": {
        "@metamask/browser-passworder>@metamask/utils": true,
        "browserify>buffer": true
      }
    },
    "eth-keyring-controller>@metamask/browser-passworder": {
      "globals": {
        "crypto": true
      }
    },
    "@metamask/controller-utils": {
      "globals": {
        "URL": true,
        "console.error": true,
        "fetch": true,
        "setTimeout": true
      },
      "packages": {
        "@ethereumjs/tx>@ethereumjs/util": true,
        "@metamask/controller-utils>@metamask/ethjs-unit": true,
        "@metamask/controller-utils>@metamask/utils": true,
        "@metamask/controller-utils>@spruceid/siwe-parser": true,
        "bn.js": true,
        "browserify>buffer": true,
        "eth-ens-namehash": true,
        "eslint>fast-deep-equal": true
      }
    },
    "@metamask/ens-controller": {
      "packages": {
        "@ethersproject/providers": true,
        "@metamask/base-controller": true,
        "@metamask/controller-utils": true,
        "@metamask/utils": true,
        "punycode": true
      }
    },
    "@metamask/eth-token-tracker>@metamask/eth-block-tracker": {
      "globals": {
        "clearTimeout": true,
        "console.error": true,
        "setTimeout": true
      },
      "packages": {
        "@metamask/safe-event-emitter": true,
        "@metamask/eth-token-tracker>@metamask/eth-block-tracker>@metamask/utils": true,
        "@metamask/ppom-validator>json-rpc-random-id": true
      }
    },
    "@metamask/keyring-controller>@metamask/eth-hd-keyring": {
      "globals": {
        "TextEncoder": true
      },
      "packages": {
        "@ethereumjs/tx>@ethereumjs/util": true,
        "@metamask/eth-sig-util": true,
        "@metamask/scure-bip39": true,
        "@metamask/keyring-controller>@metamask/eth-hd-keyring>@metamask/utils": true,
        "browserify>buffer": true,
        "@ethereumjs/tx>ethereum-cryptography": true
      }
    },
    "@metamask/eth-json-rpc-filters": {
      "globals": {
        "console.error": true
      },
      "packages": {
        "@metamask/controller-utils>@metamask/eth-query": true,
        "@metamask/json-rpc-engine": true,
        "@metamask/safe-event-emitter": true,
        "@metamask/name-controller>async-mutex": true,
        "pify": true
      }
    },
    "@metamask/network-controller>@metamask/eth-json-rpc-infura": {
      "globals": {
        "fetch": true,
        "setTimeout": true
      },
      "packages": {
        "@metamask/eth-json-rpc-provider": true,
        "@metamask/json-rpc-engine": true,
        "@metamask/rpc-errors": true,
        "@metamask/network-controller>@metamask/eth-json-rpc-infura>@metamask/utils": true
      }
    },
    "@metamask/eth-json-rpc-middleware": {
      "globals": {
        "URL": true,
        "console.error": true,
        "setTimeout": true
      },
      "packages": {
        "@metamask/eth-json-rpc-middleware>@metamask/eth-sig-util": true,
        "@metamask/json-rpc-engine": true,
        "@metamask/rpc-errors": true,
        "@metamask/eth-json-rpc-middleware>@metamask/utils": true,
        "@metamask/eth-json-rpc-middleware>klona": true,
        "@metamask/eth-json-rpc-middleware>safe-stable-stringify": true
      }
    },
    "@metamask/eth-json-rpc-provider": {
      "packages": {
        "@metamask/json-rpc-engine": true,
        "@metamask/rpc-errors": true,
        "@metamask/safe-event-emitter": true,
        "uuid": true
      }
    },
    "@metamask/eth-ledger-bridge-keyring": {
      "globals": {
        "addEventListener": true,
        "console.error": true,
        "document.createElement": true,
        "document.head.appendChild": true,
        "fetch": true,
        "removeEventListener": true
      },
      "packages": {
        "@metamask/eth-ledger-bridge-keyring>@ethereumjs/rlp": true,
        "@ethereumjs/tx": true,
        "@ethereumjs/tx>@ethereumjs/util": true,
        "@metamask/eth-ledger-bridge-keyring>@ledgerhq/hw-app-eth": true,
        "@metamask/eth-ledger-bridge-keyring>@metamask/eth-sig-util": true,
        "browserify>buffer": true,
        "webpack>events": true,
        "@metamask/eth-trezor-keyring>hdkey": true
      }
    },
    "@metamask/controller-utils>@metamask/eth-query": {
      "packages": {
        "@metamask/ppom-validator>json-rpc-random-id": true,
        "watchify>xtend": true
      }
    },
    "@metamask/eth-sig-util": {
      "packages": {
        "@ethereumjs/tx>@ethereumjs/util": true,
        "@metamask/abi-utils": true,
        "@metamask/eth-sig-util>@metamask/utils": true,
        "@metamask/utils>@scure/base": true,
        "browserify>buffer": true,
        "@ethereumjs/tx>ethereum-cryptography": true,
        "@metamask/eth-sig-util>tweetnacl": true
      }
    },
    "@metamask/keyring-controller>@metamask/eth-hd-keyring>@metamask/eth-sig-util": {
      "packages": {
        "@ethereumjs/tx>@ethereumjs/util": true
      }
    },
    "@metamask/eth-json-rpc-middleware>@metamask/eth-sig-util": {
      "packages": {
        "@ethereumjs/tx>@ethereumjs/util": true,
        "@metamask/eth-json-rpc-middleware>@metamask/eth-sig-util>@metamask/abi-utils": true,
        "@metamask/eth-json-rpc-middleware>@metamask/utils": true,
        "@metamask/utils>@scure/base": true,
        "browserify>buffer": true,
        "@ethereumjs/tx>ethereum-cryptography": true,
        "@metamask/eth-sig-util>tweetnacl": true
      }
    },
    "@metamask/eth-ledger-bridge-keyring>@metamask/eth-sig-util": {
      "packages": {
        "@ethereumjs/tx>@ethereumjs/util": true,
        "@metamask/eth-ledger-bridge-keyring>@metamask/eth-sig-util>@metamask/abi-utils": true,
        "@metamask/eth-ledger-bridge-keyring>@metamask/eth-sig-util>@metamask/utils": true,
        "@metamask/utils>@scure/base": true,
        "browserify>buffer": true,
        "@ethereumjs/tx>ethereum-cryptography": true,
        "@metamask/eth-sig-util>tweetnacl": true
      }
    },
    "@metamask/eth-snap-keyring>@metamask/eth-sig-util": {
      "packages": {
        "@ethereumjs/tx>@ethereumjs/util": true,
        "@metamask/eth-snap-keyring>@metamask/eth-sig-util>@metamask/abi-utils": true,
        "@metamask/eth-snap-keyring>@metamask/utils": true,
        "@metamask/utils>@scure/base": true,
        "browserify>buffer": true,
        "@ethereumjs/tx>ethereum-cryptography": true,
        "@metamask/eth-sig-util>tweetnacl": true
      }
    },
    "@metamask/eth-trezor-keyring>@metamask/eth-sig-util": {
      "packages": {
        "@ethereumjs/tx>@ethereumjs/util": true,
        "@metamask/eth-trezor-keyring>@metamask/eth-sig-util>@metamask/abi-utils": true,
        "@metamask/eth-trezor-keyring>@metamask/eth-sig-util>@metamask/utils": true,
        "@metamask/utils>@scure/base": true,
        "browserify>buffer": true,
        "@ethereumjs/tx>ethereum-cryptography": true,
        "@metamask/eth-sig-util>tweetnacl": true
      }
    },
    "@metamask/keyring-controller>@metamask/eth-sig-util": {
      "packages": {
        "@ethereumjs/tx>@ethereumjs/util": true,
        "@metamask/keyring-controller>@metamask/eth-sig-util>@metamask/abi-utils": true,
        "@metamask/keyring-controller>@metamask/utils": true,
        "@metamask/utils>@scure/base": true,
        "browserify>buffer": true,
        "@ethereumjs/tx>ethereum-cryptography": true,
        "@metamask/eth-sig-util>tweetnacl": true
      }
    },
    "@metamask/signature-controller>@metamask/eth-sig-util": {
      "packages": {
        "@ethereumjs/tx>@ethereumjs/util": true,
        "@metamask/signature-controller>@metamask/eth-sig-util>@metamask/abi-utils": true,
        "@metamask/signature-controller>@metamask/eth-sig-util>@metamask/utils": true,
        "@metamask/utils>@scure/base": true,
        "browserify>buffer": true,
        "@ethereumjs/tx>ethereum-cryptography": true,
        "@metamask/eth-sig-util>tweetnacl": true
      }
    },
    "@metamask/keyring-controller>@metamask/eth-simple-keyring": {
      "packages": {
        "@ethereumjs/tx>@ethereumjs/util": true,
        "@metamask/eth-sig-util": true,
        "@metamask/keyring-controller>@metamask/eth-simple-keyring>@metamask/utils": true,
        "browserify>buffer": true,
        "@ethereumjs/tx>ethereum-cryptography": true,
        "crypto-browserify>randombytes": true
      }
    },
    "@metamask/eth-snap-keyring": {
      "globals": {
        "URL": true,
        "console.error": true,
        "console.info": true
      },
      "packages": {
        "@ethereumjs/tx": true,
        "@metamask/eth-snap-keyring>@metamask/eth-sig-util": true,
        "@metamask/keyring-api": true,
        "@metamask/eth-snap-keyring>@metamask/keyring-internal-snap-client": true,
        "@metamask/keyring-api>@metamask/keyring-utils": true,
        "@metamask/utils>@metamask/superstruct": true,
        "@metamask/eth-snap-keyring>@metamask/utils": true,
        "webpack>events": true,
        "@metamask/eth-snap-keyring>uuid": true
      }
    },
    "@metamask/eth-token-tracker": {
      "globals": {
        "console.warn": true
      },
      "packages": {
        "@babel/runtime": true,
        "@ethersproject/bignumber": true,
        "@ethersproject/contracts": true,
        "@ethersproject/providers": true,
        "@metamask/eth-token-tracker>@metamask/eth-block-tracker": true,
        "@metamask/safe-event-emitter": true,
        "bn.js": true,
        "@metamask/eth-token-tracker>deep-equal": true,
        "human-standard-token-abi": true
      }
    },
    "@metamask/eth-trezor-keyring": {
      "globals": {
        "setTimeout": true
      },
      "packages": {
        "@ethereumjs/tx": true,
        "@ethereumjs/tx>@ethereumjs/util": true,
        "@metamask/eth-trezor-keyring>@metamask/eth-sig-util": true,
        "@metamask/eth-trezor-keyring>@trezor/connect-plugin-ethereum": true,
        "@trezor/connect-web": true,
        "browserify>buffer": true,
        "webpack>events": true,
        "@metamask/eth-trezor-keyring>hdkey": true
      }
    },
    "@metamask/etherscan-link": {
      "globals": {
        "URL": true
      }
    },
    "eth-method-registry>@metamask/ethjs-contract": {
      "packages": {
        "@babel/runtime": true,
        "eth-method-registry>@metamask/ethjs-contract>@metamask/ethjs-filter": true,
        "eth-method-registry>@metamask/ethjs-contract>@metamask/ethjs-util": true,
        "eth-method-registry>@metamask/ethjs-contract>ethjs-abi": true,
        "eth-ens-namehash>js-sha3": true,
        "promise-to-callback": true
      }
    },
    "eth-method-registry>@metamask/ethjs-contract>@metamask/ethjs-filter": {
      "globals": {
        "clearInterval": true,
        "setInterval": true
      }
    },
    "eth-method-registry>@metamask/ethjs-query>@metamask/ethjs-format": {
      "packages": {
        "eth-method-registry>@metamask/ethjs-contract>@metamask/ethjs-util": true,
        "@metamask/controller-utils>@metamask/ethjs-unit>@metamask/number-to-bn": true,
        "eth-method-registry>@metamask/ethjs-query>@metamask/ethjs-format>ethjs-schema": true,
        "eth-method-registry>@metamask/ethjs-query>@metamask/ethjs-format>strip-hex-prefix": true
      }
    },
    "eth-method-registry>@metamask/ethjs-query": {
      "globals": {
        "console": true
      },
      "packages": {
        "eth-method-registry>@metamask/ethjs-query>@metamask/ethjs-format": true,
        "eth-method-registry>@metamask/ethjs-query>@metamask/ethjs-rpc": true,
        "promise-to-callback": true
      }
    },
    "eth-method-registry>@metamask/ethjs-query>@metamask/ethjs-rpc": {
      "packages": {
        "promise-to-callback": true
      }
    },
    "@metamask/controller-utils>@metamask/ethjs-unit": {
      "packages": {
        "@metamask/controller-utils>@metamask/ethjs-unit>@metamask/number-to-bn": true,
        "bn.js": true
      }
    },
    "eth-method-registry>@metamask/ethjs-contract>@metamask/ethjs-util": {
      "packages": {
        "browserify>buffer": true,
        "eth-method-registry>@metamask/ethjs-query>@metamask/ethjs-format>is-hex-prefixed": true,
        "eth-method-registry>@metamask/ethjs-query>@metamask/ethjs-format>strip-hex-prefix": true
      }
    },
    "@metamask/gas-fee-controller": {
      "globals": {
        "clearInterval": true,
        "console.error": true,
        "setInterval": true
      },
      "packages": {
        "@metamask/controller-utils": true,
        "@metamask/controller-utils>@metamask/eth-query": true,
        "@metamask/polling-controller": true,
        "bn.js": true,
        "uuid": true
      }
    },
    "@metamask/jazzicon": {
      "globals": {
        "document.createElement": true,
        "document.createElementNS": true
      },
      "packages": {
        "@metamask/jazzicon>color": true,
        "@metamask/jazzicon>mersenne-twister": true
      }
    },
    "@metamask/json-rpc-engine": {
      "packages": {
        "@metamask/rpc-errors": true,
        "@metamask/safe-event-emitter": true,
        "@metamask/json-rpc-engine>@metamask/utils": true
      }
    },
    "@metamask/json-rpc-middleware-stream": {
      "globals": {
        "console.warn": true,
        "setTimeout": true
      },
      "packages": {
        "@metamask/safe-event-emitter": true,
        "@metamask/json-rpc-middleware-stream>@metamask/utils": true,
        "readable-stream": true
      }
    },
    "@metamask/keyring-controller>@metamask/eth-hd-keyring>@metamask/key-tree": {
      "packages": {
        "@metamask/utils": true
      }
    },
    "@metamask/snaps-sdk>@metamask/key-tree": {
      "globals": {
        "crypto.subtle": true
      },
      "packages": {
        "@metamask/scure-bip39": true,
        "@metamask/snaps-sdk>@metamask/key-tree>@metamask/utils": true,
        "@ethereumjs/tx>ethereum-cryptography>@noble/curves": true,
        "@noble/hashes": true,
        "@metamask/utils>@scure/base": true
      }
    },
    "@metamask/keyring-api": {
      "packages": {
        "@metamask/keyring-api>@metamask/keyring-utils": true,
        "@metamask/utils>@metamask/superstruct": true,
        "@metamask/keyring-api>@metamask/utils": true,
        "@metamask/keyring-api>bech32": true
      }
    },
    "@metamask/profile-sync-controller>@metamask/keyring-api": {
      "packages": {
        "@metamask/profile-sync-controller>@metamask/keyring-api>@metamask/keyring-utils": true,
        "@metamask/utils>@metamask/superstruct": true,
        "@metamask/profile-sync-controller>@metamask/keyring-api>@metamask/utils": true,
        "@metamask/keyring-api>bech32": true
      }
    },
    "@metamask/keyring-controller": {
      "globals": {
        "console.log": true
      },
      "packages": {
        "@ethereumjs/tx>@ethereumjs/util": true,
        "@metamask/base-controller": true,
        "@metamask/browser-passworder": true,
        "@metamask/keyring-controller>@metamask/eth-hd-keyring": true,
        "@metamask/keyring-controller>@metamask/eth-sig-util": true,
        "@metamask/keyring-controller>@metamask/eth-simple-keyring": true,
        "@metamask/keyring-controller>@metamask/utils": true,
        "@metamask/name-controller>async-mutex": true,
        "@metamask/keyring-controller>ethereumjs-wallet": true,
<<<<<<< HEAD
        "ulid": true
=======
        "@metamask/keyring-controller>ulid": true
>>>>>>> 0312f63b
      }
    },
    "@metamask/eth-snap-keyring>@metamask/keyring-internal-snap-client": {
      "packages": {
        "@metamask/keyring-snap-client": true
      }
    },
    "@metamask/keyring-snap-client": {
      "packages": {
        "@metamask/keyring-api": true,
        "@metamask/keyring-api>@metamask/keyring-utils": true,
        "@metamask/utils>@metamask/superstruct": true,
        "@metamask/keyring-snap-client>uuid": true
      }
    },
    "@metamask/keyring-api>@metamask/keyring-utils": {
      "globals": {
        "URL": true
      },
      "packages": {
        "@metamask/utils>@metamask/superstruct": true,
        "@metamask/keyring-api>@metamask/keyring-utils>@metamask/utils": true,
        "bitcoin-address-validation": true
      }
    },
    "@metamask/profile-sync-controller>@metamask/keyring-api>@metamask/keyring-utils": {
      "globals": {
        "URL": true
      },
      "packages": {
        "@metamask/utils>@metamask/superstruct": true,
        "@metamask/profile-sync-controller>@metamask/keyring-api>@metamask/utils": true,
        "bitcoin-address-validation": true
      }
    },
    "@metamask/logging-controller": {
      "packages": {
        "@metamask/base-controller": true,
        "uuid": true
      }
    },
    "@metamask/logo": {
      "globals": {
        "addEventListener": true,
        "document.body.appendChild": true,
        "document.createElementNS": true,
        "innerHeight": true,
        "innerWidth": true,
        "requestAnimationFrame": true
      },
      "packages": {
        "@metamask/logo>gl-mat4": true,
        "@metamask/logo>gl-vec3": true
      }
    },
    "@metamask/message-manager": {
      "packages": {
        "@metamask/base-controller": true,
        "@metamask/controller-utils": true,
        "@metamask/message-manager>@metamask/utils": true,
        "browserify>buffer": true,
        "webpack>events": true,
        "uuid": true
      }
    },
    "@metamask/multichain": {
      "globals": {
        "console.error": true
      },
      "packages": {
        "@metamask/multichain>@metamask/api-specs": true,
        "@metamask/controller-utils": true,
        "@metamask/eth-json-rpc-filters": true,
        "@metamask/json-rpc-engine": true,
        "@metamask/permission-controller": true,
        "@metamask/rpc-errors": true,
        "@metamask/safe-event-emitter": true,
        "@metamask/multichain>@metamask/utils": true,
        "@metamask/multichain>@open-rpc/schema-utils-js": true,
        "@metamask/multichain>jsonschema": true,
        "lodash": true
      }
    },
    "@metamask/name-controller": {
      "globals": {
        "fetch": true
      },
      "packages": {
        "@metamask/name-controller>@metamask/base-controller": true,
        "@metamask/controller-utils": true,
        "@metamask/name-controller>@metamask/utils": true,
        "@metamask/name-controller>async-mutex": true
      }
    },
    "@metamask/network-controller": {
      "globals": {
        "btoa": true,
        "fetch": true,
        "setTimeout": true
      },
      "packages": {
        "@metamask/base-controller": true,
        "@metamask/controller-utils": true,
        "@metamask/eth-token-tracker>@metamask/eth-block-tracker": true,
        "@metamask/network-controller>@metamask/eth-json-rpc-infura": true,
        "@metamask/eth-json-rpc-middleware": true,
        "@metamask/eth-json-rpc-provider": true,
        "@metamask/controller-utils>@metamask/eth-query": true,
        "@metamask/json-rpc-engine": true,
        "@metamask/rpc-errors": true,
        "@metamask/network-controller>@metamask/swappable-obj-proxy": true,
        "@metamask/utils": true,
        "eslint>fast-deep-equal": true,
        "reselect": true,
        "uri-js": true,
        "uuid": true
      }
    },
    "@metamask/transaction-controller>@metamask/nonce-tracker": {
      "packages": {
        "@ethersproject/providers": true,
        "browserify>assert": true,
        "@metamask/transaction-controller>@metamask/nonce-tracker>async-mutex": true
      }
    },
    "@metamask/notification-services-controller": {
      "globals": {
        "Intl.NumberFormat": true,
        "addEventListener": true,
        "fetch": true,
        "registration": true,
        "removeEventListener": true
      },
      "packages": {
        "@metamask/notification-services-controller>@contentful/rich-text-html-renderer": true,
        "@metamask/base-controller": true,
        "@metamask/controller-utils": true,
        "@metamask/profile-sync-controller": true,
        "@metamask/notification-services-controller>@metamask/utils": true,
        "@metamask/notification-services-controller>bignumber.js": true,
        "@metamask/notification-services-controller>firebase": true,
        "loglevel": true,
        "uuid": true
      }
    },
    "@metamask/controller-utils>@metamask/ethjs-unit>@metamask/number-to-bn": {
      "packages": {
        "bn.js": true,
        "eth-method-registry>@metamask/ethjs-query>@metamask/ethjs-format>strip-hex-prefix": true
      }
    },
    "@metamask/object-multiplex": {
      "globals": {
        "console.warn": true
      },
      "packages": {
        "@metamask/object-multiplex>once": true,
        "readable-stream": true
      }
    },
    "@metamask/obs-store": {
      "packages": {
        "@metamask/safe-event-emitter": true,
        "readable-stream": true
      }
    },
    "@metamask/permission-controller": {
      "globals": {
        "console.error": true
      },
      "packages": {
        "@metamask/base-controller": true,
        "@metamask/controller-utils": true,
        "@metamask/json-rpc-engine": true,
        "@metamask/rpc-errors": true,
        "@metamask/permission-controller>@metamask/utils": true,
        "deep-freeze-strict": true,
        "immer": true,
        "nanoid": true
      }
    },
    "@metamask/permission-log-controller": {
      "packages": {
        "@metamask/base-controller": true,
        "@metamask/permission-log-controller>@metamask/utils": true
      }
    },
    "@metamask/phishing-controller": {
      "globals": {
        "TextEncoder": true,
        "URL": true,
        "console.error": true,
        "fetch": true
      },
      "packages": {
        "@metamask/base-controller": true,
        "@metamask/controller-utils": true,
        "@noble/hashes": true,
        "@ethereumjs/tx>ethereum-cryptography": true,
        "webpack-cli>fastest-levenshtein": true,
        "punycode": true
      }
    },
    "@metamask/polling-controller": {
      "globals": {
        "clearTimeout": true,
        "console.error": true,
        "setTimeout": true
      },
      "packages": {
        "@metamask/base-controller": true,
        "@metamask/snaps-utils>fast-json-stable-stringify": true,
        "uuid": true
      }
    },
    "@metamask/post-message-stream": {
      "globals": {
        "MessageEvent.prototype": true,
        "WorkerGlobalScope": true,
        "addEventListener": true,
        "browser": true,
        "chrome": true,
        "location.origin": true,
        "postMessage": true,
        "removeEventListener": true
      },
      "packages": {
        "@metamask/post-message-stream>@metamask/utils": true,
        "readable-stream": true
      }
    },
    "@metamask/ppom-validator": {
      "globals": {
        "URL": true,
        "console.error": true,
        "crypto": true
      },
      "packages": {
        "@metamask/base-controller": true,
        "@metamask/controller-utils": true,
        "await-semaphore": true,
        "browserify>buffer": true,
        "@metamask/ppom-validator>crypto-js": true,
        "@metamask/ppom-validator>elliptic": true,
        "@metamask/ppom-validator>json-rpc-random-id": true
      }
    },
    "@metamask/preferences-controller": {
      "packages": {
        "@metamask/base-controller": true,
        "@metamask/controller-utils": true
      }
    },
    "@metamask/profile-sync-controller": {
      "globals": {
        "Event": true,
        "Headers": true,
        "TextDecoder": true,
        "TextEncoder": true,
        "URL": true,
        "URLSearchParams": true,
        "addEventListener": true,
        "console.error": true,
        "dispatchEvent": true,
        "fetch": true,
        "removeEventListener": true,
        "setTimeout": true
      },
      "packages": {
        "@metamask/base-controller": true,
        "@metamask/profile-sync-controller>@metamask/keyring-api": true,
        "@metamask/keyring-controller": true,
        "@metamask/network-controller": true,
        "@metamask/profile-sync-controller>@noble/ciphers": true,
        "@noble/hashes": true,
        "browserify>buffer": true,
        "loglevel": true,
        "@metamask/profile-sync-controller>siwe": true
      }
    },
    "@metamask/providers": {
      "globals": {
        "CustomEvent": true,
        "Event": true,
        "addEventListener": true,
        "chrome.runtime.connect": true,
        "console": true,
        "dispatchEvent": true,
        "document.createElement": true,
        "document.readyState": true,
        "ethereum": "write",
        "location.hostname": true,
        "removeEventListener": true,
        "web3": true
      },
      "packages": {
        "@metamask/json-rpc-engine": true,
        "@metamask/json-rpc-middleware-stream": true,
        "@metamask/object-multiplex": true,
        "@metamask/rpc-errors": true,
        "@metamask/safe-event-emitter": true,
        "@metamask/providers>@metamask/utils": true,
        "@metamask/providers>detect-browser": true,
        "@metamask/providers>extension-port-stream": true,
        "eslint>fast-deep-equal": true,
        "@metamask/providers>is-stream": true,
        "readable-stream": true
      }
    },
    "@metamask/queued-request-controller": {
      "packages": {
        "@metamask/base-controller": true,
        "@metamask/json-rpc-engine": true,
        "@metamask/rpc-errors": true,
        "@metamask/selected-network-controller": true,
        "@metamask/utils": true
      }
    },
    "@metamask/rate-limit-controller": {
      "globals": {
        "setTimeout": true
      },
      "packages": {
        "@metamask/rate-limit-controller>@metamask/base-controller": true,
        "@metamask/rate-limit-controller>@metamask/rpc-errors": true,
        "@metamask/rate-limit-controller>@metamask/utils": true
      }
    },
    "@metamask/remote-feature-flag-controller": {
      "packages": {
        "@metamask/base-controller": true,
        "cockatiel": true,
        "uuid": true
      }
    },
    "@metamask/rpc-errors": {
      "packages": {
        "@metamask/rpc-errors>@metamask/utils": true,
        "@metamask/rpc-errors>fast-safe-stringify": true
      }
    },
    "@metamask/rate-limit-controller>@metamask/rpc-errors": {
      "packages": {
        "@metamask/rate-limit-controller>@metamask/rpc-errors>@metamask/utils": true,
        "@metamask/rpc-errors>fast-safe-stringify": true
      }
    },
    "@metamask/safe-event-emitter": {
      "globals": {
        "setTimeout": true
      },
      "packages": {
        "webpack>events": true
      }
    },
    "@metamask/scure-bip39": {
      "globals": {
        "TextEncoder": true
      },
      "packages": {
        "@metamask/scure-bip39>@noble/hashes": true,
        "@metamask/utils>@scure/base": true
      }
    },
    "@metamask/selected-network-controller": {
      "packages": {
        "@metamask/base-controller": true,
        "@metamask/network-controller>@metamask/swappable-obj-proxy": true
      }
    },
    "@metamask/signature-controller": {
      "globals": {
        "fetch": true
      },
      "packages": {
        "@metamask/base-controller": true,
        "@metamask/controller-utils": true,
        "@metamask/signature-controller>@metamask/eth-sig-util": true,
        "@metamask/keyring-controller": true,
        "@metamask/logging-controller": true,
        "@metamask/utils": true,
        "browserify>buffer": true,
        "webpack>events": true,
        "@metamask/multichain>jsonschema": true,
        "uuid": true
      }
    },
    "@metamask/smart-transactions-controller": {
      "globals": {
        "URLSearchParams": true,
        "clearInterval": true,
        "console.error": true,
        "console.log": true,
        "fetch": true,
        "setInterval": true
      },
      "packages": {
        "@metamask/smart-transactions-controller>@ethereumjs/tx": true,
        "@metamask/smart-transactions-controller>@ethereumjs/util": true,
        "@ethersproject/bytes": true,
        "@metamask/controller-utils": true,
        "@metamask/controller-utils>@metamask/eth-query": true,
        "@metamask/polling-controller": true,
        "@metamask/transaction-controller": true,
        "@metamask/smart-transactions-controller>bignumber.js": true,
        "browserify>buffer": true,
        "fast-json-patch": true,
        "lodash": true
      }
    },
    "@metamask/snaps-controllers": {
      "globals": {
        "DecompressionStream": true,
        "URL": true,
        "clearTimeout": true,
        "document.getElementById": true,
        "fetch.bind": true,
        "setTimeout": true
      },
      "packages": {
        "@metamask/base-controller": true,
        "@metamask/json-rpc-engine": true,
        "@metamask/json-rpc-middleware-stream": true,
        "@metamask/object-multiplex": true,
        "@metamask/permission-controller": true,
        "@metamask/post-message-stream": true,
        "@metamask/rpc-errors": true,
        "@metamask/snaps-utils>@metamask/snaps-registry": true,
        "@metamask/snaps-rpc-methods": true,
        "@metamask/snaps-sdk": true,
        "@metamask/snaps-utils": true,
        "@metamask/snaps-controllers>@metamask/utils": true,
        "@metamask/snaps-controllers>@xstate/fsm": true,
        "@metamask/name-controller>async-mutex": true,
        "browserify>browserify-zlib": true,
        "@metamask/snaps-controllers>concat-stream": true,
        "eslint>fast-deep-equal": true,
        "@metamask/snaps-controllers>get-npm-tarball-url": true,
        "immer": true,
        "luxon": true,
        "nanoid": true,
        "readable-stream": true,
        "@metamask/snaps-controllers>readable-web-to-node-stream": true,
        "semver": true,
        "@metamask/snaps-controllers>tar-stream": true
      }
    },
    "@metamask/snaps-execution-environments": {
      "globals": {
        "document.getElementById": true
      },
      "packages": {
        "@metamask/post-message-stream": true,
        "@metamask/snaps-utils": true,
        "@metamask/utils": true,
        "@metamask/snaps-execution-environments>@metamask/utils": true
      }
    },
    "@metamask/snaps-utils>@metamask/snaps-registry": {
      "packages": {
        "@metamask/utils>@metamask/superstruct": true,
        "@metamask/snaps-utils>@metamask/snaps-registry>@metamask/utils": true,
        "@ethereumjs/tx>ethereum-cryptography>@noble/curves": true,
        "@noble/hashes": true
      }
    },
    "@metamask/snaps-rpc-methods": {
      "packages": {
        "@metamask/snaps-sdk>@metamask/key-tree": true,
        "@metamask/permission-controller": true,
        "@metamask/rpc-errors": true,
        "@metamask/snaps-sdk": true,
        "@metamask/snaps-utils": true,
        "@metamask/utils>@metamask/superstruct": true,
        "@metamask/snaps-rpc-methods>@metamask/utils": true,
        "@noble/hashes": true,
        "luxon": true
      }
    },
    "@metamask/snaps-sdk": {
      "globals": {
        "URL": true,
        "fetch": true
      },
      "packages": {
        "@metamask/rpc-errors": true,
        "@metamask/utils>@metamask/superstruct": true,
        "@metamask/snaps-sdk>@metamask/utils": true
      }
    },
    "@metamask/snaps-utils": {
      "globals": {
        "File": true,
        "FileReader": true,
        "TextDecoder": true,
        "TextEncoder": true,
        "URL": true,
        "console.error": true,
        "console.log": true,
        "console.warn": true,
        "crypto": true,
        "document.body.appendChild": true,
        "document.createElement": true,
        "fetch": true
      },
      "packages": {
        "@metamask/snaps-sdk>@metamask/key-tree": true,
        "@metamask/permission-controller": true,
        "@metamask/rpc-errors": true,
        "@metamask/snaps-utils>@metamask/slip44": true,
        "@metamask/snaps-sdk": true,
        "@metamask/utils>@metamask/superstruct": true,
        "@metamask/snaps-utils>@metamask/utils": true,
        "@noble/hashes": true,
        "@metamask/utils>@scure/base": true,
        "chalk": true,
        "@metamask/snaps-utils>cron-parser": true,
        "@metamask/snaps-utils>fast-json-stable-stringify": true,
        "@metamask/snaps-utils>fast-xml-parser": true,
        "@metamask/snaps-utils>marked": true,
        "@metamask/snaps-utils>rfdc": true,
        "semver": true,
        "@metamask/snaps-utils>validate-npm-package-name": true
      }
    },
    "@metamask/transaction-controller": {
      "globals": {
        "clearTimeout": true,
        "console.error": true,
        "fetch": true,
        "setTimeout": true
      },
      "packages": {
        "@ethereumjs/tx>@ethereumjs/common": true,
        "@ethereumjs/tx": true,
        "@ethereumjs/tx>@ethereumjs/util": true,
        "@ethersproject/abi": true,
        "@ethersproject/contracts": true,
        "@ethersproject/providers": true,
        "@metamask/base-controller": true,
        "@metamask/controller-utils": true,
        "@metamask/controller-utils>@metamask/eth-query": true,
        "@metamask/gas-fee-controller": true,
        "@metamask/metamask-eth-abis": true,
        "@metamask/network-controller": true,
        "@metamask/transaction-controller>@metamask/nonce-tracker": true,
        "@metamask/rpc-errors": true,
        "@metamask/transaction-controller>@metamask/utils": true,
        "@metamask/name-controller>async-mutex": true,
        "bn.js": true,
        "browserify>buffer": true,
        "eth-method-registry": true,
        "webpack>events": true,
        "fast-json-patch": true,
        "lodash": true,
        "uuid": true
      }
    },
    "@metamask/user-operation-controller": {
      "globals": {
        "fetch": true
      },
      "packages": {
        "@metamask/base-controller": true,
        "@metamask/controller-utils": true,
        "@metamask/controller-utils>@metamask/eth-query": true,
        "@metamask/gas-fee-controller": true,
        "@metamask/polling-controller": true,
        "@metamask/rpc-errors": true,
        "@metamask/utils>@metamask/superstruct": true,
        "@metamask/transaction-controller": true,
        "@metamask/user-operation-controller>@metamask/utils": true,
        "bn.js": true,
        "webpack>events": true,
        "lodash": true,
        "uuid": true
      }
    },
    "@metamask/utils": {
      "globals": {
        "TextDecoder": true,
        "TextEncoder": true
      },
      "packages": {
        "@metamask/utils>@metamask/superstruct": true,
        "@noble/hashes": true,
        "@metamask/utils>@scure/base": true,
        "browserify>buffer": true,
        "nock>debug": true,
        "@metamask/utils>pony-cause": true,
        "semver": true
      }
    },
    "@metamask/abi-utils>@metamask/utils": {
      "globals": {
        "TextDecoder": true,
        "TextEncoder": true
      },
      "packages": {
        "@metamask/utils>@metamask/superstruct": true,
        "@noble/hashes": true,
        "@metamask/utils>@scure/base": true,
        "browserify>buffer": true,
        "nock>debug": true,
        "@metamask/utils>pony-cause": true,
        "semver": true
      }
    },
    "@metamask/signature-controller>@metamask/eth-sig-util>@metamask/abi-utils>@metamask/utils": {
      "globals": {
        "TextDecoder": true,
        "TextEncoder": true
      },
      "packages": {
        "@metamask/utils>@metamask/superstruct": true,
        "@noble/hashes": true,
        "@metamask/utils>@scure/base": true,
        "browserify>buffer": true,
        "nock>debug": true,
        "@metamask/utils>pony-cause": true,
        "semver": true
      }
    },
    "@metamask/accounts-controller>@metamask/utils": {
      "globals": {
        "TextDecoder": true,
        "TextEncoder": true
      },
      "packages": {
        "@metamask/utils>@metamask/superstruct": true,
        "@noble/hashes": true,
        "@metamask/utils>@scure/base": true,
        "browserify>buffer": true,
        "nock>debug": true,
        "@metamask/utils>pony-cause": true,
        "semver": true
      }
    },
    "@metamask/assets-controllers>@metamask/utils": {
      "globals": {
        "TextDecoder": true,
        "TextEncoder": true
      },
      "packages": {
        "@metamask/utils>@metamask/superstruct": true,
        "@noble/hashes": true,
        "@metamask/utils>@scure/base": true,
        "browserify>buffer": true,
        "nock>debug": true,
        "@metamask/utils>pony-cause": true,
        "semver": true
      }
    },
    "@metamask/browser-passworder>@metamask/utils": {
      "globals": {
        "TextDecoder": true,
        "TextEncoder": true
      },
      "packages": {
        "@metamask/utils>@metamask/superstruct": true,
        "@noble/hashes": true,
        "@metamask/utils>@scure/base": true,
        "browserify>buffer": true,
        "nock>debug": true,
        "@metamask/utils>pony-cause": true,
        "semver": true
      }
    },
    "@metamask/controller-utils>@metamask/utils": {
      "globals": {
        "TextDecoder": true,
        "TextEncoder": true
      },
      "packages": {
        "@metamask/utils>@metamask/superstruct": true,
        "@noble/hashes": true,
        "@metamask/utils>@scure/base": true,
        "browserify>buffer": true,
        "nock>debug": true,
        "@metamask/utils>pony-cause": true,
        "semver": true
      }
    },
    "@metamask/eth-token-tracker>@metamask/eth-block-tracker>@metamask/utils": {
      "globals": {
        "TextDecoder": true,
        "TextEncoder": true
      },
      "packages": {
        "@metamask/utils>@metamask/superstruct": true,
        "@noble/hashes": true,
        "@metamask/utils>@scure/base": true,
        "browserify>buffer": true,
        "nock>debug": true,
        "@metamask/utils>pony-cause": true,
        "semver": true
      }
    },
    "@metamask/keyring-controller>@metamask/eth-hd-keyring>@metamask/utils": {
      "globals": {
        "TextDecoder": true,
        "TextEncoder": true
      },
      "packages": {
        "@metamask/utils>@metamask/superstruct": true,
        "@noble/hashes": true,
        "@metamask/utils>@scure/base": true,
        "browserify>buffer": true,
        "nock>debug": true,
        "@metamask/utils>pony-cause": true,
        "semver": true
      }
    },
    "@metamask/network-controller>@metamask/eth-json-rpc-infura>@metamask/utils": {
      "globals": {
        "TextDecoder": true,
        "TextEncoder": true
      },
      "packages": {
        "@metamask/utils>@metamask/superstruct": true,
        "@noble/hashes": true,
        "@metamask/utils>@scure/base": true,
        "browserify>buffer": true,
        "nock>debug": true,
        "@metamask/utils>pony-cause": true,
        "semver": true
      }
    },
    "@metamask/eth-json-rpc-middleware>@metamask/utils": {
      "globals": {
        "TextDecoder": true,
        "TextEncoder": true
      },
      "packages": {
        "@metamask/utils>@metamask/superstruct": true,
        "@noble/hashes": true,
        "@metamask/utils>@scure/base": true,
        "browserify>buffer": true,
        "nock>debug": true,
        "@metamask/utils>pony-cause": true,
        "semver": true
      }
    },
    "@metamask/eth-sig-util>@metamask/utils": {
      "globals": {
        "TextDecoder": true,
        "TextEncoder": true
      },
      "packages": {
        "@metamask/utils>@metamask/superstruct": true,
        "@noble/hashes": true,
        "@metamask/utils>@scure/base": true,
        "browserify>buffer": true,
        "nock>debug": true,
        "@metamask/utils>pony-cause": true,
        "semver": true
      }
    },
    "@metamask/eth-ledger-bridge-keyring>@metamask/eth-sig-util>@metamask/utils": {
      "globals": {
        "TextDecoder": true,
        "TextEncoder": true
      },
      "packages": {
        "@metamask/utils>@metamask/superstruct": true,
        "@noble/hashes": true,
        "@metamask/utils>@scure/base": true,
        "browserify>buffer": true,
        "nock>debug": true,
        "@metamask/utils>pony-cause": true,
        "semver": true
      }
    },
    "@metamask/eth-trezor-keyring>@metamask/eth-sig-util>@metamask/utils": {
      "globals": {
        "TextDecoder": true,
        "TextEncoder": true
      },
      "packages": {
        "@metamask/utils>@metamask/superstruct": true,
        "@noble/hashes": true,
        "@metamask/utils>@scure/base": true,
        "browserify>buffer": true,
        "nock>debug": true,
        "@metamask/utils>pony-cause": true,
        "semver": true
      }
    },
    "@metamask/signature-controller>@metamask/eth-sig-util>@metamask/utils": {
      "globals": {
        "TextDecoder": true,
        "TextEncoder": true
      },
      "packages": {
        "@metamask/utils>@metamask/superstruct": true,
        "@noble/hashes": true,
        "@metamask/utils>@scure/base": true,
        "browserify>buffer": true,
        "nock>debug": true,
        "@metamask/utils>pony-cause": true,
        "semver": true
      }
    },
    "@metamask/keyring-controller>@metamask/eth-simple-keyring>@metamask/utils": {
      "globals": {
        "TextDecoder": true,
        "TextEncoder": true
      },
      "packages": {
        "@metamask/utils>@metamask/superstruct": true,
        "@noble/hashes": true,
        "@metamask/utils>@scure/base": true,
        "browserify>buffer": true,
        "nock>debug": true,
        "@metamask/utils>pony-cause": true,
        "semver": true
      }
    },
    "@metamask/eth-snap-keyring>@metamask/utils": {
      "globals": {
        "TextDecoder": true,
        "TextEncoder": true
      },
      "packages": {
        "@metamask/utils>@metamask/superstruct": true,
        "@noble/hashes": true,
        "@metamask/utils>@scure/base": true,
        "browserify>buffer": true,
        "nock>debug": true,
        "@metamask/utils>pony-cause": true,
        "semver": true
      }
    },
    "@metamask/json-rpc-engine>@metamask/utils": {
      "globals": {
        "TextDecoder": true,
        "TextEncoder": true
      },
      "packages": {
        "@metamask/utils>@metamask/superstruct": true,
        "@noble/hashes": true,
        "@metamask/utils>@scure/base": true,
        "browserify>buffer": true,
        "nock>debug": true,
        "@metamask/utils>pony-cause": true,
        "semver": true
      }
    },
    "@metamask/json-rpc-middleware-stream>@metamask/utils": {
      "globals": {
        "TextDecoder": true,
        "TextEncoder": true
      },
      "packages": {
        "@metamask/utils>@metamask/superstruct": true,
        "@noble/hashes": true,
        "@metamask/utils>@scure/base": true,
        "browserify>buffer": true,
        "nock>debug": true,
        "@metamask/utils>pony-cause": true,
        "semver": true
      }
    },
    "@metamask/snaps-sdk>@metamask/key-tree>@metamask/utils": {
      "globals": {
        "TextDecoder": true,
        "TextEncoder": true
      },
      "packages": {
        "@metamask/utils>@metamask/superstruct": true,
        "@noble/hashes": true,
        "@metamask/utils>@scure/base": true,
        "browserify>buffer": true,
        "nock>debug": true,
        "@metamask/utils>pony-cause": true,
        "semver": true
      }
    },
    "@metamask/keyring-api>@metamask/utils": {
      "globals": {
        "TextDecoder": true,
        "TextEncoder": true
      },
      "packages": {
        "@metamask/utils>@metamask/superstruct": true,
        "@noble/hashes": true,
        "@metamask/utils>@scure/base": true,
        "browserify>buffer": true,
        "nock>debug": true,
        "@metamask/utils>pony-cause": true,
        "semver": true
      }
    },
    "@metamask/profile-sync-controller>@metamask/keyring-api>@metamask/utils": {
      "globals": {
        "TextDecoder": true,
        "TextEncoder": true
      },
      "packages": {
        "@metamask/utils>@metamask/superstruct": true,
        "@noble/hashes": true,
        "@metamask/utils>@scure/base": true,
        "browserify>buffer": true,
        "nock>debug": true,
        "@metamask/utils>pony-cause": true,
        "semver": true
      }
    },
    "@metamask/keyring-controller>@metamask/utils": {
      "globals": {
        "TextDecoder": true,
        "TextEncoder": true
      },
      "packages": {
        "@metamask/utils>@metamask/superstruct": true,
        "@noble/hashes": true,
        "@metamask/utils>@scure/base": true,
        "browserify>buffer": true,
        "nock>debug": true,
        "@metamask/utils>pony-cause": true,
        "semver": true
      }
    },
    "@metamask/keyring-api>@metamask/keyring-utils>@metamask/utils": {
      "globals": {
        "TextDecoder": true,
        "TextEncoder": true
      },
      "packages": {
        "@metamask/utils>@metamask/superstruct": true,
        "@noble/hashes": true,
        "@metamask/utils>@scure/base": true,
        "browserify>buffer": true,
        "nock>debug": true,
        "@metamask/utils>pony-cause": true,
        "semver": true
      }
    },
    "@metamask/message-manager>@metamask/utils": {
      "globals": {
        "TextDecoder": true,
        "TextEncoder": true
      },
      "packages": {
        "@metamask/utils>@metamask/superstruct": true,
        "@noble/hashes": true,
        "@metamask/utils>@scure/base": true,
        "browserify>buffer": true,
        "nock>debug": true,
        "@metamask/utils>pony-cause": true,
        "semver": true
      }
    },
    "@metamask/multichain>@metamask/utils": {
      "globals": {
        "TextDecoder": true,
        "TextEncoder": true
      },
      "packages": {
        "@metamask/utils>@metamask/superstruct": true,
        "@noble/hashes": true,
        "@metamask/utils>@scure/base": true,
        "browserify>buffer": true,
        "nock>debug": true,
        "@metamask/utils>pony-cause": true,
        "semver": true
      }
    },
    "@metamask/name-controller>@metamask/utils": {
      "globals": {
        "TextDecoder": true,
        "TextEncoder": true
      },
      "packages": {
        "@metamask/utils>@metamask/superstruct": true,
        "@noble/hashes": true,
        "@metamask/utils>@scure/base": true,
        "browserify>buffer": true,
        "nock>debug": true,
        "@metamask/utils>pony-cause": true,
        "semver": true
      }
    },
    "@metamask/notification-services-controller>@metamask/utils": {
      "globals": {
        "TextDecoder": true,
        "TextEncoder": true
      },
      "packages": {
        "@metamask/utils>@metamask/superstruct": true,
        "@noble/hashes": true,
        "@metamask/utils>@scure/base": true,
        "browserify>buffer": true,
        "nock>debug": true,
        "@metamask/utils>pony-cause": true,
        "semver": true
      }
    },
    "@metamask/permission-controller>@metamask/utils": {
      "globals": {
        "TextDecoder": true,
        "TextEncoder": true
      },
      "packages": {
        "@metamask/utils>@metamask/superstruct": true,
        "@noble/hashes": true,
        "@metamask/utils>@scure/base": true,
        "browserify>buffer": true,
        "nock>debug": true,
        "@metamask/utils>pony-cause": true,
        "semver": true
      }
    },
    "@metamask/permission-log-controller>@metamask/utils": {
      "globals": {
        "TextDecoder": true,
        "TextEncoder": true
      },
      "packages": {
        "@metamask/utils>@metamask/superstruct": true,
        "@noble/hashes": true,
        "@metamask/utils>@scure/base": true,
        "browserify>buffer": true,
        "nock>debug": true,
        "@metamask/utils>pony-cause": true,
        "semver": true
      }
    },
    "@metamask/post-message-stream>@metamask/utils": {
      "globals": {
        "TextDecoder": true,
        "TextEncoder": true
      },
      "packages": {
        "@metamask/utils>@metamask/superstruct": true,
        "@noble/hashes": true,
        "@metamask/utils>@scure/base": true,
        "browserify>buffer": true,
        "nock>debug": true,
        "@metamask/utils>pony-cause": true,
        "semver": true
      }
    },
    "@metamask/providers>@metamask/utils": {
      "globals": {
        "TextDecoder": true,
        "TextEncoder": true
      },
      "packages": {
        "@metamask/utils>@metamask/superstruct": true,
        "@noble/hashes": true,
        "@metamask/utils>@scure/base": true,
        "browserify>buffer": true,
        "nock>debug": true,
        "@metamask/utils>pony-cause": true,
        "semver": true
      }
    },
    "@metamask/rate-limit-controller>@metamask/utils": {
      "globals": {
        "TextDecoder": true,
        "TextEncoder": true
      },
      "packages": {
        "@metamask/utils>@metamask/superstruct": true,
        "@noble/hashes": true,
        "@metamask/utils>@scure/base": true,
        "browserify>buffer": true,
        "nock>debug": true,
        "@metamask/utils>pony-cause": true,
        "semver": true
      }
    },
    "@metamask/rpc-errors>@metamask/utils": {
      "globals": {
        "TextDecoder": true,
        "TextEncoder": true
      },
      "packages": {
        "@metamask/utils>@metamask/superstruct": true,
        "@noble/hashes": true,
        "@metamask/utils>@scure/base": true,
        "browserify>buffer": true,
        "nock>debug": true,
        "@metamask/utils>pony-cause": true,
        "semver": true
      }
    },
    "@metamask/rate-limit-controller>@metamask/rpc-errors>@metamask/utils": {
      "globals": {
        "TextDecoder": true,
        "TextEncoder": true
      },
      "packages": {
        "@metamask/utils>@metamask/superstruct": true,
        "@noble/hashes": true,
        "@metamask/utils>@scure/base": true,
        "browserify>buffer": true,
        "nock>debug": true,
        "@metamask/utils>pony-cause": true,
        "semver": true
      }
    },
    "@metamask/snaps-controllers>@metamask/utils": {
      "globals": {
        "TextDecoder": true,
        "TextEncoder": true
      },
      "packages": {
        "@metamask/utils>@metamask/superstruct": true,
        "@noble/hashes": true,
        "@metamask/utils>@scure/base": true,
        "browserify>buffer": true,
        "nock>debug": true,
        "@metamask/utils>pony-cause": true,
        "semver": true
      }
    },
    "@metamask/snaps-execution-environments>@metamask/utils": {
      "globals": {
        "TextDecoder": true,
        "TextEncoder": true
      },
      "packages": {
        "@metamask/utils>@metamask/superstruct": true,
        "@noble/hashes": true,
        "@metamask/utils>@scure/base": true,
        "browserify>buffer": true,
        "nock>debug": true,
        "@metamask/utils>pony-cause": true,
        "semver": true
      }
    },
    "@metamask/snaps-utils>@metamask/snaps-registry>@metamask/utils": {
      "globals": {
        "TextDecoder": true,
        "TextEncoder": true
      },
      "packages": {
        "@metamask/utils>@metamask/superstruct": true,
        "@noble/hashes": true,
        "@metamask/utils>@scure/base": true,
        "browserify>buffer": true,
        "nock>debug": true,
        "@metamask/utils>pony-cause": true,
        "semver": true
      }
    },
    "@metamask/snaps-rpc-methods>@metamask/utils": {
      "globals": {
        "TextDecoder": true,
        "TextEncoder": true
      },
      "packages": {
        "@metamask/utils>@metamask/superstruct": true,
        "@noble/hashes": true,
        "@metamask/utils>@scure/base": true,
        "browserify>buffer": true,
        "nock>debug": true,
        "@metamask/utils>pony-cause": true,
        "semver": true
      }
    },
    "@metamask/snaps-sdk>@metamask/utils": {
      "globals": {
        "TextDecoder": true,
        "TextEncoder": true
      },
      "packages": {
        "@metamask/utils>@metamask/superstruct": true,
        "@noble/hashes": true,
        "@metamask/utils>@scure/base": true,
        "browserify>buffer": true,
        "nock>debug": true,
        "@metamask/utils>pony-cause": true,
        "semver": true
      }
    },
    "@metamask/snaps-utils>@metamask/utils": {
      "globals": {
        "TextDecoder": true,
        "TextEncoder": true
      },
      "packages": {
        "@metamask/utils>@metamask/superstruct": true,
        "@noble/hashes": true,
        "@metamask/utils>@scure/base": true,
        "browserify>buffer": true,
        "nock>debug": true,
        "@metamask/utils>pony-cause": true,
        "semver": true
      }
    },
    "@metamask/transaction-controller>@metamask/utils": {
      "globals": {
        "TextDecoder": true,
        "TextEncoder": true
      },
      "packages": {
        "@metamask/utils>@metamask/superstruct": true,
        "@noble/hashes": true,
        "@metamask/utils>@scure/base": true,
        "browserify>buffer": true,
        "nock>debug": true,
        "@metamask/utils>pony-cause": true,
        "semver": true
      }
    },
    "@metamask/user-operation-controller>@metamask/utils": {
      "globals": {
        "TextDecoder": true,
        "TextEncoder": true
      },
      "packages": {
        "@metamask/utils>@metamask/superstruct": true,
        "@noble/hashes": true,
        "@metamask/utils>@scure/base": true,
        "browserify>buffer": true,
        "nock>debug": true,
        "@metamask/utils>pony-cause": true,
        "semver": true
      }
    },
    "@ngraveio/bc-ur": {
      "packages": {
        "@ngraveio/bc-ur>@keystonehq/alias-sampling": true,
        "browserify>assert": true,
        "@ngraveio/bc-ur>bignumber.js": true,
        "browserify>buffer": true,
        "@ngraveio/bc-ur>cbor-sync": true,
        "@ngraveio/bc-ur>crc": true,
        "@ngraveio/bc-ur>jsbi": true,
        "addons-linter>sha.js": true
      }
    },
    "@metamask/profile-sync-controller>@noble/ciphers": {
      "globals": {
        "TextDecoder": true,
        "TextEncoder": true,
        "crypto": true
      }
    },
    "@ethereumjs/tx>ethereum-cryptography>@noble/curves": {
      "globals": {
        "TextEncoder": true
      },
      "packages": {
        "@ethereumjs/tx>ethereum-cryptography>@noble/curves>@noble/hashes": true
      }
    },
    "@noble/hashes": {
      "globals": {
        "TextEncoder": true,
        "crypto": true
      }
    },
    "@metamask/scure-bip39>@noble/hashes": {
      "globals": {
        "TextEncoder": true,
        "crypto": true
      }
    },
    "@ethereumjs/tx>ethereum-cryptography>@noble/curves>@noble/hashes": {
      "globals": {
        "TextEncoder": true,
        "crypto": true
      }
    },
    "@ethereumjs/tx>ethereum-cryptography>@scure/bip32>@noble/hashes": {
      "globals": {
        "TextEncoder": true,
        "crypto": true
      }
    },
    "@ethereumjs/tx>ethereum-cryptography>@noble/hashes": {
      "globals": {
        "TextEncoder": true,
        "crypto": true
      }
    },
    "eth-lattice-keyring>@ethereumjs/tx>ethereum-cryptography>@noble/hashes": {
      "globals": {
        "TextEncoder": true,
        "crypto": true
      }
    },
    "eth-lattice-keyring>gridplus-sdk>@ethereumjs/tx>ethereum-cryptography>@noble/hashes": {
      "globals": {
        "TextEncoder": true,
        "crypto": true
      }
    },
    "@metamask/multichain>@open-rpc/schema-utils-js": {
      "packages": {
        "@metamask/multichain>@open-rpc/schema-utils-js>@json-schema-tools/dereferencer": true,
        "@metamask/multichain>@open-rpc/schema-utils-js>@json-schema-tools/meta-schema": true,
        "@open-rpc/schema-utils-js>@json-schema-tools/reference-resolver": true,
        "@open-rpc/meta-schema": true,
        "eslint>ajv": true,
        "@metamask/rpc-errors>fast-safe-stringify": true,
        "@open-rpc/schema-utils-js>is-url": true
      }
    },
    "@popperjs/core": {
      "globals": {
        "Element": true,
        "HTMLElement": true,
        "ShadowRoot": true,
        "console.error": true,
        "console.warn": true,
        "document": true,
        "navigator.userAgent": true
      }
    },
    "@trezor/connect-web>@trezor/connect>@trezor/protobuf>protobufjs>@protobufjs/codegen": {
      "globals": {
        "console.log": true
      }
    },
    "@trezor/connect-web>@trezor/connect>@trezor/protobuf>protobufjs>@protobufjs/fetch": {
      "globals": {
        "XMLHttpRequest": true
      },
      "packages": {
        "@trezor/connect-web>@trezor/connect>@trezor/protobuf>protobufjs>@protobufjs/aspromise": true,
        "@trezor/connect-web>@trezor/connect>@trezor/protobuf>protobufjs>@protobufjs/inquire": true
      }
    },
    "@reduxjs/toolkit": {
      "globals": {
        "AbortController": true,
        "__REDUX_DEVTOOLS_EXTENSION_COMPOSE__": true,
        "__REDUX_DEVTOOLS_EXTENSION__": true,
        "console": true,
        "queueMicrotask": true,
        "requestAnimationFrame": true,
        "setTimeout": true
      },
      "packages": {
        "immer": true,
        "process": true,
        "redux": true,
        "redux-thunk": true,
        "@reduxjs/toolkit>reselect": true
      }
    },
    "react-router-dom-v5-compat>@remix-run/router": {
      "globals": {
        "AbortController": true,
        "DOMException": true,
        "FormData": true,
        "Headers": true,
        "Request": true,
        "Response": true,
        "URL": true,
        "URLSearchParams": true,
        "console": true,
        "document.defaultView": true
      }
    },
    "@metamask/utils>@scure/base": {
      "globals": {
        "TextDecoder": true,
        "TextEncoder": true
      }
    },
    "@ethereumjs/tx>ethereum-cryptography>@scure/bip32": {
      "packages": {
        "@ethereumjs/tx>ethereum-cryptography>@noble/curves": true,
        "@ethereumjs/tx>ethereum-cryptography>@scure/bip32>@noble/hashes": true,
        "@metamask/utils>@scure/base": true
      }
    },
    "@segment/loosely-validate-event": {
      "packages": {
        "browserify>assert": true,
        "browserify>buffer": true,
        "@segment/loosely-validate-event>component-type": true,
        "@segment/loosely-validate-event>join-component": true
      }
    },
    "@sentry/browser>@sentry-internal/browser-utils": {
      "globals": {
        "PerformanceEventTiming.prototype": true,
        "PerformanceObserver": true,
        "XMLHttpRequest.prototype": true,
        "__SENTRY_DEBUG__": true,
        "addEventListener": true,
        "clearTimeout": true,
        "performance": true,
        "removeEventListener": true,
        "setTimeout": true
      },
      "packages": {
        "@sentry/browser>@sentry/core": true,
        "@sentry/utils": true
      }
    },
    "@sentry/browser>@sentry-internal/feedback": {
      "globals": {
        "FormData": true,
        "HTMLFormElement": true,
        "__SENTRY_DEBUG__": true,
        "cancelAnimationFrame": true,
        "clearTimeout": true,
        "document.createElement": true,
        "document.createElementNS": true,
        "document.createTextNode": true,
        "isSecureContext": true,
        "requestAnimationFrame": true,
        "setTimeout": true
      },
      "packages": {
        "@sentry/browser>@sentry/core": true,
        "@sentry/utils": true
      }
    },
    "@sentry/browser>@sentry-internal/replay-canvas": {
      "globals": {
        "Blob": true,
        "HTMLCanvasElement": true,
        "HTMLImageElement": true,
        "ImageData": true,
        "URL.createObjectURL": true,
        "WeakRef": true,
        "Worker": true,
        "cancelAnimationFrame": true,
        "console.error": true,
        "createImageBitmap": true,
        "document": true
      },
      "packages": {
        "@sentry/browser>@sentry/core": true,
        "@sentry/utils": true
      }
    },
    "@sentry/browser>@sentry-internal/replay": {
      "globals": {
        "Blob": true,
        "CSSConditionRule": true,
        "CSSGroupingRule": true,
        "CSSMediaRule": true,
        "CSSRule": true,
        "CSSSupportsRule": true,
        "Document": true,
        "DragEvent": true,
        "Element": true,
        "FormData": true,
        "HTMLElement": true,
        "HTMLFormElement": true,
        "Headers": true,
        "MouseEvent": true,
        "MutationObserver": true,
        "Node.DOCUMENT_FRAGMENT_NODE": true,
        "Node.prototype.contains": true,
        "PointerEvent": true,
        "TextEncoder": true,
        "URL": true,
        "URLSearchParams": true,
        "Worker": true,
        "__RRWEB_EXCLUDE_IFRAME__": true,
        "__RRWEB_EXCLUDE_SHADOW_DOM__": true,
        "__SENTRY_DEBUG__": true,
        "__SENTRY_EXCLUDE_REPLAY_WORKER__": true,
        "__rrMutationObserver": true,
        "addEventListener": true,
        "clearTimeout": true,
        "console.debug": true,
        "console.error": true,
        "console.warn": true,
        "customElements.get": true,
        "document": true,
        "innerHeight": true,
        "innerWidth": true,
        "location.href": true,
        "location.origin": true,
        "parent": true,
        "setTimeout": true
      },
      "packages": {
        "@sentry/browser>@sentry-internal/browser-utils": true,
        "@sentry/browser>@sentry/core": true,
        "@sentry/utils": true
      }
    },
    "@sentry/browser": {
      "globals": {
        "PerformanceObserver.supportedEntryTypes": true,
        "Request": true,
        "URL": true,
        "XMLHttpRequest.prototype": true,
        "__SENTRY_DEBUG__": true,
        "__SENTRY_RELEASE__": true,
        "addEventListener": true,
        "console.error": true,
        "indexedDB.open": true,
        "performance.timeOrigin": true,
        "setTimeout": true
      },
      "packages": {
        "@sentry/browser>@sentry-internal/browser-utils": true,
        "@sentry/browser>@sentry-internal/feedback": true,
        "@sentry/browser>@sentry-internal/replay-canvas": true,
        "@sentry/browser>@sentry-internal/replay": true,
        "@sentry/browser>@sentry/core": true,
        "@sentry/utils": true
      }
    },
    "@sentry/browser>@sentry/core": {
      "globals": {
        "Headers": true,
        "Request": true,
        "URL": true,
        "__SENTRY_DEBUG__": true,
        "__SENTRY_TRACING__": true,
        "clearInterval": true,
        "clearTimeout": true,
        "console.log": true,
        "console.warn": true,
        "setInterval": true,
        "setTimeout": true
      },
      "packages": {
        "@sentry/utils": true
      }
    },
    "@sentry/utils": {
      "globals": {
        "CustomEvent": true,
        "DOMError": true,
        "DOMException": true,
        "EdgeRuntime": true,
        "Element": true,
        "ErrorEvent": true,
        "Event": true,
        "HTMLElement": true,
        "Headers": true,
        "Request": true,
        "Response": true,
        "TextDecoder": true,
        "TextEncoder": true,
        "URL": true,
        "__SENTRY_BROWSER_BUNDLE__": true,
        "__SENTRY_DEBUG__": true,
        "clearTimeout": true,
        "console.error": true,
        "document": true,
        "setInterval": true,
        "setTimeout": true
      },
      "packages": {
        "process": true
      }
    },
    "@solana/addresses": {
      "globals": {
        "Intl.Collator": true,
        "TextEncoder": true,
        "crypto.subtle.digest": true,
        "crypto.subtle.exportKey": true
      },
      "packages": {
        "@solana/addresses>@solana/assertions": true,
        "@solana/addresses>@solana/codecs-core": true,
        "@solana/addresses>@solana/codecs-strings": true,
        "@solana/addresses>@solana/errors": true
      }
    },
    "@solana/addresses>@solana/assertions": {
      "globals": {
        "crypto": true,
        "isSecureContext": true
      },
      "packages": {
        "@solana/addresses>@solana/errors": true
      }
    },
    "@solana/addresses>@solana/codecs-core": {
      "packages": {
        "@solana/addresses>@solana/errors": true
      }
    },
    "@solana/addresses>@solana/codecs-strings": {
      "globals": {
        "TextDecoder": true,
        "TextEncoder": true,
        "atob": true,
        "btoa": true
      },
      "packages": {
        "@solana/addresses>@solana/codecs-core": true,
        "@solana/addresses>@solana/errors": true
      }
    },
    "@solana/addresses>@solana/errors": {
      "globals": {
        "btoa": true
      }
    },
    "@metamask/controller-utils>@spruceid/siwe-parser": {
      "globals": {
        "console.error": true,
        "console.log": true
      },
      "packages": {
        "@noble/hashes": true,
        "@metamask/controller-utils>@spruceid/siwe-parser>apg-js": true
      }
    },
    "@metamask/profile-sync-controller>siwe>@spruceid/siwe-parser": {
      "globals": {
        "console.error": true,
        "console.log": true
      },
      "packages": {
        "@noble/hashes": true,
        "@metamask/controller-utils>@spruceid/siwe-parser>apg-js": true
      }
    },
    "@metamask/profile-sync-controller>siwe>@stablelib/random>@stablelib/binary": {
      "packages": {
        "@metamask/profile-sync-controller>siwe>@stablelib/random>@stablelib/binary>@stablelib/int": true
      }
    },
    "@metamask/profile-sync-controller>siwe>@stablelib/random": {
      "globals": {
        "crypto": true,
        "msCrypto": true
      },
      "packages": {
        "@metamask/profile-sync-controller>siwe>@stablelib/random>@stablelib/binary": true,
        "@metamask/profile-sync-controller>siwe>@stablelib/random>@stablelib/wipe": true,
        "browserify>browser-resolve": true
      }
    },
    "@trezor/connect-web>@trezor/connect-common": {
      "globals": {
        "console.warn": true,
        "localStorage.getItem": true,
        "localStorage.setItem": true,
        "navigator": true,
        "setTimeout": true,
        "window": true
      },
      "packages": {
        "@trezor/connect-web>@trezor/connect-common>@trezor/env-utils": true,
        "@trezor/connect-web>@trezor/utils": true,
        "tslib": true
      }
    },
    "@metamask/eth-trezor-keyring>@trezor/connect-plugin-ethereum": {
      "packages": {
        "@metamask/eth-trezor-keyring>@metamask/eth-sig-util": true,
        "tslib": true
      }
    },
    "@trezor/connect-web": {
      "globals": {
        "URLSearchParams": true,
        "__TREZOR_CONNECT_SRC": true,
        "addEventListener": true,
        "btoa": true,
        "chrome": true,
        "clearInterval": true,
        "clearTimeout": true,
        "console.warn": true,
        "document.body": true,
        "document.createElement": true,
        "document.createTextNode": true,
        "document.getElementById": true,
        "document.querySelectorAll": true,
        "location": true,
        "navigator": true,
        "open": true,
        "origin": true,
        "removeEventListener": true,
        "setInterval": true,
        "setTimeout": true
      },
      "packages": {
        "@trezor/connect-web>@trezor/connect-common": true,
        "@trezor/connect-web>@trezor/connect": true,
        "@trezor/connect-web>@trezor/utils": true,
        "webpack>events": true,
        "tslib": true
      }
    },
    "@trezor/connect-web>@trezor/connect": {
      "packages": {
        "@trezor/connect-web>@trezor/connect>@trezor/protobuf": true,
        "@trezor/connect-web>@trezor/connect>@trezor/schema-utils": true,
        "@trezor/connect-web>@trezor/connect>@trezor/transport": true,
        "@trezor/connect-web>@trezor/utils": true,
        "tslib": true
      }
    },
    "@trezor/connect-web>@trezor/connect-common>@trezor/env-utils": {
      "globals": {
        "innerHeight": true,
        "innerWidth": true,
        "location.hostname": true,
        "location.origin": true,
        "navigator.languages": true,
        "navigator.platform": true,
        "navigator.userAgent": true,
        "screen.height": true,
        "screen.width": true
      },
      "packages": {
        "process": true,
        "tslib": true,
        "@trezor/connect-web>@trezor/connect-common>@trezor/env-utils>ua-parser-js": true
      }
    },
    "@trezor/connect-web>@trezor/connect>@trezor/protobuf": {
      "packages": {
        "@trezor/connect-web>@trezor/connect>@trezor/schema-utils": true,
        "browserify>buffer": true,
        "@trezor/connect-web>@trezor/connect>@trezor/protobuf>protobufjs": true,
        "tslib": true
      }
    },
    "@trezor/connect-web>@trezor/connect>@trezor/schema-utils": {
      "globals": {
        "console.warn": true
      },
      "packages": {
        "@trezor/connect-web>@trezor/connect>@trezor/schema-utils>@sinclair/typebox": true,
        "browserify>buffer": true,
        "ts-mixer": true
      }
    },
    "@trezor/connect-web>@trezor/utils": {
      "globals": {
        "AbortController": true,
        "Intl.NumberFormat": true,
        "clearInterval": true,
        "clearTimeout": true,
        "console.error": true,
        "console.info": true,
        "console.log": true,
        "console.warn": true,
        "setInterval": true,
        "setTimeout": true
      },
      "packages": {
        "@trezor/connect-web>@trezor/utils>bignumber.js": true,
        "browserify>buffer": true,
        "webpack>events": true,
        "tslib": true
      }
    },
    "@welldone-software/why-did-you-render": {
      "globals": {
        "Element": true,
        "console.group": true,
        "console.groupCollapsed": true,
        "console.groupEnd": true,
        "console.log": true,
        "console.warn": true,
        "define": true,
        "setTimeout": true
      },
      "packages": {
        "lodash": true,
        "react": true
      }
    },
    "@zxing/browser": {
      "globals": {
        "HTMLElement": true,
        "HTMLImageElement": true,
        "HTMLVideoElement": true,
        "clearTimeout": true,
        "console.error": true,
        "console.warn": true,
        "document": true,
        "navigator": true,
        "setTimeout": true
      },
      "packages": {
        "@zxing/library": true
      }
    },
    "@zxing/library": {
      "globals": {
        "HTMLImageElement": true,
        "HTMLVideoElement": true,
        "TextDecoder": true,
        "TextEncoder": true,
        "URL.createObjectURL": true,
        "btoa": true,
        "console.log": true,
        "console.warn": true,
        "document": true,
        "navigator": true,
        "setTimeout": true
      },
      "packages": {
        "@zxing/library>ts-custom-error": true
      }
    },
    "@lavamoat/lavapack>readable-stream>abort-controller": {
      "globals": {
        "AbortController": true
      }
    },
    "currency-formatter>accounting": {
      "globals": {
        "define": true
      }
    },
    "ethers>@ethersproject/json-wallets>aes-js": {
      "globals": {
        "define": true
      }
    },
    "eth-lattice-keyring>gridplus-sdk>aes-js": {
      "globals": {
        "define": true
      }
    },
    "eslint>ajv": {
      "globals": {
        "console": true
      },
      "packages": {
        "eslint>fast-deep-equal": true,
        "@metamask/snaps-utils>fast-json-stable-stringify": true,
        "eslint>ajv>json-schema-traverse": true,
        "uri-js": true
      }
    },
    "chalk>ansi-styles": {
      "packages": {
        "chalk>ansi-styles>color-convert": true
      }
    },
    "@metamask/controller-utils>@spruceid/siwe-parser>apg-js": {
      "packages": {
        "browserify>buffer": true
      }
    },
    "string.prototype.matchall>es-abstract>array-buffer-byte-length": {
      "packages": {
        "string.prototype.matchall>call-bind": true,
        "string.prototype.matchall>es-abstract>is-array-buffer": true
      }
    },
    "crypto-browserify>public-encrypt>parse-asn1>asn1.js": {
      "packages": {
        "bn.js": true,
        "browserify>buffer": true,
        "pumpify>inherits": true,
        "@metamask/ppom-validator>elliptic>minimalistic-assert": true,
        "browserify>vm-browserify": true
      }
    },
    "browserify>assert": {
      "globals": {
        "Buffer": true
      },
      "packages": {
        "react>object-assign": true,
        "browserify>assert>util": true
      }
    },
    "@metamask/name-controller>async-mutex": {
      "globals": {
        "clearTimeout": true,
        "setTimeout": true
      },
      "packages": {
        "tslib": true
      }
    },
    "@metamask/transaction-controller>@metamask/nonce-tracker>async-mutex": {
      "globals": {
        "clearTimeout": true,
        "setTimeout": true
      },
      "packages": {
        "tslib": true
      }
    },
    "string.prototype.matchall>es-abstract>available-typed-arrays": {
      "packages": {
        "string.prototype.matchall>es-abstract>typed-array-length>possible-typed-array-names": true
      }
    },
    "await-semaphore": {
      "packages": {
        "process": true,
        "browserify>timers-browserify": true
      }
    },
    "@metamask/eth-ledger-bridge-keyring>@ledgerhq/hw-app-eth>@ledgerhq/domain-service>axios": {
      "globals": {
        "Blob": true,
        "FormData": true,
        "URLSearchParams": true,
        "XMLHttpRequest": true,
        "btoa": true,
        "console.warn": true,
        "document": true,
        "location.href": true,
        "navigator": true,
        "setTimeout": true
      },
      "packages": {
        "browserify>buffer": true,
        "axios>form-data": true,
        "process": true
      }
    },
    "@metamask/eth-ledger-bridge-keyring>@ledgerhq/hw-app-eth>@ledgerhq/evm-tools>axios": {
      "globals": {
        "Blob": true,
        "FormData": true,
        "URLSearchParams": true,
        "XMLHttpRequest": true,
        "btoa": true,
        "console.warn": true,
        "document": true,
        "location.href": true,
        "navigator": true,
        "setTimeout": true
      },
      "packages": {
        "browserify>buffer": true,
        "axios>form-data": true,
        "process": true
      }
    },
    "@metamask/eth-ledger-bridge-keyring>@ledgerhq/hw-app-eth>axios": {
      "globals": {
        "Blob": true,
        "FormData": true,
        "URLSearchParams": true,
        "XMLHttpRequest": true,
        "btoa": true,
        "console.warn": true,
        "document": true,
        "location.href": true,
        "navigator": true,
        "setTimeout": true
      },
      "packages": {
        "browserify>buffer": true,
        "axios>form-data": true,
        "process": true
      }
    },
    "@metamask/snaps-controllers>tar-stream>b4a": {
      "globals": {
        "TextDecoder": true,
        "TextEncoder": true
      }
    },
    "@ensdomains/content-hash>multihashes>multibase>base-x": {
      "packages": {
        "koa>content-disposition>safe-buffer": true
      }
    },
    "base32-encode": {
      "packages": {
        "base32-encode>to-data-view": true
      }
    },
    "bignumber.js": {
      "globals": {
        "crypto": true,
        "define": true
      }
    },
    "@metamask/eth-ledger-bridge-keyring>@ledgerhq/hw-app-eth>bignumber.js": {
      "globals": {
        "crypto": true,
        "define": true
      }
    },
    "@metamask/notification-services-controller>bignumber.js": {
      "globals": {
        "crypto": true,
        "define": true
      }
    },
    "@metamask/smart-transactions-controller>bignumber.js": {
      "globals": {
        "crypto": true,
        "define": true
      }
    },
    "@ngraveio/bc-ur>bignumber.js": {
      "globals": {
        "crypto": true,
        "define": true
      }
    },
    "@trezor/connect-web>@trezor/utils>bignumber.js": {
      "globals": {
        "crypto": true,
        "define": true
      }
    },
    "eth-lattice-keyring>gridplus-sdk>borc>bignumber.js": {
      "globals": {
        "crypto": true,
        "define": true
      }
    },
    "eth-lattice-keyring>gridplus-sdk>bignumber.js": {
      "globals": {
        "crypto": true,
        "define": true
      }
    },
    "eth-lattice-keyring>gridplus-sdk>bitwise": {
      "packages": {
        "browserify>buffer": true
      }
    },
    "blo": {
      "globals": {
        "btoa": true
      }
    },
    "bn.js": {
      "globals": {
        "Buffer": true
      },
      "packages": {
        "browserify>browser-resolve": true
      }
    },
    "eth-lattice-keyring>gridplus-sdk>borc": {
      "globals": {
        "console": true
      },
      "packages": {
        "eth-lattice-keyring>gridplus-sdk>borc>bignumber.js": true,
        "browserify>buffer": true,
        "buffer>ieee754": true,
        "eth-lattice-keyring>gridplus-sdk>borc>iso-url": true
      }
    },
    "bowser": {
      "globals": {
        "define": true
      }
    },
    "@metamask/ppom-validator>elliptic>brorand": {
      "globals": {
        "crypto": true,
        "msCrypto": true
      },
      "packages": {
        "browserify>browser-resolve": true
      }
    },
    "ethereumjs-util>ethereum-cryptography>browserify-aes": {
      "packages": {
        "ethereumjs-util>ethereum-cryptography>browserify-aes>buffer-xor": true,
        "browserify>buffer": true,
        "ethereumjs-util>create-hash>cipher-base": true,
        "crypto-browserify>browserify-cipher>evp_bytestokey": true,
        "pumpify>inherits": true,
        "koa>content-disposition>safe-buffer": true
      }
    },
    "crypto-browserify>browserify-cipher": {
      "packages": {
        "ethereumjs-util>ethereum-cryptography>browserify-aes": true,
        "crypto-browserify>browserify-cipher>browserify-des": true,
        "crypto-browserify>browserify-cipher>evp_bytestokey": true
      }
    },
    "crypto-browserify>browserify-cipher>browserify-des": {
      "packages": {
        "browserify>buffer": true,
        "ethereumjs-util>create-hash>cipher-base": true,
        "crypto-browserify>browserify-cipher>browserify-des>des.js": true,
        "pumpify>inherits": true
      }
    },
    "crypto-browserify>public-encrypt>browserify-rsa": {
      "packages": {
        "bn.js": true,
        "browserify>buffer": true,
        "crypto-browserify>randombytes": true
      }
    },
    "crypto-browserify>browserify-sign": {
      "packages": {
        "bn.js": true,
        "crypto-browserify>public-encrypt>browserify-rsa": true,
        "browserify>buffer": true,
        "ethereumjs-util>create-hash": true,
        "crypto-browserify>create-hmac": true,
        "@metamask/ppom-validator>elliptic": true,
        "pumpify>inherits": true,
        "crypto-browserify>public-encrypt>parse-asn1": true,
        "stream-browserify": true
      }
    },
    "browserify>browserify-zlib": {
      "packages": {
        "browserify>assert": true,
        "browserify>buffer": true,
        "browserify>browserify-zlib>pako": true,
        "process": true,
        "stream-browserify": true,
        "browserify>util": true
      }
    },
    "ethereumjs-util>ethereum-cryptography>bs58check>bs58": {
      "packages": {
        "@ensdomains/content-hash>multihashes>multibase>base-x": true
      }
    },
    "ethereumjs-util>ethereum-cryptography>bs58check": {
      "packages": {
        "ethereumjs-util>ethereum-cryptography>bs58check>bs58": true,
        "ethereumjs-util>create-hash": true,
        "koa>content-disposition>safe-buffer": true
      }
    },
    "buffer": {
      "globals": {
        "console": true
      },
      "packages": {
        "base64-js": true,
        "buffer>ieee754": true
      }
    },
    "terser>source-map-support>buffer-from": {
      "packages": {
        "browserify>buffer": true
      }
    },
    "ethereumjs-util>ethereum-cryptography>browserify-aes>buffer-xor": {
      "packages": {
        "browserify>buffer": true
      }
    },
    "browserify>buffer": {
      "globals": {
        "console": true
      },
      "packages": {
        "base64-js": true,
        "buffer>ieee754": true
      }
    },
    "@metamask/snaps-utils>validate-npm-package-name>builtins": {
      "packages": {
        "process": true,
        "semver": true
      }
    },
    "string.prototype.matchall>call-bind": {
      "packages": {
        "string.prototype.matchall>call-bind>es-define-property": true,
        "string.prototype.matchall>call-bind>es-errors": true,
        "browserify>has>function-bind": true,
        "string.prototype.matchall>get-intrinsic": true,
        "string.prototype.matchall>call-bind>set-function-length": true
      }
    },
    "@ngraveio/bc-ur>cbor-sync": {
      "globals": {
        "define": true
      },
      "packages": {
        "browserify>buffer": true
      }
    },
    "chalk": {
      "packages": {
        "chalk>ansi-styles": true,
        "chalk>supports-color": true
      }
    },
    "chart.js": {
      "globals": {
        "Intl.NumberFormat": true,
        "MutationObserver": true,
        "OffscreenCanvas": true,
        "Path2D": true,
        "ResizeObserver": true,
        "addEventListener": true,
        "clearTimeout": true,
        "console.error": true,
        "console.warn": true,
        "devicePixelRatio": true,
        "document": true,
        "removeEventListener": true,
        "requestAnimationFrame": true,
        "setTimeout": true
      },
      "packages": {
        "chart.js>@kurkle/color": true
      }
    },
    "@ensdomains/content-hash>cids": {
      "packages": {
        "@ensdomains/content-hash>cids>multibase": true,
        "@ensdomains/content-hash>multicodec": true,
        "@ensdomains/content-hash>cids>multihashes": true,
        "@ensdomains/content-hash>cids>uint8arrays": true
      }
    },
    "ethereumjs-util>create-hash>cipher-base": {
      "packages": {
        "pumpify>inherits": true,
        "koa>content-disposition>safe-buffer": true,
        "stream-browserify": true,
        "browserify>string_decoder": true
      }
    },
    "classnames": {
      "globals": {
        "classNames": "write",
        "define": true
      }
    },
    "@metamask/jazzicon>color>clone": {
      "packages": {
        "browserify>buffer": true
      }
    },
    "cockatiel": {
      "globals": {
        "AbortController": true,
        "AbortSignal": true,
        "WeakRef": true,
        "clearTimeout": true,
        "performance": true,
        "setTimeout": true
      },
      "packages": {
        "process": true
      }
    },
    "chalk>ansi-styles>color-convert": {
      "packages": {
        "jest-canvas-mock>moo-color>color-name": true
      }
    },
    "@metamask/jazzicon>color>color-convert": {
      "packages": {
        "@metamask/jazzicon>color>color-convert>color-name": true
      }
    },
    "@metamask/jazzicon>color>color-string": {
      "packages": {
        "jest-canvas-mock>moo-color>color-name": true
      }
    },
    "@metamask/jazzicon>color": {
      "packages": {
        "@metamask/jazzicon>color>clone": true,
        "@metamask/jazzicon>color>color-convert": true,
        "@metamask/jazzicon>color>color-string": true
      }
    },
    "@metamask/snaps-controllers>concat-stream": {
      "packages": {
        "terser>source-map-support>buffer-from": true,
        "browserify>buffer": true,
        "pumpify>inherits": true,
        "readable-stream": true,
        "browserify>concat-stream>typedarray": true
      }
    },
    "copy-to-clipboard": {
      "globals": {
        "clipboardData": true,
        "console.error": true,
        "console.warn": true,
        "document.body.appendChild": true,
        "document.body.removeChild": true,
        "document.createElement": true,
        "document.createRange": true,
        "document.execCommand": true,
        "document.getSelection": true,
        "navigator.userAgent": true,
        "prompt": true
      },
      "packages": {
        "copy-to-clipboard>toggle-selection": true
      }
    },
    "@ethereumjs/tx>@ethereumjs/common>crc-32": {
      "globals": {
        "DO_NOT_EXPORT_CRC": true,
        "define": true
      }
    },
    "@ngraveio/bc-ur>crc": {
      "packages": {
        "browserify>buffer": true
      }
    },
    "crypto-browserify>create-ecdh": {
      "packages": {
        "bn.js": true,
        "browserify>buffer": true,
        "@metamask/ppom-validator>elliptic": true
      }
    },
    "ethereumjs-util>create-hash": {
      "packages": {
        "ethereumjs-util>create-hash>cipher-base": true,
        "pumpify>inherits": true,
        "ethereumjs-util>create-hash>md5.js": true,
        "ethereumjs-util>create-hash>ripemd160": true,
        "addons-linter>sha.js": true
      }
    },
    "crypto-browserify>create-hmac": {
      "packages": {
        "ethereumjs-util>create-hash>cipher-base": true,
        "ethereumjs-util>create-hash": true,
        "pumpify>inherits": true,
        "ethereumjs-util>create-hash>ripemd160": true,
        "koa>content-disposition>safe-buffer": true,
        "addons-linter>sha.js": true
      }
    },
    "@metamask/snaps-utils>cron-parser": {
      "packages": {
        "browserify>browser-resolve": true,
        "luxon": true
      }
    },
    "crypto-browserify": {
      "packages": {
        "crypto-browserify>browserify-cipher": true,
        "crypto-browserify>browserify-sign": true,
        "crypto-browserify>create-ecdh": true,
        "ethereumjs-util>create-hash": true,
        "crypto-browserify>create-hmac": true,
        "crypto-browserify>diffie-hellman": true,
        "crypto-browserify>pbkdf2": true,
        "crypto-browserify>public-encrypt": true,
        "crypto-browserify>randombytes": true,
        "crypto-browserify>randomfill": true
      }
    },
    "@metamask/ppom-validator>crypto-js": {
      "globals": {
        "crypto": true,
        "define": true,
        "msCrypto": true
      },
      "packages": {
        "browserify>browser-resolve": true
      }
    },
    "react-beautiful-dnd>css-box-model": {
      "globals": {
        "getComputedStyle": true,
        "pageXOffset": true,
        "pageYOffset": true
      },
      "packages": {
        "react-router-dom>tiny-invariant": true
      }
    },
    "@material-ui/core>@material-ui/styles>jss-plugin-vendor-prefixer>css-vendor": {
      "globals": {
        "document.createElement": true,
        "document.documentElement": true,
        "getComputedStyle": true
      },
      "packages": {
        "@babel/runtime": true,
        "@material-ui/core>@material-ui/styles>jss>is-in-browser": true
      }
    },
    "currency-formatter": {
      "packages": {
        "currency-formatter>accounting": true,
        "currency-formatter>locale-currency": true,
        "react>object-assign": true
      }
    },
    "debounce-stream": {
      "packages": {
        "debounce-stream>debounce": true,
        "debounce-stream>duplexer": true,
        "debounce-stream>through": true
      }
    },
    "debounce-stream>debounce": {
      "globals": {
        "clearTimeout": true,
        "setTimeout": true
      }
    },
    "nock>debug": {
      "globals": {
        "console": true,
        "document": true,
        "localStorage": true,
        "navigator": true,
        "process": true
      },
      "packages": {
        "nock>debug>ms": true,
        "process": true
      }
    },
    "@metamask/eth-token-tracker>deep-equal": {
      "packages": {
        "string.prototype.matchall>es-abstract>array-buffer-byte-length": true,
        "string.prototype.matchall>call-bind": true,
        "@metamask/eth-token-tracker>deep-equal>es-get-iterator": true,
        "string.prototype.matchall>get-intrinsic": true,
        "browserify>util>is-arguments": true,
        "string.prototype.matchall>es-abstract>is-array-buffer": true,
        "@metamask/eth-token-tracker>deep-equal>is-date-object": true,
        "string.prototype.matchall>es-abstract>is-regex": true,
        "string.prototype.matchall>es-abstract>is-shared-array-buffer": true,
        "@lavamoat/lavapack>json-stable-stringify>isarray": true,
        "@ngraveio/bc-ur>assert>object-is": true,
        "@lavamoat/lavapack>json-stable-stringify>object-keys": true,
        "gulp>vinyl-fs>object.assign": true,
        "string.prototype.matchall>regexp.prototype.flags": true,
        "string.prototype.matchall>side-channel": true,
        "@metamask/eth-token-tracker>deep-equal>which-boxed-primitive": true,
        "@metamask/eth-token-tracker>deep-equal>which-collection": true,
        "browserify>util>which-typed-array": true
      }
    },
    "string.prototype.matchall>define-properties>define-data-property": {
      "packages": {
        "string.prototype.matchall>call-bind>es-define-property": true,
        "string.prototype.matchall>call-bind>es-errors": true,
        "string.prototype.matchall>es-abstract>gopd": true
      }
    },
    "string.prototype.matchall>define-properties": {
      "packages": {
        "string.prototype.matchall>define-properties>define-data-property": true,
        "string.prototype.matchall>es-abstract>has-property-descriptors": true,
        "@lavamoat/lavapack>json-stable-stringify>object-keys": true
      }
    },
    "crypto-browserify>browserify-cipher>browserify-des>des.js": {
      "packages": {
        "pumpify>inherits": true,
        "@metamask/ppom-validator>elliptic>minimalistic-assert": true
      }
    },
    "@metamask/providers>detect-browser": {
      "globals": {
        "document": true,
        "navigator": true
      },
      "packages": {
        "process": true
      }
    },
    "crypto-browserify>diffie-hellman": {
      "packages": {
        "bn.js": true,
        "browserify>buffer": true,
        "crypto-browserify>diffie-hellman>miller-rabin": true,
        "crypto-browserify>randombytes": true
      }
    },
    "@material-ui/core>react-transition-group>dom-helpers": {
      "packages": {
        "@babel/runtime": true
      }
    },
    "debounce-stream>duplexer": {
      "packages": {
        "stream-browserify": true
      }
    },
    "ethers>@ethersproject/signing-key>elliptic": {
      "packages": {
        "bn.js": true,
        "@metamask/ppom-validator>elliptic>brorand": true,
        "ethers>@ethersproject/sha2>hash.js": true,
        "@metamask/ppom-validator>elliptic>hmac-drbg": true,
        "pumpify>inherits": true,
        "@metamask/ppom-validator>elliptic>minimalistic-assert": true,
        "@metamask/ppom-validator>elliptic>minimalistic-crypto-utils": true
      }
    },
    "@metamask/ppom-validator>elliptic": {
      "packages": {
        "bn.js": true,
        "@metamask/ppom-validator>elliptic>brorand": true,
        "ethers>@ethersproject/sha2>hash.js": true,
        "@metamask/ppom-validator>elliptic>hmac-drbg": true,
        "pumpify>inherits": true,
        "@metamask/ppom-validator>elliptic>minimalistic-assert": true,
        "@metamask/ppom-validator>elliptic>minimalistic-crypto-utils": true
      }
    },
    "eth-lattice-keyring>gridplus-sdk>elliptic": {
      "packages": {
        "bn.js": true,
        "@metamask/ppom-validator>elliptic>brorand": true,
        "ethers>@ethersproject/sha2>hash.js": true,
        "@metamask/ppom-validator>elliptic>hmac-drbg": true,
        "pumpify>inherits": true,
        "@metamask/ppom-validator>elliptic>minimalistic-assert": true,
        "@metamask/ppom-validator>elliptic>minimalistic-crypto-utils": true
      }
    },
    "string.prototype.matchall>call-bind>es-define-property": {
      "packages": {
        "string.prototype.matchall>get-intrinsic": true
      }
    },
    "@metamask/eth-token-tracker>deep-equal>es-get-iterator": {
      "packages": {
        "string.prototype.matchall>call-bind": true,
        "string.prototype.matchall>get-intrinsic": true,
        "string.prototype.matchall>has-symbols": true,
        "browserify>util>is-arguments": true,
        "@metamask/eth-token-tracker>deep-equal>es-get-iterator>is-map": true,
        "@metamask/eth-token-tracker>deep-equal>es-get-iterator>is-set": true,
        "eslint-plugin-react>array-includes>is-string": true,
        "@lavamoat/lavapack>json-stable-stringify>isarray": true,
        "process": true,
        "@metamask/eth-token-tracker>deep-equal>es-get-iterator>stop-iteration-iterator": true
      }
    },
    "eth-lattice-keyring>gridplus-sdk>eth-eip712-util-browser": {
      "globals": {
        "intToBuffer": true
      },
      "packages": {
        "bn.js": true,
        "buffer": true,
        "eth-ens-namehash>js-sha3": true
      }
    },
    "eth-ens-namehash": {
      "globals": {
        "name": "write"
      },
      "packages": {
        "browserify>buffer": true,
        "eth-ens-namehash>idna-uts46-hx": true,
        "eth-ens-namehash>js-sha3": true
      }
    },
    "eth-lattice-keyring": {
      "globals": {
        "addEventListener": true,
        "browser": true,
        "clearInterval": true,
        "fetch": true,
        "open": true,
        "setInterval": true
      },
      "packages": {
        "eth-lattice-keyring>@ethereumjs/tx": true,
        "@ethereumjs/tx>@ethereumjs/util": true,
        "bn.js": true,
        "browserify>buffer": true,
        "crypto-browserify": true,
        "webpack>events": true,
        "eth-lattice-keyring>gridplus-sdk": true,
        "eth-lattice-keyring>rlp": true
      }
    },
    "eth-method-registry": {
      "packages": {
        "eth-method-registry>@metamask/ethjs-contract": true,
        "eth-method-registry>@metamask/ethjs-query": true
      }
    },
    "@ethereumjs/tx>ethereum-cryptography": {
      "globals": {
        "TextDecoder": true,
        "crypto": true
      },
      "packages": {
        "@ethereumjs/tx>ethereum-cryptography>@noble/curves": true,
        "@ethereumjs/tx>ethereum-cryptography>@noble/hashes": true,
        "@ethereumjs/tx>ethereum-cryptography>@scure/bip32": true
      }
    },
    "eth-lattice-keyring>@ethereumjs/tx>ethereum-cryptography": {
      "globals": {
        "TextDecoder": true,
        "crypto": true
      },
      "packages": {
        "eth-lattice-keyring>@ethereumjs/tx>ethereum-cryptography>@noble/hashes": true
      }
    },
    "eth-lattice-keyring>gridplus-sdk>@ethereumjs/tx>ethereum-cryptography": {
      "globals": {
        "TextDecoder": true,
        "crypto": true
      },
      "packages": {
        "eth-lattice-keyring>gridplus-sdk>@ethereumjs/tx>ethereum-cryptography>@noble/hashes": true
      }
    },
    "ethereumjs-util>ethereum-cryptography": {
      "packages": {
        "browserify>buffer": true,
        "ethereumjs-util>ethereum-cryptography>keccak": true,
        "crypto-browserify>randombytes": true,
        "ganache>secp256k1": true
      }
    },
    "@metamask/keyring-controller>ethereumjs-wallet>ethereum-cryptography": {
      "packages": {
        "browserify>assert": true,
        "ethereumjs-util>ethereum-cryptography>bs58check": true,
        "browserify>buffer": true,
        "crypto-browserify>create-hmac": true,
        "ethers>@ethersproject/sha2>hash.js": true,
        "ethereumjs-util>ethereum-cryptography>keccak": true,
        "crypto-browserify>randombytes": true,
        "koa>content-disposition>safe-buffer": true,
        "ganache>secp256k1": true
      }
    },
    "ethereumjs-util": {
      "packages": {
        "browserify>assert": true,
        "bn.js": true,
        "browserify>buffer": true,
        "ethereumjs-util>create-hash": true,
        "ethereumjs-util>ethereum-cryptography": true,
        "browserify>insert-module-globals>is-buffer": true,
        "ethereumjs-util>rlp": true
      }
    },
    "@metamask/keyring-controller>ethereumjs-wallet>ethereumjs-util": {
      "packages": {
        "browserify>assert": true,
        "bn.js": true,
        "browserify>buffer": true,
        "ethereumjs-util>create-hash": true,
        "@metamask/keyring-controller>ethereumjs-wallet>ethereum-cryptography": true,
        "browserify>insert-module-globals>is-buffer": true,
        "@metamask/keyring-controller>ethereumjs-wallet>ethereumjs-util>rlp": true
      }
    },
    "@metamask/keyring-controller>ethereumjs-wallet": {
      "packages": {
        "eth-lattice-keyring>gridplus-sdk>aes-js": true,
        "ethereumjs-util>ethereum-cryptography>bs58check": true,
        "browserify>buffer": true,
        "crypto-browserify": true,
        "@metamask/keyring-controller>ethereumjs-wallet>ethereum-cryptography": true,
        "@metamask/keyring-controller>ethereumjs-wallet>ethereumjs-util": true,
        "crypto-browserify>randombytes": true,
        "ethers>@ethersproject/json-wallets>scrypt-js": true,
        "@metamask/keyring-controller>ethereumjs-wallet>utf8": true,
        "uuid": true
      }
    },
    "ethers": {
      "packages": {
        "@ethersproject/abi": true,
        "ethers>@ethersproject/abstract-signer": true,
        "ethers>@ethersproject/address": true,
        "ethers>@ethersproject/base64": true,
        "ethers>@ethersproject/basex": true,
        "@ethersproject/bignumber": true,
        "@ethersproject/bytes": true,
        "ethers>@ethersproject/constants": true,
        "@ethersproject/contracts": true,
        "@ethersproject/hash": true,
        "@ethersproject/hdnode": true,
        "ethers>@ethersproject/json-wallets": true,
        "ethers>@ethersproject/keccak256": true,
        "ethers>@ethersproject/logger": true,
        "ethers>@ethersproject/properties": true,
        "ethers>@ethersproject/providers": true,
        "ethers>@ethersproject/random": true,
        "ethers>@ethersproject/rlp": true,
        "ethers>@ethersproject/sha2": true,
        "ethers>@ethersproject/signing-key": true,
        "ethers>@ethersproject/solidity": true,
        "ethers>@ethersproject/strings": true,
        "ethers>@ethersproject/transactions": true,
        "ethers>@ethersproject/units": true,
        "@ethersproject/wallet": true,
        "ethers>@ethersproject/web": true,
        "ethers>@ethersproject/wordlists": true
      }
    },
    "eth-method-registry>@metamask/ethjs-contract>ethjs-abi": {
      "packages": {
        "bn.js": true,
        "browserify>buffer": true,
        "eth-ens-namehash>js-sha3": true,
        "eth-method-registry>@metamask/ethjs-contract>ethjs-abi>number-to-bn": true
      }
    },
    "webpack>events": {
      "globals": {
        "console": true
      }
    },
    "crypto-browserify>browserify-cipher>evp_bytestokey": {
      "packages": {
        "ethereumjs-util>create-hash>md5.js": true,
        "koa>content-disposition>safe-buffer": true
      }
    },
    "extension-port-stream": {
      "packages": {
        "browserify>buffer": true,
        "extension-port-stream>readable-stream": true
      }
    },
    "@metamask/providers>extension-port-stream": {
      "packages": {
        "browserify>buffer": true,
        "@metamask/providers>extension-port-stream>readable-stream": true
      }
    },
    "fast-json-patch": {
      "globals": {
        "addEventListener": true,
        "clearTimeout": true,
        "removeEventListener": true,
        "setTimeout": true
      }
    },
    "@metamask/snaps-utils>fast-xml-parser": {
      "globals": {
        "entityName": true,
        "val": true
      },
      "packages": {
        "@metamask/snaps-utils>fast-xml-parser>strnum": true
      }
    },
    "@metamask/notification-services-controller>firebase": {
      "packages": {
        "@metamask/notification-services-controller>firebase>@firebase/app": true,
        "@metamask/notification-services-controller>firebase>@firebase/messaging": true
      }
    },
    "react-focus-lock>focus-lock": {
      "globals": {
        "HTMLIFrameElement": true,
        "Node.DOCUMENT_FRAGMENT_NODE": true,
        "Node.DOCUMENT_NODE": true,
        "Node.DOCUMENT_POSITION_CONTAINED_BY": true,
        "Node.DOCUMENT_POSITION_CONTAINS": true,
        "Node.ELEMENT_NODE": true,
        "console.error": true,
        "console.warn": true,
        "document": true,
        "getComputedStyle": true,
        "setTimeout": true
      },
      "packages": {
        "tslib": true
      }
    },
    "browserify>util>which-typed-array>for-each": {
      "packages": {
        "string.prototype.matchall>es-abstract>is-callable": true
      }
    },
    "axios>form-data": {
      "globals": {
        "FormData": true
      }
    },
    "fuse.js": {
      "globals": {
        "console": true,
        "define": true
      }
    },
    "string.prototype.matchall>get-intrinsic": {
      "globals": {
        "AggregateError": true,
        "FinalizationRegistry": true,
        "WeakRef": true
      },
      "packages": {
        "string.prototype.matchall>call-bind>es-errors": true,
        "browserify>has>function-bind": true,
        "string.prototype.matchall>es-abstract>has-proto": true,
        "string.prototype.matchall>has-symbols": true,
        "depcheck>is-core-module>hasown": true
      }
    },
    "string.prototype.matchall>es-abstract>gopd": {
      "packages": {
        "string.prototype.matchall>get-intrinsic": true
      }
    },
    "eth-lattice-keyring>gridplus-sdk": {
      "globals": {
        "AbortController": true,
        "Request": true,
        "URL": true,
        "__values": true,
        "caches": true,
        "clearTimeout": true,
        "console.error": true,
        "console.log": true,
        "console.warn": true,
        "fetch": true,
        "setTimeout": true
      },
      "packages": {
        "eth-lattice-keyring>gridplus-sdk>@ethereumjs/common": true,
        "eth-lattice-keyring>gridplus-sdk>@ethereumjs/tx": true,
        "@ethersproject/abi": true,
        "eth-lattice-keyring>gridplus-sdk>aes-js": true,
        "@metamask/keyring-api>bech32": true,
        "eth-lattice-keyring>gridplus-sdk>bignumber.js": true,
        "eth-lattice-keyring>gridplus-sdk>bitwise": true,
        "bn.js": true,
        "eth-lattice-keyring>gridplus-sdk>borc": true,
        "ethereumjs-util>ethereum-cryptography>bs58check": true,
        "browserify>buffer": true,
        "@ethereumjs/tx>@ethereumjs/common>crc-32": true,
        "eth-lattice-keyring>gridplus-sdk>elliptic": true,
        "eth-lattice-keyring>gridplus-sdk>eth-eip712-util-browser": true,
        "ethers>@ethersproject/sha2>hash.js": true,
        "eth-ens-namehash>js-sha3": true,
        "lodash": true,
        "eth-lattice-keyring>rlp": true,
        "ganache>secp256k1": true,
        "eth-lattice-keyring>gridplus-sdk>uuid": true
      }
    },
    "string.prototype.matchall>es-abstract>has-property-descriptors": {
      "packages": {
        "string.prototype.matchall>call-bind>es-define-property": true
      }
    },
    "koa>is-generator-function>has-tostringtag": {
      "packages": {
        "string.prototype.matchall>has-symbols": true
      }
    },
    "ethereumjs-util>create-hash>md5.js>hash-base": {
      "packages": {
        "pumpify>inherits": true,
        "readable-stream": true,
        "koa>content-disposition>safe-buffer": true
      }
    },
    "ethers>@ethersproject/sha2>hash.js": {
      "packages": {
        "pumpify>inherits": true,
        "@metamask/ppom-validator>elliptic>minimalistic-assert": true
      }
    },
    "depcheck>is-core-module>hasown": {
      "packages": {
        "browserify>has>function-bind": true
      }
    },
    "@metamask/eth-trezor-keyring>hdkey": {
      "packages": {
        "browserify>assert": true,
        "ethereumjs-util>ethereum-cryptography>bs58check": true,
        "crypto-browserify": true,
        "ethereumjs-util>create-hash>ripemd160": true,
        "koa>content-disposition>safe-buffer": true,
        "ganache>secp256k1": true
      }
    },
    "he": {
      "globals": {
        "define": true
      }
    },
    "history": {
      "globals": {
        "console": true,
        "define": true,
        "document.defaultView": true,
        "document.querySelector": true
      }
    },
    "react-router-dom>history": {
      "globals": {
        "addEventListener": true,
        "confirm": true,
        "document": true,
        "history": true,
        "location": true,
        "navigator.userAgent": true,
        "removeEventListener": true
      },
      "packages": {
        "react-router-dom>history>resolve-pathname": true,
        "react-router-dom>tiny-invariant": true,
        "react-router-dom>tiny-warning": true,
        "react-router-dom>history>value-equal": true
      }
    },
    "@metamask/ppom-validator>elliptic>hmac-drbg": {
      "packages": {
        "ethers>@ethersproject/sha2>hash.js": true,
        "@metamask/ppom-validator>elliptic>minimalistic-assert": true,
        "@metamask/ppom-validator>elliptic>minimalistic-crypto-utils": true
      }
    },
    "react-redux>hoist-non-react-statics": {
      "packages": {
        "prop-types>react-is": true
      }
    },
    "https-browserify": {
      "packages": {
        "stream-http": true,
        "browserify>url": true
      }
    },
    "@metamask/notification-services-controller>firebase>@firebase/app>idb": {
      "globals": {
        "DOMException": true,
        "IDBCursor": true,
        "IDBDatabase": true,
        "IDBIndex": true,
        "IDBObjectStore": true,
        "IDBRequest": true,
        "IDBTransaction": true,
        "indexedDB.deleteDatabase": true,
        "indexedDB.open": true
      }
    },
    "eth-ens-namehash>idna-uts46-hx": {
      "globals": {
        "define": true
      },
      "packages": {
        "browserify>punycode": true
      }
    },
    "string.prototype.matchall>internal-slot": {
      "packages": {
        "string.prototype.matchall>call-bind>es-errors": true,
        "depcheck>is-core-module>hasown": true,
        "string.prototype.matchall>side-channel": true
      }
    },
    "browserify>util>is-arguments": {
      "packages": {
        "string.prototype.matchall>call-bind": true,
        "koa>is-generator-function>has-tostringtag": true
      }
    },
    "string.prototype.matchall>es-abstract>is-array-buffer": {
      "packages": {
        "string.prototype.matchall>call-bind": true,
        "string.prototype.matchall>get-intrinsic": true
      }
    },
    "@metamask/eth-token-tracker>deep-equal>which-boxed-primitive>is-bigint": {
      "packages": {
        "string.prototype.matchall>es-abstract>unbox-primitive>has-bigints": true
      }
    },
    "@metamask/eth-token-tracker>deep-equal>which-boxed-primitive>is-boolean-object": {
      "packages": {
        "string.prototype.matchall>call-bind": true,
        "koa>is-generator-function>has-tostringtag": true
      }
    },
    "string.prototype.matchall>es-abstract>is-callable": {
      "globals": {
        "document": true
      }
    },
    "@metamask/eth-token-tracker>deep-equal>is-date-object": {
      "packages": {
        "koa>is-generator-function>has-tostringtag": true
      }
    },
    "koa>is-generator-function": {
      "packages": {
        "koa>is-generator-function>has-tostringtag": true
      }
    },
    "@material-ui/core>@material-ui/styles>jss>is-in-browser": {
      "globals": {
        "document": true
      }
    },
    "@metamask/eth-token-tracker>deep-equal>which-boxed-primitive>is-number-object": {
      "packages": {
        "koa>is-generator-function>has-tostringtag": true
      }
    },
    "string.prototype.matchall>es-abstract>is-regex": {
      "packages": {
        "string.prototype.matchall>call-bind": true,
        "koa>is-generator-function>has-tostringtag": true
      }
    },
    "string.prototype.matchall>es-abstract>is-shared-array-buffer": {
      "packages": {
        "string.prototype.matchall>call-bind": true
      }
    },
    "eslint-plugin-react>array-includes>is-string": {
      "packages": {
        "koa>is-generator-function>has-tostringtag": true
      }
    },
    "string.prototype.matchall>es-abstract>es-to-primitive>is-symbol": {
      "packages": {
        "string.prototype.matchall>has-symbols": true
      }
    },
    "browserify>util>is-typed-array": {
      "packages": {
        "browserify>util>which-typed-array": true
      }
    },
    "@metamask/eth-token-tracker>deep-equal>which-collection>is-weakset": {
      "packages": {
        "string.prototype.matchall>call-bind": true,
        "string.prototype.matchall>get-intrinsic": true
      }
    },
    "eth-lattice-keyring>gridplus-sdk>borc>iso-url": {
      "globals": {
        "URL": true,
        "URLSearchParams": true,
        "location": true
      }
    },
    "@open-rpc/test-coverage>isomorphic-fetch": {
      "globals": {
        "fetch.bind": true
      },
      "packages": {
        "@open-rpc/test-coverage>isomorphic-fetch>whatwg-fetch": true
      }
    },
    "@ensdomains/content-hash>js-base64": {
      "globals": {
        "Base64": "write",
        "TextDecoder": true,
        "TextEncoder": true,
        "atob": true,
        "btoa": true,
        "define": true
      },
      "packages": {
        "browserify>buffer": true
      }
    },
    "eth-ens-namehash>js-sha3": {
      "globals": {
        "define": true
      },
      "packages": {
        "process": true
      }
    },
    "@ngraveio/bc-ur>jsbi": {
      "globals": {
        "define": true
      }
    },
    "@metamask/multichain>jsonschema": {
      "packages": {
        "browserify>url": true
      }
    },
    "@material-ui/core>@material-ui/styles>jss-plugin-camel-case": {
      "packages": {
        "@material-ui/core>@material-ui/styles>jss-plugin-camel-case>hyphenate-style-name": true
      }
    },
    "@material-ui/core>@material-ui/styles>jss-plugin-default-unit": {
      "globals": {
        "CSS": true
      },
      "packages": {
        "@material-ui/core>@material-ui/styles>jss": true
      }
    },
    "@material-ui/core>@material-ui/styles>jss-plugin-global": {
      "packages": {
        "@babel/runtime": true,
        "@material-ui/core>@material-ui/styles>jss": true
      }
    },
    "@material-ui/core>@material-ui/styles>jss-plugin-nested": {
      "packages": {
        "@babel/runtime": true,
        "react-router-dom>tiny-warning": true
      }
    },
    "@material-ui/core>@material-ui/styles>jss-plugin-rule-value-function": {
      "packages": {
        "@material-ui/core>@material-ui/styles>jss": true,
        "react-router-dom>tiny-warning": true
      }
    },
    "@material-ui/core>@material-ui/styles>jss-plugin-vendor-prefixer": {
      "packages": {
        "@material-ui/core>@material-ui/styles>jss-plugin-vendor-prefixer>css-vendor": true,
        "@material-ui/core>@material-ui/styles>jss": true
      }
    },
    "@material-ui/core>@material-ui/styles>jss": {
      "globals": {
        "CSS": true,
        "document.createElement": true,
        "document.querySelector": true
      },
      "packages": {
        "@babel/runtime": true,
        "@material-ui/core>@material-ui/styles>jss>is-in-browser": true,
        "react-router-dom>tiny-warning": true
      }
    },
    "ethereumjs-util>ethereum-cryptography>keccak": {
      "packages": {
        "browserify>buffer": true,
        "readable-stream": true
      }
    },
    "currency-formatter>locale-currency": {
      "globals": {
        "countryCode": true
      }
    },
    "localforage": {
      "globals": {
        "Blob": true,
        "BlobBuilder": true,
        "FileReader": true,
        "IDBKeyRange": true,
        "MSBlobBuilder": true,
        "MozBlobBuilder": true,
        "OIndexedDB": true,
        "WebKitBlobBuilder": true,
        "atob": true,
        "btoa": true,
        "console.error": true,
        "console.info": true,
        "console.warn": true,
        "define": true,
        "fetch": true,
        "indexedDB": true,
        "localStorage": true,
        "mozIndexedDB": true,
        "msIndexedDB": true,
        "navigator.platform": true,
        "navigator.userAgent": true,
        "openDatabase": true,
        "setTimeout": true,
        "webkitIndexedDB": true
      }
    },
    "lodash": {
      "globals": {
        "clearTimeout": true,
        "define": true,
        "setTimeout": true
      }
    },
    "loglevel": {
      "globals": {
        "console": true,
        "define": true,
        "document.cookie": true,
        "localStorage": true,
        "log": "write",
        "navigator": true
      }
    },
    "lottie-web": {
      "globals": {
        "Blob": true,
        "Howl": true,
        "OffscreenCanvas": true,
        "URL.createObjectURL": true,
        "Worker": true,
        "XMLHttpRequest": true,
        "bodymovin": "write",
        "clearInterval": true,
        "console": true,
        "define": true,
        "document.body": true,
        "document.createElement": true,
        "document.createElementNS": true,
        "document.getElementsByClassName": true,
        "document.getElementsByTagName": true,
        "document.querySelectorAll": true,
        "document.readyState": true,
        "location.origin": true,
        "location.pathname": true,
        "navigator": true,
        "requestAnimationFrame": true,
        "setInterval": true,
        "setTimeout": true
      }
    },
    "luxon": {
      "globals": {
        "Intl": true
      }
    },
    "@metamask/snaps-utils>marked": {
      "globals": {
        "console.error": true,
        "console.warn": true,
        "define": true
      }
    },
    "ethereumjs-util>create-hash>md5.js": {
      "packages": {
        "ethereumjs-util>create-hash>md5.js>hash-base": true,
        "pumpify>inherits": true,
        "koa>content-disposition>safe-buffer": true
      }
    },
    "@storybook/addon-docs>remark-external-links>mdast-util-definitions": {
      "packages": {
        "react-markdown>unist-util-visit": true
      }
    },
    "react-markdown>remark-parse>mdast-util-from-markdown": {
      "packages": {
        "react-markdown>remark-parse>mdast-util-from-markdown>mdast-util-to-string": true,
        "react-markdown>remark-parse>mdast-util-from-markdown>micromark": true,
        "react-syntax-highlighter>refractor>parse-entities": true,
        "react-markdown>remark-parse>mdast-util-from-markdown>unist-util-stringify-position": true
      }
    },
    "react-markdown>remark-rehype>mdast-util-to-hast": {
      "globals": {
        "console.warn": true
      },
      "packages": {
        "@storybook/addon-docs>remark-external-links>mdast-util-definitions": true,
        "react-markdown>remark-rehype>mdast-util-to-hast>mdurl": true,
        "react-markdown>remark-rehype>mdast-util-to-hast>unist-builder": true,
        "react-markdown>remark-rehype>mdast-util-to-hast>unist-util-generated": true,
        "react-markdown>remark-rehype>mdast-util-to-hast>unist-util-position": true,
        "react-markdown>unist-util-visit": true
      }
    },
    "@ethereumjs/tx>@ethereumjs/util>micro-ftch": {
      "globals": {
        "Headers": true,
        "TextDecoder": true,
        "URL": true,
        "btoa": true,
        "fetch": true
      },
      "packages": {
        "browserify>browserify-zlib": true,
        "browserify>buffer": true,
        "https-browserify": true,
        "process": true,
        "stream-http": true,
        "browserify>url": true,
        "browserify>util": true
      }
    },
    "react-markdown>remark-parse>mdast-util-from-markdown>micromark": {
      "packages": {
        "react-syntax-highlighter>refractor>parse-entities": true
      }
    },
    "crypto-browserify>diffie-hellman>miller-rabin": {
      "packages": {
        "bn.js": true,
        "@metamask/ppom-validator>elliptic>brorand": true
      }
    },
    "@ensdomains/content-hash>cids>multibase": {
      "globals": {
        "TextDecoder": true,
        "TextEncoder": true
      },
      "packages": {
        "@ensdomains/content-hash>cids>multibase>@multiformats/base-x": true
      }
    },
    "@ensdomains/content-hash>multihashes>multibase": {
      "packages": {
        "@ensdomains/content-hash>multihashes>multibase>base-x": true,
        "browserify>buffer": true,
        "@ensdomains/content-hash>multihashes>web-encoding": true
      }
    },
    "@ensdomains/content-hash>multicodec": {
      "packages": {
        "@ensdomains/content-hash>multicodec>uint8arrays": true,
        "sass-embedded>varint": true
      }
    },
    "@ensdomains/content-hash>multicodec>uint8arrays>multiformats": {
      "globals": {
        "TextDecoder": true,
        "TextEncoder": true,
        "console.warn": true,
        "crypto.subtle.digest": true
      }
    },
    "@ensdomains/content-hash>multihashes": {
      "packages": {
        "browserify>buffer": true,
        "@ensdomains/content-hash>multihashes>multibase": true,
        "@ensdomains/content-hash>multihashes>varint": true,
        "@ensdomains/content-hash>multihashes>web-encoding": true
      }
    },
    "@ensdomains/content-hash>cids>multihashes": {
      "packages": {
        "@ensdomains/content-hash>cids>multibase": true,
        "@ensdomains/content-hash>cids>uint8arrays": true,
        "@ensdomains/content-hash>cids>multihashes>varint": true
      }
    },
    "nanoid": {
      "globals": {
        "crypto.getRandomValues": true
      }
    },
    "@metamask/approval-controller>nanoid": {
      "globals": {
        "crypto.getRandomValues": true
      }
    },
    "@metamask/smart-transactions-controller>@metamask/controllers>nanoid": {
      "globals": {
        "crypto.getRandomValues": true
      }
    },
    "@metamask/notification-controller>nanoid": {
      "globals": {
        "crypto.getRandomValues": true
      }
    },
    "@metamask/permission-controller>nanoid": {
      "globals": {
        "crypto.getRandomValues": true
      }
    },
    "@metamask/rpc-methods>nanoid": {
      "globals": {
        "crypto.getRandomValues": true
      }
    },
    "@metamask/rpc-methods-flask>nanoid": {
      "globals": {
        "crypto.getRandomValues": true
      }
    },
    "@metamask/snaps-controllers>nanoid": {
      "globals": {
        "crypto.getRandomValues": true
      }
    },
    "@metamask/snaps-controllers-flask>nanoid": {
      "globals": {
        "crypto.getRandomValues": true
      }
    },
    "depcheck>@vue/compiler-sfc>postcss>nanoid": {
      "globals": {
        "crypto.getRandomValues": true
      }
    },
    "dependency-tree>precinct>detective-postcss>postcss>nanoid": {
      "globals": {
        "crypto.getRandomValues": true
      }
    },
    "node-fetch": {
      "globals": {
        "Headers": true,
        "Request": true,
        "Response": true,
        "fetch": true
      }
    },
    "@metamask/controllers>web3-provider-engine>cross-fetch>node-fetch": {
      "globals": {
        "fetch": true
      }
    },
    "@metamask/controllers>web3-provider-engine>eth-json-rpc-middleware>node-fetch": {
      "globals": {
        "fetch": true
      }
    },
    "eth-method-registry>@metamask/ethjs-contract>ethjs-abi>number-to-bn": {
      "packages": {
        "bn.js": true,
        "eth-method-registry>@metamask/ethjs-query>@metamask/ethjs-format>strip-hex-prefix": true
      }
    },
    "string.prototype.matchall>es-abstract>object-inspect": {
      "globals": {
        "HTMLElement": true,
        "WeakRef": true
      },
      "packages": {
        "browserify>browser-resolve": true
      }
    },
    "@ngraveio/bc-ur>assert>object-is": {
      "packages": {
        "string.prototype.matchall>call-bind": true,
        "string.prototype.matchall>define-properties": true
      }
    },
    "gulp>vinyl-fs>object.assign": {
      "packages": {
        "string.prototype.matchall>call-bind": true,
        "string.prototype.matchall>define-properties": true,
        "string.prototype.matchall>has-symbols": true,
        "@lavamoat/lavapack>json-stable-stringify>object-keys": true
      }
    },
    "@metamask/object-multiplex>once": {
      "packages": {
        "@metamask/object-multiplex>once>wrappy": true
      }
    },
    "crypto-browserify>public-encrypt>parse-asn1": {
      "packages": {
        "crypto-browserify>public-encrypt>parse-asn1>asn1.js": true,
        "ethereumjs-util>ethereum-cryptography>browserify-aes": true,
        "browserify>buffer": true,
        "crypto-browserify>browserify-cipher>evp_bytestokey": true,
        "crypto-browserify>pbkdf2": true
      }
    },
    "react-syntax-highlighter>refractor>parse-entities": {
      "globals": {
        "document.createElement": true
      }
    },
    "path-browserify": {
      "packages": {
        "process": true
      }
    },
    "serve-handler>path-to-regexp": {
      "packages": {
        "serve-handler>path-to-regexp>isarray": true
      }
    },
    "crypto-browserify>pbkdf2": {
      "globals": {
        "crypto": true,
        "process": true,
        "queueMicrotask": true,
        "setImmediate": true,
        "setTimeout": true
      },
      "packages": {
        "ethereumjs-util>create-hash": true,
        "process": true,
        "ethereumjs-util>create-hash>ripemd160": true,
        "koa>content-disposition>safe-buffer": true,
        "addons-linter>sha.js": true
      }
    },
    "@material-ui/core>popper.js": {
      "globals": {
        "MSInputMethodContext": true,
        "Node.DOCUMENT_POSITION_FOLLOWING": true,
        "cancelAnimationFrame": true,
        "console.warn": true,
        "define": true,
        "devicePixelRatio": true,
        "document": true,
        "getComputedStyle": true,
        "innerHeight": true,
        "innerWidth": true,
        "navigator": true,
        "requestAnimationFrame": true,
        "setTimeout": true
      }
    },
    "react-tippy>popper.js": {
      "globals": {
        "MSInputMethodContext": true,
        "Node.DOCUMENT_POSITION_FOLLOWING": true,
        "cancelAnimationFrame": true,
        "console.warn": true,
        "define": true,
        "devicePixelRatio": true,
        "document": true,
        "getComputedStyle": true,
        "innerHeight": true,
        "innerWidth": true,
        "navigator.userAgent": true,
        "requestAnimationFrame": true,
        "setTimeout": true
      }
    },
    "process": {
      "globals": {
        "clearTimeout": true,
        "setTimeout": true
      }
    },
    "promise-to-callback": {
      "packages": {
        "promise-to-callback>is-fn": true,
        "promise-to-callback>set-immediate-shim": true
      }
    },
    "prop-types": {
      "globals": {
        "console": true
      },
      "packages": {
        "react>object-assign": true,
        "prop-types>react-is": true
      }
    },
    "react-markdown>property-information": {
      "packages": {
        "watchify>xtend": true
      }
    },
    "@trezor/connect-web>@trezor/connect>@trezor/protobuf>protobufjs": {
      "globals": {
        "process": true,
        "setTimeout": true
      },
      "packages": {
        "@trezor/connect-web>@trezor/connect>@trezor/protobuf>protobufjs>@protobufjs/aspromise": true,
        "@trezor/connect-web>@trezor/connect>@trezor/protobuf>protobufjs>@protobufjs/base64": true,
        "@trezor/connect-web>@trezor/connect>@trezor/protobuf>protobufjs>@protobufjs/codegen": true,
        "@trezor/connect-web>@trezor/connect>@trezor/protobuf>protobufjs>@protobufjs/eventemitter": true,
        "@trezor/connect-web>@trezor/connect>@trezor/protobuf>protobufjs>@protobufjs/fetch": true,
        "@trezor/connect-web>@trezor/connect>@trezor/protobuf>protobufjs>@protobufjs/float": true,
        "@trezor/connect-web>@trezor/connect>@trezor/protobuf>protobufjs>@protobufjs/inquire": true,
        "@trezor/connect-web>@trezor/connect>@trezor/protobuf>protobufjs>@protobufjs/path": true,
        "@trezor/connect-web>@trezor/connect>@trezor/protobuf>protobufjs>@protobufjs/pool": true,
        "@trezor/connect-web>@trezor/connect>@trezor/protobuf>protobufjs>@protobufjs/utf8": true
      }
    },
    "crypto-browserify>public-encrypt": {
      "packages": {
        "bn.js": true,
        "crypto-browserify>public-encrypt>browserify-rsa": true,
        "browserify>buffer": true,
        "ethereumjs-util>create-hash": true,
        "crypto-browserify>public-encrypt>parse-asn1": true,
        "crypto-browserify>randombytes": true
      }
    },
    "browserify>punycode": {
      "globals": {
        "define": true
      }
    },
    "qrcode-generator": {
      "globals": {
        "define": true
      }
    },
    "qrcode.react": {
      "globals": {
        "Path2D": true,
        "devicePixelRatio": true
      },
      "packages": {
        "react": true
      }
    },
    "browserify>url>qs": {
      "packages": {
        "string.prototype.matchall>side-channel": true
      }
    },
    "@metamask/snaps-controllers>tar-stream>streamx>queue-tick": {
      "globals": {
        "queueMicrotask": true
      }
    },
    "react-beautiful-dnd>raf-schd": {
      "globals": {
        "cancelAnimationFrame": true,
        "requestAnimationFrame": true
      }
    },
    "crypto-browserify>randombytes": {
      "globals": {
        "crypto": true,
        "msCrypto": true
      },
      "packages": {
        "process": true,
        "koa>content-disposition>safe-buffer": true
      }
    },
    "ethereumjs-wallet>randombytes": {
      "globals": {
        "crypto.getRandomValues": true
      }
    },
    "crypto-browserify>randomfill": {
      "globals": {
        "crypto": true,
        "msCrypto": true
      },
      "packages": {
        "process": true,
        "crypto-browserify>randombytes": true,
        "koa>content-disposition>safe-buffer": true
      }
    },
    "react": {
      "globals": {
        "console": true
      },
      "packages": {
        "react>object-assign": true,
        "prop-types": true
      }
    },
    "react-beautiful-dnd": {
      "globals": {
        "Element.prototype": true,
        "__REDUX_DEVTOOLS_EXTENSION_COMPOSE__": true,
        "addEventListener": true,
        "cancelAnimationFrame": true,
        "clearTimeout": true,
        "console": true,
        "document": true,
        "getComputedStyle": true,
        "pageXOffset": true,
        "pageYOffset": true,
        "removeEventListener": true,
        "requestAnimationFrame": true,
        "scrollBy": true,
        "setTimeout": true
      },
      "packages": {
        "@babel/runtime": true,
        "react-beautiful-dnd>css-box-model": true,
        "react-beautiful-dnd>memoize-one": true,
        "react-beautiful-dnd>raf-schd": true,
        "react": true,
        "react-dom": true,
        "react-redux": true,
        "redux": true,
        "react-beautiful-dnd>use-memo-one": true
      }
    },
    "react-chartjs-2": {
      "globals": {
        "setTimeout": true
      },
      "packages": {
        "chart.js": true,
        "react": true
      }
    },
    "react-focus-lock>react-clientside-effect": {
      "packages": {
        "@babel/runtime": true,
        "react": true
      }
    },
    "react-devtools": {
      "packages": {
        "react-devtools>react-devtools-core": true
      }
    },
    "react-devtools>react-devtools-core": {
      "globals": {
        "WebSocket": true,
        "setTimeout": true
      }
    },
    "react-dnd-html5-backend": {
      "globals": {
        "addEventListener": true,
        "clearTimeout": true,
        "removeEventListener": true
      }
    },
    "react-dom": {
      "globals": {
        "HTMLIFrameElement": true,
        "MSApp": true,
        "__REACT_DEVTOOLS_GLOBAL_HOOK__": true,
        "addEventListener": true,
        "clearTimeout": true,
        "clipboardData": true,
        "console": true,
        "dispatchEvent": true,
        "document": true,
        "event": "write",
        "jest": true,
        "location.protocol": true,
        "navigator.userAgent.indexOf": true,
        "performance": true,
        "removeEventListener": true,
        "self": true,
        "setTimeout": true,
        "top": true,
        "trustedTypes": true
      },
      "packages": {
        "react>object-assign": true,
        "prop-types": true,
        "react": true,
        "react-dom>scheduler": true
      }
    },
    "react-responsive-carousel>react-easy-swipe": {
      "globals": {
        "addEventListener": true,
        "define": true,
        "document.addEventListener": true,
        "document.removeEventListener": true
      },
      "packages": {
        "prop-types": true,
        "react": true
      }
    },
    "react-popper>react-fast-compare": {
      "globals": {
        "Element": true,
        "console.warn": true
      }
    },
    "react-focus-lock": {
      "globals": {
        "addEventListener": true,
        "console.error": true,
        "console.warn": true,
        "document": true,
        "removeEventListener": true,
        "setTimeout": true
      },
      "packages": {
        "@babel/runtime": true,
        "react-focus-lock>focus-lock": true,
        "prop-types": true,
        "react": true,
        "react-focus-lock>react-clientside-effect": true,
        "react-focus-lock>use-callback-ref": true,
        "react-focus-lock>use-sidecar": true
      }
    },
    "react-idle-timer": {
      "globals": {
        "clearTimeout": true,
        "document": true,
        "setTimeout": true
      },
      "packages": {
        "prop-types": true,
        "react": true
      }
    },
    "prop-types>react-is": {
      "globals": {
        "console": true
      }
    },
    "react-markdown>react-is": {
      "globals": {
        "console": true
      }
    },
    "react-redux>react-is": {
      "globals": {
        "console": true
      }
    },
    "react-markdown": {
      "globals": {
        "console.warn": true
      },
      "packages": {
        "react-markdown>comma-separated-tokens": true,
        "prop-types": true,
        "react-markdown>property-information": true,
        "react": true,
        "react-markdown>react-is": true,
        "react-markdown>remark-parse": true,
        "react-markdown>remark-rehype": true,
        "react-markdown>space-separated-tokens": true,
        "react-markdown>style-to-object": true,
        "react-markdown>unified": true,
        "react-markdown>unist-util-visit": true,
        "react-markdown>vfile": true
      }
    },
    "react-popper": {
      "globals": {
        "document": true
      },
      "packages": {
        "@popperjs/core": true,
        "react": true,
        "react-popper>react-fast-compare": true,
        "react-popper>warning": true
      }
    },
    "react-redux": {
      "globals": {
        "console": true,
        "document": true
      },
      "packages": {
        "@babel/runtime": true,
        "react-redux>hoist-non-react-statics": true,
        "prop-types": true,
        "react": true,
        "react-dom": true,
        "react-redux>react-is": true
      }
    },
    "react-responsive-carousel": {
      "globals": {
        "HTMLElement": true,
        "addEventListener": true,
        "clearTimeout": true,
        "console.warn": true,
        "document": true,
        "getComputedStyle": true,
        "removeEventListener": true,
        "setTimeout": true
      },
      "packages": {
        "classnames": true,
        "react": true,
        "react-dom": true,
        "react-responsive-carousel>react-easy-swipe": true
      }
    },
    "react-router-dom": {
      "packages": {
        "react-router-dom>history": true,
        "prop-types": true,
        "react": true,
        "react-router-dom>react-router": true,
        "react-router-dom>tiny-invariant": true,
        "react-router-dom>tiny-warning": true
      }
    },
    "react-router-dom-v5-compat": {
      "globals": {
        "FormData": true,
        "URL": true,
        "URLSearchParams": true,
        "__reactRouterVersion": "write",
        "addEventListener": true,
        "confirm": true,
        "define": true,
        "document": true,
        "history.scrollRestoration": true,
        "location.href": true,
        "removeEventListener": true,
        "scrollTo": true,
        "scrollY": true,
        "sessionStorage.getItem": true,
        "sessionStorage.setItem": true,
        "setTimeout": true
      },
      "packages": {
        "react-router-dom-v5-compat>@remix-run/router": true,
        "history": true,
        "react": true,
        "react-dom": true,
        "react-router-dom": true,
        "react-router-dom-v5-compat>react-router": true
      }
    },
    "react-router-dom>react-router": {
      "packages": {
        "react-router-dom>history": true,
        "react-redux>hoist-non-react-statics": true,
        "serve-handler>path-to-regexp": true,
        "prop-types": true,
        "react": true,
        "prop-types>react-is": true,
        "react-router-dom>tiny-invariant": true,
        "react-router-dom>tiny-warning": true
      }
    },
    "react-router-dom-v5-compat>react-router": {
      "globals": {
        "console.error": true,
        "define": true
      },
      "packages": {
        "react-router-dom-v5-compat>@remix-run/router": true,
        "react": true
      }
    },
    "react-simple-file-input": {
      "globals": {
        "File": true,
        "FileReader": true,
        "console.warn": true
      },
      "packages": {
        "prop-types": true,
        "react": true
      }
    },
    "react-tippy": {
      "globals": {
        "Element": true,
        "MSStream": true,
        "MutationObserver": true,
        "addEventListener": true,
        "clearTimeout": true,
        "console.error": true,
        "console.warn": true,
        "define": true,
        "document": true,
        "getComputedStyle": true,
        "innerHeight": true,
        "innerWidth": true,
        "navigator.maxTouchPoints": true,
        "navigator.msMaxTouchPoints": true,
        "navigator.userAgent": true,
        "performance": true,
        "requestAnimationFrame": true,
        "setTimeout": true
      },
      "packages": {
        "react-tippy>popper.js": true,
        "react": true,
        "react-dom": true
      }
    },
    "react-toggle-button": {
      "globals": {
        "clearTimeout": true,
        "console.warn": true,
        "define": true,
        "performance": true,
        "setTimeout": true
      },
      "packages": {
        "react": true
      }
    },
    "@material-ui/core>react-transition-group": {
      "globals": {
        "Element": true,
        "setTimeout": true
      },
      "packages": {
        "@material-ui/core>react-transition-group>dom-helpers": true,
        "prop-types": true,
        "react": true,
        "react-dom": true
      }
    },
    "readable-stream": {
      "packages": {
        "browserify>browser-resolve": true,
        "browserify>buffer": true,
        "webpack>events": true,
        "pumpify>inherits": true,
        "process": true,
        "browserify>string_decoder": true,
        "readable-stream>util-deprecate": true
      }
    },
    "extension-port-stream>readable-stream": {
      "globals": {
        "AbortController": true,
        "AbortSignal": true,
        "AggregateError": true,
        "Blob": true,
        "ERR_INVALID_ARG_TYPE": true,
        "queueMicrotask": true
      },
      "packages": {
        "@lavamoat/lavapack>readable-stream>abort-controller": true,
        "browserify>buffer": true,
        "webpack>events": true,
        "process": true,
        "browserify>string_decoder": true
      }
    },
    "@metamask/providers>extension-port-stream>readable-stream": {
      "globals": {
        "AbortController": true,
        "AbortSignal": true,
        "AggregateError": true,
        "Blob": true,
        "ERR_INVALID_ARG_TYPE": true,
        "queueMicrotask": true
      },
      "packages": {
        "@lavamoat/lavapack>readable-stream>abort-controller": true,
        "browserify>buffer": true,
        "webpack>events": true,
        "process": true,
        "browserify>string_decoder": true
      }
    },
    "@metamask/snaps-controllers>readable-web-to-node-stream": {
      "packages": {
        "readable-stream": true
      }
    },
    "redux": {
      "globals": {
        "console": true
      },
      "packages": {
        "@babel/runtime": true
      }
    },
    "string.prototype.matchall>regexp.prototype.flags": {
      "packages": {
        "string.prototype.matchall>call-bind": true,
        "string.prototype.matchall>define-properties": true,
        "string.prototype.matchall>call-bind>es-errors": true,
        "string.prototype.matchall>regexp.prototype.flags>set-function-name": true
      }
    },
    "react-markdown>remark-parse": {
      "packages": {
        "react-markdown>remark-parse>mdast-util-from-markdown": true
      }
    },
    "react-markdown>remark-rehype": {
      "packages": {
        "react-markdown>remark-rehype>mdast-util-to-hast": true
      }
    },
    "react-markdown>vfile>replace-ext": {
      "packages": {
        "path-browserify": true
      }
    },
    "reselect": {
      "globals": {
        "WeakRef": true,
        "console.warn": true,
        "unstable_autotrackMemoize": true
      }
    },
    "@metamask/snaps-utils>rfdc": {
      "packages": {
        "browserify>buffer": true
      }
    },
    "ethereumjs-util>create-hash>ripemd160": {
      "packages": {
        "browserify>buffer": true,
        "ethereumjs-util>create-hash>md5.js>hash-base": true,
        "pumpify>inherits": true
      }
    },
    "@keystonehq/metamask-airgapped-keyring>rlp": {
      "packages": {
        "bn.js": true,
        "browserify>buffer": true
      }
    },
    "eth-lattice-keyring>rlp": {
      "globals": {
        "TextEncoder": true
      }
    },
    "ethereumjs-util>rlp": {
      "packages": {
        "bn.js": true,
        "browserify>buffer": true
      }
    },
    "@metamask/keyring-controller>ethereumjs-wallet>ethereumjs-util>rlp": {
      "packages": {
        "bn.js": true,
        "browserify>buffer": true
      }
    },
    "wait-on>rxjs": {
      "globals": {
        "cancelAnimationFrame": true,
        "clearInterval": true,
        "clearTimeout": true,
        "performance": true,
        "requestAnimationFrame": true,
        "setInterval.apply": true,
        "setTimeout.apply": true
      }
    },
    "koa>content-disposition>safe-buffer": {
      "packages": {
        "browserify>buffer": true
      }
    },
    "react-dom>scheduler": {
      "globals": {
        "MessageChannel": true,
        "cancelAnimationFrame": true,
        "clearTimeout": true,
        "console": true,
        "navigator": true,
        "performance": true,
        "requestAnimationFrame": true,
        "setTimeout": true
      }
    },
    "ethers>@ethersproject/json-wallets>scrypt-js": {
      "globals": {
        "define": true,
        "setTimeout": true
      },
      "packages": {
        "browserify>timers-browserify": true
      }
    },
    "ganache>secp256k1": {
      "packages": {
        "@metamask/ppom-validator>elliptic": true
      }
    },
    "semver": {
      "globals": {
        "console.error": true
      },
      "packages": {
        "process": true
      }
    },
    "string.prototype.matchall>call-bind>set-function-length": {
      "packages": {
        "string.prototype.matchall>define-properties>define-data-property": true,
        "string.prototype.matchall>call-bind>es-errors": true,
        "string.prototype.matchall>get-intrinsic": true,
        "string.prototype.matchall>es-abstract>gopd": true,
        "string.prototype.matchall>es-abstract>has-property-descriptors": true
      }
    },
    "string.prototype.matchall>regexp.prototype.flags>set-function-name": {
      "packages": {
        "string.prototype.matchall>define-properties>define-data-property": true,
        "string.prototype.matchall>call-bind>es-errors": true,
        "string.prototype.matchall>es-abstract>function.prototype.name>functions-have-names": true,
        "string.prototype.matchall>es-abstract>has-property-descriptors": true
      }
    },
    "promise-to-callback>set-immediate-shim": {
      "globals": {
        "setTimeout.apply": true
      },
      "packages": {
        "browserify>timers-browserify": true
      }
    },
    "addons-linter>sha.js": {
      "packages": {
        "pumpify>inherits": true,
        "koa>content-disposition>safe-buffer": true
      }
    },
    "string.prototype.matchall>side-channel": {
      "packages": {
        "string.prototype.matchall>call-bind": true,
        "string.prototype.matchall>get-intrinsic": true,
        "string.prototype.matchall>es-abstract>object-inspect": true
      }
    },
    "@metamask/profile-sync-controller>siwe": {
      "globals": {
        "console.error": true,
        "console.warn": true
      },
      "packages": {
        "@metamask/profile-sync-controller>siwe>@spruceid/siwe-parser": true,
        "@metamask/profile-sync-controller>siwe>@stablelib/random": true,
        "ethers": true,
        "@metamask/controller-utils>@spruceid/siwe-parser>valid-url": true
      }
    },
    "@metamask/eth-token-tracker>deep-equal>es-get-iterator>stop-iteration-iterator": {
      "globals": {
        "StopIteration": true
      },
      "packages": {
        "string.prototype.matchall>internal-slot": true
      }
    },
    "stream-browserify": {
      "packages": {
        "webpack>events": true,
        "pumpify>inherits": true,
        "readable-stream": true
      }
    },
    "stream-http": {
      "globals": {
        "AbortController": true,
        "Blob": true,
        "MSStreamReader": true,
        "ReadableStream": true,
        "WritableStream": true,
        "XDomainRequest": true,
        "XMLHttpRequest": true,
        "clearTimeout": true,
        "fetch": true,
        "location.protocol.search": true,
        "setTimeout": true
      },
      "packages": {
        "browserify>buffer": true,
        "stream-http>builtin-status-codes": true,
        "pumpify>inherits": true,
        "process": true,
        "readable-stream": true,
        "browserify>url": true,
        "watchify>xtend": true
      }
    },
    "@metamask/snaps-controllers>tar-stream>streamx": {
      "packages": {
        "webpack>events": true,
        "@metamask/snaps-controllers>tar-stream>fast-fifo": true,
        "@metamask/snaps-controllers>tar-stream>streamx>queue-tick": true
      }
    },
    "browserify>string_decoder": {
      "packages": {
        "koa>content-disposition>safe-buffer": true
      }
    },
    "eth-method-registry>@metamask/ethjs-query>@metamask/ethjs-format>strip-hex-prefix": {
      "packages": {
        "eth-method-registry>@metamask/ethjs-query>@metamask/ethjs-format>is-hex-prefixed": true
      }
    },
    "react-markdown>style-to-object": {
      "packages": {
        "react-markdown>style-to-object>inline-style-parser": true
      }
    },
    "@metamask/snaps-controllers>tar-stream": {
      "packages": {
        "@metamask/snaps-controllers>tar-stream>b4a": true,
        "browserify>browser-resolve": true,
        "@metamask/snaps-controllers>tar-stream>fast-fifo": true,
        "@metamask/snaps-controllers>tar-stream>streamx": true
      }
    },
    "debounce-stream>through": {
      "packages": {
        "process": true,
        "stream-browserify": true
      }
    },
    "browserify>timers-browserify": {
      "globals": {
        "clearInterval": true,
        "clearTimeout": true,
        "setInterval": true,
        "setTimeout": true
      },
      "packages": {
        "process": true
      }
    },
    "react-router-dom>tiny-warning": {
      "globals": {
        "console": true
      }
    },
    "copy-to-clipboard>toggle-selection": {
      "globals": {
        "document.activeElement": true,
        "document.getSelection": true
      }
    },
    "tslib": {
      "globals": {
        "SuppressedError": true,
        "define": true
      }
    },
    "@metamask/eth-sig-util>tweetnacl": {
      "globals": {
        "crypto": true,
        "msCrypto": true,
        "nacl": "write"
      },
      "packages": {
        "browserify>browser-resolve": true
      }
    },
    "@trezor/connect-web>@trezor/connect-common>@trezor/env-utils>ua-parser-js": {
      "globals": {
        "define": true
      }
    },
    "@ensdomains/content-hash>cids>uint8arrays": {
      "globals": {
        "TextDecoder": true,
        "TextEncoder": true
      },
      "packages": {
        "@ensdomains/content-hash>cids>multibase": true
      }
    },
    "@ensdomains/content-hash>multicodec>uint8arrays": {
      "globals": {
        "Buffer": true,
        "TextDecoder": true,
        "TextEncoder": true
      },
      "packages": {
        "@ensdomains/content-hash>multicodec>uint8arrays>multiformats": true
      }
    },
<<<<<<< HEAD
    "ulid": {
=======
    "@metamask/keyring-controller>ulid": {
>>>>>>> 0312f63b
      "globals": {
        "console.error": true,
        "crypto": true,
        "define": true
      }
    },
    "react-markdown>unified": {
      "packages": {
        "react-markdown>unified>bail": true,
        "react-markdown>unified>extend": true,
        "react-markdown>unified>is-buffer": true,
        "mocha>yargs-unparser>is-plain-obj": true,
        "react-markdown>unified>trough": true,
        "react-markdown>vfile": true
      }
    },
    "react-markdown>unist-util-visit>unist-util-visit-parents": {
      "packages": {
        "react-markdown>unist-util-visit>unist-util-is": true
      }
    },
    "react-markdown>unist-util-visit": {
      "packages": {
        "react-markdown>unist-util-visit>unist-util-visit-parents": true
      }
    },
    "uri-js": {
      "globals": {
        "define": true
      }
    },
    "browserify>url": {
      "packages": {
        "browserify>punycode": true,
        "browserify>url>qs": true
      }
    },
    "react-focus-lock>use-callback-ref": {
      "packages": {
        "react": true
      }
    },
    "react-beautiful-dnd>use-memo-one": {
      "packages": {
        "react": true
      }
    },
    "react-focus-lock>use-sidecar": {
      "globals": {
        "console.error": true
      },
      "packages": {
        "react-focus-lock>use-sidecar>detect-node-es": true,
        "react": true,
        "tslib": true
      }
    },
    "readable-stream>util-deprecate": {
      "globals": {
        "console.trace": true,
        "console.warn": true,
        "localStorage": true
      }
    },
    "browserify>assert>util": {
      "globals": {
        "console.error": true,
        "console.log": true,
        "console.trace": true,
        "process": true
      },
      "packages": {
        "browserify>assert>util>inherits": true,
        "process": true
      }
    },
    "browserify>util": {
      "globals": {
        "console.error": true,
        "console.log": true,
        "console.trace": true
      },
      "packages": {
        "pumpify>inherits": true,
        "browserify>util>is-arguments": true,
        "koa>is-generator-function": true,
        "browserify>util>is-typed-array": true,
        "process": true,
        "browserify>util>which-typed-array": true
      }
    },
    "uuid": {
      "globals": {
        "crypto": true,
        "msCrypto": true
      }
    },
    "@metamask/eth-snap-keyring>uuid": {
      "globals": {
        "crypto": true
      }
    },
    "@metamask/keyring-snap-client>uuid": {
      "globals": {
        "crypto": true
      }
    },
    "eth-lattice-keyring>gridplus-sdk>uuid": {
      "globals": {
        "crypto": true
      }
    },
    "@metamask/snaps-utils>validate-npm-package-name": {
      "packages": {
        "@metamask/snaps-utils>validate-npm-package-name>builtins": true
      }
    },
    "react-markdown>vfile>vfile-message": {
      "packages": {
        "react-markdown>vfile>unist-util-stringify-position": true
      }
    },
    "react-markdown>vfile": {
      "packages": {
        "react-markdown>vfile>is-buffer": true,
        "path-browserify": true,
        "process": true,
        "react-markdown>vfile>replace-ext": true,
        "react-markdown>vfile>vfile-message": true
      }
    },
    "browserify>vm-browserify": {
      "globals": {
        "document.body.appendChild": true,
        "document.body.removeChild": true,
        "document.createElement": true
      }
    },
    "react-popper>warning": {
      "globals": {
        "console": true
      }
    },
    "@ensdomains/content-hash>multihashes>web-encoding": {
      "globals": {
        "TextDecoder": true,
        "TextEncoder": true
      },
      "packages": {
        "browserify>util": true
      }
    },
    "web3": {
      "globals": {
        "XMLHttpRequest": true
      }
    },
    "@metamask/controllers>web3": {
      "globals": {
        "XMLHttpRequest": true
      }
    },
    "webextension-polyfill": {
      "globals": {
        "browser": true,
        "chrome": true,
        "console.error": true,
        "console.warn": true,
        "define": true
      }
    },
    "@open-rpc/test-coverage>isomorphic-fetch>whatwg-fetch": {
      "globals": {
        "AbortController": true,
        "Blob": true,
        "FileReader": true,
        "FormData": true,
        "URLSearchParams.prototype.isPrototypeOf": true,
        "XMLHttpRequest": true,
        "console.warn": true,
        "define": true,
        "setTimeout": true
      }
    },
    "@metamask/eth-token-tracker>deep-equal>which-boxed-primitive": {
      "packages": {
        "@metamask/eth-token-tracker>deep-equal>which-boxed-primitive>is-bigint": true,
        "@metamask/eth-token-tracker>deep-equal>which-boxed-primitive>is-boolean-object": true,
        "@metamask/eth-token-tracker>deep-equal>which-boxed-primitive>is-number-object": true,
        "eslint-plugin-react>array-includes>is-string": true,
        "string.prototype.matchall>es-abstract>es-to-primitive>is-symbol": true
      }
    },
    "@metamask/eth-token-tracker>deep-equal>which-collection": {
      "packages": {
        "@metamask/eth-token-tracker>deep-equal>es-get-iterator>is-map": true,
        "@metamask/eth-token-tracker>deep-equal>es-get-iterator>is-set": true,
        "@metamask/eth-token-tracker>deep-equal>which-collection>is-weakmap": true,
        "@metamask/eth-token-tracker>deep-equal>which-collection>is-weakset": true
      }
    },
    "browserify>util>which-typed-array": {
      "packages": {
        "string.prototype.matchall>es-abstract>available-typed-arrays": true,
        "string.prototype.matchall>call-bind": true,
        "browserify>util>which-typed-array>for-each": true,
        "string.prototype.matchall>es-abstract>gopd": true,
        "koa>is-generator-function>has-tostringtag": true
      }
    }
  }
}<|MERGE_RESOLUTION|>--- conflicted
+++ resolved
@@ -1119,11 +1119,6 @@
         "@metamask/eth-sig-util>tweetnacl": true
       }
     },
-    "@metamask/keyring-controller>@metamask/eth-hd-keyring>@metamask/eth-sig-util": {
-      "packages": {
-        "@ethereumjs/tx>@ethereumjs/util": true
-      }
-    },
     "@metamask/eth-json-rpc-middleware>@metamask/eth-sig-util": {
       "packages": {
         "@ethereumjs/tx>@ethereumjs/util": true,
@@ -1348,11 +1343,6 @@
         "readable-stream": true
       }
     },
-    "@metamask/keyring-controller>@metamask/eth-hd-keyring>@metamask/key-tree": {
-      "packages": {
-        "@metamask/utils": true
-      }
-    },
     "@metamask/snaps-sdk>@metamask/key-tree": {
       "globals": {
         "crypto.subtle": true
@@ -1395,11 +1385,7 @@
         "@metamask/keyring-controller>@metamask/utils": true,
         "@metamask/name-controller>async-mutex": true,
         "@metamask/keyring-controller>ethereumjs-wallet": true,
-<<<<<<< HEAD
-        "ulid": true
-=======
         "@metamask/keyring-controller>ulid": true
->>>>>>> 0312f63b
       }
     },
     "@metamask/eth-snap-keyring>@metamask/keyring-internal-snap-client": {
@@ -5737,11 +5723,7 @@
         "@ensdomains/content-hash>multicodec>uint8arrays>multiformats": true
       }
     },
-<<<<<<< HEAD
-    "ulid": {
-=======
     "@metamask/keyring-controller>ulid": {
->>>>>>> 0312f63b
       "globals": {
         "console.error": true,
         "crypto": true,
