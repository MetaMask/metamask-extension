--- conflicted
+++ resolved
@@ -1751,13 +1751,8 @@
       "packages": {
         "@metamask/controller-utils": true,
         "@metamask/eth-query": true,
-<<<<<<< HEAD
-        "@metamask/network-controller>@metamask/base-controller": true,
-        "@metamask/network-controller>@metamask/eth-block-tracker": true,
-=======
         "@metamask/eth-token-tracker>@metamask/eth-block-tracker": true,
         "@metamask/network-controller>@metamask/base-controller": true,
->>>>>>> a61b9382
         "@metamask/network-controller>@metamask/eth-json-rpc-infura": true,
         "@metamask/network-controller>@metamask/eth-json-rpc-middleware": true,
         "@metamask/network-controller>@metamask/eth-json-rpc-provider": true,
@@ -1780,37 +1775,6 @@
         "immer": true
       }
     },
-<<<<<<< HEAD
-    "@metamask/network-controller>@metamask/eth-block-tracker": {
-      "globals": {
-        "clearTimeout": true,
-        "console.error": true,
-        "setTimeout": true
-      },
-      "packages": {
-        "@metamask/eth-query>json-rpc-random-id": true,
-        "@metamask/network-controller>@metamask/eth-block-tracker>@metamask/utils": true,
-        "@metamask/safe-event-emitter": true,
-        "pify": true
-      }
-    },
-    "@metamask/network-controller>@metamask/eth-block-tracker>@metamask/utils": {
-      "globals": {
-        "TextDecoder": true,
-        "TextEncoder": true
-      },
-      "packages": {
-        "@metamask/utils>@metamask/superstruct": true,
-        "@metamask/utils>@scure/base": true,
-        "@metamask/utils>pony-cause": true,
-        "@noble/hashes": true,
-        "browserify>buffer": true,
-        "nock>debug": true,
-        "semver": true
-      }
-    },
-=======
->>>>>>> a61b9382
     "@metamask/network-controller>@metamask/eth-json-rpc-infura": {
       "globals": {
         "setTimeout": true
@@ -2488,10 +2452,6 @@
     },
     "@metamask/selected-network-controller": {
       "packages": {
-<<<<<<< HEAD
-        "@metamask/network-controller": true,
-=======
->>>>>>> a61b9382
         "@metamask/network-controller>@metamask/swappable-obj-proxy": true,
         "@metamask/selected-network-controller>@metamask/base-controller": true
       }
