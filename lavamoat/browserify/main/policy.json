--- conflicted
+++ resolved
@@ -783,13 +783,8 @@
     },
     "@metamask/account-api": {
       "packages": {
-<<<<<<< HEAD
-        "@metamask/account-api>@metamask/keyring-api": true,
-        "@metamask/keyring-utils": true,
-=======
         "@metamask/keyring-api": true,
         "@metamask/account-api>@metamask/keyring-utils": true,
->>>>>>> ab2c7ec8
         "@metamask/superstruct": true
       }
     },
@@ -820,7 +815,7 @@
         "@metamask/eth-snap-keyring": true,
         "@metamask/keyring-api": true,
         "@metamask/keyring-controller": true,
-        "@metamask/keyring-utils": true,
+        "@metamask/account-api>@metamask/keyring-utils": true,
         "@metamask/superstruct": true,
         "@metamask/utils": true,
         "@ethereumjs/tx>ethereum-cryptography": true,
@@ -1230,44 +1225,15 @@
         "@ethereumjs/tx": true,
         "@metamask/eth-sig-util": true,
         "@metamask/keyring-api": true,
-<<<<<<< HEAD
-        "@metamask/keyring-internal-api": true,
-        "@metamask/keyring-internal-snap-client": true,
-        "@metamask/keyring-utils": true,
-=======
         "@metamask/eth-snap-keyring>@metamask/keyring-internal-api": true,
         "@metamask/eth-snap-keyring>@metamask/keyring-internal-snap-client": true,
         "@metamask/account-api>@metamask/keyring-utils": true,
->>>>>>> ab2c7ec8
         "@metamask/superstruct": true,
         "@metamask/utils": true,
         "webpack>events": true,
         "@metamask/eth-snap-keyring>uuid": true
       }
     },
-<<<<<<< HEAD
-    "@metamask/accounts-controller>@metamask/eth-snap-keyring": {
-      "globals": {
-        "URL": true,
-        "console.error": true,
-        "console.info": true,
-        "console.warn": true
-      },
-      "packages": {
-        "@ethereumjs/tx": true,
-        "@metamask/eth-sig-util": true,
-        "@metamask/accounts-controller>@metamask/keyring-api": true,
-        "@metamask/accounts-controller>@metamask/keyring-internal-api": true,
-        "@metamask/accounts-controller>@metamask/eth-snap-keyring>@metamask/keyring-internal-snap-client": true,
-        "@metamask/keyring-utils": true,
-        "@metamask/superstruct": true,
-        "@metamask/utils": true,
-        "webpack>events": true,
-        "@metamask/accounts-controller>@metamask/eth-snap-keyring>uuid": true
-      }
-    },
-=======
->>>>>>> ab2c7ec8
     "@metamask/eth-token-tracker": {
       "globals": {
         "console.warn": true
@@ -1419,21 +1385,13 @@
     },
     "@metamask/keyring-api": {
       "packages": {
-        "@metamask/keyring-utils": true,
-        "@metamask/superstruct": true,
-        "@metamask/utils": true,
-        "bitcoin-address-validation": true
-      }
-    },
-    "@metamask/assets-controllers>@metamask/keyring-api": {
-      "packages": {
         "@metamask/account-api>@metamask/keyring-utils": true,
         "@metamask/superstruct": true,
         "@metamask/utils": true,
         "bitcoin-address-validation": true
       }
     },
-    "@metamask/bridge-controller>@metamask/keyring-api": {
+    "@metamask/assets-controllers>@metamask/keyring-api": {
       "packages": {
         "@metamask/account-api>@metamask/keyring-utils": true,
         "@metamask/superstruct": true,
@@ -1441,7 +1399,7 @@
         "bitcoin-address-validation": true
       }
     },
-    "@metamask/bridge-status-controller>@metamask/keyring-api": {
+    "@metamask/bridge-controller>@metamask/keyring-api": {
       "packages": {
         "@metamask/account-api>@metamask/keyring-utils": true,
         "@metamask/superstruct": true,
@@ -1449,23 +1407,7 @@
         "bitcoin-address-validation": true
       }
     },
-    "@metamask/keyring-internal-api>@metamask/keyring-api": {
-      "packages": {
-        "@metamask/keyring-utils": true,
-        "@metamask/superstruct": true,
-        "@metamask/utils": true,
-        "bitcoin-address-validation": true
-      }
-    },
-    "@metamask/keyring-internal-snap-client>@metamask/keyring-api": {
-      "packages": {
-        "@metamask/keyring-utils": true,
-        "@metamask/superstruct": true,
-        "@metamask/utils": true,
-        "bitcoin-address-validation": true
-      }
-    },
-    "@metamask/keyring-snap-client>@metamask/keyring-api": {
+    "@metamask/bridge-status-controller>@metamask/keyring-api": {
       "packages": {
         "@metamask/account-api>@metamask/keyring-utils": true,
         "@metamask/superstruct": true,
@@ -1473,7 +1415,7 @@
         "bitcoin-address-validation": true
       }
     },
-    "@metamask/multichain-network-controller>@metamask/keyring-api": {
+    "@metamask/keyring-internal-api>@metamask/keyring-api": {
       "packages": {
         "@metamask/account-api>@metamask/keyring-utils": true,
         "@metamask/superstruct": true,
@@ -1481,9 +1423,33 @@
         "bitcoin-address-validation": true
       }
     },
+    "@metamask/keyring-internal-snap-client>@metamask/keyring-api": {
+      "packages": {
+        "@metamask/account-api>@metamask/keyring-utils": true,
+        "@metamask/superstruct": true,
+        "@metamask/utils": true,
+        "bitcoin-address-validation": true
+      }
+    },
+    "@metamask/keyring-snap-client>@metamask/keyring-api": {
+      "packages": {
+        "@metamask/account-api>@metamask/keyring-utils": true,
+        "@metamask/superstruct": true,
+        "@metamask/utils": true,
+        "bitcoin-address-validation": true
+      }
+    },
+    "@metamask/multichain-network-controller>@metamask/keyring-api": {
+      "packages": {
+        "@metamask/account-api>@metamask/keyring-utils": true,
+        "@metamask/superstruct": true,
+        "@metamask/utils": true,
+        "bitcoin-address-validation": true
+      }
+    },
     "@metamask/multichain-transactions-controller>@metamask/keyring-api": {
       "packages": {
-        "@metamask/keyring-utils": true,
+        "@metamask/account-api>@metamask/keyring-utils": true,
         "@metamask/superstruct": true,
         "@metamask/utils": true,
         "bitcoin-address-validation": true
@@ -1509,25 +1475,15 @@
     },
     "@metamask/keyring-internal-api": {
       "packages": {
-<<<<<<< HEAD
-        "@metamask/keyring-api": true,
-        "@metamask/keyring-utils": true,
-=======
         "@metamask/keyring-internal-api>@metamask/keyring-api": true,
         "@metamask/account-api>@metamask/keyring-utils": true,
->>>>>>> ab2c7ec8
         "@metamask/superstruct": true
       }
     },
     "@metamask/eth-snap-keyring>@metamask/keyring-internal-api": {
       "packages": {
-<<<<<<< HEAD
-        "@metamask/accounts-controller>@metamask/keyring-api": true,
-        "@metamask/keyring-utils": true,
-=======
         "@metamask/keyring-api": true,
         "@metamask/account-api>@metamask/keyring-utils": true,
->>>>>>> ab2c7ec8
         "@metamask/superstruct": true
       }
     },
@@ -1536,64 +1492,42 @@
         "@metamask/keyring-internal-snap-client>@metamask/keyring-api": true,
         "@metamask/keyring-internal-api": true,
         "@metamask/keyring-snap-client": true,
-        "@metamask/keyring-utils": true
+        "@metamask/account-api>@metamask/keyring-utils": true
       }
     },
     "@metamask/eth-snap-keyring>@metamask/keyring-internal-snap-client": {
       "packages": {
-<<<<<<< HEAD
-        "@metamask/accounts-controller>@metamask/keyring-api": true,
-        "@metamask/accounts-controller>@metamask/keyring-internal-api": true,
-        "@metamask/accounts-controller>@metamask/eth-snap-keyring>@metamask/keyring-internal-snap-client>@metamask/keyring-snap-client": true,
-        "@metamask/keyring-utils": true
-=======
         "@metamask/keyring-api": true,
         "@metamask/eth-snap-keyring>@metamask/keyring-internal-api": true,
         "@metamask/eth-snap-keyring>@metamask/keyring-internal-snap-client>@metamask/keyring-snap-client": true,
         "@metamask/account-api>@metamask/keyring-utils": true
->>>>>>> ab2c7ec8
       }
     },
     "@metamask/keyring-snap-client": {
       "packages": {
-<<<<<<< HEAD
-        "@metamask/keyring-api": true,
-        "@metamask/keyring-utils": true,
-=======
         "@metamask/keyring-snap-client>@metamask/keyring-api": true,
         "@metamask/account-api>@metamask/keyring-utils": true,
->>>>>>> ab2c7ec8
         "@metamask/superstruct": true,
         "@metamask/keyring-snap-client>uuid": true
       }
     },
     "@metamask/eth-snap-keyring>@metamask/keyring-internal-snap-client>@metamask/keyring-snap-client": {
       "packages": {
-<<<<<<< HEAD
-        "@metamask/accounts-controller>@metamask/keyring-api": true,
-        "@metamask/keyring-utils": true,
-=======
         "@metamask/keyring-api": true,
         "@metamask/account-api>@metamask/keyring-utils": true,
->>>>>>> ab2c7ec8
         "@metamask/superstruct": true,
         "@metamask/eth-snap-keyring>uuid": true
       }
     },
     "@metamask/multichain-account-service>@metamask/keyring-snap-client": {
       "packages": {
-<<<<<<< HEAD
-        "@metamask/multichain-account-service>@metamask/keyring-api": true,
-        "@metamask/keyring-utils": true,
-=======
         "@metamask/keyring-api": true,
         "@metamask/account-api>@metamask/keyring-utils": true,
->>>>>>> ab2c7ec8
         "@metamask/superstruct": true,
         "@metamask/multichain-account-service>@metamask/keyring-snap-client>uuid": true
       }
     },
-    "@metamask/keyring-utils": {
+    "@metamask/account-api>@metamask/keyring-utils": {
       "globals": {
         "URL": true
       },
