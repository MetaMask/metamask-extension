--- conflicted
+++ resolved
@@ -1223,7 +1223,7 @@
         "@metamask/controller-utils": true,
         "@metamask/keyring-api": true,
         "@metamask/metamask-eth-abis": true,
-        "@metamask/bridge-controller>@metamask/multichain-network-controller": true,
+        "@metamask/multichain-network-controller": true,
         "@metamask/bridge-controller>@metamask/polling-controller": true,
         "@metamask/superstruct": true,
         "@metamask/utils": true,
@@ -1845,19 +1845,6 @@
       }
     },
     "@metamask/multichain-network-controller": {
-      "globals": {
-        "URL": true
-      },
-      "packages": {
-        "@metamask/base-controller": true,
-        "@metamask/keyring-api": true,
-        "@metamask/network-controller": true,
-        "@metamask/superstruct": true,
-        "@metamask/utils": true,
-        "lodash": true
-      }
-    },
-    "@metamask/bridge-controller>@metamask/multichain-network-controller": {
       "globals": {
         "URL": true
       },
@@ -2963,24 +2950,6 @@
         "@solana/addresses>@solana/errors": true
       }
     },
-<<<<<<< HEAD
-    "@metamask/bridge-controller>@metamask/multichain-network-controller>@solana/addresses": {
-=======
-    "@metamask/multichain-network-controller>@solana/addresses": {
->>>>>>> 415c768f
-      "globals": {
-        "Intl.Collator": true,
-        "TextEncoder": true,
-        "crypto.subtle.digest": true,
-        "crypto.subtle.exportKey": true
-      },
-      "packages": {
-        "@metamask/multichain-network-controller>@solana/addresses>@solana/assertions": true,
-        "@metamask/multichain-network-controller>@solana/addresses>@solana/codecs-core": true,
-        "@metamask/multichain-network-controller>@solana/addresses>@solana/codecs-strings": true,
-        "@metamask/multichain-network-controller>@solana/addresses>@solana/errors": true
-      }
-    },
     "@solana/addresses>@solana/assertions": {
       "globals": {
         "crypto": true,
@@ -2990,23 +2959,9 @@
         "@solana/addresses>@solana/errors": true
       }
     },
-    "@metamask/multichain-network-controller>@solana/addresses>@solana/assertions": {
-      "globals": {
-        "crypto": true,
-        "isSecureContext": true
-      },
-      "packages": {
-        "@metamask/multichain-network-controller>@solana/addresses>@solana/errors": true
-      }
-    },
     "@solana/addresses>@solana/codecs-core": {
       "packages": {
         "@solana/addresses>@solana/errors": true
-      }
-    },
-    "@metamask/multichain-network-controller>@solana/addresses>@solana/codecs-core": {
-      "packages": {
-        "@metamask/multichain-network-controller>@solana/addresses>@solana/errors": true
       }
     },
     "@solana/addresses>@solana/codecs-strings": {
@@ -3021,24 +2976,7 @@
         "@solana/addresses>@solana/errors": true
       }
     },
-    "@metamask/multichain-network-controller>@solana/addresses>@solana/codecs-strings": {
-      "globals": {
-        "TextDecoder": true,
-        "TextEncoder": true,
-        "atob": true,
-        "btoa": true
-      },
-      "packages": {
-        "@metamask/multichain-network-controller>@solana/addresses>@solana/codecs-core": true,
-        "@metamask/multichain-network-controller>@solana/addresses>@solana/errors": true
-      }
-    },
     "@solana/addresses>@solana/errors": {
-      "globals": {
-        "btoa": true
-      }
-    },
-    "@metamask/multichain-network-controller>@solana/addresses>@solana/errors": {
       "globals": {
         "btoa": true
       }
