{
  "resources": {
    "@babel/runtime": {
      "globals": {
        "regeneratorRuntime": "write"
      }
    },
    "@ensdomains/content-hash": {
      "globals": {
        "console.warn": true
      },
      "packages": {
        "@ensdomains/content-hash>cids": true,
        "@ensdomains/content-hash>js-base64": true,
        "@ensdomains/content-hash>multicodec": true,
        "@ensdomains/content-hash>multihashes": true,
        "browserify>buffer": true
      }
    },
    "@ensdomains/content-hash>cids": {
      "packages": {
        "@ensdomains/content-hash>cids>multibase": true,
        "@ensdomains/content-hash>cids>multihashes": true,
        "@ensdomains/content-hash>cids>uint8arrays": true,
        "@ensdomains/content-hash>multicodec": true
      }
    },
    "@ensdomains/content-hash>cids>multibase": {
      "globals": {
        "TextDecoder": true,
        "TextEncoder": true
      },
      "packages": {
        "@ensdomains/content-hash>cids>multibase>@multiformats/base-x": true
      }
    },
    "@ensdomains/content-hash>cids>multihashes": {
      "packages": {
        "@ensdomains/content-hash>cids>multibase": true,
        "@ensdomains/content-hash>cids>multihashes>varint": true,
        "@ensdomains/content-hash>cids>uint8arrays": true
      }
    },
    "@ensdomains/content-hash>cids>uint8arrays": {
      "globals": {
        "TextDecoder": true,
        "TextEncoder": true
      },
      "packages": {
        "@ensdomains/content-hash>cids>multibase": true
      }
    },
    "@ensdomains/content-hash>js-base64": {
      "globals": {
        "Base64": "write",
        "TextDecoder": true,
        "TextEncoder": true,
        "atob": true,
        "btoa": true,
        "define": true
      },
      "packages": {
        "browserify>buffer": true
      }
    },
    "@ensdomains/content-hash>multicodec": {
      "packages": {
        "@ensdomains/content-hash>multicodec>uint8arrays": true,
        "sass-embedded>varint": true
      }
    },
    "@ensdomains/content-hash>multicodec>uint8arrays": {
      "globals": {
        "Buffer": true,
        "TextDecoder": true,
        "TextEncoder": true
      },
      "packages": {
        "@ensdomains/content-hash>multicodec>uint8arrays>multiformats": true
      }
    },
    "@ensdomains/content-hash>multicodec>uint8arrays>multiformats": {
      "globals": {
        "TextDecoder": true,
        "TextEncoder": true,
        "console.warn": true,
        "crypto.subtle.digest": true
      }
    },
    "@ensdomains/content-hash>multihashes": {
      "packages": {
        "@ensdomains/content-hash>multihashes>multibase": true,
        "@ensdomains/content-hash>multihashes>varint": true,
        "@ensdomains/content-hash>multihashes>web-encoding": true,
        "browserify>buffer": true
      }
    },
    "@ensdomains/content-hash>multihashes>multibase": {
      "packages": {
        "@ensdomains/content-hash>multihashes>multibase>base-x": true,
        "@ensdomains/content-hash>multihashes>web-encoding": true,
        "browserify>buffer": true
      }
    },
    "@ensdomains/content-hash>multihashes>multibase>base-x": {
      "packages": {
        "koa>content-disposition>safe-buffer": true
      }
    },
    "@ensdomains/content-hash>multihashes>web-encoding": {
      "globals": {
        "TextDecoder": true,
        "TextEncoder": true
      },
      "packages": {
        "browserify>util": true
      }
    },
    "@ethereumjs/tx": {
      "packages": {
        "@ethereumjs/tx>@ethereumjs/common": true,
        "@ethereumjs/tx>@ethereumjs/rlp": true,
        "@ethereumjs/tx>@ethereumjs/util": true,
        "@ethereumjs/tx>ethereum-cryptography": true,
        "browserify>buffer": true,
        "browserify>insert-module-globals>is-buffer": true
      }
    },
    "@ethereumjs/tx>@ethereumjs/common": {
      "packages": {
        "@ethereumjs/tx>@ethereumjs/common>crc-32": true,
        "@ethereumjs/tx>@ethereumjs/util": true,
        "browserify>buffer": true,
        "webpack>events": true
      }
    },
    "@ethereumjs/tx>@ethereumjs/common>crc-32": {
      "globals": {
        "DO_NOT_EXPORT_CRC": true,
        "define": true
      }
    },
    "@ethereumjs/tx>@ethereumjs/rlp": {
      "globals": {
        "TextEncoder": true
      }
    },
    "@ethereumjs/tx>@ethereumjs/util": {
      "globals": {
        "console.warn": true
      },
      "packages": {
        "@ethereumjs/tx>@ethereumjs/util>@ethereumjs/rlp": true,
        "@ethereumjs/tx>@ethereumjs/util>micro-ftch": true,
        "@ethereumjs/tx>ethereum-cryptography": true,
        "browserify>buffer": true,
        "browserify>insert-module-globals>is-buffer": true,
        "webpack>events": true
      }
    },
    "@ethereumjs/tx>@ethereumjs/util>@ethereumjs/rlp": {
      "globals": {
        "TextEncoder": true
      }
    },
    "@ethereumjs/tx>@ethereumjs/util>micro-ftch": {
      "globals": {
        "Headers": true,
        "TextDecoder": true,
        "URL": true,
        "btoa": true,
        "fetch": true
      },
      "packages": {
        "browserify>browserify-zlib": true,
        "browserify>buffer": true,
        "browserify>url": true,
        "browserify>util": true,
        "https-browserify": true,
        "process": true,
        "stream-http": true
      }
    },
    "@ethereumjs/tx>ethereum-cryptography": {
      "globals": {
        "TextDecoder": true,
        "crypto": true
      },
      "packages": {
        "@ethereumjs/tx>ethereum-cryptography>@noble/hashes": true,
        "@ethereumjs/tx>ethereum-cryptography>@scure/bip32": true,
        "@metamask/message-signing-snap>@noble/curves": true
      }
    },
    "@ethereumjs/tx>ethereum-cryptography>@noble/hashes": {
      "globals": {
        "TextEncoder": true,
        "crypto": true
      }
    },
    "@ethereumjs/tx>ethereum-cryptography>@scure/bip32": {
      "packages": {
        "@ethereumjs/tx>ethereum-cryptography>@scure/bip32>@noble/hashes": true,
        "@metamask/message-signing-snap>@noble/curves": true,
        "@metamask/utils>@scure/base": true
      }
    },
    "@ethereumjs/tx>ethereum-cryptography>@scure/bip32>@noble/hashes": {
      "globals": {
        "TextEncoder": true,
        "crypto": true
      }
    },
    "@ethersproject/abi": {
      "globals": {
        "console.log": true
      },
      "packages": {
        "@ethersproject/bignumber": true,
        "@ethersproject/bytes": true,
        "@ethersproject/hash": true,
        "ethers>@ethersproject/address": true,
        "ethers>@ethersproject/constants": true,
        "ethers>@ethersproject/keccak256": true,
        "ethers>@ethersproject/logger": true,
        "ethers>@ethersproject/properties": true,
        "ethers>@ethersproject/strings": true
      }
    },
    "@ethersproject/bignumber": {
      "packages": {
        "@ethersproject/bytes": true,
        "bn.js": true,
        "ethers>@ethersproject/logger": true
      }
    },
    "@ethersproject/bytes": {
      "packages": {
        "ethers>@ethersproject/logger": true
      }
    },
    "@ethersproject/contracts": {
      "globals": {
        "setTimeout": true
      },
      "packages": {
        "@ethersproject/abi": true,
        "@ethersproject/bignumber": true,
        "@ethersproject/bytes": true,
        "ethers>@ethersproject/abstract-provider": true,
        "ethers>@ethersproject/abstract-signer": true,
        "ethers>@ethersproject/address": true,
        "ethers>@ethersproject/logger": true,
        "ethers>@ethersproject/properties": true,
        "ethers>@ethersproject/transactions": true
      }
    },
    "@ethersproject/hash": {
      "packages": {
        "@ethersproject/bignumber": true,
        "@ethersproject/bytes": true,
        "ethers>@ethersproject/address": true,
        "ethers>@ethersproject/base64": true,
        "ethers>@ethersproject/keccak256": true,
        "ethers>@ethersproject/logger": true,
        "ethers>@ethersproject/properties": true,
        "ethers>@ethersproject/strings": true
      }
    },
    "@ethersproject/hdnode": {
      "packages": {
        "@ethersproject/bignumber": true,
        "@ethersproject/bytes": true,
        "ethers>@ethersproject/basex": true,
        "ethers>@ethersproject/logger": true,
        "ethers>@ethersproject/pbkdf2": true,
        "ethers>@ethersproject/properties": true,
        "ethers>@ethersproject/sha2": true,
        "ethers>@ethersproject/signing-key": true,
        "ethers>@ethersproject/strings": true,
        "ethers>@ethersproject/transactions": true,
        "ethers>@ethersproject/wordlists": true
      }
    },
    "@ethersproject/providers": {
      "globals": {
        "WebSocket": true,
        "clearInterval": true,
        "clearTimeout": true,
        "console.log": true,
        "console.warn": true,
        "setInterval": true,
        "setTimeout": true
      },
      "packages": {
        "@ethersproject/bignumber": true,
        "@ethersproject/bytes": true,
        "@ethersproject/hash": true,
        "@ethersproject/providers>@ethersproject/web": true,
        "@ethersproject/providers>bech32": true,
        "@metamask/test-bundler>@ethersproject/networks": true,
        "ethers>@ethersproject/abstract-provider": true,
        "ethers>@ethersproject/abstract-signer": true,
        "ethers>@ethersproject/address": true,
        "ethers>@ethersproject/base64": true,
        "ethers>@ethersproject/basex": true,
        "ethers>@ethersproject/constants": true,
        "ethers>@ethersproject/logger": true,
        "ethers>@ethersproject/properties": true,
        "ethers>@ethersproject/random": true,
        "ethers>@ethersproject/sha2": true,
        "ethers>@ethersproject/strings": true,
        "ethers>@ethersproject/transactions": true
      }
    },
    "@ethersproject/providers>@ethersproject/random": {
      "globals": {
        "crypto.getRandomValues": true
      }
    },
    "@ethersproject/providers>@ethersproject/web": {
      "globals": {
        "clearTimeout": true,
        "fetch": true,
        "setTimeout": true
      },
      "packages": {
        "@ethersproject/bytes": true,
        "ethers>@ethersproject/base64": true,
        "ethers>@ethersproject/logger": true,
        "ethers>@ethersproject/properties": true,
        "ethers>@ethersproject/strings": true
      }
    },
    "@ethersproject/wallet": {
      "packages": {
        "@ethersproject/bytes": true,
        "@ethersproject/hash": true,
        "@ethersproject/hdnode": true,
        "ethers>@ethersproject/abstract-provider": true,
        "ethers>@ethersproject/abstract-signer": true,
        "ethers>@ethersproject/address": true,
        "ethers>@ethersproject/json-wallets": true,
        "ethers>@ethersproject/keccak256": true,
        "ethers>@ethersproject/logger": true,
        "ethers>@ethersproject/properties": true,
        "ethers>@ethersproject/random": true,
        "ethers>@ethersproject/signing-key": true,
        "ethers>@ethersproject/transactions": true
      }
    },
    "@keystonehq/bc-ur-registry-eth": {
      "packages": {
        "@ethereumjs/tx>@ethereumjs/util": true,
        "@keystonehq/bc-ur-registry-eth>@keystonehq/bc-ur-registry": true,
        "@metamask/eth-trezor-keyring>hdkey": true,
        "browserify>buffer": true,
        "uuid": true
      }
    },
    "@keystonehq/bc-ur-registry-eth>@keystonehq/bc-ur-registry": {
      "globals": {
        "define": true
      },
      "packages": {
        "@ngraveio/bc-ur": true,
        "@swc/helpers>tslib": true,
        "browserify>buffer": true,
        "buffer": true,
        "ethereumjs-util>ethereum-cryptography>bs58check": true
      }
    },
    "@keystonehq/metamask-airgapped-keyring": {
      "packages": {
        "@ethereumjs/tx": true,
        "@keystonehq/bc-ur-registry-eth": true,
        "@keystonehq/metamask-airgapped-keyring>@keystonehq/base-eth-keyring": true,
        "@metamask/obs-store": true,
        "browserify>buffer": true,
        "ethereumjs-util>rlp": true,
        "uuid": true,
        "webpack>events": true
      }
    },
    "@keystonehq/metamask-airgapped-keyring>@keystonehq/base-eth-keyring": {
      "packages": {
        "@ethereumjs/tx": true,
        "@ethereumjs/tx>@ethereumjs/util": true,
        "@keystonehq/bc-ur-registry-eth": true,
        "@keystonehq/metamask-airgapped-keyring>@keystonehq/base-eth-keyring>rlp": true,
        "@metamask/eth-trezor-keyring>hdkey": true,
        "browserify>buffer": true,
        "uuid": true
      }
    },
    "@keystonehq/metamask-airgapped-keyring>@keystonehq/base-eth-keyring>rlp": {
      "globals": {
        "TextEncoder": true
      }
    },
    "@lavamoat/lavadome-react": {
      "globals": {
        "Document.prototype": true,
        "DocumentFragment.prototype": true,
        "Element.prototype": true,
        "Node.prototype": true,
        "console.warn": true,
        "document": true
      },
      "packages": {
        "react": true
      }
    },
    "@material-ui/core": {
      "globals": {
        "Image": true,
        "_formatMuiErrorMessage": true,
        "addEventListener": true,
        "clearInterval": true,
        "clearTimeout": true,
        "console.error": true,
        "console.warn": true,
        "document": true,
        "getComputedStyle": true,
        "getSelection": true,
        "innerHeight": true,
        "innerWidth": true,
        "matchMedia": true,
        "navigator": true,
        "performance.now": true,
        "removeEventListener": true,
        "requestAnimationFrame": true,
        "setInterval": true,
        "setTimeout": true
      },
      "packages": {
        "@babel/runtime": true,
        "@material-ui/core>@material-ui/styles": true,
        "@material-ui/core>@material-ui/system": true,
        "@material-ui/core>@material-ui/utils": true,
        "@material-ui/core>clsx": true,
        "@material-ui/core>popper.js": true,
        "@material-ui/core>react-transition-group": true,
        "prop-types": true,
        "prop-types>react-is": true,
        "react": true,
        "react-dom": true,
        "react-redux>hoist-non-react-statics": true
      }
    },
    "@material-ui/core>@material-ui/styles": {
      "globals": {
        "console.error": true,
        "console.warn": true,
        "document.createComment": true,
        "document.head": true
      },
      "packages": {
        "@babel/runtime": true,
        "@material-ui/core>@material-ui/styles>jss": true,
        "@material-ui/core>@material-ui/styles>jss-plugin-camel-case": true,
        "@material-ui/core>@material-ui/styles>jss-plugin-default-unit": true,
        "@material-ui/core>@material-ui/styles>jss-plugin-global": true,
        "@material-ui/core>@material-ui/styles>jss-plugin-nested": true,
        "@material-ui/core>@material-ui/styles>jss-plugin-props-sort": true,
        "@material-ui/core>@material-ui/styles>jss-plugin-rule-value-function": true,
        "@material-ui/core>@material-ui/styles>jss-plugin-vendor-prefixer": true,
        "@material-ui/core>@material-ui/utils": true,
        "@material-ui/core>clsx": true,
        "prop-types": true,
        "react": true,
        "react-redux>hoist-non-react-statics": true
      }
    },
    "@material-ui/core>@material-ui/styles>jss": {
      "globals": {
        "CSS": true,
        "document.createElement": true,
        "document.querySelector": true
      },
      "packages": {
        "@babel/runtime": true,
        "@material-ui/core>@material-ui/styles>jss>is-in-browser": true,
        "react-router-dom>tiny-warning": true
      }
    },
    "@material-ui/core>@material-ui/styles>jss-plugin-camel-case": {
      "packages": {
        "@material-ui/core>@material-ui/styles>jss-plugin-camel-case>hyphenate-style-name": true
      }
    },
    "@material-ui/core>@material-ui/styles>jss-plugin-default-unit": {
      "globals": {
        "CSS": true
      },
      "packages": {
        "@material-ui/core>@material-ui/styles>jss": true
      }
    },
    "@material-ui/core>@material-ui/styles>jss-plugin-global": {
      "packages": {
        "@babel/runtime": true,
        "@material-ui/core>@material-ui/styles>jss": true
      }
    },
    "@material-ui/core>@material-ui/styles>jss-plugin-nested": {
      "packages": {
        "@babel/runtime": true,
        "react-router-dom>tiny-warning": true
      }
    },
    "@material-ui/core>@material-ui/styles>jss-plugin-rule-value-function": {
      "packages": {
        "@material-ui/core>@material-ui/styles>jss": true,
        "react-router-dom>tiny-warning": true
      }
    },
    "@material-ui/core>@material-ui/styles>jss-plugin-vendor-prefixer": {
      "packages": {
        "@material-ui/core>@material-ui/styles>jss": true,
        "@material-ui/core>@material-ui/styles>jss-plugin-vendor-prefixer>css-vendor": true
      }
    },
    "@material-ui/core>@material-ui/styles>jss-plugin-vendor-prefixer>css-vendor": {
      "globals": {
        "document.createElement": true,
        "document.documentElement": true,
        "getComputedStyle": true
      },
      "packages": {
        "@babel/runtime": true,
        "@material-ui/core>@material-ui/styles>jss>is-in-browser": true
      }
    },
    "@material-ui/core>@material-ui/styles>jss>is-in-browser": {
      "globals": {
        "document": true
      }
    },
    "@material-ui/core>@material-ui/system": {
      "globals": {
        "console.error": true
      },
      "packages": {
        "@babel/runtime": true,
        "@material-ui/core>@material-ui/utils": true,
        "prop-types": true
      }
    },
    "@material-ui/core>@material-ui/utils": {
      "packages": {
        "@babel/runtime": true,
        "prop-types": true,
        "prop-types>react-is": true
      }
    },
    "@material-ui/core>popper.js": {
      "globals": {
        "MSInputMethodContext": true,
        "Node.DOCUMENT_POSITION_FOLLOWING": true,
        "cancelAnimationFrame": true,
        "console.warn": true,
        "define": true,
        "devicePixelRatio": true,
        "document": true,
        "getComputedStyle": true,
        "innerHeight": true,
        "innerWidth": true,
        "navigator": true,
        "requestAnimationFrame": true,
        "setTimeout": true
      }
    },
    "@material-ui/core>react-transition-group": {
      "globals": {
        "Element": true,
        "setTimeout": true
      },
      "packages": {
        "@material-ui/core>react-transition-group>dom-helpers": true,
        "prop-types": true,
        "react": true,
        "react-dom": true
      }
    },
    "@material-ui/core>react-transition-group>dom-helpers": {
      "packages": {
        "@babel/runtime": true
      }
    },
    "@metamask/abi-utils": {
      "packages": {
        "@metamask/abi-utils>@metamask/utils": true,
        "@metamask/utils>@metamask/superstruct": true
      }
    },
    "@metamask/abi-utils>@metamask/utils": {
      "globals": {
        "TextDecoder": true,
        "TextEncoder": true
      },
      "packages": {
        "@metamask/utils>@metamask/superstruct": true,
        "@metamask/utils>@scure/base": true,
        "@metamask/utils>pony-cause": true,
        "@noble/hashes": true,
        "browserify>buffer": true,
        "nock>debug": true,
        "semver": true
      }
    },
    "@metamask/accounts-controller": {
      "packages": {
        "@ethereumjs/tx>@ethereumjs/util": true,
        "@ethereumjs/tx>ethereum-cryptography": true,
        "@metamask/accounts-controller>@metamask/utils": true,
        "@metamask/base-controller": true,
        "@metamask/eth-snap-keyring": true,
        "@metamask/keyring-api": true,
        "@metamask/keyring-controller": true,
        "uuid": true
      }
    },
    "@metamask/accounts-controller>@metamask/utils": {
      "globals": {
        "TextDecoder": true,
        "TextEncoder": true
      },
      "packages": {
        "@metamask/utils>@metamask/superstruct": true,
        "@metamask/utils>@scure/base": true,
        "@metamask/utils>pony-cause": true,
        "@noble/hashes": true,
        "browserify>buffer": true,
        "nock>debug": true,
        "semver": true
      }
    },
    "@metamask/address-book-controller": {
      "packages": {
        "@metamask/base-controller": true,
        "@metamask/controller-utils": true
      }
    },
    "@metamask/announcement-controller": {
      "packages": {
        "@metamask/announcement-controller>@metamask/base-controller": true
      }
    },
    "@metamask/announcement-controller>@metamask/base-controller": {
      "globals": {
        "setTimeout": true
      },
      "packages": {
        "immer": true
      }
    },
    "@metamask/approval-controller": {
      "globals": {
        "console.info": true
      },
      "packages": {
        "@metamask/approval-controller>nanoid": true,
        "@metamask/base-controller": true,
        "@metamask/rpc-errors": true
      }
    },
    "@metamask/approval-controller>nanoid": {
      "globals": {
        "crypto.getRandomValues": true
      }
    },
    "@metamask/assets-controllers": {
      "globals": {
        "AbortController": true,
        "Headers": true,
        "URL": true,
        "URLSearchParams": true,
        "clearInterval": true,
        "clearTimeout": true,
        "console.error": true,
        "console.log": true,
        "setInterval": true,
        "setTimeout": true
      },
      "packages": {
        "@ensdomains/content-hash>multicodec>uint8arrays>multiformats": true,
        "@ethereumjs/tx>@ethereumjs/util": true,
        "@ethersproject/contracts": true,
        "@ethersproject/providers": true,
        "@metamask/abi-utils": true,
        "@metamask/assets-controllers>@metamask/polling-controller": true,
        "@metamask/base-controller": true,
        "@metamask/contract-metadata": true,
        "@metamask/controller-utils": true,
        "@metamask/eth-query": true,
        "@metamask/metamask-eth-abis": true,
        "@metamask/name-controller>async-mutex": true,
        "@metamask/rpc-errors": true,
        "@metamask/utils": true,
        "bn.js": true,
        "cockatiel": true,
        "ethers>@ethersproject/address": true,
        "lodash": true,
        "single-call-balance-checker-abi": true,
        "uuid": true
      }
    },
    "@metamask/assets-controllers>@metamask/polling-controller": {
      "globals": {
        "clearTimeout": true,
        "console.error": true,
        "setTimeout": true
      },
      "packages": {
        "@metamask/base-controller": true,
        "@metamask/snaps-utils>fast-json-stable-stringify": true,
        "uuid": true
      }
    },
    "@metamask/base-controller": {
      "globals": {
        "setTimeout": true
      },
      "packages": {
        "immer": true
      }
    },
    "@metamask/browser-passworder": {
      "globals": {
        "CryptoKey": true,
        "btoa": true,
        "crypto.getRandomValues": true,
        "crypto.subtle.decrypt": true,
        "crypto.subtle.deriveKey": true,
        "crypto.subtle.encrypt": true,
        "crypto.subtle.exportKey": true,
        "crypto.subtle.importKey": true
      },
      "packages": {
        "@metamask/browser-passworder>@metamask/utils": true,
        "browserify>buffer": true
      }
    },
    "@metamask/browser-passworder>@metamask/utils": {
      "globals": {
        "TextDecoder": true,
        "TextEncoder": true
      },
      "packages": {
        "@metamask/utils>@metamask/superstruct": true,
        "@metamask/utils>@scure/base": true,
        "@metamask/utils>pony-cause": true,
        "@noble/hashes": true,
        "browserify>buffer": true,
        "nock>debug": true,
        "semver": true
      }
    },
    "@metamask/controller-utils": {
      "globals": {
        "URL": true,
        "console.error": true,
        "fetch": true,
        "setTimeout": true
      },
      "packages": {
        "@ethereumjs/tx>@ethereumjs/util": true,
        "@metamask/controller-utils>@spruceid/siwe-parser": true,
        "@metamask/ethjs>@metamask/ethjs-unit": true,
        "@metamask/utils": true,
        "bn.js": true,
        "browserify>buffer": true,
        "eslint>fast-deep-equal": true,
        "eth-ens-namehash": true
      }
    },
    "@metamask/controller-utils>@spruceid/siwe-parser": {
      "globals": {
        "console.error": true,
        "console.log": true
      },
      "packages": {
        "@metamask/controller-utils>@spruceid/siwe-parser>apg-js": true,
        "@noble/hashes": true
      }
    },
    "@metamask/controller-utils>@spruceid/siwe-parser>apg-js": {
      "packages": {
        "browserify>buffer": true
      }
    },
    "@metamask/controllers>web3": {
      "globals": {
        "XMLHttpRequest": true
      }
    },
    "@metamask/controllers>web3-provider-engine>cross-fetch>node-fetch": {
      "globals": {
        "fetch": true
      }
    },
    "@metamask/controllers>web3-provider-engine>eth-json-rpc-middleware>node-fetch": {
      "globals": {
        "fetch": true
      }
    },
    "@metamask/ens-controller": {
      "packages": {
        "@ethersproject/providers": true,
        "@metamask/controller-utils": true,
        "@metamask/ens-controller>@metamask/base-controller": true,
        "@metamask/ens-controller>@metamask/utils": true,
        "punycode": true
      }
    },
    "@metamask/ens-controller>@metamask/base-controller": {
      "globals": {
        "setTimeout": true
      },
      "packages": {
        "immer": true
      }
    },
    "@metamask/ens-controller>@metamask/utils": {
      "globals": {
        "TextDecoder": true,
        "TextEncoder": true
      },
      "packages": {
        "@metamask/utils>@metamask/superstruct": true,
        "@metamask/utils>@scure/base": true,
        "@metamask/utils>pony-cause": true,
        "@noble/hashes": true,
        "browserify>buffer": true,
        "nock>debug": true,
        "semver": true
      }
    },
    "@metamask/eth-json-rpc-filters": {
      "globals": {
        "console.error": true
      },
      "packages": {
        "@metamask/eth-query": true,
        "@metamask/json-rpc-engine": true,
        "@metamask/name-controller>async-mutex": true,
        "@metamask/safe-event-emitter": true,
        "pify": true
      }
    },
    "@metamask/eth-json-rpc-middleware": {
      "globals": {
        "URL": true,
        "console.error": true,
        "setTimeout": true
      },
      "packages": {
        "@metamask/eth-json-rpc-middleware>@metamask/json-rpc-engine": true,
        "@metamask/eth-json-rpc-middleware>@metamask/rpc-errors": true,
        "@metamask/eth-json-rpc-middleware>@metamask/utils": true,
        "@metamask/eth-json-rpc-middleware>klona": true,
        "@metamask/eth-json-rpc-middleware>safe-stable-stringify": true,
        "@metamask/eth-sig-util": true
      }
    },
    "@metamask/eth-json-rpc-middleware>@metamask/json-rpc-engine": {
      "packages": {
        "@metamask/eth-json-rpc-middleware>@metamask/rpc-errors": true,
        "@metamask/eth-json-rpc-middleware>@metamask/utils": true,
        "@metamask/safe-event-emitter": true
      }
    },
    "@metamask/eth-json-rpc-middleware>@metamask/rpc-errors": {
      "packages": {
        "@metamask/eth-json-rpc-middleware>@metamask/utils": true,
        "@metamask/rpc-errors>fast-safe-stringify": true
      }
    },
    "@metamask/eth-json-rpc-middleware>@metamask/utils": {
      "globals": {
        "TextDecoder": true,
        "TextEncoder": true
      },
      "packages": {
        "@metamask/utils>@metamask/superstruct": true,
        "@metamask/utils>@scure/base": true,
        "@metamask/utils>pony-cause": true,
        "@noble/hashes": true,
        "browserify>buffer": true,
        "nock>debug": true,
        "semver": true
      }
    },
    "@metamask/eth-ledger-bridge-keyring": {
      "globals": {
        "addEventListener": true,
        "console.log": true,
        "document.createElement": true,
        "document.head.appendChild": true,
        "fetch": true,
        "removeEventListener": true
      },
      "packages": {
        "@ethereumjs/tx": true,
        "@ethereumjs/tx>@ethereumjs/util": true,
        "@metamask/eth-ledger-bridge-keyring>@ethereumjs/rlp": true,
        "@metamask/eth-sig-util": true,
        "@metamask/eth-trezor-keyring>hdkey": true,
        "browserify>buffer": true,
        "webpack>events": true
      }
    },
    "@metamask/eth-ledger-bridge-keyring>@ethereumjs/rlp": {
      "globals": {
        "TextEncoder": true
      }
    },
    "@metamask/eth-query": {
      "packages": {
        "@metamask/eth-query>json-rpc-random-id": true,
        "watchify>xtend": true
      }
    },
    "@metamask/eth-sig-util": {
      "packages": {
        "@ethereumjs/tx>@ethereumjs/util": true,
        "@ethereumjs/tx>ethereum-cryptography": true,
        "@metamask/abi-utils": true,
        "@metamask/eth-sig-util>@metamask/utils": true,
        "@metamask/eth-sig-util>tweetnacl": true,
        "@metamask/utils>@scure/base": true,
        "browserify>buffer": true
      }
    },
    "@metamask/eth-sig-util>@metamask/utils": {
      "globals": {
        "TextDecoder": true,
        "TextEncoder": true
      },
      "packages": {
        "@metamask/utils>@metamask/superstruct": true,
        "@metamask/utils>@scure/base": true,
        "@metamask/utils>pony-cause": true,
        "@noble/hashes": true,
        "browserify>buffer": true,
        "nock>debug": true,
        "semver": true
      }
    },
    "@metamask/eth-sig-util>tweetnacl": {
      "globals": {
        "crypto": true,
        "msCrypto": true,
        "nacl": "write"
      },
      "packages": {
        "browserify>browser-resolve": true
      }
    },
    "@metamask/eth-snap-keyring": {
      "globals": {
        "URL": true,
        "console.error": true
      },
      "packages": {
        "@ethereumjs/tx": true,
        "@metamask/eth-sig-util": true,
        "@metamask/eth-snap-keyring>@metamask/utils": true,
        "@metamask/eth-snap-keyring>uuid": true,
        "@metamask/keyring-api": true,
        "@metamask/utils>@metamask/superstruct": true,
        "webpack>events": true
      }
    },
    "@metamask/eth-snap-keyring>@metamask/utils": {
      "globals": {
        "TextDecoder": true,
        "TextEncoder": true
      },
      "packages": {
        "@metamask/utils>@metamask/superstruct": true,
        "@metamask/utils>@scure/base": true,
        "@metamask/utils>pony-cause": true,
        "@noble/hashes": true,
        "browserify>buffer": true,
        "nock>debug": true,
        "semver": true
      }
    },
    "@metamask/eth-snap-keyring>uuid": {
      "globals": {
        "crypto": true
      }
    },
    "@metamask/eth-token-tracker": {
      "globals": {
        "console.warn": true
      },
      "packages": {
        "@babel/runtime": true,
        "@metamask/eth-token-tracker>@metamask/eth-block-tracker": true,
        "@metamask/eth-token-tracker>deep-equal": true,
        "@metamask/ethjs-contract": true,
        "@metamask/ethjs-query": true,
        "@metamask/safe-event-emitter": true,
        "bn.js": true,
        "human-standard-token-abi": true
      }
    },
    "@metamask/eth-token-tracker>@metamask/eth-block-tracker": {
      "globals": {
        "clearTimeout": true,
        "console.error": true,
        "setTimeout": true
      },
      "packages": {
        "@metamask/eth-query>json-rpc-random-id": true,
        "@metamask/eth-token-tracker>@metamask/eth-block-tracker>@metamask/utils": true,
        "@metamask/safe-event-emitter": true,
        "pify": true
      }
    },
    "@metamask/eth-token-tracker>@metamask/eth-block-tracker>@metamask/utils": {
      "globals": {
        "TextDecoder": true,
        "TextEncoder": true
      },
      "packages": {
        "@metamask/utils>@metamask/superstruct": true,
        "@metamask/utils>@scure/base": true,
        "@metamask/utils>pony-cause": true,
        "@noble/hashes": true,
        "browserify>buffer": true,
        "nock>debug": true,
        "semver": true
      }
    },
    "@metamask/eth-token-tracker>deep-equal": {
      "packages": {
        "@lavamoat/lavapack>json-stable-stringify>isarray": true,
        "@lavamoat/lavapack>json-stable-stringify>object-keys": true,
        "@metamask/eth-token-tracker>deep-equal>es-get-iterator": true,
        "@metamask/eth-token-tracker>deep-equal>is-date-object": true,
        "@metamask/eth-token-tracker>deep-equal>which-boxed-primitive": true,
        "@metamask/eth-token-tracker>deep-equal>which-collection": true,
        "@ngraveio/bc-ur>assert>object-is": true,
        "browserify>util>is-arguments": true,
        "browserify>util>which-typed-array": true,
        "gulp>vinyl-fs>object.assign": true,
        "string.prototype.matchall>call-bind": true,
        "string.prototype.matchall>es-abstract>array-buffer-byte-length": true,
        "string.prototype.matchall>es-abstract>is-array-buffer": true,
        "string.prototype.matchall>es-abstract>is-regex": true,
        "string.prototype.matchall>es-abstract>is-shared-array-buffer": true,
        "string.prototype.matchall>get-intrinsic": true,
        "string.prototype.matchall>regexp.prototype.flags": true,
        "string.prototype.matchall>side-channel": true
      }
    },
    "@metamask/eth-token-tracker>deep-equal>es-get-iterator": {
      "packages": {
        "@lavamoat/lavapack>json-stable-stringify>isarray": true,
        "@metamask/eth-token-tracker>deep-equal>es-get-iterator>is-map": true,
        "@metamask/eth-token-tracker>deep-equal>es-get-iterator>is-set": true,
        "@metamask/eth-token-tracker>deep-equal>es-get-iterator>stop-iteration-iterator": true,
        "browserify>util>is-arguments": true,
        "eslint-plugin-react>array-includes>is-string": true,
        "process": true,
        "string.prototype.matchall>call-bind": true,
        "string.prototype.matchall>get-intrinsic": true,
        "string.prototype.matchall>has-symbols": true
      }
    },
    "@metamask/eth-token-tracker>deep-equal>es-get-iterator>stop-iteration-iterator": {
      "globals": {
        "StopIteration": true
      },
      "packages": {
        "string.prototype.matchall>internal-slot": true
      }
    },
    "@metamask/eth-token-tracker>deep-equal>is-date-object": {
      "packages": {
        "koa>is-generator-function>has-tostringtag": true
      }
    },
    "@metamask/eth-token-tracker>deep-equal>which-boxed-primitive": {
      "packages": {
        "@metamask/eth-token-tracker>deep-equal>which-boxed-primitive>is-bigint": true,
        "@metamask/eth-token-tracker>deep-equal>which-boxed-primitive>is-boolean-object": true,
        "@metamask/eth-token-tracker>deep-equal>which-boxed-primitive>is-number-object": true,
        "eslint-plugin-react>array-includes>is-string": true,
        "string.prototype.matchall>es-abstract>es-to-primitive>is-symbol": true
      }
    },
    "@metamask/eth-token-tracker>deep-equal>which-boxed-primitive>is-bigint": {
      "packages": {
        "string.prototype.matchall>es-abstract>unbox-primitive>has-bigints": true
      }
    },
    "@metamask/eth-token-tracker>deep-equal>which-boxed-primitive>is-boolean-object": {
      "packages": {
        "koa>is-generator-function>has-tostringtag": true,
        "string.prototype.matchall>call-bind": true
      }
    },
    "@metamask/eth-token-tracker>deep-equal>which-boxed-primitive>is-number-object": {
      "packages": {
        "koa>is-generator-function>has-tostringtag": true
      }
    },
    "@metamask/eth-token-tracker>deep-equal>which-collection": {
      "packages": {
        "@metamask/eth-token-tracker>deep-equal>es-get-iterator>is-map": true,
        "@metamask/eth-token-tracker>deep-equal>es-get-iterator>is-set": true,
        "@metamask/eth-token-tracker>deep-equal>which-collection>is-weakmap": true,
        "@metamask/eth-token-tracker>deep-equal>which-collection>is-weakset": true
      }
    },
    "@metamask/eth-token-tracker>deep-equal>which-collection>is-weakset": {
      "packages": {
        "string.prototype.matchall>call-bind": true,
        "string.prototype.matchall>get-intrinsic": true
      }
    },
    "@metamask/eth-trezor-keyring": {
      "globals": {
        "setTimeout": true
      },
      "packages": {
        "@ethereumjs/tx": true,
        "@ethereumjs/tx>@ethereumjs/util": true,
        "@metamask/eth-trezor-keyring>@trezor/connect-plugin-ethereum": true,
        "@metamask/eth-trezor-keyring>hdkey": true,
        "@trezor/connect-web": true,
        "browserify>buffer": true,
        "webpack>events": true
      }
    },
    "@metamask/eth-trezor-keyring>@trezor/connect-plugin-ethereum": {
      "packages": {
        "@metamask/eth-sig-util": true,
        "@swc/helpers>tslib": true
      }
    },
    "@metamask/eth-trezor-keyring>hdkey": {
      "packages": {
        "browserify>assert": true,
        "crypto-browserify": true,
        "ethereumjs-util>create-hash>ripemd160": true,
        "ethereumjs-util>ethereum-cryptography>bs58check": true,
        "ganache>secp256k1": true,
        "koa>content-disposition>safe-buffer": true
      }
    },
    "@metamask/etherscan-link": {
      "globals": {
        "URL": true
      }
    },
    "@metamask/ethjs": {
      "globals": {
        "clearInterval": true,
        "setInterval": true
      },
      "packages": {
        "@metamask/ethjs-contract": true,
        "@metamask/ethjs-query": true,
        "@metamask/ethjs>@metamask/ethjs-filter": true,
        "@metamask/ethjs>@metamask/ethjs-provider-http": true,
        "@metamask/ethjs>@metamask/ethjs-unit": true,
        "@metamask/ethjs>@metamask/ethjs-util": true,
        "@metamask/ethjs>@metamask/number-to-bn": true,
        "@metamask/ethjs>ethjs-abi": true,
        "@metamask/ethjs>js-sha3": true,
        "bn.js": true,
        "browserify>buffer": true
      }
    },
    "@metamask/ethjs-contract": {
      "packages": {
        "@babel/runtime": true,
        "@metamask/ethjs>@metamask/ethjs-filter": true,
        "@metamask/ethjs>@metamask/ethjs-util": true,
        "@metamask/ethjs>ethjs-abi": true,
        "@metamask/ethjs>js-sha3": true,
        "promise-to-callback": true
      }
    },
    "@metamask/ethjs-query": {
      "globals": {
        "console": true
      },
      "packages": {
        "@metamask/ethjs-query>@metamask/ethjs-format": true,
        "@metamask/ethjs-query>@metamask/ethjs-rpc": true,
        "promise-to-callback": true
      }
    },
    "@metamask/ethjs-query>@metamask/ethjs-format": {
      "packages": {
        "@metamask/ethjs-query>@metamask/ethjs-format>ethjs-schema": true,
        "@metamask/ethjs>@metamask/ethjs-util": true,
        "@metamask/ethjs>@metamask/ethjs-util>strip-hex-prefix": true,
        "@metamask/ethjs>@metamask/number-to-bn": true
      }
    },
    "@metamask/ethjs-query>@metamask/ethjs-rpc": {
      "packages": {
        "promise-to-callback": true
      }
    },
    "@metamask/ethjs>@metamask/ethjs-filter": {
      "globals": {
        "clearInterval": true,
        "setInterval": true
      }
    },
    "@metamask/ethjs>@metamask/ethjs-provider-http": {
      "packages": {
        "@metamask/ethjs>@metamask/ethjs-provider-http>xhr2": true
      }
    },
    "@metamask/ethjs>@metamask/ethjs-provider-http>xhr2": {
      "globals": {
        "XMLHttpRequest": true
      }
    },
    "@metamask/ethjs>@metamask/ethjs-unit": {
      "packages": {
        "@metamask/ethjs>@metamask/number-to-bn": true,
        "bn.js": true
      }
    },
    "@metamask/ethjs>@metamask/ethjs-util": {
      "packages": {
        "@metamask/ethjs>@metamask/ethjs-util>is-hex-prefixed": true,
        "@metamask/ethjs>@metamask/ethjs-util>strip-hex-prefix": true,
        "browserify>buffer": true
      }
    },
    "@metamask/ethjs>@metamask/ethjs-util>strip-hex-prefix": {
      "packages": {
        "@metamask/ethjs>@metamask/ethjs-util>is-hex-prefixed": true
      }
    },
    "@metamask/ethjs>@metamask/number-to-bn": {
      "packages": {
        "@metamask/ethjs>@metamask/ethjs-util>strip-hex-prefix": true,
        "bn.js": true
      }
    },
    "@metamask/ethjs>ethjs-abi": {
      "packages": {
        "@metamask/ethjs>ethjs-abi>number-to-bn": true,
        "@metamask/ethjs>js-sha3": true,
        "bn.js": true,
        "browserify>buffer": true
      }
    },
    "@metamask/ethjs>ethjs-abi>number-to-bn": {
      "packages": {
        "@metamask/ethjs>@metamask/ethjs-util>strip-hex-prefix": true,
        "bn.js": true
      }
    },
    "@metamask/ethjs>js-sha3": {
      "globals": {
        "define": true
      },
      "packages": {
        "process": true
      }
    },
    "@metamask/gas-fee-controller": {
      "globals": {
        "clearInterval": true,
        "console.error": true,
        "setInterval": true
      },
      "packages": {
        "@metamask/controller-utils": true,
        "@metamask/eth-query": true,
        "@metamask/gas-fee-controller>@metamask/polling-controller": true,
        "bn.js": true,
        "uuid": true
      }
    },
    "@metamask/gas-fee-controller>@metamask/base-controller": {
      "globals": {
        "setTimeout": true
      },
      "packages": {
        "immer": true
      }
    },
    "@metamask/gas-fee-controller>@metamask/polling-controller": {
      "globals": {
        "clearTimeout": true,
        "console.error": true,
        "setTimeout": true
      },
      "packages": {
        "@metamask/gas-fee-controller>@metamask/base-controller": true,
        "@metamask/snaps-utils>fast-json-stable-stringify": true,
        "uuid": true
      }
    },
    "@metamask/jazzicon": {
      "globals": {
        "document.createElement": true,
        "document.createElementNS": true
      },
      "packages": {
        "@metamask/jazzicon>color": true,
        "@metamask/jazzicon>mersenne-twister": true
      }
    },
    "@metamask/jazzicon>color": {
      "packages": {
        "@metamask/jazzicon>color>clone": true,
        "@metamask/jazzicon>color>color-convert": true,
        "@metamask/jazzicon>color>color-string": true
      }
    },
    "@metamask/jazzicon>color>clone": {
      "packages": {
        "browserify>buffer": true
      }
    },
    "@metamask/jazzicon>color>color-convert": {
      "packages": {
        "@metamask/jazzicon>color>color-convert>color-name": true
      }
    },
    "@metamask/jazzicon>color>color-string": {
      "packages": {
        "jest-canvas-mock>moo-color>color-name": true
      }
    },
    "@metamask/json-rpc-engine": {
      "packages": {
        "@metamask/rpc-errors": true,
        "@metamask/safe-event-emitter": true,
        "@metamask/utils": true
      }
    },
    "@metamask/json-rpc-middleware-stream": {
      "globals": {
        "console.warn": true,
        "setTimeout": true
      },
      "packages": {
        "@metamask/safe-event-emitter": true,
        "@metamask/utils": true,
        "readable-stream": true
      }
    },
    "@metamask/keyring-api": {
      "globals": {
        "URL": true
      },
      "packages": {
        "@metamask/keyring-api>@metamask/utils": true,
        "@metamask/keyring-api>bech32": true,
        "@metamask/keyring-api>uuid": true,
        "@metamask/utils>@metamask/superstruct": true
      }
    },
    "@metamask/keyring-api>@metamask/utils": {
      "globals": {
        "TextDecoder": true,
        "TextEncoder": true
      },
      "packages": {
        "@metamask/utils>@metamask/superstruct": true,
        "@metamask/utils>@scure/base": true,
        "@metamask/utils>pony-cause": true,
        "@noble/hashes": true,
        "browserify>buffer": true,
        "nock>debug": true,
        "semver": true
      }
    },
    "@metamask/keyring-api>uuid": {
      "globals": {
        "crypto": true
      }
    },
    "@metamask/keyring-controller": {
      "packages": {
        "@ethereumjs/tx>@ethereumjs/util": true,
        "@metamask/base-controller": true,
        "@metamask/browser-passworder": true,
        "@metamask/eth-sig-util": true,
        "@metamask/keyring-controller>@metamask/eth-hd-keyring": true,
        "@metamask/keyring-controller>@metamask/eth-simple-keyring": true,
        "@metamask/keyring-controller>@metamask/utils": true,
        "@metamask/keyring-controller>ethereumjs-wallet": true,
        "@metamask/name-controller>async-mutex": true
      }
    },
    "@metamask/keyring-controller>@metamask/eth-hd-keyring": {
      "globals": {
        "TextEncoder": true
      },
      "packages": {
        "@ethereumjs/tx>@ethereumjs/util": true,
        "@ethereumjs/tx>ethereum-cryptography": true,
        "@metamask/eth-sig-util": true,
        "@metamask/keyring-controller>@metamask/eth-hd-keyring>@metamask/utils": true,
        "@metamask/scure-bip39": true,
        "browserify>buffer": true
      }
    },
    "@metamask/keyring-controller>@metamask/eth-hd-keyring>@metamask/utils": {
      "globals": {
        "TextDecoder": true,
        "TextEncoder": true
      },
      "packages": {
        "@metamask/utils>@metamask/superstruct": true,
        "@metamask/utils>@scure/base": true,
        "@metamask/utils>pony-cause": true,
        "@noble/hashes": true,
        "browserify>buffer": true,
        "nock>debug": true,
        "semver": true
      }
    },
    "@metamask/keyring-controller>@metamask/eth-simple-keyring": {
      "packages": {
        "@ethereumjs/tx>@ethereumjs/util": true,
        "@ethereumjs/tx>ethereum-cryptography": true,
        "@metamask/eth-sig-util": true,
        "@metamask/keyring-controller>@metamask/eth-simple-keyring>@metamask/utils": true,
        "browserify>buffer": true,
        "crypto-browserify>randombytes": true
      }
    },
    "@metamask/keyring-controller>@metamask/eth-simple-keyring>@metamask/utils": {
      "globals": {
        "TextDecoder": true,
        "TextEncoder": true
      },
      "packages": {
        "@metamask/utils>@metamask/superstruct": true,
        "@metamask/utils>@scure/base": true,
        "@metamask/utils>pony-cause": true,
        "@noble/hashes": true,
        "browserify>buffer": true,
        "nock>debug": true,
        "semver": true
      }
    },
    "@metamask/keyring-controller>@metamask/utils": {
      "globals": {
        "TextDecoder": true,
        "TextEncoder": true
      },
      "packages": {
        "@metamask/utils>@metamask/superstruct": true,
        "@metamask/utils>@scure/base": true,
        "@metamask/utils>pony-cause": true,
        "@noble/hashes": true,
        "browserify>buffer": true,
        "nock>debug": true,
        "semver": true
      }
    },
    "@metamask/keyring-controller>ethereumjs-wallet": {
      "packages": {
        "@metamask/keyring-controller>ethereumjs-wallet>ethereum-cryptography": true,
        "@metamask/keyring-controller>ethereumjs-wallet>ethereumjs-util": true,
        "@metamask/keyring-controller>ethereumjs-wallet>utf8": true,
        "browserify>buffer": true,
        "crypto-browserify": true,
        "crypto-browserify>randombytes": true,
        "eth-lattice-keyring>gridplus-sdk>aes-js": true,
        "ethereumjs-util>ethereum-cryptography>bs58check": true,
        "ethers>@ethersproject/json-wallets>scrypt-js": true,
        "uuid": true
      }
    },
    "@metamask/keyring-controller>ethereumjs-wallet>ethereum-cryptography": {
      "packages": {
        "browserify>assert": true,
        "browserify>buffer": true,
        "crypto-browserify>create-hmac": true,
        "crypto-browserify>randombytes": true,
        "ethereumjs-util>ethereum-cryptography>bs58check": true,
        "ethereumjs-util>ethereum-cryptography>keccak": true,
        "ethers>@ethersproject/sha2>hash.js": true,
        "ganache>secp256k1": true,
        "koa>content-disposition>safe-buffer": true
      }
    },
    "@metamask/keyring-controller>ethereumjs-wallet>ethereumjs-util": {
      "packages": {
        "@metamask/keyring-controller>ethereumjs-wallet>ethereum-cryptography": true,
        "bn.js": true,
        "browserify>assert": true,
        "browserify>buffer": true,
        "browserify>insert-module-globals>is-buffer": true,
        "ethereumjs-util>create-hash": true,
        "ethereumjs-util>rlp": true
      }
    },
    "@metamask/logging-controller": {
      "packages": {
        "@metamask/base-controller": true,
        "uuid": true
      }
    },
    "@metamask/logo": {
      "globals": {
        "addEventListener": true,
        "document.body.appendChild": true,
        "document.createElementNS": true,
        "innerHeight": true,
        "innerWidth": true,
        "requestAnimationFrame": true
      },
      "packages": {
        "@metamask/logo>gl-mat4": true,
        "@metamask/logo>gl-vec3": true
      }
    },
    "@metamask/message-manager": {
      "packages": {
        "@metamask/base-controller": true,
        "@metamask/controller-utils": true,
        "@metamask/eth-sig-util": true,
        "@metamask/message-manager>@metamask/utils": true,
        "@metamask/message-manager>jsonschema": true,
        "browserify>buffer": true,
        "uuid": true,
        "webpack>events": true
      }
    },
    "@metamask/message-manager>@metamask/utils": {
      "globals": {
        "TextDecoder": true,
        "TextEncoder": true
      },
      "packages": {
        "@metamask/utils>@metamask/superstruct": true,
        "@metamask/utils>@scure/base": true,
        "@metamask/utils>pony-cause": true,
        "@noble/hashes": true,
        "browserify>buffer": true,
        "nock>debug": true,
        "semver": true
      }
    },
    "@metamask/message-manager>jsonschema": {
      "packages": {
        "browserify>url": true
      }
    },
    "@metamask/message-signing-snap>@noble/ciphers": {
      "globals": {
        "TextDecoder": true,
        "TextEncoder": true,
        "crypto": true
      }
    },
    "@metamask/message-signing-snap>@noble/curves": {
      "globals": {
        "TextEncoder": true
      },
      "packages": {
        "@metamask/message-signing-snap>@noble/curves>@noble/hashes": true
      }
    },
    "@metamask/message-signing-snap>@noble/curves>@noble/hashes": {
      "globals": {
        "TextEncoder": true,
        "crypto": true
      }
    },
    "@metamask/name-controller": {
      "globals": {
        "fetch": true
      },
      "packages": {
        "@metamask/controller-utils": true,
        "@metamask/name-controller>@metamask/base-controller": true,
        "@metamask/name-controller>@metamask/utils": true,
        "@metamask/name-controller>async-mutex": true
      }
    },
    "@metamask/name-controller>@metamask/base-controller": {
      "globals": {
        "setTimeout": true
      },
      "packages": {
        "immer": true
      }
    },
    "@metamask/name-controller>@metamask/utils": {
      "globals": {
        "TextDecoder": true,
        "TextEncoder": true
      },
      "packages": {
        "@metamask/utils>@metamask/superstruct": true,
        "@metamask/utils>@scure/base": true,
        "@metamask/utils>pony-cause": true,
        "@noble/hashes": true,
        "browserify>buffer": true,
        "nock>debug": true,
        "semver": true
      }
    },
    "@metamask/name-controller>async-mutex": {
      "globals": {
        "clearTimeout": true,
        "setTimeout": true
      },
      "packages": {
        "@swc/helpers>tslib": true
      }
    },
    "@metamask/network-controller": {
      "globals": {
        "btoa": true,
        "fetch": true,
        "setTimeout": true
      },
      "packages": {
        "@metamask/base-controller": true,
        "@metamask/controller-utils": true,
        "@metamask/eth-query": true,
        "@metamask/network-controller>@metamask/eth-block-tracker": true,
        "@metamask/network-controller>@metamask/eth-json-rpc-infura": true,
        "@metamask/network-controller>@metamask/eth-json-rpc-middleware": true,
        "@metamask/network-controller>@metamask/eth-json-rpc-provider": true,
        "@metamask/network-controller>@metamask/json-rpc-engine": true,
        "@metamask/network-controller>@metamask/rpc-errors": true,
        "@metamask/network-controller>@metamask/swappable-obj-proxy": true,
        "@metamask/network-controller>@metamask/utils": true,
        "@metamask/network-controller>reselect": true,
        "browserify>assert": true,
        "browserify>util": true,
        "uri-js": true,
        "uuid": true
      }
    },
    "@metamask/network-controller>@metamask/eth-block-tracker": {
      "globals": {
        "clearTimeout": true,
        "console.error": true,
        "setTimeout": true
      },
      "packages": {
        "@metamask/eth-query>json-rpc-random-id": true,
        "@metamask/network-controller>@metamask/eth-block-tracker>@metamask/utils": true,
        "@metamask/safe-event-emitter": true,
        "pify": true
      }
    },
    "@metamask/network-controller>@metamask/eth-block-tracker>@metamask/utils": {
      "globals": {
        "TextDecoder": true,
        "TextEncoder": true
      },
      "packages": {
        "@metamask/utils>@metamask/superstruct": true,
        "@metamask/utils>@scure/base": true,
        "@metamask/utils>pony-cause": true,
        "@noble/hashes": true,
        "browserify>buffer": true,
        "nock>debug": true,
        "semver": true
      }
    },
    "@metamask/network-controller>@metamask/eth-json-rpc-infura": {
      "globals": {
        "setTimeout": true
      },
      "packages": {
        "@metamask/network-controller>@metamask/eth-json-rpc-infura>@metamask/eth-json-rpc-provider": true,
        "@metamask/network-controller>@metamask/eth-json-rpc-infura>@metamask/json-rpc-engine": true,
        "@metamask/network-controller>@metamask/eth-json-rpc-infura>@metamask/rpc-errors": true,
        "@metamask/network-controller>@metamask/eth-json-rpc-infura>@metamask/utils": true,
        "node-fetch": true
      }
    },
    "@metamask/network-controller>@metamask/eth-json-rpc-infura>@metamask/eth-json-rpc-provider": {
      "packages": {
        "@metamask/network-controller>@metamask/eth-json-rpc-infura>@metamask/json-rpc-engine": true,
        "@metamask/safe-event-emitter": true
      }
    },
    "@metamask/network-controller>@metamask/eth-json-rpc-infura>@metamask/json-rpc-engine": {
      "packages": {
        "@metamask/network-controller>@metamask/eth-json-rpc-infura>@metamask/rpc-errors": true,
        "@metamask/network-controller>@metamask/eth-json-rpc-infura>@metamask/utils": true,
        "@metamask/safe-event-emitter": true
      }
    },
    "@metamask/network-controller>@metamask/eth-json-rpc-infura>@metamask/rpc-errors": {
      "packages": {
        "@metamask/network-controller>@metamask/eth-json-rpc-infura>@metamask/rpc-errors>@metamask/utils": true,
        "@metamask/rpc-errors>fast-safe-stringify": true
      }
    },
    "@metamask/network-controller>@metamask/eth-json-rpc-infura>@metamask/rpc-errors>@metamask/utils": {
      "globals": {
        "TextDecoder": true,
        "TextEncoder": true
      },
      "packages": {
        "@metamask/utils>@metamask/superstruct": true,
        "@metamask/utils>@scure/base": true,
        "@metamask/utils>pony-cause": true,
        "@noble/hashes": true,
        "browserify>buffer": true,
        "nock>debug": true,
        "semver": true
      }
    },
    "@metamask/network-controller>@metamask/eth-json-rpc-infura>@metamask/utils": {
      "globals": {
        "TextDecoder": true,
        "TextEncoder": true
      },
      "packages": {
        "@metamask/utils>@metamask/superstruct": true,
        "@metamask/utils>@scure/base": true,
        "@metamask/utils>pony-cause": true,
        "@noble/hashes": true,
        "browserify>buffer": true,
        "nock>debug": true,
        "semver": true
      }
    },
    "@metamask/network-controller>@metamask/eth-json-rpc-middleware": {
      "globals": {
        "URL": true,
        "console.error": true,
        "setTimeout": true
      },
      "packages": {
        "@metamask/eth-json-rpc-middleware>klona": true,
        "@metamask/eth-json-rpc-middleware>safe-stable-stringify": true,
        "@metamask/eth-sig-util": true,
        "@metamask/network-controller>@metamask/eth-json-rpc-middleware>@metamask/utils": true,
        "@metamask/network-controller>@metamask/json-rpc-engine": true,
        "@metamask/network-controller>@metamask/rpc-errors": true,
        "bn.js": true,
        "pify": true
      }
    },
    "@metamask/network-controller>@metamask/eth-json-rpc-middleware>@metamask/utils": {
      "globals": {
        "TextDecoder": true,
        "TextEncoder": true
      },
      "packages": {
        "@metamask/utils>@metamask/superstruct": true,
        "@metamask/utils>@scure/base": true,
        "@metamask/utils>pony-cause": true,
        "@noble/hashes": true,
        "browserify>buffer": true,
        "nock>debug": true,
        "semver": true
      }
    },
    "@metamask/network-controller>@metamask/eth-json-rpc-provider": {
      "packages": {
        "@metamask/network-controller>@metamask/eth-json-rpc-provider>@metamask/json-rpc-engine": true,
        "@metamask/network-controller>@metamask/eth-json-rpc-provider>@metamask/rpc-errors": true,
        "@metamask/safe-event-emitter": true,
        "uuid": true
      }
    },
    "@metamask/network-controller>@metamask/eth-json-rpc-provider>@metamask/json-rpc-engine": {
      "packages": {
        "@metamask/network-controller>@metamask/eth-json-rpc-provider>@metamask/rpc-errors": true,
        "@metamask/network-controller>@metamask/eth-json-rpc-provider>@metamask/utils": true,
        "@metamask/safe-event-emitter": true
      }
    },
    "@metamask/network-controller>@metamask/eth-json-rpc-provider>@metamask/rpc-errors": {
      "packages": {
        "@metamask/network-controller>@metamask/eth-json-rpc-provider>@metamask/utils": true,
        "@metamask/rpc-errors>fast-safe-stringify": true
      }
    },
    "@metamask/network-controller>@metamask/eth-json-rpc-provider>@metamask/utils": {
      "globals": {
        "TextDecoder": true,
        "TextEncoder": true
      },
      "packages": {
        "@metamask/utils>@metamask/superstruct": true,
        "@metamask/utils>@scure/base": true,
        "@metamask/utils>pony-cause": true,
        "@noble/hashes": true,
        "browserify>buffer": true,
        "nock>debug": true,
        "semver": true
      }
    },
    "@metamask/network-controller>@metamask/json-rpc-engine": {
      "packages": {
        "@metamask/network-controller>@metamask/rpc-errors": true,
        "@metamask/network-controller>@metamask/utils": true,
        "@metamask/safe-event-emitter": true
      }
    },
    "@metamask/network-controller>@metamask/rpc-errors": {
      "packages": {
        "@metamask/network-controller>@metamask/utils": true,
        "@metamask/rpc-errors>fast-safe-stringify": true
      }
    },
    "@metamask/network-controller>@metamask/utils": {
      "globals": {
        "TextDecoder": true,
        "TextEncoder": true
      },
      "packages": {
        "@metamask/utils>@metamask/superstruct": true,
        "@metamask/utils>@scure/base": true,
        "@metamask/utils>pony-cause": true,
        "@noble/hashes": true,
        "browserify>buffer": true,
        "nock>debug": true,
        "semver": true
      }
    },
    "@metamask/network-controller>reselect": {
      "globals": {
        "WeakRef": true,
        "console.warn": true,
        "unstable_autotrackMemoize": true
      }
    },
    "@metamask/notification-controller>nanoid": {
      "globals": {
        "crypto.getRandomValues": true
      }
    },
    "@metamask/notification-services-controller": {
      "globals": {
        "Intl.NumberFormat": true,
        "addEventListener": true,
        "fetch": true,
        "registration": true,
        "removeEventListener": true
      },
      "packages": {
        "@metamask/base-controller": true,
        "@metamask/controller-utils": true,
        "@metamask/notification-services-controller>@contentful/rich-text-html-renderer": true,
<<<<<<< HEAD
        "@metamask/notification-services-controller>bignumber.js": true,
        "@metamask/notification-services-controller>firebase": true,
        "@metamask/profile-sync-controller": true,
        "@metamask/utils": true,
=======
        "@metamask/notification-services-controller>@metamask/utils": true,
        "@metamask/notification-services-controller>firebase": true,
        "@metamask/profile-sync-controller": true,
        "bignumber.js": true,
>>>>>>> 1d4fcc0c
        "loglevel": true,
        "uuid": true
      }
    },
    "@metamask/notification-services-controller>@contentful/rich-text-html-renderer": {
      "globals": {
        "SuppressedError": true
      }
    },
<<<<<<< HEAD
    "@metamask/notification-services-controller>bignumber.js": {
      "globals": {
        "crypto": true,
        "define": true
=======
    "@metamask/notification-services-controller>@metamask/utils": {
      "globals": {
        "TextDecoder": true,
        "TextEncoder": true
      },
      "packages": {
        "@metamask/utils>@metamask/superstruct": true,
        "@metamask/utils>@scure/base": true,
        "@metamask/utils>pony-cause": true,
        "@noble/hashes": true,
        "browserify>buffer": true,
        "nock>debug": true,
        "semver": true
>>>>>>> 1d4fcc0c
      }
    },
    "@metamask/notification-services-controller>firebase": {
      "packages": {
        "@metamask/notification-services-controller>firebase>@firebase/app": true,
        "@metamask/notification-services-controller>firebase>@firebase/messaging": true
      }
    },
    "@metamask/notification-services-controller>firebase>@firebase/app": {
      "globals": {
        "FinalizationRegistry": true,
        "console.warn": true
      },
      "packages": {
        "@metamask/notification-services-controller>firebase>@firebase/app>@firebase/component": true,
        "@metamask/notification-services-controller>firebase>@firebase/app>@firebase/logger": true,
        "@metamask/notification-services-controller>firebase>@firebase/app>idb": true,
        "@metamask/notification-services-controller>firebase>@firebase/util": true
      }
    },
    "@metamask/notification-services-controller>firebase>@firebase/app>@firebase/component": {
      "packages": {
        "@metamask/notification-services-controller>firebase>@firebase/util": true
      }
    },
    "@metamask/notification-services-controller>firebase>@firebase/app>@firebase/logger": {
      "globals": {
        "console": true
      },
      "packages": {
        "@swc/helpers>tslib": true
      }
    },
    "@metamask/notification-services-controller>firebase>@firebase/app>idb": {
      "globals": {
        "DOMException": true,
        "IDBCursor": true,
        "IDBDatabase": true,
        "IDBIndex": true,
        "IDBObjectStore": true,
        "IDBRequest": true,
        "IDBTransaction": true,
        "indexedDB.deleteDatabase": true,
        "indexedDB.open": true
      }
    },
    "@metamask/notification-services-controller>firebase>@firebase/installations": {
      "globals": {
        "BroadcastChannel": true,
        "Headers": true,
        "btoa": true,
        "console.error": true,
        "crypto": true,
        "fetch": true,
        "msCrypto": true,
        "navigator.onLine": true,
        "setTimeout": true
      },
      "packages": {
        "@metamask/notification-services-controller>firebase>@firebase/app": true,
        "@metamask/notification-services-controller>firebase>@firebase/app>@firebase/component": true,
        "@metamask/notification-services-controller>firebase>@firebase/app>idb": true,
        "@metamask/notification-services-controller>firebase>@firebase/util": true
      }
    },
    "@metamask/notification-services-controller>firebase>@firebase/messaging": {
      "globals": {
        "Headers": true,
        "Notification.maxActions": true,
        "Notification.permission": true,
        "Notification.requestPermission": true,
        "PushSubscription.prototype.hasOwnProperty": true,
        "ServiceWorkerRegistration": true,
        "URL": true,
        "addEventListener": true,
        "atob": true,
        "btoa": true,
        "clients.matchAll": true,
        "clients.openWindow": true,
        "console.warn": true,
        "document": true,
        "fetch": true,
        "indexedDB": true,
        "location.href": true,
        "location.origin": true,
        "navigator": true,
        "origin.replace": true,
        "registration.showNotification": true,
        "setTimeout": true
      },
      "packages": {
        "@metamask/notification-services-controller>firebase>@firebase/app": true,
        "@metamask/notification-services-controller>firebase>@firebase/app>@firebase/component": true,
        "@metamask/notification-services-controller>firebase>@firebase/app>idb": true,
        "@metamask/notification-services-controller>firebase>@firebase/installations": true,
        "@metamask/notification-services-controller>firebase>@firebase/util": true,
        "@swc/helpers>tslib": true
      }
    },
    "@metamask/notification-services-controller>firebase>@firebase/util": {
      "globals": {
        "atob": true,
        "browser": true,
        "btoa": true,
        "chrome": true,
        "console": true,
        "document": true,
        "indexedDB": true,
        "navigator": true,
        "process": true,
        "self": true,
        "setTimeout": true
      },
      "packages": {
        "process": true
      }
    },
    "@metamask/object-multiplex": {
      "globals": {
        "console.warn": true
      },
      "packages": {
        "@metamask/object-multiplex>once": true,
        "readable-stream": true
      }
    },
    "@metamask/object-multiplex>once": {
      "packages": {
        "@metamask/object-multiplex>once>wrappy": true
      }
    },
    "@metamask/obs-store": {
      "packages": {
        "@metamask/safe-event-emitter": true,
        "readable-stream": true
      }
    },
    "@metamask/permission-controller": {
      "globals": {
        "console.error": true
      },
      "packages": {
        "@metamask/controller-utils": true,
        "@metamask/permission-controller>@metamask/base-controller": true,
        "@metamask/permission-controller>@metamask/json-rpc-engine": true,
        "@metamask/permission-controller>@metamask/rpc-errors": true,
        "@metamask/permission-controller>@metamask/utils": true,
        "@metamask/permission-controller>nanoid": true,
        "deep-freeze-strict": true,
        "immer": true
      }
    },
    "@metamask/permission-controller>@metamask/base-controller": {
      "globals": {
        "setTimeout": true
      },
      "packages": {
        "immer": true
      }
    },
    "@metamask/permission-controller>@metamask/json-rpc-engine": {
      "packages": {
        "@metamask/permission-controller>@metamask/json-rpc-engine>@metamask/utils": true,
        "@metamask/permission-controller>@metamask/rpc-errors": true,
        "@metamask/safe-event-emitter": true
      }
    },
    "@metamask/permission-controller>@metamask/json-rpc-engine>@metamask/utils": {
      "globals": {
        "TextDecoder": true,
        "TextEncoder": true
      },
      "packages": {
        "@metamask/utils>@metamask/superstruct": true,
        "@metamask/utils>@scure/base": true,
        "@metamask/utils>pony-cause": true,
        "@noble/hashes": true,
        "browserify>buffer": true,
        "nock>debug": true,
        "semver": true
      }
    },
    "@metamask/permission-controller>@metamask/rpc-errors": {
      "packages": {
        "@metamask/permission-controller>@metamask/rpc-errors>@metamask/utils": true,
        "@metamask/rpc-errors>fast-safe-stringify": true
      }
    },
    "@metamask/permission-controller>@metamask/rpc-errors>@metamask/utils": {
      "globals": {
        "TextDecoder": true,
        "TextEncoder": true
      },
      "packages": {
        "@metamask/utils>@metamask/superstruct": true,
        "@metamask/utils>@scure/base": true,
        "@metamask/utils>pony-cause": true,
        "@noble/hashes": true,
        "browserify>buffer": true,
        "nock>debug": true,
        "semver": true
      }
    },
    "@metamask/permission-controller>@metamask/utils": {
      "globals": {
        "TextDecoder": true,
        "TextEncoder": true
      },
      "packages": {
        "@metamask/utils>@metamask/superstruct": true,
        "@metamask/utils>@scure/base": true,
        "@metamask/utils>pony-cause": true,
        "@noble/hashes": true,
        "browserify>buffer": true,
        "nock>debug": true,
        "semver": true
      }
    },
    "@metamask/permission-controller>nanoid": {
      "globals": {
        "crypto.getRandomValues": true
      }
    },
    "@metamask/permission-log-controller": {
      "packages": {
        "@metamask/permission-log-controller>@metamask/base-controller": true,
        "@metamask/permission-log-controller>@metamask/utils": true
      }
    },
    "@metamask/permission-log-controller>@metamask/base-controller": {
      "globals": {
        "setTimeout": true
      },
      "packages": {
        "immer": true
      }
    },
    "@metamask/permission-log-controller>@metamask/utils": {
      "globals": {
        "TextDecoder": true,
        "TextEncoder": true
      },
      "packages": {
        "@metamask/utils>@metamask/superstruct": true,
        "@metamask/utils>@scure/base": true,
        "@metamask/utils>pony-cause": true,
        "@noble/hashes": true,
        "browserify>buffer": true,
        "nock>debug": true,
        "semver": true
      }
    },
    "@metamask/phishing-controller": {
      "globals": {
        "TextEncoder": true,
        "URL": true,
        "console.error": true,
        "fetch": true
      },
      "packages": {
        "@ethereumjs/tx>ethereum-cryptography": true,
        "@metamask/base-controller": true,
        "@metamask/controller-utils": true,
        "@noble/hashes": true,
        "punycode": true,
        "webpack-cli>fastest-levenshtein": true
      }
    },
    "@metamask/polling-controller": {
      "globals": {
        "clearTimeout": true,
        "console.error": true,
        "setTimeout": true
      },
      "packages": {
        "@metamask/base-controller": true,
        "@metamask/snaps-utils>fast-json-stable-stringify": true,
        "uuid": true
      }
    },
    "@metamask/post-message-stream": {
      "globals": {
        "MessageEvent.prototype": true,
        "WorkerGlobalScope": true,
        "addEventListener": true,
        "browser": true,
        "chrome": true,
        "location.origin": true,
        "postMessage": true,
        "removeEventListener": true
      },
      "packages": {
        "@metamask/post-message-stream>@metamask/utils": true,
        "readable-stream": true
      }
    },
    "@metamask/post-message-stream>@metamask/utils": {
      "globals": {
        "TextDecoder": true,
        "TextEncoder": true
      },
      "packages": {
        "@metamask/utils>@metamask/superstruct": true,
        "@metamask/utils>@scure/base": true,
        "@metamask/utils>pony-cause": true,
        "@noble/hashes": true,
        "browserify>buffer": true,
        "nock>debug": true,
        "semver": true
      }
    },
    "@metamask/ppom-validator": {
      "globals": {
        "URL": true,
        "console.error": true,
        "crypto": true
      },
      "packages": {
        "@metamask/base-controller": true,
        "@metamask/controller-utils": true,
        "@metamask/eth-query>json-rpc-random-id": true,
        "@metamask/ppom-validator>crypto-js": true,
        "@metamask/ppom-validator>elliptic": true,
        "await-semaphore": true,
        "browserify>buffer": true
      }
    },
    "@metamask/ppom-validator>crypto-js": {
      "globals": {
        "crypto": true,
        "define": true,
        "msCrypto": true
      },
      "packages": {
        "browserify>browser-resolve": true
      }
    },
    "@metamask/ppom-validator>elliptic": {
      "packages": {
        "@metamask/ppom-validator>elliptic>brorand": true,
        "@metamask/ppom-validator>elliptic>hmac-drbg": true,
        "@metamask/ppom-validator>elliptic>minimalistic-assert": true,
        "@metamask/ppom-validator>elliptic>minimalistic-crypto-utils": true,
        "bn.js": true,
        "ethers>@ethersproject/sha2>hash.js": true,
        "pumpify>inherits": true
      }
    },
    "@metamask/ppom-validator>elliptic>brorand": {
      "globals": {
        "crypto": true,
        "msCrypto": true
      },
      "packages": {
        "browserify>browser-resolve": true
      }
    },
    "@metamask/ppom-validator>elliptic>hmac-drbg": {
      "packages": {
        "@metamask/ppom-validator>elliptic>minimalistic-assert": true,
        "@metamask/ppom-validator>elliptic>minimalistic-crypto-utils": true,
        "ethers>@ethersproject/sha2>hash.js": true
      }
    },
    "@metamask/preferences-controller": {
      "packages": {
        "@metamask/base-controller": true,
        "@metamask/controller-utils": true
      }
    },
    "@metamask/profile-sync-controller": {
      "globals": {
        "Event": true,
        "Headers": true,
        "TextDecoder": true,
        "TextEncoder": true,
        "URL": true,
        "URLSearchParams": true,
        "addEventListener": true,
        "console.error": true,
        "dispatchEvent": true,
        "fetch": true,
        "removeEventListener": true,
        "setTimeout": true
      },
      "packages": {
        "@metamask/base-controller": true,
        "@metamask/keyring-api": true,
        "@metamask/keyring-controller": true,
        "@metamask/message-signing-snap>@noble/ciphers": true,
        "@metamask/profile-sync-controller>siwe": true,
        "@noble/hashes": true,
        "browserify>buffer": true,
        "loglevel": true
      }
    },
    "@metamask/profile-sync-controller>siwe": {
      "globals": {
        "console.error": true,
        "console.warn": true
      },
      "packages": {
        "@metamask/controller-utils>@spruceid/siwe-parser>valid-url": true,
        "@metamask/profile-sync-controller>siwe>@spruceid/siwe-parser": true,
        "@metamask/profile-sync-controller>siwe>@stablelib/random": true,
        "ethers": true
      }
    },
    "@metamask/profile-sync-controller>siwe>@spruceid/siwe-parser": {
      "globals": {
        "console.error": true,
        "console.log": true
      },
      "packages": {
        "@metamask/controller-utils>@spruceid/siwe-parser>apg-js": true,
        "@noble/hashes": true
      }
    },
    "@metamask/profile-sync-controller>siwe>@stablelib/random": {
      "globals": {
        "crypto": true,
        "msCrypto": true
      },
      "packages": {
        "@metamask/profile-sync-controller>siwe>@stablelib/random>@stablelib/binary": true,
        "@metamask/profile-sync-controller>siwe>@stablelib/random>@stablelib/wipe": true,
        "browserify>browser-resolve": true
      }
    },
    "@metamask/profile-sync-controller>siwe>@stablelib/random>@stablelib/binary": {
      "packages": {
        "@metamask/profile-sync-controller>siwe>@stablelib/random>@stablelib/binary>@stablelib/int": true
      }
    },
    "@metamask/queued-request-controller": {
      "packages": {
        "@metamask/base-controller": true,
        "@metamask/json-rpc-engine": true,
        "@metamask/rpc-errors": true,
        "@metamask/selected-network-controller": true,
        "@metamask/utils": true
      }
    },
    "@metamask/rate-limit-controller": {
      "globals": {
        "setTimeout": true
      },
      "packages": {
        "@metamask/rate-limit-controller>@metamask/base-controller": true,
        "@metamask/rate-limit-controller>@metamask/rpc-errors": true,
        "@metamask/rate-limit-controller>@metamask/utils": true
      }
    },
    "@metamask/rate-limit-controller>@metamask/base-controller": {
      "globals": {
        "setTimeout": true
      },
      "packages": {
        "immer": true
      }
    },
    "@metamask/rate-limit-controller>@metamask/rpc-errors": {
      "packages": {
        "@metamask/rate-limit-controller>@metamask/rpc-errors>@metamask/utils": true,
        "@metamask/rpc-errors>fast-safe-stringify": true
      }
    },
    "@metamask/rate-limit-controller>@metamask/rpc-errors>@metamask/utils": {
      "globals": {
        "TextDecoder": true,
        "TextEncoder": true
      },
      "packages": {
        "@metamask/utils>@metamask/superstruct": true,
        "@metamask/utils>@scure/base": true,
        "@metamask/utils>pony-cause": true,
        "@noble/hashes": true,
        "browserify>buffer": true,
        "nock>debug": true,
        "semver": true
      }
    },
    "@metamask/rate-limit-controller>@metamask/utils": {
      "globals": {
        "TextDecoder": true,
        "TextEncoder": true
      },
      "packages": {
        "@metamask/utils>@metamask/superstruct": true,
        "@metamask/utils>@scure/base": true,
        "@metamask/utils>pony-cause": true,
        "@noble/hashes": true,
        "browserify>buffer": true,
        "nock>debug": true,
        "semver": true
      }
    },
    "@metamask/rpc-errors": {
      "packages": {
        "@metamask/rpc-errors>fast-safe-stringify": true,
        "@metamask/utils": true
      }
    },
    "@metamask/rpc-methods-flask>nanoid": {
      "globals": {
        "crypto.getRandomValues": true
      }
    },
    "@metamask/rpc-methods>nanoid": {
      "globals": {
        "crypto.getRandomValues": true
      }
    },
    "@metamask/safe-event-emitter": {
      "globals": {
        "setTimeout": true
      },
      "packages": {
        "webpack>events": true
      }
    },
    "@metamask/scure-bip39": {
      "globals": {
        "TextEncoder": true
      },
      "packages": {
        "@metamask/scure-bip39>@noble/hashes": true,
        "@metamask/utils>@scure/base": true
      }
    },
    "@metamask/scure-bip39>@noble/hashes": {
      "globals": {
        "TextEncoder": true,
        "crypto": true
      }
    },
    "@metamask/selected-network-controller": {
      "packages": {
        "@metamask/base-controller": true,
        "@metamask/network-controller>@metamask/swappable-obj-proxy": true
      }
    },
    "@metamask/signature-controller": {
      "packages": {
        "@metamask/base-controller": true,
        "@metamask/controller-utils": true,
        "@metamask/keyring-controller": true,
        "@metamask/logging-controller": true,
        "@metamask/message-manager>jsonschema": true,
        "@metamask/signature-controller>@metamask/eth-sig-util": true,
        "@metamask/utils": true,
        "browserify>buffer": true,
        "uuid": true,
        "webpack>events": true
      }
    },
    "@metamask/signature-controller>@metamask/eth-sig-util": {
      "packages": {
        "@ethereumjs/tx>@ethereumjs/util": true,
        "@ethereumjs/tx>ethereum-cryptography": true,
        "@metamask/abi-utils": true,
        "@metamask/eth-sig-util>tweetnacl": true,
        "@metamask/signature-controller>@metamask/eth-sig-util>@metamask/utils": true,
        "@metamask/utils>@scure/base": true,
        "browserify>buffer": true
      }
    },
    "@metamask/signature-controller>@metamask/eth-sig-util>@metamask/utils": {
      "globals": {
        "TextDecoder": true,
        "TextEncoder": true
      },
      "packages": {
        "@metamask/utils>@metamask/superstruct": true,
        "@metamask/utils>@scure/base": true,
        "@metamask/utils>pony-cause": true,
        "@noble/hashes": true,
        "browserify>buffer": true,
        "nock>debug": true,
        "semver": true
      }
    },
    "@metamask/smart-transactions-controller": {
      "globals": {
        "URLSearchParams": true,
        "clearInterval": true,
        "console.error": true,
        "console.log": true,
        "fetch": true,
        "setInterval": true
      },
      "packages": {
        "@ethersproject/bytes": true,
        "@metamask/controller-utils": true,
        "@metamask/eth-query": true,
        "@metamask/smart-transactions-controller>@ethereumjs/tx": true,
        "@metamask/smart-transactions-controller>@ethereumjs/util": true,
        "@metamask/smart-transactions-controller>@metamask/polling-controller": true,
        "@metamask/smart-transactions-controller>@metamask/transaction-controller": true,
        "@metamask/smart-transactions-controller>bignumber.js": true,
        "browserify>buffer": true,
        "fast-json-patch": true,
        "lodash": true
      }
    },
    "@metamask/smart-transactions-controller>@ethereumjs/tx": {
      "packages": {
        "@ethereumjs/tx>ethereum-cryptography": true,
        "@metamask/smart-transactions-controller>@ethereumjs/tx>@ethereumjs/common": true,
        "@metamask/smart-transactions-controller>@ethereumjs/util": true,
        "eth-lattice-keyring>gridplus-sdk>@ethereumjs/rlp": true
      }
    },
    "@metamask/smart-transactions-controller>@ethereumjs/tx>@ethereumjs/common": {
      "packages": {
        "@metamask/smart-transactions-controller>@ethereumjs/util": true,
        "webpack>events": true
      }
    },
    "@metamask/smart-transactions-controller>@ethereumjs/util": {
      "globals": {
        "console.warn": true,
        "fetch": true
      },
      "packages": {
        "@ethereumjs/tx>ethereum-cryptography": true,
        "eth-lattice-keyring>gridplus-sdk>@ethereumjs/rlp": true,
        "webpack>events": true
      }
    },
    "@metamask/smart-transactions-controller>@metamask/base-controller": {
      "globals": {
        "setTimeout": true
      },
      "packages": {
        "immer": true
      }
    },
    "@metamask/smart-transactions-controller>@metamask/controllers>nanoid": {
      "globals": {
        "crypto.getRandomValues": true
      }
    },
    "@metamask/smart-transactions-controller>@metamask/polling-controller": {
      "globals": {
        "clearTimeout": true,
        "console.error": true,
        "setTimeout": true
      },
      "packages": {
        "@metamask/smart-transactions-controller>@metamask/base-controller": true,
        "@metamask/snaps-utils>fast-json-stable-stringify": true,
        "uuid": true
      }
    },
    "@metamask/smart-transactions-controller>@metamask/transaction-controller": {
      "globals": {
        "clearTimeout": true,
        "console.error": true,
        "fetch": true,
        "setTimeout": true
      },
      "packages": {
        "@ethereumjs/tx>@ethereumjs/common": true,
        "@ethersproject/abi": true,
        "@ethersproject/contracts": true,
        "@ethersproject/providers": true,
        "@metamask/controller-utils": true,
        "@metamask/eth-query": true,
        "@metamask/gas-fee-controller": true,
        "@metamask/metamask-eth-abis": true,
        "@metamask/name-controller>async-mutex": true,
        "@metamask/network-controller": true,
        "@metamask/smart-transactions-controller>@metamask/base-controller": true,
        "@metamask/smart-transactions-controller>@metamask/transaction-controller>@ethereumjs/tx": true,
        "@metamask/smart-transactions-controller>@metamask/transaction-controller>@ethereumjs/util": true,
        "@metamask/smart-transactions-controller>@metamask/transaction-controller>@metamask/nonce-tracker": true,
        "@metamask/smart-transactions-controller>@metamask/transaction-controller>@metamask/rpc-errors": true,
        "@metamask/smart-transactions-controller>@metamask/transaction-controller>@metamask/utils": true,
        "bn.js": true,
        "browserify>buffer": true,
        "eth-method-registry": true,
        "fast-json-patch": true,
        "lodash": true,
        "uuid": true,
        "webpack>events": true
      }
    },
    "@metamask/smart-transactions-controller>@metamask/transaction-controller>@ethereumjs/tx": {
      "packages": {
        "@ethereumjs/tx>@ethereumjs/common": true,
        "@ethereumjs/tx>ethereum-cryptography": true,
        "@metamask/smart-transactions-controller>@metamask/transaction-controller>@ethereumjs/tx>@ethereumjs/rlp": true,
        "@metamask/smart-transactions-controller>@metamask/transaction-controller>@ethereumjs/util": true,
        "browserify>buffer": true,
        "browserify>insert-module-globals>is-buffer": true
      }
    },
    "@metamask/smart-transactions-controller>@metamask/transaction-controller>@ethereumjs/tx>@ethereumjs/rlp": {
      "globals": {
        "TextEncoder": true
      }
    },
    "@metamask/smart-transactions-controller>@metamask/transaction-controller>@ethereumjs/util": {
      "globals": {
        "console.warn": true
      },
      "packages": {
        "@ethereumjs/tx>@ethereumjs/util>micro-ftch": true,
        "@ethereumjs/tx>ethereum-cryptography": true,
        "@metamask/smart-transactions-controller>@metamask/transaction-controller>@ethereumjs/tx>@ethereumjs/rlp": true,
        "browserify>buffer": true,
        "browserify>insert-module-globals>is-buffer": true,
        "webpack>events": true
      }
    },
    "@metamask/smart-transactions-controller>@metamask/transaction-controller>@metamask/nonce-tracker": {
      "packages": {
        "@ethersproject/providers": true,
        "@metamask/smart-transactions-controller>@metamask/transaction-controller>@metamask/nonce-tracker>async-mutex": true,
        "browserify>assert": true
      }
    },
    "@metamask/smart-transactions-controller>@metamask/transaction-controller>@metamask/nonce-tracker>async-mutex": {
      "globals": {
        "clearTimeout": true,
        "setTimeout": true
      },
      "packages": {
        "@swc/helpers>tslib": true
      }
    },
    "@metamask/smart-transactions-controller>@metamask/transaction-controller>@metamask/rpc-errors": {
      "packages": {
        "@metamask/rpc-errors>fast-safe-stringify": true,
        "@metamask/smart-transactions-controller>@metamask/transaction-controller>@metamask/rpc-errors>@metamask/utils": true
      }
    },
    "@metamask/smart-transactions-controller>@metamask/transaction-controller>@metamask/rpc-errors>@metamask/utils": {
      "globals": {
        "TextDecoder": true,
        "TextEncoder": true
      },
      "packages": {
        "@metamask/utils>@metamask/superstruct": true,
        "@metamask/utils>@scure/base": true,
        "@metamask/utils>pony-cause": true,
        "@noble/hashes": true,
        "browserify>buffer": true,
        "nock>debug": true,
        "semver": true
      }
    },
    "@metamask/smart-transactions-controller>@metamask/transaction-controller>@metamask/utils": {
      "globals": {
        "TextDecoder": true,
        "TextEncoder": true
      },
      "packages": {
        "@metamask/utils>@metamask/superstruct": true,
        "@metamask/utils>@scure/base": true,
        "@metamask/utils>pony-cause": true,
        "@noble/hashes": true,
        "browserify>buffer": true,
        "nock>debug": true,
        "semver": true
      }
    },
    "@metamask/smart-transactions-controller>bignumber.js": {
      "globals": {
        "crypto": true,
        "define": true
      }
    },
    "@metamask/snaps-controllers": {
      "globals": {
        "DecompressionStream": true,
        "URL": true,
        "clearTimeout": true,
        "document.getElementById": true,
        "fetch.bind": true,
        "setTimeout": true
      },
      "packages": {
        "@metamask/base-controller": true,
        "@metamask/json-rpc-engine": true,
        "@metamask/json-rpc-middleware-stream": true,
        "@metamask/object-multiplex": true,
        "@metamask/post-message-stream": true,
        "@metamask/rpc-errors": true,
        "@metamask/snaps-controllers>@metamask/permission-controller": true,
        "@metamask/snaps-controllers>@xstate/fsm": true,
        "@metamask/snaps-controllers>concat-stream": true,
        "@metamask/snaps-controllers>get-npm-tarball-url": true,
        "@metamask/snaps-controllers>nanoid": true,
        "@metamask/snaps-controllers>readable-web-to-node-stream": true,
        "@metamask/snaps-controllers>tar-stream": true,
        "@metamask/snaps-rpc-methods": true,
        "@metamask/snaps-sdk": true,
        "@metamask/snaps-utils": true,
        "@metamask/snaps-utils>@metamask/snaps-registry": true,
        "@metamask/utils": true,
        "browserify>browserify-zlib": true,
        "eslint>fast-deep-equal": true,
        "immer": true,
        "readable-stream": true,
        "semver": true
      }
    },
    "@metamask/snaps-controllers-flask>nanoid": {
      "globals": {
        "crypto.getRandomValues": true
      }
    },
    "@metamask/snaps-controllers>@metamask/permission-controller": {
      "globals": {
        "console.error": true
      },
      "packages": {
        "@metamask/base-controller": true,
        "@metamask/controller-utils": true,
        "@metamask/json-rpc-engine": true,
        "@metamask/rpc-errors": true,
        "@metamask/snaps-controllers>nanoid": true,
        "@metamask/utils": true,
        "deep-freeze-strict": true,
        "immer": true
      }
    },
    "@metamask/snaps-controllers>concat-stream": {
      "packages": {
        "browserify>buffer": true,
        "browserify>concat-stream>typedarray": true,
        "pumpify>inherits": true,
        "readable-stream": true,
        "terser>source-map-support>buffer-from": true
      }
    },
    "@metamask/snaps-controllers>nanoid": {
      "globals": {
        "crypto.getRandomValues": true
      }
    },
    "@metamask/snaps-controllers>readable-web-to-node-stream": {
      "packages": {
        "readable-stream": true
      }
    },
    "@metamask/snaps-controllers>tar-stream": {
      "packages": {
        "@metamask/snaps-controllers>tar-stream>b4a": true,
        "@metamask/snaps-controllers>tar-stream>fast-fifo": true,
        "@metamask/snaps-controllers>tar-stream>streamx": true,
        "browserify>browser-resolve": true
      }
    },
    "@metamask/snaps-controllers>tar-stream>b4a": {
      "globals": {
        "TextDecoder": true,
        "TextEncoder": true
      }
    },
    "@metamask/snaps-controllers>tar-stream>streamx": {
      "packages": {
        "@metamask/snaps-controllers>tar-stream>fast-fifo": true,
        "@metamask/snaps-controllers>tar-stream>streamx>queue-tick": true,
        "webpack>events": true
      }
    },
    "@metamask/snaps-controllers>tar-stream>streamx>queue-tick": {
      "globals": {
        "queueMicrotask": true
      }
    },
    "@metamask/snaps-execution-environments": {
      "globals": {
        "document.getElementById": true
      },
      "packages": {
        "@metamask/post-message-stream": true,
        "@metamask/snaps-utils": true,
        "@metamask/utils": true
      }
    },
    "@metamask/snaps-rpc-methods": {
      "packages": {
        "@metamask/rpc-errors": true,
        "@metamask/snaps-rpc-methods>@metamask/permission-controller": true,
        "@metamask/snaps-sdk": true,
        "@metamask/snaps-sdk>@metamask/key-tree": true,
        "@metamask/snaps-utils": true,
        "@metamask/utils": true,
        "@metamask/utils>@metamask/superstruct": true,
        "@noble/hashes": true
      }
    },
    "@metamask/snaps-rpc-methods>@metamask/permission-controller": {
      "globals": {
        "console.error": true
      },
      "packages": {
        "@metamask/base-controller": true,
        "@metamask/controller-utils": true,
        "@metamask/json-rpc-engine": true,
        "@metamask/rpc-errors": true,
        "@metamask/snaps-rpc-methods>@metamask/permission-controller>nanoid": true,
        "@metamask/utils": true,
        "deep-freeze-strict": true,
        "immer": true
      }
    },
    "@metamask/snaps-rpc-methods>@metamask/permission-controller>nanoid": {
      "globals": {
        "crypto.getRandomValues": true
      }
    },
    "@metamask/snaps-sdk": {
      "globals": {
        "fetch": true
      },
      "packages": {
        "@metamask/rpc-errors": true,
        "@metamask/utils": true,
        "@metamask/utils>@metamask/superstruct": true
      }
    },
    "@metamask/snaps-sdk>@metamask/key-tree": {
      "packages": {
        "@metamask/message-signing-snap>@noble/curves": true,
        "@metamask/scure-bip39": true,
        "@metamask/snaps-sdk>@metamask/key-tree>@metamask/utils": true,
        "@metamask/utils>@scure/base": true,
        "@noble/hashes": true
      }
    },
    "@metamask/snaps-sdk>@metamask/key-tree>@metamask/utils": {
      "globals": {
        "TextDecoder": true,
        "TextEncoder": true
      },
      "packages": {
        "@metamask/utils>@metamask/superstruct": true,
        "@metamask/utils>@scure/base": true,
        "@metamask/utils>pony-cause": true,
        "@noble/hashes": true,
        "browserify>buffer": true,
        "nock>debug": true,
        "semver": true
      }
    },
    "@metamask/snaps-utils": {
      "globals": {
        "File": true,
        "FileReader": true,
        "TextDecoder": true,
        "TextEncoder": true,
        "URL": true,
        "console.error": true,
        "console.log": true,
        "console.warn": true,
        "crypto": true,
        "document.body.appendChild": true,
        "document.createElement": true,
        "fetch": true
      },
      "packages": {
        "@metamask/rpc-errors": true,
        "@metamask/snaps-sdk": true,
        "@metamask/snaps-sdk>@metamask/key-tree": true,
        "@metamask/snaps-utils>@metamask/permission-controller": true,
        "@metamask/snaps-utils>@metamask/slip44": true,
        "@metamask/snaps-utils>cron-parser": true,
        "@metamask/snaps-utils>fast-json-stable-stringify": true,
        "@metamask/snaps-utils>fast-xml-parser": true,
        "@metamask/snaps-utils>marked": true,
        "@metamask/snaps-utils>rfdc": true,
        "@metamask/snaps-utils>validate-npm-package-name": true,
        "@metamask/utils": true,
        "@metamask/utils>@metamask/superstruct": true,
        "@metamask/utils>@scure/base": true,
        "@noble/hashes": true,
        "chalk": true,
        "semver": true
      }
    },
    "@metamask/snaps-utils>@metamask/permission-controller": {
      "globals": {
        "console.error": true
      },
      "packages": {
        "@metamask/base-controller": true,
        "@metamask/controller-utils": true,
        "@metamask/json-rpc-engine": true,
        "@metamask/rpc-errors": true,
        "@metamask/snaps-utils>@metamask/permission-controller>nanoid": true,
        "@metamask/utils": true,
        "deep-freeze-strict": true,
        "immer": true
      }
    },
    "@metamask/snaps-utils>@metamask/permission-controller>nanoid": {
      "globals": {
        "crypto.getRandomValues": true
      }
    },
    "@metamask/snaps-utils>@metamask/snaps-registry": {
      "packages": {
        "@metamask/message-signing-snap>@noble/curves": true,
        "@metamask/utils": true,
        "@metamask/utils>@metamask/superstruct": true,
        "@noble/hashes": true
      }
    },
    "@metamask/snaps-utils>cron-parser": {
      "packages": {
        "browserify>browser-resolve": true,
        "luxon": true
      }
    },
    "@metamask/snaps-utils>fast-xml-parser": {
      "globals": {
        "entityName": true,
        "val": true
      },
      "packages": {
        "@metamask/snaps-utils>fast-xml-parser>strnum": true
      }
    },
    "@metamask/snaps-utils>marked": {
      "globals": {
        "console.error": true,
        "console.warn": true,
        "define": true
      }
    },
    "@metamask/snaps-utils>rfdc": {
      "packages": {
        "browserify>buffer": true
      }
    },
    "@metamask/snaps-utils>validate-npm-package-name": {
      "packages": {
        "@metamask/snaps-utils>validate-npm-package-name>builtins": true
      }
    },
    "@metamask/snaps-utils>validate-npm-package-name>builtins": {
      "packages": {
        "process": true,
        "semver": true
      }
    },
    "@metamask/test-bundler>@ethersproject/networks": {
      "packages": {
        "ethers>@ethersproject/logger": true
      }
    },
    "@metamask/transaction-controller": {
      "globals": {
        "clearTimeout": true,
        "console.error": true,
        "fetch": true,
        "setTimeout": true
      },
      "packages": {
        "@ethereumjs/tx": true,
        "@ethereumjs/tx>@ethereumjs/common": true,
        "@ethereumjs/tx>@ethereumjs/util": true,
        "@ethersproject/abi": true,
        "@ethersproject/contracts": true,
        "@ethersproject/providers": true,
        "@metamask/base-controller": true,
        "@metamask/controller-utils": true,
        "@metamask/eth-query": true,
        "@metamask/gas-fee-controller": true,
        "@metamask/metamask-eth-abis": true,
        "@metamask/name-controller>async-mutex": true,
        "@metamask/network-controller": true,
        "@metamask/rpc-errors": true,
        "@metamask/transaction-controller>@metamask/nonce-tracker": true,
        "@metamask/utils": true,
        "bn.js": true,
        "browserify>buffer": true,
        "eth-method-registry": true,
        "fast-json-patch": true,
        "lodash": true,
        "uuid": true,
        "webpack>events": true
      }
    },
    "@metamask/transaction-controller>@metamask/nonce-tracker": {
      "packages": {
        "@ethersproject/providers": true,
        "@metamask/transaction-controller>@metamask/nonce-tracker>async-mutex": true,
        "browserify>assert": true
      }
    },
    "@metamask/transaction-controller>@metamask/nonce-tracker>async-mutex": {
      "globals": {
        "clearTimeout": true,
        "setTimeout": true
      },
      "packages": {
        "@swc/helpers>tslib": true
      }
    },
    "@metamask/user-operation-controller": {
      "globals": {
        "fetch": true
      },
      "packages": {
        "@metamask/controller-utils": true,
        "@metamask/eth-query": true,
        "@metamask/gas-fee-controller": true,
        "@metamask/transaction-controller": true,
        "@metamask/user-operation-controller>@metamask/base-controller": true,
        "@metamask/user-operation-controller>@metamask/polling-controller": true,
        "@metamask/user-operation-controller>@metamask/rpc-errors": true,
        "@metamask/user-operation-controller>@metamask/utils": true,
        "bn.js": true,
        "lodash": true,
        "superstruct": true,
        "uuid": true,
        "webpack>events": true
      }
    },
    "@metamask/user-operation-controller>@metamask/base-controller": {
      "globals": {
        "setTimeout": true
      },
      "packages": {
        "immer": true
      }
    },
    "@metamask/user-operation-controller>@metamask/polling-controller": {
      "globals": {
        "clearTimeout": true,
        "console.error": true,
        "setTimeout": true
      },
      "packages": {
        "@metamask/snaps-utils>fast-json-stable-stringify": true,
        "@metamask/user-operation-controller>@metamask/base-controller": true,
        "uuid": true
      }
    },
    "@metamask/user-operation-controller>@metamask/rpc-errors": {
      "packages": {
        "@metamask/rpc-errors>fast-safe-stringify": true,
        "@metamask/user-operation-controller>@metamask/rpc-errors>@metamask/utils": true
      }
    },
    "@metamask/user-operation-controller>@metamask/rpc-errors>@metamask/utils": {
      "globals": {
        "TextDecoder": true,
        "TextEncoder": true
      },
      "packages": {
        "@metamask/utils>@metamask/superstruct": true,
        "@metamask/utils>@scure/base": true,
        "@metamask/utils>pony-cause": true,
        "@noble/hashes": true,
        "browserify>buffer": true,
        "nock>debug": true,
        "semver": true
      }
    },
    "@metamask/user-operation-controller>@metamask/utils": {
      "globals": {
        "TextDecoder": true,
        "TextEncoder": true
      },
      "packages": {
        "@metamask/utils>@metamask/superstruct": true,
        "@metamask/utils>@scure/base": true,
        "@metamask/utils>pony-cause": true,
        "@noble/hashes": true,
        "browserify>buffer": true,
        "nock>debug": true,
        "semver": true
      }
    },
    "@metamask/utils": {
      "globals": {
        "TextDecoder": true,
        "TextEncoder": true
      },
      "packages": {
        "@metamask/utils>@metamask/superstruct": true,
        "@metamask/utils>@scure/base": true,
        "@metamask/utils>pony-cause": true,
        "@noble/hashes": true,
        "browserify>buffer": true,
        "nock>debug": true,
        "semver": true
      }
    },
    "@metamask/utils>@scure/base": {
      "globals": {
        "TextDecoder": true,
        "TextEncoder": true
      }
    },
    "@ngraveio/bc-ur": {
      "packages": {
        "@ngraveio/bc-ur>@keystonehq/alias-sampling": true,
        "@ngraveio/bc-ur>bignumber.js": true,
        "@ngraveio/bc-ur>cbor-sync": true,
        "@ngraveio/bc-ur>crc": true,
        "@ngraveio/bc-ur>jsbi": true,
        "addons-linter>sha.js": true,
        "browserify>assert": true,
        "browserify>buffer": true
      }
    },
    "@ngraveio/bc-ur>assert>object-is": {
      "packages": {
        "string.prototype.matchall>call-bind": true,
        "string.prototype.matchall>define-properties": true
      }
    },
    "@ngraveio/bc-ur>bignumber.js": {
      "globals": {
        "crypto": true,
        "define": true
      }
    },
    "@ngraveio/bc-ur>cbor-sync": {
      "globals": {
        "define": true
      },
      "packages": {
        "browserify>buffer": true
      }
    },
    "@ngraveio/bc-ur>crc": {
      "packages": {
        "browserify>buffer": true
      }
    },
    "@ngraveio/bc-ur>jsbi": {
      "globals": {
        "define": true
      }
    },
    "@noble/hashes": {
      "globals": {
        "TextEncoder": true,
        "crypto": true
      }
    },
    "@popperjs/core": {
      "globals": {
        "Element": true,
        "HTMLElement": true,
        "ShadowRoot": true,
        "console.error": true,
        "console.warn": true,
        "document": true,
        "navigator.userAgent": true
      }
    },
    "@reduxjs/toolkit": {
      "globals": {
        "AbortController": true,
        "__REDUX_DEVTOOLS_EXTENSION_COMPOSE__": true,
        "__REDUX_DEVTOOLS_EXTENSION__": true,
        "console": true,
        "queueMicrotask": true,
        "requestAnimationFrame": true,
        "setTimeout": true
      },
      "packages": {
        "@reduxjs/toolkit>reselect": true,
        "immer": true,
        "process": true,
        "redux": true,
        "redux-thunk": true
      }
    },
    "@segment/loosely-validate-event": {
      "packages": {
        "@segment/loosely-validate-event>component-type": true,
        "@segment/loosely-validate-event>join-component": true,
        "browserify>assert": true,
        "browserify>buffer": true
      }
    },
    "@sentry/browser": {
      "globals": {
        "PerformanceObserver.supportedEntryTypes": true,
        "Request": true,
        "URL": true,
        "XMLHttpRequest.prototype": true,
        "__SENTRY_DEBUG__": true,
        "__SENTRY_RELEASE__": true,
        "addEventListener": true,
        "console.error": true,
        "indexedDB.open": true,
        "performance.timeOrigin": true,
        "setTimeout": true
      },
      "packages": {
        "@sentry/browser>@sentry-internal/browser-utils": true,
        "@sentry/browser>@sentry-internal/feedback": true,
        "@sentry/browser>@sentry-internal/replay": true,
        "@sentry/browser>@sentry-internal/replay-canvas": true,
        "@sentry/browser>@sentry/core": true,
        "@sentry/utils": true
      }
    },
    "@sentry/browser>@sentry-internal/browser-utils": {
      "globals": {
        "PerformanceEventTiming.prototype": true,
        "PerformanceObserver": true,
        "XMLHttpRequest.prototype": true,
        "__SENTRY_DEBUG__": true,
        "addEventListener": true,
        "clearTimeout": true,
        "performance": true,
        "removeEventListener": true,
        "setTimeout": true
      },
      "packages": {
        "@sentry/browser>@sentry/core": true,
        "@sentry/utils": true
      }
    },
    "@sentry/browser>@sentry-internal/feedback": {
      "globals": {
        "FormData": true,
        "HTMLFormElement": true,
        "__SENTRY_DEBUG__": true,
        "cancelAnimationFrame": true,
        "clearTimeout": true,
        "document.createElement": true,
        "document.createElementNS": true,
        "document.createTextNode": true,
        "isSecureContext": true,
        "requestAnimationFrame": true,
        "setTimeout": true
      },
      "packages": {
        "@sentry/browser>@sentry/core": true,
        "@sentry/utils": true
      }
    },
    "@sentry/browser>@sentry-internal/replay": {
      "globals": {
        "Blob": true,
        "CSSConditionRule": true,
        "CSSGroupingRule": true,
        "CSSMediaRule": true,
        "CSSRule": true,
        "CSSSupportsRule": true,
        "Document": true,
        "DragEvent": true,
        "Element": true,
        "FormData": true,
        "HTMLElement": true,
        "HTMLFormElement": true,
        "Headers": true,
        "MouseEvent": true,
        "MutationObserver": true,
        "Node.DOCUMENT_FRAGMENT_NODE": true,
        "Node.prototype.contains": true,
        "PointerEvent": true,
        "TextEncoder": true,
        "URL": true,
        "URLSearchParams": true,
        "Worker": true,
        "__RRWEB_EXCLUDE_IFRAME__": true,
        "__RRWEB_EXCLUDE_SHADOW_DOM__": true,
        "__SENTRY_DEBUG__": true,
        "__SENTRY_EXCLUDE_REPLAY_WORKER__": true,
        "__rrMutationObserver": true,
        "addEventListener": true,
        "clearTimeout": true,
        "console.debug": true,
        "console.error": true,
        "console.warn": true,
        "customElements.get": true,
        "document": true,
        "innerHeight": true,
        "innerWidth": true,
        "location.href": true,
        "location.origin": true,
        "parent": true,
        "setTimeout": true
      },
      "packages": {
        "@sentry/browser>@sentry-internal/browser-utils": true,
        "@sentry/browser>@sentry/core": true,
        "@sentry/utils": true
      }
    },
    "@sentry/browser>@sentry-internal/replay-canvas": {
      "globals": {
        "Blob": true,
        "HTMLCanvasElement": true,
        "HTMLImageElement": true,
        "ImageData": true,
        "URL.createObjectURL": true,
        "WeakRef": true,
        "Worker": true,
        "cancelAnimationFrame": true,
        "console.error": true,
        "createImageBitmap": true,
        "document": true
      },
      "packages": {
        "@sentry/browser>@sentry/core": true,
        "@sentry/utils": true
      }
    },
    "@sentry/browser>@sentry/core": {
      "globals": {
        "Headers": true,
        "Request": true,
        "URL": true,
        "__SENTRY_DEBUG__": true,
        "__SENTRY_TRACING__": true,
        "clearInterval": true,
        "clearTimeout": true,
        "console.log": true,
        "console.warn": true,
        "setInterval": true,
        "setTimeout": true
      },
      "packages": {
        "@sentry/utils": true
      }
    },
    "@sentry/utils": {
      "globals": {
        "CustomEvent": true,
        "DOMError": true,
        "DOMException": true,
        "EdgeRuntime": true,
        "Element": true,
        "ErrorEvent": true,
        "Event": true,
        "HTMLElement": true,
        "Headers": true,
        "Request": true,
        "Response": true,
        "TextDecoder": true,
        "TextEncoder": true,
        "URL": true,
        "__SENTRY_BROWSER_BUNDLE__": true,
        "__SENTRY_DEBUG__": true,
        "clearTimeout": true,
        "console.error": true,
        "document": true,
        "setInterval": true,
        "setTimeout": true
      },
      "packages": {
        "process": true
      }
    },
    "@solana/addresses": {
      "globals": {
        "Intl.Collator": true,
        "TextEncoder": true,
        "crypto.subtle.digest": true,
        "crypto.subtle.exportKey": true
      },
      "packages": {
        "@solana/addresses>@solana/assertions": true,
        "@solana/addresses>@solana/codecs-core": true,
        "@solana/addresses>@solana/codecs-strings": true,
        "@solana/addresses>@solana/errors": true
      }
    },
    "@solana/addresses>@solana/assertions": {
      "globals": {
        "crypto": true,
        "isSecureContext": true
      },
      "packages": {
        "@solana/addresses>@solana/errors": true
      }
    },
    "@solana/addresses>@solana/codecs-core": {
      "packages": {
        "@solana/addresses>@solana/errors": true
      }
    },
    "@solana/addresses>@solana/codecs-strings": {
      "globals": {
        "TextDecoder": true,
        "TextEncoder": true,
        "atob": true,
        "btoa": true
      },
      "packages": {
        "@solana/addresses>@solana/codecs-core": true,
        "@solana/addresses>@solana/errors": true
      }
    },
    "@solana/addresses>@solana/errors": {
      "globals": {
        "btoa": true
      }
    },
    "@storybook/addon-docs>remark-external-links>mdast-util-definitions": {
      "packages": {
        "react-markdown>unist-util-visit": true
      }
    },
    "@storybook/addon-knobs>qs": {
      "packages": {
        "string.prototype.matchall>side-channel": true
      }
    },
    "@swc/helpers>tslib": {
      "globals": {
        "SuppressedError": true,
        "define": true
      }
    },
    "@trezor/connect-web": {
      "globals": {
        "URLSearchParams": true,
        "__TREZOR_CONNECT_SRC": true,
        "addEventListener": true,
        "btoa": true,
        "chrome": true,
        "clearInterval": true,
        "clearTimeout": true,
        "console.warn": true,
        "document.body": true,
        "document.createElement": true,
        "document.createTextNode": true,
        "document.getElementById": true,
        "document.querySelectorAll": true,
        "location": true,
        "navigator": true,
        "open": true,
        "origin": true,
        "removeEventListener": true,
        "setInterval": true,
        "setTimeout": true
      },
      "packages": {
        "@swc/helpers>tslib": true,
        "@trezor/connect-web>@trezor/connect": true,
        "@trezor/connect-web>@trezor/connect-common": true,
        "@trezor/connect-web>@trezor/utils": true,
        "webpack>events": true
      }
    },
    "@trezor/connect-web>@trezor/connect": {
      "packages": {
        "@swc/helpers>tslib": true,
        "@trezor/connect-web>@trezor/connect>@trezor/protobuf": true,
        "@trezor/connect-web>@trezor/connect>@trezor/schema-utils": true,
        "@trezor/connect-web>@trezor/connect>@trezor/transport": true,
        "@trezor/connect-web>@trezor/utils": true
      }
    },
    "@trezor/connect-web>@trezor/connect-common": {
      "globals": {
        "console.warn": true,
        "localStorage.getItem": true,
        "localStorage.setItem": true,
        "navigator": true,
        "setTimeout": true,
        "window": true
      },
      "packages": {
        "@swc/helpers>tslib": true,
        "@trezor/connect-web>@trezor/connect-common>@trezor/env-utils": true,
        "@trezor/connect-web>@trezor/utils": true
      }
    },
    "@trezor/connect-web>@trezor/connect-common>@trezor/env-utils": {
      "globals": {
        "innerHeight": true,
        "innerWidth": true,
        "location.hostname": true,
        "location.origin": true,
        "navigator.languages": true,
        "navigator.platform": true,
        "navigator.userAgent": true,
        "screen.height": true,
        "screen.width": true
      },
      "packages": {
        "@swc/helpers>tslib": true,
        "@trezor/connect-web>@trezor/connect-common>@trezor/env-utils>ua-parser-js": true,
        "process": true
      }
    },
    "@trezor/connect-web>@trezor/connect-common>@trezor/env-utils>ua-parser-js": {
      "globals": {
        "define": true
      }
    },
    "@trezor/connect-web>@trezor/connect>@trezor/protobuf": {
      "packages": {
        "@swc/helpers>tslib": true,
        "@trezor/connect-web>@trezor/connect>@trezor/protobuf>protobufjs": true,
        "@trezor/connect-web>@trezor/connect>@trezor/schema-utils": true,
        "browserify>buffer": true
      }
    },
    "@trezor/connect-web>@trezor/connect>@trezor/protobuf>protobufjs": {
      "globals": {
        "process": true,
        "setTimeout": true
      },
      "packages": {
        "@trezor/connect-web>@trezor/connect>@trezor/protobuf>protobufjs>@protobufjs/aspromise": true,
        "@trezor/connect-web>@trezor/connect>@trezor/protobuf>protobufjs>@protobufjs/base64": true,
        "@trezor/connect-web>@trezor/connect>@trezor/protobuf>protobufjs>@protobufjs/codegen": true,
        "@trezor/connect-web>@trezor/connect>@trezor/protobuf>protobufjs>@protobufjs/eventemitter": true,
        "@trezor/connect-web>@trezor/connect>@trezor/protobuf>protobufjs>@protobufjs/fetch": true,
        "@trezor/connect-web>@trezor/connect>@trezor/protobuf>protobufjs>@protobufjs/float": true,
        "@trezor/connect-web>@trezor/connect>@trezor/protobuf>protobufjs>@protobufjs/inquire": true,
        "@trezor/connect-web>@trezor/connect>@trezor/protobuf>protobufjs>@protobufjs/path": true,
        "@trezor/connect-web>@trezor/connect>@trezor/protobuf>protobufjs>@protobufjs/pool": true,
        "@trezor/connect-web>@trezor/connect>@trezor/protobuf>protobufjs>@protobufjs/utf8": true
      }
    },
    "@trezor/connect-web>@trezor/connect>@trezor/protobuf>protobufjs>@protobufjs/codegen": {
      "globals": {
        "console.log": true
      }
    },
    "@trezor/connect-web>@trezor/connect>@trezor/protobuf>protobufjs>@protobufjs/fetch": {
      "globals": {
        "XMLHttpRequest": true
      },
      "packages": {
        "@trezor/connect-web>@trezor/connect>@trezor/protobuf>protobufjs>@protobufjs/aspromise": true,
        "@trezor/connect-web>@trezor/connect>@trezor/protobuf>protobufjs>@protobufjs/inquire": true
      }
    },
    "@trezor/connect-web>@trezor/connect>@trezor/schema-utils": {
      "globals": {
        "console.warn": true
      },
      "packages": {
        "@trezor/connect-web>@trezor/connect>@trezor/schema-utils>@sinclair/typebox": true,
        "browserify>buffer": true,
        "ts-mixer": true
      }
    },
    "@trezor/connect-web>@trezor/utils": {
      "globals": {
        "AbortController": true,
        "Intl.NumberFormat": true,
        "clearInterval": true,
        "clearTimeout": true,
        "console.error": true,
        "console.info": true,
        "console.log": true,
        "console.warn": true,
        "setInterval": true,
        "setTimeout": true
      },
      "packages": {
        "@swc/helpers>tslib": true,
        "@trezor/connect-web>@trezor/utils>bignumber.js": true,
        "browserify>buffer": true,
        "webpack>events": true
      }
    },
    "@trezor/connect-web>@trezor/utils>bignumber.js": {
      "globals": {
        "crypto": true,
        "define": true
      }
    },
    "@welldone-software/why-did-you-render": {
      "globals": {
        "Element": true,
        "console.group": true,
        "console.groupCollapsed": true,
        "console.groupEnd": true,
        "console.log": true,
        "console.warn": true,
        "define": true,
        "setTimeout": true
      },
      "packages": {
        "lodash": true,
        "react": true
      }
    },
    "@zxing/browser": {
      "globals": {
        "HTMLElement": true,
        "HTMLImageElement": true,
        "HTMLVideoElement": true,
        "clearTimeout": true,
        "console.error": true,
        "console.warn": true,
        "document": true,
        "navigator": true,
        "setTimeout": true
      },
      "packages": {
        "@zxing/library": true
      }
    },
    "@zxing/library": {
      "globals": {
        "HTMLImageElement": true,
        "HTMLVideoElement": true,
        "TextDecoder": true,
        "TextEncoder": true,
        "URL.createObjectURL": true,
        "btoa": true,
        "console.log": true,
        "console.warn": true,
        "document": true,
        "navigator": true,
        "setTimeout": true
      },
      "packages": {
        "@zxing/library>ts-custom-error": true
      }
    },
    "addons-linter>sha.js": {
      "packages": {
        "koa>content-disposition>safe-buffer": true,
        "pumpify>inherits": true
      }
    },
    "await-semaphore": {
      "packages": {
        "browserify>timers-browserify": true,
        "process": true
      }
    },
    "base32-encode": {
      "packages": {
        "base32-encode>to-data-view": true
      }
    },
    "bignumber.js": {
      "globals": {
        "crypto": true,
        "define": true
      }
    },
    "blo": {
      "globals": {
        "btoa": true
      }
    },
    "bn.js": {
      "globals": {
        "Buffer": true
      },
      "packages": {
        "browserify>browser-resolve": true
      }
    },
    "bowser": {
      "globals": {
        "define": true
      }
    },
    "browserify>assert": {
      "globals": {
        "Buffer": true
      },
      "packages": {
        "browserify>assert>util": true,
        "react>object-assign": true
      }
    },
    "browserify>assert>util": {
      "globals": {
        "console.error": true,
        "console.log": true,
        "console.trace": true,
        "process": true
      },
      "packages": {
        "browserify>assert>util>inherits": true,
        "process": true
      }
    },
    "browserify>browserify-zlib": {
      "packages": {
        "browserify>assert": true,
        "browserify>browserify-zlib>pako": true,
        "browserify>buffer": true,
        "browserify>util": true,
        "process": true,
        "stream-browserify": true
      }
    },
    "browserify>buffer": {
      "globals": {
        "console": true
      },
      "packages": {
        "base64-js": true,
        "buffer>ieee754": true
      }
    },
    "browserify>punycode": {
      "globals": {
        "define": true
      }
    },
    "browserify>string_decoder": {
      "packages": {
        "koa>content-disposition>safe-buffer": true
      }
    },
    "browserify>timers-browserify": {
      "globals": {
        "clearInterval": true,
        "clearTimeout": true,
        "setInterval": true,
        "setTimeout": true
      },
      "packages": {
        "process": true
      }
    },
    "browserify>url": {
      "packages": {
        "@storybook/addon-knobs>qs": true,
        "browserify>punycode": true
      }
    },
    "browserify>util": {
      "globals": {
        "console.error": true,
        "console.log": true,
        "console.trace": true
      },
      "packages": {
        "browserify>util>is-arguments": true,
        "browserify>util>is-typed-array": true,
        "browserify>util>which-typed-array": true,
        "koa>is-generator-function": true,
        "process": true,
        "pumpify>inherits": true
      }
    },
    "browserify>util>is-arguments": {
      "packages": {
        "koa>is-generator-function>has-tostringtag": true,
        "string.prototype.matchall>call-bind": true
      }
    },
    "browserify>util>is-typed-array": {
      "packages": {
        "browserify>util>which-typed-array": true
      }
    },
    "browserify>util>which-typed-array": {
      "packages": {
        "browserify>util>which-typed-array>for-each": true,
        "koa>is-generator-function>has-tostringtag": true,
        "string.prototype.matchall>call-bind": true,
        "string.prototype.matchall>es-abstract>available-typed-arrays": true,
        "string.prototype.matchall>es-abstract>gopd": true
      }
    },
    "browserify>util>which-typed-array>for-each": {
      "packages": {
        "string.prototype.matchall>es-abstract>is-callable": true
      }
    },
    "browserify>vm-browserify": {
      "globals": {
        "document.body.appendChild": true,
        "document.body.removeChild": true,
        "document.createElement": true
      }
    },
    "buffer": {
      "globals": {
        "console": true
      },
      "packages": {
        "base64-js": true,
        "buffer>ieee754": true
      }
    },
    "chalk": {
      "packages": {
        "chalk>ansi-styles": true,
        "chalk>supports-color": true
      }
    },
    "chalk>ansi-styles": {
      "packages": {
        "chalk>ansi-styles>color-convert": true
      }
    },
    "chalk>ansi-styles>color-convert": {
      "packages": {
        "jest-canvas-mock>moo-color>color-name": true
      }
    },
    "chart.js": {
      "globals": {
        "Intl.NumberFormat": true,
        "MutationObserver": true,
        "OffscreenCanvas": true,
        "Path2D": true,
        "ResizeObserver": true,
        "addEventListener": true,
        "clearTimeout": true,
        "console.error": true,
        "console.warn": true,
        "devicePixelRatio": true,
        "document": true,
        "removeEventListener": true,
        "requestAnimationFrame": true,
        "setTimeout": true
      },
      "packages": {
        "chart.js>@kurkle/color": true
      }
    },
    "chart.js>@kurkle/color": {
      "globals": {
        "define": true
      }
    },
    "classnames": {
      "globals": {
        "classNames": "write",
        "define": true
      }
    },
    "cockatiel": {
      "globals": {
        "AbortController": true,
        "AbortSignal": true,
        "WeakRef": true,
        "clearTimeout": true,
        "performance": true,
        "setTimeout": true
      },
      "packages": {
        "process": true
      }
    },
    "copy-to-clipboard": {
      "globals": {
        "clipboardData": true,
        "console.error": true,
        "console.warn": true,
        "document.body.appendChild": true,
        "document.body.removeChild": true,
        "document.createElement": true,
        "document.createRange": true,
        "document.execCommand": true,
        "document.getSelection": true,
        "navigator.userAgent": true,
        "prompt": true
      },
      "packages": {
        "copy-to-clipboard>toggle-selection": true
      }
    },
    "copy-to-clipboard>toggle-selection": {
      "globals": {
        "document.activeElement": true,
        "document.getSelection": true
      }
    },
    "crypto-browserify": {
      "packages": {
        "crypto-browserify>browserify-cipher": true,
        "crypto-browserify>browserify-sign": true,
        "crypto-browserify>create-ecdh": true,
        "crypto-browserify>create-hmac": true,
        "crypto-browserify>diffie-hellman": true,
        "crypto-browserify>pbkdf2": true,
        "crypto-browserify>public-encrypt": true,
        "crypto-browserify>randombytes": true,
        "crypto-browserify>randomfill": true,
        "ethereumjs-util>create-hash": true
      }
    },
    "crypto-browserify>browserify-cipher": {
      "packages": {
        "crypto-browserify>browserify-cipher>browserify-des": true,
        "crypto-browserify>browserify-cipher>evp_bytestokey": true,
        "ethereumjs-util>ethereum-cryptography>browserify-aes": true
      }
    },
    "crypto-browserify>browserify-cipher>browserify-des": {
      "packages": {
        "browserify>buffer": true,
        "crypto-browserify>browserify-cipher>browserify-des>des.js": true,
        "ethereumjs-util>create-hash>cipher-base": true,
        "pumpify>inherits": true
      }
    },
    "crypto-browserify>browserify-cipher>browserify-des>des.js": {
      "packages": {
        "@metamask/ppom-validator>elliptic>minimalistic-assert": true,
        "pumpify>inherits": true
      }
    },
    "crypto-browserify>browserify-cipher>evp_bytestokey": {
      "packages": {
        "ethereumjs-util>create-hash>md5.js": true,
        "koa>content-disposition>safe-buffer": true
      }
    },
    "crypto-browserify>browserify-sign": {
      "packages": {
        "@metamask/ppom-validator>elliptic": true,
        "bn.js": true,
        "browserify>buffer": true,
        "crypto-browserify>create-hmac": true,
        "crypto-browserify>public-encrypt>browserify-rsa": true,
        "crypto-browserify>public-encrypt>parse-asn1": true,
        "ethereumjs-util>create-hash": true,
        "pumpify>inherits": true,
        "stream-browserify": true
      }
    },
    "crypto-browserify>create-ecdh": {
      "packages": {
        "@metamask/ppom-validator>elliptic": true,
        "bn.js": true,
        "browserify>buffer": true
      }
    },
    "crypto-browserify>create-hmac": {
      "packages": {
        "addons-linter>sha.js": true,
        "ethereumjs-util>create-hash": true,
        "ethereumjs-util>create-hash>cipher-base": true,
        "ethereumjs-util>create-hash>ripemd160": true,
        "koa>content-disposition>safe-buffer": true,
        "pumpify>inherits": true
      }
    },
    "crypto-browserify>diffie-hellman": {
      "packages": {
        "bn.js": true,
        "browserify>buffer": true,
        "crypto-browserify>diffie-hellman>miller-rabin": true,
        "crypto-browserify>randombytes": true
      }
    },
    "crypto-browserify>diffie-hellman>miller-rabin": {
      "packages": {
        "@metamask/ppom-validator>elliptic>brorand": true,
        "bn.js": true
      }
    },
    "crypto-browserify>pbkdf2": {
      "globals": {
        "crypto": true,
        "process": true,
        "queueMicrotask": true,
        "setImmediate": true,
        "setTimeout": true
      },
      "packages": {
        "addons-linter>sha.js": true,
        "ethereumjs-util>create-hash": true,
        "ethereumjs-util>create-hash>ripemd160": true,
        "koa>content-disposition>safe-buffer": true,
        "process": true
      }
    },
    "crypto-browserify>public-encrypt": {
      "packages": {
        "bn.js": true,
        "browserify>buffer": true,
        "crypto-browserify>public-encrypt>browserify-rsa": true,
        "crypto-browserify>public-encrypt>parse-asn1": true,
        "crypto-browserify>randombytes": true,
        "ethereumjs-util>create-hash": true
      }
    },
    "crypto-browserify>public-encrypt>browserify-rsa": {
      "packages": {
        "bn.js": true,
        "browserify>buffer": true,
        "crypto-browserify>randombytes": true
      }
    },
    "crypto-browserify>public-encrypt>parse-asn1": {
      "packages": {
        "browserify>buffer": true,
        "crypto-browserify>browserify-cipher>evp_bytestokey": true,
        "crypto-browserify>pbkdf2": true,
        "crypto-browserify>public-encrypt>parse-asn1>asn1.js": true,
        "ethereumjs-util>ethereum-cryptography>browserify-aes": true
      }
    },
    "crypto-browserify>public-encrypt>parse-asn1>asn1.js": {
      "packages": {
        "@metamask/ppom-validator>elliptic>minimalistic-assert": true,
        "bn.js": true,
        "browserify>buffer": true,
        "browserify>vm-browserify": true,
        "pumpify>inherits": true
      }
    },
    "crypto-browserify>randombytes": {
      "globals": {
        "crypto": true,
        "msCrypto": true
      },
      "packages": {
        "koa>content-disposition>safe-buffer": true,
        "process": true
      }
    },
    "crypto-browserify>randomfill": {
      "globals": {
        "crypto": true,
        "msCrypto": true
      },
      "packages": {
        "crypto-browserify>randombytes": true,
        "koa>content-disposition>safe-buffer": true,
        "process": true
      }
    },
    "currency-formatter": {
      "packages": {
        "currency-formatter>accounting": true,
        "currency-formatter>locale-currency": true,
        "react>object-assign": true
      }
    },
    "currency-formatter>accounting": {
      "globals": {
        "define": true
      }
    },
    "currency-formatter>locale-currency": {
      "globals": {
        "countryCode": true
      }
    },
    "debounce-stream": {
      "packages": {
        "debounce-stream>debounce": true,
        "debounce-stream>duplexer": true,
        "debounce-stream>through": true
      }
    },
    "debounce-stream>debounce": {
      "globals": {
        "clearTimeout": true,
        "setTimeout": true
      }
    },
    "debounce-stream>duplexer": {
      "packages": {
        "stream-browserify": true
      }
    },
    "debounce-stream>through": {
      "packages": {
        "process": true,
        "stream-browserify": true
      }
    },
    "depcheck>@vue/compiler-sfc>postcss>nanoid": {
      "globals": {
        "crypto.getRandomValues": true
      }
    },
    "depcheck>is-core-module>hasown": {
      "packages": {
        "browserify>has>function-bind": true
      }
    },
    "dependency-tree>precinct>detective-postcss>postcss>nanoid": {
      "globals": {
        "crypto.getRandomValues": true
      }
    },
    "eslint-plugin-react>array-includes>is-string": {
      "packages": {
        "koa>is-generator-function>has-tostringtag": true
      }
    },
    "eth-ens-namehash": {
      "globals": {
        "name": "write"
      },
      "packages": {
        "@metamask/ethjs>js-sha3": true,
        "browserify>buffer": true,
        "eth-ens-namehash>idna-uts46-hx": true
      }
    },
    "eth-ens-namehash>idna-uts46-hx": {
      "globals": {
        "define": true
      },
      "packages": {
        "browserify>punycode": true
      }
    },
    "eth-keyring-controller>@metamask/browser-passworder": {
      "globals": {
        "crypto": true
      }
    },
    "eth-lattice-keyring": {
      "globals": {
        "addEventListener": true,
        "browser": true,
        "clearInterval": true,
        "fetch": true,
        "open": true,
        "setInterval": true
      },
      "packages": {
        "@ethereumjs/tx": true,
        "@ethereumjs/tx>@ethereumjs/util": true,
        "bn.js": true,
        "browserify>buffer": true,
        "crypto-browserify": true,
        "eth-lattice-keyring>gridplus-sdk": true,
        "eth-lattice-keyring>rlp": true,
        "webpack>events": true
      }
    },
    "eth-lattice-keyring>gridplus-sdk": {
      "globals": {
        "AbortController": true,
        "Request": true,
        "URL": true,
        "__values": true,
        "caches": true,
        "clearTimeout": true,
        "console.error": true,
        "console.log": true,
        "console.warn": true,
        "fetch": true,
        "setTimeout": true
      },
      "packages": {
        "@ethereumjs/tx>@ethereumjs/common>crc-32": true,
        "@ethersproject/abi": true,
        "@metamask/eth-sig-util": true,
        "@metamask/ethjs>js-sha3": true,
        "@metamask/keyring-api>bech32": true,
        "@metamask/ppom-validator>elliptic": true,
        "bn.js": true,
        "browserify>buffer": true,
        "eth-lattice-keyring>gridplus-sdk>@ethereumjs/common": true,
        "eth-lattice-keyring>gridplus-sdk>@ethereumjs/rlp": true,
        "eth-lattice-keyring>gridplus-sdk>@ethereumjs/tx": true,
        "eth-lattice-keyring>gridplus-sdk>aes-js": true,
        "eth-lattice-keyring>gridplus-sdk>bignumber.js": true,
        "eth-lattice-keyring>gridplus-sdk>borc": true,
        "eth-lattice-keyring>gridplus-sdk>bs58check": true,
        "eth-lattice-keyring>gridplus-sdk>secp256k1": true,
        "eth-lattice-keyring>gridplus-sdk>uuid": true,
        "ethers>@ethersproject/sha2>hash.js": true,
        "lodash": true
      }
    },
    "eth-lattice-keyring>gridplus-sdk>@ethereumjs/common": {
      "packages": {
        "eth-lattice-keyring>gridplus-sdk>@ethereumjs/tx>@ethereumjs/util": true,
        "webpack>events": true
      }
    },
    "eth-lattice-keyring>gridplus-sdk>@ethereumjs/rlp": {
      "globals": {
        "TextEncoder": true
      }
    },
    "eth-lattice-keyring>gridplus-sdk>@ethereumjs/tx": {
      "packages": {
        "@ethereumjs/tx>ethereum-cryptography": true,
        "eth-lattice-keyring>gridplus-sdk>@ethereumjs/rlp": true,
        "eth-lattice-keyring>gridplus-sdk>@ethereumjs/tx>@ethereumjs/common": true,
        "eth-lattice-keyring>gridplus-sdk>@ethereumjs/tx>@ethereumjs/util": true
      }
    },
    "eth-lattice-keyring>gridplus-sdk>@ethereumjs/tx>@ethereumjs/common": {
      "packages": {
        "eth-lattice-keyring>gridplus-sdk>@ethereumjs/tx>@ethereumjs/util": true,
        "webpack>events": true
      }
    },
    "eth-lattice-keyring>gridplus-sdk>@ethereumjs/tx>@ethereumjs/util": {
      "globals": {
        "console.warn": true,
        "fetch": true
      },
      "packages": {
        "@ethereumjs/tx>ethereum-cryptography": true,
        "eth-lattice-keyring>gridplus-sdk>@ethereumjs/rlp": true,
        "webpack>events": true
      }
    },
    "eth-lattice-keyring>gridplus-sdk>aes-js": {
      "globals": {
        "define": true
      }
    },
    "eth-lattice-keyring>gridplus-sdk>bignumber.js": {
      "globals": {
        "crypto": true,
        "define": true
      }
    },
    "eth-lattice-keyring>gridplus-sdk>borc": {
      "globals": {
        "console": true
      },
      "packages": {
        "browserify>buffer": true,
        "buffer>ieee754": true,
        "eth-lattice-keyring>gridplus-sdk>borc>bignumber.js": true,
        "eth-lattice-keyring>gridplus-sdk>borc>iso-url": true
      }
    },
    "eth-lattice-keyring>gridplus-sdk>borc>bignumber.js": {
      "globals": {
        "crypto": true,
        "define": true
      }
    },
    "eth-lattice-keyring>gridplus-sdk>borc>iso-url": {
      "globals": {
        "URL": true,
        "URLSearchParams": true,
        "location": true,
        "navigator": true
      }
    },
    "eth-lattice-keyring>gridplus-sdk>bs58check": {
      "packages": {
        "@noble/hashes": true,
        "eth-lattice-keyring>gridplus-sdk>bs58check>bs58": true
      }
    },
    "eth-lattice-keyring>gridplus-sdk>bs58check>bs58": {
      "packages": {
        "eth-lattice-keyring>gridplus-sdk>bs58check>bs58>base-x": true
      }
    },
    "eth-lattice-keyring>gridplus-sdk>secp256k1": {
      "packages": {
        "@metamask/ppom-validator>elliptic": true
      }
    },
    "eth-lattice-keyring>gridplus-sdk>uuid": {
      "globals": {
        "crypto": true
      }
    },
    "eth-lattice-keyring>rlp": {
      "globals": {
        "TextEncoder": true
      }
    },
    "eth-method-registry": {
      "packages": {
        "@metamask/ethjs-contract": true,
        "@metamask/ethjs-query": true
      }
    },
    "ethereumjs-util": {
      "packages": {
        "bn.js": true,
        "browserify>assert": true,
        "browserify>buffer": true,
        "browserify>insert-module-globals>is-buffer": true,
        "ethereumjs-util>create-hash": true,
        "ethereumjs-util>ethereum-cryptography": true,
        "ethereumjs-util>rlp": true
      }
    },
    "ethereumjs-util>create-hash": {
      "packages": {
        "addons-linter>sha.js": true,
        "ethereumjs-util>create-hash>cipher-base": true,
        "ethereumjs-util>create-hash>md5.js": true,
        "ethereumjs-util>create-hash>ripemd160": true,
        "pumpify>inherits": true
      }
    },
    "ethereumjs-util>create-hash>cipher-base": {
      "packages": {
        "browserify>string_decoder": true,
        "koa>content-disposition>safe-buffer": true,
        "pumpify>inherits": true,
        "stream-browserify": true
      }
    },
    "ethereumjs-util>create-hash>md5.js": {
      "packages": {
        "ethereumjs-util>create-hash>md5.js>hash-base": true,
        "koa>content-disposition>safe-buffer": true,
        "pumpify>inherits": true
      }
    },
    "ethereumjs-util>create-hash>md5.js>hash-base": {
      "packages": {
        "koa>content-disposition>safe-buffer": true,
        "pumpify>inherits": true,
        "readable-stream": true
      }
    },
    "ethereumjs-util>create-hash>ripemd160": {
      "packages": {
        "browserify>buffer": true,
        "ethereumjs-util>create-hash>md5.js>hash-base": true,
        "pumpify>inherits": true
      }
    },
    "ethereumjs-util>ethereum-cryptography": {
      "packages": {
        "browserify>buffer": true,
        "crypto-browserify>randombytes": true,
        "ethereumjs-util>ethereum-cryptography>keccak": true,
        "ganache>secp256k1": true
      }
    },
    "ethereumjs-util>ethereum-cryptography>browserify-aes": {
      "packages": {
        "browserify>buffer": true,
        "crypto-browserify>browserify-cipher>evp_bytestokey": true,
        "ethereumjs-util>create-hash>cipher-base": true,
        "ethereumjs-util>ethereum-cryptography>browserify-aes>buffer-xor": true,
        "koa>content-disposition>safe-buffer": true,
        "pumpify>inherits": true
      }
    },
    "ethereumjs-util>ethereum-cryptography>browserify-aes>buffer-xor": {
      "packages": {
        "browserify>buffer": true
      }
    },
    "ethereumjs-util>ethereum-cryptography>bs58check": {
      "packages": {
        "ethereumjs-util>create-hash": true,
        "ethereumjs-util>ethereum-cryptography>bs58check>bs58": true,
        "koa>content-disposition>safe-buffer": true
      }
    },
    "ethereumjs-util>ethereum-cryptography>bs58check>bs58": {
      "packages": {
        "@ensdomains/content-hash>multihashes>multibase>base-x": true
      }
    },
    "ethereumjs-util>ethereum-cryptography>keccak": {
      "packages": {
        "browserify>buffer": true,
        "readable-stream": true
      }
    },
    "ethereumjs-util>rlp": {
      "packages": {
        "bn.js": true,
        "browserify>buffer": true
      }
    },
    "ethereumjs-wallet>randombytes": {
      "globals": {
        "crypto.getRandomValues": true
      }
    },
    "ethers": {
      "packages": {
        "@ethersproject/abi": true,
        "@ethersproject/bignumber": true,
        "@ethersproject/bytes": true,
        "@ethersproject/contracts": true,
        "@ethersproject/hash": true,
        "@ethersproject/hdnode": true,
        "@ethersproject/wallet": true,
        "ethers>@ethersproject/abstract-signer": true,
        "ethers>@ethersproject/address": true,
        "ethers>@ethersproject/base64": true,
        "ethers>@ethersproject/basex": true,
        "ethers>@ethersproject/constants": true,
        "ethers>@ethersproject/json-wallets": true,
        "ethers>@ethersproject/keccak256": true,
        "ethers>@ethersproject/logger": true,
        "ethers>@ethersproject/properties": true,
        "ethers>@ethersproject/providers": true,
        "ethers>@ethersproject/random": true,
        "ethers>@ethersproject/rlp": true,
        "ethers>@ethersproject/sha2": true,
        "ethers>@ethersproject/signing-key": true,
        "ethers>@ethersproject/solidity": true,
        "ethers>@ethersproject/strings": true,
        "ethers>@ethersproject/transactions": true,
        "ethers>@ethersproject/units": true,
        "ethers>@ethersproject/web": true,
        "ethers>@ethersproject/wordlists": true
      }
    },
    "ethers>@ethersproject/abstract-provider": {
      "packages": {
        "@ethersproject/bignumber": true,
        "@ethersproject/bytes": true,
        "ethers>@ethersproject/logger": true,
        "ethers>@ethersproject/properties": true
      }
    },
    "ethers>@ethersproject/abstract-signer": {
      "packages": {
        "ethers>@ethersproject/logger": true,
        "ethers>@ethersproject/properties": true
      }
    },
    "ethers>@ethersproject/address": {
      "packages": {
        "@ethersproject/bignumber": true,
        "@ethersproject/bytes": true,
        "ethers>@ethersproject/keccak256": true,
        "ethers>@ethersproject/logger": true,
        "ethers>@ethersproject/rlp": true
      }
    },
    "ethers>@ethersproject/base64": {
      "globals": {
        "atob": true,
        "btoa": true
      },
      "packages": {
        "@ethersproject/bytes": true
      }
    },
    "ethers>@ethersproject/basex": {
      "packages": {
        "@ethersproject/bytes": true,
        "ethers>@ethersproject/properties": true
      }
    },
    "ethers>@ethersproject/constants": {
      "packages": {
        "@ethersproject/bignumber": true
      }
    },
    "ethers>@ethersproject/json-wallets": {
      "packages": {
        "@ethersproject/bytes": true,
        "@ethersproject/hdnode": true,
        "ethers>@ethersproject/address": true,
        "ethers>@ethersproject/json-wallets>aes-js": true,
        "ethers>@ethersproject/json-wallets>scrypt-js": true,
        "ethers>@ethersproject/keccak256": true,
        "ethers>@ethersproject/logger": true,
        "ethers>@ethersproject/pbkdf2": true,
        "ethers>@ethersproject/properties": true,
        "ethers>@ethersproject/random": true,
        "ethers>@ethersproject/strings": true,
        "ethers>@ethersproject/transactions": true
      }
    },
    "ethers>@ethersproject/json-wallets>aes-js": {
      "globals": {
        "define": true
      }
    },
    "ethers>@ethersproject/json-wallets>scrypt-js": {
      "globals": {
        "define": true,
        "setTimeout": true
      },
      "packages": {
        "browserify>timers-browserify": true
      }
    },
    "ethers>@ethersproject/keccak256": {
      "packages": {
        "@ethersproject/bytes": true,
        "@metamask/ethjs>js-sha3": true
      }
    },
    "ethers>@ethersproject/logger": {
      "globals": {
        "console": true
      }
    },
    "ethers>@ethersproject/pbkdf2": {
      "packages": {
        "@ethersproject/bytes": true,
        "ethers>@ethersproject/sha2": true
      }
    },
    "ethers>@ethersproject/properties": {
      "packages": {
        "ethers>@ethersproject/logger": true
      }
    },
    "ethers>@ethersproject/providers": {
      "globals": {
        "WebSocket": true,
        "clearInterval": true,
        "clearTimeout": true,
        "console.log": true,
        "console.warn": true,
        "setInterval": true,
        "setTimeout": true
      },
      "packages": {
        "@ethersproject/bignumber": true,
        "@ethersproject/bytes": true,
        "@ethersproject/hash": true,
        "ethers>@ethersproject/abstract-provider": true,
        "ethers>@ethersproject/abstract-signer": true,
        "ethers>@ethersproject/address": true,
        "ethers>@ethersproject/base64": true,
        "ethers>@ethersproject/basex": true,
        "ethers>@ethersproject/constants": true,
        "ethers>@ethersproject/logger": true,
        "ethers>@ethersproject/properties": true,
        "ethers>@ethersproject/providers>@ethersproject/networks": true,
        "ethers>@ethersproject/providers>@ethersproject/web": true,
        "ethers>@ethersproject/providers>bech32": true,
        "ethers>@ethersproject/random": true,
        "ethers>@ethersproject/sha2": true,
        "ethers>@ethersproject/strings": true,
        "ethers>@ethersproject/transactions": true
      }
    },
    "ethers>@ethersproject/providers>@ethersproject/networks": {
      "packages": {
        "ethers>@ethersproject/logger": true
      }
    },
    "ethers>@ethersproject/providers>@ethersproject/web": {
      "globals": {
        "clearTimeout": true,
        "fetch": true,
        "setTimeout": true
      },
      "packages": {
        "@ethersproject/bytes": true,
        "ethers>@ethersproject/base64": true,
        "ethers>@ethersproject/logger": true,
        "ethers>@ethersproject/properties": true,
        "ethers>@ethersproject/strings": true
      }
    },
    "ethers>@ethersproject/random": {
      "packages": {
        "@ethersproject/bytes": true,
        "ethers>@ethersproject/logger": true
      }
    },
    "ethers>@ethersproject/rlp": {
      "packages": {
        "@ethersproject/bytes": true,
        "ethers>@ethersproject/logger": true
      }
    },
    "ethers>@ethersproject/sha2": {
      "packages": {
        "@ethersproject/bytes": true,
        "ethers>@ethersproject/logger": true,
        "ethers>@ethersproject/sha2>hash.js": true
      }
    },
    "ethers>@ethersproject/sha2>hash.js": {
      "packages": {
        "@metamask/ppom-validator>elliptic>minimalistic-assert": true,
        "pumpify>inherits": true
      }
    },
    "ethers>@ethersproject/signing-key": {
      "packages": {
        "@ethersproject/bytes": true,
        "@metamask/ppom-validator>elliptic": true,
        "ethers>@ethersproject/logger": true,
        "ethers>@ethersproject/properties": true
      }
    },
    "ethers>@ethersproject/solidity": {
      "packages": {
        "@ethersproject/bignumber": true,
        "@ethersproject/bytes": true,
        "ethers>@ethersproject/keccak256": true,
        "ethers>@ethersproject/logger": true,
        "ethers>@ethersproject/sha2": true,
        "ethers>@ethersproject/strings": true
      }
    },
    "ethers>@ethersproject/strings": {
      "packages": {
        "@ethersproject/bytes": true,
        "ethers>@ethersproject/constants": true,
        "ethers>@ethersproject/logger": true
      }
    },
    "ethers>@ethersproject/transactions": {
      "packages": {
        "@ethersproject/bignumber": true,
        "@ethersproject/bytes": true,
        "ethers>@ethersproject/address": true,
        "ethers>@ethersproject/constants": true,
        "ethers>@ethersproject/keccak256": true,
        "ethers>@ethersproject/logger": true,
        "ethers>@ethersproject/properties": true,
        "ethers>@ethersproject/rlp": true,
        "ethers>@ethersproject/signing-key": true
      }
    },
    "ethers>@ethersproject/units": {
      "packages": {
        "@ethersproject/bignumber": true,
        "ethers>@ethersproject/logger": true
      }
    },
    "ethers>@ethersproject/web": {
      "globals": {
        "clearTimeout": true,
        "fetch": true,
        "setTimeout": true
      },
      "packages": {
        "@ethersproject/bytes": true,
        "ethers>@ethersproject/base64": true,
        "ethers>@ethersproject/logger": true,
        "ethers>@ethersproject/properties": true,
        "ethers>@ethersproject/strings": true
      }
    },
    "ethers>@ethersproject/wordlists": {
      "packages": {
        "@ethersproject/bytes": true,
        "@ethersproject/hash": true,
        "ethers>@ethersproject/logger": true,
        "ethers>@ethersproject/properties": true,
        "ethers>@ethersproject/strings": true
      }
    },
    "extension-port-stream": {
      "packages": {
        "browserify>buffer": true,
        "extension-port-stream>readable-stream": true
      }
    },
    "extension-port-stream>readable-stream": {
      "globals": {
        "AbortController": true,
        "AggregateError": true,
        "Blob": true
      },
      "packages": {
        "browserify>buffer": true,
        "browserify>string_decoder": true,
        "extension-port-stream>readable-stream>abort-controller": true,
        "process": true,
        "webpack>events": true
      }
    },
    "extension-port-stream>readable-stream>abort-controller": {
      "globals": {
        "AbortController": true
      }
    },
    "fast-json-patch": {
      "globals": {
        "addEventListener": true,
        "clearTimeout": true,
        "removeEventListener": true,
        "setTimeout": true
      }
    },
    "fuse.js": {
      "globals": {
        "console": true,
        "define": true
      }
    },
    "ganache>secp256k1": {
      "packages": {
        "@metamask/ppom-validator>elliptic": true
      }
    },
    "gulp>vinyl-fs>object.assign": {
      "packages": {
        "@lavamoat/lavapack>json-stable-stringify>object-keys": true,
        "string.prototype.matchall>call-bind": true,
        "string.prototype.matchall>define-properties": true,
        "string.prototype.matchall>has-symbols": true
      }
    },
    "he": {
      "globals": {
        "define": true
      }
    },
    "history": {
      "globals": {
        "console": true,
        "define": true,
        "document.defaultView": true,
        "document.querySelector": true
      }
    },
    "https-browserify": {
      "packages": {
        "browserify>url": true,
        "stream-http": true
      }
    },
    "koa>content-disposition>safe-buffer": {
      "packages": {
        "browserify>buffer": true
      }
    },
    "koa>is-generator-function": {
      "packages": {
        "koa>is-generator-function>has-tostringtag": true
      }
    },
    "koa>is-generator-function>has-tostringtag": {
      "packages": {
        "string.prototype.matchall>has-symbols": true
      }
    },
    "localforage": {
      "globals": {
        "Blob": true,
        "BlobBuilder": true,
        "FileReader": true,
        "IDBKeyRange": true,
        "MSBlobBuilder": true,
        "MozBlobBuilder": true,
        "OIndexedDB": true,
        "WebKitBlobBuilder": true,
        "atob": true,
        "btoa": true,
        "console.error": true,
        "console.info": true,
        "console.warn": true,
        "define": true,
        "fetch": true,
        "indexedDB": true,
        "localStorage": true,
        "mozIndexedDB": true,
        "msIndexedDB": true,
        "navigator.platform": true,
        "navigator.userAgent": true,
        "openDatabase": true,
        "setTimeout": true,
        "webkitIndexedDB": true
      }
    },
    "lodash": {
      "globals": {
        "clearTimeout": true,
        "define": true,
        "setTimeout": true
      }
    },
    "loglevel": {
      "globals": {
        "console": true,
        "define": true,
        "document.cookie": true,
        "localStorage": true,
        "log": "write",
        "navigator": true
      }
    },
    "lottie-web": {
      "globals": {
        "Blob": true,
        "Howl": true,
        "OffscreenCanvas": true,
        "URL.createObjectURL": true,
        "Worker": true,
        "XMLHttpRequest": true,
        "bodymovin": "write",
        "clearInterval": true,
        "console": true,
        "define": true,
        "document.body": true,
        "document.createElement": true,
        "document.createElementNS": true,
        "document.getElementsByClassName": true,
        "document.getElementsByTagName": true,
        "document.querySelectorAll": true,
        "document.readyState": true,
        "location.origin": true,
        "location.pathname": true,
        "navigator": true,
        "requestAnimationFrame": true,
        "setInterval": true,
        "setTimeout": true
      }
    },
    "luxon": {
      "globals": {
        "Intl": true
      }
    },
    "nanoid": {
      "globals": {
        "crypto": true,
        "msCrypto": true,
        "navigator": true
      }
    },
    "nock>debug": {
      "globals": {
        "console": true,
        "document": true,
        "localStorage": true,
        "navigator": true,
        "process": true
      },
      "packages": {
        "nock>debug>ms": true,
        "process": true
      }
    },
    "node-fetch": {
      "globals": {
        "Headers": true,
        "Request": true,
        "Response": true,
        "fetch": true
      }
    },
    "path-browserify": {
      "packages": {
        "process": true
      }
    },
    "process": {
      "globals": {
        "clearTimeout": true,
        "setTimeout": true
      }
    },
    "promise-to-callback": {
      "packages": {
        "promise-to-callback>is-fn": true,
        "promise-to-callback>set-immediate-shim": true
      }
    },
    "promise-to-callback>set-immediate-shim": {
      "globals": {
        "setTimeout.apply": true
      },
      "packages": {
        "browserify>timers-browserify": true
      }
    },
    "prop-types": {
      "globals": {
        "console": true
      },
      "packages": {
        "prop-types>react-is": true,
        "react>object-assign": true
      }
    },
    "prop-types>react-is": {
      "globals": {
        "console": true
      }
    },
    "qrcode-generator": {
      "globals": {
        "define": true
      }
    },
    "qrcode.react": {
      "globals": {
        "Path2D": true,
        "devicePixelRatio": true
      },
      "packages": {
        "react": true
      }
    },
    "react": {
      "globals": {
        "console": true
      },
      "packages": {
        "prop-types": true,
        "react>object-assign": true
      }
    },
    "react-beautiful-dnd": {
      "globals": {
        "Element.prototype": true,
        "__REDUX_DEVTOOLS_EXTENSION_COMPOSE__": true,
        "addEventListener": true,
        "cancelAnimationFrame": true,
        "clearTimeout": true,
        "console": true,
        "document": true,
        "getComputedStyle": true,
        "pageXOffset": true,
        "pageYOffset": true,
        "removeEventListener": true,
        "requestAnimationFrame": true,
        "scrollBy": true,
        "setTimeout": true
      },
      "packages": {
        "@babel/runtime": true,
        "react": true,
        "react-beautiful-dnd>css-box-model": true,
        "react-beautiful-dnd>memoize-one": true,
        "react-beautiful-dnd>raf-schd": true,
        "react-beautiful-dnd>use-memo-one": true,
        "react-dom": true,
        "react-redux": true,
        "redux": true
      }
    },
    "react-beautiful-dnd>css-box-model": {
      "globals": {
        "getComputedStyle": true,
        "pageXOffset": true,
        "pageYOffset": true
      },
      "packages": {
        "react-router-dom>tiny-invariant": true
      }
    },
    "react-beautiful-dnd>raf-schd": {
      "globals": {
        "cancelAnimationFrame": true,
        "requestAnimationFrame": true
      }
    },
    "react-beautiful-dnd>use-memo-one": {
      "packages": {
        "react": true
      }
    },
    "react-chartjs-2": {
      "globals": {
        "setTimeout": true
      },
      "packages": {
        "chart.js": true,
        "react": true
      }
    },
    "react-devtools": {
      "packages": {
        "react-devtools>react-devtools-core": true
      }
    },
    "react-devtools>react-devtools-core": {
      "globals": {
        "WebSocket": true,
        "setTimeout": true
      }
    },
    "react-dnd-html5-backend": {
      "globals": {
        "addEventListener": true,
        "clearTimeout": true,
        "removeEventListener": true
      }
    },
    "react-dom": {
      "globals": {
        "HTMLIFrameElement": true,
        "MSApp": true,
        "__REACT_DEVTOOLS_GLOBAL_HOOK__": true,
        "addEventListener": true,
        "clearTimeout": true,
        "clipboardData": true,
        "console": true,
        "dispatchEvent": true,
        "document": true,
        "event": "write",
        "jest": true,
        "location.protocol": true,
        "navigator.userAgent.indexOf": true,
        "performance": true,
        "removeEventListener": true,
        "self": true,
        "setTimeout": true,
        "top": true,
        "trustedTypes": true
      },
      "packages": {
        "prop-types": true,
        "react": true,
        "react-dom>scheduler": true,
        "react>object-assign": true
      }
    },
    "react-dom>scheduler": {
      "globals": {
        "MessageChannel": true,
        "cancelAnimationFrame": true,
        "clearTimeout": true,
        "console": true,
        "navigator": true,
        "performance": true,
        "requestAnimationFrame": true,
        "setTimeout": true
      }
    },
    "react-focus-lock": {
      "globals": {
        "addEventListener": true,
        "console.error": true,
        "console.warn": true,
        "document": true,
        "removeEventListener": true,
        "setTimeout": true
      },
      "packages": {
        "@babel/runtime": true,
        "prop-types": true,
        "react": true,
        "react-focus-lock>focus-lock": true,
        "react-focus-lock>react-clientside-effect": true,
        "react-focus-lock>use-callback-ref": true,
        "react-focus-lock>use-sidecar": true
      }
    },
    "react-focus-lock>focus-lock": {
      "globals": {
        "HTMLIFrameElement": true,
        "Node.DOCUMENT_FRAGMENT_NODE": true,
        "Node.DOCUMENT_NODE": true,
        "Node.DOCUMENT_POSITION_CONTAINED_BY": true,
        "Node.DOCUMENT_POSITION_CONTAINS": true,
        "Node.ELEMENT_NODE": true,
        "console.error": true,
        "console.warn": true,
        "document": true,
        "getComputedStyle": true,
        "setTimeout": true
      },
      "packages": {
        "@swc/helpers>tslib": true
      }
    },
    "react-focus-lock>react-clientside-effect": {
      "packages": {
        "@babel/runtime": true,
        "react": true
      }
    },
    "react-focus-lock>use-callback-ref": {
      "packages": {
        "react": true
      }
    },
    "react-focus-lock>use-sidecar": {
      "globals": {
        "console.error": true
      },
      "packages": {
        "@swc/helpers>tslib": true,
        "react": true,
        "react-focus-lock>use-sidecar>detect-node-es": true
      }
    },
    "react-idle-timer": {
      "globals": {
        "clearTimeout": true,
        "document": true,
        "setTimeout": true
      },
      "packages": {
        "prop-types": true,
        "react": true
      }
    },
    "react-inspector": {
      "globals": {
        "Node": true,
        "chromeDark": true,
        "chromeLight": true
      },
      "packages": {
        "react": true
      }
    },
    "react-markdown": {
      "globals": {
        "console.warn": true
      },
      "packages": {
        "prop-types": true,
        "react": true,
        "react-markdown>comma-separated-tokens": true,
        "react-markdown>property-information": true,
        "react-markdown>react-is": true,
        "react-markdown>remark-parse": true,
        "react-markdown>remark-rehype": true,
        "react-markdown>space-separated-tokens": true,
        "react-markdown>style-to-object": true,
        "react-markdown>unified": true,
        "react-markdown>unist-util-visit": true,
        "react-markdown>vfile": true
      }
    },
    "react-markdown>property-information": {
      "packages": {
        "watchify>xtend": true
      }
    },
    "react-markdown>react-is": {
      "globals": {
        "console": true
      }
    },
    "react-markdown>remark-parse": {
      "packages": {
        "react-markdown>remark-parse>mdast-util-from-markdown": true
      }
    },
    "react-markdown>remark-parse>mdast-util-from-markdown": {
      "packages": {
        "react-markdown>remark-parse>mdast-util-from-markdown>mdast-util-to-string": true,
        "react-markdown>remark-parse>mdast-util-from-markdown>micromark": true,
        "react-markdown>remark-parse>mdast-util-from-markdown>unist-util-stringify-position": true,
        "react-syntax-highlighter>refractor>parse-entities": true
      }
    },
    "react-markdown>remark-parse>mdast-util-from-markdown>micromark": {
      "packages": {
        "react-syntax-highlighter>refractor>parse-entities": true
      }
    },
    "react-markdown>remark-rehype": {
      "packages": {
        "react-markdown>remark-rehype>mdast-util-to-hast": true
      }
    },
    "react-markdown>remark-rehype>mdast-util-to-hast": {
      "globals": {
        "console.warn": true
      },
      "packages": {
        "@storybook/addon-docs>remark-external-links>mdast-util-definitions": true,
        "react-markdown>remark-rehype>mdast-util-to-hast>mdurl": true,
        "react-markdown>remark-rehype>mdast-util-to-hast>unist-builder": true,
        "react-markdown>remark-rehype>mdast-util-to-hast>unist-util-generated": true,
        "react-markdown>remark-rehype>mdast-util-to-hast>unist-util-position": true,
        "react-markdown>unist-util-visit": true
      }
    },
    "react-markdown>style-to-object": {
      "packages": {
        "react-markdown>style-to-object>inline-style-parser": true
      }
    },
    "react-markdown>unified": {
      "packages": {
        "mocha>yargs-unparser>is-plain-obj": true,
        "react-markdown>unified>bail": true,
        "react-markdown>unified>extend": true,
        "react-markdown>unified>is-buffer": true,
        "react-markdown>unified>trough": true,
        "react-markdown>vfile": true
      }
    },
    "react-markdown>unist-util-visit": {
      "packages": {
        "react-markdown>unist-util-visit>unist-util-visit-parents": true
      }
    },
    "react-markdown>unist-util-visit>unist-util-visit-parents": {
      "packages": {
        "react-markdown>unist-util-visit>unist-util-is": true
      }
    },
    "react-markdown>vfile": {
      "packages": {
        "path-browserify": true,
        "process": true,
        "react-markdown>vfile>is-buffer": true,
        "react-markdown>vfile>replace-ext": true,
        "react-markdown>vfile>vfile-message": true
      }
    },
    "react-markdown>vfile>replace-ext": {
      "packages": {
        "path-browserify": true
      }
    },
    "react-markdown>vfile>vfile-message": {
      "packages": {
        "react-markdown>vfile>unist-util-stringify-position": true
      }
    },
    "react-popper": {
      "globals": {
        "document": true
      },
      "packages": {
        "@popperjs/core": true,
        "react": true,
        "react-popper>react-fast-compare": true,
        "react-popper>warning": true
      }
    },
    "react-popper>react-fast-compare": {
      "globals": {
        "Element": true,
        "console.warn": true
      }
    },
    "react-popper>warning": {
      "globals": {
        "console": true
      }
    },
    "react-redux": {
      "globals": {
        "console": true,
        "document": true
      },
      "packages": {
        "@babel/runtime": true,
        "prop-types": true,
        "react": true,
        "react-dom": true,
        "react-redux>hoist-non-react-statics": true,
        "react-redux>react-is": true
      }
    },
    "react-redux>hoist-non-react-statics": {
      "packages": {
        "prop-types>react-is": true
      }
    },
    "react-redux>react-is": {
      "globals": {
        "console": true
      }
    },
    "react-responsive-carousel": {
      "globals": {
        "HTMLElement": true,
        "addEventListener": true,
        "clearTimeout": true,
        "console.warn": true,
        "document": true,
        "getComputedStyle": true,
        "removeEventListener": true,
        "setTimeout": true
      },
      "packages": {
        "classnames": true,
        "react": true,
        "react-dom": true,
        "react-responsive-carousel>react-easy-swipe": true
      }
    },
    "react-responsive-carousel>react-easy-swipe": {
      "globals": {
        "addEventListener": true,
        "define": true,
        "document.addEventListener": true,
        "document.removeEventListener": true
      },
      "packages": {
        "prop-types": true,
        "react": true
      }
    },
    "react-router-dom": {
      "packages": {
        "prop-types": true,
        "react": true,
        "react-router-dom>history": true,
        "react-router-dom>react-router": true,
        "react-router-dom>tiny-invariant": true,
        "react-router-dom>tiny-warning": true
      }
    },
    "react-router-dom-v5-compat": {
      "globals": {
        "FormData": true,
        "URL": true,
        "URLSearchParams": true,
        "__reactRouterVersion": "write",
        "addEventListener": true,
        "confirm": true,
        "define": true,
        "document": true,
        "history.scrollRestoration": true,
        "location.href": true,
        "removeEventListener": true,
        "scrollTo": true,
        "scrollY": true,
        "sessionStorage.getItem": true,
        "sessionStorage.setItem": true,
        "setTimeout": true
      },
      "packages": {
        "history": true,
        "react": true,
        "react-dom": true,
        "react-router-dom": true,
        "react-router-dom-v5-compat>@remix-run/router": true,
        "react-router-dom-v5-compat>react-router": true
      }
    },
    "react-router-dom-v5-compat>@remix-run/router": {
      "globals": {
        "AbortController": true,
        "DOMException": true,
        "FormData": true,
        "Headers": true,
        "Request": true,
        "Response": true,
        "URL": true,
        "URLSearchParams": true,
        "console": true,
        "document.defaultView": true
      }
    },
    "react-router-dom-v5-compat>react-router": {
      "globals": {
        "console.error": true,
        "define": true
      },
      "packages": {
        "react": true,
        "react-router-dom-v5-compat>@remix-run/router": true
      }
    },
    "react-router-dom>history": {
      "globals": {
        "addEventListener": true,
        "confirm": true,
        "document": true,
        "history": true,
        "location": true,
        "navigator.userAgent": true,
        "removeEventListener": true
      },
      "packages": {
        "react-router-dom>history>resolve-pathname": true,
        "react-router-dom>history>value-equal": true,
        "react-router-dom>tiny-invariant": true,
        "react-router-dom>tiny-warning": true
      }
    },
    "react-router-dom>react-router": {
      "packages": {
        "prop-types": true,
        "prop-types>react-is": true,
        "react": true,
        "react-redux>hoist-non-react-statics": true,
        "react-router-dom>history": true,
        "react-router-dom>tiny-invariant": true,
        "react-router-dom>tiny-warning": true,
        "serve-handler>path-to-regexp": true
      }
    },
    "react-router-dom>tiny-warning": {
      "globals": {
        "console": true
      }
    },
    "react-simple-file-input": {
      "globals": {
        "File": true,
        "FileReader": true,
        "console.warn": true
      },
      "packages": {
        "prop-types": true,
        "react": true
      }
    },
    "react-syntax-highlighter>refractor>parse-entities": {
      "globals": {
        "document.createElement": true
      }
    },
    "react-tippy": {
      "globals": {
        "Element": true,
        "MSStream": true,
        "MutationObserver": true,
        "addEventListener": true,
        "clearTimeout": true,
        "console.error": true,
        "console.warn": true,
        "define": true,
        "document": true,
        "getComputedStyle": true,
        "innerHeight": true,
        "innerWidth": true,
        "navigator.maxTouchPoints": true,
        "navigator.msMaxTouchPoints": true,
        "navigator.userAgent": true,
        "performance": true,
        "requestAnimationFrame": true,
        "setTimeout": true
      },
      "packages": {
        "react": true,
        "react-dom": true,
        "react-tippy>popper.js": true
      }
    },
    "react-tippy>popper.js": {
      "globals": {
        "MSInputMethodContext": true,
        "Node.DOCUMENT_POSITION_FOLLOWING": true,
        "cancelAnimationFrame": true,
        "console.warn": true,
        "define": true,
        "devicePixelRatio": true,
        "document": true,
        "getComputedStyle": true,
        "innerHeight": true,
        "innerWidth": true,
        "navigator.userAgent": true,
        "requestAnimationFrame": true,
        "setTimeout": true
      }
    },
    "react-toggle-button": {
      "globals": {
        "clearTimeout": true,
        "console.warn": true,
        "define": true,
        "performance": true,
        "setTimeout": true
      },
      "packages": {
        "react": true
      }
    },
    "readable-stream": {
      "packages": {
        "browserify>browser-resolve": true,
        "browserify>buffer": true,
        "browserify>string_decoder": true,
        "process": true,
        "pumpify>inherits": true,
        "readable-stream>util-deprecate": true,
        "webpack>events": true
      }
    },
    "readable-stream>util-deprecate": {
      "globals": {
        "console.trace": true,
        "console.warn": true,
        "localStorage": true
      }
    },
    "redux": {
      "globals": {
        "console": true
      },
      "packages": {
        "@babel/runtime": true
      }
    },
    "semver": {
      "globals": {
        "console.error": true
      },
      "packages": {
        "process": true
      }
    },
    "serve-handler>path-to-regexp": {
      "packages": {
        "serve-handler>path-to-regexp>isarray": true
      }
    },
    "stream-browserify": {
      "packages": {
        "pumpify>inherits": true,
        "readable-stream": true,
        "webpack>events": true
      }
    },
    "stream-http": {
      "globals": {
        "AbortController": true,
        "Blob": true,
        "MSStreamReader": true,
        "ReadableStream": true,
        "WritableStream": true,
        "XDomainRequest": true,
        "XMLHttpRequest": true,
        "clearTimeout": true,
        "fetch": true,
        "location.protocol.search": true,
        "setTimeout": true
      },
      "packages": {
        "browserify>buffer": true,
        "browserify>url": true,
        "process": true,
        "pumpify>inherits": true,
        "readable-stream": true,
        "stream-http>builtin-status-codes": true,
        "watchify>xtend": true
      }
    },
    "string.prototype.matchall>call-bind": {
      "packages": {
        "browserify>has>function-bind": true,
        "string.prototype.matchall>call-bind>es-define-property": true,
        "string.prototype.matchall>call-bind>es-errors": true,
        "string.prototype.matchall>call-bind>set-function-length": true,
        "string.prototype.matchall>get-intrinsic": true
      }
    },
    "string.prototype.matchall>call-bind>es-define-property": {
      "packages": {
        "string.prototype.matchall>get-intrinsic": true
      }
    },
    "string.prototype.matchall>call-bind>set-function-length": {
      "packages": {
        "string.prototype.matchall>call-bind>es-errors": true,
        "string.prototype.matchall>define-properties>define-data-property": true,
        "string.prototype.matchall>es-abstract>gopd": true,
        "string.prototype.matchall>es-abstract>has-property-descriptors": true,
        "string.prototype.matchall>get-intrinsic": true
      }
    },
    "string.prototype.matchall>define-properties": {
      "packages": {
        "@lavamoat/lavapack>json-stable-stringify>object-keys": true,
        "string.prototype.matchall>define-properties>define-data-property": true,
        "string.prototype.matchall>es-abstract>has-property-descriptors": true
      }
    },
    "string.prototype.matchall>define-properties>define-data-property": {
      "packages": {
        "string.prototype.matchall>call-bind>es-define-property": true,
        "string.prototype.matchall>call-bind>es-errors": true,
        "string.prototype.matchall>es-abstract>gopd": true
      }
    },
    "string.prototype.matchall>es-abstract>array-buffer-byte-length": {
      "packages": {
        "string.prototype.matchall>call-bind": true,
        "string.prototype.matchall>es-abstract>is-array-buffer": true
      }
    },
    "string.prototype.matchall>es-abstract>available-typed-arrays": {
      "packages": {
        "string.prototype.matchall>es-abstract>typed-array-length>possible-typed-array-names": true
      }
    },
    "string.prototype.matchall>es-abstract>es-to-primitive>is-symbol": {
      "packages": {
        "string.prototype.matchall>has-symbols": true
      }
    },
    "string.prototype.matchall>es-abstract>gopd": {
      "packages": {
        "string.prototype.matchall>get-intrinsic": true
      }
    },
    "string.prototype.matchall>es-abstract>has-property-descriptors": {
      "packages": {
        "string.prototype.matchall>call-bind>es-define-property": true
      }
    },
    "string.prototype.matchall>es-abstract>is-array-buffer": {
      "packages": {
        "string.prototype.matchall>call-bind": true,
        "string.prototype.matchall>get-intrinsic": true
      }
    },
    "string.prototype.matchall>es-abstract>is-callable": {
      "globals": {
        "document": true
      }
    },
    "string.prototype.matchall>es-abstract>is-regex": {
      "packages": {
        "koa>is-generator-function>has-tostringtag": true,
        "string.prototype.matchall>call-bind": true
      }
    },
    "string.prototype.matchall>es-abstract>is-shared-array-buffer": {
      "packages": {
        "string.prototype.matchall>call-bind": true
      }
    },
    "string.prototype.matchall>es-abstract>object-inspect": {
      "globals": {
        "HTMLElement": true,
        "WeakRef": true
      },
      "packages": {
        "browserify>browser-resolve": true
      }
    },
    "string.prototype.matchall>get-intrinsic": {
      "globals": {
        "AggregateError": true,
        "FinalizationRegistry": true,
        "WeakRef": true
      },
      "packages": {
        "browserify>has>function-bind": true,
        "depcheck>is-core-module>hasown": true,
        "string.prototype.matchall>call-bind>es-errors": true,
        "string.prototype.matchall>es-abstract>has-proto": true,
        "string.prototype.matchall>has-symbols": true
      }
    },
    "string.prototype.matchall>internal-slot": {
      "packages": {
        "depcheck>is-core-module>hasown": true,
        "string.prototype.matchall>call-bind>es-errors": true,
        "string.prototype.matchall>side-channel": true
      }
    },
    "string.prototype.matchall>regexp.prototype.flags": {
      "packages": {
        "string.prototype.matchall>call-bind": true,
        "string.prototype.matchall>call-bind>es-errors": true,
        "string.prototype.matchall>define-properties": true,
        "string.prototype.matchall>regexp.prototype.flags>set-function-name": true
      }
    },
    "string.prototype.matchall>regexp.prototype.flags>set-function-name": {
      "packages": {
        "string.prototype.matchall>call-bind>es-errors": true,
        "string.prototype.matchall>define-properties>define-data-property": true,
        "string.prototype.matchall>es-abstract>function.prototype.name>functions-have-names": true,
        "string.prototype.matchall>es-abstract>has-property-descriptors": true
      }
    },
    "string.prototype.matchall>side-channel": {
      "packages": {
        "string.prototype.matchall>call-bind": true,
        "string.prototype.matchall>es-abstract>object-inspect": true,
        "string.prototype.matchall>get-intrinsic": true
      }
    },
    "superstruct": {
      "globals": {
        "console.warn": true,
        "define": true
      }
    },
    "terser>source-map-support>buffer-from": {
      "packages": {
        "browserify>buffer": true
      }
    },
    "uri-js": {
      "globals": {
        "define": true
      }
    },
    "uuid": {
      "globals": {
        "crypto": true,
        "msCrypto": true
      }
    },
    "web3": {
      "globals": {
        "XMLHttpRequest": true
      }
    },
    "web3-stream-provider": {
      "globals": {
        "setTimeout": true
      },
      "packages": {
        "browserify>util": true,
        "readable-stream": true,
        "web3-stream-provider>uuid": true
      }
    },
    "web3-stream-provider>uuid": {
      "globals": {
        "crypto": true
      }
    },
    "webextension-polyfill": {
      "globals": {
        "browser": true,
        "chrome": true,
        "console.error": true,
        "console.warn": true,
        "define": true
      }
    },
    "webpack>events": {
      "globals": {
        "console": true
      }
    }
  }
}<|MERGE_RESOLUTION|>--- conflicted
+++ resolved
@@ -1857,17 +1857,10 @@
         "@metamask/base-controller": true,
         "@metamask/controller-utils": true,
         "@metamask/notification-services-controller>@contentful/rich-text-html-renderer": true,
-<<<<<<< HEAD
-        "@metamask/notification-services-controller>bignumber.js": true,
-        "@metamask/notification-services-controller>firebase": true,
-        "@metamask/profile-sync-controller": true,
-        "@metamask/utils": true,
-=======
         "@metamask/notification-services-controller>@metamask/utils": true,
         "@metamask/notification-services-controller>firebase": true,
         "@metamask/profile-sync-controller": true,
         "bignumber.js": true,
->>>>>>> 1d4fcc0c
         "loglevel": true,
         "uuid": true
       }
@@ -1877,12 +1870,6 @@
         "SuppressedError": true
       }
     },
-<<<<<<< HEAD
-    "@metamask/notification-services-controller>bignumber.js": {
-      "globals": {
-        "crypto": true,
-        "define": true
-=======
     "@metamask/notification-services-controller>@metamask/utils": {
       "globals": {
         "TextDecoder": true,
@@ -1896,7 +1883,6 @@
         "browserify>buffer": true,
         "nock>debug": true,
         "semver": true
->>>>>>> 1d4fcc0c
       }
     },
     "@metamask/notification-services-controller>firebase": {
