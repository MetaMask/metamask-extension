{
  "resources": {
    "@babel/runtime": {
      "globals": {
        "regeneratorRuntime": "write"
      }
    },
    "@contentful/rich-text-html-renderer": {
      "globals": {
        "SuppressedError": true
      }
    },
    "@ensdomains/content-hash": {
      "globals": {
        "console.warn": true
      },
      "packages": {
        "@ensdomains/content-hash>cids": true,
        "@ensdomains/content-hash>js-base64": true,
        "@ensdomains/content-hash>multicodec": true,
        "@ensdomains/content-hash>multihashes": true,
        "browserify>buffer": true
      }
    },
    "@ensdomains/content-hash>cids": {
      "packages": {
        "@ensdomains/content-hash>cids>multibase": true,
        "@ensdomains/content-hash>cids>multihashes": true,
        "@ensdomains/content-hash>cids>uint8arrays": true,
        "@ensdomains/content-hash>multicodec": true
      }
    },
    "@ensdomains/content-hash>cids>multibase": {
      "globals": {
        "TextDecoder": true,
        "TextEncoder": true
      },
      "packages": {
        "@ensdomains/content-hash>cids>multibase>@multiformats/base-x": true
      }
    },
    "@ensdomains/content-hash>cids>multihashes": {
      "packages": {
        "@ensdomains/content-hash>cids>multibase": true,
        "@ensdomains/content-hash>cids>multihashes>varint": true,
        "@ensdomains/content-hash>cids>uint8arrays": true
      }
    },
    "@ensdomains/content-hash>cids>uint8arrays": {
      "globals": {
        "TextDecoder": true,
        "TextEncoder": true
      },
      "packages": {
        "@ensdomains/content-hash>cids>multibase": true
      }
    },
    "@ensdomains/content-hash>js-base64": {
      "globals": {
        "Base64": "write",
        "TextDecoder": true,
        "TextEncoder": true,
        "atob": true,
        "btoa": true,
        "define": true
      },
      "packages": {
        "browserify>buffer": true
      }
    },
    "@ensdomains/content-hash>multicodec": {
      "packages": {
        "@ensdomains/content-hash>multicodec>uint8arrays": true,
        "sass-embedded>varint": true
      }
    },
    "@ensdomains/content-hash>multicodec>uint8arrays": {
      "globals": {
        "Buffer": true,
        "TextDecoder": true,
        "TextEncoder": true
      },
      "packages": {
        "@metamask/assets-controllers>multiformats": true
      }
    },
    "@ensdomains/content-hash>multihashes": {
      "packages": {
        "@ensdomains/content-hash>multihashes>multibase": true,
        "@ensdomains/content-hash>multihashes>varint": true,
        "@ensdomains/content-hash>multihashes>web-encoding": true,
        "browserify>buffer": true
      }
    },
    "@ensdomains/content-hash>multihashes>multibase": {
      "packages": {
        "@ensdomains/content-hash>multihashes>multibase>base-x": true,
        "@ensdomains/content-hash>multihashes>web-encoding": true,
        "browserify>buffer": true
      }
    },
    "@ensdomains/content-hash>multihashes>multibase>base-x": {
      "packages": {
        "koa>content-disposition>safe-buffer": true
      }
    },
    "@ensdomains/content-hash>multihashes>web-encoding": {
      "globals": {
        "TextDecoder": true,
        "TextEncoder": true
      },
      "packages": {
        "browserify>util": true
      }
    },
    "@ethereumjs/tx": {
      "packages": {
        "@ethereumjs/tx>@ethereumjs/common": true,
        "@ethereumjs/tx>@ethereumjs/rlp": true,
        "@ethereumjs/tx>@ethereumjs/util": true,
        "@ethereumjs/tx>ethereum-cryptography": true,
        "browserify>buffer": true,
        "browserify>insert-module-globals>is-buffer": true
      }
    },
    "@ethereumjs/tx>@ethereumjs/common": {
      "packages": {
        "@ethereumjs/tx>@ethereumjs/common>crc-32": true,
        "@ethereumjs/tx>@ethereumjs/util": true,
        "browserify>buffer": true,
        "webpack>events": true
      }
    },
    "@ethereumjs/tx>@ethereumjs/common>crc-32": {
      "globals": {
        "DO_NOT_EXPORT_CRC": true,
        "define": true
      }
    },
    "@ethereumjs/tx>@ethereumjs/rlp": {
      "globals": {
        "TextEncoder": true
      }
    },
    "@ethereumjs/tx>@ethereumjs/util": {
      "globals": {
        "console.warn": true
      },
      "packages": {
        "@ethereumjs/tx>@ethereumjs/rlp": true,
        "@ethereumjs/tx>@ethereumjs/util>micro-ftch": true,
        "@ethereumjs/tx>ethereum-cryptography": true,
        "browserify>buffer": true,
        "browserify>insert-module-globals>is-buffer": true,
        "webpack>events": true
      }
    },
    "@ethereumjs/tx>@ethereumjs/util>micro-ftch": {
      "globals": {
        "Headers": true,
        "TextDecoder": true,
        "URL": true,
        "btoa": true,
        "fetch": true
      },
      "packages": {
        "browserify>browserify-zlib": true,
        "browserify>buffer": true,
        "browserify>https-browserify": true,
        "browserify>process": true,
        "browserify>stream-http": true,
        "browserify>url": true,
        "browserify>util": true
      }
    },
    "@ethereumjs/tx>ethereum-cryptography": {
      "globals": {
        "TextDecoder": true,
        "crypto": true
      },
      "packages": {
        "@ethereumjs/tx>ethereum-cryptography>@noble/curves": true,
        "@ethereumjs/tx>ethereum-cryptography>@noble/hashes": true,
        "@ethereumjs/tx>ethereum-cryptography>@scure/bip32": true
      }
    },
    "@ethereumjs/tx>ethereum-cryptography>@noble/curves": {
      "globals": {
        "TextEncoder": true
      },
      "packages": {
        "@ethereumjs/tx>ethereum-cryptography>@noble/hashes": true
      }
    },
    "@ethereumjs/tx>ethereum-cryptography>@noble/hashes": {
      "globals": {
        "TextEncoder": true,
        "crypto": true
      }
    },
    "@ethereumjs/tx>ethereum-cryptography>@scure/bip32": {
      "packages": {
        "@ethereumjs/tx>ethereum-cryptography>@scure/bip32>@noble/curves": true,
        "@ethereumjs/tx>ethereum-cryptography>@scure/bip32>@noble/hashes": true,
        "@metamask/utils>@scure/base": true
      }
    },
    "@ethereumjs/tx>ethereum-cryptography>@scure/bip32>@noble/curves": {
      "globals": {
        "TextEncoder": true
      },
      "packages": {
        "@ethereumjs/tx>ethereum-cryptography>@scure/bip32>@noble/hashes": true
      }
    },
    "@ethereumjs/tx>ethereum-cryptography>@scure/bip32>@noble/hashes": {
      "globals": {
        "TextEncoder": true,
        "crypto": true
      }
    },
    "@ethersproject/abi": {
      "globals": {
        "console.log": true
      },
      "packages": {
        "@ethersproject/abi>@ethersproject/address": true,
        "@ethersproject/abi>@ethersproject/bytes": true,
        "@ethersproject/abi>@ethersproject/constants": true,
        "@ethersproject/abi>@ethersproject/keccak256": true,
        "@ethersproject/abi>@ethersproject/logger": true,
        "@ethersproject/abi>@ethersproject/properties": true,
        "@ethersproject/abi>@ethersproject/strings": true,
        "@ethersproject/bignumber": true,
        "@ethersproject/hash": true
      }
    },
    "@ethersproject/abi>@ethersproject/address": {
      "packages": {
        "@ethersproject/abi>@ethersproject/bytes": true,
        "@ethersproject/abi>@ethersproject/keccak256": true,
        "@ethersproject/abi>@ethersproject/logger": true,
        "@ethersproject/bignumber": true,
        "@ethersproject/providers>@ethersproject/rlp": true
      }
    },
    "@ethersproject/abi>@ethersproject/bytes": {
      "packages": {
        "@ethersproject/abi>@ethersproject/logger": true
      }
    },
    "@ethersproject/abi>@ethersproject/constants": {
      "packages": {
        "@ethersproject/bignumber": true
      }
    },
    "@ethersproject/abi>@ethersproject/keccak256": {
      "packages": {
        "@ethersproject/abi>@ethersproject/bytes": true,
        "@metamask/ethjs>js-sha3": true
      }
    },
    "@ethersproject/abi>@ethersproject/logger": {
      "globals": {
        "console": true
      }
    },
    "@ethersproject/abi>@ethersproject/properties": {
      "packages": {
        "@ethersproject/abi>@ethersproject/logger": true
      }
    },
    "@ethersproject/abi>@ethersproject/strings": {
      "packages": {
        "@ethersproject/abi>@ethersproject/bytes": true,
        "@ethersproject/abi>@ethersproject/constants": true,
        "@ethersproject/abi>@ethersproject/logger": true
      }
    },
    "@ethersproject/bignumber": {
      "packages": {
        "@ethersproject/abi>@ethersproject/bytes": true,
        "@ethersproject/abi>@ethersproject/logger": true,
        "bn.js": true
      }
    },
    "@ethersproject/contracts": {
      "globals": {
        "setTimeout": true
      },
      "packages": {
        "@ethersproject/abi": true,
        "@ethersproject/abi>@ethersproject/address": true,
        "@ethersproject/abi>@ethersproject/bytes": true,
        "@ethersproject/abi>@ethersproject/logger": true,
        "@ethersproject/abi>@ethersproject/properties": true,
        "@ethersproject/bignumber": true,
        "@ethersproject/hash>@ethersproject/abstract-signer": true,
        "@ethersproject/hdnode>@ethersproject/transactions": true,
        "@ethersproject/wallet>@ethersproject/abstract-provider": true
      }
    },
    "@ethersproject/hash": {
      "packages": {
        "@ethersproject/abi>@ethersproject/address": true,
        "@ethersproject/abi>@ethersproject/bytes": true,
        "@ethersproject/abi>@ethersproject/keccak256": true,
        "@ethersproject/abi>@ethersproject/logger": true,
        "@ethersproject/abi>@ethersproject/properties": true,
        "@ethersproject/abi>@ethersproject/strings": true,
        "@ethersproject/bignumber": true,
        "@ethersproject/hash>@ethersproject/base64": true
      }
    },
    "@ethersproject/hash>@ethersproject/abstract-signer": {
      "packages": {
        "@ethersproject/abi>@ethersproject/logger": true,
        "@ethersproject/abi>@ethersproject/properties": true
      }
    },
    "@ethersproject/hash>@ethersproject/base64": {
      "globals": {
        "atob": true,
        "btoa": true
      },
      "packages": {
        "@ethersproject/abi>@ethersproject/bytes": true
      }
    },
    "@ethersproject/hdnode": {
      "packages": {
        "@ethersproject/abi>@ethersproject/bytes": true,
        "@ethersproject/abi>@ethersproject/logger": true,
        "@ethersproject/abi>@ethersproject/properties": true,
        "@ethersproject/abi>@ethersproject/strings": true,
        "@ethersproject/bignumber": true,
        "@ethersproject/hdnode>@ethersproject/basex": true,
        "@ethersproject/hdnode>@ethersproject/pbkdf2": true,
        "@ethersproject/hdnode>@ethersproject/sha2": true,
        "@ethersproject/hdnode>@ethersproject/signing-key": true,
        "@ethersproject/hdnode>@ethersproject/transactions": true,
        "@ethersproject/hdnode>@ethersproject/wordlists": true
      }
    },
    "@ethersproject/hdnode>@ethersproject/basex": {
      "packages": {
        "@ethersproject/abi>@ethersproject/bytes": true,
        "@ethersproject/abi>@ethersproject/properties": true
      }
    },
    "@ethersproject/hdnode>@ethersproject/pbkdf2": {
      "packages": {
        "@ethersproject/abi>@ethersproject/bytes": true,
        "@ethersproject/hdnode>@ethersproject/sha2": true
      }
    },
    "@ethersproject/hdnode>@ethersproject/sha2": {
      "packages": {
        "@ethersproject/abi>@ethersproject/bytes": true,
        "@ethersproject/abi>@ethersproject/logger": true,
        "ethereumjs-util>ethereum-cryptography>hash.js": true
      }
    },
    "@ethersproject/hdnode>@ethersproject/signing-key": {
      "packages": {
        "@ethersproject/abi>@ethersproject/bytes": true,
        "@ethersproject/abi>@ethersproject/logger": true,
        "@ethersproject/abi>@ethersproject/properties": true,
        "@metamask/ppom-validator>elliptic": true
      }
    },
    "@ethersproject/hdnode>@ethersproject/transactions": {
      "packages": {
        "@ethersproject/abi>@ethersproject/address": true,
        "@ethersproject/abi>@ethersproject/bytes": true,
        "@ethersproject/abi>@ethersproject/constants": true,
        "@ethersproject/abi>@ethersproject/keccak256": true,
        "@ethersproject/abi>@ethersproject/logger": true,
        "@ethersproject/abi>@ethersproject/properties": true,
        "@ethersproject/bignumber": true,
        "@ethersproject/hdnode>@ethersproject/signing-key": true,
        "@ethersproject/providers>@ethersproject/rlp": true
      }
    },
    "@ethersproject/hdnode>@ethersproject/wordlists": {
      "packages": {
        "@ethersproject/abi>@ethersproject/bytes": true,
        "@ethersproject/abi>@ethersproject/logger": true,
        "@ethersproject/abi>@ethersproject/properties": true,
        "@ethersproject/abi>@ethersproject/strings": true,
        "@ethersproject/hash": true
      }
    },
    "@ethersproject/providers": {
      "globals": {
        "WebSocket": true,
        "clearInterval": true,
        "clearTimeout": true,
        "console.log": true,
        "console.warn": true,
        "setInterval": true,
        "setTimeout": true
      },
      "packages": {
        "@ethersproject/abi>@ethersproject/address": true,
        "@ethersproject/abi>@ethersproject/bytes": true,
        "@ethersproject/abi>@ethersproject/constants": true,
        "@ethersproject/abi>@ethersproject/logger": true,
        "@ethersproject/abi>@ethersproject/properties": true,
        "@ethersproject/abi>@ethersproject/strings": true,
        "@ethersproject/bignumber": true,
        "@ethersproject/hash": true,
        "@ethersproject/hash>@ethersproject/abstract-signer": true,
        "@ethersproject/hash>@ethersproject/base64": true,
        "@ethersproject/hdnode>@ethersproject/basex": true,
        "@ethersproject/hdnode>@ethersproject/sha2": true,
        "@ethersproject/hdnode>@ethersproject/transactions": true,
        "@ethersproject/providers>@ethersproject/web": true,
        "@ethersproject/providers>bech32": true,
        "@ethersproject/wallet>@ethersproject/abstract-provider": true,
        "@ethersproject/wallet>@ethersproject/random": true,
        "@metamask/test-bundler>@ethersproject/networks": true
      }
    },
    "@ethersproject/providers>@ethersproject/random": {
      "globals": {
        "crypto.getRandomValues": true
      }
    },
    "@ethersproject/providers>@ethersproject/rlp": {
      "packages": {
        "@ethersproject/abi>@ethersproject/bytes": true,
        "@ethersproject/abi>@ethersproject/logger": true
      }
    },
    "@ethersproject/providers>@ethersproject/web": {
      "globals": {
        "clearTimeout": true,
        "fetch": true,
        "setTimeout": true
      },
      "packages": {
        "@ethersproject/abi>@ethersproject/bytes": true,
        "@ethersproject/abi>@ethersproject/logger": true,
        "@ethersproject/abi>@ethersproject/properties": true,
        "@ethersproject/abi>@ethersproject/strings": true,
        "@ethersproject/hash>@ethersproject/base64": true
      }
    },
    "@ethersproject/wallet": {
      "packages": {
        "@ethersproject/abi>@ethersproject/address": true,
        "@ethersproject/abi>@ethersproject/bytes": true,
        "@ethersproject/abi>@ethersproject/keccak256": true,
        "@ethersproject/abi>@ethersproject/logger": true,
        "@ethersproject/abi>@ethersproject/properties": true,
        "@ethersproject/hash": true,
        "@ethersproject/hash>@ethersproject/abstract-signer": true,
        "@ethersproject/hdnode": true,
        "@ethersproject/hdnode>@ethersproject/signing-key": true,
        "@ethersproject/hdnode>@ethersproject/transactions": true,
        "@ethersproject/wallet>@ethersproject/abstract-provider": true,
        "@ethersproject/wallet>@ethersproject/json-wallets": true,
        "@ethersproject/wallet>@ethersproject/random": true
      }
    },
    "@ethersproject/wallet>@ethersproject/abstract-provider": {
      "packages": {
        "@ethersproject/abi>@ethersproject/bytes": true,
        "@ethersproject/abi>@ethersproject/logger": true,
        "@ethersproject/abi>@ethersproject/properties": true,
        "@ethersproject/bignumber": true
      }
    },
    "@ethersproject/wallet>@ethersproject/json-wallets": {
      "packages": {
        "@ethersproject/abi>@ethersproject/address": true,
        "@ethersproject/abi>@ethersproject/bytes": true,
        "@ethersproject/abi>@ethersproject/keccak256": true,
        "@ethersproject/abi>@ethersproject/logger": true,
        "@ethersproject/abi>@ethersproject/properties": true,
        "@ethersproject/abi>@ethersproject/strings": true,
        "@ethersproject/hdnode": true,
        "@ethersproject/hdnode>@ethersproject/pbkdf2": true,
        "@ethersproject/hdnode>@ethersproject/transactions": true,
        "@ethersproject/wallet>@ethersproject/json-wallets>aes-js": true,
        "@ethersproject/wallet>@ethersproject/random": true,
        "ethereumjs-util>ethereum-cryptography>scrypt-js": true
      }
    },
    "@ethersproject/wallet>@ethersproject/json-wallets>aes-js": {
      "globals": {
        "define": true
      }
    },
    "@ethersproject/wallet>@ethersproject/random": {
      "packages": {
        "@ethersproject/abi>@ethersproject/bytes": true,
        "@ethersproject/abi>@ethersproject/logger": true
      }
    },
    "@keystonehq/bc-ur-registry-eth": {
      "packages": {
        "@ethereumjs/tx>@ethereumjs/util": true,
        "@keystonehq/bc-ur-registry-eth>@keystonehq/bc-ur-registry": true,
        "@metamask/eth-trezor-keyring>hdkey": true,
        "browserify>buffer": true,
        "uuid": true
      }
    },
    "@keystonehq/bc-ur-registry-eth>@keystonehq/bc-ur-registry": {
      "globals": {
        "define": true
      },
      "packages": {
        "@ngraveio/bc-ur": true,
        "@trezor/connect-web>tslib": true,
        "browserify>buffer": true,
        "ethereumjs-util>ethereum-cryptography>bs58check": true,
        "ganache>abstract-level>buffer": true
      }
    },
    "@keystonehq/metamask-airgapped-keyring": {
      "packages": {
        "@ethereumjs/tx": true,
        "@keystonehq/bc-ur-registry-eth": true,
        "@keystonehq/metamask-airgapped-keyring>@keystonehq/base-eth-keyring": true,
        "@keystonehq/metamask-airgapped-keyring>@metamask/obs-store": true,
        "@keystonehq/metamask-airgapped-keyring>rlp": true,
        "browserify>buffer": true,
        "uuid": true,
        "webpack>events": true
      }
    },
    "@keystonehq/metamask-airgapped-keyring>@keystonehq/base-eth-keyring": {
      "packages": {
        "@ethereumjs/tx": true,
        "@ethereumjs/tx>@ethereumjs/util": true,
        "@keystonehq/bc-ur-registry-eth": true,
        "@metamask/eth-trezor-keyring>hdkey": true,
        "browserify>buffer": true,
        "eth-lattice-keyring>rlp": true,
        "uuid": true
      }
    },
    "@keystonehq/metamask-airgapped-keyring>@metamask/obs-store": {
      "packages": {
        "@keystonehq/metamask-airgapped-keyring>@metamask/obs-store>@metamask/safe-event-emitter": true,
        "@keystonehq/metamask-airgapped-keyring>@metamask/obs-store>through2": true,
        "stream-browserify": true
      }
    },
    "@keystonehq/metamask-airgapped-keyring>@metamask/obs-store>@metamask/safe-event-emitter": {
      "globals": {
        "setTimeout": true
      },
      "packages": {
        "webpack>events": true
      }
    },
    "@keystonehq/metamask-airgapped-keyring>@metamask/obs-store>through2": {
      "packages": {
        "@keystonehq/metamask-airgapped-keyring>@metamask/obs-store>through2>readable-stream": true,
        "browserify>process": true,
        "browserify>util": true,
        "watchify>xtend": true
      }
    },
    "@keystonehq/metamask-airgapped-keyring>@metamask/obs-store>through2>readable-stream": {
      "packages": {
        "@keystonehq/metamask-airgapped-keyring>@metamask/obs-store>through2>readable-stream>isarray": true,
        "@keystonehq/metamask-airgapped-keyring>@metamask/obs-store>through2>readable-stream>safe-buffer": true,
        "@keystonehq/metamask-airgapped-keyring>@metamask/obs-store>through2>readable-stream>string_decoder": true,
        "browserify>browser-resolve": true,
        "browserify>process": true,
        "browserify>timers-browserify": true,
        "pumpify>inherits": true,
        "readable-stream-2>core-util-is": true,
        "readable-stream-2>process-nextick-args": true,
        "readable-stream>util-deprecate": true,
        "webpack>events": true
      }
    },
    "@keystonehq/metamask-airgapped-keyring>@metamask/obs-store>through2>readable-stream>safe-buffer": {
      "packages": {
        "browserify>buffer": true
      }
    },
    "@keystonehq/metamask-airgapped-keyring>@metamask/obs-store>through2>readable-stream>string_decoder": {
      "packages": {
        "@keystonehq/metamask-airgapped-keyring>@metamask/obs-store>through2>readable-stream>safe-buffer": true
      }
    },
    "@keystonehq/metamask-airgapped-keyring>rlp": {
      "packages": {
        "bn.js": true,
        "browserify>buffer": true
      }
    },
    "@lavamoat/lavadome-react": {
      "globals": {
        "Document.prototype": true,
        "DocumentFragment.prototype": true,
        "Element.prototype": true,
        "Node.prototype": true,
        "console.warn": true,
        "document": true
      },
      "packages": {
        "react": true
      }
    },
    "@material-ui/core": {
      "globals": {
        "Image": true,
        "_formatMuiErrorMessage": true,
        "addEventListener": true,
        "clearInterval": true,
        "clearTimeout": true,
        "console.error": true,
        "console.warn": true,
        "document": true,
        "getComputedStyle": true,
        "getSelection": true,
        "innerHeight": true,
        "innerWidth": true,
        "matchMedia": true,
        "navigator": true,
        "performance.now": true,
        "removeEventListener": true,
        "requestAnimationFrame": true,
        "setInterval": true,
        "setTimeout": true
      },
      "packages": {
        "@babel/runtime": true,
        "@material-ui/core>@material-ui/styles": true,
        "@material-ui/core>@material-ui/system": true,
        "@material-ui/core>@material-ui/utils": true,
        "@material-ui/core>clsx": true,
        "@material-ui/core>popper.js": true,
        "@material-ui/core>react-transition-group": true,
        "prop-types": true,
        "prop-types>react-is": true,
        "react": true,
        "react-dom": true,
        "react-redux>hoist-non-react-statics": true
      }
    },
    "@material-ui/core>@material-ui/styles": {
      "globals": {
        "console.error": true,
        "console.warn": true,
        "document.createComment": true,
        "document.head": true
      },
      "packages": {
        "@babel/runtime": true,
        "@material-ui/core>@material-ui/styles>jss": true,
        "@material-ui/core>@material-ui/styles>jss-plugin-camel-case": true,
        "@material-ui/core>@material-ui/styles>jss-plugin-default-unit": true,
        "@material-ui/core>@material-ui/styles>jss-plugin-global": true,
        "@material-ui/core>@material-ui/styles>jss-plugin-nested": true,
        "@material-ui/core>@material-ui/styles>jss-plugin-props-sort": true,
        "@material-ui/core>@material-ui/styles>jss-plugin-rule-value-function": true,
        "@material-ui/core>@material-ui/styles>jss-plugin-vendor-prefixer": true,
        "@material-ui/core>@material-ui/utils": true,
        "@material-ui/core>clsx": true,
        "prop-types": true,
        "react": true,
        "react-redux>hoist-non-react-statics": true
      }
    },
    "@material-ui/core>@material-ui/styles>jss": {
      "globals": {
        "CSS": true,
        "document.createElement": true,
        "document.querySelector": true
      },
      "packages": {
        "@babel/runtime": true,
        "@material-ui/core>@material-ui/styles>jss>is-in-browser": true,
        "react-router-dom>tiny-warning": true
      }
    },
    "@material-ui/core>@material-ui/styles>jss-plugin-camel-case": {
      "packages": {
        "@material-ui/core>@material-ui/styles>jss-plugin-camel-case>hyphenate-style-name": true
      }
    },
    "@material-ui/core>@material-ui/styles>jss-plugin-default-unit": {
      "globals": {
        "CSS": true
      },
      "packages": {
        "@material-ui/core>@material-ui/styles>jss": true
      }
    },
    "@material-ui/core>@material-ui/styles>jss-plugin-global": {
      "packages": {
        "@babel/runtime": true,
        "@material-ui/core>@material-ui/styles>jss": true
      }
    },
    "@material-ui/core>@material-ui/styles>jss-plugin-nested": {
      "packages": {
        "@babel/runtime": true,
        "react-router-dom>tiny-warning": true
      }
    },
    "@material-ui/core>@material-ui/styles>jss-plugin-rule-value-function": {
      "packages": {
        "@material-ui/core>@material-ui/styles>jss": true,
        "react-router-dom>tiny-warning": true
      }
    },
    "@material-ui/core>@material-ui/styles>jss-plugin-vendor-prefixer": {
      "packages": {
        "@material-ui/core>@material-ui/styles>jss": true,
        "@material-ui/core>@material-ui/styles>jss-plugin-vendor-prefixer>css-vendor": true
      }
    },
    "@material-ui/core>@material-ui/styles>jss-plugin-vendor-prefixer>css-vendor": {
      "globals": {
        "document.createElement": true,
        "document.documentElement": true,
        "getComputedStyle": true
      },
      "packages": {
        "@babel/runtime": true,
        "@material-ui/core>@material-ui/styles>jss>is-in-browser": true
      }
    },
    "@material-ui/core>@material-ui/styles>jss>is-in-browser": {
      "globals": {
        "document": true
      }
    },
    "@material-ui/core>@material-ui/system": {
      "globals": {
        "console.error": true
      },
      "packages": {
        "@babel/runtime": true,
        "@material-ui/core>@material-ui/utils": true,
        "prop-types": true
      }
    },
    "@material-ui/core>@material-ui/utils": {
      "packages": {
        "@babel/runtime": true,
        "prop-types": true,
        "prop-types>react-is": true
      }
    },
    "@material-ui/core>popper.js": {
      "globals": {
        "MSInputMethodContext": true,
        "Node.DOCUMENT_POSITION_FOLLOWING": true,
        "cancelAnimationFrame": true,
        "console.warn": true,
        "define": true,
        "devicePixelRatio": true,
        "document": true,
        "getComputedStyle": true,
        "innerHeight": true,
        "innerWidth": true,
        "navigator": true,
        "requestAnimationFrame": true,
        "setTimeout": true
      }
    },
    "@material-ui/core>react-transition-group": {
      "globals": {
        "Element": true,
        "setTimeout": true
      },
      "packages": {
        "@material-ui/core>react-transition-group>dom-helpers": true,
        "prop-types": true,
        "react": true,
        "react-dom": true
      }
    },
    "@material-ui/core>react-transition-group>dom-helpers": {
      "packages": {
        "@babel/runtime": true
      }
    },
    "@metamask/abi-utils": {
      "packages": {
        "@metamask/utils": true,
        "superstruct": true
      }
    },
    "@metamask/accounts-controller": {
      "packages": {
        "@ethereumjs/tx>@ethereumjs/util": true,
        "@ethereumjs/tx>ethereum-cryptography": true,
        "@metamask/accounts-controller>@metamask/base-controller": true,
        "@metamask/accounts-controller>@metamask/keyring-api": true,
        "@metamask/eth-snap-keyring": true,
        "@metamask/keyring-controller": true,
        "@metamask/snaps-utils": true,
        "@metamask/utils": true,
        "uuid": true
      }
    },
    "@metamask/accounts-controller>@metamask/base-controller": {
      "globals": {
        "setTimeout": true
      },
      "packages": {
        "immer": true
      }
    },
    "@metamask/accounts-controller>@metamask/keyring-api": {
      "globals": {
        "URL": true
      },
      "packages": {
        "@metamask/accounts-controller>@metamask/keyring-api>uuid": true,
        "@metamask/keyring-api>bech32": true,
        "@metamask/utils": true,
        "superstruct": true
      }
    },
    "@metamask/accounts-controller>@metamask/keyring-api>uuid": {
      "globals": {
        "crypto": true
      }
    },
    "@metamask/address-book-controller": {
      "packages": {
        "@metamask/address-book-controller>@metamask/controller-utils": true,
        "@metamask/base-controller": true
      }
    },
    "@metamask/address-book-controller>@metamask/controller-utils": {
      "globals": {
        "URL": true,
        "console.error": true,
        "fetch": true,
        "setTimeout": true
      },
      "packages": {
        "@ethereumjs/tx>@ethereumjs/util": true,
        "@metamask/controller-utils>@spruceid/siwe-parser": true,
        "@metamask/ethjs>@metamask/ethjs-unit": true,
        "@metamask/utils": true,
        "bn.js": true,
        "browserify>buffer": true,
        "eslint>fast-deep-equal": true,
        "eth-ens-namehash": true
      }
    },
    "@metamask/announcement-controller": {
      "packages": {
        "@metamask/base-controller": true
      }
    },
    "@metamask/announcement-controller>@metamask/base-controller": {
      "globals": {
        "setTimeout": true
      },
      "packages": {
        "immer": true
      }
    },
    "@metamask/approval-controller": {
      "globals": {
        "console.info": true
      },
      "packages": {
        "@metamask/approval-controller>@metamask/base-controller": true,
        "@metamask/approval-controller>nanoid": true,
        "@metamask/rpc-errors": true
      }
    },
    "@metamask/approval-controller>@metamask/base-controller": {
      "globals": {
        "setTimeout": true
      },
      "packages": {
        "immer": true
      }
    },
    "@metamask/approval-controller>nanoid": {
      "globals": {
        "crypto.getRandomValues": true
      }
    },
    "@metamask/assets-controllers": {
      "globals": {
        "AbortController": true,
        "Headers": true,
        "URL": true,
        "URLSearchParams": true,
        "clearInterval": true,
        "clearTimeout": true,
        "console.error": true,
        "console.log": true,
        "setInterval": true,
        "setTimeout": true
      },
      "packages": {
        "@ethereumjs/tx>@ethereumjs/util": true,
        "@ethersproject/abi>@ethersproject/address": true,
        "@ethersproject/contracts": true,
        "@ethersproject/providers": true,
        "@metamask/abi-utils": true,
        "@metamask/assets-controllers>@metamask/polling-controller": true,
        "@metamask/assets-controllers>async-mutex": true,
        "@metamask/assets-controllers>cockatiel": true,
        "@metamask/assets-controllers>multiformats": true,
        "@metamask/base-controller": true,
        "@metamask/contract-metadata": true,
        "@metamask/controller-utils": true,
        "@metamask/eth-query": true,
        "@metamask/metamask-eth-abis": true,
        "@metamask/rpc-errors": true,
        "@metamask/utils": true,
        "bn.js": true,
        "lodash": true,
        "single-call-balance-checker-abi": true,
        "uuid": true,
        "webpack>events": true
      }
    },
    "@metamask/assets-controllers>@metamask/polling-controller": {
      "globals": {
        "clearTimeout": true,
        "console.error": true,
        "setTimeout": true
      },
      "packages": {
        "@metamask/base-controller": true,
        "@metamask/snaps-utils>fast-json-stable-stringify": true,
        "uuid": true
      }
    },
    "@metamask/assets-controllers>async-mutex": {
      "globals": {
        "setTimeout": true
      },
      "packages": {
        "@trezor/connect-web>tslib": true
      }
    },
    "@metamask/assets-controllers>cockatiel": {
      "globals": {
        "AbortController": true,
        "AbortSignal": true,
        "WeakRef": true,
        "clearTimeout": true,
        "performance": true,
        "setTimeout": true
      },
      "packages": {
        "browserify>process": true
      }
    },
    "@metamask/assets-controllers>multiformats": {
      "globals": {
        "TextDecoder": true,
        "TextEncoder": true,
        "console.warn": true,
        "crypto.subtle.digest": true
      }
    },
    "@metamask/base-controller": {
      "globals": {
        "setTimeout": true
      },
      "packages": {
        "immer": true
      }
    },
    "@metamask/browser-passworder": {
      "globals": {
        "CryptoKey": true,
        "btoa": true,
        "crypto.getRandomValues": true,
        "crypto.subtle.decrypt": true,
        "crypto.subtle.deriveKey": true,
        "crypto.subtle.encrypt": true,
        "crypto.subtle.exportKey": true,
        "crypto.subtle.importKey": true
      },
      "packages": {
        "@metamask/utils": true,
        "browserify>buffer": true
      }
    },
    "@metamask/controller-utils": {
      "globals": {
        "URL": true,
        "console.error": true,
        "fetch": true,
        "setTimeout": true
      },
      "packages": {
        "@ethereumjs/tx>@ethereumjs/util": true,
        "@metamask/controller-utils>@spruceid/siwe-parser": true,
        "@metamask/ethjs>@metamask/ethjs-unit": true,
        "@metamask/utils": true,
        "bn.js": true,
        "browserify>buffer": true,
        "eslint>fast-deep-equal": true,
        "eth-ens-namehash": true
      }
    },
    "@metamask/controller-utils>@spruceid/siwe-parser": {
      "globals": {
        "console.error": true,
        "console.log": true
      },
      "packages": {
        "@metamask/controller-utils>@spruceid/siwe-parser>apg-js": true,
        "@noble/hashes": true
      }
    },
    "@metamask/controller-utils>@spruceid/siwe-parser>apg-js": {
      "globals": {
        "mode": true
      },
      "packages": {
        "browserify>buffer": true,
        "browserify>insert-module-globals>is-buffer": true
      }
    },
    "@metamask/controllers>web3": {
      "globals": {
        "XMLHttpRequest": true
      }
    },
    "@metamask/controllers>web3-provider-engine>cross-fetch>node-fetch": {
      "globals": {
        "fetch": true
      }
    },
    "@metamask/controllers>web3-provider-engine>eth-json-rpc-middleware>node-fetch": {
      "globals": {
        "fetch": true
      }
    },
    "@metamask/ens-controller": {
      "packages": {
        "@ethersproject/providers": true,
        "@metamask/base-controller": true,
        "@metamask/ens-controller>@metamask/controller-utils": true,
        "@metamask/utils": true,
        "punycode": true
      }
    },
    "@metamask/ens-controller>@metamask/controller-utils": {
      "globals": {
        "URL": true,
        "console.error": true,
        "fetch": true,
        "setTimeout": true
      },
      "packages": {
        "@ethereumjs/tx>@ethereumjs/util": true,
        "@metamask/controller-utils>@spruceid/siwe-parser": true,
        "@metamask/ethjs>@metamask/ethjs-unit": true,
        "@metamask/utils": true,
        "bn.js": true,
        "browserify>buffer": true,
        "eslint>fast-deep-equal": true,
        "eth-ens-namehash": true
      }
    },
    "@metamask/eth-json-rpc-filters": {
      "globals": {
        "console.error": true
      },
      "packages": {
        "@metamask/assets-controllers>async-mutex": true,
        "@metamask/eth-json-rpc-filters>@metamask/eth-query": true,
        "@metamask/eth-json-rpc-filters>@metamask/json-rpc-engine": true,
        "@metamask/safe-event-emitter": true,
        "pify": true
      }
    },
    "@metamask/eth-json-rpc-filters>@metamask/eth-query": {
      "packages": {
        "@metamask/eth-query>json-rpc-random-id": true,
        "watchify>xtend": true
      }
    },
    "@metamask/eth-json-rpc-filters>@metamask/json-rpc-engine": {
      "packages": {
        "@metamask/rpc-errors": true,
        "@metamask/safe-event-emitter": true,
        "@metamask/utils": true
      }
    },
    "@metamask/eth-json-rpc-middleware": {
      "globals": {
        "URL": true,
        "console.error": true,
        "setTimeout": true
      },
      "packages": {
        "@metamask/eth-json-rpc-middleware>@metamask/json-rpc-engine": true,
        "@metamask/eth-json-rpc-middleware>safe-stable-stringify": true,
        "@metamask/eth-sig-util": true,
        "@metamask/rpc-errors": true,
        "@metamask/utils": true,
        "pify": true,
        "sass-loader>klona": true
      }
    },
    "@metamask/eth-json-rpc-middleware>@metamask/eth-json-rpc-provider": {
      "packages": {
        "@metamask/eth-json-rpc-middleware>@metamask/eth-json-rpc-provider>@metamask/json-rpc-engine": true,
        "@metamask/safe-event-emitter": true
      }
    },
    "@metamask/eth-json-rpc-middleware>@metamask/eth-json-rpc-provider>@metamask/json-rpc-engine": {
      "packages": {
        "@metamask/rpc-errors": true,
        "@metamask/safe-event-emitter": true,
        "@metamask/utils": true
      }
    },
    "@metamask/eth-json-rpc-middleware>@metamask/json-rpc-engine": {
      "packages": {
        "@metamask/rpc-errors": true,
        "@metamask/safe-event-emitter": true,
        "@metamask/utils": true
      }
    },
    "@metamask/eth-ledger-bridge-keyring": {
      "globals": {
        "addEventListener": true,
        "console.log": true,
        "document.createElement": true,
        "document.head.appendChild": true,
        "fetch": true,
        "removeEventListener": true
      },
      "packages": {
        "@ethereumjs/tx": true,
        "@ethereumjs/tx>@ethereumjs/rlp": true,
        "@ethereumjs/tx>@ethereumjs/util": true,
        "@metamask/eth-sig-util": true,
        "@metamask/eth-trezor-keyring>hdkey": true,
        "browserify>buffer": true,
        "webpack>events": true
      }
    },
    "@metamask/eth-query": {
      "packages": {
        "@metamask/eth-query>json-rpc-random-id": true,
        "watchify>xtend": true
      }
    },
    "@metamask/eth-sig-util": {
      "packages": {
        "@ethereumjs/tx>@ethereumjs/util": true,
        "@ethereumjs/tx>ethereum-cryptography": true,
        "@metamask/abi-utils": true,
        "@metamask/eth-sig-util>tweetnacl": true,
        "@metamask/eth-sig-util>tweetnacl-util": true,
        "@metamask/utils": true,
        "browserify>buffer": true
      }
    },
    "@metamask/eth-sig-util>tweetnacl": {
      "globals": {
        "crypto": true,
        "msCrypto": true,
        "nacl": "write"
      },
      "packages": {
        "browserify>browser-resolve": true
      }
    },
    "@metamask/eth-sig-util>tweetnacl-util": {
      "globals": {
        "atob": true,
        "btoa": true
      },
      "packages": {
        "browserify>browser-resolve": true
      }
    },
    "@metamask/eth-snap-keyring": {
      "globals": {
        "URL": true,
        "console.error": true
      },
      "packages": {
        "@ethereumjs/tx": true,
        "@metamask/eth-sig-util": true,
        "@metamask/eth-snap-keyring>uuid": true,
        "@metamask/keyring-api": true,
        "@metamask/utils": true,
        "superstruct": true,
        "webpack>events": true
      }
    },
    "@metamask/eth-snap-keyring>uuid": {
      "globals": {
        "crypto": true
      }
    },
    "@metamask/eth-token-tracker": {
      "globals": {
        "console.warn": true
      },
      "packages": {
        "@babel/runtime": true,
        "@metamask/eth-token-tracker>@metamask/eth-block-tracker": true,
        "@metamask/eth-token-tracker>deep-equal": true,
        "@metamask/ethjs-contract": true,
        "@metamask/ethjs-query": true,
        "@metamask/safe-event-emitter": true,
        "bn.js": true,
        "human-standard-token-abi": true
      }
    },
    "@metamask/eth-token-tracker>@metamask/eth-block-tracker": {
      "globals": {
        "clearTimeout": true,
        "console.error": true,
        "setTimeout": true
      },
      "packages": {
        "@metamask/eth-query>json-rpc-random-id": true,
        "@metamask/safe-event-emitter": true,
        "@metamask/utils": true,
        "pify": true
      }
    },
    "@metamask/eth-token-tracker>deep-equal": {
      "packages": {
        "@lavamoat/lavapack>json-stable-stringify>isarray": true,
        "@lavamoat/lavapack>json-stable-stringify>object-keys": true,
        "@metamask/eth-token-tracker>deep-equal>es-get-iterator": true,
        "@metamask/eth-token-tracker>deep-equal>is-date-object": true,
        "@metamask/eth-token-tracker>deep-equal>which-boxed-primitive": true,
        "@metamask/eth-token-tracker>deep-equal>which-collection": true,
        "@ngraveio/bc-ur>assert>object-is": true,
        "browserify>util>is-arguments": true,
        "browserify>util>which-typed-array": true,
        "gulp>vinyl-fs>object.assign": true,
        "string.prototype.matchall>call-bind": true,
        "string.prototype.matchall>es-abstract>array-buffer-byte-length": true,
        "string.prototype.matchall>es-abstract>is-array-buffer": true,
        "string.prototype.matchall>es-abstract>is-regex": true,
        "string.prototype.matchall>es-abstract>is-shared-array-buffer": true,
        "string.prototype.matchall>get-intrinsic": true,
        "string.prototype.matchall>regexp.prototype.flags": true,
        "string.prototype.matchall>side-channel": true
      }
    },
    "@metamask/eth-token-tracker>deep-equal>es-get-iterator": {
      "packages": {
        "@lavamoat/lavapack>json-stable-stringify>isarray": true,
        "@metamask/eth-token-tracker>deep-equal>es-get-iterator>is-map": true,
        "@metamask/eth-token-tracker>deep-equal>es-get-iterator>is-set": true,
        "@metamask/eth-token-tracker>deep-equal>es-get-iterator>stop-iteration-iterator": true,
        "browserify>process": true,
        "browserify>util>is-arguments": true,
        "eslint-plugin-react>array-includes>is-string": true,
        "string.prototype.matchall>call-bind": true,
        "string.prototype.matchall>get-intrinsic": true,
        "string.prototype.matchall>has-symbols": true
      }
    },
    "@metamask/eth-token-tracker>deep-equal>es-get-iterator>stop-iteration-iterator": {
      "globals": {
        "StopIteration": true
      },
      "packages": {
        "string.prototype.matchall>internal-slot": true
      }
    },
    "@metamask/eth-token-tracker>deep-equal>is-date-object": {
      "packages": {
        "koa>is-generator-function>has-tostringtag": true
      }
    },
    "@metamask/eth-token-tracker>deep-equal>which-boxed-primitive": {
      "packages": {
        "@metamask/eth-token-tracker>deep-equal>which-boxed-primitive>is-bigint": true,
        "@metamask/eth-token-tracker>deep-equal>which-boxed-primitive>is-boolean-object": true,
        "@metamask/eth-token-tracker>deep-equal>which-boxed-primitive>is-number-object": true,
        "eslint-plugin-react>array-includes>is-string": true,
        "string.prototype.matchall>es-abstract>es-to-primitive>is-symbol": true
      }
    },
    "@metamask/eth-token-tracker>deep-equal>which-boxed-primitive>is-bigint": {
      "packages": {
        "string.prototype.matchall>es-abstract>unbox-primitive>has-bigints": true
      }
    },
    "@metamask/eth-token-tracker>deep-equal>which-boxed-primitive>is-boolean-object": {
      "packages": {
        "koa>is-generator-function>has-tostringtag": true,
        "string.prototype.matchall>call-bind": true
      }
    },
    "@metamask/eth-token-tracker>deep-equal>which-boxed-primitive>is-number-object": {
      "packages": {
        "koa>is-generator-function>has-tostringtag": true
      }
    },
    "@metamask/eth-token-tracker>deep-equal>which-collection": {
      "packages": {
        "@metamask/eth-token-tracker>deep-equal>es-get-iterator>is-map": true,
        "@metamask/eth-token-tracker>deep-equal>es-get-iterator>is-set": true,
        "@metamask/eth-token-tracker>deep-equal>which-collection>is-weakmap": true,
        "@metamask/eth-token-tracker>deep-equal>which-collection>is-weakset": true
      }
    },
    "@metamask/eth-token-tracker>deep-equal>which-collection>is-weakset": {
      "packages": {
        "string.prototype.matchall>call-bind": true,
        "string.prototype.matchall>get-intrinsic": true
      }
    },
    "@metamask/eth-trezor-keyring": {
      "globals": {
        "setTimeout": true
      },
      "packages": {
        "@ethereumjs/tx": true,
        "@ethereumjs/tx>@ethereumjs/util": true,
        "@metamask/eth-trezor-keyring>@trezor/connect-plugin-ethereum": true,
        "@metamask/eth-trezor-keyring>@trezor/connect-web": true,
        "@metamask/eth-trezor-keyring>hdkey": true,
        "browserify>buffer": true,
        "webpack>events": true
      }
    },
    "@metamask/eth-trezor-keyring>@trezor/connect-plugin-ethereum": {
      "packages": {
        "@metamask/eth-sig-util": true,
        "@trezor/connect-web>tslib": true
      }
    },
    "@metamask/eth-trezor-keyring>@trezor/connect-web": {
      "globals": {
        "URLSearchParams": true,
        "__TREZOR_CONNECT_SRC": true,
        "addEventListener": true,
        "btoa": true,
        "chrome": true,
        "clearInterval": true,
        "clearTimeout": true,
        "console.warn": true,
        "document.body": true,
        "document.createElement": true,
        "document.createTextNode": true,
        "document.getElementById": true,
        "document.querySelectorAll": true,
        "location": true,
        "navigator": true,
        "open": true,
        "origin": true,
        "removeEventListener": true,
        "setInterval": true,
        "setTimeout": true
      },
      "packages": {
        "@trezor/connect-web>@trezor/connect": true,
        "@trezor/connect-web>@trezor/connect-common": true,
        "@trezor/connect-web>@trezor/utils": true,
        "@trezor/connect-web>tslib": true,
        "webpack>events": true
      }
    },
    "@metamask/eth-trezor-keyring>hdkey": {
      "packages": {
        "browserify>assert": true,
        "browserify>crypto-browserify": true,
        "ethereumjs-util>create-hash>ripemd160": true,
        "ethereumjs-util>ethereum-cryptography>bs58check": true,
        "ganache>secp256k1": true,
        "koa>content-disposition>safe-buffer": true
      }
    },
    "@metamask/etherscan-link": {
      "globals": {
        "URL": true
      }
    },
    "@metamask/ethjs": {
      "globals": {
        "clearInterval": true,
        "setInterval": true
      },
      "packages": {
        "@metamask/ethjs-contract": true,
        "@metamask/ethjs-query": true,
        "@metamask/ethjs>@metamask/ethjs-filter": true,
        "@metamask/ethjs>@metamask/ethjs-provider-http": true,
        "@metamask/ethjs>@metamask/ethjs-unit": true,
        "@metamask/ethjs>@metamask/ethjs-util": true,
        "@metamask/ethjs>@metamask/number-to-bn": true,
        "@metamask/ethjs>ethjs-abi": true,
        "@metamask/ethjs>js-sha3": true,
        "bn.js": true,
        "browserify>buffer": true
      }
    },
    "@metamask/ethjs-contract": {
      "packages": {
        "@babel/runtime": true,
        "@metamask/ethjs>@metamask/ethjs-filter": true,
        "@metamask/ethjs>@metamask/ethjs-util": true,
        "@metamask/ethjs>ethjs-abi": true,
        "@metamask/ethjs>js-sha3": true,
        "promise-to-callback": true
      }
    },
    "@metamask/ethjs-query": {
      "globals": {
        "console": true
      },
      "packages": {
        "@metamask/ethjs-query>@metamask/ethjs-format": true,
        "@metamask/ethjs-query>@metamask/ethjs-rpc": true,
        "promise-to-callback": true
      }
    },
    "@metamask/ethjs-query>@metamask/ethjs-format": {
      "packages": {
        "@metamask/ethjs-query>@metamask/ethjs-format>ethjs-schema": true,
        "@metamask/ethjs>@metamask/ethjs-util": true,
        "@metamask/ethjs>@metamask/ethjs-util>strip-hex-prefix": true,
        "@metamask/ethjs>@metamask/number-to-bn": true
      }
    },
    "@metamask/ethjs-query>@metamask/ethjs-rpc": {
      "packages": {
        "promise-to-callback": true
      }
    },
    "@metamask/ethjs>@metamask/ethjs-filter": {
      "globals": {
        "clearInterval": true,
        "setInterval": true
      }
    },
    "@metamask/ethjs>@metamask/ethjs-provider-http": {
      "packages": {
        "@metamask/ethjs>@metamask/ethjs-provider-http>xhr2": true
      }
    },
    "@metamask/ethjs>@metamask/ethjs-provider-http>xhr2": {
      "globals": {
        "XMLHttpRequest": true
      }
    },
    "@metamask/ethjs>@metamask/ethjs-unit": {
      "packages": {
        "@metamask/ethjs>@metamask/number-to-bn": true,
        "bn.js": true
      }
    },
    "@metamask/ethjs>@metamask/ethjs-util": {
      "packages": {
        "@metamask/ethjs>@metamask/ethjs-util>is-hex-prefixed": true,
        "@metamask/ethjs>@metamask/ethjs-util>strip-hex-prefix": true,
        "browserify>buffer": true
      }
    },
    "@metamask/ethjs>@metamask/ethjs-util>strip-hex-prefix": {
      "packages": {
        "@metamask/ethjs>@metamask/ethjs-util>is-hex-prefixed": true
      }
    },
    "@metamask/ethjs>@metamask/number-to-bn": {
      "packages": {
        "@metamask/ethjs>@metamask/ethjs-util>strip-hex-prefix": true,
        "bn.js": true
      }
    },
    "@metamask/ethjs>ethjs-abi": {
      "packages": {
        "@metamask/ethjs>ethjs-abi>number-to-bn": true,
        "@metamask/ethjs>js-sha3": true,
        "bn.js": true,
        "browserify>buffer": true
      }
    },
    "@metamask/ethjs>ethjs-abi>number-to-bn": {
      "packages": {
        "@metamask/ethjs>@metamask/ethjs-util>strip-hex-prefix": true,
        "bn.js": true
      }
    },
    "@metamask/ethjs>js-sha3": {
      "globals": {
        "define": true
      },
      "packages": {
        "browserify>process": true
      }
    },
    "@metamask/gas-fee-controller": {
      "globals": {
        "clearInterval": true,
        "console.error": true,
        "setInterval": true
      },
      "packages": {
        "@metamask/assets-controllers>@metamask/polling-controller": true,
        "@metamask/eth-query": true,
        "@metamask/gas-fee-controller>@metamask/controller-utils": true,
        "bn.js": true,
        "uuid": true
      }
    },
    "@metamask/gas-fee-controller>@metamask/controller-utils": {
      "globals": {
        "URL": true,
        "console.error": true,
        "fetch": true,
        "setTimeout": true
      },
      "packages": {
        "@ethereumjs/tx>@ethereumjs/util": true,
        "@metamask/controller-utils>@spruceid/siwe-parser": true,
        "@metamask/ethjs>@metamask/ethjs-unit": true,
        "@metamask/utils": true,
        "bn.js": true,
        "browserify>buffer": true,
        "eslint>fast-deep-equal": true,
        "eth-ens-namehash": true
      }
    },
    "@metamask/jazzicon": {
      "globals": {
        "document.createElement": true,
        "document.createElementNS": true
      },
      "packages": {
        "@metamask/jazzicon>color": true,
        "@metamask/jazzicon>mersenne-twister": true
      }
    },
    "@metamask/jazzicon>color": {
      "packages": {
        "@metamask/jazzicon>color>clone": true,
        "@metamask/jazzicon>color>color-convert": true,
        "@metamask/jazzicon>color>color-string": true
      }
    },
    "@metamask/jazzicon>color>clone": {
      "packages": {
        "browserify>buffer": true
      }
    },
    "@metamask/jazzicon>color>color-convert": {
      "packages": {
        "@metamask/jazzicon>color>color-convert>color-name": true
      }
    },
    "@metamask/jazzicon>color>color-string": {
      "packages": {
        "jest-canvas-mock>moo-color>color-name": true
      }
    },
    "@metamask/keyring-api": {
      "globals": {
        "URL": true
      },
      "packages": {
        "@metamask/keyring-api>bech32": true,
        "@metamask/keyring-api>uuid": true,
        "@metamask/utils": true,
        "superstruct": true
      }
    },
    "@metamask/keyring-api>uuid": {
      "globals": {
        "crypto": true
      }
    },
    "@metamask/keyring-controller": {
      "packages": {
        "@ethereumjs/tx>@ethereumjs/util": true,
        "@metamask/assets-controllers>async-mutex": true,
        "@metamask/base-controller": true,
        "@metamask/browser-passworder": true,
        "@metamask/eth-sig-util": true,
        "@metamask/keyring-controller>@metamask/eth-hd-keyring": true,
        "@metamask/keyring-controller>@metamask/eth-simple-keyring": true,
        "@metamask/keyring-controller>ethereumjs-wallet": true,
        "@metamask/utils": true
      }
    },
    "@metamask/keyring-controller>@metamask/eth-hd-keyring": {
      "globals": {
        "TextEncoder": true
      },
      "packages": {
        "@ethereumjs/tx>@ethereumjs/util": true,
        "@ethereumjs/tx>ethereum-cryptography": true,
        "@metamask/eth-sig-util": true,
        "@metamask/scure-bip39": true,
        "@metamask/utils": true,
        "browserify>buffer": true
      }
    },
    "@metamask/keyring-controller>@metamask/eth-simple-keyring": {
      "packages": {
        "@ethereumjs/tx>@ethereumjs/util": true,
        "@ethereumjs/tx>ethereum-cryptography": true,
        "@metamask/eth-sig-util": true,
        "@metamask/utils": true,
        "browserify>buffer": true,
        "mocha>serialize-javascript>randombytes": true
      }
    },
    "@metamask/keyring-controller>ethereumjs-wallet": {
      "packages": {
        "@metamask/keyring-controller>ethereumjs-wallet>ethereum-cryptography": true,
        "@metamask/keyring-controller>ethereumjs-wallet>ethereumjs-util": true,
        "@metamask/keyring-controller>ethereumjs-wallet>utf8": true,
        "browserify>buffer": true,
        "browserify>crypto-browserify": true,
        "eth-lattice-keyring>gridplus-sdk>aes-js": true,
        "ethereumjs-util>ethereum-cryptography>bs58check": true,
        "ethereumjs-util>ethereum-cryptography>scrypt-js": true,
        "mocha>serialize-javascript>randombytes": true,
        "uuid": true
      }
    },
    "@metamask/keyring-controller>ethereumjs-wallet>ethereum-cryptography": {
      "packages": {
        "browserify>assert": true,
        "browserify>buffer": true,
        "browserify>crypto-browserify>create-hmac": true,
        "ethereumjs-util>ethereum-cryptography>bs58check": true,
        "ethereumjs-util>ethereum-cryptography>hash.js": true,
        "ganache>keccak": true,
        "ganache>secp256k1": true,
        "koa>content-disposition>safe-buffer": true,
        "mocha>serialize-javascript>randombytes": true
      }
    },
    "@metamask/keyring-controller>ethereumjs-wallet>ethereumjs-util": {
      "packages": {
        "@metamask/keyring-controller>ethereumjs-wallet>ethereum-cryptography": true,
        "@metamask/keyring-controller>ethereumjs-wallet>ethereumjs-util>rlp": true,
        "bn.js": true,
        "browserify>assert": true,
        "browserify>buffer": true,
        "browserify>insert-module-globals>is-buffer": true,
        "ethereumjs-util>create-hash": true
      }
    },
    "@metamask/keyring-controller>ethereumjs-wallet>ethereumjs-util>rlp": {
      "packages": {
        "bn.js": true,
        "browserify>buffer": true
      }
    },
    "@metamask/logging-controller": {
      "packages": {
        "@metamask/base-controller": true,
        "uuid": true
      }
    },
    "@metamask/logo": {
      "globals": {
        "addEventListener": true,
        "document.body.appendChild": true,
        "document.createElementNS": true,
        "innerHeight": true,
        "innerWidth": true,
        "requestAnimationFrame": true
      },
      "packages": {
        "@metamask/logo>gl-mat4": true,
        "@metamask/logo>gl-vec3": true
      }
    },
    "@metamask/message-manager": {
      "packages": {
        "@metamask/eth-sig-util": true,
        "@metamask/message-manager>@metamask/base-controller": true,
        "@metamask/message-manager>@metamask/controller-utils": true,
        "@metamask/message-manager>jsonschema": true,
        "@metamask/utils": true,
        "browserify>buffer": true,
        "uuid": true,
        "webpack>events": true
      }
    },
    "@metamask/message-manager>@metamask/base-controller": {
      "globals": {
        "setTimeout": true
      },
      "packages": {
        "immer": true
      }
    },
    "@metamask/message-manager>@metamask/controller-utils": {
      "globals": {
        "URL": true,
        "console.error": true,
        "fetch": true,
        "setTimeout": true
      },
      "packages": {
        "@ethereumjs/tx>@ethereumjs/util": true,
        "@metamask/controller-utils>@spruceid/siwe-parser": true,
        "@metamask/ethjs>@metamask/ethjs-unit": true,
        "@metamask/utils": true,
        "bn.js": true,
        "browserify>buffer": true,
        "eslint>fast-deep-equal": true,
        "eth-ens-namehash": true
      }
    },
    "@metamask/message-manager>jsonschema": {
      "packages": {
        "browserify>url": true
      }
    },
    "@metamask/message-signing-snap>@noble/curves": {
      "globals": {
        "TextEncoder": true
      },
      "packages": {
        "@noble/hashes": true
      }
    },
    "@metamask/name-controller": {
      "globals": {
        "fetch": true
      },
      "packages": {
        "@metamask/name-controller>@metamask/base-controller": true,
        "@metamask/name-controller>@metamask/controller-utils": true,
        "@metamask/name-controller>async-mutex": true,
        "@metamask/utils": true
      }
    },
    "@metamask/name-controller>@metamask/base-controller": {
      "globals": {
        "setTimeout": true
      },
      "packages": {
        "immer": true
      }
    },
    "@metamask/name-controller>@metamask/controller-utils": {
      "globals": {
        "URL": true,
        "console.error": true,
        "fetch": true,
        "setTimeout": true
      },
      "packages": {
        "@ethereumjs/tx>@ethereumjs/util": true,
        "@metamask/controller-utils>@spruceid/siwe-parser": true,
        "@metamask/ethjs>@metamask/ethjs-unit": true,
        "@metamask/utils": true,
        "bn.js": true,
        "browserify>buffer": true,
        "eslint>fast-deep-equal": true,
        "eth-ens-namehash": true
      }
    },
    "@metamask/name-controller>async-mutex": {
      "globals": {
        "clearTimeout": true,
        "setTimeout": true
      },
      "packages": {
        "@trezor/connect-web>tslib": true
      }
    },
    "@metamask/network-controller": {
      "globals": {
        "URL": true,
        "btoa": true,
        "fetch": true,
        "setTimeout": true
      },
      "packages": {
        "@metamask/eth-json-rpc-middleware": true,
        "@metamask/eth-query": true,
        "@metamask/eth-token-tracker>@metamask/eth-block-tracker": true,
        "@metamask/network-controller>@metamask/base-controller": true,
        "@metamask/network-controller>@metamask/controller-utils": true,
        "@metamask/network-controller>@metamask/eth-json-rpc-infura": true,
        "@metamask/network-controller>@metamask/eth-json-rpc-provider": true,
        "@metamask/network-controller>@metamask/json-rpc-engine": true,
        "@metamask/network-controller>@metamask/swappable-obj-proxy": true,
        "@metamask/rpc-errors": true,
        "@metamask/utils": true,
        "browserify>assert": true,
        "uuid": true
      }
    },
    "@metamask/network-controller>@metamask/base-controller": {
      "globals": {
        "setTimeout": true
      },
      "packages": {
        "immer": true
      }
    },
    "@metamask/network-controller>@metamask/controller-utils": {
      "globals": {
        "URL": true,
        "console.error": true,
        "fetch": true,
        "setTimeout": true
      },
      "packages": {
        "@ethereumjs/tx>@ethereumjs/util": true,
        "@metamask/controller-utils>@spruceid/siwe-parser": true,
        "@metamask/ethjs>@metamask/ethjs-unit": true,
        "@metamask/utils": true,
        "bn.js": true,
        "browserify>buffer": true,
        "eslint>fast-deep-equal": true,
        "eth-ens-namehash": true
      }
    },
    "@metamask/network-controller>@metamask/eth-json-rpc-infura": {
      "globals": {
        "setTimeout": true
      },
      "packages": {
        "@metamask/eth-json-rpc-middleware>@metamask/eth-json-rpc-provider": true,
        "@metamask/network-controller>@metamask/eth-json-rpc-infura>@metamask/json-rpc-engine": true,
        "@metamask/rpc-errors": true,
        "@metamask/utils": true,
        "node-fetch": true
      }
    },
    "@metamask/network-controller>@metamask/eth-json-rpc-infura>@metamask/json-rpc-engine": {
      "packages": {
        "@metamask/rpc-errors": true,
        "@metamask/safe-event-emitter": true,
        "@metamask/utils": true
      }
    },
    "@metamask/network-controller>@metamask/eth-json-rpc-provider": {
      "packages": {
        "@metamask/network-controller>@metamask/json-rpc-engine": true,
        "@metamask/safe-event-emitter": true
      }
    },
    "@metamask/network-controller>@metamask/json-rpc-engine": {
      "packages": {
        "@metamask/rpc-errors": true,
        "@metamask/safe-event-emitter": true,
        "@metamask/utils": true
      }
    },
    "@metamask/notification-controller": {
      "packages": {
        "@metamask/base-controller": true,
        "@metamask/notification-controller>nanoid": true,
        "@metamask/utils": true
      }
    },
    "@metamask/notification-controller>nanoid": {
      "globals": {
        "crypto.getRandomValues": true
      }
    },
    "@metamask/object-multiplex": {
      "globals": {
        "console.warn": true
      },
      "packages": {
        "@metamask/object-multiplex>once": true,
        "readable-stream": true
      }
    },
    "@metamask/object-multiplex>once": {
      "packages": {
        "@metamask/object-multiplex>once>wrappy": true
      }
    },
    "@metamask/obs-store": {
      "packages": {
        "@metamask/safe-event-emitter": true,
        "readable-stream": true
      }
    },
    "@metamask/permission-controller": {
      "globals": {
        "console.error": true
      },
      "packages": {
        "@metamask/permission-controller>@metamask/base-controller": true,
        "@metamask/permission-controller>@metamask/controller-utils": true,
        "@metamask/permission-controller>@metamask/json-rpc-engine": true,
        "@metamask/permission-controller>nanoid": true,
        "@metamask/rpc-errors": true,
        "@metamask/utils": true,
        "deep-freeze-strict": true,
        "immer": true
      }
    },
    "@metamask/permission-controller>@metamask/base-controller": {
      "globals": {
        "setTimeout": true
      },
      "packages": {
        "immer": true
      }
    },
    "@metamask/permission-controller>@metamask/controller-utils": {
      "globals": {
        "URL": true,
        "console.error": true,
        "fetch": true,
        "setTimeout": true
      },
      "packages": {
        "@ethereumjs/tx>@ethereumjs/util": true,
        "@metamask/controller-utils>@spruceid/siwe-parser": true,
        "@metamask/ethjs>@metamask/ethjs-unit": true,
        "@metamask/utils": true,
        "bn.js": true,
        "browserify>buffer": true,
        "eslint>fast-deep-equal": true,
        "eth-ens-namehash": true
      }
    },
    "@metamask/permission-controller>@metamask/json-rpc-engine": {
      "packages": {
        "@metamask/rpc-errors": true,
        "@metamask/safe-event-emitter": true,
        "@metamask/utils": true
      }
    },
    "@metamask/permission-controller>nanoid": {
      "globals": {
        "crypto.getRandomValues": true
      }
    },
    "@metamask/permission-log-controller": {
      "packages": {
        "@metamask/base-controller": true,
        "@metamask/utils": true
      }
    },
    "@metamask/phishing-controller": {
      "globals": {
        "fetch": true
      },
      "packages": {
        "@metamask/base-controller": true,
        "@metamask/phishing-controller>@metamask/controller-utils": true,
        "@metamask/phishing-warning>eth-phishing-detect": true,
        "punycode": true
      }
    },
    "@metamask/phishing-controller>@metamask/controller-utils": {
      "globals": {
        "URL": true,
        "console.error": true,
        "fetch": true,
        "setTimeout": true
      },
      "packages": {
        "@ethereumjs/tx>@ethereumjs/util": true,
        "@metamask/controller-utils>@spruceid/siwe-parser": true,
        "@metamask/ethjs>@metamask/ethjs-unit": true,
        "@metamask/utils": true,
        "bn.js": true,
        "browserify>buffer": true,
        "eslint>fast-deep-equal": true,
        "eth-ens-namehash": true
      }
    },
    "@metamask/phishing-warning>eth-phishing-detect": {
      "packages": {
        "eslint>optionator>fast-levenshtein": true
      }
    },
    "@metamask/post-message-stream": {
      "globals": {
        "MessageEvent.prototype": true,
        "WorkerGlobalScope": true,
        "addEventListener": true,
        "browser": true,
        "chrome": true,
        "location.origin": true,
        "postMessage": true,
        "removeEventListener": true
      },
      "packages": {
        "@metamask/utils": true,
        "readable-stream": true
      }
    },
    "@metamask/ppom-validator": {
      "globals": {
        "URL": true,
        "console.error": true,
        "crypto": true
      },
      "packages": {
        "@metamask/eth-query>json-rpc-random-id": true,
        "@metamask/ppom-validator>@metamask/base-controller": true,
        "@metamask/ppom-validator>@metamask/controller-utils": true,
        "@metamask/ppom-validator>crypto-js": true,
        "@metamask/ppom-validator>elliptic": true,
        "await-semaphore": true,
        "browserify>buffer": true
      }
    },
    "@metamask/ppom-validator>@metamask/base-controller": {
      "globals": {
        "setTimeout": true
      },
      "packages": {
        "immer": true
      }
    },
    "@metamask/ppom-validator>@metamask/controller-utils": {
      "globals": {
        "URL": true,
        "console.error": true,
        "fetch": true,
        "setTimeout": true
      },
      "packages": {
        "@ethereumjs/tx>@ethereumjs/util": true,
        "@metamask/controller-utils>@spruceid/siwe-parser": true,
        "@metamask/ethjs>@metamask/ethjs-unit": true,
        "@metamask/utils": true,
        "bn.js": true,
        "browserify>buffer": true,
        "eslint>fast-deep-equal": true,
        "eth-ens-namehash": true
      }
    },
    "@metamask/ppom-validator>crypto-js": {
      "globals": {
        "crypto": true,
        "define": true,
        "msCrypto": true
      },
      "packages": {
        "browserify>browser-resolve": true
      }
    },
    "@metamask/ppom-validator>elliptic": {
      "packages": {
        "@metamask/ppom-validator>elliptic>brorand": true,
        "@metamask/ppom-validator>elliptic>hmac-drbg": true,
        "@metamask/ppom-validator>elliptic>minimalistic-assert": true,
        "@metamask/ppom-validator>elliptic>minimalistic-crypto-utils": true,
        "bn.js": true,
        "ethereumjs-util>ethereum-cryptography>hash.js": true,
        "pumpify>inherits": true
      }
    },
    "@metamask/ppom-validator>elliptic>brorand": {
      "globals": {
        "crypto": true,
        "msCrypto": true
      },
      "packages": {
        "browserify>browser-resolve": true
      }
    },
    "@metamask/ppom-validator>elliptic>hmac-drbg": {
      "packages": {
        "@metamask/ppom-validator>elliptic>minimalistic-assert": true,
        "@metamask/ppom-validator>elliptic>minimalistic-crypto-utils": true,
        "ethereumjs-util>ethereum-cryptography>hash.js": true
      }
    },
    "@metamask/queued-request-controller": {
      "packages": {
        "@metamask/base-controller": true,
        "@metamask/rpc-errors": true,
        "@metamask/selected-network-controller": true,
        "@metamask/snaps-controllers>@metamask/json-rpc-engine": true,
        "@metamask/utils": true
      }
    },
    "@metamask/rate-limit-controller": {
      "globals": {
        "setTimeout": true
      },
      "packages": {
        "@metamask/base-controller": true,
        "@metamask/rpc-errors": true,
        "@metamask/utils": true
      }
    },
    "@metamask/rpc-errors": {
      "packages": {
        "@metamask/utils": true,
        "eth-rpc-errors>fast-safe-stringify": true
      }
    },
    "@metamask/rpc-methods-flask>nanoid": {
      "globals": {
        "crypto.getRandomValues": true
      }
    },
    "@metamask/rpc-methods>nanoid": {
      "globals": {
        "crypto.getRandomValues": true
      }
    },
    "@metamask/safe-event-emitter": {
      "globals": {
        "setTimeout": true
      },
      "packages": {
        "webpack>events": true
      }
    },
    "@metamask/scure-bip39": {
      "globals": {
        "TextEncoder": true
      },
      "packages": {
        "@metamask/scure-bip39>@noble/hashes": true,
        "@metamask/utils>@scure/base": true
      }
    },
    "@metamask/scure-bip39>@noble/hashes": {
      "globals": {
        "TextEncoder": true,
        "crypto": true
      }
    },
    "@metamask/selected-network-controller": {
      "packages": {
        "@metamask/network-controller>@metamask/swappable-obj-proxy": true,
        "@metamask/selected-network-controller>@metamask/base-controller": true
      }
    },
    "@metamask/selected-network-controller>@metamask/base-controller": {
      "globals": {
        "setTimeout": true
      },
      "packages": {
        "immer": true
      }
    },
    "@metamask/signature-controller": {
      "globals": {
        "console.info": true
      },
      "packages": {
        "@metamask/base-controller": true,
        "@metamask/logging-controller": true,
        "@metamask/rpc-errors": true,
        "@metamask/signature-controller>@metamask/controller-utils": true,
        "@metamask/signature-controller>@metamask/message-manager": true,
        "@metamask/utils": true,
        "browserify>buffer": true,
        "lodash": true,
        "webpack>events": true
      }
    },
    "@metamask/signature-controller>@metamask/controller-utils": {
      "globals": {
        "URL": true,
        "console.error": true,
        "fetch": true,
        "setTimeout": true
      },
      "packages": {
        "@ethereumjs/tx>@ethereumjs/util": true,
        "@metamask/controller-utils>@spruceid/siwe-parser": true,
        "@metamask/ethjs>@metamask/ethjs-unit": true,
        "@metamask/utils": true,
        "bn.js": true,
        "browserify>buffer": true,
        "eslint>fast-deep-equal": true,
        "eth-ens-namehash": true
      }
    },
    "@metamask/signature-controller>@metamask/message-manager": {
      "packages": {
        "@metamask/base-controller": true,
        "@metamask/eth-sig-util": true,
        "@metamask/message-manager>jsonschema": true,
        "@metamask/signature-controller>@metamask/controller-utils": true,
        "@metamask/utils": true,
        "browserify>buffer": true,
        "uuid": true,
        "webpack>events": true
      }
    },
    "@metamask/smart-transactions-controller": {
      "globals": {
        "URLSearchParams": true,
        "clearInterval": true,
        "console.error": true,
        "console.log": true,
        "fetch": true,
        "setInterval": true
      },
      "packages": {
        "@ethersproject/abi>@ethersproject/bytes": true,
        "@metamask/assets-controllers>@metamask/polling-controller": true,
        "@metamask/eth-query": true,
        "@metamask/smart-transactions-controller>@ethereumjs/tx": true,
        "@metamask/smart-transactions-controller>@ethereumjs/util": true,
        "@metamask/smart-transactions-controller>@metamask/controller-utils": true,
        "@metamask/smart-transactions-controller>@metamask/transaction-controller": true,
        "@metamask/smart-transactions-controller>bignumber.js": true,
        "browserify>buffer": true,
        "fast-json-patch": true,
        "lodash": true,
        "webpack>events": true
      }
    },
    "@metamask/smart-transactions-controller>@babel/runtime": {
      "globals": {
        "regeneratorRuntime": "write"
      }
    },
    "@metamask/smart-transactions-controller>@ethereumjs/tx": {
      "packages": {
        "@ethereumjs/tx>ethereum-cryptography": true,
        "@metamask/smart-transactions-controller>@ethereumjs/tx>@ethereumjs/common": true,
        "@metamask/smart-transactions-controller>@ethereumjs/tx>@ethereumjs/rlp": true,
        "@metamask/smart-transactions-controller>@ethereumjs/util": true
      }
    },
    "@metamask/smart-transactions-controller>@ethereumjs/tx>@ethereumjs/common": {
      "packages": {
        "@metamask/smart-transactions-controller>@ethereumjs/util": true,
        "webpack>events": true
      }
    },
    "@metamask/smart-transactions-controller>@ethereumjs/tx>@ethereumjs/rlp": {
      "globals": {
        "TextEncoder": true
      }
    },
    "@metamask/smart-transactions-controller>@ethereumjs/util": {
      "globals": {
        "console.warn": true,
        "fetch": true
      },
      "packages": {
        "@ethereumjs/tx>ethereum-cryptography": true,
        "@metamask/smart-transactions-controller>@ethereumjs/util>@ethereumjs/rlp": true,
        "webpack>events": true
      }
    },
    "@metamask/smart-transactions-controller>@ethereumjs/util>@ethereumjs/rlp": {
      "globals": {
        "TextEncoder": true
      }
    },
    "@metamask/smart-transactions-controller>@metamask/controller-utils": {
      "globals": {
        "URL": true,
        "console.error": true,
        "fetch": true,
        "setTimeout": true
      },
      "packages": {
        "@metamask/controller-utils>@spruceid/siwe-parser": true,
        "@metamask/ethjs>@metamask/ethjs-unit": true,
        "@metamask/smart-transactions-controller>@metamask/controller-utils>@ethereumjs/util": true,
        "@metamask/utils": true,
        "bn.js": true,
        "browserify>buffer": true,
        "eslint>fast-deep-equal": true,
        "eth-ens-namehash": true
      }
    },
    "@metamask/smart-transactions-controller>@metamask/controller-utils>@ethereumjs/util": {
      "globals": {
        "console.warn": true
      },
      "packages": {
        "@ethereumjs/tx>@ethereumjs/rlp": true,
        "@ethereumjs/tx>@ethereumjs/util>micro-ftch": true,
        "@ethereumjs/tx>ethereum-cryptography": true,
        "browserify>buffer": true,
        "browserify>insert-module-globals>is-buffer": true,
        "webpack>events": true
      }
    },
    "@metamask/smart-transactions-controller>@metamask/controllers>nanoid": {
      "globals": {
        "crypto.getRandomValues": true
      }
    },
    "@metamask/smart-transactions-controller>@metamask/transaction-controller": {
      "globals": {
        "clearTimeout": true,
        "console.error": true,
        "fetch": true,
        "setTimeout": true
      },
      "packages": {
        "@ethereumjs/tx>@ethereumjs/common": true,
        "@ethersproject/abi": true,
        "@ethersproject/contracts": true,
        "@ethersproject/providers": true,
        "@metamask/eth-query": true,
        "@metamask/metamask-eth-abis": true,
        "@metamask/network-controller": true,
        "@metamask/rpc-errors": true,
        "@metamask/smart-transactions-controller>@metamask/transaction-controller>@ethereumjs/tx": true,
        "@metamask/smart-transactions-controller>@metamask/transaction-controller>@ethereumjs/util": true,
        "@metamask/smart-transactions-controller>@metamask/transaction-controller>@metamask/base-controller": true,
        "@metamask/smart-transactions-controller>@metamask/transaction-controller>@metamask/controller-utils": true,
        "@metamask/smart-transactions-controller>@metamask/transaction-controller>@metamask/gas-fee-controller": true,
        "@metamask/smart-transactions-controller>@metamask/transaction-controller>async-mutex": true,
        "@metamask/smart-transactions-controller>@metamask/transaction-controller>eth-method-registry": true,
        "@metamask/transaction-controller>@metamask/nonce-tracker": true,
        "@metamask/utils": true,
        "bn.js": true,
        "browserify>buffer": true,
        "fast-json-patch": true,
        "lodash": true,
        "uuid": true,
        "webpack>events": true
      }
    },
    "@metamask/smart-transactions-controller>@metamask/transaction-controller>@ethereumjs/tx": {
      "packages": {
        "@ethereumjs/tx>@ethereumjs/common": true,
        "@ethereumjs/tx>@ethereumjs/rlp": true,
        "@ethereumjs/tx>ethereum-cryptography": true,
        "@metamask/smart-transactions-controller>@metamask/transaction-controller>@ethereumjs/util": true,
        "browserify>buffer": true,
        "browserify>insert-module-globals>is-buffer": true
      }
    },
    "@metamask/smart-transactions-controller>@metamask/transaction-controller>@ethereumjs/util": {
      "globals": {
        "console.warn": true
      },
      "packages": {
        "@ethereumjs/tx>@ethereumjs/rlp": true,
        "@ethereumjs/tx>@ethereumjs/util>micro-ftch": true,
        "@ethereumjs/tx>ethereum-cryptography": true,
        "browserify>buffer": true,
        "browserify>insert-module-globals>is-buffer": true,
        "webpack>events": true
      }
    },
    "@metamask/smart-transactions-controller>@metamask/transaction-controller>@metamask/base-controller": {
      "globals": {
        "setTimeout": true
      },
      "packages": {
        "immer": true
      }
    },
    "@metamask/smart-transactions-controller>@metamask/transaction-controller>@metamask/controller-utils": {
      "globals": {
        "URL": true,
        "console.error": true,
        "fetch": true,
        "setTimeout": true
      },
      "packages": {
        "@metamask/controller-utils>@spruceid/siwe-parser": true,
        "@metamask/ethjs>@metamask/ethjs-unit": true,
        "@metamask/smart-transactions-controller>@metamask/transaction-controller>@ethereumjs/util": true,
        "@metamask/utils": true,
        "bn.js": true,
        "browserify>buffer": true,
        "eslint>fast-deep-equal": true,
        "eth-ens-namehash": true
      }
    },
    "@metamask/smart-transactions-controller>@metamask/transaction-controller>@metamask/gas-fee-controller": {
      "globals": {
        "clearInterval": true,
        "console.error": true,
        "setInterval": true
      },
      "packages": {
        "@metamask/eth-query": true,
        "@metamask/smart-transactions-controller>@metamask/transaction-controller>@metamask/gas-fee-controller>@metamask/controller-utils": true,
        "@metamask/smart-transactions-controller>@metamask/transaction-controller>@metamask/gas-fee-controller>@metamask/polling-controller": true,
        "bn.js": true,
        "browserify>buffer": true,
        "uuid": true
      }
    },
    "@metamask/smart-transactions-controller>@metamask/transaction-controller>@metamask/gas-fee-controller>@metamask/base-controller": {
      "globals": {
        "setTimeout": true
      },
      "packages": {
        "immer": true
      }
    },
    "@metamask/smart-transactions-controller>@metamask/transaction-controller>@metamask/gas-fee-controller>@metamask/controller-utils": {
      "globals": {
        "URL": true,
        "console.error": true,
        "fetch": true,
        "setTimeout": true
      },
      "packages": {
        "@metamask/controller-utils>@spruceid/siwe-parser": true,
        "@metamask/ethjs>@metamask/ethjs-unit": true,
        "@metamask/smart-transactions-controller>@metamask/transaction-controller>@metamask/gas-fee-controller>@metamask/controller-utils>@ethereumjs/util": true,
        "@metamask/utils": true,
        "bn.js": true,
        "browserify>buffer": true,
        "eslint>fast-deep-equal": true,
        "eth-ens-namehash": true
      }
    },
    "@metamask/smart-transactions-controller>@metamask/transaction-controller>@metamask/gas-fee-controller>@metamask/controller-utils>@ethereumjs/util": {
      "globals": {
        "console.warn": true
      },
      "packages": {
        "@ethereumjs/tx>@ethereumjs/rlp": true,
        "@ethereumjs/tx>@ethereumjs/util>micro-ftch": true,
        "@ethereumjs/tx>ethereum-cryptography": true,
        "browserify>buffer": true,
        "browserify>insert-module-globals>is-buffer": true,
        "webpack>events": true
      }
    },
    "@metamask/smart-transactions-controller>@metamask/transaction-controller>@metamask/gas-fee-controller>@metamask/polling-controller": {
      "globals": {
        "clearTimeout": true,
        "console.error": true,
        "setTimeout": true
      },
      "packages": {
        "@metamask/smart-transactions-controller>@metamask/transaction-controller>@metamask/gas-fee-controller>@metamask/base-controller": true,
        "@metamask/snaps-utils>fast-json-stable-stringify": true,
        "uuid": true
      }
    },
    "@metamask/smart-transactions-controller>@metamask/transaction-controller>async-mutex": {
      "globals": {
        "clearTimeout": true,
        "setTimeout": true
      },
      "packages": {
        "@trezor/connect-web>tslib": true
      }
    },
    "@metamask/smart-transactions-controller>@metamask/transaction-controller>eth-method-registry": {
      "packages": {
        "@metamask/smart-transactions-controller>@metamask/transaction-controller>eth-method-registry>@metamask/ethjs-contract": true,
        "@metamask/smart-transactions-controller>@metamask/transaction-controller>eth-method-registry>@metamask/ethjs-query": true
      }
    },
    "@metamask/smart-transactions-controller>@metamask/transaction-controller>eth-method-registry>@metamask/ethjs-contract": {
      "packages": {
        "@metamask/ethjs>ethjs-abi": true,
        "@metamask/ethjs>js-sha3": true,
        "@metamask/smart-transactions-controller>@babel/runtime": true,
        "@metamask/smart-transactions-controller>@metamask/transaction-controller>eth-method-registry>@metamask/ethjs-contract>@metamask/ethjs-filter": true,
        "@metamask/smart-transactions-controller>@metamask/transaction-controller>eth-method-registry>@metamask/ethjs-contract>@metamask/ethjs-util": true,
        "promise-to-callback": true
      }
    },
    "@metamask/smart-transactions-controller>@metamask/transaction-controller>eth-method-registry>@metamask/ethjs-contract>@metamask/ethjs-filter": {
      "globals": {
        "clearInterval": true,
        "setInterval": true
      }
    },
    "@metamask/smart-transactions-controller>@metamask/transaction-controller>eth-method-registry>@metamask/ethjs-contract>@metamask/ethjs-util": {
      "packages": {
        "@metamask/ethjs>@metamask/ethjs-util>is-hex-prefixed": true,
        "@metamask/ethjs>@metamask/ethjs-util>strip-hex-prefix": true,
        "browserify>buffer": true
      }
    },
    "@metamask/smart-transactions-controller>@metamask/transaction-controller>eth-method-registry>@metamask/ethjs-query": {
      "globals": {
        "console": true
      },
      "packages": {
        "@metamask/smart-transactions-controller>@metamask/transaction-controller>eth-method-registry>@metamask/ethjs-query>@metamask/ethjs-format": true,
        "@metamask/smart-transactions-controller>@metamask/transaction-controller>eth-method-registry>@metamask/ethjs-query>@metamask/ethjs-rpc": true,
        "promise-to-callback": true
      }
    },
    "@metamask/smart-transactions-controller>@metamask/transaction-controller>eth-method-registry>@metamask/ethjs-query>@metamask/ethjs-format": {
      "packages": {
        "@metamask/ethjs-query>@metamask/ethjs-format>ethjs-schema": true,
        "@metamask/ethjs>@metamask/ethjs-util>strip-hex-prefix": true,
        "@metamask/ethjs>@metamask/number-to-bn": true,
        "@metamask/smart-transactions-controller>@metamask/transaction-controller>eth-method-registry>@metamask/ethjs-contract>@metamask/ethjs-util": true
      }
    },
    "@metamask/smart-transactions-controller>@metamask/transaction-controller>eth-method-registry>@metamask/ethjs-query>@metamask/ethjs-rpc": {
      "packages": {
        "promise-to-callback": true
      }
    },
    "@metamask/smart-transactions-controller>bignumber.js": {
      "globals": {
        "crypto": true,
        "define": true
      }
    },
    "@metamask/snaps-controllers": {
      "globals": {
        "DecompressionStream": true,
        "URL": true,
        "chrome.offscreen.createDocument": true,
        "chrome.offscreen.hasDocument": true,
        "clearTimeout": true,
        "document.getElementById": true,
        "fetch.bind": true,
        "setTimeout": true
      },
      "packages": {
        "@metamask/base-controller": true,
        "@metamask/object-multiplex": true,
        "@metamask/post-message-stream": true,
        "@metamask/rpc-errors": true,
        "@metamask/snaps-controllers>@metamask/json-rpc-engine": true,
        "@metamask/snaps-controllers>@metamask/json-rpc-middleware-stream": true,
        "@metamask/snaps-controllers>@metamask/permission-controller": true,
        "@metamask/snaps-controllers>@xstate/fsm": true,
        "@metamask/snaps-controllers>concat-stream": true,
        "@metamask/snaps-controllers>get-npm-tarball-url": true,
        "@metamask/snaps-controllers>nanoid": true,
        "@metamask/snaps-controllers>readable-web-to-node-stream": true,
        "@metamask/snaps-controllers>tar-stream": true,
        "@metamask/snaps-rpc-methods": true,
        "@metamask/snaps-sdk": true,
        "@metamask/snaps-utils": true,
        "@metamask/snaps-utils>@metamask/snaps-registry": true,
        "@metamask/utils": true,
        "browserify>browserify-zlib": true,
        "eslint>fast-deep-equal": true,
        "readable-stream": true
      }
    },
    "@metamask/snaps-controllers-flask>nanoid": {
      "globals": {
        "crypto.getRandomValues": true
      }
    },
    "@metamask/snaps-controllers>@metamask/json-rpc-engine": {
      "packages": {
        "@metamask/rpc-errors": true,
        "@metamask/safe-event-emitter": true,
        "@metamask/utils": true
      }
    },
    "@metamask/snaps-controllers>@metamask/json-rpc-middleware-stream": {
      "globals": {
        "console.warn": true,
        "setTimeout": true
      },
      "packages": {
        "@metamask/safe-event-emitter": true,
        "readable-stream": true
      }
    },
    "@metamask/snaps-controllers>@metamask/permission-controller": {
      "globals": {
        "console.error": true
      },
      "packages": {
        "@metamask/base-controller": true,
<<<<<<< HEAD
        "@metamask/providers>@metamask/rpc-errors": true,
=======
        "@metamask/controller-utils": true,
        "@metamask/rpc-errors": true,
>>>>>>> 7b33133e
        "@metamask/snaps-controllers>@metamask/json-rpc-engine": true,
        "@metamask/snaps-controllers>@metamask/permission-controller>@metamask/controller-utils": true,
        "@metamask/snaps-controllers>nanoid": true,
        "@metamask/utils": true,
        "deep-freeze-strict": true,
        "immer": true
      }
    },
    "@metamask/snaps-controllers>@metamask/permission-controller>@metamask/controller-utils": {
      "globals": {
        "URL": true,
        "console.error": true,
        "fetch": true,
        "setTimeout": true
      },
      "packages": {
        "@ethereumjs/tx>@ethereumjs/util": true,
        "@metamask/controller-utils>@spruceid/siwe-parser": true,
        "@metamask/ethjs>@metamask/ethjs-unit": true,
        "@metamask/utils": true,
        "bn.js": true,
        "browserify>buffer": true,
        "eslint>fast-deep-equal": true,
        "eth-ens-namehash": true
      }
    },
    "@metamask/snaps-controllers>concat-stream": {
      "packages": {
        "browserify>buffer": true,
        "browserify>concat-stream>typedarray": true,
        "pumpify>inherits": true,
        "readable-stream": true,
        "terser>source-map-support>buffer-from": true
      }
    },
    "@metamask/snaps-controllers>nanoid": {
      "globals": {
        "crypto.getRandomValues": true
      }
    },
    "@metamask/snaps-controllers>readable-web-to-node-stream": {
      "packages": {
        "readable-stream": true
      }
    },
    "@metamask/snaps-controllers>tar-stream": {
      "packages": {
        "@metamask/snaps-controllers>tar-stream>b4a": true,
        "@metamask/snaps-controllers>tar-stream>fast-fifo": true,
        "@metamask/snaps-controllers>tar-stream>streamx": true,
        "browserify>browser-resolve": true
      }
    },
    "@metamask/snaps-controllers>tar-stream>b4a": {
      "globals": {
        "TextDecoder": true,
        "TextEncoder": true
      }
    },
    "@metamask/snaps-controllers>tar-stream>streamx": {
      "packages": {
        "@metamask/snaps-controllers>tar-stream>fast-fifo": true,
        "@metamask/snaps-controllers>tar-stream>streamx>queue-tick": true,
        "webpack>events": true
      }
    },
    "@metamask/snaps-controllers>tar-stream>streamx>queue-tick": {
      "globals": {
        "queueMicrotask": true
      }
    },
    "@metamask/snaps-execution-environments": {
      "globals": {
        "document.getElementById": true
      },
      "packages": {
        "@metamask/post-message-stream": true,
        "@metamask/snaps-utils": true,
        "@metamask/utils": true
      }
    },
    "@metamask/snaps-rpc-methods": {
      "packages": {
        "@metamask/rpc-errors": true,
        "@metamask/snaps-rpc-methods>@metamask/permission-controller": true,
        "@metamask/snaps-sdk": true,
        "@metamask/snaps-sdk>@metamask/key-tree": true,
        "@metamask/snaps-utils": true,
        "@metamask/utils": true,
        "@noble/hashes": true,
        "superstruct": true
      }
    },
    "@metamask/snaps-rpc-methods>@metamask/permission-controller": {
      "globals": {
        "console.error": true
      },
      "packages": {
        "@metamask/base-controller": true,
<<<<<<< HEAD
        "@metamask/providers>@metamask/rpc-errors": true,
=======
        "@metamask/controller-utils": true,
        "@metamask/rpc-errors": true,
>>>>>>> 7b33133e
        "@metamask/snaps-controllers>@metamask/json-rpc-engine": true,
        "@metamask/snaps-rpc-methods>@metamask/permission-controller>@metamask/controller-utils": true,
        "@metamask/snaps-rpc-methods>@metamask/permission-controller>nanoid": true,
        "@metamask/utils": true,
        "deep-freeze-strict": true,
        "immer": true
      }
    },
    "@metamask/snaps-rpc-methods>@metamask/permission-controller>@metamask/controller-utils": {
      "globals": {
        "URL": true,
        "console.error": true,
        "fetch": true,
        "setTimeout": true
      },
      "packages": {
        "@ethereumjs/tx>@ethereumjs/util": true,
        "@metamask/controller-utils>@spruceid/siwe-parser": true,
        "@metamask/ethjs>@metamask/ethjs-unit": true,
        "@metamask/utils": true,
        "bn.js": true,
        "browserify>buffer": true,
        "eslint>fast-deep-equal": true,
        "eth-ens-namehash": true
      }
    },
    "@metamask/snaps-rpc-methods>@metamask/permission-controller>nanoid": {
      "globals": {
        "crypto.getRandomValues": true
      }
    },
    "@metamask/snaps-sdk": {
      "globals": {
        "fetch": true
      },
      "packages": {
        "@metamask/rpc-errors": true,
        "@metamask/snaps-sdk>fast-xml-parser": true,
        "@metamask/utils": true,
        "superstruct": true
      }
    },
    "@metamask/snaps-sdk>@metamask/key-tree": {
      "packages": {
        "@metamask/message-signing-snap>@noble/curves": true,
        "@metamask/scure-bip39": true,
        "@metamask/utils": true,
        "@metamask/utils>@scure/base": true,
        "@noble/hashes": true
      }
    },
    "@metamask/snaps-sdk>fast-xml-parser": {
      "globals": {
        "entityName": true,
        "val": true
      },
      "packages": {
        "@metamask/snaps-sdk>fast-xml-parser>strnum": true
      }
    },
    "@metamask/snaps-utils": {
      "globals": {
        "File": true,
        "FileReader": true,
        "TextDecoder": true,
        "TextEncoder": true,
        "URL": true,
        "console.error": true,
        "console.log": true,
        "console.warn": true,
        "crypto": true,
        "document.body.appendChild": true,
        "document.createElement": true,
        "fetch": true
      },
      "packages": {
        "@metamask/rpc-errors": true,
        "@metamask/snaps-sdk": true,
        "@metamask/snaps-sdk>@metamask/key-tree": true,
        "@metamask/snaps-utils>@metamask/permission-controller": true,
        "@metamask/snaps-utils>@metamask/slip44": true,
        "@metamask/snaps-utils>cron-parser": true,
        "@metamask/snaps-utils>fast-json-stable-stringify": true,
        "@metamask/snaps-utils>marked": true,
        "@metamask/snaps-utils>rfdc": true,
        "@metamask/snaps-utils>validate-npm-package-name": true,
        "@metamask/utils": true,
        "@metamask/utils>@scure/base": true,
        "@noble/hashes": true,
        "chalk": true,
        "semver": true,
        "superstruct": true
      }
    },
    "@metamask/snaps-utils>@metamask/permission-controller": {
      "globals": {
        "console.error": true
      },
      "packages": {
        "@metamask/base-controller": true,
<<<<<<< HEAD
        "@metamask/providers>@metamask/rpc-errors": true,
=======
        "@metamask/controller-utils": true,
        "@metamask/rpc-errors": true,
>>>>>>> 7b33133e
        "@metamask/snaps-controllers>@metamask/json-rpc-engine": true,
        "@metamask/snaps-utils>@metamask/permission-controller>@metamask/controller-utils": true,
        "@metamask/snaps-utils>@metamask/permission-controller>nanoid": true,
        "@metamask/utils": true,
        "deep-freeze-strict": true,
        "immer": true
      }
    },
    "@metamask/snaps-utils>@metamask/permission-controller>@metamask/controller-utils": {
      "globals": {
        "URL": true,
        "console.error": true,
        "fetch": true,
        "setTimeout": true
      },
      "packages": {
        "@ethereumjs/tx>@ethereumjs/util": true,
        "@metamask/controller-utils>@spruceid/siwe-parser": true,
        "@metamask/ethjs>@metamask/ethjs-unit": true,
        "@metamask/utils": true,
        "bn.js": true,
        "browserify>buffer": true,
        "eslint>fast-deep-equal": true,
        "eth-ens-namehash": true
      }
    },
    "@metamask/snaps-utils>@metamask/permission-controller>nanoid": {
      "globals": {
        "crypto.getRandomValues": true
      }
    },
    "@metamask/snaps-utils>@metamask/snaps-registry": {
      "packages": {
        "@metamask/message-signing-snap>@noble/curves": true,
        "@metamask/utils": true,
        "@noble/hashes": true,
        "superstruct": true
      }
    },
    "@metamask/snaps-utils>cron-parser": {
      "packages": {
        "browserify>browser-resolve": true,
        "luxon": true
      }
    },
    "@metamask/snaps-utils>marked": {
      "globals": {
        "console.error": true,
        "console.warn": true,
        "define": true
      }
    },
    "@metamask/snaps-utils>rfdc": {
      "packages": {
        "browserify>buffer": true
      }
    },
    "@metamask/snaps-utils>validate-npm-package-name": {
      "packages": {
        "@metamask/snaps-utils>validate-npm-package-name>builtins": true
      }
    },
    "@metamask/snaps-utils>validate-npm-package-name>builtins": {
      "packages": {
        "browserify>process": true,
        "semver": true
      }
    },
    "@metamask/test-bundler>@ethersproject/networks": {
      "packages": {
        "@ethersproject/abi>@ethersproject/logger": true
      }
    },
    "@metamask/transaction-controller": {
      "globals": {
        "clearTimeout": true,
        "console.error": true,
        "fetch": true,
        "setTimeout": true
      },
      "packages": {
        "@ethereumjs/tx": true,
        "@ethereumjs/tx>@ethereumjs/common": true,
        "@ethereumjs/tx>@ethereumjs/util": true,
        "@ethersproject/abi": true,
        "@ethersproject/contracts": true,
        "@ethersproject/providers": true,
        "@metamask/eth-query": true,
        "@metamask/gas-fee-controller": true,
        "@metamask/metamask-eth-abis": true,
        "@metamask/network-controller": true,
        "@metamask/rpc-errors": true,
        "@metamask/transaction-controller>@metamask/base-controller": true,
        "@metamask/transaction-controller>@metamask/controller-utils": true,
        "@metamask/transaction-controller>@metamask/nonce-tracker": true,
        "@metamask/transaction-controller>async-mutex": true,
        "@metamask/utils": true,
        "bn.js": true,
        "browserify>buffer": true,
        "eth-method-registry": true,
        "fast-json-patch": true,
        "lodash": true,
        "uuid": true,
        "webpack>events": true
      }
    },
    "@metamask/transaction-controller>@metamask/base-controller": {
      "globals": {
        "setTimeout": true
      },
      "packages": {
        "immer": true
      }
    },
    "@metamask/transaction-controller>@metamask/controller-utils": {
      "globals": {
        "URL": true,
        "console.error": true,
        "fetch": true,
        "setTimeout": true
      },
      "packages": {
        "@ethereumjs/tx>@ethereumjs/util": true,
        "@metamask/controller-utils>@spruceid/siwe-parser": true,
        "@metamask/ethjs>@metamask/ethjs-unit": true,
        "@metamask/utils": true,
        "bn.js": true,
        "browserify>buffer": true,
        "eslint>fast-deep-equal": true,
        "eth-ens-namehash": true
      }
    },
    "@metamask/transaction-controller>@metamask/nonce-tracker": {
      "packages": {
        "@ethersproject/providers": true,
        "@metamask/transaction-controller>@metamask/nonce-tracker>async-mutex": true,
        "browserify>assert": true
      }
    },
    "@metamask/transaction-controller>@metamask/nonce-tracker>async-mutex": {
      "globals": {
        "clearTimeout": true,
        "setTimeout": true
      },
      "packages": {
        "@trezor/connect-web>tslib": true
      }
    },
    "@metamask/transaction-controller>async-mutex": {
      "globals": {
        "clearTimeout": true,
        "setTimeout": true
      },
      "packages": {
        "@trezor/connect-web>tslib": true
      }
    },
    "@metamask/user-operation-controller": {
      "globals": {
        "fetch": true
      },
      "packages": {
        "@metamask/assets-controllers>@metamask/polling-controller": true,
        "@metamask/base-controller": true,
        "@metamask/eth-query": true,
        "@metamask/gas-fee-controller": true,
        "@metamask/rpc-errors": true,
        "@metamask/transaction-controller": true,
        "@metamask/user-operation-controller>@metamask/controller-utils": true,
        "@metamask/utils": true,
        "bn.js": true,
        "lodash": true,
        "superstruct": true,
        "uuid": true,
        "webpack>events": true
      }
    },
    "@metamask/user-operation-controller>@metamask/controller-utils": {
      "globals": {
        "URL": true,
        "console.error": true,
        "fetch": true,
        "setTimeout": true
      },
      "packages": {
        "@ethereumjs/tx>@ethereumjs/util": true,
        "@metamask/controller-utils>@spruceid/siwe-parser": true,
        "@metamask/ethjs>@metamask/ethjs-unit": true,
        "@metamask/utils": true,
        "bn.js": true,
        "browserify>buffer": true,
        "eslint>fast-deep-equal": true,
        "eth-ens-namehash": true
      }
    },
    "@metamask/utils": {
      "globals": {
        "TextDecoder": true,
        "TextEncoder": true
      },
      "packages": {
        "@metamask/utils>@scure/base": true,
        "@metamask/utils>pony-cause": true,
        "@noble/hashes": true,
        "browserify>buffer": true,
        "nock>debug": true,
        "semver": true,
        "superstruct": true
      }
    },
    "@metamask/utils>@scure/base": {
      "globals": {
        "TextDecoder": true,
        "TextEncoder": true
      }
    },
    "@ngraveio/bc-ur": {
      "packages": {
        "@ngraveio/bc-ur>@keystonehq/alias-sampling": true,
        "@ngraveio/bc-ur>bignumber.js": true,
        "@ngraveio/bc-ur>cbor-sync": true,
        "@ngraveio/bc-ur>crc": true,
        "@ngraveio/bc-ur>jsbi": true,
        "addons-linter>sha.js": true,
        "browserify>assert": true,
        "browserify>buffer": true
      }
    },
    "@ngraveio/bc-ur>assert>object-is": {
      "packages": {
        "string.prototype.matchall>call-bind": true,
        "string.prototype.matchall>define-properties": true
      }
    },
    "@ngraveio/bc-ur>bignumber.js": {
      "globals": {
        "crypto": true,
        "define": true
      }
    },
    "@ngraveio/bc-ur>cbor-sync": {
      "globals": {
        "define": true
      },
      "packages": {
        "browserify>buffer": true
      }
    },
    "@ngraveio/bc-ur>crc": {
      "packages": {
        "browserify>buffer": true
      }
    },
    "@ngraveio/bc-ur>jsbi": {
      "globals": {
        "define": true
      }
    },
    "@noble/ciphers": {
      "globals": {
        "TextDecoder": true,
        "TextEncoder": true,
        "crypto": true
      }
    },
    "@noble/hashes": {
      "globals": {
        "TextEncoder": true,
        "crypto": true
      }
    },
    "@popperjs/core": {
      "globals": {
        "Element": true,
        "HTMLElement": true,
        "ShadowRoot": true,
        "console.error": true,
        "console.warn": true,
        "document": true,
        "navigator.userAgent": true
      }
    },
    "@reduxjs/toolkit": {
      "globals": {
        "AbortController": true,
        "__REDUX_DEVTOOLS_EXTENSION_COMPOSE__": true,
        "__REDUX_DEVTOOLS_EXTENSION__": true,
        "console": true,
        "queueMicrotask": true,
        "requestAnimationFrame": true,
        "setTimeout": true
      },
      "packages": {
        "@reduxjs/toolkit>reselect": true,
        "browserify>process": true,
        "immer": true,
        "redux": true,
        "redux-thunk": true
      }
    },
    "@segment/loosely-validate-event": {
      "packages": {
        "@segment/loosely-validate-event>component-type": true,
        "@segment/loosely-validate-event>join-component": true,
        "browserify>assert": true,
        "browserify>buffer": true
      }
    },
    "@sentry/browser": {
      "globals": {
        "TextDecoder": true,
        "TextEncoder": true,
        "XMLHttpRequest": true,
        "__SENTRY_DEBUG__": true,
        "__SENTRY_RELEASE__": true,
        "indexedDB.open": true,
        "setTimeout": true
      },
      "packages": {
        "@sentry/browser>@sentry-internal/tracing": true,
        "@sentry/browser>@sentry/core": true,
        "@sentry/browser>@sentry/replay": true,
        "@sentry/utils": true
      }
    },
    "@sentry/browser>@sentry-internal/tracing": {
      "globals": {
        "Headers": true,
        "PerformanceObserver": true,
        "Request": true,
        "__SENTRY_DEBUG__": true,
        "addEventListener": true,
        "performance.getEntriesByType": true,
        "removeEventListener": true
      },
      "packages": {
        "@sentry/browser>@sentry/core": true,
        "@sentry/utils": true
      }
    },
    "@sentry/browser>@sentry/core": {
      "globals": {
        "__SENTRY_DEBUG__": true,
        "__SENTRY_TRACING__": true,
        "clearInterval": true,
        "clearTimeout": true,
        "console.warn": true,
        "setInterval": true,
        "setTimeout": true
      },
      "packages": {
        "@sentry/utils": true
      }
    },
    "@sentry/browser>@sentry/replay": {
      "globals": {
        "Blob": true,
        "CSSConditionRule": true,
        "CSSGroupingRule": true,
        "CSSMediaRule": true,
        "CSSSupportsRule": true,
        "DragEvent": true,
        "Element": true,
        "FormData": true,
        "HTMLCanvasElement": true,
        "HTMLElement.prototype": true,
        "HTMLFormElement": true,
        "HTMLImageElement": true,
        "HTMLInputElement.prototype": true,
        "HTMLOptionElement.prototype": true,
        "HTMLSelectElement.prototype": true,
        "HTMLTextAreaElement.prototype": true,
        "Headers": true,
        "ImageData": true,
        "MouseEvent": true,
        "MutationObserver": true,
        "Node.prototype.contains": true,
        "PerformanceObserver": true,
        "TextEncoder": true,
        "URL": true,
        "URLSearchParams": true,
        "Worker": true,
        "Zone": true,
        "__SENTRY_DEBUG__": true,
        "__rrMutationObserver": true,
        "clearTimeout": true,
        "console.error": true,
        "console.warn": true,
        "document": true,
        "innerHeight": true,
        "innerWidth": true,
        "location.href": true,
        "pageXOffset": true,
        "pageYOffset": true,
        "requestAnimationFrame": true,
        "setTimeout": true
      },
      "packages": {
        "@sentry/browser>@sentry/core": true,
        "@sentry/utils": true,
        "browserify>process": true
      }
    },
    "@sentry/integrations": {
      "globals": {
        "Request": true,
        "__SENTRY_DEBUG__": true,
        "console.log": true
      },
      "packages": {
        "@sentry/utils": true,
        "localforage": true
      }
    },
    "@sentry/utils": {
      "globals": {
        "CustomEvent": true,
        "DOMError": true,
        "DOMException": true,
        "Element": true,
        "ErrorEvent": true,
        "Event": true,
        "Headers": true,
        "Request": true,
        "Response": true,
        "TextEncoder": true,
        "URL": true,
        "XMLHttpRequest.prototype": true,
        "__SENTRY_BROWSER_BUNDLE__": true,
        "__SENTRY_DEBUG__": true,
        "clearTimeout": true,
        "console.error": true,
        "document": true,
        "setTimeout": true
      },
      "packages": {
        "browserify>process": true
      }
    },
    "@storybook/addon-docs>remark-external-links>mdast-util-definitions": {
      "packages": {
        "react-markdown>unist-util-visit": true
      }
    },
    "@storybook/addon-knobs>qs": {
      "packages": {
        "string.prototype.matchall>side-channel": true
      }
    },
    "@trezor/connect-web": {
      "globals": {
        "URLSearchParams": true,
        "__TREZOR_CONNECT_SRC": true,
        "addEventListener": true,
        "btoa": true,
        "chrome": true,
        "clearInterval": true,
        "clearTimeout": true,
        "console.warn": true,
        "document.body": true,
        "document.createElement": true,
        "document.createTextNode": true,
        "document.getElementById": true,
        "document.querySelectorAll": true,
        "location": true,
        "navigator": true,
        "open": true,
        "origin": true,
        "removeEventListener": true,
        "setInterval": true,
        "setTimeout": true
      },
      "packages": {
        "@trezor/connect-web>@trezor/connect": true,
        "@trezor/connect-web>@trezor/connect-common": true,
        "@trezor/connect-web>@trezor/utils": true,
        "@trezor/connect-web>tslib": true,
        "webpack>events": true
      }
    },
    "@trezor/connect-web>@trezor/connect": {
      "packages": {
        "@trezor/connect-web>@trezor/connect>@trezor/protobuf": true,
        "@trezor/connect-web>@trezor/connect>@trezor/schema-utils": true,
        "@trezor/connect-web>@trezor/connect>@trezor/transport": true,
        "@trezor/connect-web>@trezor/utils": true,
        "@trezor/connect-web>tslib": true
      }
    },
    "@trezor/connect-web>@trezor/connect-common": {
      "globals": {
        "console.warn": true,
        "localStorage.getItem": true,
        "localStorage.setItem": true,
        "navigator": true,
        "setTimeout": true,
        "window": true
      },
      "packages": {
        "@trezor/connect-web>@trezor/connect-common>@trezor/env-utils": true,
        "@trezor/connect-web>@trezor/utils": true,
        "@trezor/connect-web>tslib": true
      }
    },
    "@trezor/connect-web>@trezor/connect-common>@trezor/env-utils": {
      "globals": {
        "innerHeight": true,
        "innerWidth": true,
        "location.hostname": true,
        "location.origin": true,
        "navigator.languages": true,
        "navigator.platform": true,
        "navigator.userAgent": true,
        "screen.height": true,
        "screen.width": true
      },
      "packages": {
        "@trezor/connect-web>@trezor/connect-common>@trezor/env-utils>ua-parser-js": true,
        "@trezor/connect-web>tslib": true,
        "browserify>process": true
      }
    },
    "@trezor/connect-web>@trezor/connect-common>@trezor/env-utils>ua-parser-js": {
      "globals": {
        "define": true
      }
    },
    "@trezor/connect-web>@trezor/connect>@trezor/protobuf": {
      "packages": {
        "@trezor/connect-web>@trezor/connect>@trezor/schema-utils": true,
        "@trezor/connect-web>tslib": true,
        "browserify>buffer": true,
        "firebase>@firebase/firestore>@grpc/proto-loader>protobufjs": true
      }
    },
    "@trezor/connect-web>@trezor/connect>@trezor/schema-utils": {
      "globals": {
        "console.warn": true
      },
      "packages": {
        "@trezor/connect-web>@trezor/connect>@trezor/schema-utils>@sinclair/typebox": true,
        "browserify>buffer": true,
        "ts-mixer": true
      }
    },
    "@trezor/connect-web>@trezor/utils": {
      "globals": {
        "AbortController": true,
        "Intl.NumberFormat": true,
        "clearTimeout": true,
        "console.error": true,
        "console.info": true,
        "console.log": true,
        "console.warn": true,
        "setTimeout": true
      },
      "packages": {
        "@trezor/connect-web>tslib": true,
        "browserify>buffer": true,
        "webpack>events": true
      }
    },
    "@trezor/connect-web>tslib": {
      "globals": {
        "SuppressedError": true,
        "define": true
      }
    },
    "@zxing/browser": {
      "globals": {
        "HTMLElement": true,
        "HTMLImageElement": true,
        "HTMLVideoElement": true,
        "clearTimeout": true,
        "console.error": true,
        "console.warn": true,
        "document": true,
        "navigator": true,
        "setTimeout": true
      },
      "packages": {
        "@zxing/library": true
      }
    },
    "@zxing/library": {
      "globals": {
        "HTMLImageElement": true,
        "HTMLVideoElement": true,
        "TextDecoder": true,
        "TextEncoder": true,
        "URL.createObjectURL": true,
        "btoa": true,
        "console.log": true,
        "console.warn": true,
        "document": true,
        "navigator": true,
        "setTimeout": true
      },
      "packages": {
        "@zxing/library>ts-custom-error": true
      }
    },
    "addons-linter>sha.js": {
      "packages": {
        "koa>content-disposition>safe-buffer": true,
        "pumpify>inherits": true
      }
    },
    "await-semaphore": {
      "packages": {
        "browserify>process": true,
        "browserify>timers-browserify": true
      }
    },
    "base32-encode": {
      "packages": {
        "base32-encode>to-data-view": true
      }
    },
    "bignumber.js": {
      "globals": {
        "crypto": true,
        "define": true
      }
    },
    "blo": {
      "globals": {
        "btoa": true
      }
    },
    "bn.js": {
      "globals": {
        "Buffer": true
      },
      "packages": {
        "browserify>browser-resolve": true
      }
    },
    "bowser": {
      "globals": {
        "define": true
      }
    },
    "browserify>assert": {
      "globals": {
        "Buffer": true
      },
      "packages": {
        "browserify>assert>util": true,
        "react>object-assign": true
      }
    },
    "browserify>assert>util": {
      "globals": {
        "console.error": true,
        "console.log": true,
        "console.trace": true,
        "process": true
      },
      "packages": {
        "browserify>assert>util>inherits": true,
        "browserify>process": true
      }
    },
    "browserify>browserify-zlib": {
      "packages": {
        "browserify>assert": true,
        "browserify>browserify-zlib>pako": true,
        "browserify>buffer": true,
        "browserify>process": true,
        "browserify>util": true,
        "stream-browserify": true
      }
    },
    "browserify>buffer": {
      "globals": {
        "console": true
      },
      "packages": {
        "base64-js": true,
        "browserify>buffer>ieee754": true
      }
    },
    "browserify>crypto-browserify": {
      "packages": {
        "browserify>crypto-browserify>browserify-cipher": true,
        "browserify>crypto-browserify>browserify-sign": true,
        "browserify>crypto-browserify>create-ecdh": true,
        "browserify>crypto-browserify>create-hmac": true,
        "browserify>crypto-browserify>diffie-hellman": true,
        "browserify>crypto-browserify>pbkdf2": true,
        "browserify>crypto-browserify>public-encrypt": true,
        "browserify>crypto-browserify>randomfill": true,
        "ethereumjs-util>create-hash": true,
        "mocha>serialize-javascript>randombytes": true
      }
    },
    "browserify>crypto-browserify>browserify-cipher": {
      "packages": {
        "browserify>crypto-browserify>browserify-cipher>browserify-des": true,
        "browserify>crypto-browserify>browserify-cipher>evp_bytestokey": true,
        "ethereumjs-util>ethereum-cryptography>browserify-aes": true
      }
    },
    "browserify>crypto-browserify>browserify-cipher>browserify-des": {
      "packages": {
        "browserify>buffer": true,
        "browserify>crypto-browserify>browserify-cipher>browserify-des>des.js": true,
        "ethereumjs-util>create-hash>cipher-base": true,
        "pumpify>inherits": true
      }
    },
    "browserify>crypto-browserify>browserify-cipher>browserify-des>des.js": {
      "packages": {
        "@metamask/ppom-validator>elliptic>minimalistic-assert": true,
        "pumpify>inherits": true
      }
    },
    "browserify>crypto-browserify>browserify-cipher>evp_bytestokey": {
      "packages": {
        "ethereumjs-util>create-hash>md5.js": true,
        "koa>content-disposition>safe-buffer": true
      }
    },
    "browserify>crypto-browserify>browserify-sign": {
      "packages": {
        "@metamask/ppom-validator>elliptic": true,
        "bn.js": true,
        "browserify>buffer": true,
        "browserify>crypto-browserify>create-hmac": true,
        "browserify>crypto-browserify>public-encrypt>browserify-rsa": true,
        "browserify>crypto-browserify>public-encrypt>parse-asn1": true,
        "ethereumjs-util>create-hash": true,
        "pumpify>inherits": true,
        "stream-browserify": true
      }
    },
    "browserify>crypto-browserify>create-ecdh": {
      "packages": {
        "@metamask/ppom-validator>elliptic": true,
        "bn.js": true,
        "browserify>buffer": true
      }
    },
    "browserify>crypto-browserify>create-hmac": {
      "packages": {
        "addons-linter>sha.js": true,
        "ethereumjs-util>create-hash": true,
        "ethereumjs-util>create-hash>cipher-base": true,
        "ethereumjs-util>create-hash>ripemd160": true,
        "koa>content-disposition>safe-buffer": true,
        "pumpify>inherits": true
      }
    },
    "browserify>crypto-browserify>diffie-hellman": {
      "packages": {
        "bn.js": true,
        "browserify>buffer": true,
        "browserify>crypto-browserify>diffie-hellman>miller-rabin": true,
        "mocha>serialize-javascript>randombytes": true
      }
    },
    "browserify>crypto-browserify>diffie-hellman>miller-rabin": {
      "packages": {
        "@metamask/ppom-validator>elliptic>brorand": true,
        "bn.js": true
      }
    },
    "browserify>crypto-browserify>pbkdf2": {
      "globals": {
        "crypto": true,
        "process": true,
        "queueMicrotask": true,
        "setImmediate": true,
        "setTimeout": true
      },
      "packages": {
        "addons-linter>sha.js": true,
        "browserify>process": true,
        "ethereumjs-util>create-hash": true,
        "ethereumjs-util>create-hash>ripemd160": true,
        "koa>content-disposition>safe-buffer": true
      }
    },
    "browserify>crypto-browserify>public-encrypt": {
      "packages": {
        "bn.js": true,
        "browserify>buffer": true,
        "browserify>crypto-browserify>public-encrypt>browserify-rsa": true,
        "browserify>crypto-browserify>public-encrypt>parse-asn1": true,
        "ethereumjs-util>create-hash": true,
        "mocha>serialize-javascript>randombytes": true
      }
    },
    "browserify>crypto-browserify>public-encrypt>browserify-rsa": {
      "packages": {
        "bn.js": true,
        "browserify>buffer": true,
        "mocha>serialize-javascript>randombytes": true
      }
    },
    "browserify>crypto-browserify>public-encrypt>parse-asn1": {
      "packages": {
        "browserify>buffer": true,
        "browserify>crypto-browserify>browserify-cipher>evp_bytestokey": true,
        "browserify>crypto-browserify>pbkdf2": true,
        "browserify>crypto-browserify>public-encrypt>parse-asn1>asn1.js": true,
        "ethereumjs-util>ethereum-cryptography>browserify-aes": true
      }
    },
    "browserify>crypto-browserify>public-encrypt>parse-asn1>asn1.js": {
      "packages": {
        "@metamask/ppom-validator>elliptic>minimalistic-assert": true,
        "bn.js": true,
        "browserify>buffer": true,
        "browserify>vm-browserify": true,
        "pumpify>inherits": true
      }
    },
    "browserify>crypto-browserify>randomfill": {
      "globals": {
        "crypto": true,
        "msCrypto": true
      },
      "packages": {
        "browserify>process": true,
        "koa>content-disposition>safe-buffer": true,
        "mocha>serialize-javascript>randombytes": true
      }
    },
    "browserify>https-browserify": {
      "packages": {
        "browserify>stream-http": true,
        "browserify>url": true
      }
    },
    "browserify>path-browserify": {
      "packages": {
        "browserify>process": true
      }
    },
    "browserify>process": {
      "globals": {
        "clearTimeout": true,
        "setTimeout": true
      }
    },
    "browserify>punycode": {
      "globals": {
        "define": true
      }
    },
    "browserify>stream-http": {
      "globals": {
        "AbortController": true,
        "Blob": true,
        "MSStreamReader": true,
        "ReadableStream": true,
        "WritableStream": true,
        "XDomainRequest": true,
        "XMLHttpRequest": true,
        "clearTimeout": true,
        "fetch": true,
        "location.protocol.search": true,
        "setTimeout": true
      },
      "packages": {
        "browserify>buffer": true,
        "browserify>process": true,
        "browserify>stream-http>builtin-status-codes": true,
        "browserify>url": true,
        "pumpify>inherits": true,
        "readable-stream": true,
        "watchify>xtend": true
      }
    },
    "browserify>string_decoder": {
      "packages": {
        "koa>content-disposition>safe-buffer": true
      }
    },
    "browserify>timers-browserify": {
      "globals": {
        "clearInterval": true,
        "clearTimeout": true,
        "setInterval": true,
        "setTimeout": true
      },
      "packages": {
        "browserify>process": true
      }
    },
    "browserify>url": {
      "packages": {
        "@storybook/addon-knobs>qs": true,
        "browserify>punycode": true
      }
    },
    "browserify>util": {
      "globals": {
        "console.error": true,
        "console.log": true,
        "console.trace": true
      },
      "packages": {
        "browserify>process": true,
        "browserify>util>is-arguments": true,
        "browserify>util>is-typed-array": true,
        "browserify>util>which-typed-array": true,
        "koa>is-generator-function": true,
        "pumpify>inherits": true
      }
    },
    "browserify>util>is-arguments": {
      "packages": {
        "koa>is-generator-function>has-tostringtag": true,
        "string.prototype.matchall>call-bind": true
      }
    },
    "browserify>util>is-typed-array": {
      "packages": {
        "browserify>util>is-typed-array>for-each": true,
        "koa>is-generator-function>has-tostringtag": true,
        "string.prototype.matchall>call-bind": true,
        "string.prototype.matchall>es-abstract>available-typed-arrays": true,
        "string.prototype.matchall>es-abstract>gopd": true
      }
    },
    "browserify>util>is-typed-array>for-each": {
      "packages": {
        "string.prototype.matchall>es-abstract>is-callable": true
      }
    },
    "browserify>util>which-typed-array": {
      "packages": {
        "browserify>util>is-typed-array": true,
        "browserify>util>is-typed-array>for-each": true,
        "koa>is-generator-function>has-tostringtag": true,
        "string.prototype.matchall>call-bind": true,
        "string.prototype.matchall>es-abstract>available-typed-arrays": true,
        "string.prototype.matchall>es-abstract>gopd": true
      }
    },
    "browserify>vm-browserify": {
      "globals": {
        "document.body.appendChild": true,
        "document.body.removeChild": true,
        "document.createElement": true
      }
    },
    "chalk": {
      "packages": {
        "chalk>ansi-styles": true,
        "chalk>supports-color": true
      }
    },
    "chalk>ansi-styles": {
      "packages": {
        "chalk>ansi-styles>color-convert": true
      }
    },
    "chalk>ansi-styles>color-convert": {
      "packages": {
        "jest-canvas-mock>moo-color>color-name": true
      }
    },
    "chart.js": {
      "globals": {
        "Intl.NumberFormat": true,
        "MutationObserver": true,
        "OffscreenCanvas": true,
        "Path2D": true,
        "ResizeObserver": true,
        "addEventListener": true,
        "clearTimeout": true,
        "console.error": true,
        "console.warn": true,
        "devicePixelRatio": true,
        "document": true,
        "removeEventListener": true,
        "requestAnimationFrame": true,
        "setTimeout": true
      },
      "packages": {
        "chart.js>@kurkle/color": true
      }
    },
    "chart.js>@kurkle/color": {
      "globals": {
        "define": true
      }
    },
    "classnames": {
      "globals": {
        "classNames": "write",
        "define": true
      }
    },
    "copy-to-clipboard": {
      "globals": {
        "clipboardData": true,
        "console.error": true,
        "console.warn": true,
        "document.body.appendChild": true,
        "document.body.removeChild": true,
        "document.createElement": true,
        "document.createRange": true,
        "document.execCommand": true,
        "document.getSelection": true,
        "navigator.userAgent": true,
        "prompt": true
      },
      "packages": {
        "copy-to-clipboard>toggle-selection": true
      }
    },
    "copy-to-clipboard>toggle-selection": {
      "globals": {
        "document.activeElement": true,
        "document.getSelection": true
      }
    },
    "currency-formatter": {
      "packages": {
        "currency-formatter>accounting": true,
        "currency-formatter>locale-currency": true,
        "react>object-assign": true
      }
    },
    "currency-formatter>accounting": {
      "globals": {
        "define": true
      }
    },
    "currency-formatter>locale-currency": {
      "globals": {
        "countryCode": true
      }
    },
    "debounce-stream": {
      "packages": {
        "debounce-stream>debounce": true,
        "debounce-stream>duplexer": true,
        "debounce-stream>through": true
      }
    },
    "debounce-stream>debounce": {
      "globals": {
        "clearTimeout": true,
        "setTimeout": true
      }
    },
    "debounce-stream>duplexer": {
      "packages": {
        "stream-browserify": true
      }
    },
    "debounce-stream>through": {
      "packages": {
        "browserify>process": true,
        "stream-browserify": true
      }
    },
    "depcheck>@vue/compiler-sfc>postcss>nanoid": {
      "globals": {
        "crypto.getRandomValues": true
      }
    },
    "depcheck>is-core-module>hasown": {
      "packages": {
        "browserify>has>function-bind": true
      }
    },
    "dependency-tree>precinct>detective-postcss>postcss>nanoid": {
      "globals": {
        "crypto.getRandomValues": true
      }
    },
    "eslint-plugin-react>array-includes>is-string": {
      "packages": {
        "koa>is-generator-function>has-tostringtag": true
      }
    },
    "eslint>optionator>fast-levenshtein": {
      "globals": {
        "Intl": true,
        "Levenshtein": "write",
        "console.log": true,
        "define": true,
        "importScripts": true,
        "postMessage": true
      }
    },
    "eth-ens-namehash": {
      "globals": {
        "name": "write"
      },
      "packages": {
        "@metamask/ethjs>js-sha3": true,
        "browserify>buffer": true,
        "eth-ens-namehash>idna-uts46-hx": true
      }
    },
    "eth-ens-namehash>idna-uts46-hx": {
      "globals": {
        "define": true
      },
      "packages": {
        "browserify>punycode": true
      }
    },
    "eth-keyring-controller>@metamask/browser-passworder": {
      "globals": {
        "crypto": true
      }
    },
    "eth-lattice-keyring": {
      "globals": {
        "addEventListener": true,
        "browser": true,
        "clearInterval": true,
        "fetch": true,
        "open": true,
        "setInterval": true
      },
      "packages": {
        "@ethereumjs/tx>@ethereumjs/util": true,
        "bn.js": true,
        "browserify>buffer": true,
        "browserify>crypto-browserify": true,
        "eth-lattice-keyring>@ethereumjs/tx": true,
        "eth-lattice-keyring>gridplus-sdk": true,
        "eth-lattice-keyring>rlp": true,
        "webpack>events": true
      }
    },
    "eth-lattice-keyring>@ethereumjs/tx": {
      "packages": {
        "@ethereumjs/tx>@ethereumjs/common": true,
        "@ethereumjs/tx>@ethereumjs/rlp": true,
        "@ethereumjs/tx>@ethereumjs/util": true,
        "@ethersproject/providers": true,
        "browserify>buffer": true,
        "browserify>insert-module-globals>is-buffer": true,
        "eth-lattice-keyring>@ethereumjs/tx>@chainsafe/ssz": true,
        "eth-lattice-keyring>@ethereumjs/tx>ethereum-cryptography": true
      }
    },
    "eth-lattice-keyring>@ethereumjs/tx>@chainsafe/ssz": {
      "packages": {
        "browserify": true,
        "browserify>buffer": true,
        "eth-lattice-keyring>@ethereumjs/tx>@chainsafe/ssz>@chainsafe/persistent-merkle-tree": true,
        "eth-lattice-keyring>@ethereumjs/tx>@chainsafe/ssz>case": true
      }
    },
    "eth-lattice-keyring>@ethereumjs/tx>@chainsafe/ssz>@chainsafe/persistent-merkle-tree": {
      "globals": {
        "WeakRef": true
      },
      "packages": {
        "browserify": true
      }
    },
    "eth-lattice-keyring>@ethereumjs/tx>ethereum-cryptography": {
      "globals": {
        "TextDecoder": true,
        "crypto": true
      },
      "packages": {
        "eth-lattice-keyring>@ethereumjs/tx>ethereum-cryptography>@noble/hashes": true
      }
    },
    "eth-lattice-keyring>@ethereumjs/tx>ethereum-cryptography>@noble/hashes": {
      "globals": {
        "TextEncoder": true,
        "crypto": true
      }
    },
    "eth-lattice-keyring>gridplus-sdk": {
      "globals": {
        "AbortController": true,
        "Request": true,
        "URL": true,
        "__values": true,
        "caches": true,
        "clearTimeout": true,
        "console.error": true,
        "console.log": true,
        "console.warn": true,
        "fetch": true,
        "setTimeout": true
      },
      "packages": {
        "@ethereumjs/tx>@ethereumjs/common>crc-32": true,
        "@ethersproject/abi": true,
        "@metamask/ethjs>js-sha3": true,
        "@metamask/keyring-api>bech32": true,
        "@metamask/ppom-validator>elliptic": true,
        "bn.js": true,
        "browserify>buffer": true,
        "eth-lattice-keyring>gridplus-sdk>@ethereumjs/common": true,
        "eth-lattice-keyring>gridplus-sdk>@ethereumjs/tx": true,
        "eth-lattice-keyring>gridplus-sdk>aes-js": true,
        "eth-lattice-keyring>gridplus-sdk>bignumber.js": true,
        "eth-lattice-keyring>gridplus-sdk>bitwise": true,
        "eth-lattice-keyring>gridplus-sdk>borc": true,
        "eth-lattice-keyring>gridplus-sdk>eth-eip712-util-browser": true,
        "eth-lattice-keyring>gridplus-sdk>secp256k1": true,
        "eth-lattice-keyring>gridplus-sdk>uuid": true,
        "eth-lattice-keyring>rlp": true,
        "ethereumjs-util>ethereum-cryptography>bs58check": true,
        "ethereumjs-util>ethereum-cryptography>hash.js": true,
        "lodash": true
      }
    },
    "eth-lattice-keyring>gridplus-sdk>@ethereumjs/common": {
      "packages": {
        "@ethereumjs/tx>@ethereumjs/common>crc-32": true,
        "@ethereumjs/tx>@ethereumjs/util": true,
        "browserify>buffer": true,
        "webpack>events": true
      }
    },
    "eth-lattice-keyring>gridplus-sdk>@ethereumjs/tx": {
      "packages": {
        "@ethereumjs/tx>@ethereumjs/rlp": true,
        "@ethereumjs/tx>@ethereumjs/util": true,
        "@ethersproject/providers": true,
        "browserify>buffer": true,
        "browserify>insert-module-globals>is-buffer": true,
        "eth-lattice-keyring>@ethereumjs/tx>@chainsafe/ssz": true,
        "eth-lattice-keyring>gridplus-sdk>@ethereumjs/tx>@ethereumjs/common": true,
        "eth-lattice-keyring>gridplus-sdk>@ethereumjs/tx>ethereum-cryptography": true
      }
    },
    "eth-lattice-keyring>gridplus-sdk>@ethereumjs/tx>@ethereumjs/common": {
      "packages": {
        "@ethereumjs/tx>@ethereumjs/common>crc-32": true,
        "@ethereumjs/tx>@ethereumjs/util": true,
        "browserify>buffer": true,
        "webpack>events": true
      }
    },
    "eth-lattice-keyring>gridplus-sdk>@ethereumjs/tx>ethereum-cryptography": {
      "globals": {
        "TextDecoder": true,
        "crypto": true
      },
      "packages": {
        "eth-lattice-keyring>gridplus-sdk>@ethereumjs/tx>ethereum-cryptography>@noble/hashes": true
      }
    },
    "eth-lattice-keyring>gridplus-sdk>@ethereumjs/tx>ethereum-cryptography>@noble/hashes": {
      "globals": {
        "TextEncoder": true,
        "crypto": true
      }
    },
    "eth-lattice-keyring>gridplus-sdk>aes-js": {
      "globals": {
        "define": true
      }
    },
    "eth-lattice-keyring>gridplus-sdk>bignumber.js": {
      "globals": {
        "crypto": true,
        "define": true
      }
    },
    "eth-lattice-keyring>gridplus-sdk>bitwise": {
      "packages": {
        "browserify>buffer": true
      }
    },
    "eth-lattice-keyring>gridplus-sdk>borc": {
      "globals": {
        "console": true
      },
      "packages": {
        "browserify>buffer": true,
        "browserify>buffer>ieee754": true,
        "eth-lattice-keyring>gridplus-sdk>borc>bignumber.js": true,
        "eth-lattice-keyring>gridplus-sdk>borc>iso-url": true
      }
    },
    "eth-lattice-keyring>gridplus-sdk>borc>bignumber.js": {
      "globals": {
        "crypto": true,
        "define": true
      }
    },
    "eth-lattice-keyring>gridplus-sdk>borc>iso-url": {
      "globals": {
        "URL": true,
        "URLSearchParams": true,
        "location": true
      }
    },
    "eth-lattice-keyring>gridplus-sdk>eth-eip712-util-browser": {
      "globals": {
        "intToBuffer": true
      },
      "packages": {
        "@metamask/ethjs>js-sha3": true,
        "bn.js": true,
        "ganache>abstract-level>buffer": true
      }
    },
    "eth-lattice-keyring>gridplus-sdk>secp256k1": {
      "packages": {
        "@metamask/ppom-validator>elliptic": true
      }
    },
    "eth-lattice-keyring>gridplus-sdk>uuid": {
      "globals": {
        "crypto": true
      }
    },
    "eth-lattice-keyring>rlp": {
      "globals": {
        "TextEncoder": true
      }
    },
    "eth-method-registry": {
      "packages": {
        "@metamask/ethjs-contract": true,
        "@metamask/ethjs-query": true
      }
    },
    "eth-rpc-errors": {
      "packages": {
        "eth-rpc-errors>fast-safe-stringify": true
      }
    },
    "ethereumjs-util": {
      "packages": {
        "bn.js": true,
        "browserify>assert": true,
        "browserify>buffer": true,
        "browserify>insert-module-globals>is-buffer": true,
        "ethereumjs-util>create-hash": true,
        "ethereumjs-util>ethereum-cryptography": true,
        "ethereumjs-util>rlp": true
      }
    },
    "ethereumjs-util>create-hash": {
      "packages": {
        "addons-linter>sha.js": true,
        "ethereumjs-util>create-hash>cipher-base": true,
        "ethereumjs-util>create-hash>md5.js": true,
        "ethereumjs-util>create-hash>ripemd160": true,
        "pumpify>inherits": true
      }
    },
    "ethereumjs-util>create-hash>cipher-base": {
      "packages": {
        "browserify>string_decoder": true,
        "koa>content-disposition>safe-buffer": true,
        "pumpify>inherits": true,
        "stream-browserify": true
      }
    },
    "ethereumjs-util>create-hash>md5.js": {
      "packages": {
        "ethereumjs-util>create-hash>md5.js>hash-base": true,
        "koa>content-disposition>safe-buffer": true,
        "pumpify>inherits": true
      }
    },
    "ethereumjs-util>create-hash>md5.js>hash-base": {
      "packages": {
        "koa>content-disposition>safe-buffer": true,
        "pumpify>inherits": true,
        "readable-stream": true
      }
    },
    "ethereumjs-util>create-hash>ripemd160": {
      "packages": {
        "browserify>buffer": true,
        "ethereumjs-util>create-hash>md5.js>hash-base": true,
        "pumpify>inherits": true
      }
    },
    "ethereumjs-util>ethereum-cryptography": {
      "packages": {
        "browserify>buffer": true,
        "ganache>keccak": true,
        "ganache>secp256k1": true,
        "mocha>serialize-javascript>randombytes": true
      }
    },
    "ethereumjs-util>ethereum-cryptography>browserify-aes": {
      "packages": {
        "browserify>buffer": true,
        "browserify>crypto-browserify>browserify-cipher>evp_bytestokey": true,
        "ethereumjs-util>create-hash>cipher-base": true,
        "ethereumjs-util>ethereum-cryptography>browserify-aes>buffer-xor": true,
        "koa>content-disposition>safe-buffer": true,
        "pumpify>inherits": true
      }
    },
    "ethereumjs-util>ethereum-cryptography>browserify-aes>buffer-xor": {
      "packages": {
        "browserify>buffer": true
      }
    },
    "ethereumjs-util>ethereum-cryptography>bs58check": {
      "packages": {
        "ethereumjs-util>create-hash": true,
        "ethereumjs-util>ethereum-cryptography>bs58check>bs58": true,
        "koa>content-disposition>safe-buffer": true
      }
    },
    "ethereumjs-util>ethereum-cryptography>bs58check>bs58": {
      "packages": {
        "@ensdomains/content-hash>multihashes>multibase>base-x": true
      }
    },
    "ethereumjs-util>ethereum-cryptography>hash.js": {
      "packages": {
        "@metamask/ppom-validator>elliptic>minimalistic-assert": true,
        "pumpify>inherits": true
      }
    },
    "ethereumjs-util>ethereum-cryptography>scrypt-js": {
      "globals": {
        "define": true,
        "setTimeout": true
      },
      "packages": {
        "browserify>timers-browserify": true
      }
    },
    "ethereumjs-util>rlp": {
      "packages": {
        "bn.js": true,
        "browserify>buffer": true
      }
    },
    "ethereumjs-wallet>randombytes": {
      "globals": {
        "crypto.getRandomValues": true
      }
    },
    "extension-port-stream": {
      "packages": {
        "browserify>buffer": true,
        "extension-port-stream>readable-stream": true
      }
    },
    "extension-port-stream>readable-stream": {
      "globals": {
        "AbortController": true,
        "AggregateError": true,
        "Blob": true
      },
      "packages": {
        "browserify>buffer": true,
        "browserify>process": true,
        "browserify>string_decoder": true,
        "extension-port-stream>readable-stream>abort-controller": true,
        "webpack>events": true
      }
    },
    "extension-port-stream>readable-stream>abort-controller": {
      "globals": {
        "AbortController": true
      }
    },
    "fast-json-patch": {
      "globals": {
        "addEventListener": true,
        "clearTimeout": true,
        "removeEventListener": true,
        "setTimeout": true
      }
    },
    "firebase": {
      "packages": {
        "firebase>@firebase/app": true,
        "firebase>@firebase/messaging": true
      }
    },
    "firebase>@firebase/app": {
      "globals": {
        "FinalizationRegistry": true,
        "console.warn": true
      },
      "packages": {
        "firebase>@firebase/app>@firebase/component": true,
        "firebase>@firebase/app>@firebase/logger": true,
        "firebase>@firebase/app>idb": true,
        "firebase>@firebase/util": true
      }
    },
    "firebase>@firebase/app>@firebase/component": {
      "packages": {
        "firebase>@firebase/util": true
      }
    },
    "firebase>@firebase/app>@firebase/logger": {
      "globals": {
        "console": true
      },
      "packages": {
        "@trezor/connect-web>tslib": true
      }
    },
    "firebase>@firebase/app>idb": {
      "globals": {
        "DOMException": true,
        "IDBCursor": true,
        "IDBDatabase": true,
        "IDBIndex": true,
        "IDBObjectStore": true,
        "IDBRequest": true,
        "IDBTransaction": true,
        "indexedDB.deleteDatabase": true,
        "indexedDB.open": true
      }
    },
    "firebase>@firebase/firestore>@grpc/proto-loader>protobufjs": {
      "globals": {
        "process": true,
        "setTimeout": true
      },
      "packages": {
        "firebase>@firebase/firestore>@grpc/proto-loader>protobufjs>@protobufjs/aspromise": true,
        "firebase>@firebase/firestore>@grpc/proto-loader>protobufjs>@protobufjs/base64": true,
        "firebase>@firebase/firestore>@grpc/proto-loader>protobufjs>@protobufjs/codegen": true,
        "firebase>@firebase/firestore>@grpc/proto-loader>protobufjs>@protobufjs/eventemitter": true,
        "firebase>@firebase/firestore>@grpc/proto-loader>protobufjs>@protobufjs/fetch": true,
        "firebase>@firebase/firestore>@grpc/proto-loader>protobufjs>@protobufjs/float": true,
        "firebase>@firebase/firestore>@grpc/proto-loader>protobufjs>@protobufjs/inquire": true,
        "firebase>@firebase/firestore>@grpc/proto-loader>protobufjs>@protobufjs/path": true,
        "firebase>@firebase/firestore>@grpc/proto-loader>protobufjs>@protobufjs/pool": true,
        "firebase>@firebase/firestore>@grpc/proto-loader>protobufjs>@protobufjs/utf8": true
      }
    },
    "firebase>@firebase/firestore>@grpc/proto-loader>protobufjs>@protobufjs/codegen": {
      "globals": {
        "console.log": true
      }
    },
    "firebase>@firebase/firestore>@grpc/proto-loader>protobufjs>@protobufjs/fetch": {
      "globals": {
        "XMLHttpRequest": true
      },
      "packages": {
        "firebase>@firebase/firestore>@grpc/proto-loader>protobufjs>@protobufjs/aspromise": true,
        "firebase>@firebase/firestore>@grpc/proto-loader>protobufjs>@protobufjs/inquire": true
      }
    },
    "firebase>@firebase/installations": {
      "globals": {
        "BroadcastChannel": true,
        "Headers": true,
        "btoa": true,
        "console.error": true,
        "crypto": true,
        "fetch": true,
        "msCrypto": true,
        "navigator.onLine": true,
        "setTimeout": true
      },
      "packages": {
        "firebase>@firebase/app": true,
        "firebase>@firebase/app>@firebase/component": true,
        "firebase>@firebase/app>idb": true,
        "firebase>@firebase/util": true
      }
    },
    "firebase>@firebase/messaging": {
      "globals": {
        "Headers": true,
        "Notification.maxActions": true,
        "Notification.permission": true,
        "Notification.requestPermission": true,
        "PushSubscription.prototype.hasOwnProperty": true,
        "ServiceWorkerRegistration": true,
        "URL": true,
        "addEventListener": true,
        "atob": true,
        "btoa": true,
        "clients.matchAll": true,
        "clients.openWindow": true,
        "console.warn": true,
        "document": true,
        "fetch": true,
        "indexedDB": true,
        "location.href": true,
        "location.origin": true,
        "navigator": true,
        "origin.replace": true,
        "registration.showNotification": true,
        "setTimeout": true
      },
      "packages": {
        "@trezor/connect-web>tslib": true,
        "firebase>@firebase/app": true,
        "firebase>@firebase/app>@firebase/component": true,
        "firebase>@firebase/app>idb": true,
        "firebase>@firebase/installations": true,
        "firebase>@firebase/util": true
      }
    },
    "firebase>@firebase/util": {
      "globals": {
        "atob": true,
        "browser": true,
        "btoa": true,
        "chrome": true,
        "console": true,
        "document": true,
        "indexedDB": true,
        "navigator": true,
        "process": true,
        "self": true,
        "setTimeout": true
      },
      "packages": {
        "browserify>process": true
      }
    },
    "fuse.js": {
      "globals": {
        "console": true,
        "define": true
      }
    },
    "ganache>abstract-level>buffer": {
      "globals": {
        "console": true
      },
      "packages": {
        "base64-js": true,
        "browserify>buffer>ieee754": true
      }
    },
    "ganache>keccak": {
      "packages": {
        "browserify>buffer": true,
        "readable-stream": true
      }
    },
    "ganache>secp256k1": {
      "packages": {
        "@metamask/ppom-validator>elliptic": true
      }
    },
    "gulp>vinyl-fs>object.assign": {
      "packages": {
        "@lavamoat/lavapack>json-stable-stringify>object-keys": true,
        "string.prototype.matchall>call-bind": true,
        "string.prototype.matchall>define-properties": true,
        "string.prototype.matchall>has-symbols": true
      }
    },
    "he": {
      "globals": {
        "define": true
      }
    },
    "json-rpc-engine": {
      "packages": {
        "eth-rpc-errors": true,
        "json-rpc-engine>@metamask/safe-event-emitter": true
      }
    },
    "json-rpc-engine>@metamask/safe-event-emitter": {
      "globals": {
        "setTimeout": true
      },
      "packages": {
        "webpack>events": true
      }
    },
    "json-rpc-middleware-stream": {
      "globals": {
        "console.warn": true,
        "setTimeout": true
      },
      "packages": {
        "@metamask/safe-event-emitter": true,
        "readable-stream": true
      }
    },
    "koa>content-disposition>safe-buffer": {
      "packages": {
        "browserify>buffer": true
      }
    },
    "koa>is-generator-function": {
      "packages": {
        "koa>is-generator-function>has-tostringtag": true
      }
    },
    "koa>is-generator-function>has-tostringtag": {
      "packages": {
        "string.prototype.matchall>has-symbols": true
      }
    },
    "localforage": {
      "globals": {
        "Blob": true,
        "BlobBuilder": true,
        "FileReader": true,
        "IDBKeyRange": true,
        "MSBlobBuilder": true,
        "MozBlobBuilder": true,
        "OIndexedDB": true,
        "WebKitBlobBuilder": true,
        "atob": true,
        "btoa": true,
        "console.error": true,
        "console.info": true,
        "console.warn": true,
        "define": true,
        "fetch": true,
        "indexedDB": true,
        "localStorage": true,
        "mozIndexedDB": true,
        "msIndexedDB": true,
        "navigator.platform": true,
        "navigator.userAgent": true,
        "openDatabase": true,
        "setTimeout": true,
        "webkitIndexedDB": true
      }
    },
    "lodash": {
      "globals": {
        "clearTimeout": true,
        "define": true,
        "setTimeout": true
      }
    },
    "loglevel": {
      "globals": {
        "console": true,
        "define": true,
        "document.cookie": true,
        "localStorage": true,
        "log": "write",
        "navigator": true
      }
    },
    "luxon": {
      "globals": {
        "Intl": true
      }
    },
    "mocha>serialize-javascript>randombytes": {
      "globals": {
        "crypto": true,
        "msCrypto": true
      },
      "packages": {
        "browserify>process": true,
        "koa>content-disposition>safe-buffer": true
      }
    },
    "nanoid": {
      "globals": {
        "crypto": true,
        "msCrypto": true,
        "navigator": true
      }
    },
    "nock>debug": {
      "globals": {
        "console": true,
        "document": true,
        "localStorage": true,
        "navigator": true,
        "process": true
      },
      "packages": {
        "browserify>process": true,
        "nock>debug>ms": true
      }
    },
    "node-fetch": {
      "globals": {
        "Headers": true,
        "Request": true,
        "Response": true,
        "fetch": true
      }
    },
    "promise-to-callback": {
      "packages": {
        "promise-to-callback>is-fn": true,
        "promise-to-callback>set-immediate-shim": true
      }
    },
    "promise-to-callback>set-immediate-shim": {
      "globals": {
        "setTimeout.apply": true
      },
      "packages": {
        "browserify>timers-browserify": true
      }
    },
    "prop-types": {
      "globals": {
        "console": true
      },
      "packages": {
        "prop-types>react-is": true,
        "react>object-assign": true
      }
    },
    "prop-types>react-is": {
      "globals": {
        "console": true
      }
    },
    "qrcode-generator": {
      "globals": {
        "define": true
      }
    },
    "qrcode.react": {
      "globals": {
        "Path2D": true,
        "devicePixelRatio": true
      },
      "packages": {
        "react": true
      }
    },
    "react": {
      "globals": {
        "console": true
      },
      "packages": {
        "prop-types": true,
        "react>object-assign": true
      }
    },
    "react-beautiful-dnd": {
      "globals": {
        "Element.prototype": true,
        "__REDUX_DEVTOOLS_EXTENSION_COMPOSE__": true,
        "addEventListener": true,
        "cancelAnimationFrame": true,
        "clearTimeout": true,
        "console": true,
        "document": true,
        "getComputedStyle": true,
        "pageXOffset": true,
        "pageYOffset": true,
        "removeEventListener": true,
        "requestAnimationFrame": true,
        "scrollBy": true,
        "setTimeout": true
      },
      "packages": {
        "@babel/runtime": true,
        "react": true,
        "react-beautiful-dnd>css-box-model": true,
        "react-beautiful-dnd>memoize-one": true,
        "react-beautiful-dnd>raf-schd": true,
        "react-beautiful-dnd>use-memo-one": true,
        "react-dom": true,
        "react-redux": true,
        "redux": true
      }
    },
    "react-beautiful-dnd>css-box-model": {
      "globals": {
        "getComputedStyle": true,
        "pageXOffset": true,
        "pageYOffset": true
      },
      "packages": {
        "react-router-dom>tiny-invariant": true
      }
    },
    "react-beautiful-dnd>raf-schd": {
      "globals": {
        "cancelAnimationFrame": true,
        "requestAnimationFrame": true
      }
    },
    "react-beautiful-dnd>use-memo-one": {
      "packages": {
        "react": true
      }
    },
    "react-chartjs-2": {
      "globals": {
        "setTimeout": true
      },
      "packages": {
        "chart.js": true,
        "react": true
      }
    },
    "react-devtools": {
      "packages": {
        "react-devtools>react-devtools-core": true
      }
    },
    "react-devtools>react-devtools-core": {
      "globals": {
        "WebSocket": true,
        "setTimeout": true
      }
    },
    "react-dnd-html5-backend": {
      "globals": {
        "addEventListener": true,
        "clearTimeout": true,
        "removeEventListener": true
      }
    },
    "react-dom": {
      "globals": {
        "HTMLIFrameElement": true,
        "MSApp": true,
        "__REACT_DEVTOOLS_GLOBAL_HOOK__": true,
        "addEventListener": true,
        "clearTimeout": true,
        "clipboardData": true,
        "console": true,
        "dispatchEvent": true,
        "document": true,
        "event": "write",
        "jest": true,
        "location.protocol": true,
        "navigator.userAgent.indexOf": true,
        "performance": true,
        "removeEventListener": true,
        "self": true,
        "setTimeout": true,
        "top": true,
        "trustedTypes": true
      },
      "packages": {
        "prop-types": true,
        "react": true,
        "react-dom>scheduler": true,
        "react>object-assign": true
      }
    },
    "react-dom>scheduler": {
      "globals": {
        "MessageChannel": true,
        "cancelAnimationFrame": true,
        "clearTimeout": true,
        "console": true,
        "navigator": true,
        "performance": true,
        "requestAnimationFrame": true,
        "setTimeout": true
      }
    },
    "react-focus-lock": {
      "globals": {
        "addEventListener": true,
        "console.error": true,
        "console.warn": true,
        "document": true,
        "removeEventListener": true,
        "setTimeout": true
      },
      "packages": {
        "@babel/runtime": true,
        "prop-types": true,
        "react": true,
        "react-focus-lock>focus-lock": true,
        "react-focus-lock>react-clientside-effect": true,
        "react-focus-lock>use-callback-ref": true,
        "react-focus-lock>use-sidecar": true
      }
    },
    "react-focus-lock>focus-lock": {
      "globals": {
        "HTMLIFrameElement": true,
        "Node.DOCUMENT_FRAGMENT_NODE": true,
        "Node.DOCUMENT_NODE": true,
        "Node.DOCUMENT_POSITION_CONTAINED_BY": true,
        "Node.DOCUMENT_POSITION_CONTAINS": true,
        "Node.ELEMENT_NODE": true,
        "console.error": true,
        "console.warn": true,
        "document": true,
        "getComputedStyle": true,
        "setTimeout": true
      },
      "packages": {
        "@trezor/connect-web>tslib": true
      }
    },
    "react-focus-lock>react-clientside-effect": {
      "packages": {
        "@babel/runtime": true,
        "react": true
      }
    },
    "react-focus-lock>use-callback-ref": {
      "packages": {
        "react": true
      }
    },
    "react-focus-lock>use-sidecar": {
      "globals": {
        "console.error": true
      },
      "packages": {
        "@trezor/connect-web>tslib": true,
        "react": true,
        "react-focus-lock>use-sidecar>detect-node-es": true
      }
    },
    "react-idle-timer": {
      "globals": {
        "clearTimeout": true,
        "document": true,
        "setTimeout": true
      },
      "packages": {
        "prop-types": true,
        "react": true
      }
    },
    "react-inspector": {
      "globals": {
        "Node": true,
        "chromeDark": true,
        "chromeLight": true
      },
      "packages": {
        "react": true
      }
    },
    "react-markdown": {
      "globals": {
        "console.warn": true
      },
      "packages": {
        "prop-types": true,
        "react": true,
        "react-markdown>comma-separated-tokens": true,
        "react-markdown>property-information": true,
        "react-markdown>react-is": true,
        "react-markdown>remark-parse": true,
        "react-markdown>remark-rehype": true,
        "react-markdown>space-separated-tokens": true,
        "react-markdown>style-to-object": true,
        "react-markdown>unified": true,
        "react-markdown>unist-util-visit": true,
        "react-markdown>vfile": true
      }
    },
    "react-markdown>property-information": {
      "packages": {
        "watchify>xtend": true
      }
    },
    "react-markdown>react-is": {
      "globals": {
        "console": true
      }
    },
    "react-markdown>remark-parse": {
      "packages": {
        "react-markdown>remark-parse>mdast-util-from-markdown": true
      }
    },
    "react-markdown>remark-parse>mdast-util-from-markdown": {
      "packages": {
        "react-markdown>remark-parse>mdast-util-from-markdown>mdast-util-to-string": true,
        "react-markdown>remark-parse>mdast-util-from-markdown>micromark": true,
        "react-markdown>remark-parse>mdast-util-from-markdown>unist-util-stringify-position": true,
        "react-syntax-highlighter>refractor>parse-entities": true
      }
    },
    "react-markdown>remark-parse>mdast-util-from-markdown>micromark": {
      "packages": {
        "react-syntax-highlighter>refractor>parse-entities": true
      }
    },
    "react-markdown>remark-rehype": {
      "packages": {
        "react-markdown>remark-rehype>mdast-util-to-hast": true
      }
    },
    "react-markdown>remark-rehype>mdast-util-to-hast": {
      "globals": {
        "console.warn": true
      },
      "packages": {
        "@storybook/addon-docs>remark-external-links>mdast-util-definitions": true,
        "react-markdown>remark-rehype>mdast-util-to-hast>mdurl": true,
        "react-markdown>remark-rehype>mdast-util-to-hast>unist-builder": true,
        "react-markdown>remark-rehype>mdast-util-to-hast>unist-util-generated": true,
        "react-markdown>remark-rehype>mdast-util-to-hast>unist-util-position": true,
        "react-markdown>unist-util-visit": true
      }
    },
    "react-markdown>style-to-object": {
      "packages": {
        "react-markdown>style-to-object>inline-style-parser": true
      }
    },
    "react-markdown>unified": {
      "packages": {
        "mocha>yargs-unparser>is-plain-obj": true,
        "react-markdown>unified>bail": true,
        "react-markdown>unified>extend": true,
        "react-markdown>unified>is-buffer": true,
        "react-markdown>unified>trough": true,
        "react-markdown>vfile": true
      }
    },
    "react-markdown>unist-util-visit": {
      "packages": {
        "react-markdown>unist-util-visit>unist-util-visit-parents": true
      }
    },
    "react-markdown>unist-util-visit>unist-util-visit-parents": {
      "packages": {
        "react-markdown>unist-util-visit>unist-util-is": true
      }
    },
    "react-markdown>vfile": {
      "packages": {
        "browserify>path-browserify": true,
        "browserify>process": true,
        "react-markdown>vfile>is-buffer": true,
        "react-markdown>vfile>vfile-message": true,
        "vinyl>replace-ext": true
      }
    },
    "react-markdown>vfile>vfile-message": {
      "packages": {
        "react-markdown>vfile>unist-util-stringify-position": true
      }
    },
    "react-popper": {
      "globals": {
        "document": true
      },
      "packages": {
        "@popperjs/core": true,
        "react": true,
        "react-popper>react-fast-compare": true,
        "react-popper>warning": true
      }
    },
    "react-popper>react-fast-compare": {
      "globals": {
        "Element": true,
        "console.warn": true
      }
    },
    "react-popper>warning": {
      "globals": {
        "console": true
      }
    },
    "react-redux": {
      "globals": {
        "console": true,
        "document": true
      },
      "packages": {
        "prop-types": true,
        "react": true,
        "react-dom": true,
        "react-redux>@babel/runtime": true,
        "react-redux>hoist-non-react-statics": true,
        "react-redux>react-is": true
      }
    },
    "react-redux>hoist-non-react-statics": {
      "packages": {
        "prop-types>react-is": true
      }
    },
    "react-redux>react-is": {
      "globals": {
        "console": true
      }
    },
    "react-responsive-carousel": {
      "globals": {
        "HTMLElement": true,
        "addEventListener": true,
        "clearTimeout": true,
        "console.warn": true,
        "document": true,
        "getComputedStyle": true,
        "removeEventListener": true,
        "setTimeout": true
      },
      "packages": {
        "classnames": true,
        "react": true,
        "react-dom": true,
        "react-responsive-carousel>react-easy-swipe": true
      }
    },
    "react-responsive-carousel>react-easy-swipe": {
      "globals": {
        "addEventListener": true,
        "define": true,
        "document.addEventListener": true,
        "document.removeEventListener": true
      },
      "packages": {
        "prop-types": true,
        "react": true
      }
    },
    "react-router-dom": {
      "packages": {
        "prop-types": true,
        "react": true,
        "react-router-dom>history": true,
        "react-router-dom>react-router": true,
        "react-router-dom>tiny-invariant": true,
        "react-router-dom>tiny-warning": true
      }
    },
    "react-router-dom>history": {
      "globals": {
        "addEventListener": true,
        "confirm": true,
        "document": true,
        "history": true,
        "location": true,
        "navigator.userAgent": true,
        "removeEventListener": true
      },
      "packages": {
        "react-router-dom>history>resolve-pathname": true,
        "react-router-dom>history>value-equal": true,
        "react-router-dom>tiny-invariant": true,
        "react-router-dom>tiny-warning": true
      }
    },
    "react-router-dom>react-router": {
      "packages": {
        "prop-types": true,
        "prop-types>react-is": true,
        "react": true,
        "react-redux>hoist-non-react-statics": true,
        "react-router-dom>react-router>history": true,
        "react-router-dom>react-router>mini-create-react-context": true,
        "react-router-dom>tiny-invariant": true,
        "react-router-dom>tiny-warning": true,
        "sinon>nise>path-to-regexp": true
      }
    },
    "react-router-dom>react-router>history": {
      "globals": {
        "addEventListener": true,
        "confirm": true,
        "document": true,
        "history": true,
        "location": true,
        "navigator.userAgent": true,
        "removeEventListener": true
      },
      "packages": {
        "react-router-dom>history>resolve-pathname": true,
        "react-router-dom>history>value-equal": true,
        "react-router-dom>tiny-invariant": true,
        "react-router-dom>tiny-warning": true
      }
    },
    "react-router-dom>react-router>mini-create-react-context": {
      "packages": {
        "@babel/runtime": true,
        "prop-types": true,
        "react": true,
        "react-router-dom>react-router>mini-create-react-context>gud": true,
        "react-router-dom>tiny-warning": true
      }
    },
    "react-router-dom>tiny-warning": {
      "globals": {
        "console": true
      }
    },
    "react-simple-file-input": {
      "globals": {
        "File": true,
        "FileReader": true,
        "console.warn": true
      },
      "packages": {
        "prop-types": true,
        "react": true
      }
    },
    "react-syntax-highlighter>refractor>parse-entities": {
      "globals": {
        "document.createElement": true
      }
    },
    "react-tippy": {
      "globals": {
        "Element": true,
        "MSStream": true,
        "MutationObserver": true,
        "addEventListener": true,
        "clearTimeout": true,
        "console.error": true,
        "console.warn": true,
        "define": true,
        "document": true,
        "getComputedStyle": true,
        "innerHeight": true,
        "innerWidth": true,
        "navigator.maxTouchPoints": true,
        "navigator.msMaxTouchPoints": true,
        "navigator.userAgent": true,
        "performance": true,
        "requestAnimationFrame": true,
        "setTimeout": true
      },
      "packages": {
        "react": true,
        "react-dom": true,
        "react-tippy>popper.js": true
      }
    },
    "react-tippy>popper.js": {
      "globals": {
        "MSInputMethodContext": true,
        "Node.DOCUMENT_POSITION_FOLLOWING": true,
        "cancelAnimationFrame": true,
        "console.warn": true,
        "define": true,
        "devicePixelRatio": true,
        "document": true,
        "getComputedStyle": true,
        "innerHeight": true,
        "innerWidth": true,
        "navigator.userAgent": true,
        "requestAnimationFrame": true,
        "setTimeout": true
      }
    },
    "react-toggle-button": {
      "globals": {
        "clearTimeout": true,
        "console.warn": true,
        "define": true,
        "performance": true,
        "setTimeout": true
      },
      "packages": {
        "react": true
      }
    },
    "readable-stream": {
      "packages": {
        "browserify>browser-resolve": true,
        "browserify>buffer": true,
        "browserify>process": true,
        "browserify>string_decoder": true,
        "pumpify>inherits": true,
        "readable-stream>util-deprecate": true,
        "webpack>events": true
      }
    },
    "readable-stream-2>core-util-is": {
      "packages": {
        "browserify>insert-module-globals>is-buffer": true
      }
    },
    "readable-stream-2>process-nextick-args": {
      "packages": {
        "browserify>process": true
      }
    },
    "readable-stream>util-deprecate": {
      "globals": {
        "console.trace": true,
        "console.warn": true,
        "localStorage": true
      }
    },
    "redux": {
      "globals": {
        "console": true
      },
      "packages": {
        "@babel/runtime": true
      }
    },
    "semver": {
      "globals": {
        "console.error": true
      },
      "packages": {
        "browserify>process": true
      }
    },
    "sinon>nise>path-to-regexp": {
      "packages": {
        "sinon>nise>path-to-regexp>isarray": true
      }
    },
    "stream-browserify": {
      "packages": {
        "pumpify>inherits": true,
        "readable-stream": true,
        "webpack>events": true
      }
    },
    "string.prototype.matchall>call-bind": {
      "packages": {
        "browserify>has>function-bind": true,
        "string.prototype.matchall>call-bind>es-errors": true,
        "string.prototype.matchall>call-bind>set-function-length": true,
        "string.prototype.matchall>get-intrinsic": true
      }
    },
    "string.prototype.matchall>call-bind>set-function-length": {
      "packages": {
        "string.prototype.matchall>call-bind>es-errors": true,
        "string.prototype.matchall>define-properties>define-data-property": true,
        "string.prototype.matchall>es-abstract>gopd": true,
        "string.prototype.matchall>es-abstract>has-property-descriptors": true,
        "string.prototype.matchall>get-intrinsic": true
      }
    },
    "string.prototype.matchall>define-properties": {
      "packages": {
        "@lavamoat/lavapack>json-stable-stringify>object-keys": true,
        "string.prototype.matchall>define-properties>define-data-property": true,
        "string.prototype.matchall>es-abstract>has-property-descriptors": true
      }
    },
    "string.prototype.matchall>define-properties>define-data-property": {
      "packages": {
        "string.prototype.matchall>call-bind>es-errors": true,
        "string.prototype.matchall>es-abstract>gopd": true,
        "string.prototype.matchall>es-abstract>has-property-descriptors": true,
        "string.prototype.matchall>get-intrinsic": true
      }
    },
    "string.prototype.matchall>es-abstract>array-buffer-byte-length": {
      "packages": {
        "string.prototype.matchall>call-bind": true,
        "string.prototype.matchall>es-abstract>is-array-buffer": true
      }
    },
    "string.prototype.matchall>es-abstract>es-to-primitive>is-symbol": {
      "packages": {
        "string.prototype.matchall>has-symbols": true
      }
    },
    "string.prototype.matchall>es-abstract>gopd": {
      "packages": {
        "string.prototype.matchall>get-intrinsic": true
      }
    },
    "string.prototype.matchall>es-abstract>has-property-descriptors": {
      "packages": {
        "string.prototype.matchall>get-intrinsic": true
      }
    },
    "string.prototype.matchall>es-abstract>is-array-buffer": {
      "packages": {
        "browserify>util>is-typed-array": true,
        "string.prototype.matchall>call-bind": true,
        "string.prototype.matchall>get-intrinsic": true
      }
    },
    "string.prototype.matchall>es-abstract>is-callable": {
      "globals": {
        "document": true
      }
    },
    "string.prototype.matchall>es-abstract>is-regex": {
      "packages": {
        "koa>is-generator-function>has-tostringtag": true,
        "string.prototype.matchall>call-bind": true
      }
    },
    "string.prototype.matchall>es-abstract>is-shared-array-buffer": {
      "packages": {
        "string.prototype.matchall>call-bind": true
      }
    },
    "string.prototype.matchall>es-abstract>object-inspect": {
      "globals": {
        "HTMLElement": true,
        "WeakRef": true
      },
      "packages": {
        "browserify>browser-resolve": true
      }
    },
    "string.prototype.matchall>get-intrinsic": {
      "globals": {
        "AggregateError": true,
        "FinalizationRegistry": true,
        "WeakRef": true
      },
      "packages": {
        "browserify>has>function-bind": true,
        "depcheck>is-core-module>hasown": true,
        "string.prototype.matchall>call-bind>es-errors": true,
        "string.prototype.matchall>es-abstract>has-proto": true,
        "string.prototype.matchall>has-symbols": true
      }
    },
    "string.prototype.matchall>internal-slot": {
      "packages": {
        "depcheck>is-core-module>hasown": true,
        "string.prototype.matchall>get-intrinsic": true,
        "string.prototype.matchall>side-channel": true
      }
    },
    "string.prototype.matchall>regexp.prototype.flags": {
      "packages": {
        "string.prototype.matchall>call-bind": true,
        "string.prototype.matchall>define-properties": true,
        "string.prototype.matchall>regexp.prototype.flags>set-function-name": true
      }
    },
    "string.prototype.matchall>regexp.prototype.flags>set-function-name": {
      "packages": {
        "string.prototype.matchall>define-properties>define-data-property": true,
        "string.prototype.matchall>es-abstract>function.prototype.name>functions-have-names": true,
        "string.prototype.matchall>es-abstract>has-property-descriptors": true
      }
    },
    "string.prototype.matchall>side-channel": {
      "packages": {
        "string.prototype.matchall>call-bind": true,
        "string.prototype.matchall>es-abstract>object-inspect": true,
        "string.prototype.matchall>get-intrinsic": true
      }
    },
    "superstruct": {
      "globals": {
        "console.warn": true,
        "define": true
      }
    },
    "terser>source-map-support>buffer-from": {
      "packages": {
        "browserify>buffer": true
      }
    },
    "uuid": {
      "globals": {
        "crypto": true,
        "msCrypto": true
      }
    },
    "vinyl>replace-ext": {
      "packages": {
        "browserify>path-browserify": true
      }
    },
    "web3": {
      "globals": {
        "XMLHttpRequest": true
      }
    },
    "web3-stream-provider": {
      "globals": {
        "setTimeout": true
      },
      "packages": {
        "browserify>util": true,
        "readable-stream": true,
        "web3-stream-provider>uuid": true
      }
    },
    "web3-stream-provider>uuid": {
      "globals": {
        "crypto": true
      }
    },
    "webextension-polyfill": {
      "globals": {
        "browser": true,
        "chrome": true,
        "console.error": true,
        "console.warn": true,
        "define": true
      }
    },
    "webpack>events": {
      "globals": {
        "console": true
      }
    }
  }
}<|MERGE_RESOLUTION|>--- conflicted
+++ resolved
@@ -1863,9 +1863,29 @@
     },
     "@metamask/notification-controller": {
       "packages": {
-        "@metamask/base-controller": true,
-        "@metamask/notification-controller>nanoid": true,
-        "@metamask/utils": true
+        "@metamask/notification-controller>@metamask/base-controller": true,
+        "@metamask/notification-controller>@metamask/utils": true,
+        "@metamask/notification-controller>nanoid": true
+      }
+    },
+    "@metamask/notification-controller>@metamask/base-controller": {
+      "globals": {
+        "setTimeout": true
+      },
+      "packages": {
+        "immer": true
+      }
+    },
+    "@metamask/notification-controller>@metamask/utils": {
+      "globals": {
+        "TextDecoder": true,
+        "TextEncoder": true
+      },
+      "packages": {
+        "browserify>buffer": true,
+        "nock>debug": true,
+        "semver": true,
+        "superstruct": true
       }
     },
     "@metamask/notification-controller>nanoid": {
@@ -2577,36 +2597,13 @@
       },
       "packages": {
         "@metamask/base-controller": true,
-<<<<<<< HEAD
-        "@metamask/providers>@metamask/rpc-errors": true,
-=======
         "@metamask/controller-utils": true,
         "@metamask/rpc-errors": true,
->>>>>>> 7b33133e
         "@metamask/snaps-controllers>@metamask/json-rpc-engine": true,
-        "@metamask/snaps-controllers>@metamask/permission-controller>@metamask/controller-utils": true,
         "@metamask/snaps-controllers>nanoid": true,
         "@metamask/utils": true,
         "deep-freeze-strict": true,
         "immer": true
-      }
-    },
-    "@metamask/snaps-controllers>@metamask/permission-controller>@metamask/controller-utils": {
-      "globals": {
-        "URL": true,
-        "console.error": true,
-        "fetch": true,
-        "setTimeout": true
-      },
-      "packages": {
-        "@ethereumjs/tx>@ethereumjs/util": true,
-        "@metamask/controller-utils>@spruceid/siwe-parser": true,
-        "@metamask/ethjs>@metamask/ethjs-unit": true,
-        "@metamask/utils": true,
-        "bn.js": true,
-        "browserify>buffer": true,
-        "eslint>fast-deep-equal": true,
-        "eth-ens-namehash": true
       }
     },
     "@metamask/snaps-controllers>concat-stream": {
@@ -2682,36 +2679,13 @@
       },
       "packages": {
         "@metamask/base-controller": true,
-<<<<<<< HEAD
-        "@metamask/providers>@metamask/rpc-errors": true,
-=======
         "@metamask/controller-utils": true,
         "@metamask/rpc-errors": true,
->>>>>>> 7b33133e
         "@metamask/snaps-controllers>@metamask/json-rpc-engine": true,
-        "@metamask/snaps-rpc-methods>@metamask/permission-controller>@metamask/controller-utils": true,
         "@metamask/snaps-rpc-methods>@metamask/permission-controller>nanoid": true,
         "@metamask/utils": true,
         "deep-freeze-strict": true,
         "immer": true
-      }
-    },
-    "@metamask/snaps-rpc-methods>@metamask/permission-controller>@metamask/controller-utils": {
-      "globals": {
-        "URL": true,
-        "console.error": true,
-        "fetch": true,
-        "setTimeout": true
-      },
-      "packages": {
-        "@ethereumjs/tx>@ethereumjs/util": true,
-        "@metamask/controller-utils>@spruceid/siwe-parser": true,
-        "@metamask/ethjs>@metamask/ethjs-unit": true,
-        "@metamask/utils": true,
-        "bn.js": true,
-        "browserify>buffer": true,
-        "eslint>fast-deep-equal": true,
-        "eth-ens-namehash": true
       }
     },
     "@metamask/snaps-rpc-methods>@metamask/permission-controller>nanoid": {
@@ -2788,36 +2762,13 @@
       },
       "packages": {
         "@metamask/base-controller": true,
-<<<<<<< HEAD
-        "@metamask/providers>@metamask/rpc-errors": true,
-=======
         "@metamask/controller-utils": true,
         "@metamask/rpc-errors": true,
->>>>>>> 7b33133e
         "@metamask/snaps-controllers>@metamask/json-rpc-engine": true,
-        "@metamask/snaps-utils>@metamask/permission-controller>@metamask/controller-utils": true,
         "@metamask/snaps-utils>@metamask/permission-controller>nanoid": true,
         "@metamask/utils": true,
         "deep-freeze-strict": true,
         "immer": true
-      }
-    },
-    "@metamask/snaps-utils>@metamask/permission-controller>@metamask/controller-utils": {
-      "globals": {
-        "URL": true,
-        "console.error": true,
-        "fetch": true,
-        "setTimeout": true
-      },
-      "packages": {
-        "@ethereumjs/tx>@ethereumjs/util": true,
-        "@metamask/controller-utils>@spruceid/siwe-parser": true,
-        "@metamask/ethjs>@metamask/ethjs-unit": true,
-        "@metamask/utils": true,
-        "bn.js": true,
-        "browserify>buffer": true,
-        "eslint>fast-deep-equal": true,
-        "eth-ens-namehash": true
       }
     },
     "@metamask/snaps-utils>@metamask/permission-controller>nanoid": {
