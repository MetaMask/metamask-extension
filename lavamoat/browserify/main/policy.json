{
  "resources": {
    "@babel/runtime": {
      "globals": {
        "regeneratorRuntime": "write"
      }
    },
    "@contentful/rich-text-html-renderer": {
      "globals": {
        "SuppressedError": true
      }
    },
    "@ensdomains/content-hash": {
      "globals": {
        "console.warn": true
      },
      "packages": {
        "@ensdomains/content-hash>cids": true,
        "@ensdomains/content-hash>js-base64": true,
        "@ensdomains/content-hash>multicodec": true,
        "@ensdomains/content-hash>multihashes": true,
        "browserify>buffer": true
      }
    },
    "@ensdomains/content-hash>cids": {
      "packages": {
        "@ensdomains/content-hash>cids>multibase": true,
        "@ensdomains/content-hash>cids>multihashes": true,
        "@ensdomains/content-hash>cids>uint8arrays": true,
        "@ensdomains/content-hash>multicodec": true
      }
    },
    "@ensdomains/content-hash>cids>multibase": {
      "globals": {
        "TextDecoder": true,
        "TextEncoder": true
      },
      "packages": {
        "@ensdomains/content-hash>cids>multibase>@multiformats/base-x": true
      }
    },
    "@ensdomains/content-hash>cids>multihashes": {
      "packages": {
        "@ensdomains/content-hash>cids>multibase": true,
        "@ensdomains/content-hash>cids>multihashes>varint": true,
        "@ensdomains/content-hash>cids>uint8arrays": true
      }
    },
    "@ensdomains/content-hash>cids>uint8arrays": {
      "globals": {
        "TextDecoder": true,
        "TextEncoder": true
      },
      "packages": {
        "@ensdomains/content-hash>cids>multibase": true
      }
    },
    "@ensdomains/content-hash>js-base64": {
      "globals": {
        "Base64": "write",
        "TextDecoder": true,
        "TextEncoder": true,
        "atob": true,
        "btoa": true,
        "define": true
      },
      "packages": {
        "browserify>buffer": true
      }
    },
    "@ensdomains/content-hash>multicodec": {
      "packages": {
        "@ensdomains/content-hash>multicodec>uint8arrays": true,
        "sass-embedded>varint": true
      }
    },
    "@ensdomains/content-hash>multicodec>uint8arrays": {
      "globals": {
        "Buffer": true,
        "TextDecoder": true,
        "TextEncoder": true
      },
      "packages": {
        "@metamask/assets-controllers>multiformats": true
      }
    },
    "@ensdomains/content-hash>multihashes": {
      "packages": {
        "@ensdomains/content-hash>multihashes>multibase": true,
        "@ensdomains/content-hash>multihashes>varint": true,
        "@ensdomains/content-hash>multihashes>web-encoding": true,
        "browserify>buffer": true
      }
    },
    "@ensdomains/content-hash>multihashes>multibase": {
      "packages": {
        "@ensdomains/content-hash>multihashes>multibase>base-x": true,
        "@ensdomains/content-hash>multihashes>web-encoding": true,
        "browserify>buffer": true
      }
    },
    "@ensdomains/content-hash>multihashes>multibase>base-x": {
      "packages": {
        "koa>content-disposition>safe-buffer": true
      }
    },
    "@ensdomains/content-hash>multihashes>web-encoding": {
      "globals": {
        "TextDecoder": true,
        "TextEncoder": true
      },
      "packages": {
        "browserify>util": true
      }
    },
    "@ethereumjs/tx": {
      "packages": {
        "@ethereumjs/tx>@ethereumjs/common": true,
        "@ethereumjs/tx>@ethereumjs/rlp": true,
        "@ethereumjs/tx>@ethereumjs/util": true,
        "@ethereumjs/tx>ethereum-cryptography": true,
        "browserify>buffer": true,
        "browserify>insert-module-globals>is-buffer": true
      }
    },
    "@ethereumjs/tx>@ethereumjs/common": {
      "packages": {
        "@ethereumjs/tx>@ethereumjs/common>crc-32": true,
        "@ethereumjs/tx>@ethereumjs/util": true,
        "browserify>buffer": true,
        "webpack>events": true
      }
    },
    "@ethereumjs/tx>@ethereumjs/common>crc-32": {
      "globals": {
        "DO_NOT_EXPORT_CRC": true,
        "define": true
      }
    },
    "@ethereumjs/tx>@ethereumjs/rlp": {
      "globals": {
        "TextEncoder": true
      }
    },
    "@ethereumjs/tx>@ethereumjs/util": {
      "globals": {
        "console.warn": true
      },
      "packages": {
        "@ethereumjs/tx>@ethereumjs/rlp": true,
        "@ethereumjs/tx>@ethereumjs/util>micro-ftch": true,
        "@ethereumjs/tx>ethereum-cryptography": true,
        "browserify>buffer": true,
        "browserify>insert-module-globals>is-buffer": true,
        "webpack>events": true
      }
    },
    "@ethereumjs/tx>@ethereumjs/util>micro-ftch": {
      "globals": {
        "Headers": true,
        "TextDecoder": true,
        "URL": true,
        "btoa": true,
        "fetch": true
      },
      "packages": {
        "browserify>browserify-zlib": true,
        "browserify>buffer": true,
        "browserify>https-browserify": true,
        "browserify>process": true,
        "browserify>stream-http": true,
        "browserify>url": true,
        "browserify>util": true
      }
    },
    "@ethereumjs/tx>ethereum-cryptography": {
      "globals": {
        "TextDecoder": true,
        "crypto": true
      },
      "packages": {
        "@ethereumjs/tx>ethereum-cryptography>@noble/curves": true,
        "@ethereumjs/tx>ethereum-cryptography>@noble/hashes": true,
        "@ethereumjs/tx>ethereum-cryptography>@scure/bip32": true
      }
    },
    "@ethereumjs/tx>ethereum-cryptography>@noble/curves": {
      "globals": {
        "TextEncoder": true
      },
      "packages": {
        "@ethereumjs/tx>ethereum-cryptography>@noble/hashes": true
      }
    },
    "@ethereumjs/tx>ethereum-cryptography>@noble/hashes": {
      "globals": {
        "TextEncoder": true,
        "crypto": true
      }
    },
    "@ethereumjs/tx>ethereum-cryptography>@scure/bip32": {
      "packages": {
        "@ethereumjs/tx>ethereum-cryptography>@scure/bip32>@noble/curves": true,
        "@ethereumjs/tx>ethereum-cryptography>@scure/bip32>@noble/hashes": true,
        "@metamask/utils>@scure/base": true
      }
    },
    "@ethereumjs/tx>ethereum-cryptography>@scure/bip32>@noble/curves": {
      "globals": {
        "TextEncoder": true
      },
      "packages": {
        "@ethereumjs/tx>ethereum-cryptography>@scure/bip32>@noble/hashes": true
      }
    },
    "@ethereumjs/tx>ethereum-cryptography>@scure/bip32>@noble/hashes": {
      "globals": {
        "TextEncoder": true,
        "crypto": true
      }
    },
    "@ethersproject/abi": {
      "globals": {
        "console.log": true
      },
      "packages": {
        "@ethersproject/abi>@ethersproject/address": true,
        "@ethersproject/abi>@ethersproject/constants": true,
        "@ethersproject/abi>@ethersproject/keccak256": true,
        "@ethersproject/abi>@ethersproject/logger": true,
        "@ethersproject/abi>@ethersproject/properties": true,
        "@ethersproject/abi>@ethersproject/strings": true,
        "@ethersproject/bignumber": true,
        "@ethersproject/bytes": true,
        "@ethersproject/hash": true
      }
    },
    "@ethersproject/abi>@ethersproject/address": {
      "packages": {
        "@ethersproject/abi>@ethersproject/keccak256": true,
        "@ethersproject/abi>@ethersproject/logger": true,
        "@ethersproject/bignumber": true,
        "@ethersproject/bytes": true,
        "@ethersproject/providers>@ethersproject/rlp": true
      }
    },
    "@ethersproject/abi>@ethersproject/constants": {
      "packages": {
        "@ethersproject/bignumber": true
      }
    },
    "@ethersproject/abi>@ethersproject/keccak256": {
      "packages": {
        "@ethersproject/bytes": true,
        "@metamask/ethjs>js-sha3": true
      }
    },
    "@ethersproject/abi>@ethersproject/logger": {
      "globals": {
        "console": true
      }
    },
    "@ethersproject/abi>@ethersproject/properties": {
      "packages": {
        "@ethersproject/abi>@ethersproject/logger": true
      }
    },
    "@ethersproject/abi>@ethersproject/strings": {
      "packages": {
        "@ethersproject/abi>@ethersproject/constants": true,
        "@ethersproject/abi>@ethersproject/logger": true,
        "@ethersproject/bytes": true
      }
    },
    "@ethersproject/bignumber": {
      "packages": {
        "@ethersproject/abi>@ethersproject/logger": true,
        "@ethersproject/bytes": true,
        "bn.js": true
      }
    },
    "@ethersproject/bytes": {
      "packages": {
        "@ethersproject/abi>@ethersproject/logger": true
      }
    },
    "@ethersproject/contracts": {
      "globals": {
        "setTimeout": true
      },
      "packages": {
        "@ethersproject/abi": true,
        "@ethersproject/abi>@ethersproject/address": true,
        "@ethersproject/abi>@ethersproject/logger": true,
        "@ethersproject/abi>@ethersproject/properties": true,
        "@ethersproject/bignumber": true,
        "@ethersproject/bytes": true,
        "@ethersproject/hash>@ethersproject/abstract-signer": true,
        "@ethersproject/hdnode>@ethersproject/transactions": true,
        "@ethersproject/wallet>@ethersproject/abstract-provider": true
      }
    },
    "@ethersproject/hash": {
      "packages": {
        "@ethersproject/abi>@ethersproject/address": true,
        "@ethersproject/abi>@ethersproject/keccak256": true,
        "@ethersproject/abi>@ethersproject/logger": true,
        "@ethersproject/abi>@ethersproject/properties": true,
        "@ethersproject/abi>@ethersproject/strings": true,
        "@ethersproject/bignumber": true,
        "@ethersproject/bytes": true,
        "@ethersproject/hash>@ethersproject/base64": true
      }
    },
    "@ethersproject/hash>@ethersproject/abstract-signer": {
      "packages": {
        "@ethersproject/abi>@ethersproject/logger": true,
        "@ethersproject/abi>@ethersproject/properties": true
      }
    },
    "@ethersproject/hash>@ethersproject/base64": {
      "globals": {
        "atob": true,
        "btoa": true
      },
      "packages": {
        "@ethersproject/bytes": true
      }
    },
    "@ethersproject/hdnode": {
      "packages": {
        "@ethersproject/abi>@ethersproject/logger": true,
        "@ethersproject/abi>@ethersproject/properties": true,
        "@ethersproject/abi>@ethersproject/strings": true,
        "@ethersproject/bignumber": true,
        "@ethersproject/bytes": true,
        "@ethersproject/hdnode>@ethersproject/basex": true,
        "@ethersproject/hdnode>@ethersproject/pbkdf2": true,
        "@ethersproject/hdnode>@ethersproject/sha2": true,
        "@ethersproject/hdnode>@ethersproject/signing-key": true,
        "@ethersproject/hdnode>@ethersproject/transactions": true,
        "@ethersproject/hdnode>@ethersproject/wordlists": true
      }
    },
    "@ethersproject/hdnode>@ethersproject/basex": {
      "packages": {
        "@ethersproject/abi>@ethersproject/properties": true,
        "@ethersproject/bytes": true
      }
    },
    "@ethersproject/hdnode>@ethersproject/pbkdf2": {
      "packages": {
        "@ethersproject/bytes": true,
        "@ethersproject/hdnode>@ethersproject/sha2": true
      }
    },
    "@ethersproject/hdnode>@ethersproject/sha2": {
      "packages": {
        "@ethersproject/abi>@ethersproject/logger": true,
        "@ethersproject/bytes": true,
        "ethereumjs-util>ethereum-cryptography>hash.js": true
      }
    },
    "@ethersproject/hdnode>@ethersproject/signing-key": {
      "packages": {
        "@ethersproject/abi>@ethersproject/logger": true,
        "@ethersproject/abi>@ethersproject/properties": true,
        "@ethersproject/bytes": true,
        "@metamask/ppom-validator>elliptic": true
      }
    },
    "@ethersproject/hdnode>@ethersproject/transactions": {
      "packages": {
        "@ethersproject/abi>@ethersproject/address": true,
        "@ethersproject/abi>@ethersproject/constants": true,
        "@ethersproject/abi>@ethersproject/keccak256": true,
        "@ethersproject/abi>@ethersproject/logger": true,
        "@ethersproject/abi>@ethersproject/properties": true,
        "@ethersproject/bignumber": true,
        "@ethersproject/bytes": true,
        "@ethersproject/hdnode>@ethersproject/signing-key": true,
        "@ethersproject/providers>@ethersproject/rlp": true
      }
    },
    "@ethersproject/hdnode>@ethersproject/wordlists": {
      "packages": {
        "@ethersproject/abi>@ethersproject/logger": true,
        "@ethersproject/abi>@ethersproject/properties": true,
        "@ethersproject/abi>@ethersproject/strings": true,
        "@ethersproject/bytes": true,
        "@ethersproject/hash": true
      }
    },
    "@ethersproject/providers": {
      "globals": {
        "WebSocket": true,
        "clearInterval": true,
        "clearTimeout": true,
        "console.log": true,
        "console.warn": true,
        "setInterval": true,
        "setTimeout": true
      },
      "packages": {
        "@ethersproject/abi>@ethersproject/address": true,
        "@ethersproject/abi>@ethersproject/constants": true,
        "@ethersproject/abi>@ethersproject/logger": true,
        "@ethersproject/abi>@ethersproject/properties": true,
        "@ethersproject/abi>@ethersproject/strings": true,
        "@ethersproject/bignumber": true,
        "@ethersproject/bytes": true,
        "@ethersproject/hash": true,
        "@ethersproject/hash>@ethersproject/abstract-signer": true,
        "@ethersproject/hash>@ethersproject/base64": true,
        "@ethersproject/hdnode>@ethersproject/basex": true,
        "@ethersproject/hdnode>@ethersproject/sha2": true,
        "@ethersproject/hdnode>@ethersproject/transactions": true,
        "@ethersproject/providers>@ethersproject/web": true,
        "@ethersproject/providers>bech32": true,
        "@ethersproject/wallet>@ethersproject/abstract-provider": true,
        "@ethersproject/wallet>@ethersproject/random": true,
        "@metamask/test-bundler>@ethersproject/networks": true
      }
    },
    "@ethersproject/providers>@ethersproject/random": {
      "globals": {
        "crypto.getRandomValues": true
      }
    },
    "@ethersproject/providers>@ethersproject/rlp": {
      "packages": {
        "@ethersproject/abi>@ethersproject/logger": true,
        "@ethersproject/bytes": true
      }
    },
    "@ethersproject/providers>@ethersproject/web": {
      "globals": {
        "clearTimeout": true,
        "fetch": true,
        "setTimeout": true
      },
      "packages": {
        "@ethersproject/abi>@ethersproject/logger": true,
        "@ethersproject/abi>@ethersproject/properties": true,
        "@ethersproject/abi>@ethersproject/strings": true,
        "@ethersproject/bytes": true,
        "@ethersproject/hash>@ethersproject/base64": true
      }
    },
    "@ethersproject/wallet": {
      "packages": {
        "@ethersproject/abi>@ethersproject/address": true,
        "@ethersproject/abi>@ethersproject/keccak256": true,
        "@ethersproject/abi>@ethersproject/logger": true,
        "@ethersproject/abi>@ethersproject/properties": true,
        "@ethersproject/bytes": true,
        "@ethersproject/hash": true,
        "@ethersproject/hash>@ethersproject/abstract-signer": true,
        "@ethersproject/hdnode": true,
        "@ethersproject/hdnode>@ethersproject/signing-key": true,
        "@ethersproject/hdnode>@ethersproject/transactions": true,
        "@ethersproject/wallet>@ethersproject/abstract-provider": true,
        "@ethersproject/wallet>@ethersproject/json-wallets": true,
        "@ethersproject/wallet>@ethersproject/random": true
      }
    },
    "@ethersproject/wallet>@ethersproject/abstract-provider": {
      "packages": {
        "@ethersproject/abi>@ethersproject/logger": true,
        "@ethersproject/abi>@ethersproject/properties": true,
        "@ethersproject/bignumber": true,
        "@ethersproject/bytes": true
      }
    },
    "@ethersproject/wallet>@ethersproject/json-wallets": {
      "packages": {
        "@ethersproject/abi>@ethersproject/address": true,
        "@ethersproject/abi>@ethersproject/keccak256": true,
        "@ethersproject/abi>@ethersproject/logger": true,
        "@ethersproject/abi>@ethersproject/properties": true,
        "@ethersproject/abi>@ethersproject/strings": true,
        "@ethersproject/bytes": true,
        "@ethersproject/hdnode": true,
        "@ethersproject/hdnode>@ethersproject/pbkdf2": true,
        "@ethersproject/hdnode>@ethersproject/transactions": true,
        "@ethersproject/wallet>@ethersproject/json-wallets>aes-js": true,
        "@ethersproject/wallet>@ethersproject/random": true,
        "ethereumjs-util>ethereum-cryptography>scrypt-js": true
      }
    },
    "@ethersproject/wallet>@ethersproject/json-wallets>aes-js": {
      "globals": {
        "define": true
      }
    },
    "@ethersproject/wallet>@ethersproject/random": {
      "packages": {
        "@ethersproject/abi>@ethersproject/logger": true,
        "@ethersproject/bytes": true
      }
    },
    "@keystonehq/bc-ur-registry-eth": {
      "packages": {
        "@ethereumjs/tx>@ethereumjs/util": true,
        "@keystonehq/bc-ur-registry-eth>@keystonehq/bc-ur-registry": true,
        "@metamask/eth-trezor-keyring>hdkey": true,
        "browserify>buffer": true,
        "uuid": true
      }
    },
    "@keystonehq/bc-ur-registry-eth>@keystonehq/bc-ur-registry": {
      "globals": {
        "define": true
      },
      "packages": {
        "@ngraveio/bc-ur": true,
        "@trezor/connect-web>tslib": true,
        "browserify>buffer": true,
        "ethereumjs-util>ethereum-cryptography>bs58check": true,
        "ganache>abstract-level>buffer": true
      }
    },
    "@keystonehq/metamask-airgapped-keyring": {
      "packages": {
        "@ethereumjs/tx": true,
        "@keystonehq/bc-ur-registry-eth": true,
        "@keystonehq/metamask-airgapped-keyring>@keystonehq/base-eth-keyring": true,
        "@keystonehq/metamask-airgapped-keyring>@metamask/obs-store": true,
        "browserify>buffer": true,
        "ethereumjs-util>rlp": true,
        "uuid": true,
        "webpack>events": true
      }
    },
    "@keystonehq/metamask-airgapped-keyring>@keystonehq/base-eth-keyring": {
      "packages": {
        "@ethereumjs/tx": true,
        "@ethereumjs/tx>@ethereumjs/util": true,
        "@keystonehq/bc-ur-registry-eth": true,
        "@keystonehq/metamask-airgapped-keyring>@keystonehq/base-eth-keyring>rlp": true,
        "@metamask/eth-trezor-keyring>hdkey": true,
        "browserify>buffer": true,
        "uuid": true
      }
    },
    "@keystonehq/metamask-airgapped-keyring>@keystonehq/base-eth-keyring>rlp": {
      "globals": {
        "TextEncoder": true
      }
    },
    "@keystonehq/metamask-airgapped-keyring>@metamask/obs-store": {
      "packages": {
        "@keystonehq/metamask-airgapped-keyring>@metamask/obs-store>@metamask/safe-event-emitter": true,
        "@keystonehq/metamask-airgapped-keyring>@metamask/obs-store>through2": true,
        "stream-browserify": true
      }
    },
    "@keystonehq/metamask-airgapped-keyring>@metamask/obs-store>@metamask/safe-event-emitter": {
      "globals": {
        "setTimeout": true
      },
      "packages": {
        "webpack>events": true
      }
    },
    "@keystonehq/metamask-airgapped-keyring>@metamask/obs-store>through2": {
      "packages": {
        "@keystonehq/metamask-airgapped-keyring>@metamask/obs-store>through2>readable-stream": true,
        "browserify>process": true,
        "browserify>util": true,
        "watchify>xtend": true
      }
    },
    "@keystonehq/metamask-airgapped-keyring>@metamask/obs-store>through2>readable-stream": {
      "packages": {
        "@keystonehq/metamask-airgapped-keyring>@metamask/obs-store>through2>readable-stream>isarray": true,
        "@keystonehq/metamask-airgapped-keyring>@metamask/obs-store>through2>readable-stream>safe-buffer": true,
        "@keystonehq/metamask-airgapped-keyring>@metamask/obs-store>through2>readable-stream>string_decoder": true,
        "browserify>browser-resolve": true,
        "browserify>process": true,
        "browserify>timers-browserify": true,
        "pumpify>inherits": true,
        "readable-stream-2>core-util-is": true,
        "readable-stream-2>process-nextick-args": true,
        "readable-stream>util-deprecate": true,
        "webpack>events": true
      }
    },
    "@keystonehq/metamask-airgapped-keyring>@metamask/obs-store>through2>readable-stream>safe-buffer": {
      "packages": {
        "browserify>buffer": true
      }
    },
    "@keystonehq/metamask-airgapped-keyring>@metamask/obs-store>through2>readable-stream>string_decoder": {
      "packages": {
        "@keystonehq/metamask-airgapped-keyring>@metamask/obs-store>through2>readable-stream>safe-buffer": true
      }
    },
    "@lavamoat/lavadome-react": {
      "globals": {
        "Document.prototype": true,
        "DocumentFragment.prototype": true,
        "Element.prototype": true,
        "Node.prototype": true,
        "console.warn": true,
        "document": true
      },
      "packages": {
        "react": true
      }
    },
    "@material-ui/core": {
      "globals": {
        "Image": true,
        "_formatMuiErrorMessage": true,
        "addEventListener": true,
        "clearInterval": true,
        "clearTimeout": true,
        "console.error": true,
        "console.warn": true,
        "document": true,
        "getComputedStyle": true,
        "getSelection": true,
        "innerHeight": true,
        "innerWidth": true,
        "matchMedia": true,
        "navigator": true,
        "performance.now": true,
        "removeEventListener": true,
        "requestAnimationFrame": true,
        "setInterval": true,
        "setTimeout": true
      },
      "packages": {
        "@babel/runtime": true,
        "@material-ui/core>@material-ui/styles": true,
        "@material-ui/core>@material-ui/system": true,
        "@material-ui/core>@material-ui/utils": true,
        "@material-ui/core>clsx": true,
        "@material-ui/core>popper.js": true,
        "@material-ui/core>react-transition-group": true,
        "prop-types": true,
        "prop-types>react-is": true,
        "react": true,
        "react-dom": true,
        "react-redux>hoist-non-react-statics": true
      }
    },
    "@material-ui/core>@material-ui/styles": {
      "globals": {
        "console.error": true,
        "console.warn": true,
        "document.createComment": true,
        "document.head": true
      },
      "packages": {
        "@babel/runtime": true,
        "@material-ui/core>@material-ui/styles>jss": true,
        "@material-ui/core>@material-ui/styles>jss-plugin-camel-case": true,
        "@material-ui/core>@material-ui/styles>jss-plugin-default-unit": true,
        "@material-ui/core>@material-ui/styles>jss-plugin-global": true,
        "@material-ui/core>@material-ui/styles>jss-plugin-nested": true,
        "@material-ui/core>@material-ui/styles>jss-plugin-props-sort": true,
        "@material-ui/core>@material-ui/styles>jss-plugin-rule-value-function": true,
        "@material-ui/core>@material-ui/styles>jss-plugin-vendor-prefixer": true,
        "@material-ui/core>@material-ui/utils": true,
        "@material-ui/core>clsx": true,
        "prop-types": true,
        "react": true,
        "react-redux>hoist-non-react-statics": true
      }
    },
    "@material-ui/core>@material-ui/styles>jss": {
      "globals": {
        "CSS": true,
        "document.createElement": true,
        "document.querySelector": true
      },
      "packages": {
        "@babel/runtime": true,
        "@material-ui/core>@material-ui/styles>jss>is-in-browser": true,
        "react-router-dom>tiny-warning": true
      }
    },
    "@material-ui/core>@material-ui/styles>jss-plugin-camel-case": {
      "packages": {
        "@material-ui/core>@material-ui/styles>jss-plugin-camel-case>hyphenate-style-name": true
      }
    },
    "@material-ui/core>@material-ui/styles>jss-plugin-default-unit": {
      "globals": {
        "CSS": true
      },
      "packages": {
        "@material-ui/core>@material-ui/styles>jss": true
      }
    },
    "@material-ui/core>@material-ui/styles>jss-plugin-global": {
      "packages": {
        "@babel/runtime": true,
        "@material-ui/core>@material-ui/styles>jss": true
      }
    },
    "@material-ui/core>@material-ui/styles>jss-plugin-nested": {
      "packages": {
        "@babel/runtime": true,
        "react-router-dom>tiny-warning": true
      }
    },
    "@material-ui/core>@material-ui/styles>jss-plugin-rule-value-function": {
      "packages": {
        "@material-ui/core>@material-ui/styles>jss": true,
        "react-router-dom>tiny-warning": true
      }
    },
    "@material-ui/core>@material-ui/styles>jss-plugin-vendor-prefixer": {
      "packages": {
        "@material-ui/core>@material-ui/styles>jss": true,
        "@material-ui/core>@material-ui/styles>jss-plugin-vendor-prefixer>css-vendor": true
      }
    },
    "@material-ui/core>@material-ui/styles>jss-plugin-vendor-prefixer>css-vendor": {
      "globals": {
        "document.createElement": true,
        "document.documentElement": true,
        "getComputedStyle": true
      },
      "packages": {
        "@babel/runtime": true,
        "@material-ui/core>@material-ui/styles>jss>is-in-browser": true
      }
    },
    "@material-ui/core>@material-ui/styles>jss>is-in-browser": {
      "globals": {
        "document": true
      }
    },
    "@material-ui/core>@material-ui/system": {
      "globals": {
        "console.error": true
      },
      "packages": {
        "@babel/runtime": true,
        "@material-ui/core>@material-ui/utils": true,
        "prop-types": true
      }
    },
    "@material-ui/core>@material-ui/utils": {
      "packages": {
        "@babel/runtime": true,
        "prop-types": true,
        "prop-types>react-is": true
      }
    },
    "@material-ui/core>popper.js": {
      "globals": {
        "MSInputMethodContext": true,
        "Node.DOCUMENT_POSITION_FOLLOWING": true,
        "cancelAnimationFrame": true,
        "console.warn": true,
        "define": true,
        "devicePixelRatio": true,
        "document": true,
        "getComputedStyle": true,
        "innerHeight": true,
        "innerWidth": true,
        "navigator": true,
        "requestAnimationFrame": true,
        "setTimeout": true
      }
    },
    "@material-ui/core>react-transition-group": {
      "globals": {
        "Element": true,
        "setTimeout": true
      },
      "packages": {
        "@material-ui/core>react-transition-group>dom-helpers": true,
        "prop-types": true,
        "react": true,
        "react-dom": true
      }
    },
    "@material-ui/core>react-transition-group>dom-helpers": {
      "packages": {
        "@babel/runtime": true
      }
    },
    "@metamask/abi-utils": {
      "packages": {
        "@metamask/utils": true,
        "superstruct": true
      }
    },
    "@metamask/accounts-controller": {
      "packages": {
        "@ethereumjs/tx>@ethereumjs/util": true,
        "@ethereumjs/tx>ethereum-cryptography": true,
        "@metamask/accounts-controller>@metamask/base-controller": true,
        "@metamask/eth-snap-keyring": true,
        "@metamask/keyring-api": true,
        "@metamask/keyring-controller": true,
        "@metamask/utils": true,
        "uuid": true
      }
    },
    "@metamask/accounts-controller>@metamask/base-controller": {
      "globals": {
        "setTimeout": true
      },
      "packages": {
        "immer": true
      }
    },
    "@metamask/address-book-controller": {
      "packages": {
        "@metamask/address-book-controller>@metamask/controller-utils": true,
        "@metamask/base-controller": true
      }
    },
    "@metamask/address-book-controller>@metamask/controller-utils": {
      "globals": {
        "URL": true,
        "console.error": true,
        "fetch": true,
        "setTimeout": true
      },
      "packages": {
        "@ethereumjs/tx>@ethereumjs/util": true,
        "@metamask/controller-utils>@spruceid/siwe-parser": true,
        "@metamask/ethjs>@metamask/ethjs-unit": true,
        "@metamask/utils": true,
        "bn.js": true,
        "browserify>buffer": true,
        "eslint>fast-deep-equal": true,
        "eth-ens-namehash": true
      }
    },
    "@metamask/announcement-controller": {
      "packages": {
        "@metamask/base-controller": true
      }
    },
    "@metamask/announcement-controller>@metamask/base-controller": {
      "globals": {
        "setTimeout": true
      },
      "packages": {
        "immer": true
      }
    },
    "@metamask/approval-controller": {
      "globals": {
        "console.info": true
      },
      "packages": {
        "@metamask/approval-controller>@metamask/base-controller": true,
        "@metamask/approval-controller>nanoid": true,
        "@metamask/rpc-errors": true
      }
    },
    "@metamask/approval-controller>@metamask/base-controller": {
      "globals": {
        "setTimeout": true
      },
      "packages": {
        "immer": true
      }
    },
    "@metamask/approval-controller>nanoid": {
      "globals": {
        "crypto.getRandomValues": true
      }
    },
    "@metamask/assets-controllers": {
      "globals": {
        "AbortController": true,
        "Headers": true,
        "URL": true,
        "URLSearchParams": true,
        "clearInterval": true,
        "clearTimeout": true,
        "console.error": true,
        "console.log": true,
        "setInterval": true,
        "setTimeout": true
      },
      "packages": {
        "@ethereumjs/tx>@ethereumjs/util": true,
        "@ethersproject/abi>@ethersproject/address": true,
        "@ethersproject/contracts": true,
        "@ethersproject/providers": true,
        "@metamask/abi-utils": true,
        "@metamask/assets-controllers>@metamask/base-controller": true,
        "@metamask/assets-controllers>@metamask/controller-utils": true,
        "@metamask/assets-controllers>@metamask/polling-controller": true,
        "@metamask/assets-controllers>cockatiel": true,
        "@metamask/assets-controllers>multiformats": true,
        "@metamask/contract-metadata": true,
        "@metamask/eth-query": true,
        "@metamask/metamask-eth-abis": true,
        "@metamask/name-controller>async-mutex": true,
        "@metamask/rpc-errors": true,
        "@metamask/utils": true,
        "bn.js": true,
        "lodash": true,
        "single-call-balance-checker-abi": true,
        "uuid": true
      }
    },
    "@metamask/assets-controllers>@metamask/base-controller": {
      "globals": {
        "setTimeout": true
      },
      "packages": {
        "immer": true
      }
    },
    "@metamask/assets-controllers>@metamask/controller-utils": {
      "globals": {
        "URL": true,
        "console.error": true,
        "fetch": true,
        "setTimeout": true
      },
      "packages": {
        "@ethereumjs/tx>@ethereumjs/util": true,
        "@metamask/assets-controllers>@metamask/controller-utils>@metamask/utils": true,
        "@metamask/controller-utils>@spruceid/siwe-parser": true,
        "@metamask/ethjs>@metamask/ethjs-unit": true,
        "bn.js": true,
        "browserify>buffer": true,
        "eslint>fast-deep-equal": true,
        "eth-ens-namehash": true
      }
    },
    "@metamask/assets-controllers>@metamask/controller-utils>@metamask/utils": {
      "globals": {
        "TextDecoder": true,
        "TextEncoder": true
      },
      "packages": {
        "@metamask/rpc-errors>@metamask/utils>@metamask/superstruct": true,
        "@metamask/utils>@scure/base": true,
        "@metamask/utils>pony-cause": true,
        "@noble/hashes": true,
        "browserify>buffer": true,
        "nock>debug": true,
        "semver": true
      }
    },
    "@metamask/assets-controllers>@metamask/polling-controller": {
      "globals": {
        "clearTimeout": true,
        "console.error": true,
        "setTimeout": true
      },
      "packages": {
        "@metamask/assets-controllers>@metamask/polling-controller>@metamask/base-controller": true,
        "@metamask/snaps-utils>fast-json-stable-stringify": true,
        "uuid": true
      }
    },
    "@metamask/assets-controllers>@metamask/polling-controller>@metamask/base-controller": {
      "globals": {
        "setTimeout": true
      },
      "packages": {
        "immer": true
      }
    },
    "@metamask/assets-controllers>cockatiel": {
      "globals": {
        "AbortController": true,
        "AbortSignal": true,
        "WeakRef": true,
        "clearTimeout": true,
        "performance": true,
        "setTimeout": true
      },
      "packages": {
        "browserify>process": true
      }
    },
    "@metamask/assets-controllers>multiformats": {
      "globals": {
        "TextDecoder": true,
        "TextEncoder": true,
        "console.warn": true,
        "crypto.subtle.digest": true
      }
    },
    "@metamask/base-controller": {
      "globals": {
        "setTimeout": true
      },
      "packages": {
        "immer": true
      }
    },
    "@metamask/browser-passworder": {
      "globals": {
        "CryptoKey": true,
        "btoa": true,
        "crypto.getRandomValues": true,
        "crypto.subtle.decrypt": true,
        "crypto.subtle.deriveKey": true,
        "crypto.subtle.encrypt": true,
        "crypto.subtle.exportKey": true,
        "crypto.subtle.importKey": true
      },
      "packages": {
        "@metamask/utils": true,
        "browserify>buffer": true
      }
    },
    "@metamask/controller-utils": {
      "globals": {
        "URL": true,
        "console.error": true,
        "fetch": true,
        "setTimeout": true
      },
      "packages": {
        "@ethereumjs/tx>@ethereumjs/util": true,
        "@metamask/controller-utils>@spruceid/siwe-parser": true,
        "@metamask/ethjs>@metamask/ethjs-unit": true,
        "@metamask/utils": true,
        "bn.js": true,
        "browserify>buffer": true,
        "eslint>fast-deep-equal": true,
        "eth-ens-namehash": true
      }
    },
    "@metamask/controller-utils>@spruceid/siwe-parser": {
      "globals": {
        "console.error": true,
        "console.log": true
      },
      "packages": {
        "@metamask/controller-utils>@spruceid/siwe-parser>apg-js": true,
        "@noble/hashes": true
      }
    },
    "@metamask/controller-utils>@spruceid/siwe-parser>apg-js": {
      "globals": {
        "mode": true
      },
      "packages": {
        "browserify>buffer": true,
        "browserify>insert-module-globals>is-buffer": true
      }
    },
    "@metamask/controllers>web3": {
      "globals": {
        "XMLHttpRequest": true
      }
    },
    "@metamask/controllers>web3-provider-engine>cross-fetch>node-fetch": {
      "globals": {
        "fetch": true
      }
    },
    "@metamask/controllers>web3-provider-engine>eth-json-rpc-middleware>node-fetch": {
      "globals": {
        "fetch": true
      }
    },
    "@metamask/ens-controller": {
      "packages": {
        "@ethersproject/providers": true,
        "@metamask/ens-controller>@metamask/base-controller": true,
        "@metamask/ens-controller>@metamask/controller-utils": true,
        "@metamask/utils": true,
        "punycode": true
      }
    },
    "@metamask/ens-controller>@metamask/base-controller": {
      "globals": {
        "setTimeout": true
      },
      "packages": {
        "immer": true
      }
    },
    "@metamask/ens-controller>@metamask/controller-utils": {
      "globals": {
        "URL": true,
        "console.error": true,
        "fetch": true,
        "setTimeout": true
      },
      "packages": {
        "@ethereumjs/tx>@ethereumjs/util": true,
        "@metamask/controller-utils>@spruceid/siwe-parser": true,
        "@metamask/ens-controller>@metamask/controller-utils>@metamask/utils": true,
        "@metamask/ethjs>@metamask/ethjs-unit": true,
        "bn.js": true,
        "browserify>buffer": true,
        "eslint>fast-deep-equal": true,
        "eth-ens-namehash": true
      }
    },
    "@metamask/ens-controller>@metamask/controller-utils>@metamask/utils": {
      "globals": {
        "TextDecoder": true,
        "TextEncoder": true
      },
      "packages": {
        "@metamask/rpc-errors>@metamask/utils>@metamask/superstruct": true,
        "@metamask/utils>@scure/base": true,
        "@metamask/utils>pony-cause": true,
        "@noble/hashes": true,
        "browserify>buffer": true,
        "nock>debug": true,
        "semver": true
      }
    },
    "@metamask/eth-json-rpc-filters": {
      "globals": {
        "console.error": true
      },
      "packages": {
        "@metamask/eth-json-rpc-filters>@metamask/eth-query": true,
        "@metamask/eth-json-rpc-filters>@metamask/json-rpc-engine": true,
        "@metamask/eth-json-rpc-filters>async-mutex": true,
        "@metamask/safe-event-emitter": true,
        "pify": true
      }
    },
    "@metamask/eth-json-rpc-filters>@metamask/eth-query": {
      "packages": {
        "@metamask/eth-query>json-rpc-random-id": true,
        "watchify>xtend": true
      }
    },
    "@metamask/eth-json-rpc-filters>@metamask/json-rpc-engine": {
      "packages": {
        "@metamask/rpc-errors": true,
        "@metamask/safe-event-emitter": true,
        "@metamask/utils": true
      }
    },
    "@metamask/eth-json-rpc-filters>async-mutex": {
      "globals": {
        "setTimeout": true
      },
      "packages": {
        "@trezor/connect-web>tslib": true
      }
    },
    "@metamask/eth-json-rpc-middleware": {
      "globals": {
        "URL": true,
        "console.error": true,
        "setTimeout": true
      },
      "packages": {
        "@metamask/eth-json-rpc-middleware>@metamask/json-rpc-engine": true,
        "@metamask/eth-json-rpc-middleware>safe-stable-stringify": true,
        "@metamask/eth-sig-util": true,
        "@metamask/rpc-errors": true,
        "@metamask/utils": true,
        "pify": true,
        "sass-loader>klona": true
      }
    },
    "@metamask/eth-json-rpc-middleware>@metamask/eth-json-rpc-provider": {
      "packages": {
        "@metamask/eth-json-rpc-middleware>@metamask/eth-json-rpc-provider>@metamask/json-rpc-engine": true,
        "@metamask/safe-event-emitter": true
      }
    },
    "@metamask/eth-json-rpc-middleware>@metamask/eth-json-rpc-provider>@metamask/json-rpc-engine": {
      "packages": {
        "@metamask/rpc-errors": true,
        "@metamask/safe-event-emitter": true,
        "@metamask/utils": true
      }
    },
    "@metamask/eth-json-rpc-middleware>@metamask/json-rpc-engine": {
      "packages": {
        "@metamask/rpc-errors": true,
        "@metamask/safe-event-emitter": true,
        "@metamask/utils": true
      }
    },
    "@metamask/eth-ledger-bridge-keyring": {
      "globals": {
        "addEventListener": true,
        "console.error": true,
        "document.createElement": true,
        "document.head.appendChild": true,
        "fetch": true,
        "removeEventListener": true
      },
      "packages": {
        "@ethereumjs/tx": true,
        "@ethereumjs/tx>@ethereumjs/rlp": true,
        "@ethereumjs/tx>@ethereumjs/util": true,
        "@metamask/eth-ledger-bridge-keyring>@ledgerhq/hw-app-eth": true,
        "@metamask/eth-sig-util": true,
        "@metamask/eth-trezor-keyring>hdkey": true,
        "browserify>buffer": true,
        "webpack>events": true
      }
    },
    "@metamask/eth-ledger-bridge-keyring>@ledgerhq/hw-app-eth": {
      "globals": {
        "console.warn": true
      },
      "packages": {
        "@ethersproject/abi": true,
        "@ethersproject/providers>@ethersproject/rlp": true,
        "@metamask/eth-ledger-bridge-keyring>@ledgerhq/hw-app-eth>@ledgerhq/cryptoassets": true,
        "@metamask/eth-ledger-bridge-keyring>@ledgerhq/hw-app-eth>@ledgerhq/errors": true,
        "@metamask/eth-ledger-bridge-keyring>@ledgerhq/hw-app-eth>@ledgerhq/logs": true,
        "@metamask/eth-ledger-bridge-keyring>@ledgerhq/hw-app-eth>bignumber.js": true,
        "axios": true,
        "browserify>buffer": true
      }
    },
    "@metamask/eth-ledger-bridge-keyring>@ledgerhq/hw-app-eth>@ledgerhq/errors": {
      "globals": {
        "console.warn": true
      }
    },
    "@metamask/eth-ledger-bridge-keyring>@ledgerhq/hw-app-eth>@ledgerhq/logs": {
      "globals": {
        "__ledgerLogsListen": "write",
        "console.error": true
      }
    },
    "@metamask/eth-ledger-bridge-keyring>@ledgerhq/hw-app-eth>bignumber.js": {
      "globals": {
        "crypto": true,
        "define": true
      }
    },
    "@metamask/eth-query": {
      "packages": {
        "@metamask/eth-query>json-rpc-random-id": true,
        "watchify>xtend": true
      }
    },
    "@metamask/eth-sig-util": {
      "packages": {
        "@ethereumjs/tx>@ethereumjs/util": true,
        "@ethereumjs/tx>ethereum-cryptography": true,
        "@metamask/abi-utils": true,
        "@metamask/eth-sig-util>tweetnacl": true,
        "@metamask/eth-sig-util>tweetnacl-util": true,
        "@metamask/utils": true,
        "browserify>buffer": true
      }
    },
    "@metamask/eth-sig-util>tweetnacl": {
      "globals": {
        "crypto": true,
        "msCrypto": true,
        "nacl": "write"
      },
      "packages": {
        "browserify>browser-resolve": true
      }
    },
    "@metamask/eth-sig-util>tweetnacl-util": {
      "globals": {
        "atob": true,
        "btoa": true
      },
      "packages": {
        "browserify>browser-resolve": true
      }
    },
    "@metamask/eth-snap-keyring": {
      "globals": {
        "URL": true,
        "console.error": true
      },
      "packages": {
        "@ethereumjs/tx": true,
        "@metamask/eth-sig-util": true,
        "@metamask/eth-snap-keyring>uuid": true,
        "@metamask/keyring-api": true,
        "@metamask/utils": true,
        "superstruct": true,
        "webpack>events": true
      }
    },
    "@metamask/eth-snap-keyring>uuid": {
      "globals": {
        "crypto": true
      }
    },
    "@metamask/eth-token-tracker": {
      "globals": {
        "console.warn": true
      },
      "packages": {
        "@babel/runtime": true,
        "@metamask/eth-token-tracker>@metamask/eth-block-tracker": true,
        "@metamask/eth-token-tracker>deep-equal": true,
        "@metamask/ethjs-contract": true,
        "@metamask/ethjs-query": true,
        "@metamask/safe-event-emitter": true,
        "bn.js": true,
        "human-standard-token-abi": true
      }
    },
    "@metamask/eth-token-tracker>@metamask/eth-block-tracker": {
      "globals": {
        "clearTimeout": true,
        "console.error": true,
        "setTimeout": true
      },
      "packages": {
        "@metamask/eth-query>json-rpc-random-id": true,
        "@metamask/safe-event-emitter": true,
        "@metamask/utils": true,
        "pify": true
      }
    },
    "@metamask/eth-token-tracker>deep-equal": {
      "packages": {
        "@lavamoat/lavapack>json-stable-stringify>isarray": true,
        "@lavamoat/lavapack>json-stable-stringify>object-keys": true,
        "@metamask/eth-token-tracker>deep-equal>es-get-iterator": true,
        "@metamask/eth-token-tracker>deep-equal>is-date-object": true,
        "@metamask/eth-token-tracker>deep-equal>which-boxed-primitive": true,
        "@metamask/eth-token-tracker>deep-equal>which-collection": true,
        "@ngraveio/bc-ur>assert>object-is": true,
        "browserify>util>is-arguments": true,
        "browserify>util>which-typed-array": true,
        "gulp>vinyl-fs>object.assign": true,
        "string.prototype.matchall>call-bind": true,
        "string.prototype.matchall>es-abstract>array-buffer-byte-length": true,
        "string.prototype.matchall>es-abstract>is-array-buffer": true,
        "string.prototype.matchall>es-abstract>is-regex": true,
        "string.prototype.matchall>es-abstract>is-shared-array-buffer": true,
        "string.prototype.matchall>get-intrinsic": true,
        "string.prototype.matchall>regexp.prototype.flags": true,
        "string.prototype.matchall>side-channel": true
      }
    },
    "@metamask/eth-token-tracker>deep-equal>es-get-iterator": {
      "packages": {
        "@lavamoat/lavapack>json-stable-stringify>isarray": true,
        "@metamask/eth-token-tracker>deep-equal>es-get-iterator>is-map": true,
        "@metamask/eth-token-tracker>deep-equal>es-get-iterator>is-set": true,
        "@metamask/eth-token-tracker>deep-equal>es-get-iterator>stop-iteration-iterator": true,
        "browserify>process": true,
        "browserify>util>is-arguments": true,
        "eslint-plugin-react>array-includes>is-string": true,
        "string.prototype.matchall>call-bind": true,
        "string.prototype.matchall>get-intrinsic": true,
        "string.prototype.matchall>has-symbols": true
      }
    },
    "@metamask/eth-token-tracker>deep-equal>es-get-iterator>stop-iteration-iterator": {
      "globals": {
        "StopIteration": true
      },
      "packages": {
        "string.prototype.matchall>internal-slot": true
      }
    },
    "@metamask/eth-token-tracker>deep-equal>is-date-object": {
      "packages": {
        "koa>is-generator-function>has-tostringtag": true
      }
    },
    "@metamask/eth-token-tracker>deep-equal>which-boxed-primitive": {
      "packages": {
        "@metamask/eth-token-tracker>deep-equal>which-boxed-primitive>is-bigint": true,
        "@metamask/eth-token-tracker>deep-equal>which-boxed-primitive>is-boolean-object": true,
        "@metamask/eth-token-tracker>deep-equal>which-boxed-primitive>is-number-object": true,
        "eslint-plugin-react>array-includes>is-string": true,
        "string.prototype.matchall>es-abstract>es-to-primitive>is-symbol": true
      }
    },
    "@metamask/eth-token-tracker>deep-equal>which-boxed-primitive>is-bigint": {
      "packages": {
        "string.prototype.matchall>es-abstract>unbox-primitive>has-bigints": true
      }
    },
    "@metamask/eth-token-tracker>deep-equal>which-boxed-primitive>is-boolean-object": {
      "packages": {
        "koa>is-generator-function>has-tostringtag": true,
        "string.prototype.matchall>call-bind": true
      }
    },
    "@metamask/eth-token-tracker>deep-equal>which-boxed-primitive>is-number-object": {
      "packages": {
        "koa>is-generator-function>has-tostringtag": true
      }
    },
    "@metamask/eth-token-tracker>deep-equal>which-collection": {
      "packages": {
        "@metamask/eth-token-tracker>deep-equal>es-get-iterator>is-map": true,
        "@metamask/eth-token-tracker>deep-equal>es-get-iterator>is-set": true,
        "@metamask/eth-token-tracker>deep-equal>which-collection>is-weakmap": true,
        "@metamask/eth-token-tracker>deep-equal>which-collection>is-weakset": true
      }
    },
    "@metamask/eth-token-tracker>deep-equal>which-collection>is-weakset": {
      "packages": {
        "string.prototype.matchall>call-bind": true,
        "string.prototype.matchall>get-intrinsic": true
      }
    },
    "@metamask/eth-trezor-keyring": {
      "globals": {
        "setTimeout": true
      },
      "packages": {
        "@ethereumjs/tx": true,
        "@ethereumjs/tx>@ethereumjs/util": true,
        "@metamask/eth-trezor-keyring>@trezor/connect-plugin-ethereum": true,
        "@metamask/eth-trezor-keyring>@trezor/connect-web": true,
        "@metamask/eth-trezor-keyring>hdkey": true,
        "browserify>buffer": true,
        "webpack>events": true
      }
    },
    "@metamask/eth-trezor-keyring>@trezor/connect-plugin-ethereum": {
      "packages": {
        "@metamask/eth-sig-util": true,
        "@trezor/connect-web>tslib": true
      }
    },
    "@metamask/eth-trezor-keyring>@trezor/connect-web": {
      "globals": {
        "URLSearchParams": true,
        "__TREZOR_CONNECT_SRC": true,
        "addEventListener": true,
        "btoa": true,
        "chrome": true,
        "clearInterval": true,
        "clearTimeout": true,
        "console.warn": true,
        "document.body": true,
        "document.createElement": true,
        "document.createTextNode": true,
        "document.getElementById": true,
        "document.querySelectorAll": true,
        "location": true,
        "navigator": true,
        "open": true,
        "origin": true,
        "removeEventListener": true,
        "setInterval": true,
        "setTimeout": true
      },
      "packages": {
        "@trezor/connect-web>@trezor/connect": true,
        "@trezor/connect-web>@trezor/connect-common": true,
        "@trezor/connect-web>@trezor/utils": true,
        "@trezor/connect-web>tslib": true,
        "webpack>events": true
      }
    },
    "@metamask/eth-trezor-keyring>hdkey": {
      "packages": {
        "browserify>assert": true,
        "browserify>crypto-browserify": true,
        "ethereumjs-util>create-hash>ripemd160": true,
        "ethereumjs-util>ethereum-cryptography>bs58check": true,
        "ganache>secp256k1": true,
        "koa>content-disposition>safe-buffer": true
      }
    },
    "@metamask/etherscan-link": {
      "globals": {
        "URL": true
      }
    },
    "@metamask/ethjs": {
      "globals": {
        "clearInterval": true,
        "setInterval": true
      },
      "packages": {
        "@metamask/ethjs-contract": true,
        "@metamask/ethjs-query": true,
        "@metamask/ethjs>@metamask/ethjs-filter": true,
        "@metamask/ethjs>@metamask/ethjs-provider-http": true,
        "@metamask/ethjs>@metamask/ethjs-unit": true,
        "@metamask/ethjs>@metamask/ethjs-util": true,
        "@metamask/ethjs>@metamask/number-to-bn": true,
        "@metamask/ethjs>ethjs-abi": true,
        "@metamask/ethjs>js-sha3": true,
        "bn.js": true,
        "browserify>buffer": true
      }
    },
    "@metamask/ethjs-contract": {
      "packages": {
        "@babel/runtime": true,
        "@metamask/ethjs>@metamask/ethjs-filter": true,
        "@metamask/ethjs>@metamask/ethjs-util": true,
        "@metamask/ethjs>ethjs-abi": true,
        "@metamask/ethjs>js-sha3": true,
        "promise-to-callback": true
      }
    },
    "@metamask/ethjs-query": {
      "globals": {
        "console": true
      },
      "packages": {
        "@metamask/ethjs-query>@metamask/ethjs-format": true,
        "@metamask/ethjs-query>@metamask/ethjs-rpc": true,
        "promise-to-callback": true
      }
    },
    "@metamask/ethjs-query>@metamask/ethjs-format": {
      "packages": {
        "@metamask/ethjs-query>@metamask/ethjs-format>ethjs-schema": true,
        "@metamask/ethjs>@metamask/ethjs-util": true,
        "@metamask/ethjs>@metamask/ethjs-util>strip-hex-prefix": true,
        "@metamask/ethjs>@metamask/number-to-bn": true
      }
    },
    "@metamask/ethjs-query>@metamask/ethjs-rpc": {
      "packages": {
        "promise-to-callback": true
      }
    },
    "@metamask/ethjs>@metamask/ethjs-filter": {
      "globals": {
        "clearInterval": true,
        "setInterval": true
      }
    },
    "@metamask/ethjs>@metamask/ethjs-provider-http": {
      "packages": {
        "@metamask/ethjs>@metamask/ethjs-provider-http>xhr2": true
      }
    },
    "@metamask/ethjs>@metamask/ethjs-provider-http>xhr2": {
      "globals": {
        "XMLHttpRequest": true
      }
    },
    "@metamask/ethjs>@metamask/ethjs-unit": {
      "packages": {
        "@metamask/ethjs>@metamask/number-to-bn": true,
        "bn.js": true
      }
    },
    "@metamask/ethjs>@metamask/ethjs-util": {
      "packages": {
        "@metamask/ethjs>@metamask/ethjs-util>is-hex-prefixed": true,
        "@metamask/ethjs>@metamask/ethjs-util>strip-hex-prefix": true,
        "browserify>buffer": true
      }
    },
    "@metamask/ethjs>@metamask/ethjs-util>strip-hex-prefix": {
      "packages": {
        "@metamask/ethjs>@metamask/ethjs-util>is-hex-prefixed": true
      }
    },
    "@metamask/ethjs>@metamask/number-to-bn": {
      "packages": {
        "@metamask/ethjs>@metamask/ethjs-util>strip-hex-prefix": true,
        "bn.js": true
      }
    },
    "@metamask/ethjs>ethjs-abi": {
      "packages": {
        "@metamask/ethjs>ethjs-abi>number-to-bn": true,
        "@metamask/ethjs>js-sha3": true,
        "bn.js": true,
        "browserify>buffer": true
      }
    },
    "@metamask/ethjs>ethjs-abi>number-to-bn": {
      "packages": {
        "@metamask/ethjs>@metamask/ethjs-util>strip-hex-prefix": true,
        "bn.js": true
      }
    },
    "@metamask/ethjs>js-sha3": {
      "globals": {
        "define": true
      },
      "packages": {
        "browserify>process": true
      }
    },
    "@metamask/gas-fee-controller": {
      "globals": {
        "clearInterval": true,
        "console.error": true,
        "setInterval": true
      },
      "packages": {
        "@metamask/assets-controllers>@metamask/polling-controller": true,
        "@metamask/eth-query": true,
        "@metamask/gas-fee-controller>@metamask/controller-utils": true,
        "bn.js": true,
        "uuid": true
      }
    },
    "@metamask/gas-fee-controller>@metamask/controller-utils": {
      "globals": {
        "URL": true,
        "console.error": true,
        "fetch": true,
        "setTimeout": true
      },
      "packages": {
        "@ethereumjs/tx>@ethereumjs/util": true,
        "@metamask/controller-utils>@spruceid/siwe-parser": true,
        "@metamask/ethjs>@metamask/ethjs-unit": true,
        "@metamask/gas-fee-controller>@metamask/controller-utils>@metamask/utils": true,
        "bn.js": true,
        "browserify>buffer": true,
        "eslint>fast-deep-equal": true,
        "eth-ens-namehash": true
      }
    },
    "@metamask/gas-fee-controller>@metamask/controller-utils>@metamask/utils": {
      "globals": {
        "TextDecoder": true,
        "TextEncoder": true
      },
      "packages": {
        "@metamask/rpc-errors>@metamask/utils>@metamask/superstruct": true,
        "@metamask/utils>@scure/base": true,
        "@metamask/utils>pony-cause": true,
        "@noble/hashes": true,
        "browserify>buffer": true,
        "nock>debug": true,
        "semver": true
      }
    },
    "@metamask/jazzicon": {
      "globals": {
        "document.createElement": true,
        "document.createElementNS": true
      },
      "packages": {
        "@metamask/jazzicon>color": true,
        "@metamask/jazzicon>mersenne-twister": true
      }
    },
    "@metamask/jazzicon>color": {
      "packages": {
        "@metamask/jazzicon>color>clone": true,
        "@metamask/jazzicon>color>color-convert": true,
        "@metamask/jazzicon>color>color-string": true
      }
    },
    "@metamask/jazzicon>color>clone": {
      "packages": {
        "browserify>buffer": true
      }
    },
    "@metamask/jazzicon>color>color-convert": {
      "packages": {
        "@metamask/jazzicon>color>color-convert>color-name": true
      }
    },
    "@metamask/jazzicon>color>color-string": {
      "packages": {
        "jest-canvas-mock>moo-color>color-name": true
      }
    },
    "@metamask/keyring-api": {
      "globals": {
        "URL": true
      },
      "packages": {
        "@metamask/keyring-api>bech32": true,
        "@metamask/keyring-api>uuid": true,
        "@metamask/utils": true,
        "superstruct": true
      }
    },
    "@metamask/keyring-api>uuid": {
      "globals": {
        "crypto": true
      }
    },
    "@metamask/keyring-controller": {
      "packages": {
        "@ethereumjs/tx>@ethereumjs/util": true,
        "@metamask/base-controller": true,
        "@metamask/browser-passworder": true,
        "@metamask/eth-sig-util": true,
        "@metamask/keyring-controller>@metamask/eth-hd-keyring": true,
        "@metamask/keyring-controller>@metamask/eth-simple-keyring": true,
        "@metamask/keyring-controller>ethereumjs-wallet": true,
        "@metamask/name-controller>async-mutex": true,
        "@metamask/utils": true
      }
    },
    "@metamask/keyring-controller>@metamask/eth-hd-keyring": {
      "globals": {
        "TextEncoder": true
      },
      "packages": {
        "@ethereumjs/tx>@ethereumjs/util": true,
        "@ethereumjs/tx>ethereum-cryptography": true,
        "@metamask/eth-sig-util": true,
        "@metamask/scure-bip39": true,
        "@metamask/utils": true,
        "browserify>buffer": true
      }
    },
    "@metamask/keyring-controller>@metamask/eth-simple-keyring": {
      "packages": {
        "@ethereumjs/tx>@ethereumjs/util": true,
        "@ethereumjs/tx>ethereum-cryptography": true,
        "@metamask/eth-sig-util": true,
        "@metamask/utils": true,
        "browserify>buffer": true,
        "mocha>serialize-javascript>randombytes": true
      }
    },
    "@metamask/keyring-controller>ethereumjs-wallet": {
      "packages": {
        "@metamask/keyring-controller>ethereumjs-wallet>ethereum-cryptography": true,
        "@metamask/keyring-controller>ethereumjs-wallet>ethereumjs-util": true,
        "@metamask/keyring-controller>ethereumjs-wallet>utf8": true,
        "browserify>buffer": true,
        "browserify>crypto-browserify": true,
        "eth-lattice-keyring>gridplus-sdk>aes-js": true,
        "ethereumjs-util>ethereum-cryptography>bs58check": true,
        "ethereumjs-util>ethereum-cryptography>scrypt-js": true,
        "mocha>serialize-javascript>randombytes": true,
        "uuid": true
      }
    },
    "@metamask/keyring-controller>ethereumjs-wallet>ethereum-cryptography": {
      "packages": {
        "browserify>assert": true,
        "browserify>buffer": true,
        "browserify>crypto-browserify>create-hmac": true,
        "ethereumjs-util>ethereum-cryptography>bs58check": true,
        "ethereumjs-util>ethereum-cryptography>hash.js": true,
        "ganache>keccak": true,
        "ganache>secp256k1": true,
        "koa>content-disposition>safe-buffer": true,
        "mocha>serialize-javascript>randombytes": true
      }
    },
    "@metamask/keyring-controller>ethereumjs-wallet>ethereumjs-util": {
      "packages": {
        "@metamask/keyring-controller>ethereumjs-wallet>ethereum-cryptography": true,
        "bn.js": true,
        "browserify>assert": true,
        "browserify>buffer": true,
        "browserify>insert-module-globals>is-buffer": true,
        "ethereumjs-util>create-hash": true,
        "ethereumjs-util>rlp": true
      }
    },
    "@metamask/logging-controller": {
      "packages": {
        "@metamask/base-controller": true,
        "uuid": true
      }
    },
    "@metamask/logo": {
      "globals": {
        "addEventListener": true,
        "document.body.appendChild": true,
        "document.createElementNS": true,
        "innerHeight": true,
        "innerWidth": true,
        "requestAnimationFrame": true
      },
      "packages": {
        "@metamask/logo>gl-mat4": true,
        "@metamask/logo>gl-vec3": true
      }
    },
    "@metamask/message-manager": {
      "packages": {
        "@metamask/eth-sig-util": true,
        "@metamask/message-manager>@metamask/base-controller": true,
        "@metamask/message-manager>@metamask/controller-utils": true,
        "@metamask/message-manager>jsonschema": true,
        "@metamask/utils": true,
        "browserify>buffer": true,
        "uuid": true,
        "webpack>events": true
      }
    },
    "@metamask/message-manager>@metamask/base-controller": {
      "globals": {
        "setTimeout": true
      },
      "packages": {
        "immer": true
      }
    },
    "@metamask/message-manager>@metamask/controller-utils": {
      "globals": {
        "URL": true,
        "console.error": true,
        "fetch": true,
        "setTimeout": true
      },
      "packages": {
        "@ethereumjs/tx>@ethereumjs/util": true,
        "@metamask/controller-utils>@spruceid/siwe-parser": true,
        "@metamask/ethjs>@metamask/ethjs-unit": true,
        "@metamask/utils": true,
        "bn.js": true,
        "browserify>buffer": true,
        "eslint>fast-deep-equal": true,
        "eth-ens-namehash": true
      }
    },
    "@metamask/message-manager>jsonschema": {
      "packages": {
        "browserify>url": true
      }
    },
    "@metamask/message-signing-snap>@noble/curves": {
      "globals": {
        "TextEncoder": true
      },
      "packages": {
        "@noble/hashes": true
      }
    },
    "@metamask/name-controller": {
      "globals": {
        "fetch": true
      },
      "packages": {
        "@metamask/name-controller>@metamask/base-controller": true,
        "@metamask/name-controller>@metamask/controller-utils": true,
        "@metamask/name-controller>async-mutex": true,
        "@metamask/utils": true
      }
    },
    "@metamask/name-controller>@metamask/base-controller": {
      "globals": {
        "setTimeout": true
      },
      "packages": {
        "immer": true
      }
    },
    "@metamask/name-controller>@metamask/controller-utils": {
      "globals": {
        "URL": true,
        "console.error": true,
        "fetch": true,
        "setTimeout": true
      },
      "packages": {
        "@ethereumjs/tx>@ethereumjs/util": true,
        "@metamask/controller-utils>@spruceid/siwe-parser": true,
        "@metamask/ethjs>@metamask/ethjs-unit": true,
        "@metamask/name-controller>@metamask/controller-utils>@metamask/utils": true,
        "bn.js": true,
        "browserify>buffer": true,
        "eslint>fast-deep-equal": true,
        "eth-ens-namehash": true
      }
    },
    "@metamask/name-controller>@metamask/controller-utils>@metamask/utils": {
      "globals": {
        "TextDecoder": true,
        "TextEncoder": true
      },
      "packages": {
        "@metamask/rpc-errors>@metamask/utils>@metamask/superstruct": true,
        "@metamask/utils>@scure/base": true,
        "@metamask/utils>pony-cause": true,
        "@noble/hashes": true,
        "browserify>buffer": true,
        "nock>debug": true,
        "semver": true
      }
    },
    "@metamask/name-controller>async-mutex": {
      "globals": {
        "clearTimeout": true,
        "setTimeout": true
      },
      "packages": {
        "@trezor/connect-web>tslib": true
      }
    },
    "@metamask/network-controller": {
      "globals": {
        "URL": true,
        "btoa": true,
        "fetch": true,
        "setTimeout": true
      },
      "packages": {
        "@metamask/eth-json-rpc-middleware": true,
        "@metamask/eth-query": true,
        "@metamask/eth-token-tracker>@metamask/eth-block-tracker": true,
        "@metamask/network-controller>@metamask/base-controller": true,
        "@metamask/network-controller>@metamask/controller-utils": true,
        "@metamask/network-controller>@metamask/eth-json-rpc-infura": true,
        "@metamask/network-controller>@metamask/eth-json-rpc-provider": true,
        "@metamask/network-controller>@metamask/swappable-obj-proxy": true,
        "@metamask/rpc-errors": true,
        "@metamask/snaps-controllers>@metamask/json-rpc-engine": true,
        "@metamask/utils": true,
        "browserify>assert": true,
        "uuid": true
      }
    },
    "@metamask/network-controller>@metamask/base-controller": {
      "globals": {
        "setTimeout": true
      },
      "packages": {
        "immer": true
      }
    },
    "@metamask/network-controller>@metamask/controller-utils": {
      "globals": {
        "URL": true,
        "console.error": true,
        "fetch": true,
        "setTimeout": true
      },
      "packages": {
        "@ethereumjs/tx>@ethereumjs/util": true,
        "@metamask/controller-utils>@spruceid/siwe-parser": true,
        "@metamask/ethjs>@metamask/ethjs-unit": true,
        "@metamask/network-controller>@metamask/controller-utils>@metamask/utils": true,
        "bn.js": true,
        "browserify>buffer": true,
        "eslint>fast-deep-equal": true,
        "eth-ens-namehash": true
      }
    },
    "@metamask/network-controller>@metamask/controller-utils>@metamask/utils": {
      "globals": {
        "TextDecoder": true,
        "TextEncoder": true
      },
      "packages": {
        "@metamask/rpc-errors>@metamask/utils>@metamask/superstruct": true,
        "@metamask/utils>@scure/base": true,
        "@metamask/utils>pony-cause": true,
        "@noble/hashes": true,
        "browserify>buffer": true,
        "nock>debug": true,
        "semver": true
      }
    },
    "@metamask/network-controller>@metamask/eth-json-rpc-infura": {
      "globals": {
        "setTimeout": true
      },
      "packages": {
        "@metamask/eth-json-rpc-middleware>@metamask/eth-json-rpc-provider": true,
        "@metamask/network-controller>@metamask/eth-json-rpc-infura>@metamask/json-rpc-engine": true,
        "@metamask/rpc-errors": true,
        "@metamask/utils": true,
        "node-fetch": true
      }
    },
    "@metamask/network-controller>@metamask/eth-json-rpc-infura>@metamask/json-rpc-engine": {
      "packages": {
        "@metamask/rpc-errors": true,
        "@metamask/safe-event-emitter": true,
        "@metamask/utils": true
      }
    },
    "@metamask/network-controller>@metamask/eth-json-rpc-provider": {
      "packages": {
        "@metamask/rpc-errors": true,
        "@metamask/safe-event-emitter": true,
        "@metamask/snaps-controllers>@metamask/json-rpc-engine": true,
        "uuid": true
      }
    },
    "@metamask/notification-controller": {
      "packages": {
        "@metamask/base-controller": true,
        "@metamask/notification-controller>nanoid": true,
        "@metamask/utils": true
      }
    },
    "@metamask/notification-controller>nanoid": {
      "globals": {
        "crypto.getRandomValues": true
      }
    },
    "@metamask/object-multiplex": {
      "globals": {
        "console.warn": true
      },
      "packages": {
        "@metamask/object-multiplex>once": true,
        "readable-stream": true
      }
    },
    "@metamask/object-multiplex>once": {
      "packages": {
        "@metamask/object-multiplex>once>wrappy": true
      }
    },
    "@metamask/obs-store": {
      "packages": {
        "@metamask/safe-event-emitter": true,
        "readable-stream": true
      }
    },
    "@metamask/permission-controller": {
      "globals": {
        "console.error": true
      },
      "packages": {
        "@metamask/permission-controller>@metamask/base-controller": true,
        "@metamask/permission-controller>@metamask/controller-utils": true,
        "@metamask/permission-controller>nanoid": true,
        "@metamask/rpc-errors": true,
        "@metamask/snaps-controllers>@metamask/json-rpc-engine": true,
        "@metamask/utils": true,
        "deep-freeze-strict": true,
        "immer": true
      }
    },
    "@metamask/permission-controller>@metamask/base-controller": {
      "globals": {
        "setTimeout": true
      },
      "packages": {
        "immer": true
      }
    },
    "@metamask/permission-controller>@metamask/controller-utils": {
      "globals": {
        "URL": true,
        "console.error": true,
        "fetch": true,
        "setTimeout": true
      },
      "packages": {
        "@ethereumjs/tx>@ethereumjs/util": true,
        "@metamask/controller-utils>@spruceid/siwe-parser": true,
        "@metamask/ethjs>@metamask/ethjs-unit": true,
        "@metamask/permission-controller>@metamask/controller-utils>@metamask/utils": true,
        "bn.js": true,
        "browserify>buffer": true,
        "eslint>fast-deep-equal": true,
        "eth-ens-namehash": true
      }
    },
    "@metamask/permission-controller>@metamask/controller-utils>@metamask/utils": {
      "globals": {
        "TextDecoder": true,
        "TextEncoder": true
      },
      "packages": {
        "@metamask/rpc-errors>@metamask/utils>@metamask/superstruct": true,
        "@metamask/utils>@scure/base": true,
        "@metamask/utils>pony-cause": true,
        "@noble/hashes": true,
        "browserify>buffer": true,
        "nock>debug": true,
        "semver": true
      }
    },
    "@metamask/permission-controller>nanoid": {
      "globals": {
        "crypto.getRandomValues": true
      }
    },
    "@metamask/permission-log-controller": {
      "packages": {
        "@metamask/base-controller": true,
        "@metamask/utils": true
      }
    },
    "@metamask/phishing-controller": {
      "globals": {
        "fetch": true
      },
      "packages": {
        "@metamask/base-controller": true,
        "@metamask/controller-utils": true,
        "@metamask/phishing-warning>eth-phishing-detect": true,
        "punycode": true
      }
    },
    "@metamask/phishing-warning>eth-phishing-detect": {
      "packages": {
        "eslint>optionator>fast-levenshtein": true
      }
    },
    "@metamask/post-message-stream": {
      "globals": {
        "MessageEvent.prototype": true,
        "WorkerGlobalScope": true,
        "addEventListener": true,
        "browser": true,
        "chrome": true,
        "location.origin": true,
        "postMessage": true,
        "removeEventListener": true
      },
      "packages": {
        "@metamask/utils": true,
        "readable-stream": true
      }
    },
    "@metamask/ppom-validator": {
      "globals": {
        "URL": true,
        "console.error": true,
        "crypto": true
      },
      "packages": {
        "@metamask/eth-query>json-rpc-random-id": true,
        "@metamask/ppom-validator>@metamask/base-controller": true,
        "@metamask/ppom-validator>@metamask/controller-utils": true,
        "@metamask/ppom-validator>crypto-js": true,
        "@metamask/ppom-validator>elliptic": true,
        "await-semaphore": true,
        "browserify>buffer": true
      }
    },
    "@metamask/ppom-validator>@metamask/base-controller": {
      "globals": {
        "setTimeout": true
      },
      "packages": {
        "immer": true
      }
    },
    "@metamask/ppom-validator>@metamask/controller-utils": {
      "globals": {
        "URL": true,
        "console.error": true,
        "fetch": true,
        "setTimeout": true
      },
      "packages": {
        "@ethereumjs/tx>@ethereumjs/util": true,
        "@metamask/controller-utils>@spruceid/siwe-parser": true,
        "@metamask/ethjs>@metamask/ethjs-unit": true,
        "@metamask/utils": true,
        "bn.js": true,
        "browserify>buffer": true,
        "eslint>fast-deep-equal": true,
        "eth-ens-namehash": true
      }
    },
    "@metamask/ppom-validator>crypto-js": {
      "globals": {
        "crypto": true,
        "define": true,
        "msCrypto": true
      },
      "packages": {
        "browserify>browser-resolve": true
      }
    },
    "@metamask/ppom-validator>elliptic": {
      "packages": {
        "@metamask/ppom-validator>elliptic>brorand": true,
        "@metamask/ppom-validator>elliptic>hmac-drbg": true,
        "@metamask/ppom-validator>elliptic>minimalistic-assert": true,
        "@metamask/ppom-validator>elliptic>minimalistic-crypto-utils": true,
        "bn.js": true,
        "ethereumjs-util>ethereum-cryptography>hash.js": true,
        "pumpify>inherits": true
      }
    },
    "@metamask/ppom-validator>elliptic>brorand": {
      "globals": {
        "crypto": true,
        "msCrypto": true
      },
      "packages": {
        "browserify>browser-resolve": true
      }
    },
    "@metamask/ppom-validator>elliptic>hmac-drbg": {
      "packages": {
        "@metamask/ppom-validator>elliptic>minimalistic-assert": true,
        "@metamask/ppom-validator>elliptic>minimalistic-crypto-utils": true,
        "ethereumjs-util>ethereum-cryptography>hash.js": true
      }
    },
    "@metamask/queued-request-controller": {
      "packages": {
        "@metamask/queued-request-controller>@metamask/base-controller": true,
        "@metamask/rpc-errors": true,
        "@metamask/selected-network-controller": true,
        "@metamask/snaps-controllers>@metamask/json-rpc-engine": true,
        "@metamask/utils": true
      }
    },
    "@metamask/queued-request-controller>@metamask/base-controller": {
      "globals": {
        "setTimeout": true
      },
      "packages": {
        "immer": true
      }
    },
    "@metamask/rate-limit-controller": {
      "globals": {
        "setTimeout": true
      },
      "packages": {
        "@metamask/base-controller": true,
        "@metamask/rpc-errors": true,
        "@metamask/utils": true
      }
    },
    "@metamask/rpc-errors": {
      "packages": {
        "@metamask/rpc-errors>@metamask/utils": true,
        "eth-rpc-errors>fast-safe-stringify": true
      }
    },
    "@metamask/rpc-errors>@metamask/utils": {
      "globals": {
        "TextDecoder": true,
        "TextEncoder": true
      },
      "packages": {
        "@metamask/rpc-errors>@metamask/utils>@metamask/superstruct": true,
        "@metamask/utils>@scure/base": true,
        "@metamask/utils>pony-cause": true,
        "@noble/hashes": true,
        "browserify>buffer": true,
        "nock>debug": true,
        "semver": true
      }
    },
    "@metamask/rpc-methods-flask>nanoid": {
      "globals": {
        "crypto.getRandomValues": true
      }
    },
    "@metamask/rpc-methods>nanoid": {
      "globals": {
        "crypto.getRandomValues": true
      }
    },
    "@metamask/safe-event-emitter": {
      "globals": {
        "setTimeout": true
      },
      "packages": {
        "webpack>events": true
      }
    },
    "@metamask/scure-bip39": {
      "globals": {
        "TextEncoder": true
      },
      "packages": {
        "@metamask/scure-bip39>@noble/hashes": true,
        "@metamask/utils>@scure/base": true
      }
    },
    "@metamask/scure-bip39>@noble/hashes": {
      "globals": {
        "TextEncoder": true,
        "crypto": true
      }
    },
    "@metamask/selected-network-controller": {
      "packages": {
        "@metamask/network-controller>@metamask/swappable-obj-proxy": true,
        "@metamask/selected-network-controller>@metamask/base-controller": true
      }
    },
    "@metamask/selected-network-controller>@metamask/base-controller": {
      "globals": {
        "setTimeout": true
      },
      "packages": {
        "immer": true
      }
    },
    "@metamask/signature-controller": {
      "globals": {
        "console.info": true
      },
      "packages": {
        "@metamask/base-controller": true,
        "@metamask/logging-controller": true,
        "@metamask/rpc-errors": true,
        "@metamask/signature-controller>@metamask/controller-utils": true,
        "@metamask/signature-controller>@metamask/message-manager": true,
        "@metamask/utils": true,
        "browserify>buffer": true,
        "lodash": true,
        "webpack>events": true
      }
    },
    "@metamask/signature-controller>@metamask/controller-utils": {
      "globals": {
        "URL": true,
        "console.error": true,
        "fetch": true,
        "setTimeout": true
      },
      "packages": {
        "@ethereumjs/tx>@ethereumjs/util": true,
        "@metamask/controller-utils>@spruceid/siwe-parser": true,
        "@metamask/ethjs>@metamask/ethjs-unit": true,
        "@metamask/utils": true,
        "bn.js": true,
        "browserify>buffer": true,
        "eslint>fast-deep-equal": true,
        "eth-ens-namehash": true
      }
    },
    "@metamask/signature-controller>@metamask/message-manager": {
      "packages": {
        "@metamask/base-controller": true,
        "@metamask/eth-sig-util": true,
        "@metamask/message-manager>jsonschema": true,
        "@metamask/signature-controller>@metamask/controller-utils": true,
        "@metamask/utils": true,
        "browserify>buffer": true,
        "uuid": true,
        "webpack>events": true
      }
    },
    "@metamask/smart-transactions-controller": {
      "globals": {
        "URLSearchParams": true,
        "clearInterval": true,
        "console.error": true,
        "console.log": true,
        "fetch": true,
        "setInterval": true
      },
      "packages": {
        "@ethersproject/bytes": true,
        "@metamask/assets-controllers>@metamask/polling-controller": true,
        "@metamask/eth-query": true,
        "@metamask/smart-transactions-controller>@ethereumjs/tx": true,
        "@metamask/smart-transactions-controller>@ethereumjs/util": true,
        "@metamask/smart-transactions-controller>@metamask/controller-utils": true,
        "@metamask/smart-transactions-controller>@metamask/transaction-controller": true,
        "@metamask/smart-transactions-controller>bignumber.js": true,
        "browserify>buffer": true,
        "fast-json-patch": true,
        "lodash": true,
        "webpack>events": true
      }
    },
    "@metamask/smart-transactions-controller>@babel/runtime": {
      "globals": {
        "regeneratorRuntime": "write"
      }
    },
    "@metamask/smart-transactions-controller>@ethereumjs/tx": {
      "packages": {
        "@ethereumjs/tx>ethereum-cryptography": true,
        "@metamask/smart-transactions-controller>@ethereumjs/tx>@ethereumjs/common": true,
        "@metamask/smart-transactions-controller>@ethereumjs/tx>@ethereumjs/rlp": true,
        "@metamask/smart-transactions-controller>@ethereumjs/util": true
      }
    },
    "@metamask/smart-transactions-controller>@ethereumjs/tx>@ethereumjs/common": {
      "packages": {
        "@metamask/smart-transactions-controller>@ethereumjs/util": true,
        "webpack>events": true
      }
    },
    "@metamask/smart-transactions-controller>@ethereumjs/tx>@ethereumjs/rlp": {
      "globals": {
        "TextEncoder": true
      }
    },
    "@metamask/smart-transactions-controller>@ethereumjs/util": {
      "globals": {
        "console.warn": true,
        "fetch": true
      },
      "packages": {
        "@ethereumjs/tx>ethereum-cryptography": true,
        "@metamask/smart-transactions-controller>@ethereumjs/util>@ethereumjs/rlp": true,
        "webpack>events": true
      }
    },
    "@metamask/smart-transactions-controller>@ethereumjs/util>@ethereumjs/rlp": {
      "globals": {
        "TextEncoder": true
      }
    },
    "@metamask/smart-transactions-controller>@metamask/base-controller": {
      "globals": {
        "setTimeout": true
      },
      "packages": {
        "immer": true
      }
    },
    "@metamask/smart-transactions-controller>@metamask/controller-utils": {
      "globals": {
        "URL": true,
        "console.error": true,
        "fetch": true,
        "setTimeout": true
      },
      "packages": {
        "@metamask/controller-utils>@spruceid/siwe-parser": true,
        "@metamask/ethjs>@metamask/ethjs-unit": true,
        "@metamask/smart-transactions-controller>@metamask/controller-utils>@ethereumjs/util": true,
        "@metamask/smart-transactions-controller>@metamask/controller-utils>@metamask/utils": true,
        "bn.js": true,
        "browserify>buffer": true,
        "eslint>fast-deep-equal": true,
        "eth-ens-namehash": true
      }
    },
    "@metamask/smart-transactions-controller>@metamask/controller-utils>@ethereumjs/util": {
      "globals": {
        "console.warn": true
      },
      "packages": {
        "@ethereumjs/tx>@ethereumjs/rlp": true,
        "@ethereumjs/tx>@ethereumjs/util>micro-ftch": true,
        "@ethereumjs/tx>ethereum-cryptography": true,
        "browserify>buffer": true,
        "browserify>insert-module-globals>is-buffer": true,
        "webpack>events": true
      }
    },
    "@metamask/smart-transactions-controller>@metamask/controller-utils>@metamask/utils": {
      "globals": {
        "TextDecoder": true,
        "TextEncoder": true
      },
      "packages": {
        "@metamask/rpc-errors>@metamask/utils>@metamask/superstruct": true,
        "@metamask/utils>@scure/base": true,
        "@metamask/utils>pony-cause": true,
        "@noble/hashes": true,
        "browserify>buffer": true,
        "nock>debug": true,
        "semver": true
      }
    },
    "@metamask/smart-transactions-controller>@metamask/controllers>nanoid": {
      "globals": {
        "crypto.getRandomValues": true
      }
    },
    "@metamask/smart-transactions-controller>@metamask/transaction-controller": {
      "globals": {
        "clearTimeout": true,
        "console.error": true,
        "fetch": true,
        "setTimeout": true
      },
      "packages": {
        "@ethereumjs/tx>@ethereumjs/common": true,
        "@ethersproject/abi": true,
        "@ethersproject/contracts": true,
        "@ethersproject/providers": true,
        "@metamask/eth-query": true,
        "@metamask/gas-fee-controller": true,
        "@metamask/metamask-eth-abis": true,
        "@metamask/name-controller>async-mutex": true,
        "@metamask/network-controller": true,
        "@metamask/rpc-errors": true,
        "@metamask/smart-transactions-controller>@metamask/base-controller": true,
        "@metamask/smart-transactions-controller>@metamask/controller-utils": true,
        "@metamask/smart-transactions-controller>@metamask/transaction-controller>@ethereumjs/tx": true,
        "@metamask/smart-transactions-controller>@metamask/transaction-controller>@ethereumjs/util": true,
        "@metamask/smart-transactions-controller>@metamask/transaction-controller>eth-method-registry": true,
        "@metamask/transaction-controller>@metamask/nonce-tracker": true,
        "@metamask/utils": true,
        "bn.js": true,
        "browserify>buffer": true,
        "fast-json-patch": true,
        "lodash": true,
        "uuid": true,
        "webpack>events": true
      }
    },
    "@metamask/smart-transactions-controller>@metamask/transaction-controller>@ethereumjs/tx": {
      "packages": {
        "@ethereumjs/tx>@ethereumjs/common": true,
        "@ethereumjs/tx>@ethereumjs/rlp": true,
        "@ethereumjs/tx>ethereum-cryptography": true,
        "@metamask/smart-transactions-controller>@metamask/transaction-controller>@ethereumjs/util": true,
        "browserify>buffer": true,
        "browserify>insert-module-globals>is-buffer": true
      }
    },
    "@metamask/smart-transactions-controller>@metamask/transaction-controller>@ethereumjs/util": {
      "globals": {
        "console.warn": true
      },
      "packages": {
        "@ethereumjs/tx>@ethereumjs/rlp": true,
        "@ethereumjs/tx>@ethereumjs/util>micro-ftch": true,
        "@ethereumjs/tx>ethereum-cryptography": true,
        "browserify>buffer": true,
        "browserify>insert-module-globals>is-buffer": true,
        "webpack>events": true
      }
    },
<<<<<<< HEAD
    "@metamask/smart-transactions-controller>@metamask/transaction-controller>@metamask/gas-fee-controller": {
      "globals": {
        "clearInterval": true,
        "console.error": true,
        "setInterval": true
      },
      "packages": {
        "@metamask/assets-controllers>@metamask/polling-controller": true,
        "@metamask/eth-query": true,
        "@metamask/smart-transactions-controller>@metamask/controller-utils": true,
        "bn.js": true,
        "browserify>buffer": true,
        "uuid": true
      }
    },
=======
>>>>>>> 182f6090
    "@metamask/smart-transactions-controller>@metamask/transaction-controller>eth-method-registry": {
      "packages": {
        "@metamask/smart-transactions-controller>@metamask/transaction-controller>eth-method-registry>@metamask/ethjs-contract": true,
        "@metamask/smart-transactions-controller>@metamask/transaction-controller>eth-method-registry>@metamask/ethjs-query": true
      }
    },
    "@metamask/smart-transactions-controller>@metamask/transaction-controller>eth-method-registry>@metamask/ethjs-contract": {
      "packages": {
        "@metamask/ethjs>ethjs-abi": true,
        "@metamask/ethjs>js-sha3": true,
        "@metamask/smart-transactions-controller>@babel/runtime": true,
        "@metamask/smart-transactions-controller>@metamask/transaction-controller>eth-method-registry>@metamask/ethjs-contract>@metamask/ethjs-filter": true,
        "@metamask/smart-transactions-controller>@metamask/transaction-controller>eth-method-registry>@metamask/ethjs-contract>@metamask/ethjs-util": true,
        "promise-to-callback": true
      }
    },
    "@metamask/smart-transactions-controller>@metamask/transaction-controller>eth-method-registry>@metamask/ethjs-contract>@metamask/ethjs-filter": {
      "globals": {
        "clearInterval": true,
        "setInterval": true
      }
    },
    "@metamask/smart-transactions-controller>@metamask/transaction-controller>eth-method-registry>@metamask/ethjs-contract>@metamask/ethjs-util": {
      "packages": {
        "@metamask/ethjs>@metamask/ethjs-util>is-hex-prefixed": true,
        "@metamask/ethjs>@metamask/ethjs-util>strip-hex-prefix": true,
        "browserify>buffer": true
      }
    },
    "@metamask/smart-transactions-controller>@metamask/transaction-controller>eth-method-registry>@metamask/ethjs-query": {
      "globals": {
        "console": true
      },
      "packages": {
        "@metamask/smart-transactions-controller>@metamask/transaction-controller>eth-method-registry>@metamask/ethjs-query>@metamask/ethjs-format": true,
        "@metamask/smart-transactions-controller>@metamask/transaction-controller>eth-method-registry>@metamask/ethjs-query>@metamask/ethjs-rpc": true,
        "promise-to-callback": true
      }
    },
    "@metamask/smart-transactions-controller>@metamask/transaction-controller>eth-method-registry>@metamask/ethjs-query>@metamask/ethjs-format": {
      "packages": {
        "@metamask/ethjs-query>@metamask/ethjs-format>ethjs-schema": true,
        "@metamask/ethjs>@metamask/ethjs-util>strip-hex-prefix": true,
        "@metamask/ethjs>@metamask/number-to-bn": true,
        "@metamask/smart-transactions-controller>@metamask/transaction-controller>eth-method-registry>@metamask/ethjs-contract>@metamask/ethjs-util": true
      }
    },
    "@metamask/smart-transactions-controller>@metamask/transaction-controller>eth-method-registry>@metamask/ethjs-query>@metamask/ethjs-rpc": {
      "packages": {
        "promise-to-callback": true
      }
    },
    "@metamask/smart-transactions-controller>bignumber.js": {
      "globals": {
        "crypto": true,
        "define": true
      }
    },
    "@metamask/snaps-controllers": {
      "globals": {
        "DecompressionStream": true,
        "URL": true,
        "clearTimeout": true,
        "document.getElementById": true,
        "fetch.bind": true,
        "setTimeout": true
      },
      "packages": {
        "@metamask/object-multiplex": true,
        "@metamask/permission-controller": true,
        "@metamask/post-message-stream": true,
        "@metamask/rpc-errors": true,
        "@metamask/snaps-controllers>@metamask/base-controller": true,
        "@metamask/snaps-controllers>@metamask/json-rpc-engine": true,
        "@metamask/snaps-controllers>@metamask/json-rpc-middleware-stream": true,
        "@metamask/snaps-controllers>@xstate/fsm": true,
        "@metamask/snaps-controllers>concat-stream": true,
        "@metamask/snaps-controllers>get-npm-tarball-url": true,
        "@metamask/snaps-controllers>nanoid": true,
        "@metamask/snaps-controllers>readable-web-to-node-stream": true,
        "@metamask/snaps-controllers>tar-stream": true,
        "@metamask/snaps-rpc-methods": true,
        "@metamask/snaps-sdk": true,
        "@metamask/snaps-utils": true,
        "@metamask/snaps-utils>@metamask/snaps-registry": true,
        "@metamask/utils": true,
        "browserify>browserify-zlib": true,
        "eslint>fast-deep-equal": true,
        "readable-stream": true
      }
    },
    "@metamask/snaps-controllers-flask>nanoid": {
      "globals": {
        "crypto.getRandomValues": true
      }
    },
    "@metamask/snaps-controllers>@metamask/base-controller": {
      "globals": {
        "setTimeout": true
      },
      "packages": {
        "immer": true
      }
    },
    "@metamask/snaps-controllers>@metamask/json-rpc-engine": {
      "packages": {
        "@metamask/rpc-errors": true,
        "@metamask/safe-event-emitter": true,
        "@metamask/snaps-controllers>@metamask/json-rpc-engine>@metamask/utils": true
      }
    },
    "@metamask/snaps-controllers>@metamask/json-rpc-engine>@metamask/utils": {
      "globals": {
        "TextDecoder": true,
        "TextEncoder": true
      },
      "packages": {
        "@metamask/rpc-errors>@metamask/utils>@metamask/superstruct": true,
        "@metamask/utils>@scure/base": true,
        "@metamask/utils>pony-cause": true,
        "@noble/hashes": true,
        "browserify>buffer": true,
        "nock>debug": true,
        "semver": true
      }
    },
    "@metamask/snaps-controllers>@metamask/json-rpc-middleware-stream": {
      "globals": {
        "console.warn": true,
        "setTimeout": true
      },
      "packages": {
        "@metamask/safe-event-emitter": true,
        "readable-stream": true
      }
    },
    "@metamask/snaps-controllers>concat-stream": {
      "packages": {
        "browserify>buffer": true,
        "browserify>concat-stream>typedarray": true,
        "pumpify>inherits": true,
        "readable-stream": true,
        "terser>source-map-support>buffer-from": true
      }
    },
    "@metamask/snaps-controllers>nanoid": {
      "globals": {
        "crypto.getRandomValues": true
      }
    },
    "@metamask/snaps-controllers>readable-web-to-node-stream": {
      "packages": {
        "readable-stream": true
      }
    },
    "@metamask/snaps-controllers>tar-stream": {
      "packages": {
        "@metamask/snaps-controllers>tar-stream>b4a": true,
        "@metamask/snaps-controllers>tar-stream>fast-fifo": true,
        "@metamask/snaps-controllers>tar-stream>streamx": true,
        "browserify>browser-resolve": true
      }
    },
    "@metamask/snaps-controllers>tar-stream>b4a": {
      "globals": {
        "TextDecoder": true,
        "TextEncoder": true
      }
    },
    "@metamask/snaps-controllers>tar-stream>streamx": {
      "packages": {
        "@metamask/snaps-controllers>tar-stream>fast-fifo": true,
        "@metamask/snaps-controllers>tar-stream>streamx>queue-tick": true,
        "webpack>events": true
      }
    },
    "@metamask/snaps-controllers>tar-stream>streamx>queue-tick": {
      "globals": {
        "queueMicrotask": true
      }
    },
    "@metamask/snaps-execution-environments": {
      "globals": {
        "document.getElementById": true
      },
      "packages": {
        "@metamask/post-message-stream": true,
        "@metamask/snaps-utils": true,
        "@metamask/utils": true
      }
    },
    "@metamask/snaps-rpc-methods": {
      "packages": {
        "@metamask/permission-controller": true,
        "@metamask/rpc-errors": true,
        "@metamask/snaps-sdk": true,
        "@metamask/snaps-sdk>@metamask/key-tree": true,
        "@metamask/snaps-utils": true,
        "@metamask/utils": true,
        "@noble/hashes": true,
        "superstruct": true
      }
    },
    "@metamask/snaps-sdk": {
      "globals": {
        "fetch": true
      },
      "packages": {
        "@metamask/rpc-errors": true,
        "@metamask/utils": true,
        "superstruct": true
      }
    },
    "@metamask/snaps-sdk>@metamask/key-tree": {
      "packages": {
        "@metamask/message-signing-snap>@noble/curves": true,
        "@metamask/scure-bip39": true,
        "@metamask/utils": true,
        "@metamask/utils>@scure/base": true,
        "@noble/hashes": true
      }
    },
    "@metamask/snaps-utils": {
      "globals": {
        "File": true,
        "FileReader": true,
        "TextDecoder": true,
        "TextEncoder": true,
        "URL": true,
        "console.error": true,
        "console.log": true,
        "console.warn": true,
        "crypto": true,
        "document.body.appendChild": true,
        "document.createElement": true,
        "fetch": true
      },
      "packages": {
        "@metamask/permission-controller": true,
        "@metamask/rpc-errors": true,
        "@metamask/snaps-sdk": true,
        "@metamask/snaps-sdk>@metamask/key-tree": true,
        "@metamask/snaps-utils>@metamask/slip44": true,
        "@metamask/snaps-utils>cron-parser": true,
        "@metamask/snaps-utils>fast-json-stable-stringify": true,
        "@metamask/snaps-utils>fast-xml-parser": true,
        "@metamask/snaps-utils>marked": true,
        "@metamask/snaps-utils>rfdc": true,
        "@metamask/snaps-utils>validate-npm-package-name": true,
        "@metamask/utils": true,
        "@metamask/utils>@scure/base": true,
        "@noble/hashes": true,
        "chalk": true,
        "semver": true,
        "superstruct": true
      }
    },
    "@metamask/snaps-utils>@metamask/snaps-registry": {
      "packages": {
        "@metamask/message-signing-snap>@noble/curves": true,
        "@metamask/utils": true,
        "@noble/hashes": true,
        "superstruct": true
      }
    },
    "@metamask/snaps-utils>cron-parser": {
      "packages": {
        "browserify>browser-resolve": true,
        "luxon": true
      }
    },
    "@metamask/snaps-utils>fast-xml-parser": {
      "globals": {
        "entityName": true,
        "val": true
      },
      "packages": {
        "@metamask/snaps-utils>fast-xml-parser>strnum": true
      }
    },
    "@metamask/snaps-utils>marked": {
      "globals": {
        "console.error": true,
        "console.warn": true,
        "define": true
      }
    },
    "@metamask/snaps-utils>rfdc": {
      "packages": {
        "browserify>buffer": true
      }
    },
    "@metamask/snaps-utils>validate-npm-package-name": {
      "packages": {
        "@metamask/snaps-utils>validate-npm-package-name>builtins": true
      }
    },
    "@metamask/snaps-utils>validate-npm-package-name>builtins": {
      "packages": {
        "browserify>process": true,
        "semver": true
      }
    },
    "@metamask/test-bundler>@ethersproject/networks": {
      "packages": {
        "@ethersproject/abi>@ethersproject/logger": true
      }
    },
    "@metamask/transaction-controller": {
      "globals": {
        "clearTimeout": true,
        "console.error": true,
        "fetch": true,
        "setTimeout": true
      },
      "packages": {
        "@ethereumjs/tx": true,
        "@ethereumjs/tx>@ethereumjs/common": true,
        "@ethereumjs/tx>@ethereumjs/util": true,
        "@ethersproject/abi": true,
        "@ethersproject/contracts": true,
        "@ethersproject/providers": true,
        "@metamask/eth-query": true,
        "@metamask/gas-fee-controller": true,
        "@metamask/metamask-eth-abis": true,
        "@metamask/name-controller>async-mutex": true,
        "@metamask/network-controller": true,
        "@metamask/rpc-errors": true,
        "@metamask/transaction-controller>@metamask/base-controller": true,
        "@metamask/transaction-controller>@metamask/controller-utils": true,
        "@metamask/transaction-controller>@metamask/nonce-tracker": true,
        "@metamask/utils": true,
        "bn.js": true,
        "browserify>buffer": true,
        "eth-method-registry": true,
        "fast-json-patch": true,
        "lodash": true,
        "uuid": true,
        "webpack>events": true
      }
    },
    "@metamask/transaction-controller>@metamask/base-controller": {
      "globals": {
        "setTimeout": true
      },
      "packages": {
        "immer": true
      }
    },
    "@metamask/transaction-controller>@metamask/controller-utils": {
      "globals": {
        "URL": true,
        "console.error": true,
        "fetch": true,
        "setTimeout": true
      },
      "packages": {
        "@ethereumjs/tx>@ethereumjs/util": true,
        "@metamask/controller-utils>@spruceid/siwe-parser": true,
        "@metamask/ethjs>@metamask/ethjs-unit": true,
        "@metamask/transaction-controller>@metamask/controller-utils>@metamask/utils": true,
        "bn.js": true,
        "browserify>buffer": true,
        "eslint>fast-deep-equal": true,
        "eth-ens-namehash": true
      }
    },
    "@metamask/transaction-controller>@metamask/controller-utils>@metamask/utils": {
      "globals": {
        "TextDecoder": true,
        "TextEncoder": true
      },
      "packages": {
        "@metamask/rpc-errors>@metamask/utils>@metamask/superstruct": true,
        "@metamask/utils>@scure/base": true,
        "@metamask/utils>pony-cause": true,
        "@noble/hashes": true,
        "browserify>buffer": true,
        "nock>debug": true,
        "semver": true
      }
    },
    "@metamask/transaction-controller>@metamask/nonce-tracker": {
      "packages": {
        "@ethersproject/providers": true,
        "@metamask/transaction-controller>@metamask/nonce-tracker>async-mutex": true,
        "browserify>assert": true
      }
    },
    "@metamask/transaction-controller>@metamask/nonce-tracker>async-mutex": {
      "globals": {
        "clearTimeout": true,
        "setTimeout": true
      },
      "packages": {
        "@trezor/connect-web>tslib": true
      }
    },
    "@metamask/user-operation-controller": {
      "globals": {
        "fetch": true
      },
      "packages": {
        "@metamask/eth-query": true,
        "@metamask/gas-fee-controller": true,
        "@metamask/gas-fee-controller>@metamask/polling-controller": true,
        "@metamask/rpc-errors": true,
        "@metamask/transaction-controller": true,
        "@metamask/user-operation-controller>@metamask/base-controller": true,
        "@metamask/user-operation-controller>@metamask/controller-utils": true,
        "@metamask/utils": true,
        "bn.js": true,
        "lodash": true,
        "superstruct": true,
        "uuid": true,
        "webpack>events": true
      }
    },
    "@metamask/user-operation-controller>@metamask/base-controller": {
      "globals": {
        "setTimeout": true
      },
      "packages": {
        "immer": true
      }
    },
    "@metamask/user-operation-controller>@metamask/controller-utils": {
      "globals": {
        "URL": true,
        "console.error": true,
        "fetch": true,
        "setTimeout": true
      },
      "packages": {
        "@ethereumjs/tx>@ethereumjs/util": true,
        "@metamask/controller-utils>@spruceid/siwe-parser": true,
        "@metamask/ethjs>@metamask/ethjs-unit": true,
        "@metamask/user-operation-controller>@metamask/controller-utils>@metamask/utils": true,
        "bn.js": true,
        "browserify>buffer": true,
        "eslint>fast-deep-equal": true,
        "eth-ens-namehash": true
      }
    },
    "@metamask/user-operation-controller>@metamask/controller-utils>@metamask/utils": {
      "globals": {
        "TextDecoder": true,
        "TextEncoder": true
      },
      "packages": {
        "@metamask/rpc-errors>@metamask/utils>@metamask/superstruct": true,
        "@metamask/utils>@scure/base": true,
        "@metamask/utils>pony-cause": true,
        "@noble/hashes": true,
        "browserify>buffer": true,
        "nock>debug": true,
        "semver": true
      }
    },
    "@metamask/utils": {
      "globals": {
        "TextDecoder": true,
        "TextEncoder": true
      },
      "packages": {
        "@metamask/utils>@scure/base": true,
        "@metamask/utils>pony-cause": true,
        "@noble/hashes": true,
        "browserify>buffer": true,
        "nock>debug": true,
        "semver": true,
        "superstruct": true
      }
    },
    "@metamask/utils>@scure/base": {
      "globals": {
        "TextDecoder": true,
        "TextEncoder": true
      }
    },
    "@ngraveio/bc-ur": {
      "packages": {
        "@ngraveio/bc-ur>@keystonehq/alias-sampling": true,
        "@ngraveio/bc-ur>bignumber.js": true,
        "@ngraveio/bc-ur>cbor-sync": true,
        "@ngraveio/bc-ur>crc": true,
        "@ngraveio/bc-ur>jsbi": true,
        "addons-linter>sha.js": true,
        "browserify>assert": true,
        "browserify>buffer": true
      }
    },
    "@ngraveio/bc-ur>assert>object-is": {
      "packages": {
        "string.prototype.matchall>call-bind": true,
        "string.prototype.matchall>define-properties": true
      }
    },
    "@ngraveio/bc-ur>bignumber.js": {
      "globals": {
        "crypto": true,
        "define": true
      }
    },
    "@ngraveio/bc-ur>cbor-sync": {
      "globals": {
        "define": true
      },
      "packages": {
        "browserify>buffer": true
      }
    },
    "@ngraveio/bc-ur>crc": {
      "packages": {
        "browserify>buffer": true
      }
    },
    "@ngraveio/bc-ur>jsbi": {
      "globals": {
        "define": true
      }
    },
    "@noble/ciphers": {
      "globals": {
        "TextDecoder": true,
        "TextEncoder": true,
        "crypto": true
      }
    },
    "@noble/hashes": {
      "globals": {
        "TextEncoder": true,
        "crypto": true
      }
    },
    "@popperjs/core": {
      "globals": {
        "Element": true,
        "HTMLElement": true,
        "ShadowRoot": true,
        "console.error": true,
        "console.warn": true,
        "document": true,
        "navigator.userAgent": true
      }
    },
    "@reduxjs/toolkit": {
      "globals": {
        "AbortController": true,
        "__REDUX_DEVTOOLS_EXTENSION_COMPOSE__": true,
        "__REDUX_DEVTOOLS_EXTENSION__": true,
        "console": true,
        "queueMicrotask": true,
        "requestAnimationFrame": true,
        "setTimeout": true
      },
      "packages": {
        "@reduxjs/toolkit>reselect": true,
        "browserify>process": true,
        "immer": true,
        "redux": true,
        "redux-thunk": true
      }
    },
    "@segment/loosely-validate-event": {
      "packages": {
        "@segment/loosely-validate-event>component-type": true,
        "@segment/loosely-validate-event>join-component": true,
        "browserify>assert": true,
        "browserify>buffer": true
      }
    },
    "@sentry/browser": {
      "globals": {
        "TextDecoder": true,
        "TextEncoder": true,
        "XMLHttpRequest": true,
        "__SENTRY_DEBUG__": true,
        "__SENTRY_RELEASE__": true,
        "indexedDB.open": true,
        "setTimeout": true
      },
      "packages": {
        "@sentry/browser>@sentry-internal/tracing": true,
        "@sentry/browser>@sentry/core": true,
        "@sentry/browser>@sentry/replay": true,
        "@sentry/utils": true
      }
    },
    "@sentry/browser>@sentry-internal/tracing": {
      "globals": {
        "Headers": true,
        "PerformanceObserver": true,
        "Request": true,
        "__SENTRY_DEBUG__": true,
        "addEventListener": true,
        "performance.getEntriesByType": true,
        "removeEventListener": true
      },
      "packages": {
        "@sentry/browser>@sentry/core": true,
        "@sentry/utils": true
      }
    },
    "@sentry/browser>@sentry/core": {
      "globals": {
        "__SENTRY_DEBUG__": true,
        "__SENTRY_TRACING__": true,
        "clearInterval": true,
        "clearTimeout": true,
        "console.warn": true,
        "setInterval": true,
        "setTimeout": true
      },
      "packages": {
        "@sentry/utils": true
      }
    },
    "@sentry/browser>@sentry/replay": {
      "globals": {
        "Blob": true,
        "CSSConditionRule": true,
        "CSSGroupingRule": true,
        "CSSMediaRule": true,
        "CSSSupportsRule": true,
        "DragEvent": true,
        "Element": true,
        "FormData": true,
        "HTMLCanvasElement": true,
        "HTMLElement.prototype": true,
        "HTMLFormElement": true,
        "HTMLImageElement": true,
        "HTMLInputElement.prototype": true,
        "HTMLOptionElement.prototype": true,
        "HTMLSelectElement.prototype": true,
        "HTMLTextAreaElement.prototype": true,
        "Headers": true,
        "ImageData": true,
        "MouseEvent": true,
        "MutationObserver": true,
        "Node.prototype.contains": true,
        "PerformanceObserver": true,
        "TextEncoder": true,
        "URL": true,
        "URLSearchParams": true,
        "Worker": true,
        "Zone": true,
        "__SENTRY_DEBUG__": true,
        "__rrMutationObserver": true,
        "clearTimeout": true,
        "console.error": true,
        "console.warn": true,
        "document": true,
        "innerHeight": true,
        "innerWidth": true,
        "location.href": true,
        "pageXOffset": true,
        "pageYOffset": true,
        "requestAnimationFrame": true,
        "setTimeout": true
      },
      "packages": {
        "@sentry/browser>@sentry/core": true,
        "@sentry/utils": true,
        "browserify>process": true
      }
    },
    "@sentry/integrations": {
      "globals": {
        "Request": true,
        "__SENTRY_DEBUG__": true,
        "console.log": true
      },
      "packages": {
        "@sentry/utils": true,
        "localforage": true
      }
    },
    "@sentry/utils": {
      "globals": {
        "CustomEvent": true,
        "DOMError": true,
        "DOMException": true,
        "Element": true,
        "ErrorEvent": true,
        "Event": true,
        "Headers": true,
        "Request": true,
        "Response": true,
        "TextEncoder": true,
        "URL": true,
        "XMLHttpRequest.prototype": true,
        "__SENTRY_BROWSER_BUNDLE__": true,
        "__SENTRY_DEBUG__": true,
        "clearTimeout": true,
        "console.error": true,
        "document": true,
        "setTimeout": true
      },
      "packages": {
        "browserify>process": true
      }
    },
    "@storybook/addon-docs>remark-external-links>mdast-util-definitions": {
      "packages": {
        "react-markdown>unist-util-visit": true
      }
    },
    "@storybook/addon-knobs>qs": {
      "packages": {
        "string.prototype.matchall>side-channel": true
      }
    },
    "@trezor/connect-web": {
      "globals": {
        "URLSearchParams": true,
        "__TREZOR_CONNECT_SRC": true,
        "addEventListener": true,
        "btoa": true,
        "chrome": true,
        "clearInterval": true,
        "clearTimeout": true,
        "console.warn": true,
        "document.body": true,
        "document.createElement": true,
        "document.createTextNode": true,
        "document.getElementById": true,
        "document.querySelectorAll": true,
        "location": true,
        "navigator": true,
        "open": true,
        "origin": true,
        "removeEventListener": true,
        "setInterval": true,
        "setTimeout": true
      },
      "packages": {
        "@trezor/connect-web>@trezor/connect": true,
        "@trezor/connect-web>@trezor/connect-common": true,
        "@trezor/connect-web>@trezor/utils": true,
        "@trezor/connect-web>tslib": true,
        "webpack>events": true
      }
    },
    "@trezor/connect-web>@trezor/connect": {
      "packages": {
        "@trezor/connect-web>@trezor/connect>@trezor/protobuf": true,
        "@trezor/connect-web>@trezor/connect>@trezor/schema-utils": true,
        "@trezor/connect-web>@trezor/connect>@trezor/transport": true,
        "@trezor/connect-web>@trezor/utils": true,
        "@trezor/connect-web>tslib": true
      }
    },
    "@trezor/connect-web>@trezor/connect-common": {
      "globals": {
        "console.warn": true,
        "localStorage.getItem": true,
        "localStorage.setItem": true,
        "navigator": true,
        "setTimeout": true,
        "window": true
      },
      "packages": {
        "@trezor/connect-web>@trezor/connect-common>@trezor/env-utils": true,
        "@trezor/connect-web>@trezor/utils": true,
        "@trezor/connect-web>tslib": true
      }
    },
    "@trezor/connect-web>@trezor/connect-common>@trezor/env-utils": {
      "globals": {
        "innerHeight": true,
        "innerWidth": true,
        "location.hostname": true,
        "location.origin": true,
        "navigator.languages": true,
        "navigator.platform": true,
        "navigator.userAgent": true,
        "screen.height": true,
        "screen.width": true
      },
      "packages": {
        "@trezor/connect-web>@trezor/connect-common>@trezor/env-utils>ua-parser-js": true,
        "@trezor/connect-web>tslib": true,
        "browserify>process": true
      }
    },
    "@trezor/connect-web>@trezor/connect-common>@trezor/env-utils>ua-parser-js": {
      "globals": {
        "define": true
      }
    },
    "@trezor/connect-web>@trezor/connect>@trezor/protobuf": {
      "packages": {
        "@trezor/connect-web>@trezor/connect>@trezor/schema-utils": true,
        "@trezor/connect-web>tslib": true,
        "browserify>buffer": true,
        "firebase>@firebase/firestore>@grpc/proto-loader>protobufjs": true
      }
    },
    "@trezor/connect-web>@trezor/connect>@trezor/schema-utils": {
      "globals": {
        "console.warn": true
      },
      "packages": {
        "@trezor/connect-web>@trezor/connect>@trezor/schema-utils>@sinclair/typebox": true,
        "browserify>buffer": true,
        "ts-mixer": true
      }
    },
    "@trezor/connect-web>@trezor/utils": {
      "globals": {
        "AbortController": true,
        "Intl.NumberFormat": true,
        "clearTimeout": true,
        "console.error": true,
        "console.info": true,
        "console.log": true,
        "console.warn": true,
        "setTimeout": true
      },
      "packages": {
        "@trezor/connect-web>tslib": true,
        "browserify>buffer": true,
        "webpack>events": true
      }
    },
    "@trezor/connect-web>tslib": {
      "globals": {
        "SuppressedError": true,
        "define": true
      }
    },
    "@zxing/browser": {
      "globals": {
        "HTMLElement": true,
        "HTMLImageElement": true,
        "HTMLVideoElement": true,
        "clearTimeout": true,
        "console.error": true,
        "console.warn": true,
        "document": true,
        "navigator": true,
        "setTimeout": true
      },
      "packages": {
        "@zxing/library": true
      }
    },
    "@zxing/library": {
      "globals": {
        "HTMLImageElement": true,
        "HTMLVideoElement": true,
        "TextDecoder": true,
        "TextEncoder": true,
        "URL.createObjectURL": true,
        "btoa": true,
        "console.log": true,
        "console.warn": true,
        "document": true,
        "navigator": true,
        "setTimeout": true
      },
      "packages": {
        "@zxing/library>ts-custom-error": true
      }
    },
    "addons-linter>sha.js": {
      "packages": {
        "koa>content-disposition>safe-buffer": true,
        "pumpify>inherits": true
      }
    },
    "await-semaphore": {
      "packages": {
        "browserify>process": true,
        "browserify>timers-browserify": true
      }
    },
    "axios": {
      "globals": {
        "AbortController": true,
        "Blob": true,
        "FormData": true,
        "ReadableStream": true,
        "Request": true,
        "Response": true,
        "TextEncoder": true,
        "URLSearchParams": true,
        "WorkerGlobalScope": true,
        "XMLHttpRequest": true,
        "btoa": true,
        "clearTimeout": true,
        "console.warn": true,
        "document": true,
        "fetch": true,
        "importScripts": true,
        "location.href": true,
        "navigator": true,
        "setTimeout": true
      },
      "packages": {
        "browserify>buffer": true
      }
    },
    "base32-encode": {
      "packages": {
        "base32-encode>to-data-view": true
      }
    },
    "bignumber.js": {
      "globals": {
        "crypto": true,
        "define": true
      }
    },
    "blo": {
      "globals": {
        "btoa": true
      }
    },
    "bn.js": {
      "globals": {
        "Buffer": true
      },
      "packages": {
        "browserify>browser-resolve": true
      }
    },
    "bowser": {
      "globals": {
        "define": true
      }
    },
    "browserify>assert": {
      "globals": {
        "Buffer": true
      },
      "packages": {
        "browserify>assert>util": true,
        "react>object-assign": true
      }
    },
    "browserify>assert>util": {
      "globals": {
        "console.error": true,
        "console.log": true,
        "console.trace": true,
        "process": true
      },
      "packages": {
        "browserify>assert>util>inherits": true,
        "browserify>process": true
      }
    },
    "browserify>browserify-zlib": {
      "packages": {
        "browserify>assert": true,
        "browserify>browserify-zlib>pako": true,
        "browserify>buffer": true,
        "browserify>process": true,
        "browserify>util": true,
        "stream-browserify": true
      }
    },
    "browserify>buffer": {
      "globals": {
        "console": true
      },
      "packages": {
        "base64-js": true,
        "browserify>buffer>ieee754": true
      }
    },
    "browserify>crypto-browserify": {
      "packages": {
        "browserify>crypto-browserify>browserify-cipher": true,
        "browserify>crypto-browserify>browserify-sign": true,
        "browserify>crypto-browserify>create-ecdh": true,
        "browserify>crypto-browserify>create-hmac": true,
        "browserify>crypto-browserify>diffie-hellman": true,
        "browserify>crypto-browserify>pbkdf2": true,
        "browserify>crypto-browserify>public-encrypt": true,
        "browserify>crypto-browserify>randomfill": true,
        "ethereumjs-util>create-hash": true,
        "mocha>serialize-javascript>randombytes": true
      }
    },
    "browserify>crypto-browserify>browserify-cipher": {
      "packages": {
        "browserify>crypto-browserify>browserify-cipher>browserify-des": true,
        "browserify>crypto-browserify>browserify-cipher>evp_bytestokey": true,
        "ethereumjs-util>ethereum-cryptography>browserify-aes": true
      }
    },
    "browserify>crypto-browserify>browserify-cipher>browserify-des": {
      "packages": {
        "browserify>buffer": true,
        "browserify>crypto-browserify>browserify-cipher>browserify-des>des.js": true,
        "ethereumjs-util>create-hash>cipher-base": true,
        "pumpify>inherits": true
      }
    },
    "browserify>crypto-browserify>browserify-cipher>browserify-des>des.js": {
      "packages": {
        "@metamask/ppom-validator>elliptic>minimalistic-assert": true,
        "pumpify>inherits": true
      }
    },
    "browserify>crypto-browserify>browserify-cipher>evp_bytestokey": {
      "packages": {
        "ethereumjs-util>create-hash>md5.js": true,
        "koa>content-disposition>safe-buffer": true
      }
    },
    "browserify>crypto-browserify>browserify-sign": {
      "packages": {
        "@metamask/ppom-validator>elliptic": true,
        "bn.js": true,
        "browserify>buffer": true,
        "browserify>crypto-browserify>create-hmac": true,
        "browserify>crypto-browserify>public-encrypt>browserify-rsa": true,
        "browserify>crypto-browserify>public-encrypt>parse-asn1": true,
        "ethereumjs-util>create-hash": true,
        "pumpify>inherits": true,
        "stream-browserify": true
      }
    },
    "browserify>crypto-browserify>create-ecdh": {
      "packages": {
        "@metamask/ppom-validator>elliptic": true,
        "bn.js": true,
        "browserify>buffer": true
      }
    },
    "browserify>crypto-browserify>create-hmac": {
      "packages": {
        "addons-linter>sha.js": true,
        "ethereumjs-util>create-hash": true,
        "ethereumjs-util>create-hash>cipher-base": true,
        "ethereumjs-util>create-hash>ripemd160": true,
        "koa>content-disposition>safe-buffer": true,
        "pumpify>inherits": true
      }
    },
    "browserify>crypto-browserify>diffie-hellman": {
      "packages": {
        "bn.js": true,
        "browserify>buffer": true,
        "browserify>crypto-browserify>diffie-hellman>miller-rabin": true,
        "mocha>serialize-javascript>randombytes": true
      }
    },
    "browserify>crypto-browserify>diffie-hellman>miller-rabin": {
      "packages": {
        "@metamask/ppom-validator>elliptic>brorand": true,
        "bn.js": true
      }
    },
    "browserify>crypto-browserify>pbkdf2": {
      "globals": {
        "crypto": true,
        "process": true,
        "queueMicrotask": true,
        "setImmediate": true,
        "setTimeout": true
      },
      "packages": {
        "addons-linter>sha.js": true,
        "browserify>process": true,
        "ethereumjs-util>create-hash": true,
        "ethereumjs-util>create-hash>ripemd160": true,
        "koa>content-disposition>safe-buffer": true
      }
    },
    "browserify>crypto-browserify>public-encrypt": {
      "packages": {
        "bn.js": true,
        "browserify>buffer": true,
        "browserify>crypto-browserify>public-encrypt>browserify-rsa": true,
        "browserify>crypto-browserify>public-encrypt>parse-asn1": true,
        "ethereumjs-util>create-hash": true,
        "mocha>serialize-javascript>randombytes": true
      }
    },
    "browserify>crypto-browserify>public-encrypt>browserify-rsa": {
      "packages": {
        "bn.js": true,
        "browserify>buffer": true,
        "mocha>serialize-javascript>randombytes": true
      }
    },
    "browserify>crypto-browserify>public-encrypt>parse-asn1": {
      "packages": {
        "browserify>buffer": true,
        "browserify>crypto-browserify>browserify-cipher>evp_bytestokey": true,
        "browserify>crypto-browserify>pbkdf2": true,
        "browserify>crypto-browserify>public-encrypt>parse-asn1>asn1.js": true,
        "ethereumjs-util>ethereum-cryptography>browserify-aes": true
      }
    },
    "browserify>crypto-browserify>public-encrypt>parse-asn1>asn1.js": {
      "packages": {
        "@metamask/ppom-validator>elliptic>minimalistic-assert": true,
        "bn.js": true,
        "browserify>buffer": true,
        "browserify>vm-browserify": true,
        "pumpify>inherits": true
      }
    },
    "browserify>crypto-browserify>randomfill": {
      "globals": {
        "crypto": true,
        "msCrypto": true
      },
      "packages": {
        "browserify>process": true,
        "koa>content-disposition>safe-buffer": true,
        "mocha>serialize-javascript>randombytes": true
      }
    },
    "browserify>https-browserify": {
      "packages": {
        "browserify>stream-http": true,
        "browserify>url": true
      }
    },
    "browserify>path-browserify": {
      "packages": {
        "browserify>process": true
      }
    },
    "browserify>process": {
      "globals": {
        "clearTimeout": true,
        "setTimeout": true
      }
    },
    "browserify>punycode": {
      "globals": {
        "define": true
      }
    },
    "browserify>stream-http": {
      "globals": {
        "AbortController": true,
        "Blob": true,
        "MSStreamReader": true,
        "ReadableStream": true,
        "WritableStream": true,
        "XDomainRequest": true,
        "XMLHttpRequest": true,
        "clearTimeout": true,
        "fetch": true,
        "location.protocol.search": true,
        "setTimeout": true
      },
      "packages": {
        "browserify>buffer": true,
        "browserify>process": true,
        "browserify>stream-http>builtin-status-codes": true,
        "browserify>url": true,
        "pumpify>inherits": true,
        "readable-stream": true,
        "watchify>xtend": true
      }
    },
    "browserify>string_decoder": {
      "packages": {
        "koa>content-disposition>safe-buffer": true
      }
    },
    "browserify>timers-browserify": {
      "globals": {
        "clearInterval": true,
        "clearTimeout": true,
        "setInterval": true,
        "setTimeout": true
      },
      "packages": {
        "browserify>process": true
      }
    },
    "browserify>url": {
      "packages": {
        "@storybook/addon-knobs>qs": true,
        "browserify>punycode": true
      }
    },
    "browserify>util": {
      "globals": {
        "console.error": true,
        "console.log": true,
        "console.trace": true
      },
      "packages": {
        "browserify>process": true,
        "browserify>util>is-arguments": true,
        "browserify>util>is-typed-array": true,
        "browserify>util>which-typed-array": true,
        "koa>is-generator-function": true,
        "pumpify>inherits": true
      }
    },
    "browserify>util>is-arguments": {
      "packages": {
        "koa>is-generator-function>has-tostringtag": true,
        "string.prototype.matchall>call-bind": true
      }
    },
    "browserify>util>is-typed-array": {
      "packages": {
        "browserify>util>is-typed-array>for-each": true,
        "koa>is-generator-function>has-tostringtag": true,
        "string.prototype.matchall>call-bind": true,
        "string.prototype.matchall>es-abstract>available-typed-arrays": true,
        "string.prototype.matchall>es-abstract>gopd": true
      }
    },
    "browserify>util>is-typed-array>for-each": {
      "packages": {
        "string.prototype.matchall>es-abstract>is-callable": true
      }
    },
    "browserify>util>which-typed-array": {
      "packages": {
        "browserify>util>is-typed-array": true,
        "browserify>util>is-typed-array>for-each": true,
        "koa>is-generator-function>has-tostringtag": true,
        "string.prototype.matchall>call-bind": true,
        "string.prototype.matchall>es-abstract>available-typed-arrays": true,
        "string.prototype.matchall>es-abstract>gopd": true
      }
    },
    "browserify>vm-browserify": {
      "globals": {
        "document.body.appendChild": true,
        "document.body.removeChild": true,
        "document.createElement": true
      }
    },
    "chalk": {
      "packages": {
        "chalk>ansi-styles": true,
        "chalk>supports-color": true
      }
    },
    "chalk>ansi-styles": {
      "packages": {
        "chalk>ansi-styles>color-convert": true
      }
    },
    "chalk>ansi-styles>color-convert": {
      "packages": {
        "jest-canvas-mock>moo-color>color-name": true
      }
    },
    "chart.js": {
      "globals": {
        "Intl.NumberFormat": true,
        "MutationObserver": true,
        "OffscreenCanvas": true,
        "Path2D": true,
        "ResizeObserver": true,
        "addEventListener": true,
        "clearTimeout": true,
        "console.error": true,
        "console.warn": true,
        "devicePixelRatio": true,
        "document": true,
        "removeEventListener": true,
        "requestAnimationFrame": true,
        "setTimeout": true
      },
      "packages": {
        "chart.js>@kurkle/color": true
      }
    },
    "chart.js>@kurkle/color": {
      "globals": {
        "define": true
      }
    },
    "classnames": {
      "globals": {
        "classNames": "write",
        "define": true
      }
    },
    "copy-to-clipboard": {
      "globals": {
        "clipboardData": true,
        "console.error": true,
        "console.warn": true,
        "document.body.appendChild": true,
        "document.body.removeChild": true,
        "document.createElement": true,
        "document.createRange": true,
        "document.execCommand": true,
        "document.getSelection": true,
        "navigator.userAgent": true,
        "prompt": true
      },
      "packages": {
        "copy-to-clipboard>toggle-selection": true
      }
    },
    "copy-to-clipboard>toggle-selection": {
      "globals": {
        "document.activeElement": true,
        "document.getSelection": true
      }
    },
    "currency-formatter": {
      "packages": {
        "currency-formatter>accounting": true,
        "currency-formatter>locale-currency": true,
        "react>object-assign": true
      }
    },
    "currency-formatter>accounting": {
      "globals": {
        "define": true
      }
    },
    "currency-formatter>locale-currency": {
      "globals": {
        "countryCode": true
      }
    },
    "debounce-stream": {
      "packages": {
        "debounce-stream>debounce": true,
        "debounce-stream>duplexer": true,
        "debounce-stream>through": true
      }
    },
    "debounce-stream>debounce": {
      "globals": {
        "clearTimeout": true,
        "setTimeout": true
      }
    },
    "debounce-stream>duplexer": {
      "packages": {
        "stream-browserify": true
      }
    },
    "debounce-stream>through": {
      "packages": {
        "browserify>process": true,
        "stream-browserify": true
      }
    },
    "depcheck>@vue/compiler-sfc>postcss>nanoid": {
      "globals": {
        "crypto.getRandomValues": true
      }
    },
    "depcheck>is-core-module>hasown": {
      "packages": {
        "browserify>has>function-bind": true
      }
    },
    "dependency-tree>precinct>detective-postcss>postcss>nanoid": {
      "globals": {
        "crypto.getRandomValues": true
      }
    },
    "eslint-plugin-react>array-includes>is-string": {
      "packages": {
        "koa>is-generator-function>has-tostringtag": true
      }
    },
    "eslint>optionator>fast-levenshtein": {
      "globals": {
        "Intl": true,
        "Levenshtein": "write",
        "console.log": true,
        "define": true,
        "importScripts": true,
        "postMessage": true
      }
    },
    "eth-ens-namehash": {
      "globals": {
        "name": "write"
      },
      "packages": {
        "@metamask/ethjs>js-sha3": true,
        "browserify>buffer": true,
        "eth-ens-namehash>idna-uts46-hx": true
      }
    },
    "eth-ens-namehash>idna-uts46-hx": {
      "globals": {
        "define": true
      },
      "packages": {
        "browserify>punycode": true
      }
    },
    "eth-keyring-controller>@metamask/browser-passworder": {
      "globals": {
        "crypto": true
      }
    },
    "eth-lattice-keyring": {
      "globals": {
        "addEventListener": true,
        "browser": true,
        "clearInterval": true,
        "fetch": true,
        "open": true,
        "setInterval": true
      },
      "packages": {
        "@ethereumjs/tx>@ethereumjs/util": true,
        "bn.js": true,
        "browserify>buffer": true,
        "browserify>crypto-browserify": true,
        "eth-lattice-keyring>@ethereumjs/tx": true,
        "eth-lattice-keyring>gridplus-sdk": true,
        "eth-lattice-keyring>rlp": true,
        "webpack>events": true
      }
    },
    "eth-lattice-keyring>@ethereumjs/tx": {
      "packages": {
        "@ethereumjs/tx>@ethereumjs/common": true,
        "@ethereumjs/tx>@ethereumjs/rlp": true,
        "@ethereumjs/tx>@ethereumjs/util": true,
        "@ethersproject/providers": true,
        "browserify>buffer": true,
        "browserify>insert-module-globals>is-buffer": true,
        "eth-lattice-keyring>@ethereumjs/tx>@chainsafe/ssz": true,
        "eth-lattice-keyring>@ethereumjs/tx>ethereum-cryptography": true
      }
    },
    "eth-lattice-keyring>@ethereumjs/tx>@chainsafe/ssz": {
      "packages": {
        "browserify": true,
        "browserify>buffer": true,
        "eth-lattice-keyring>@ethereumjs/tx>@chainsafe/ssz>@chainsafe/persistent-merkle-tree": true,
        "eth-lattice-keyring>@ethereumjs/tx>@chainsafe/ssz>case": true
      }
    },
    "eth-lattice-keyring>@ethereumjs/tx>@chainsafe/ssz>@chainsafe/persistent-merkle-tree": {
      "globals": {
        "WeakRef": true
      },
      "packages": {
        "browserify": true
      }
    },
    "eth-lattice-keyring>@ethereumjs/tx>ethereum-cryptography": {
      "globals": {
        "TextDecoder": true,
        "crypto": true
      },
      "packages": {
        "eth-lattice-keyring>@ethereumjs/tx>ethereum-cryptography>@noble/hashes": true
      }
    },
    "eth-lattice-keyring>@ethereumjs/tx>ethereum-cryptography>@noble/hashes": {
      "globals": {
        "TextEncoder": true,
        "crypto": true
      }
    },
    "eth-lattice-keyring>gridplus-sdk": {
      "globals": {
        "AbortController": true,
        "Request": true,
        "URL": true,
        "__values": true,
        "caches": true,
        "clearTimeout": true,
        "console.error": true,
        "console.log": true,
        "console.warn": true,
        "fetch": true,
        "setTimeout": true
      },
      "packages": {
        "@ethereumjs/tx>@ethereumjs/common>crc-32": true,
        "@ethersproject/abi": true,
        "@metamask/ethjs>js-sha3": true,
        "@metamask/keyring-api>bech32": true,
        "@metamask/ppom-validator>elliptic": true,
        "bn.js": true,
        "browserify>buffer": true,
        "eth-lattice-keyring>gridplus-sdk>@ethereumjs/common": true,
        "eth-lattice-keyring>gridplus-sdk>@ethereumjs/tx": true,
        "eth-lattice-keyring>gridplus-sdk>aes-js": true,
        "eth-lattice-keyring>gridplus-sdk>bignumber.js": true,
        "eth-lattice-keyring>gridplus-sdk>bitwise": true,
        "eth-lattice-keyring>gridplus-sdk>borc": true,
        "eth-lattice-keyring>gridplus-sdk>eth-eip712-util-browser": true,
        "eth-lattice-keyring>gridplus-sdk>rlp": true,
        "eth-lattice-keyring>gridplus-sdk>secp256k1": true,
        "eth-lattice-keyring>gridplus-sdk>uuid": true,
        "ethereumjs-util>ethereum-cryptography>bs58check": true,
        "ethereumjs-util>ethereum-cryptography>hash.js": true,
        "lodash": true
      }
    },
    "eth-lattice-keyring>gridplus-sdk>@ethereumjs/common": {
      "packages": {
        "@ethereumjs/tx>@ethereumjs/common>crc-32": true,
        "@ethereumjs/tx>@ethereumjs/util": true,
        "browserify>buffer": true,
        "webpack>events": true
      }
    },
    "eth-lattice-keyring>gridplus-sdk>@ethereumjs/tx": {
      "packages": {
        "@ethereumjs/tx>@ethereumjs/rlp": true,
        "@ethereumjs/tx>@ethereumjs/util": true,
        "@ethersproject/providers": true,
        "browserify>buffer": true,
        "browserify>insert-module-globals>is-buffer": true,
        "eth-lattice-keyring>@ethereumjs/tx>@chainsafe/ssz": true,
        "eth-lattice-keyring>gridplus-sdk>@ethereumjs/tx>@ethereumjs/common": true,
        "eth-lattice-keyring>gridplus-sdk>@ethereumjs/tx>ethereum-cryptography": true
      }
    },
    "eth-lattice-keyring>gridplus-sdk>@ethereumjs/tx>@ethereumjs/common": {
      "packages": {
        "@ethereumjs/tx>@ethereumjs/common>crc-32": true,
        "@ethereumjs/tx>@ethereumjs/util": true,
        "browserify>buffer": true,
        "webpack>events": true
      }
    },
    "eth-lattice-keyring>gridplus-sdk>@ethereumjs/tx>ethereum-cryptography": {
      "globals": {
        "TextDecoder": true,
        "crypto": true
      },
      "packages": {
        "eth-lattice-keyring>gridplus-sdk>@ethereumjs/tx>ethereum-cryptography>@noble/hashes": true
      }
    },
    "eth-lattice-keyring>gridplus-sdk>@ethereumjs/tx>ethereum-cryptography>@noble/hashes": {
      "globals": {
        "TextEncoder": true,
        "crypto": true
      }
    },
    "eth-lattice-keyring>gridplus-sdk>aes-js": {
      "globals": {
        "define": true
      }
    },
    "eth-lattice-keyring>gridplus-sdk>bignumber.js": {
      "globals": {
        "crypto": true,
        "define": true
      }
    },
    "eth-lattice-keyring>gridplus-sdk>bitwise": {
      "packages": {
        "browserify>buffer": true
      }
    },
    "eth-lattice-keyring>gridplus-sdk>borc": {
      "globals": {
        "console": true
      },
      "packages": {
        "browserify>buffer": true,
        "browserify>buffer>ieee754": true,
        "eth-lattice-keyring>gridplus-sdk>borc>bignumber.js": true,
        "eth-lattice-keyring>gridplus-sdk>borc>iso-url": true
      }
    },
    "eth-lattice-keyring>gridplus-sdk>borc>bignumber.js": {
      "globals": {
        "crypto": true,
        "define": true
      }
    },
    "eth-lattice-keyring>gridplus-sdk>borc>iso-url": {
      "globals": {
        "URL": true,
        "URLSearchParams": true,
        "location": true
      }
    },
    "eth-lattice-keyring>gridplus-sdk>eth-eip712-util-browser": {
      "globals": {
        "intToBuffer": true
      },
      "packages": {
        "@metamask/ethjs>js-sha3": true,
        "bn.js": true,
        "ganache>abstract-level>buffer": true
      }
    },
    "eth-lattice-keyring>gridplus-sdk>rlp": {
      "globals": {
        "TextEncoder": true
      }
    },
    "eth-lattice-keyring>gridplus-sdk>secp256k1": {
      "packages": {
        "@metamask/ppom-validator>elliptic": true
      }
    },
    "eth-lattice-keyring>gridplus-sdk>uuid": {
      "globals": {
        "crypto": true
      }
    },
    "eth-lattice-keyring>rlp": {
      "globals": {
        "TextEncoder": true
      }
    },
    "eth-method-registry": {
      "packages": {
        "@metamask/ethjs-contract": true,
        "@metamask/ethjs-query": true
      }
    },
    "eth-rpc-errors": {
      "packages": {
        "eth-rpc-errors>fast-safe-stringify": true
      }
    },
    "ethereumjs-util": {
      "packages": {
        "bn.js": true,
        "browserify>assert": true,
        "browserify>buffer": true,
        "browserify>insert-module-globals>is-buffer": true,
        "ethereumjs-util>create-hash": true,
        "ethereumjs-util>ethereum-cryptography": true,
        "ethereumjs-util>rlp": true
      }
    },
    "ethereumjs-util>create-hash": {
      "packages": {
        "addons-linter>sha.js": true,
        "ethereumjs-util>create-hash>cipher-base": true,
        "ethereumjs-util>create-hash>md5.js": true,
        "ethereumjs-util>create-hash>ripemd160": true,
        "pumpify>inherits": true
      }
    },
    "ethereumjs-util>create-hash>cipher-base": {
      "packages": {
        "browserify>string_decoder": true,
        "koa>content-disposition>safe-buffer": true,
        "pumpify>inherits": true,
        "stream-browserify": true
      }
    },
    "ethereumjs-util>create-hash>md5.js": {
      "packages": {
        "ethereumjs-util>create-hash>md5.js>hash-base": true,
        "koa>content-disposition>safe-buffer": true,
        "pumpify>inherits": true
      }
    },
    "ethereumjs-util>create-hash>md5.js>hash-base": {
      "packages": {
        "koa>content-disposition>safe-buffer": true,
        "pumpify>inherits": true,
        "readable-stream": true
      }
    },
    "ethereumjs-util>create-hash>ripemd160": {
      "packages": {
        "browserify>buffer": true,
        "ethereumjs-util>create-hash>md5.js>hash-base": true,
        "pumpify>inherits": true
      }
    },
    "ethereumjs-util>ethereum-cryptography": {
      "packages": {
        "browserify>buffer": true,
        "ganache>keccak": true,
        "ganache>secp256k1": true,
        "mocha>serialize-javascript>randombytes": true
      }
    },
    "ethereumjs-util>ethereum-cryptography>browserify-aes": {
      "packages": {
        "browserify>buffer": true,
        "browserify>crypto-browserify>browserify-cipher>evp_bytestokey": true,
        "ethereumjs-util>create-hash>cipher-base": true,
        "ethereumjs-util>ethereum-cryptography>browserify-aes>buffer-xor": true,
        "koa>content-disposition>safe-buffer": true,
        "pumpify>inherits": true
      }
    },
    "ethereumjs-util>ethereum-cryptography>browserify-aes>buffer-xor": {
      "packages": {
        "browserify>buffer": true
      }
    },
    "ethereumjs-util>ethereum-cryptography>bs58check": {
      "packages": {
        "ethereumjs-util>create-hash": true,
        "ethereumjs-util>ethereum-cryptography>bs58check>bs58": true,
        "koa>content-disposition>safe-buffer": true
      }
    },
    "ethereumjs-util>ethereum-cryptography>bs58check>bs58": {
      "packages": {
        "@ensdomains/content-hash>multihashes>multibase>base-x": true
      }
    },
    "ethereumjs-util>ethereum-cryptography>hash.js": {
      "packages": {
        "@metamask/ppom-validator>elliptic>minimalistic-assert": true,
        "pumpify>inherits": true
      }
    },
    "ethereumjs-util>ethereum-cryptography>scrypt-js": {
      "globals": {
        "define": true,
        "setTimeout": true
      },
      "packages": {
        "browserify>timers-browserify": true
      }
    },
    "ethereumjs-util>rlp": {
      "packages": {
        "bn.js": true,
        "browserify>buffer": true
      }
    },
    "ethereumjs-wallet>randombytes": {
      "globals": {
        "crypto.getRandomValues": true
      }
    },
    "extension-port-stream": {
      "packages": {
        "browserify>buffer": true,
        "extension-port-stream>readable-stream": true
      }
    },
    "extension-port-stream>readable-stream": {
      "globals": {
        "AbortController": true,
        "AggregateError": true,
        "Blob": true
      },
      "packages": {
        "browserify>buffer": true,
        "browserify>process": true,
        "browserify>string_decoder": true,
        "extension-port-stream>readable-stream>abort-controller": true,
        "webpack>events": true
      }
    },
    "extension-port-stream>readable-stream>abort-controller": {
      "globals": {
        "AbortController": true
      }
    },
    "fast-json-patch": {
      "globals": {
        "addEventListener": true,
        "clearTimeout": true,
        "removeEventListener": true,
        "setTimeout": true
      }
    },
    "firebase": {
      "packages": {
        "firebase>@firebase/app": true,
        "firebase>@firebase/messaging": true
      }
    },
    "firebase>@firebase/app": {
      "globals": {
        "FinalizationRegistry": true,
        "console.warn": true
      },
      "packages": {
        "firebase>@firebase/app>@firebase/component": true,
        "firebase>@firebase/app>@firebase/logger": true,
        "firebase>@firebase/app>idb": true,
        "firebase>@firebase/util": true
      }
    },
    "firebase>@firebase/app>@firebase/component": {
      "packages": {
        "firebase>@firebase/util": true
      }
    },
    "firebase>@firebase/app>@firebase/logger": {
      "globals": {
        "console": true
      },
      "packages": {
        "@trezor/connect-web>tslib": true
      }
    },
    "firebase>@firebase/app>idb": {
      "globals": {
        "DOMException": true,
        "IDBCursor": true,
        "IDBDatabase": true,
        "IDBIndex": true,
        "IDBObjectStore": true,
        "IDBRequest": true,
        "IDBTransaction": true,
        "indexedDB.deleteDatabase": true,
        "indexedDB.open": true
      }
    },
    "firebase>@firebase/firestore>@grpc/proto-loader>protobufjs": {
      "globals": {
        "process": true,
        "setTimeout": true
      },
      "packages": {
        "firebase>@firebase/firestore>@grpc/proto-loader>protobufjs>@protobufjs/aspromise": true,
        "firebase>@firebase/firestore>@grpc/proto-loader>protobufjs>@protobufjs/base64": true,
        "firebase>@firebase/firestore>@grpc/proto-loader>protobufjs>@protobufjs/codegen": true,
        "firebase>@firebase/firestore>@grpc/proto-loader>protobufjs>@protobufjs/eventemitter": true,
        "firebase>@firebase/firestore>@grpc/proto-loader>protobufjs>@protobufjs/fetch": true,
        "firebase>@firebase/firestore>@grpc/proto-loader>protobufjs>@protobufjs/float": true,
        "firebase>@firebase/firestore>@grpc/proto-loader>protobufjs>@protobufjs/inquire": true,
        "firebase>@firebase/firestore>@grpc/proto-loader>protobufjs>@protobufjs/path": true,
        "firebase>@firebase/firestore>@grpc/proto-loader>protobufjs>@protobufjs/pool": true,
        "firebase>@firebase/firestore>@grpc/proto-loader>protobufjs>@protobufjs/utf8": true
      }
    },
    "firebase>@firebase/firestore>@grpc/proto-loader>protobufjs>@protobufjs/codegen": {
      "globals": {
        "console.log": true
      }
    },
    "firebase>@firebase/firestore>@grpc/proto-loader>protobufjs>@protobufjs/fetch": {
      "globals": {
        "XMLHttpRequest": true
      },
      "packages": {
        "firebase>@firebase/firestore>@grpc/proto-loader>protobufjs>@protobufjs/aspromise": true,
        "firebase>@firebase/firestore>@grpc/proto-loader>protobufjs>@protobufjs/inquire": true
      }
    },
    "firebase>@firebase/installations": {
      "globals": {
        "BroadcastChannel": true,
        "Headers": true,
        "btoa": true,
        "console.error": true,
        "crypto": true,
        "fetch": true,
        "msCrypto": true,
        "navigator.onLine": true,
        "setTimeout": true
      },
      "packages": {
        "firebase>@firebase/app": true,
        "firebase>@firebase/app>@firebase/component": true,
        "firebase>@firebase/app>idb": true,
        "firebase>@firebase/util": true
      }
    },
    "firebase>@firebase/messaging": {
      "globals": {
        "Headers": true,
        "Notification.maxActions": true,
        "Notification.permission": true,
        "Notification.requestPermission": true,
        "PushSubscription.prototype.hasOwnProperty": true,
        "ServiceWorkerRegistration": true,
        "URL": true,
        "addEventListener": true,
        "atob": true,
        "btoa": true,
        "clients.matchAll": true,
        "clients.openWindow": true,
        "console.warn": true,
        "document": true,
        "fetch": true,
        "indexedDB": true,
        "location.href": true,
        "location.origin": true,
        "navigator": true,
        "origin.replace": true,
        "registration.showNotification": true,
        "setTimeout": true
      },
      "packages": {
        "@trezor/connect-web>tslib": true,
        "firebase>@firebase/app": true,
        "firebase>@firebase/app>@firebase/component": true,
        "firebase>@firebase/app>idb": true,
        "firebase>@firebase/installations": true,
        "firebase>@firebase/util": true
      }
    },
    "firebase>@firebase/util": {
      "globals": {
        "atob": true,
        "browser": true,
        "btoa": true,
        "chrome": true,
        "console": true,
        "document": true,
        "indexedDB": true,
        "navigator": true,
        "process": true,
        "self": true,
        "setTimeout": true
      },
      "packages": {
        "browserify>process": true
      }
    },
    "fuse.js": {
      "globals": {
        "console": true,
        "define": true
      }
    },
    "ganache>abstract-level>buffer": {
      "globals": {
        "console": true
      },
      "packages": {
        "base64-js": true,
        "browserify>buffer>ieee754": true
      }
    },
    "ganache>keccak": {
      "packages": {
        "browserify>buffer": true,
        "readable-stream": true
      }
    },
    "ganache>secp256k1": {
      "packages": {
        "@metamask/ppom-validator>elliptic": true
      }
    },
    "gulp>vinyl-fs>object.assign": {
      "packages": {
        "@lavamoat/lavapack>json-stable-stringify>object-keys": true,
        "string.prototype.matchall>call-bind": true,
        "string.prototype.matchall>define-properties": true,
        "string.prototype.matchall>has-symbols": true
      }
    },
    "he": {
      "globals": {
        "define": true
      }
    },
    "json-rpc-engine": {
      "packages": {
        "eth-rpc-errors": true,
        "json-rpc-engine>@metamask/safe-event-emitter": true
      }
    },
    "json-rpc-engine>@metamask/safe-event-emitter": {
      "globals": {
        "setTimeout": true
      },
      "packages": {
        "webpack>events": true
      }
    },
    "json-rpc-middleware-stream": {
      "globals": {
        "console.warn": true,
        "setTimeout": true
      },
      "packages": {
        "@metamask/safe-event-emitter": true,
        "readable-stream": true
      }
    },
    "koa>content-disposition>safe-buffer": {
      "packages": {
        "browserify>buffer": true
      }
    },
    "koa>is-generator-function": {
      "packages": {
        "koa>is-generator-function>has-tostringtag": true
      }
    },
    "koa>is-generator-function>has-tostringtag": {
      "packages": {
        "string.prototype.matchall>has-symbols": true
      }
    },
    "localforage": {
      "globals": {
        "Blob": true,
        "BlobBuilder": true,
        "FileReader": true,
        "IDBKeyRange": true,
        "MSBlobBuilder": true,
        "MozBlobBuilder": true,
        "OIndexedDB": true,
        "WebKitBlobBuilder": true,
        "atob": true,
        "btoa": true,
        "console.error": true,
        "console.info": true,
        "console.warn": true,
        "define": true,
        "fetch": true,
        "indexedDB": true,
        "localStorage": true,
        "mozIndexedDB": true,
        "msIndexedDB": true,
        "navigator.platform": true,
        "navigator.userAgent": true,
        "openDatabase": true,
        "setTimeout": true,
        "webkitIndexedDB": true
      }
    },
    "lodash": {
      "globals": {
        "clearTimeout": true,
        "define": true,
        "setTimeout": true
      }
    },
    "loglevel": {
      "globals": {
        "console": true,
        "define": true,
        "document.cookie": true,
        "localStorage": true,
        "log": "write",
        "navigator": true
      }
    },
    "luxon": {
      "globals": {
        "Intl": true
      }
    },
    "mocha>serialize-javascript>randombytes": {
      "globals": {
        "crypto": true,
        "msCrypto": true
      },
      "packages": {
        "browserify>process": true,
        "koa>content-disposition>safe-buffer": true
      }
    },
    "nanoid": {
      "globals": {
        "crypto": true,
        "msCrypto": true,
        "navigator": true
      }
    },
    "nock>debug": {
      "globals": {
        "console": true,
        "document": true,
        "localStorage": true,
        "navigator": true,
        "process": true
      },
      "packages": {
        "browserify>process": true,
        "nock>debug>ms": true
      }
    },
    "node-fetch": {
      "globals": {
        "Headers": true,
        "Request": true,
        "Response": true,
        "fetch": true
      }
    },
    "promise-to-callback": {
      "packages": {
        "promise-to-callback>is-fn": true,
        "promise-to-callback>set-immediate-shim": true
      }
    },
    "promise-to-callback>set-immediate-shim": {
      "globals": {
        "setTimeout.apply": true
      },
      "packages": {
        "browserify>timers-browserify": true
      }
    },
    "prop-types": {
      "globals": {
        "console": true
      },
      "packages": {
        "prop-types>react-is": true,
        "react>object-assign": true
      }
    },
    "prop-types>react-is": {
      "globals": {
        "console": true
      }
    },
    "qrcode-generator": {
      "globals": {
        "define": true
      }
    },
    "qrcode.react": {
      "globals": {
        "Path2D": true,
        "devicePixelRatio": true
      },
      "packages": {
        "react": true
      }
    },
    "react": {
      "globals": {
        "console": true
      },
      "packages": {
        "prop-types": true,
        "react>object-assign": true
      }
    },
    "react-beautiful-dnd": {
      "globals": {
        "Element.prototype": true,
        "__REDUX_DEVTOOLS_EXTENSION_COMPOSE__": true,
        "addEventListener": true,
        "cancelAnimationFrame": true,
        "clearTimeout": true,
        "console": true,
        "document": true,
        "getComputedStyle": true,
        "pageXOffset": true,
        "pageYOffset": true,
        "removeEventListener": true,
        "requestAnimationFrame": true,
        "scrollBy": true,
        "setTimeout": true
      },
      "packages": {
        "@babel/runtime": true,
        "react": true,
        "react-beautiful-dnd>css-box-model": true,
        "react-beautiful-dnd>memoize-one": true,
        "react-beautiful-dnd>raf-schd": true,
        "react-beautiful-dnd>use-memo-one": true,
        "react-dom": true,
        "react-redux": true,
        "redux": true
      }
    },
    "react-beautiful-dnd>css-box-model": {
      "globals": {
        "getComputedStyle": true,
        "pageXOffset": true,
        "pageYOffset": true
      },
      "packages": {
        "react-router-dom>tiny-invariant": true
      }
    },
    "react-beautiful-dnd>raf-schd": {
      "globals": {
        "cancelAnimationFrame": true,
        "requestAnimationFrame": true
      }
    },
    "react-beautiful-dnd>use-memo-one": {
      "packages": {
        "react": true
      }
    },
    "react-chartjs-2": {
      "globals": {
        "setTimeout": true
      },
      "packages": {
        "chart.js": true,
        "react": true
      }
    },
    "react-devtools": {
      "packages": {
        "react-devtools>react-devtools-core": true
      }
    },
    "react-devtools>react-devtools-core": {
      "globals": {
        "WebSocket": true,
        "setTimeout": true
      }
    },
    "react-dnd-html5-backend": {
      "globals": {
        "addEventListener": true,
        "clearTimeout": true,
        "removeEventListener": true
      }
    },
    "react-dom": {
      "globals": {
        "HTMLIFrameElement": true,
        "MSApp": true,
        "__REACT_DEVTOOLS_GLOBAL_HOOK__": true,
        "addEventListener": true,
        "clearTimeout": true,
        "clipboardData": true,
        "console": true,
        "dispatchEvent": true,
        "document": true,
        "event": "write",
        "jest": true,
        "location.protocol": true,
        "navigator.userAgent.indexOf": true,
        "performance": true,
        "removeEventListener": true,
        "self": true,
        "setTimeout": true,
        "top": true,
        "trustedTypes": true
      },
      "packages": {
        "prop-types": true,
        "react": true,
        "react-dom>scheduler": true,
        "react>object-assign": true
      }
    },
    "react-dom>scheduler": {
      "globals": {
        "MessageChannel": true,
        "cancelAnimationFrame": true,
        "clearTimeout": true,
        "console": true,
        "navigator": true,
        "performance": true,
        "requestAnimationFrame": true,
        "setTimeout": true
      }
    },
    "react-focus-lock": {
      "globals": {
        "addEventListener": true,
        "console.error": true,
        "console.warn": true,
        "document": true,
        "removeEventListener": true,
        "setTimeout": true
      },
      "packages": {
        "@babel/runtime": true,
        "prop-types": true,
        "react": true,
        "react-focus-lock>focus-lock": true,
        "react-focus-lock>react-clientside-effect": true,
        "react-focus-lock>use-callback-ref": true,
        "react-focus-lock>use-sidecar": true
      }
    },
    "react-focus-lock>focus-lock": {
      "globals": {
        "HTMLIFrameElement": true,
        "Node.DOCUMENT_FRAGMENT_NODE": true,
        "Node.DOCUMENT_NODE": true,
        "Node.DOCUMENT_POSITION_CONTAINED_BY": true,
        "Node.DOCUMENT_POSITION_CONTAINS": true,
        "Node.ELEMENT_NODE": true,
        "console.error": true,
        "console.warn": true,
        "document": true,
        "getComputedStyle": true,
        "setTimeout": true
      },
      "packages": {
        "@trezor/connect-web>tslib": true
      }
    },
    "react-focus-lock>react-clientside-effect": {
      "packages": {
        "@babel/runtime": true,
        "react": true
      }
    },
    "react-focus-lock>use-callback-ref": {
      "packages": {
        "react": true
      }
    },
    "react-focus-lock>use-sidecar": {
      "globals": {
        "console.error": true
      },
      "packages": {
        "@trezor/connect-web>tslib": true,
        "react": true,
        "react-focus-lock>use-sidecar>detect-node-es": true
      }
    },
    "react-idle-timer": {
      "globals": {
        "clearTimeout": true,
        "document": true,
        "setTimeout": true
      },
      "packages": {
        "prop-types": true,
        "react": true
      }
    },
    "react-inspector": {
      "globals": {
        "Node": true,
        "chromeDark": true,
        "chromeLight": true
      },
      "packages": {
        "react": true
      }
    },
    "react-markdown": {
      "globals": {
        "console.warn": true
      },
      "packages": {
        "prop-types": true,
        "react": true,
        "react-markdown>comma-separated-tokens": true,
        "react-markdown>property-information": true,
        "react-markdown>react-is": true,
        "react-markdown>remark-parse": true,
        "react-markdown>remark-rehype": true,
        "react-markdown>space-separated-tokens": true,
        "react-markdown>style-to-object": true,
        "react-markdown>unified": true,
        "react-markdown>unist-util-visit": true,
        "react-markdown>vfile": true
      }
    },
    "react-markdown>property-information": {
      "packages": {
        "watchify>xtend": true
      }
    },
    "react-markdown>react-is": {
      "globals": {
        "console": true
      }
    },
    "react-markdown>remark-parse": {
      "packages": {
        "react-markdown>remark-parse>mdast-util-from-markdown": true
      }
    },
    "react-markdown>remark-parse>mdast-util-from-markdown": {
      "packages": {
        "react-markdown>remark-parse>mdast-util-from-markdown>mdast-util-to-string": true,
        "react-markdown>remark-parse>mdast-util-from-markdown>micromark": true,
        "react-markdown>remark-parse>mdast-util-from-markdown>unist-util-stringify-position": true,
        "react-syntax-highlighter>refractor>parse-entities": true
      }
    },
    "react-markdown>remark-parse>mdast-util-from-markdown>micromark": {
      "packages": {
        "react-syntax-highlighter>refractor>parse-entities": true
      }
    },
    "react-markdown>remark-rehype": {
      "packages": {
        "react-markdown>remark-rehype>mdast-util-to-hast": true
      }
    },
    "react-markdown>remark-rehype>mdast-util-to-hast": {
      "globals": {
        "console.warn": true
      },
      "packages": {
        "@storybook/addon-docs>remark-external-links>mdast-util-definitions": true,
        "react-markdown>remark-rehype>mdast-util-to-hast>mdurl": true,
        "react-markdown>remark-rehype>mdast-util-to-hast>unist-builder": true,
        "react-markdown>remark-rehype>mdast-util-to-hast>unist-util-generated": true,
        "react-markdown>remark-rehype>mdast-util-to-hast>unist-util-position": true,
        "react-markdown>unist-util-visit": true
      }
    },
    "react-markdown>style-to-object": {
      "packages": {
        "react-markdown>style-to-object>inline-style-parser": true
      }
    },
    "react-markdown>unified": {
      "packages": {
        "mocha>yargs-unparser>is-plain-obj": true,
        "react-markdown>unified>bail": true,
        "react-markdown>unified>extend": true,
        "react-markdown>unified>is-buffer": true,
        "react-markdown>unified>trough": true,
        "react-markdown>vfile": true
      }
    },
    "react-markdown>unist-util-visit": {
      "packages": {
        "react-markdown>unist-util-visit>unist-util-visit-parents": true
      }
    },
    "react-markdown>unist-util-visit>unist-util-visit-parents": {
      "packages": {
        "react-markdown>unist-util-visit>unist-util-is": true
      }
    },
    "react-markdown>vfile": {
      "packages": {
        "browserify>path-browserify": true,
        "browserify>process": true,
        "react-markdown>vfile>is-buffer": true,
        "react-markdown>vfile>vfile-message": true,
        "vinyl>replace-ext": true
      }
    },
    "react-markdown>vfile>vfile-message": {
      "packages": {
        "react-markdown>vfile>unist-util-stringify-position": true
      }
    },
    "react-popper": {
      "globals": {
        "document": true
      },
      "packages": {
        "@popperjs/core": true,
        "react": true,
        "react-popper>react-fast-compare": true,
        "react-popper>warning": true
      }
    },
    "react-popper>react-fast-compare": {
      "globals": {
        "Element": true,
        "console.warn": true
      }
    },
    "react-popper>warning": {
      "globals": {
        "console": true
      }
    },
    "react-redux": {
      "globals": {
        "console": true,
        "document": true
      },
      "packages": {
        "prop-types": true,
        "react": true,
        "react-dom": true,
        "react-redux>@babel/runtime": true,
        "react-redux>hoist-non-react-statics": true,
        "react-redux>react-is": true
      }
    },
    "react-redux>hoist-non-react-statics": {
      "packages": {
        "prop-types>react-is": true
      }
    },
    "react-redux>react-is": {
      "globals": {
        "console": true
      }
    },
    "react-responsive-carousel": {
      "globals": {
        "HTMLElement": true,
        "addEventListener": true,
        "clearTimeout": true,
        "console.warn": true,
        "document": true,
        "getComputedStyle": true,
        "removeEventListener": true,
        "setTimeout": true
      },
      "packages": {
        "classnames": true,
        "react": true,
        "react-dom": true,
        "react-responsive-carousel>react-easy-swipe": true
      }
    },
    "react-responsive-carousel>react-easy-swipe": {
      "globals": {
        "addEventListener": true,
        "define": true,
        "document.addEventListener": true,
        "document.removeEventListener": true
      },
      "packages": {
        "prop-types": true,
        "react": true
      }
    },
    "react-router-dom": {
      "packages": {
        "prop-types": true,
        "react": true,
        "react-router-dom>history": true,
        "react-router-dom>react-router": true,
        "react-router-dom>tiny-invariant": true,
        "react-router-dom>tiny-warning": true
      }
    },
    "react-router-dom>history": {
      "globals": {
        "addEventListener": true,
        "confirm": true,
        "document": true,
        "history": true,
        "location": true,
        "navigator.userAgent": true,
        "removeEventListener": true
      },
      "packages": {
        "react-router-dom>history>resolve-pathname": true,
        "react-router-dom>history>value-equal": true,
        "react-router-dom>tiny-invariant": true,
        "react-router-dom>tiny-warning": true
      }
    },
    "react-router-dom>react-router": {
      "packages": {
        "prop-types": true,
        "prop-types>react-is": true,
        "react": true,
        "react-redux>hoist-non-react-statics": true,
        "react-router-dom>react-router>history": true,
        "react-router-dom>react-router>mini-create-react-context": true,
        "react-router-dom>tiny-invariant": true,
        "react-router-dom>tiny-warning": true,
        "sinon>nise>path-to-regexp": true
      }
    },
    "react-router-dom>react-router>history": {
      "globals": {
        "addEventListener": true,
        "confirm": true,
        "document": true,
        "history": true,
        "location": true,
        "navigator.userAgent": true,
        "removeEventListener": true
      },
      "packages": {
        "react-router-dom>history>resolve-pathname": true,
        "react-router-dom>history>value-equal": true,
        "react-router-dom>tiny-invariant": true,
        "react-router-dom>tiny-warning": true
      }
    },
    "react-router-dom>react-router>mini-create-react-context": {
      "packages": {
        "@babel/runtime": true,
        "prop-types": true,
        "react": true,
        "react-router-dom>react-router>mini-create-react-context>gud": true,
        "react-router-dom>tiny-warning": true
      }
    },
    "react-router-dom>tiny-warning": {
      "globals": {
        "console": true
      }
    },
    "react-simple-file-input": {
      "globals": {
        "File": true,
        "FileReader": true,
        "console.warn": true
      },
      "packages": {
        "prop-types": true,
        "react": true
      }
    },
    "react-syntax-highlighter>refractor>parse-entities": {
      "globals": {
        "document.createElement": true
      }
    },
    "react-tippy": {
      "globals": {
        "Element": true,
        "MSStream": true,
        "MutationObserver": true,
        "addEventListener": true,
        "clearTimeout": true,
        "console.error": true,
        "console.warn": true,
        "define": true,
        "document": true,
        "getComputedStyle": true,
        "innerHeight": true,
        "innerWidth": true,
        "navigator.maxTouchPoints": true,
        "navigator.msMaxTouchPoints": true,
        "navigator.userAgent": true,
        "performance": true,
        "requestAnimationFrame": true,
        "setTimeout": true
      },
      "packages": {
        "react": true,
        "react-dom": true,
        "react-tippy>popper.js": true
      }
    },
    "react-tippy>popper.js": {
      "globals": {
        "MSInputMethodContext": true,
        "Node.DOCUMENT_POSITION_FOLLOWING": true,
        "cancelAnimationFrame": true,
        "console.warn": true,
        "define": true,
        "devicePixelRatio": true,
        "document": true,
        "getComputedStyle": true,
        "innerHeight": true,
        "innerWidth": true,
        "navigator.userAgent": true,
        "requestAnimationFrame": true,
        "setTimeout": true
      }
    },
    "react-toggle-button": {
      "globals": {
        "clearTimeout": true,
        "console.warn": true,
        "define": true,
        "performance": true,
        "setTimeout": true
      },
      "packages": {
        "react": true
      }
    },
    "readable-stream": {
      "packages": {
        "browserify>browser-resolve": true,
        "browserify>buffer": true,
        "browserify>process": true,
        "browserify>string_decoder": true,
        "pumpify>inherits": true,
        "readable-stream>util-deprecate": true,
        "webpack>events": true
      }
    },
    "readable-stream-2>core-util-is": {
      "packages": {
        "browserify>insert-module-globals>is-buffer": true
      }
    },
    "readable-stream-2>process-nextick-args": {
      "packages": {
        "browserify>process": true
      }
    },
    "readable-stream>util-deprecate": {
      "globals": {
        "console.trace": true,
        "console.warn": true,
        "localStorage": true
      }
    },
    "redux": {
      "globals": {
        "console": true
      },
      "packages": {
        "@babel/runtime": true
      }
    },
    "semver": {
      "globals": {
        "console.error": true
      },
      "packages": {
        "browserify>process": true
      }
    },
    "sinon>nise>path-to-regexp": {
      "packages": {
        "sinon>nise>path-to-regexp>isarray": true
      }
    },
    "stream-browserify": {
      "packages": {
        "pumpify>inherits": true,
        "readable-stream": true,
        "webpack>events": true
      }
    },
    "string.prototype.matchall>call-bind": {
      "packages": {
        "browserify>has>function-bind": true,
        "string.prototype.matchall>call-bind>es-errors": true,
        "string.prototype.matchall>call-bind>set-function-length": true,
        "string.prototype.matchall>get-intrinsic": true
      }
    },
    "string.prototype.matchall>call-bind>set-function-length": {
      "packages": {
        "string.prototype.matchall>call-bind>es-errors": true,
        "string.prototype.matchall>define-properties>define-data-property": true,
        "string.prototype.matchall>es-abstract>gopd": true,
        "string.prototype.matchall>es-abstract>has-property-descriptors": true,
        "string.prototype.matchall>get-intrinsic": true
      }
    },
    "string.prototype.matchall>define-properties": {
      "packages": {
        "@lavamoat/lavapack>json-stable-stringify>object-keys": true,
        "string.prototype.matchall>define-properties>define-data-property": true,
        "string.prototype.matchall>es-abstract>has-property-descriptors": true
      }
    },
    "string.prototype.matchall>define-properties>define-data-property": {
      "packages": {
        "string.prototype.matchall>call-bind>es-errors": true,
        "string.prototype.matchall>es-abstract>gopd": true,
        "string.prototype.matchall>es-abstract>has-property-descriptors": true,
        "string.prototype.matchall>get-intrinsic": true
      }
    },
    "string.prototype.matchall>es-abstract>array-buffer-byte-length": {
      "packages": {
        "string.prototype.matchall>call-bind": true,
        "string.prototype.matchall>es-abstract>is-array-buffer": true
      }
    },
    "string.prototype.matchall>es-abstract>es-to-primitive>is-symbol": {
      "packages": {
        "string.prototype.matchall>has-symbols": true
      }
    },
    "string.prototype.matchall>es-abstract>gopd": {
      "packages": {
        "string.prototype.matchall>get-intrinsic": true
      }
    },
    "string.prototype.matchall>es-abstract>has-property-descriptors": {
      "packages": {
        "string.prototype.matchall>get-intrinsic": true
      }
    },
    "string.prototype.matchall>es-abstract>is-array-buffer": {
      "packages": {
        "browserify>util>is-typed-array": true,
        "string.prototype.matchall>call-bind": true,
        "string.prototype.matchall>get-intrinsic": true
      }
    },
    "string.prototype.matchall>es-abstract>is-callable": {
      "globals": {
        "document": true
      }
    },
    "string.prototype.matchall>es-abstract>is-regex": {
      "packages": {
        "koa>is-generator-function>has-tostringtag": true,
        "string.prototype.matchall>call-bind": true
      }
    },
    "string.prototype.matchall>es-abstract>is-shared-array-buffer": {
      "packages": {
        "string.prototype.matchall>call-bind": true
      }
    },
    "string.prototype.matchall>es-abstract>object-inspect": {
      "globals": {
        "HTMLElement": true,
        "WeakRef": true
      },
      "packages": {
        "browserify>browser-resolve": true
      }
    },
    "string.prototype.matchall>get-intrinsic": {
      "globals": {
        "AggregateError": true,
        "FinalizationRegistry": true,
        "WeakRef": true
      },
      "packages": {
        "browserify>has>function-bind": true,
        "depcheck>is-core-module>hasown": true,
        "string.prototype.matchall>call-bind>es-errors": true,
        "string.prototype.matchall>es-abstract>has-proto": true,
        "string.prototype.matchall>has-symbols": true
      }
    },
    "string.prototype.matchall>internal-slot": {
      "packages": {
        "depcheck>is-core-module>hasown": true,
        "string.prototype.matchall>get-intrinsic": true,
        "string.prototype.matchall>side-channel": true
      }
    },
    "string.prototype.matchall>regexp.prototype.flags": {
      "packages": {
        "string.prototype.matchall>call-bind": true,
        "string.prototype.matchall>define-properties": true,
        "string.prototype.matchall>regexp.prototype.flags>set-function-name": true
      }
    },
    "string.prototype.matchall>regexp.prototype.flags>set-function-name": {
      "packages": {
        "string.prototype.matchall>define-properties>define-data-property": true,
        "string.prototype.matchall>es-abstract>function.prototype.name>functions-have-names": true,
        "string.prototype.matchall>es-abstract>has-property-descriptors": true
      }
    },
    "string.prototype.matchall>side-channel": {
      "packages": {
        "string.prototype.matchall>call-bind": true,
        "string.prototype.matchall>es-abstract>object-inspect": true,
        "string.prototype.matchall>get-intrinsic": true
      }
    },
    "superstruct": {
      "globals": {
        "console.warn": true,
        "define": true
      }
    },
    "terser>source-map-support>buffer-from": {
      "packages": {
        "browserify>buffer": true
      }
    },
    "uuid": {
      "globals": {
        "crypto": true,
        "msCrypto": true
      }
    },
    "vinyl>replace-ext": {
      "packages": {
        "browserify>path-browserify": true
      }
    },
    "web3": {
      "globals": {
        "XMLHttpRequest": true
      }
    },
    "web3-stream-provider": {
      "globals": {
        "setTimeout": true
      },
      "packages": {
        "browserify>util": true,
        "readable-stream": true,
        "web3-stream-provider>uuid": true
      }
    },
    "web3-stream-provider>uuid": {
      "globals": {
        "crypto": true
      }
    },
    "webextension-polyfill": {
      "globals": {
        "browser": true,
        "chrome": true,
        "console.error": true,
        "console.warn": true,
        "define": true
      }
    },
    "webpack>events": {
      "globals": {
        "console": true
      }
    }
  }
}<|MERGE_RESOLUTION|>--- conflicted
+++ resolved
@@ -2511,7 +2511,6 @@
         "webpack>events": true
       }
     },
-<<<<<<< HEAD
     "@metamask/smart-transactions-controller>@metamask/transaction-controller>@metamask/gas-fee-controller": {
       "globals": {
         "clearInterval": true,
@@ -2527,8 +2526,6 @@
         "uuid": true
       }
     },
-=======
->>>>>>> 182f6090
     "@metamask/smart-transactions-controller>@metamask/transaction-controller>eth-method-registry": {
       "packages": {
         "@metamask/smart-transactions-controller>@metamask/transaction-controller>eth-method-registry>@metamask/ethjs-contract": true,
