{
  "resources": {
    "@babel/runtime": {
      "globals": {
        "regeneratorRuntime": "write"
      }
    },
    "@metamask/notification-services-controller>@contentful/rich-text-html-renderer": {
      "globals": {
        "SuppressedError": true
      }
    },
    "@ensdomains/content-hash": {
      "globals": {
        "console.warn": true
      },
      "packages": {
        "browserify>buffer": true,
        "@ensdomains/content-hash>cids": true,
        "@ensdomains/content-hash>js-base64": true,
        "@ensdomains/content-hash>multicodec": true,
        "@ensdomains/content-hash>multihashes": true
      }
    },
    "@ethereumjs/tx>@ethereumjs/common": {
      "packages": {
        "@ethereumjs/tx>@ethereumjs/util": true,
        "webpack>events": true
      }
    },
    "eth-lattice-keyring>gridplus-sdk>@ethereumjs/common": {
      "packages": {
        "eth-lattice-keyring>gridplus-sdk>@ethereumjs/common>@ethereumjs/util": true,
        "browserify>buffer": true,
        "eth-lattice-keyring>gridplus-sdk>crc-32": true,
        "webpack>events": true
      }
    },
    "@ethereumjs/tx>@ethereumjs/rlp": {
      "globals": {
        "TextEncoder": true
      }
    },
    "@ethereumjs/tx>@ethereumjs/util>@ethereumjs/rlp": {
      "globals": {
        "TextEncoder": true
      }
    },
    "@keystonehq/metamask-airgapped-keyring>@ethereumjs/rlp": {
      "globals": {
        "TextEncoder": true
      }
    },
    "@metamask/eth-ledger-bridge-keyring>@ethereumjs/rlp": {
      "globals": {
        "TextEncoder": true
      }
    },
    "@metamask/eth-ledger-bridge-keyring>@metamask/eth-sig-util>@ethereumjs/rlp": {
      "globals": {
        "TextEncoder": true
      }
    },
    "@ethereumjs/tx": {
      "packages": {
        "@ethereumjs/tx>@ethereumjs/common": true,
        "@ethereumjs/tx>@ethereumjs/rlp": true,
        "@ethereumjs/tx>@ethereumjs/util": true,
        "@ethereumjs/tx>ethereum-cryptography": true
      }
    },
    "eth-lattice-keyring>gridplus-sdk>@ethereumjs/common>@ethereumjs/util": {
      "globals": {
        "console.warn": true
      },
      "packages": {
        "@keystonehq/metamask-airgapped-keyring>@ethereumjs/rlp": true,
        "browserify>buffer": true,
        "@ethereumjs/tx>ethereum-cryptography": true,
        "webpack>events": true,
        "browserify>insert-module-globals>is-buffer": true,
        "eth-lattice-keyring>@ethereumjs/util>micro-ftch": true
      }
    },
    "@ethereumjs/tx>@ethereumjs/util": {
      "globals": {
        "console.warn": true,
        "fetch": true
      },
      "packages": {
        "@ethereumjs/tx>@ethereumjs/util>@ethereumjs/rlp": true,
        "@ethereumjs/tx>ethereum-cryptography": true,
        "webpack>events": true
      }
    },
    "@keystonehq/metamask-airgapped-keyring>@keystonehq/base-eth-keyring>@ethereumjs/util": {
      "globals": {
        "console.warn": true
      },
      "packages": {
        "@keystonehq/metamask-airgapped-keyring>@ethereumjs/rlp": true,
        "browserify>buffer": true,
        "@ethereumjs/tx>ethereum-cryptography": true,
        "webpack>events": true,
        "browserify>insert-module-globals>is-buffer": true,
        "eth-lattice-keyring>@ethereumjs/util>micro-ftch": true
      }
    },
    "@keystonehq/metamask-airgapped-keyring>@keystonehq/bc-ur-registry-eth>@ethereumjs/util": {
      "globals": {
        "console.warn": true
      },
      "packages": {
        "@keystonehq/metamask-airgapped-keyring>@ethereumjs/rlp": true,
        "browserify>buffer": true,
        "@ethereumjs/tx>ethereum-cryptography": true,
        "webpack>events": true,
        "browserify>insert-module-globals>is-buffer": true,
        "eth-lattice-keyring>@ethereumjs/util>micro-ftch": true
      }
    },
    "@metamask/eth-sig-util>@ethereumjs/util": {
      "globals": {
        "console.warn": true
      },
      "packages": {
        "@keystonehq/metamask-airgapped-keyring>@ethereumjs/rlp": true,
        "browserify>buffer": true,
        "@ethereumjs/tx>ethereum-cryptography": true,
        "webpack>events": true,
        "browserify>insert-module-globals>is-buffer": true,
        "eth-lattice-keyring>@ethereumjs/util>micro-ftch": true
      }
    },
    "@metamask/keyring-controller>@metamask/eth-hd-keyring>@metamask/eth-sig-util>@ethereumjs/util": {
      "globals": {
        "console.warn": true
      },
      "packages": {
        "@keystonehq/metamask-airgapped-keyring>@ethereumjs/rlp": true,
        "browserify>buffer": true,
        "@ethereumjs/tx>ethereum-cryptography": true,
        "webpack>events": true,
        "browserify>insert-module-globals>is-buffer": true,
        "eth-lattice-keyring>@ethereumjs/util>micro-ftch": true
      }
    },
    "@metamask/eth-json-rpc-middleware>@metamask/eth-sig-util>@ethereumjs/util": {
      "globals": {
        "console.warn": true
      },
      "packages": {
        "@keystonehq/metamask-airgapped-keyring>@ethereumjs/rlp": true,
        "browserify>buffer": true,
        "@ethereumjs/tx>ethereum-cryptography": true,
        "webpack>events": true,
        "browserify>insert-module-globals>is-buffer": true,
        "eth-lattice-keyring>@ethereumjs/util>micro-ftch": true
      }
    },
    "@metamask/eth-ledger-bridge-keyring>@metamask/eth-sig-util>@ethereumjs/util": {
      "globals": {
        "console.warn": true
      },
      "packages": {
        "@metamask/eth-ledger-bridge-keyring>@metamask/eth-sig-util>@ethereumjs/rlp": true,
        "browserify>buffer": true,
        "@ethereumjs/tx>ethereum-cryptography": true,
        "webpack>events": true,
        "browserify>insert-module-globals>is-buffer": true,
        "eth-lattice-keyring>@ethereumjs/util>micro-ftch": true
      }
    },
    "@metamask/keyring-controller>@metamask/eth-simple-keyring>@metamask/eth-sig-util>@ethereumjs/util": {
      "globals": {
        "console.warn": true
      },
      "packages": {
        "@keystonehq/metamask-airgapped-keyring>@ethereumjs/rlp": true,
        "browserify>buffer": true,
        "@ethereumjs/tx>ethereum-cryptography": true,
        "webpack>events": true,
        "browserify>insert-module-globals>is-buffer": true,
        "eth-lattice-keyring>@ethereumjs/util>micro-ftch": true
      }
    },
    "@metamask/eth-snap-keyring>@metamask/eth-sig-util>@ethereumjs/util": {
      "globals": {
        "console.warn": true
      },
      "packages": {
        "@keystonehq/metamask-airgapped-keyring>@ethereumjs/rlp": true,
        "browserify>buffer": true,
        "@ethereumjs/tx>ethereum-cryptography": true,
        "webpack>events": true,
        "browserify>insert-module-globals>is-buffer": true,
        "eth-lattice-keyring>@ethereumjs/util>micro-ftch": true
      }
    },
    "@metamask/eth-trezor-keyring>@metamask/eth-sig-util>@ethereumjs/util": {
      "globals": {
        "console.warn": true
      },
      "packages": {
        "@keystonehq/metamask-airgapped-keyring>@ethereumjs/rlp": true,
        "browserify>buffer": true,
        "@ethereumjs/tx>ethereum-cryptography": true,
        "webpack>events": true,
        "browserify>insert-module-globals>is-buffer": true,
        "eth-lattice-keyring>@ethereumjs/util>micro-ftch": true
      }
    },
    "@metamask/keyring-controller>@metamask/eth-sig-util>@ethereumjs/util": {
      "globals": {
        "console.warn": true
      },
      "packages": {
        "@keystonehq/metamask-airgapped-keyring>@ethereumjs/rlp": true,
        "browserify>buffer": true,
        "@ethereumjs/tx>ethereum-cryptography": true,
        "webpack>events": true,
        "browserify>insert-module-globals>is-buffer": true,
        "eth-lattice-keyring>@ethereumjs/util>micro-ftch": true
      }
    },
    "@metamask/signature-controller>@metamask/eth-sig-util>@ethereumjs/util": {
      "globals": {
        "console.warn": true
      },
      "packages": {
        "@keystonehq/metamask-airgapped-keyring>@ethereumjs/rlp": true,
        "browserify>buffer": true,
        "@ethereumjs/tx>ethereum-cryptography": true,
        "webpack>events": true,
        "browserify>insert-module-globals>is-buffer": true,
        "eth-lattice-keyring>@ethereumjs/util>micro-ftch": true
      }
    },
    "eth-lattice-keyring>@ethereumjs/util": {
      "globals": {
        "console.warn": true
      },
      "packages": {
        "@keystonehq/metamask-airgapped-keyring>@ethereumjs/rlp": true,
        "browserify>buffer": true,
        "@ethereumjs/tx>ethereum-cryptography": true,
        "webpack>events": true,
        "browserify>insert-module-globals>is-buffer": true,
        "eth-lattice-keyring>@ethereumjs/util>micro-ftch": true
      }
    },
    "@ethersproject/abi": {
      "globals": {
        "console.log": true
      },
      "packages": {
        "ethers>@ethersproject/address": true,
        "@ethersproject/bignumber": true,
        "@ethersproject/bytes": true,
        "ethers>@ethersproject/constants": true,
        "@ethersproject/hash": true,
        "ethers>@ethersproject/keccak256": true,
        "ethers>@ethersproject/logger": true,
        "ethers>@ethersproject/properties": true,
        "ethers>@ethersproject/strings": true
      }
    },
    "ethers>@ethersproject/abstract-provider": {
      "packages": {
        "@ethersproject/bignumber": true,
        "@ethersproject/bytes": true,
        "ethers>@ethersproject/logger": true,
        "ethers>@ethersproject/properties": true
      }
    },
    "ethers>@ethersproject/abstract-signer": {
      "packages": {
        "ethers>@ethersproject/logger": true,
        "ethers>@ethersproject/properties": true
      }
    },
    "ethers>@ethersproject/address": {
      "packages": {
        "@ethersproject/bignumber": true,
        "@ethersproject/bytes": true,
        "ethers>@ethersproject/keccak256": true,
        "ethers>@ethersproject/logger": true,
        "ethers>@ethersproject/rlp": true
      }
    },
    "ethers>@ethersproject/base64": {
      "globals": {
        "atob": true,
        "btoa": true
      },
      "packages": {
        "@ethersproject/bytes": true
      }
    },
    "ethers>@ethersproject/basex": {
      "packages": {
        "@ethersproject/bytes": true,
        "ethers>@ethersproject/properties": true
      }
    },
    "@ethersproject/bignumber": {
      "packages": {
        "@ethersproject/bytes": true,
        "ethers>@ethersproject/logger": true,
        "bn.js": true
      }
    },
    "@ethersproject/bytes": {
      "packages": {
        "ethers>@ethersproject/logger": true
      }
    },
    "ethers>@ethersproject/constants": {
      "packages": {
        "@ethersproject/bignumber": true
      }
    },
    "@ethersproject/contracts": {
      "globals": {
        "setTimeout": true
      },
      "packages": {
        "@ethersproject/abi": true,
        "ethers>@ethersproject/abstract-provider": true,
        "ethers>@ethersproject/abstract-signer": true,
        "ethers>@ethersproject/address": true,
        "@ethersproject/bignumber": true,
        "@ethersproject/bytes": true,
        "ethers>@ethersproject/logger": true,
        "ethers>@ethersproject/properties": true,
        "ethers>@ethersproject/transactions": true
      }
    },
    "@ethersproject/hash": {
      "packages": {
        "ethers>@ethersproject/address": true,
        "ethers>@ethersproject/base64": true,
        "@ethersproject/bignumber": true,
        "@ethersproject/bytes": true,
        "ethers>@ethersproject/keccak256": true,
        "ethers>@ethersproject/logger": true,
        "ethers>@ethersproject/properties": true,
        "ethers>@ethersproject/strings": true
      }
    },
    "@ethersproject/hdnode": {
      "packages": {
        "ethers>@ethersproject/basex": true,
        "@ethersproject/bignumber": true,
        "@ethersproject/bytes": true,
        "ethers>@ethersproject/logger": true,
        "ethers>@ethersproject/pbkdf2": true,
        "ethers>@ethersproject/properties": true,
        "ethers>@ethersproject/sha2": true,
        "ethers>@ethersproject/signing-key": true,
        "ethers>@ethersproject/strings": true,
        "ethers>@ethersproject/transactions": true,
        "ethers>@ethersproject/wordlists": true
      }
    },
    "ethers>@ethersproject/json-wallets": {
      "packages": {
        "ethers>@ethersproject/address": true,
        "@ethersproject/bytes": true,
        "@ethersproject/hdnode": true,
        "ethers>@ethersproject/keccak256": true,
        "ethers>@ethersproject/logger": true,
        "ethers>@ethersproject/pbkdf2": true,
        "ethers>@ethersproject/properties": true,
        "ethers>@ethersproject/random": true,
        "ethers>@ethersproject/strings": true,
        "ethers>@ethersproject/transactions": true,
        "ethers>@ethersproject/json-wallets>aes-js": true,
        "ethers>@ethersproject/json-wallets>scrypt-js": true
      }
    },
    "ethers>@ethersproject/keccak256": {
      "packages": {
        "@ethersproject/bytes": true,
        "eth-ens-namehash>js-sha3": true
      }
    },
    "ethers>@ethersproject/logger": {
      "globals": {
        "console": true
      }
    },
    "ethers>@ethersproject/providers>@ethersproject/networks": {
      "packages": {
        "ethers>@ethersproject/logger": true
      }
    },
    "@metamask/test-bundler>@ethersproject/networks": {
      "packages": {
        "ethers>@ethersproject/logger": true
      }
    },
    "ethers>@ethersproject/pbkdf2": {
      "packages": {
        "@ethersproject/bytes": true,
        "ethers>@ethersproject/sha2": true
      }
    },
    "ethers>@ethersproject/properties": {
      "packages": {
        "ethers>@ethersproject/logger": true
      }
    },
    "@ethersproject/providers": {
      "globals": {
        "WebSocket": true,
        "clearInterval": true,
        "clearTimeout": true,
        "console.log": true,
        "console.warn": true,
        "setInterval": true,
        "setTimeout": true
      },
      "packages": {
        "ethers>@ethersproject/abstract-provider": true,
        "ethers>@ethersproject/abstract-signer": true,
        "ethers>@ethersproject/address": true,
        "ethers>@ethersproject/base64": true,
        "ethers>@ethersproject/basex": true,
        "@ethersproject/bignumber": true,
        "@ethersproject/bytes": true,
        "ethers>@ethersproject/constants": true,
        "@ethersproject/hash": true,
        "ethers>@ethersproject/logger": true,
        "@metamask/test-bundler>@ethersproject/networks": true,
        "ethers>@ethersproject/properties": true,
        "ethers>@ethersproject/random": true,
        "ethers>@ethersproject/sha2": true,
        "ethers>@ethersproject/strings": true,
        "ethers>@ethersproject/transactions": true,
        "@ethersproject/providers>@ethersproject/web": true,
        "@ethersproject/providers>bech32": true
      }
    },
    "ethers>@ethersproject/providers": {
      "globals": {
        "WebSocket": true,
        "clearInterval": true,
        "clearTimeout": true,
        "console.log": true,
        "console.warn": true,
        "setInterval": true,
        "setTimeout": true
      },
      "packages": {
        "ethers>@ethersproject/abstract-provider": true,
        "ethers>@ethersproject/abstract-signer": true,
        "ethers>@ethersproject/address": true,
        "ethers>@ethersproject/base64": true,
        "ethers>@ethersproject/basex": true,
        "@ethersproject/bignumber": true,
        "@ethersproject/bytes": true,
        "ethers>@ethersproject/constants": true,
        "@ethersproject/hash": true,
        "ethers>@ethersproject/logger": true,
        "ethers>@ethersproject/providers>@ethersproject/networks": true,
        "ethers>@ethersproject/properties": true,
        "ethers>@ethersproject/random": true,
        "ethers>@ethersproject/sha2": true,
        "ethers>@ethersproject/strings": true,
        "ethers>@ethersproject/transactions": true,
        "ethers>@ethersproject/providers>@ethersproject/web": true,
        "ethers>@ethersproject/providers>bech32": true
      }
    },
    "@ethersproject/providers>@ethersproject/random": {
      "globals": {
        "crypto.getRandomValues": true
      }
    },
    "ethers>@ethersproject/random": {
      "packages": {
        "@ethersproject/bytes": true,
        "ethers>@ethersproject/logger": true
      }
    },
    "ethers>@ethersproject/rlp": {
      "packages": {
        "@ethersproject/bytes": true,
        "ethers>@ethersproject/logger": true
      }
    },
    "ethers>@ethersproject/sha2": {
      "packages": {
        "@ethersproject/bytes": true,
        "ethers>@ethersproject/logger": true,
        "ethers>@ethersproject/sha2>hash.js": true
      }
    },
    "ethers>@ethersproject/signing-key": {
      "packages": {
        "@ethersproject/bytes": true,
        "ethers>@ethersproject/logger": true,
        "ethers>@ethersproject/properties": true,
        "@metamask/ppom-validator>elliptic": true
      }
    },
    "ethers>@ethersproject/solidity": {
      "packages": {
        "@ethersproject/bignumber": true,
        "@ethersproject/bytes": true,
        "ethers>@ethersproject/keccak256": true,
        "ethers>@ethersproject/logger": true,
        "ethers>@ethersproject/sha2": true,
        "ethers>@ethersproject/strings": true
      }
    },
    "ethers>@ethersproject/strings": {
      "packages": {
        "@ethersproject/bytes": true,
        "ethers>@ethersproject/constants": true,
        "ethers>@ethersproject/logger": true
      }
    },
    "ethers>@ethersproject/transactions": {
      "packages": {
        "ethers>@ethersproject/address": true,
        "@ethersproject/bignumber": true,
        "@ethersproject/bytes": true,
        "ethers>@ethersproject/constants": true,
        "ethers>@ethersproject/keccak256": true,
        "ethers>@ethersproject/logger": true,
        "ethers>@ethersproject/properties": true,
        "ethers>@ethersproject/rlp": true,
        "ethers>@ethersproject/signing-key": true
      }
    },
    "ethers>@ethersproject/units": {
      "packages": {
        "@ethersproject/bignumber": true,
        "ethers>@ethersproject/logger": true
      }
    },
    "@ethersproject/wallet": {
      "packages": {
        "ethers>@ethersproject/abstract-provider": true,
        "ethers>@ethersproject/abstract-signer": true,
        "ethers>@ethersproject/address": true,
        "@ethersproject/bytes": true,
        "@ethersproject/hash": true,
        "@ethersproject/hdnode": true,
        "ethers>@ethersproject/json-wallets": true,
        "ethers>@ethersproject/keccak256": true,
        "ethers>@ethersproject/logger": true,
        "ethers>@ethersproject/properties": true,
        "ethers>@ethersproject/random": true,
        "ethers>@ethersproject/signing-key": true,
        "ethers>@ethersproject/transactions": true
      }
    },
    "@ethersproject/providers>@ethersproject/web": {
      "globals": {
        "clearTimeout": true,
        "fetch": true,
        "setTimeout": true
      },
      "packages": {
        "ethers>@ethersproject/base64": true,
        "@ethersproject/bytes": true,
        "ethers>@ethersproject/logger": true,
        "ethers>@ethersproject/properties": true,
        "ethers>@ethersproject/strings": true
      }
    },
    "ethers>@ethersproject/providers>@ethersproject/web": {
      "globals": {
        "clearTimeout": true,
        "fetch": true,
        "setTimeout": true
      },
      "packages": {
        "ethers>@ethersproject/base64": true,
        "@ethersproject/bytes": true,
        "ethers>@ethersproject/logger": true,
        "ethers>@ethersproject/properties": true,
        "ethers>@ethersproject/strings": true
      }
    },
    "ethers>@ethersproject/web": {
      "globals": {
        "clearTimeout": true,
        "fetch": true,
        "setTimeout": true
      },
      "packages": {
        "ethers>@ethersproject/base64": true,
        "@ethersproject/bytes": true,
        "ethers>@ethersproject/logger": true,
        "ethers>@ethersproject/properties": true,
        "ethers>@ethersproject/strings": true
      }
    },
    "ethers>@ethersproject/wordlists": {
      "packages": {
        "@ethersproject/bytes": true,
        "@ethersproject/hash": true,
        "ethers>@ethersproject/logger": true,
        "ethers>@ethersproject/properties": true,
        "ethers>@ethersproject/strings": true
      }
    },
    "@metamask/notification-services-controller>firebase>@firebase/app": {
      "globals": {
        "FinalizationRegistry": true,
        "console.warn": true
      },
      "packages": {
        "@metamask/notification-services-controller>firebase>@firebase/app>@firebase/component": true,
        "@metamask/notification-services-controller>firebase>@firebase/app>@firebase/logger": true,
        "@metamask/notification-services-controller>firebase>@firebase/util": true,
        "@metamask/notification-services-controller>firebase>@firebase/app>idb": true
      }
    },
    "@metamask/notification-services-controller>firebase>@firebase/app>@firebase/component": {
      "packages": {
        "@metamask/notification-services-controller>firebase>@firebase/util": true
      }
    },
    "@metamask/notification-services-controller>firebase>@firebase/installations": {
      "globals": {
        "BroadcastChannel": true,
        "Headers": true,
        "btoa": true,
        "console.error": true,
        "crypto": true,
        "fetch": true,
        "msCrypto": true,
        "navigator.onLine": true,
        "setTimeout": true
      },
      "packages": {
        "@metamask/notification-services-controller>firebase>@firebase/app": true,
        "@metamask/notification-services-controller>firebase>@firebase/app>@firebase/component": true,
        "@metamask/notification-services-controller>firebase>@firebase/util": true,
        "@metamask/notification-services-controller>firebase>@firebase/app>idb": true
      }
    },
    "@metamask/notification-services-controller>firebase>@firebase/app>@firebase/logger": {
      "globals": {
        "console": true
      }
    },
    "@metamask/notification-services-controller>firebase>@firebase/messaging": {
      "globals": {
        "Headers": true,
        "Notification.maxActions": true,
        "Notification.permission": true,
        "Notification.requestPermission": true,
        "PushSubscription.prototype.hasOwnProperty": true,
        "ServiceWorkerRegistration": true,
        "URL": true,
        "addEventListener": true,
        "atob": true,
        "btoa": true,
        "clearTimeout": true,
        "clients.matchAll": true,
        "clients.openWindow": true,
        "console.warn": true,
        "document": true,
        "fetch": true,
        "indexedDB": true,
        "location.href": true,
        "location.origin": true,
        "navigator": true,
        "origin.replace": true,
        "registration.showNotification": true,
        "setTimeout": true
      },
      "packages": {
        "@metamask/notification-services-controller>firebase>@firebase/app": true,
        "@metamask/notification-services-controller>firebase>@firebase/app>@firebase/component": true,
        "@metamask/notification-services-controller>firebase>@firebase/installations": true,
        "@metamask/notification-services-controller>firebase>@firebase/util": true,
        "@metamask/notification-services-controller>firebase>@firebase/app>idb": true
      }
    },
    "@metamask/notification-services-controller>firebase>@firebase/util": {
      "globals": {
        "WorkerGlobalScope": true,
        "atob": true,
        "browser": true,
        "btoa": true,
        "chrome": true,
        "console": true,
        "document": true,
        "indexedDB": true,
        "navigator": true,
        "process": true,
        "setTimeout": true
      },
      "packages": {
        "process": true
      }
    },
    "@open-rpc/schema-utils-js>@json-schema-tools/dereferencer": {
      "packages": {
        "@open-rpc/schema-utils-js>@json-schema-tools/reference-resolver": true,
        "@open-rpc/schema-utils-js>@json-schema-tools/dereferencer>@json-schema-tools/traverse": true,
        "@metamask/rpc-errors>fast-safe-stringify": true
      }
    },
    "@open-rpc/schema-utils-js>@json-schema-tools/reference-resolver": {
      "packages": {
        "@open-rpc/schema-utils-js>@json-schema-tools/reference-resolver>@json-schema-spec/json-pointer": true,
        "@open-rpc/test-coverage>isomorphic-fetch": true
      }
    },
    "@keystonehq/metamask-airgapped-keyring>@keystonehq/base-eth-keyring": {
      "packages": {
        "@keystonehq/metamask-airgapped-keyring>@ethereumjs/rlp": true,
        "@ethereumjs/tx": true,
        "@keystonehq/metamask-airgapped-keyring>@keystonehq/base-eth-keyring>@ethereumjs/util": true,
        "@keystonehq/metamask-airgapped-keyring>@keystonehq/base-eth-keyring>@keystonehq/bc-ur-registry-eth": true,
        "browserify>buffer": true,
        "@metamask/eth-trezor-keyring>hdkey": true,
        "uuid": true
      }
    },
    "@keystonehq/bc-ur-registry-eth": {
      "packages": {
        "@ethereumjs/tx>@ethereumjs/util": true,
        "@keystonehq/bc-ur-registry-eth>@keystonehq/bc-ur-registry": true,
        "browserify>buffer": true,
        "@metamask/eth-trezor-keyring>hdkey": true,
        "uuid": true
      }
    },
    "@keystonehq/metamask-airgapped-keyring>@keystonehq/base-eth-keyring>@keystonehq/bc-ur-registry-eth": {
      "packages": {
        "@keystonehq/metamask-airgapped-keyring>@keystonehq/base-eth-keyring>@ethereumjs/util": true,
        "@keystonehq/metamask-airgapped-keyring>@keystonehq/base-eth-keyring>@keystonehq/bc-ur-registry-eth>@keystonehq/bc-ur-registry": true,
        "browserify>buffer": true,
        "@metamask/eth-trezor-keyring>hdkey": true,
        "uuid": true
      }
    },
    "@keystonehq/metamask-airgapped-keyring>@keystonehq/bc-ur-registry-eth": {
      "packages": {
        "@keystonehq/metamask-airgapped-keyring>@keystonehq/bc-ur-registry-eth>@ethereumjs/util": true,
        "@keystonehq/metamask-airgapped-keyring>@keystonehq/bc-ur-registry-eth>@keystonehq/bc-ur-registry": true,
        "browserify>buffer": true,
        "@metamask/eth-trezor-keyring>hdkey": true,
        "uuid": true
      }
    },
    "@keystonehq/bc-ur-registry-eth>@keystonehq/bc-ur-registry": {
      "globals": {
        "define": true
      },
      "packages": {
        "@ngraveio/bc-ur": true,
        "ethereumjs-util>ethereum-cryptography>bs58check": true,
        "buffer": true,
        "browserify>buffer": true,
        "tslib": true
      }
    },
    "@keystonehq/metamask-airgapped-keyring>@keystonehq/base-eth-keyring>@keystonehq/bc-ur-registry-eth>@keystonehq/bc-ur-registry": {
      "globals": {
        "define": true
      },
      "packages": {
        "@ngraveio/bc-ur": true,
        "ethereumjs-util>ethereum-cryptography>bs58check": true,
        "buffer": true,
        "browserify>buffer": true,
        "tslib": true
      }
    },
    "@keystonehq/metamask-airgapped-keyring>@keystonehq/bc-ur-registry-eth>@keystonehq/bc-ur-registry": {
      "globals": {
        "define": true
      },
      "packages": {
        "@ngraveio/bc-ur": true,
        "ethereumjs-util>ethereum-cryptography>bs58check": true,
        "buffer": true,
        "browserify>buffer": true,
        "tslib": true
      }
    },
    "@keystonehq/metamask-airgapped-keyring": {
      "packages": {
        "@keystonehq/metamask-airgapped-keyring>@ethereumjs/rlp": true,
        "@ethereumjs/tx": true,
        "@keystonehq/metamask-airgapped-keyring>@keystonehq/base-eth-keyring": true,
        "@keystonehq/metamask-airgapped-keyring>@keystonehq/bc-ur-registry-eth": true,
        "@metamask/obs-store": true,
        "browserify>buffer": true,
        "webpack>events": true,
        "uuid": true
      }
    },
    "chart.js>@kurkle/color": {
      "globals": {
        "define": true
      }
    },
    "@lavamoat/lavadome-react": {
      "globals": {
        "Document.prototype": true,
        "DocumentFragment.prototype": true,
        "Element.prototype": true,
        "Event.prototype": true,
        "EventTarget.prototype": true,
        "NavigateEvent.prototype": true,
        "NavigationDestination.prototype": true,
        "Node.prototype": true,
        "console.warn": true,
        "document": true,
        "navigation": true
      },
      "packages": {
        "react": true
      }
    },
    "@metamask/eth-ledger-bridge-keyring>@ledgerhq/hw-app-eth>@ledgerhq/domain-service": {
      "packages": {
        "@metamask/eth-ledger-bridge-keyring>@ledgerhq/hw-app-eth>@ledgerhq/logs": true,
        "axios": true
      }
    },
    "@metamask/eth-ledger-bridge-keyring>@ledgerhq/hw-app-eth>@ledgerhq/errors": {
      "globals": {
        "console.warn": true
      }
    },
    "@metamask/eth-ledger-bridge-keyring>@ledgerhq/hw-app-eth>@ledgerhq/evm-tools": {
      "packages": {
        "ethers>@ethersproject/constants": true,
        "@ethersproject/hash": true,
        "@metamask/eth-ledger-bridge-keyring>@ledgerhq/hw-app-eth>@ledgerhq/cryptoassets-evm-signatures": true,
        "@metamask/eth-ledger-bridge-keyring>@ledgerhq/hw-app-eth>@ledgerhq/evm-tools>@ledgerhq/live-env": true,
        "axios": true,
        "@metamask/ppom-validator>crypto-js": true
      }
    },
    "@metamask/eth-ledger-bridge-keyring>@ledgerhq/hw-app-eth": {
      "globals": {
        "console.warn": true
      },
      "packages": {
        "@ethersproject/abi": true,
        "ethers>@ethersproject/rlp": true,
        "ethers>@ethersproject/transactions": true,
        "@metamask/eth-ledger-bridge-keyring>@ledgerhq/hw-app-eth>@ledgerhq/cryptoassets-evm-signatures": true,
        "@metamask/eth-ledger-bridge-keyring>@ledgerhq/hw-app-eth>@ledgerhq/domain-service": true,
        "@metamask/eth-ledger-bridge-keyring>@ledgerhq/hw-app-eth>@ledgerhq/errors": true,
        "@metamask/eth-ledger-bridge-keyring>@ledgerhq/hw-app-eth>@ledgerhq/evm-tools": true,
        "@metamask/eth-ledger-bridge-keyring>@ledgerhq/hw-app-eth>@ledgerhq/logs": true,
        "axios": true,
        "@metamask/eth-ledger-bridge-keyring>@ledgerhq/hw-app-eth>bignumber.js": true,
        "browserify>buffer": true,
        "semver": true
      }
    },
    "@metamask/eth-ledger-bridge-keyring>@ledgerhq/hw-app-eth>@ledgerhq/evm-tools>@ledgerhq/live-env": {
      "globals": {
        "console.warn": true
      },
      "packages": {
        "wait-on>rxjs": true
      }
    },
    "@metamask/eth-ledger-bridge-keyring>@ledgerhq/hw-app-eth>@ledgerhq/logs": {
      "globals": {
        "__ledgerLogsListen": "write",
        "console.error": true
      }
    },
    "@material-ui/core": {
      "globals": {
        "Image": true,
        "_formatMuiErrorMessage": true,
        "addEventListener": true,
        "clearInterval": true,
        "clearTimeout": true,
        "console.error": true,
        "console.warn": true,
        "document": true,
        "getComputedStyle": true,
        "getSelection": true,
        "innerHeight": true,
        "innerWidth": true,
        "matchMedia": true,
        "navigator": true,
        "performance.now": true,
        "removeEventListener": true,
        "requestAnimationFrame": true,
        "setInterval": true,
        "setTimeout": true
      },
      "packages": {
        "@babel/runtime": true,
        "@material-ui/core>@material-ui/styles": true,
        "@material-ui/core>@material-ui/system": true,
        "@material-ui/core>@material-ui/utils": true,
        "@material-ui/core>clsx": true,
        "react-redux>hoist-non-react-statics": true,
        "@material-ui/core>popper.js": true,
        "prop-types": true,
        "react": true,
        "react-dom": true,
        "react-redux>react-is": true,
        "react-transition-group": true
      }
    },
    "@material-ui/core>@material-ui/styles": {
      "globals": {
        "console.error": true,
        "console.warn": true,
        "document.createComment": true,
        "document.head": true
      },
      "packages": {
        "@babel/runtime": true,
        "@material-ui/core>@material-ui/utils": true,
        "@material-ui/core>clsx": true,
        "react-redux>hoist-non-react-statics": true,
        "@material-ui/core>@material-ui/styles>jss-plugin-camel-case": true,
        "@material-ui/core>@material-ui/styles>jss-plugin-default-unit": true,
        "@material-ui/core>@material-ui/styles>jss-plugin-global": true,
        "@material-ui/core>@material-ui/styles>jss-plugin-nested": true,
        "@material-ui/core>@material-ui/styles>jss-plugin-props-sort": true,
        "@material-ui/core>@material-ui/styles>jss-plugin-rule-value-function": true,
        "@material-ui/core>@material-ui/styles>jss-plugin-vendor-prefixer": true,
        "@material-ui/core>@material-ui/styles>jss": true,
        "prop-types": true,
        "react": true
      }
    },
    "@material-ui/core>@material-ui/system": {
      "globals": {
        "console.error": true,
        "console.warn": true
      },
      "packages": {
        "@babel/runtime": true,
        "@material-ui/core>@material-ui/utils": true,
        "prop-types": true
      }
    },
    "@material-ui/core>@material-ui/utils": {
      "packages": {
        "@babel/runtime": true,
        "prop-types": true,
        "react-redux>react-is": true
      }
    },
    "@metamask/abi-utils": {
      "packages": {
        "@metamask/superstruct": true,
        "@metamask/abi-utils>@metamask/utils": true
      }
    },
    "@metamask/keyring-controller>@metamask/eth-hd-keyring>@metamask/eth-sig-util>@metamask/abi-utils": {
      "packages": {
        "@metamask/superstruct": true,
        "@metamask/utils": true
      }
    },
    "@metamask/eth-json-rpc-middleware>@metamask/eth-sig-util>@metamask/abi-utils": {
      "packages": {
        "@metamask/superstruct": true,
        "@metamask/utils": true
      }
    },
    "@metamask/eth-ledger-bridge-keyring>@metamask/eth-sig-util>@metamask/abi-utils": {
      "packages": {
        "@metamask/superstruct": true,
        "@metamask/utils": true
      }
    },
    "@metamask/keyring-controller>@metamask/eth-simple-keyring>@metamask/eth-sig-util>@metamask/abi-utils": {
      "packages": {
        "@metamask/superstruct": true,
        "@metamask/utils": true
      }
    },
    "@metamask/eth-snap-keyring>@metamask/eth-sig-util>@metamask/abi-utils": {
      "packages": {
        "@metamask/superstruct": true,
        "@metamask/utils": true
      }
    },
    "@metamask/eth-trezor-keyring>@metamask/eth-sig-util>@metamask/abi-utils": {
      "packages": {
        "@metamask/superstruct": true,
        "@metamask/utils": true
      }
    },
    "@metamask/keyring-controller>@metamask/eth-sig-util>@metamask/abi-utils": {
      "packages": {
        "@metamask/superstruct": true,
        "@metamask/utils": true
      }
    },
    "@metamask/signature-controller>@metamask/eth-sig-util>@metamask/abi-utils": {
      "packages": {
        "@metamask/superstruct": true,
        "@metamask/utils": true
      }
    },
    "@metamask/account-tree-controller": {
      "globals": {
        "console.warn": true
      },
      "packages": {
        "@metamask/base-controller": true,
        "@metamask/keyring-controller": true,
        "@metamask/snaps-utils": true
      }
    },
    "@metamask/accounts-controller": {
      "packages": {
        "@metamask/base-controller": true,
        "@metamask/eth-snap-keyring": true,
        "@metamask/keyring-api": true,
        "@metamask/keyring-controller": true,
        "@metamask/keyring-api>@metamask/keyring-utils": true,
        "@metamask/utils": true,
        "@ethereumjs/tx>ethereum-cryptography": true,
        "uuid": true
      }
    },
    "@metamask/address-book-controller": {
      "packages": {
        "@metamask/base-controller": true,
        "@metamask/controller-utils": true
      }
    },
    "@metamask/announcement-controller": {
      "packages": {
        "@metamask/base-controller": true
      }
    },
    "@metamask/approval-controller": {
      "globals": {
        "console.info": true
      },
      "packages": {
        "@metamask/base-controller": true,
        "@metamask/rpc-errors": true,
        "nanoid": true
      }
    },
    "@metamask/assets-controllers": {
      "globals": {
        "AbortController": true,
        "Headers": true,
        "URL": true,
        "URLSearchParams": true,
        "clearInterval": true,
        "clearTimeout": true,
        "console.error": true,
        "console.log": true,
        "fetch": true,
        "setInterval": true,
        "setTimeout": true
      },
      "packages": {
        "@ethereumjs/tx>@ethereumjs/util": true,
        "ethers>@ethersproject/address": true,
        "@ethersproject/bignumber": true,
        "@ethersproject/contracts": true,
        "@ethersproject/providers": true,
        "@metamask/abi-utils": true,
        "@metamask/base-controller": true,
        "@metamask/contract-metadata": true,
        "@metamask/controller-utils": true,
        "@metamask/controller-utils>@metamask/eth-query": true,
        "@metamask/keyring-api": true,
        "@metamask/keyring-snap-client": true,
        "@metamask/metamask-eth-abis": true,
        "@metamask/phishing-controller": true,
        "@metamask/bridge-controller>@metamask/polling-controller": true,
        "@metamask/rpc-errors": true,
        "@metamask/snaps-utils": true,
        "@metamask/utils": true,
        "@metamask/name-controller>async-mutex": true,
        "bn.js": true,
        "lodash": true,
        "@ensdomains/content-hash>multicodec>uint8arrays>multiformats": true,
        "single-call-balance-checker-abi": true,
        "uuid": true
      }
    },
    "@metamask/base-controller": {
      "globals": {
        "setTimeout": true
      },
      "packages": {
        "immer": true
      }
    },
    "@metamask/announcement-controller>@metamask/base-controller": {
      "globals": {
        "setTimeout": true
      },
      "packages": {
        "immer": true
      }
    },
    "@metamask/smart-transactions-controller>@metamask/polling-controller>@metamask/base-controller": {
      "globals": {
        "setTimeout": true
      },
      "packages": {
        "immer": true
      }
    },
    "@metamask/ppom-validator>@metamask/base-controller": {
      "globals": {
        "setTimeout": true
      },
      "packages": {
        "immer": true
      }
    },
    "@metamask/bridge-controller": {
      "globals": {
        "AbortController": true,
        "URLSearchParams": true,
        "console.error": true,
        "console.log": true,
        "console.warn": true
      },
      "packages": {
        "ethers>@ethersproject/address": true,
        "ethers>@ethersproject/constants": true,
        "@ethersproject/contracts": true,
        "@ethersproject/providers": true,
        "@metamask/controller-utils": true,
        "@metamask/keyring-api": true,
        "@metamask/metamask-eth-abis": true,
        "@metamask/multichain-network-controller": true,
        "@metamask/bridge-controller>@metamask/polling-controller": true,
        "@metamask/superstruct": true,
        "@metamask/utils": true,
        "@metamask/bridge-controller>bignumber.js": true,
        "lodash": true,
        "reselect": true,
        "uuid": true
      }
    },
    "@metamask/bridge-status-controller": {
      "globals": {
        "URLSearchParams": true,
        "console.error": true,
        "console.log": true,
        "setTimeout": true
      },
      "packages": {
        "@metamask/bridge-controller": true,
        "@metamask/controller-utils": true,
        "@metamask/keyring-api": true,
        "@metamask/bridge-controller>@metamask/polling-controller": true,
        "@metamask/superstruct": true,
        "@metamask/transaction-controller": true,
        "@metamask/utils": true,
        "@metamask/bridge-status-controller>bignumber.js": true,
        "uuid": true
      }
    },
    "@metamask/browser-passworder": {
      "globals": {
        "CryptoKey": true,
        "btoa": true,
        "crypto.getRandomValues": true,
        "crypto.subtle.decrypt": true,
        "crypto.subtle.deriveKey": true,
        "crypto.subtle.encrypt": true,
        "crypto.subtle.exportKey": true,
        "crypto.subtle.importKey": true
      },
      "packages": {
        "@metamask/browser-passworder>@metamask/utils": true,
        "browserify>buffer": true
      }
    },
    "eth-keyring-controller>@metamask/browser-passworder": {
      "globals": {
        "crypto": true
      }
    },
    "@metamask/chain-agnostic-permission": {
      "packages": {
        "@metamask/chain-agnostic-permission>@metamask/api-specs": true,
        "@metamask/controller-utils": true,
        "@metamask/permission-controller": true,
        "@metamask/rpc-errors": true,
        "@metamask/utils": true,
        "lodash": true
      }
    },
    "@metamask/controller-utils": {
      "globals": {
        "URL": true,
        "console.error": true,
        "fetch": true,
        "setTimeout": true
      },
      "packages": {
        "@ethereumjs/tx>@ethereumjs/util": true,
        "@metamask/controller-utils>@metamask/ethjs-unit": true,
        "@metamask/utils": true,
        "@metamask/controller-utils>@spruceid/siwe-parser": true,
        "bn.js": true,
        "browserify>buffer": true,
        "cockatiel": true,
        "eth-ens-namehash": true,
        "eslint>fast-deep-equal": true
      }
    },
    "@metamask/delegation-controller": {
      "packages": {
        "@metamask/base-controller": true,
        "@metamask/keyring-controller": true,
        "@metamask/utils": true
      }
    },
    "@metamask/ens-controller": {
      "packages": {
        "@ethersproject/providers": true,
        "@metamask/base-controller": true,
        "@metamask/controller-utils": true,
        "@metamask/utils": true,
        "punycode": true
      }
    },
    "@metamask/eth-token-tracker>@metamask/eth-block-tracker": {
      "globals": {
        "clearTimeout": true,
        "console.error": true,
        "setTimeout": true
      },
      "packages": {
        "@metamask/safe-event-emitter": true,
        "@metamask/utils": true,
        "@metamask/ppom-validator>json-rpc-random-id": true
      }
    },
    "@metamask/network-controller>@metamask/eth-block-tracker": {
      "globals": {
        "clearTimeout": true,
        "console.error": true,
        "setTimeout": true
      },
      "packages": {
        "@metamask/safe-event-emitter": true,
        "@metamask/utils": true,
        "@metamask/ppom-validator>json-rpc-random-id": true
      }
    },
    "@metamask/keyring-controller>@metamask/eth-hd-keyring": {
      "globals": {
        "TextEncoder": true
      },
      "packages": {
        "@ethereumjs/tx>@ethereumjs/util": true,
        "@metamask/keyring-controller>@metamask/eth-hd-keyring>@metamask/eth-sig-util": true,
        "@metamask/snaps-sdk>@metamask/key-tree": true,
        "@metamask/scure-bip39": true,
        "@metamask/utils": true,
        "browserify>buffer": true,
        "@ethereumjs/tx>ethereum-cryptography": true
      }
    },
    "@metamask/eth-json-rpc-filters": {
      "globals": {
        "console.error": true
      },
      "packages": {
        "@metamask/controller-utils>@metamask/eth-query": true,
        "@metamask/json-rpc-engine": true,
        "@metamask/safe-event-emitter": true,
        "@metamask/name-controller>async-mutex": true,
        "pify": true
      }
    },
    "@metamask/network-controller>@metamask/eth-json-rpc-infura": {
      "globals": {
        "fetch": true,
        "setTimeout": true
      },
      "packages": {
        "@metamask/eth-json-rpc-provider": true,
        "@metamask/json-rpc-engine": true,
        "@metamask/rpc-errors": true,
        "@metamask/utils": true
      }
    },
    "@metamask/eth-json-rpc-middleware": {
      "globals": {
        "URL": true,
        "console.error": true,
        "setTimeout": true
      },
      "packages": {
        "@metamask/eth-json-rpc-middleware>@metamask/eth-sig-util": true,
        "@metamask/json-rpc-engine": true,
        "@metamask/rpc-errors": true,
        "@metamask/superstruct": true,
        "@metamask/utils": true,
        "@metamask/eth-json-rpc-middleware>klona": true,
        "@metamask/eth-json-rpc-middleware>safe-stable-stringify": true
      }
    },
    "@metamask/eth-json-rpc-provider": {
      "packages": {
        "@metamask/json-rpc-engine": true,
        "@metamask/rpc-errors": true,
        "@metamask/safe-event-emitter": true,
        "uuid": true
      }
    },
    "@metamask/eth-ledger-bridge-keyring": {
      "globals": {
        "addEventListener": true,
        "console.error": true,
        "document.createElement": true,
        "document.head.appendChild": true,
        "fetch": true,
        "removeEventListener": true,
        "setTimeout": true
      },
      "packages": {
        "@metamask/eth-ledger-bridge-keyring>@ethereumjs/rlp": true,
        "@ethereumjs/tx": true,
        "@ethereumjs/tx>@ethereumjs/util": true,
        "@metamask/eth-ledger-bridge-keyring>@ledgerhq/hw-app-eth": true,
        "@metamask/eth-ledger-bridge-keyring>@metamask/eth-sig-util": true,
        "@metamask/utils": true,
        "browserify>buffer": true,
        "@metamask/eth-trezor-keyring>hdkey": true
      }
    },
    "@metamask/controller-utils>@metamask/eth-query": {
      "packages": {
        "@metamask/ppom-validator>json-rpc-random-id": true,
        "watchify>xtend": true
      }
    },
    "@metamask/eth-sig-util": {
      "packages": {
        "@metamask/eth-sig-util>@ethereumjs/util": true,
        "@metamask/abi-utils": true,
        "@metamask/eth-sig-util>@metamask/utils": true,
        "@metamask/eth-sig-util>@scure/base": true,
        "browserify>buffer": true,
        "@ethereumjs/tx>ethereum-cryptography": true,
        "tweetnacl": true
      }
    },
    "@metamask/keyring-controller>@metamask/eth-hd-keyring>@metamask/eth-sig-util": {
      "packages": {
        "@keystonehq/metamask-airgapped-keyring>@ethereumjs/rlp": true,
        "@metamask/keyring-controller>@metamask/eth-hd-keyring>@metamask/eth-sig-util>@ethereumjs/util": true,
        "@metamask/keyring-controller>@metamask/eth-hd-keyring>@metamask/eth-sig-util>@metamask/abi-utils": true,
        "@metamask/utils": true,
        "@metamask/keyring-controller>@metamask/eth-hd-keyring>@metamask/eth-sig-util>@scure/base": true,
        "browserify>buffer": true,
        "@ethereumjs/tx>ethereum-cryptography": true,
        "tweetnacl": true
      }
    },
    "@metamask/eth-json-rpc-middleware>@metamask/eth-sig-util": {
      "packages": {
        "@keystonehq/metamask-airgapped-keyring>@ethereumjs/rlp": true,
        "@metamask/eth-json-rpc-middleware>@metamask/eth-sig-util>@ethereumjs/util": true,
        "@metamask/eth-json-rpc-middleware>@metamask/eth-sig-util>@metamask/abi-utils": true,
        "@metamask/utils": true,
        "@metamask/eth-json-rpc-middleware>@metamask/eth-sig-util>@scure/base": true,
        "browserify>buffer": true,
        "@ethereumjs/tx>ethereum-cryptography": true,
        "tweetnacl": true
      }
    },
    "@metamask/eth-ledger-bridge-keyring>@metamask/eth-sig-util": {
      "packages": {
        "@metamask/eth-ledger-bridge-keyring>@metamask/eth-sig-util>@ethereumjs/rlp": true,
        "@metamask/eth-ledger-bridge-keyring>@metamask/eth-sig-util>@ethereumjs/util": true,
        "@metamask/eth-ledger-bridge-keyring>@metamask/eth-sig-util>@metamask/abi-utils": true,
        "@metamask/utils": true,
        "@metamask/eth-ledger-bridge-keyring>@metamask/eth-sig-util>@scure/base": true,
        "browserify>buffer": true,
        "@ethereumjs/tx>ethereum-cryptography": true,
        "tweetnacl": true
      }
    },
    "@metamask/keyring-controller>@metamask/eth-simple-keyring>@metamask/eth-sig-util": {
      "packages": {
        "@keystonehq/metamask-airgapped-keyring>@ethereumjs/rlp": true,
        "@metamask/keyring-controller>@metamask/eth-simple-keyring>@metamask/eth-sig-util>@ethereumjs/util": true,
        "@metamask/keyring-controller>@metamask/eth-simple-keyring>@metamask/eth-sig-util>@metamask/abi-utils": true,
        "@metamask/utils": true,
        "@metamask/keyring-controller>@metamask/eth-simple-keyring>@metamask/eth-sig-util>@scure/base": true,
        "browserify>buffer": true,
        "@ethereumjs/tx>ethereum-cryptography": true,
        "tweetnacl": true
      }
    },
    "@metamask/eth-snap-keyring>@metamask/eth-sig-util": {
      "packages": {
        "@keystonehq/metamask-airgapped-keyring>@ethereumjs/rlp": true,
        "@metamask/eth-snap-keyring>@metamask/eth-sig-util>@ethereumjs/util": true,
        "@metamask/eth-snap-keyring>@metamask/eth-sig-util>@metamask/abi-utils": true,
        "@metamask/utils": true,
        "@metamask/eth-snap-keyring>@metamask/eth-sig-util>@scure/base": true,
        "browserify>buffer": true,
        "@ethereumjs/tx>ethereum-cryptography": true,
        "tweetnacl": true
      }
    },
    "@metamask/eth-trezor-keyring>@metamask/eth-sig-util": {
      "packages": {
        "@keystonehq/metamask-airgapped-keyring>@ethereumjs/rlp": true,
        "@metamask/eth-trezor-keyring>@metamask/eth-sig-util>@ethereumjs/util": true,
        "@metamask/eth-trezor-keyring>@metamask/eth-sig-util>@metamask/abi-utils": true,
        "@metamask/utils": true,
        "@metamask/eth-trezor-keyring>@metamask/eth-sig-util>@scure/base": true,
        "browserify>buffer": true,
        "@ethereumjs/tx>ethereum-cryptography": true,
        "tweetnacl": true
      }
    },
    "@metamask/keyring-controller>@metamask/eth-sig-util": {
      "packages": {
        "@keystonehq/metamask-airgapped-keyring>@ethereumjs/rlp": true,
        "@metamask/keyring-controller>@metamask/eth-sig-util>@ethereumjs/util": true,
        "@metamask/keyring-controller>@metamask/eth-sig-util>@metamask/abi-utils": true,
        "@metamask/utils": true,
        "@metamask/keyring-controller>@metamask/eth-sig-util>@scure/base": true,
        "browserify>buffer": true,
        "@ethereumjs/tx>ethereum-cryptography": true,
        "tweetnacl": true
      }
    },
    "@metamask/signature-controller>@metamask/eth-sig-util": {
      "packages": {
        "@keystonehq/metamask-airgapped-keyring>@ethereumjs/rlp": true,
        "@metamask/signature-controller>@metamask/eth-sig-util>@ethereumjs/util": true,
        "@metamask/signature-controller>@metamask/eth-sig-util>@metamask/abi-utils": true,
        "@metamask/utils": true,
        "@metamask/signature-controller>@metamask/eth-sig-util>@scure/base": true,
        "browserify>buffer": true,
        "@ethereumjs/tx>ethereum-cryptography": true,
        "tweetnacl": true
      }
    },
    "@metamask/keyring-controller>@metamask/eth-simple-keyring": {
      "packages": {
        "@ethereumjs/tx>@ethereumjs/util": true,
        "@metamask/keyring-controller>@metamask/eth-simple-keyring>@metamask/eth-sig-util": true,
        "@metamask/utils": true,
        "browserify>buffer": true,
        "@ethereumjs/tx>ethereum-cryptography": true,
        "crypto-browserify>randombytes": true
      }
    },
    "@metamask/eth-snap-keyring": {
      "globals": {
        "URL": true,
        "console.error": true,
        "console.info": true,
        "console.warn": true
      },
      "packages": {
        "@ethereumjs/tx": true,
        "@metamask/eth-snap-keyring>@metamask/eth-sig-util": true,
        "@metamask/keyring-api": true,
        "@metamask/keyring-internal-api": true,
        "@metamask/keyring-internal-snap-client": true,
        "@metamask/keyring-api>@metamask/keyring-utils": true,
        "@metamask/superstruct": true,
        "@metamask/utils": true,
        "webpack>events": true,
        "@metamask/eth-snap-keyring>uuid": true
      }
    },
    "@metamask/eth-token-tracker": {
      "globals": {
        "console.warn": true
      },
      "packages": {
        "@babel/runtime": true,
        "@ethersproject/bignumber": true,
        "@ethersproject/contracts": true,
        "@ethersproject/providers": true,
        "@metamask/eth-token-tracker>@metamask/eth-block-tracker": true,
        "@metamask/safe-event-emitter": true,
        "bn.js": true,
        "@metamask/eth-token-tracker>deep-equal": true,
        "human-standard-token-abi": true
      }
    },
    "@metamask/eth-trezor-keyring": {
      "globals": {
        "setTimeout": true
      },
      "packages": {
        "@ethereumjs/tx": true,
        "@ethereumjs/tx>@ethereumjs/util": true,
        "@metamask/eth-trezor-keyring>@metamask/eth-sig-util": true,
        "@metamask/utils": true,
        "@metamask/eth-trezor-keyring>@trezor/connect-plugin-ethereum": true,
        "@trezor/connect-web": true,
        "browserify>buffer": true,
        "@metamask/eth-trezor-keyring>hdkey": true
      }
    },
    "@metamask/etherscan-link": {
      "globals": {
        "URL": true
      }
    },
    "eth-method-registry>@metamask/ethjs-contract": {
      "packages": {
        "@babel/runtime": true,
        "eth-method-registry>@metamask/ethjs-contract>@metamask/ethjs-filter": true,
        "eth-method-registry>@metamask/ethjs-contract>@metamask/ethjs-util": true,
        "eth-method-registry>@metamask/ethjs-contract>ethjs-abi": true,
        "eth-ens-namehash>js-sha3": true,
        "eth-method-registry>@metamask/ethjs-query>promise-to-callback": true
      }
    },
    "eth-method-registry>@metamask/ethjs-contract>@metamask/ethjs-filter": {
      "globals": {
        "clearInterval": true,
        "setInterval": true
      }
    },
    "eth-method-registry>@metamask/ethjs-query>@metamask/ethjs-format": {
      "packages": {
        "eth-method-registry>@metamask/ethjs-contract>@metamask/ethjs-util": true,
        "@metamask/controller-utils>@metamask/ethjs-unit>@metamask/number-to-bn": true,
        "eth-method-registry>@metamask/ethjs-query>@metamask/ethjs-format>ethjs-schema": true,
        "eth-method-registry>@metamask/ethjs-query>@metamask/ethjs-format>strip-hex-prefix": true
      }
    },
    "eth-method-registry>@metamask/ethjs-query": {
      "globals": {
        "console": true
      },
      "packages": {
        "eth-method-registry>@metamask/ethjs-query>@metamask/ethjs-format": true,
        "eth-method-registry>@metamask/ethjs-query>@metamask/ethjs-rpc": true,
        "eth-method-registry>@metamask/ethjs-query>promise-to-callback": true
      }
    },
    "eth-method-registry>@metamask/ethjs-query>@metamask/ethjs-rpc": {
      "packages": {
        "eth-method-registry>@metamask/ethjs-query>promise-to-callback": true
      }
    },
    "@metamask/controller-utils>@metamask/ethjs-unit": {
      "packages": {
        "@metamask/controller-utils>@metamask/ethjs-unit>@metamask/number-to-bn": true,
        "bn.js": true
      }
    },
    "eth-method-registry>@metamask/ethjs-contract>@metamask/ethjs-util": {
      "packages": {
        "browserify>buffer": true,
        "eth-method-registry>@metamask/ethjs-query>@metamask/ethjs-format>is-hex-prefixed": true,
        "eth-method-registry>@metamask/ethjs-query>@metamask/ethjs-format>strip-hex-prefix": true
      }
    },
    "@metamask/gas-fee-controller": {
      "globals": {
        "clearInterval": true,
        "console.error": true,
        "setInterval": true
      },
      "packages": {
        "@metamask/controller-utils": true,
        "@metamask/controller-utils>@metamask/eth-query": true,
        "@metamask/bridge-controller>@metamask/polling-controller": true,
        "bn.js": true,
        "uuid": true
      }
    },
    "@metamask/jazzicon": {
      "globals": {
        "document.createElement": true,
        "document.createElementNS": true
      },
      "packages": {
        "@metamask/jazzicon>color": true,
        "@metamask/jazzicon>mersenne-twister": true
      }
    },
    "@metamask/json-rpc-engine": {
      "packages": {
        "@metamask/rpc-errors": true,
        "@metamask/safe-event-emitter": true,
        "@metamask/utils": true
      }
    },
    "@metamask/json-rpc-middleware-stream": {
      "globals": {
        "console.warn": true,
        "setTimeout": true
      },
      "packages": {
        "@metamask/safe-event-emitter": true,
        "@metamask/utils": true,
        "readable-stream": true
      }
    },
    "@metamask/snaps-sdk>@metamask/key-tree": {
      "globals": {
        "crypto.subtle": true
      },
      "packages": {
        "@metamask/scure-bip39": true,
        "@metamask/utils": true,
        "viem>ox>@noble/curves": true,
        "@noble/hashes": true,
        "@metamask/utils>@scure/base": true
      }
    },
    "@metamask/keyring-api": {
      "packages": {
        "@metamask/keyring-api>@metamask/keyring-utils": true,
        "@metamask/superstruct": true,
        "@metamask/utils": true,
        "bitcoin-address-validation": true
      }
    },
    "@metamask/multichain-transactions-controller>@metamask/keyring-api": {
      "packages": {
        "@metamask/keyring-api>@metamask/keyring-utils": true,
        "@metamask/superstruct": true,
        "@metamask/utils": true,
        "bitcoin-address-validation": true
      }
    },
    "@metamask/keyring-controller": {
      "globals": {
        "console.error": true
      },
      "packages": {
        "@ethereumjs/tx>@ethereumjs/util": true,
        "@metamask/base-controller": true,
        "@metamask/browser-passworder": true,
        "@metamask/keyring-controller>@metamask/eth-hd-keyring": true,
        "@metamask/keyring-controller>@metamask/eth-sig-util": true,
        "@metamask/keyring-controller>@metamask/eth-simple-keyring": true,
        "@metamask/utils": true,
        "@metamask/name-controller>async-mutex": true,
        "@metamask/keyring-controller>ethereumjs-wallet": true,
        "lodash": true,
        "@metamask/keyring-controller>ulid": true
      }
    },
    "@metamask/keyring-internal-api": {
      "packages": {
        "@metamask/keyring-api": true,
        "@metamask/keyring-api>@metamask/keyring-utils": true,
        "@metamask/superstruct": true
      }
    },
    "@metamask/keyring-internal-snap-client": {
      "packages": {
        "@metamask/keyring-api": true,
        "@metamask/keyring-internal-api": true,
        "@metamask/keyring-snap-client": true,
        "@metamask/keyring-api>@metamask/keyring-utils": true
      }
    },
    "@metamask/keyring-snap-client": {
      "packages": {
        "@metamask/keyring-api": true,
        "@metamask/keyring-api>@metamask/keyring-utils": true,
        "@metamask/superstruct": true,
        "@metamask/keyring-snap-client>uuid": true
      }
    },
    "@metamask/multichain-transactions-controller>@metamask/keyring-snap-client": {
      "packages": {
        "@metamask/multichain-transactions-controller>@metamask/keyring-api": true,
        "@metamask/keyring-api>@metamask/keyring-utils": true,
        "@metamask/superstruct": true,
        "@metamask/multichain-transactions-controller>@metamask/keyring-snap-client>uuid": true
      }
    },
    "@metamask/keyring-api>@metamask/keyring-utils": {
      "globals": {
        "URL": true
      },
      "packages": {
        "@metamask/superstruct": true,
        "@metamask/utils": true,
        "bitcoin-address-validation": true
      }
    },
    "@metamask/logging-controller": {
      "packages": {
        "@metamask/base-controller": true,
        "uuid": true
      }
    },
    "@metamask/logo": {
      "globals": {
        "addEventListener": true,
        "document.body.appendChild": true,
        "document.createElementNS": true,
        "innerHeight": true,
        "innerWidth": true,
        "requestAnimationFrame": true
      },
      "packages": {
        "@metamask/logo>gl-mat4": true,
        "@metamask/logo>gl-vec3": true
      }
    },
    "@metamask/message-manager": {
      "packages": {
        "@metamask/base-controller": true,
        "@metamask/controller-utils": true,
        "@metamask/utils": true,
        "browserify>buffer": true,
        "webpack>events": true,
        "uuid": true
      }
    },
    "@metamask/multichain-api-middleware": {
      "globals": {
        "console.error": true
      },
      "packages": {
        "@metamask/multichain-api-middleware>@metamask/api-specs": true,
        "@metamask/chain-agnostic-permission": true,
        "@metamask/controller-utils": true,
        "@metamask/eth-json-rpc-filters": true,
        "@metamask/json-rpc-engine": true,
        "@metamask/permission-controller": true,
        "@metamask/rpc-errors": true,
        "@metamask/safe-event-emitter": true,
        "@metamask/utils": true,
        "@open-rpc/schema-utils-js": true,
        "@metamask/message-manager>jsonschema": true
      }
    },
    "@metamask/multichain-network-controller": {
      "globals": {
        "URL": true
      },
      "packages": {
        "@metamask/base-controller": true,
        "@metamask/keyring-api": true,
        "@metamask/network-controller": true,
        "@metamask/superstruct": true,
        "@metamask/utils": true,
        "@metamask/multichain-network-controller>@solana/addresses": true,
        "lodash": true
      }
    },
    "@metamask/multichain-transactions-controller": {
      "globals": {
        "console.error": true
      },
      "packages": {
        "@metamask/base-controller": true,
        "@metamask/multichain-transactions-controller>@metamask/keyring-api": true,
        "@metamask/multichain-transactions-controller>@metamask/keyring-snap-client": true,
        "@metamask/multichain-transactions-controller>@metamask/snaps-utils": true,
        "@metamask/utils": true
      }
    },
    "@metamask/name-controller": {
      "globals": {
        "fetch": true
      },
      "packages": {
        "@metamask/base-controller": true,
        "@metamask/controller-utils": true,
        "@metamask/utils": true,
        "@metamask/name-controller>async-mutex": true
      }
    },
    "@metamask/network-controller": {
      "globals": {
        "URL": true,
        "setTimeout": true
      },
      "packages": {
        "@metamask/base-controller": true,
        "@metamask/controller-utils": true,
        "@metamask/network-controller>@metamask/eth-block-tracker": true,
        "@metamask/network-controller>@metamask/eth-json-rpc-infura": true,
        "@metamask/eth-json-rpc-middleware": true,
        "@metamask/eth-json-rpc-provider": true,
        "@metamask/controller-utils>@metamask/eth-query": true,
        "@metamask/json-rpc-engine": true,
        "@metamask/rpc-errors": true,
        "@metamask/network-controller>@metamask/swappable-obj-proxy": true,
        "@metamask/utils": true,
        "addons-linter>deepmerge": true,
        "eslint>fast-deep-equal": true,
        "immer": true,
        "lodash": true,
        "reselect": true,
        "uri-js": true,
        "uuid": true
      }
    },
    "@metamask/transaction-controller>@metamask/nonce-tracker": {
      "packages": {
        "@ethersproject/providers": true,
        "browserify>assert": true,
        "@metamask/transaction-controller>@metamask/nonce-tracker>async-mutex": true
      }
    },
    "@metamask/notification-services-controller": {
      "globals": {
        "Intl.NumberFormat": true,
        "addEventListener": true,
        "fetch": true,
        "registration": true,
        "removeEventListener": true
      },
      "packages": {
        "@metamask/notification-services-controller>@contentful/rich-text-html-renderer": true,
        "@metamask/base-controller": true,
        "@metamask/controller-utils": true,
        "@metamask/keyring-controller": true,
        "@metamask/profile-sync-controller": true,
        "@metamask/utils": true,
        "@metamask/notification-services-controller>bignumber.js": true,
        "@metamask/notification-services-controller>firebase": true,
        "loglevel": true,
        "uuid": true
      }
    },
    "@metamask/controller-utils>@metamask/ethjs-unit>@metamask/number-to-bn": {
      "packages": {
        "bn.js": true,
        "eth-method-registry>@metamask/ethjs-query>@metamask/ethjs-format>strip-hex-prefix": true
      }
    },
    "@metamask/object-multiplex": {
      "globals": {
        "console.warn": true
      },
      "packages": {
        "@metamask/object-multiplex>once": true,
        "readable-stream": true
      }
    },
    "@metamask/obs-store": {
      "packages": {
        "@metamask/safe-event-emitter": true,
        "readable-stream": true
      }
    },
    "@metamask/permission-controller": {
      "globals": {
        "console.error": true
      },
      "packages": {
        "@metamask/base-controller": true,
        "@metamask/controller-utils": true,
        "@metamask/json-rpc-engine": true,
        "@metamask/rpc-errors": true,
        "@metamask/utils": true,
        "deep-freeze-strict": true,
        "immer": true,
        "nanoid": true
      }
    },
    "@metamask/permission-log-controller": {
      "packages": {
        "@metamask/base-controller": true,
        "@metamask/utils": true
      }
    },
    "@metamask/phishing-controller": {
      "globals": {
        "TextEncoder": true,
        "URL": true,
        "console.error": true,
        "fetch": true
      },
      "packages": {
        "@metamask/base-controller": true,
        "@metamask/controller-utils": true,
        "@noble/hashes": true,
        "@ethereumjs/tx>ethereum-cryptography": true,
        "webpack-cli>fastest-levenshtein": true,
        "punycode": true
      }
    },
    "@metamask/bridge-controller>@metamask/polling-controller": {
      "globals": {
        "clearTimeout": true,
        "console.error": true,
        "setTimeout": true
      },
      "packages": {
        "@metamask/base-controller": true,
        "@metamask/snaps-utils>fast-json-stable-stringify": true,
        "uuid": true
      }
    },
    "@metamask/smart-transactions-controller>@metamask/polling-controller": {
      "globals": {
        "clearTimeout": true,
        "console.error": true,
        "setTimeout": true
      },
      "packages": {
        "@metamask/smart-transactions-controller>@metamask/polling-controller>@metamask/base-controller": true,
        "@metamask/snaps-utils>fast-json-stable-stringify": true,
        "uuid": true
      }
    },
    "@metamask/post-message-stream": {
      "globals": {
        "MessageEvent.prototype": true,
        "WorkerGlobalScope": true,
        "addEventListener": true,
        "browser": true,
        "chrome": true,
        "location.origin": true,
        "postMessage": true,
        "removeEventListener": true
      },
      "packages": {
        "@metamask/utils": true,
        "readable-stream": true
      }
    },
    "@metamask/ppom-validator": {
      "globals": {
        "URL": true,
        "console.error": true,
        "crypto": true
      },
      "packages": {
        "@metamask/ppom-validator>@metamask/base-controller": true,
        "@metamask/controller-utils": true,
        "await-semaphore": true,
        "browserify>buffer": true,
        "@metamask/ppom-validator>crypto-js": true,
        "@metamask/ppom-validator>elliptic": true,
        "@metamask/ppom-validator>json-rpc-random-id": true
      }
    },
    "@metamask/preferences-controller": {
      "packages": {
        "@metamask/base-controller": true,
        "@metamask/controller-utils": true
      }
    },
    "@metamask/profile-sync-controller": {
      "globals": {
        "Event": true,
        "Headers": true,
        "TextDecoder": true,
        "TextEncoder": true,
        "URL": true,
        "URLSearchParams": true,
        "addEventListener": true,
        "console.error": true,
        "dispatchEvent": true,
        "fetch": true,
        "removeEventListener": true,
        "setTimeout": true
      },
      "packages": {
        "@metamask/base-controller": true,
<<<<<<< HEAD
        "@metamask/controller-utils": true,
        "@metamask/keyring-api": true,
=======
>>>>>>> d8dda78d
        "@metamask/keyring-controller": true,
        "@metamask/network-controller": true,
        "@metamask/profile-sync-controller>@noble/ciphers": true,
        "@noble/hashes": true,
        "browserify>buffer": true,
        "loglevel": true,
        "@metamask/profile-sync-controller>siwe": true
      }
    },
    "@metamask/providers": {
      "globals": {
        "CustomEvent": true,
        "Event": true,
        "addEventListener": true,
        "chrome.runtime.connect": true,
        "console": true,
        "dispatchEvent": true,
        "document.createElement": true,
        "document.readyState": true,
        "ethereum": "write",
        "location.hostname": true,
        "removeEventListener": true,
        "web3": true
      },
      "packages": {
        "@metamask/json-rpc-engine": true,
        "@metamask/json-rpc-middleware-stream": true,
        "@metamask/object-multiplex": true,
        "@metamask/rpc-errors": true,
        "@metamask/safe-event-emitter": true,
        "@metamask/utils": true,
        "@metamask/providers>detect-browser": true,
        "@metamask/providers>extension-port-stream": true,
        "eslint>fast-deep-equal": true,
        "@metamask/providers>is-stream": true,
        "readable-stream": true
      }
    },
    "@metamask/rate-limit-controller": {
      "globals": {
        "setTimeout": true
      },
      "packages": {
        "@metamask/base-controller": true,
        "@metamask/rpc-errors": true,
        "@metamask/utils": true
      }
    },
    "@metamask/remote-feature-flag-controller": {
      "packages": {
        "@metamask/base-controller": true,
        "@metamask/controller-utils": true,
        "uuid": true
      }
    },
    "@metamask/rpc-errors": {
      "packages": {
        "@metamask/utils": true,
        "@metamask/rpc-errors>fast-safe-stringify": true
      }
    },
    "@metamask/safe-event-emitter": {
      "globals": {
        "setTimeout": true
      },
      "packages": {
        "webpack>events": true
      }
    },
    "@metamask/scure-bip39": {
      "globals": {
        "TextEncoder": true
      },
      "packages": {
        "@metamask/scure-bip39>@noble/hashes": true,
        "@metamask/scure-bip39>@scure/base": true
      }
    },
    "@metamask/selected-network-controller": {
      "packages": {
        "@metamask/base-controller": true,
        "@metamask/network-controller>@metamask/swappable-obj-proxy": true
      }
    },
    "@metamask/signature-controller": {
      "globals": {
        "fetch": true
      },
      "packages": {
        "@metamask/approval-controller": true,
        "@metamask/base-controller": true,
        "@metamask/controller-utils": true,
        "@metamask/signature-controller>@metamask/eth-sig-util": true,
        "@metamask/keyring-controller": true,
        "@metamask/logging-controller": true,
        "@metamask/utils": true,
        "browserify>buffer": true,
        "webpack>events": true,
        "@metamask/message-manager>jsonschema": true,
        "uuid": true
      }
    },
    "@metamask/smart-transactions-controller": {
      "globals": {
        "URLSearchParams": true,
        "clearInterval": true,
        "console.error": true,
        "console.log": true,
        "fetch": true,
        "setInterval": true
      },
      "packages": {
        "@ethereumjs/tx": true,
        "@ethereumjs/tx>@ethereumjs/util": true,
        "@ethersproject/bytes": true,
        "@metamask/controller-utils": true,
        "@metamask/controller-utils>@metamask/eth-query": true,
        "@metamask/smart-transactions-controller>@metamask/polling-controller": true,
        "@metamask/transaction-controller": true,
        "@metamask/smart-transactions-controller>bignumber.js": true,
        "browserify>buffer": true,
        "fast-json-patch": true,
        "lodash": true
      }
    },
    "@metamask/snaps-controllers": {
      "globals": {
        "DecompressionStream": true,
        "URL": true,
        "clearTimeout": true,
        "document.getElementById": true,
        "fetch.bind": true,
        "setTimeout": true
      },
      "packages": {
        "@metamask/base-controller": true,
        "@metamask/json-rpc-engine": true,
        "@metamask/json-rpc-middleware-stream": true,
        "@metamask/object-multiplex": true,
        "@metamask/permission-controller": true,
        "@metamask/post-message-stream": true,
        "@metamask/rpc-errors": true,
        "@metamask/snaps-utils>@metamask/snaps-registry": true,
        "@metamask/snaps-rpc-methods": true,
        "@metamask/snaps-sdk": true,
        "@metamask/snaps-utils": true,
        "@metamask/utils": true,
        "@metamask/snaps-controllers>@xstate/fsm": true,
        "@metamask/name-controller>async-mutex": true,
        "browserify>browserify-zlib": true,
        "@metamask/snaps-controllers>concat-stream": true,
        "eslint>fast-deep-equal": true,
        "@metamask/snaps-controllers>get-npm-tarball-url": true,
        "immer": true,
        "luxon": true,
        "nanoid": true,
        "readable-stream": true,
        "@metamask/snaps-controllers>readable-web-to-node-stream": true,
        "semver": true,
        "@metamask/snaps-controllers>tar-stream": true
      }
    },
    "@metamask/snaps-execution-environments": {
      "globals": {
        "document.getElementById": true
      },
      "packages": {
        "@metamask/post-message-stream": true,
        "@metamask/snaps-utils": true,
        "@metamask/utils": true
      }
    },
    "@metamask/snaps-utils>@metamask/snaps-registry": {
      "packages": {
        "@metamask/superstruct": true,
        "@metamask/utils": true,
        "viem>ox>@noble/curves": true,
        "@noble/hashes": true
      }
    },
    "@metamask/snaps-rpc-methods": {
      "packages": {
        "@metamask/snaps-sdk>@metamask/key-tree": true,
        "@metamask/permission-controller": true,
        "@metamask/rpc-errors": true,
        "@metamask/snaps-sdk": true,
        "@metamask/snaps-utils": true,
        "@metamask/superstruct": true,
        "@metamask/utils": true,
        "@noble/hashes": true,
        "luxon": true
      }
    },
    "@metamask/snaps-sdk": {
      "globals": {
        "URL": true,
        "fetch": true
      },
      "packages": {
        "@metamask/rpc-errors": true,
        "@metamask/superstruct": true,
        "@metamask/utils": true
      }
    },
    "@metamask/snaps-utils": {
      "globals": {
        "File": true,
        "FileReader": true,
        "TextDecoder": true,
        "URL": true,
        "console.error": true,
        "console.log": true,
        "console.warn": true,
        "crypto": true,
        "document.body.appendChild": true,
        "document.createElement": true,
        "fetch": true
      },
      "packages": {
        "@metamask/snaps-sdk>@metamask/key-tree": true,
        "@metamask/permission-controller": true,
        "@metamask/rpc-errors": true,
        "@metamask/snaps-utils>@metamask/slip44": true,
        "@metamask/snaps-sdk": true,
        "@metamask/superstruct": true,
        "@metamask/utils": true,
        "@noble/hashes": true,
        "@metamask/utils>@scure/base": true,
        "chalk": true,
        "@metamask/snaps-utils>cron-parser": true,
        "@metamask/snaps-utils>fast-json-stable-stringify": true,
        "@metamask/snaps-utils>fast-xml-parser": true,
        "luxon": true,
        "@metamask/snaps-utils>marked": true,
        "@metamask/snaps-utils>rfdc": true,
        "semver": true,
        "@metamask/snaps-utils>validate-npm-package-name": true
      }
    },
    "@metamask/multichain-transactions-controller>@metamask/snaps-utils": {
      "globals": {
        "File": true,
        "FileReader": true,
        "TextDecoder": true,
        "TextEncoder": true,
        "URL": true,
        "console.error": true,
        "console.log": true,
        "console.warn": true,
        "crypto": true,
        "document.body.appendChild": true,
        "document.createElement": true,
        "fetch": true
      },
      "packages": {
        "@metamask/snaps-sdk>@metamask/key-tree": true,
        "@metamask/permission-controller": true,
        "@metamask/rpc-errors": true,
        "@metamask/snaps-utils>@metamask/slip44": true,
        "@metamask/snaps-sdk": true,
        "@metamask/superstruct": true,
        "@metamask/utils": true,
        "@noble/hashes": true,
        "@metamask/utils>@scure/base": true,
        "chalk": true,
        "@metamask/snaps-utils>cron-parser": true,
        "@metamask/snaps-utils>fast-json-stable-stringify": true,
        "@metamask/snaps-utils>fast-xml-parser": true,
        "@metamask/snaps-utils>marked": true,
        "@metamask/snaps-utils>rfdc": true,
        "semver": true,
        "@metamask/snaps-utils>validate-npm-package-name": true
      }
    },
    "@metamask/transaction-controller": {
      "globals": {
        "clearTimeout": true,
        "console.error": true,
        "fetch": true,
        "setTimeout": true
      },
      "packages": {
        "@ethereumjs/tx>@ethereumjs/common": true,
        "@ethereumjs/tx": true,
        "@ethersproject/abi": true,
        "@ethersproject/contracts": true,
        "@ethersproject/providers": true,
        "@ethersproject/wallet": true,
        "@metamask/base-controller": true,
        "@metamask/controller-utils": true,
        "@metamask/controller-utils>@metamask/eth-query": true,
        "@metamask/gas-fee-controller": true,
        "@metamask/metamask-eth-abis": true,
        "@metamask/network-controller": true,
        "@metamask/transaction-controller>@metamask/nonce-tracker": true,
        "@metamask/rpc-errors": true,
        "@metamask/utils": true,
        "@metamask/name-controller>async-mutex": true,
        "bn.js": true,
        "browserify>buffer": true,
        "eth-method-registry": true,
        "webpack>events": true,
        "fast-json-patch": true,
        "lodash": true,
        "uuid": true
      }
    },
    "@metamask/user-operation-controller": {
      "globals": {
        "fetch": true
      },
      "packages": {
        "@metamask/base-controller": true,
        "@metamask/controller-utils": true,
        "@metamask/controller-utils>@metamask/eth-query": true,
        "@metamask/gas-fee-controller": true,
        "@metamask/bridge-controller>@metamask/polling-controller": true,
        "@metamask/rpc-errors": true,
        "@metamask/superstruct": true,
        "@metamask/transaction-controller": true,
        "@metamask/utils": true,
        "bn.js": true,
        "webpack>events": true,
        "lodash": true,
        "uuid": true
      }
    },
    "@metamask/utils": {
      "globals": {
        "TextDecoder": true,
        "TextEncoder": true
      },
      "packages": {
        "@metamask/superstruct": true,
        "@noble/hashes": true,
        "@metamask/utils>@scure/base": true,
        "browserify>buffer": true,
        "nock>debug": true,
        "@metamask/utils>pony-cause": true,
        "semver": true
      }
    },
    "@metamask/abi-utils>@metamask/utils": {
      "globals": {
        "TextDecoder": true,
        "TextEncoder": true
      },
      "packages": {
        "@metamask/superstruct": true,
        "@noble/hashes": true,
        "@metamask/utils>@scure/base": true,
        "browserify>buffer": true,
        "nock>debug": true,
        "@metamask/utils>pony-cause": true,
        "semver": true
      }
    },
    "@metamask/browser-passworder>@metamask/utils": {
      "globals": {
        "TextDecoder": true,
        "TextEncoder": true
      },
      "packages": {
        "@metamask/superstruct": true,
        "@noble/hashes": true,
        "@metamask/utils>@scure/base": true,
        "browserify>buffer": true,
        "nock>debug": true,
        "@metamask/utils>pony-cause": true,
        "semver": true
      }
    },
    "@metamask/eth-sig-util>@metamask/utils": {
      "globals": {
        "TextDecoder": true,
        "TextEncoder": true
      },
      "packages": {
        "@metamask/superstruct": true,
        "@noble/hashes": true,
        "@metamask/eth-sig-util>@metamask/utils>@scure/base": true,
        "browserify>buffer": true,
        "nock>debug": true,
        "@metamask/utils>pony-cause": true,
        "semver": true
      }
    },
    "@ngraveio/bc-ur": {
      "packages": {
        "@ngraveio/bc-ur>@keystonehq/alias-sampling": true,
        "browserify>assert": true,
        "@ngraveio/bc-ur>bignumber.js": true,
        "browserify>buffer": true,
        "@ngraveio/bc-ur>cbor-sync": true,
        "@ngraveio/bc-ur>crc": true,
        "@ngraveio/bc-ur>jsbi": true,
        "addons-linter>sha.js": true
      }
    },
    "@metamask/profile-sync-controller>@noble/ciphers": {
      "globals": {
        "TextDecoder": true,
        "TextEncoder": true,
        "crypto": true
      }
    },
    "@ethereumjs/tx>ethereum-cryptography>@noble/curves": {
      "globals": {
        "TextEncoder": true
      },
      "packages": {
        "@ethereumjs/tx>ethereum-cryptography>@noble/hashes": true
      }
    },
    "viem>ox>@noble/curves": {
      "globals": {
        "TextEncoder": true
      },
      "packages": {
        "@noble/hashes": true
      }
    },
    "@noble/hashes": {
      "globals": {
        "TextDecoder": true,
        "TextEncoder": true,
        "crypto": true
      }
    },
    "@metamask/scure-bip39>@noble/hashes": {
      "globals": {
        "TextEncoder": true,
        "crypto": true
      }
    },
    "@ethereumjs/tx>ethereum-cryptography>@noble/hashes": {
      "globals": {
        "TextEncoder": true,
        "crypto": true
      }
    },
    "@open-rpc/schema-utils-js": {
      "packages": {
        "@open-rpc/schema-utils-js>@json-schema-tools/dereferencer": true,
        "@open-rpc/schema-utils-js>@json-schema-tools/meta-schema": true,
        "@open-rpc/schema-utils-js>@json-schema-tools/reference-resolver": true,
        "@open-rpc/meta-schema": true,
        "eslint>ajv": true,
        "@metamask/rpc-errors>fast-safe-stringify": true,
        "@open-rpc/schema-utils-js>is-url": true
      }
    },
    "@popperjs/core": {
      "globals": {
        "Element": true,
        "HTMLElement": true,
        "ShadowRoot": true,
        "console.error": true,
        "console.warn": true,
        "document": true,
        "navigator.userAgent": true
      }
    },
    "@trezor/connect-web>@trezor/connect>@trezor/protobuf>protobufjs>@protobufjs/codegen": {
      "globals": {
        "console.log": true
      }
    },
    "@trezor/connect-web>@trezor/connect>@trezor/protobuf>protobufjs>@protobufjs/fetch": {
      "globals": {
        "XMLHttpRequest": true
      },
      "packages": {
        "@trezor/connect-web>@trezor/connect>@trezor/protobuf>protobufjs>@protobufjs/aspromise": true,
        "@trezor/connect-web>@trezor/connect>@trezor/protobuf>protobufjs>@protobufjs/inquire": true
      }
    },
    "@reduxjs/toolkit": {
      "globals": {
        "AbortController": true,
        "__REDUX_DEVTOOLS_EXTENSION_COMPOSE__": true,
        "__REDUX_DEVTOOLS_EXTENSION__": true,
        "console": true,
        "queueMicrotask": true,
        "requestAnimationFrame": true,
        "setTimeout": true
      },
      "packages": {
        "immer": true,
        "process": true,
        "redux": true,
        "redux-thunk": true,
        "@reduxjs/toolkit>reselect": true
      }
    },
    "react-router-dom-v5-compat>@remix-run/router": {
      "globals": {
        "AbortController": true,
        "DOMException": true,
        "FormData": true,
        "Headers": true,
        "Request": true,
        "Response": true,
        "URL": true,
        "URLSearchParams": true,
        "console": true,
        "document.defaultView": true
      }
    },
    "@metamask/eth-sig-util>@scure/base": {
      "globals": {
        "TextDecoder": true,
        "TextEncoder": true
      }
    },
    "@metamask/keyring-controller>@metamask/eth-hd-keyring>@metamask/eth-sig-util>@scure/base": {
      "globals": {
        "TextDecoder": true,
        "TextEncoder": true
      }
    },
    "@metamask/eth-json-rpc-middleware>@metamask/eth-sig-util>@scure/base": {
      "globals": {
        "TextDecoder": true,
        "TextEncoder": true
      }
    },
    "@metamask/eth-ledger-bridge-keyring>@metamask/eth-sig-util>@scure/base": {
      "globals": {
        "TextDecoder": true,
        "TextEncoder": true
      }
    },
    "@metamask/keyring-controller>@metamask/eth-simple-keyring>@metamask/eth-sig-util>@scure/base": {
      "globals": {
        "TextDecoder": true,
        "TextEncoder": true
      }
    },
    "@metamask/eth-snap-keyring>@metamask/eth-sig-util>@scure/base": {
      "globals": {
        "TextDecoder": true,
        "TextEncoder": true
      }
    },
    "@metamask/eth-trezor-keyring>@metamask/eth-sig-util>@scure/base": {
      "globals": {
        "TextDecoder": true,
        "TextEncoder": true
      }
    },
    "@metamask/keyring-controller>@metamask/eth-sig-util>@scure/base": {
      "globals": {
        "TextDecoder": true,
        "TextEncoder": true
      }
    },
    "@metamask/signature-controller>@metamask/eth-sig-util>@scure/base": {
      "globals": {
        "TextDecoder": true,
        "TextEncoder": true
      }
    },
    "@metamask/scure-bip39>@scure/base": {
      "globals": {
        "TextDecoder": true,
        "TextEncoder": true
      }
    },
    "@metamask/utils>@scure/base": {
      "globals": {
        "TextDecoder": true,
        "TextEncoder": true
      }
    },
    "@metamask/eth-sig-util>@metamask/utils>@scure/base": {
      "globals": {
        "TextDecoder": true,
        "TextEncoder": true
      }
    },
    "@ethereumjs/tx>ethereum-cryptography>@scure/bip32>@scure/base": {
      "globals": {
        "TextDecoder": true,
        "TextEncoder": true
      }
    },
    "@ethereumjs/tx>ethereum-cryptography>@scure/bip32": {
      "packages": {
        "@ethereumjs/tx>ethereum-cryptography>@noble/curves": true,
        "@ethereumjs/tx>ethereum-cryptography>@noble/hashes": true,
        "@ethereumjs/tx>ethereum-cryptography>@scure/bip32>@scure/base": true
      }
    },
    "@segment/loosely-validate-event": {
      "packages": {
        "browserify>assert": true,
        "browserify>buffer": true,
        "@segment/loosely-validate-event>component-type": true,
        "@segment/loosely-validate-event>join-component": true
      }
    },
    "@sentry/browser>@sentry-internal/browser-utils": {
      "globals": {
        "PerformanceEventTiming.prototype": true,
        "PerformanceObserver": true,
        "XMLHttpRequest.prototype": true,
        "__SENTRY_DEBUG__": true,
        "addEventListener": true,
        "clearTimeout": true,
        "performance": true,
        "removeEventListener": true,
        "setTimeout": true
      },
      "packages": {
        "@sentry/browser>@sentry/core": true,
        "@sentry/utils": true
      }
    },
    "@sentry/browser>@sentry-internal/feedback": {
      "globals": {
        "FormData": true,
        "HTMLFormElement": true,
        "__SENTRY_DEBUG__": true,
        "cancelAnimationFrame": true,
        "clearTimeout": true,
        "document.createElement": true,
        "document.createElementNS": true,
        "document.createTextNode": true,
        "isSecureContext": true,
        "requestAnimationFrame": true,
        "setTimeout": true
      },
      "packages": {
        "@sentry/browser>@sentry/core": true,
        "@sentry/utils": true
      }
    },
    "@sentry/browser>@sentry-internal/replay-canvas": {
      "globals": {
        "Blob": true,
        "HTMLCanvasElement": true,
        "HTMLImageElement": true,
        "ImageData": true,
        "URL.createObjectURL": true,
        "WeakRef": true,
        "Worker": true,
        "cancelAnimationFrame": true,
        "console.error": true,
        "createImageBitmap": true,
        "document": true
      },
      "packages": {
        "@sentry/browser>@sentry/core": true,
        "@sentry/utils": true
      }
    },
    "@sentry/browser>@sentry-internal/replay": {
      "globals": {
        "Blob": true,
        "CSSConditionRule": true,
        "CSSGroupingRule": true,
        "CSSMediaRule": true,
        "CSSRule": true,
        "CSSSupportsRule": true,
        "Document": true,
        "DragEvent": true,
        "Element": true,
        "FormData": true,
        "HTMLElement": true,
        "HTMLFormElement": true,
        "Headers": true,
        "MouseEvent": true,
        "MutationObserver": true,
        "Node.DOCUMENT_FRAGMENT_NODE": true,
        "Node.prototype.contains": true,
        "PointerEvent": true,
        "TextEncoder": true,
        "URL": true,
        "URLSearchParams": true,
        "Worker": true,
        "__RRWEB_EXCLUDE_IFRAME__": true,
        "__RRWEB_EXCLUDE_SHADOW_DOM__": true,
        "__SENTRY_DEBUG__": true,
        "__SENTRY_EXCLUDE_REPLAY_WORKER__": true,
        "__rrMutationObserver": true,
        "addEventListener": true,
        "clearTimeout": true,
        "console.debug": true,
        "console.error": true,
        "console.warn": true,
        "customElements.get": true,
        "document": true,
        "innerHeight": true,
        "innerWidth": true,
        "location.href": true,
        "location.origin": true,
        "parent": true,
        "setTimeout": true
      },
      "packages": {
        "@sentry/browser>@sentry-internal/browser-utils": true,
        "@sentry/browser>@sentry/core": true,
        "@sentry/utils": true
      }
    },
    "@sentry/browser": {
      "globals": {
        "PerformanceObserver.supportedEntryTypes": true,
        "Request": true,
        "URL": true,
        "XMLHttpRequest.prototype": true,
        "__SENTRY_DEBUG__": true,
        "__SENTRY_RELEASE__": true,
        "addEventListener": true,
        "console.error": true,
        "indexedDB.open": true,
        "performance.timeOrigin": true,
        "setTimeout": true
      },
      "packages": {
        "@sentry/browser>@sentry-internal/browser-utils": true,
        "@sentry/browser>@sentry-internal/feedback": true,
        "@sentry/browser>@sentry-internal/replay-canvas": true,
        "@sentry/browser>@sentry-internal/replay": true,
        "@sentry/browser>@sentry/core": true,
        "@sentry/utils": true
      }
    },
    "@sentry/browser>@sentry/core": {
      "globals": {
        "Headers": true,
        "Request": true,
        "URL": true,
        "__SENTRY_DEBUG__": true,
        "__SENTRY_TRACING__": true,
        "clearInterval": true,
        "clearTimeout": true,
        "console.log": true,
        "console.warn": true,
        "setInterval": true,
        "setTimeout": true
      },
      "packages": {
        "@sentry/utils": true
      }
    },
    "@sentry/utils": {
      "globals": {
        "CustomEvent": true,
        "DOMError": true,
        "DOMException": true,
        "EdgeRuntime": true,
        "Element": true,
        "ErrorEvent": true,
        "Event": true,
        "HTMLElement": true,
        "Headers": true,
        "Request": true,
        "Response": true,
        "TextDecoder": true,
        "TextEncoder": true,
        "URL": true,
        "__SENTRY_BROWSER_BUNDLE__": true,
        "__SENTRY_DEBUG__": true,
        "clearTimeout": true,
        "console.error": true,
        "document": true,
        "setInterval": true,
        "setTimeout": true
      },
      "packages": {
        "process": true
      }
    },
    "@solana/addresses": {
      "globals": {
        "Intl.Collator": true,
        "TextEncoder": true,
        "crypto.subtle.digest": true,
        "crypto.subtle.exportKey": true
      },
      "packages": {
        "@solana/addresses>@solana/assertions": true,
        "@solana/addresses>@solana/codecs-core": true,
        "@solana/addresses>@solana/codecs-strings": true,
        "@solana/addresses>@solana/errors": true
      }
    },
    "@metamask/multichain-network-controller>@solana/addresses": {
      "globals": {
        "Intl.Collator": true,
        "TextEncoder": true,
        "crypto.subtle.digest": true,
        "crypto.subtle.exportKey": true
      },
      "packages": {
        "@metamask/multichain-network-controller>@solana/addresses>@solana/assertions": true,
        "@metamask/multichain-network-controller>@solana/addresses>@solana/codecs-core": true,
        "@metamask/multichain-network-controller>@solana/addresses>@solana/codecs-strings": true,
        "@metamask/multichain-network-controller>@solana/addresses>@solana/errors": true
      }
    },
    "@solana/addresses>@solana/assertions": {
      "globals": {
        "crypto": true,
        "isSecureContext": true
      },
      "packages": {
        "@solana/addresses>@solana/errors": true
      }
    },
    "@metamask/multichain-network-controller>@solana/addresses>@solana/assertions": {
      "globals": {
        "crypto": true,
        "isSecureContext": true
      },
      "packages": {
        "@metamask/multichain-network-controller>@solana/addresses>@solana/errors": true
      }
    },
    "@solana/addresses>@solana/codecs-core": {
      "packages": {
        "@solana/addresses>@solana/errors": true
      }
    },
    "@metamask/multichain-network-controller>@solana/addresses>@solana/codecs-core": {
      "packages": {
        "@metamask/multichain-network-controller>@solana/addresses>@solana/errors": true
      }
    },
    "@solana/addresses>@solana/codecs-strings": {
      "globals": {
        "TextDecoder": true,
        "TextEncoder": true,
        "atob": true,
        "btoa": true
      },
      "packages": {
        "@solana/addresses>@solana/codecs-core": true,
        "@solana/addresses>@solana/errors": true
      }
    },
    "@metamask/multichain-network-controller>@solana/addresses>@solana/codecs-strings": {
      "globals": {
        "TextDecoder": true,
        "TextEncoder": true,
        "atob": true,
        "btoa": true
      },
      "packages": {
        "@metamask/multichain-network-controller>@solana/addresses>@solana/codecs-core": true,
        "@metamask/multichain-network-controller>@solana/addresses>@solana/errors": true
      }
    },
    "@solana/addresses>@solana/errors": {
      "globals": {
        "btoa": true
      }
    },
    "@metamask/multichain-network-controller>@solana/addresses>@solana/errors": {
      "globals": {
        "btoa": true
      }
    },
    "@metamask/controller-utils>@spruceid/siwe-parser": {
      "globals": {
        "console.error": true,
        "console.log": true
      },
      "packages": {
        "@noble/hashes": true,
        "@metamask/controller-utils>@spruceid/siwe-parser>apg-js": true
      }
    },
    "@metamask/profile-sync-controller>siwe>@spruceid/siwe-parser": {
      "globals": {
        "console.error": true,
        "console.log": true
      },
      "packages": {
        "@noble/hashes": true,
        "@metamask/controller-utils>@spruceid/siwe-parser>apg-js": true
      }
    },
    "@metamask/profile-sync-controller>siwe>@stablelib/random>@stablelib/binary": {
      "packages": {
        "@metamask/profile-sync-controller>siwe>@stablelib/random>@stablelib/binary>@stablelib/int": true
      }
    },
    "@metamask/profile-sync-controller>siwe>@stablelib/random": {
      "globals": {
        "crypto": true,
        "msCrypto": true
      },
      "packages": {
        "@metamask/profile-sync-controller>siwe>@stablelib/random>@stablelib/binary": true,
        "@metamask/profile-sync-controller>siwe>@stablelib/random>@stablelib/wipe": true,
        "browserify>browser-resolve": true
      }
    },
    "@trezor/connect-web>@trezor/connect-common": {
      "globals": {
        "console.warn": true,
        "localStorage.getItem": true,
        "localStorage.setItem": true,
        "navigator": true,
        "setTimeout": true,
        "window": true
      },
      "packages": {
        "@trezor/connect-web>@trezor/connect-common>@trezor/env-utils": true,
        "@trezor/connect-web>@trezor/utils": true,
        "tslib": true
      }
    },
    "@metamask/eth-trezor-keyring>@trezor/connect-plugin-ethereum": {
      "packages": {
        "@metamask/eth-trezor-keyring>@metamask/eth-sig-util": true,
        "tslib": true
      }
    },
    "@trezor/connect-web": {
      "globals": {
        "URLSearchParams": true,
        "WebSocket": true,
        "__TREZOR_CONNECT_SRC": true,
        "addEventListener": true,
        "btoa": true,
        "chrome": true,
        "clearInterval": true,
        "clearTimeout": true,
        "console.error": true,
        "console.warn": true,
        "document.body": true,
        "document.createElement": true,
        "document.createTextNode": true,
        "document.getElementById": true,
        "document.querySelectorAll": true,
        "location": true,
        "navigator": true,
        "open": true,
        "origin": true,
        "removeEventListener": true,
        "setInterval": true,
        "setTimeout": true
      },
      "packages": {
        "@trezor/connect-web>@trezor/connect-common": true,
        "@trezor/connect-web>@trezor/connect": true,
        "@trezor/connect-web>@trezor/utils": true,
        "webpack>events": true,
        "tslib": true
      }
    },
    "@trezor/connect-web>@trezor/connect": {
      "packages": {
        "@trezor/connect-web>@trezor/connect>@trezor/protobuf": true,
        "@trezor/connect-web>@trezor/connect>@trezor/schema-utils": true,
        "@trezor/connect-web>@trezor/connect>@trezor/transport": true,
        "@trezor/connect-web>@trezor/utils": true,
        "tslib": true
      }
    },
    "@trezor/connect-web>@trezor/connect-common>@trezor/env-utils": {
      "globals": {
        "innerHeight": true,
        "innerWidth": true,
        "location.hostname": true,
        "location.origin": true,
        "navigator.languages": true,
        "navigator.platform": true,
        "navigator.userAgent": true,
        "screen.height": true,
        "screen.width": true
      },
      "packages": {
        "process": true,
        "tslib": true,
        "@trezor/connect-web>@trezor/connect-common>@trezor/env-utils>ua-parser-js": true
      }
    },
    "@trezor/connect-web>@trezor/connect>@trezor/protobuf": {
      "packages": {
        "@trezor/connect-web>@trezor/connect>@trezor/schema-utils": true,
        "browserify>buffer": true,
        "@trezor/connect-web>@trezor/connect>@trezor/protobuf>protobufjs": true,
        "tslib": true
      }
    },
    "@trezor/connect-web>@trezor/connect>@trezor/schema-utils": {
      "globals": {
        "console.warn": true
      },
      "packages": {
        "@trezor/connect-web>@trezor/connect>@trezor/schema-utils>@sinclair/typebox": true,
        "browserify>buffer": true,
        "ts-mixer": true
      }
    },
    "@trezor/connect-web>@trezor/utils": {
      "globals": {
        "AbortController": true,
        "Intl.NumberFormat": true,
        "clearInterval": true,
        "clearTimeout": true,
        "console.error": true,
        "console.info": true,
        "console.log": true,
        "console.warn": true,
        "crypto.getRandomValues": true,
        "setInterval": true,
        "setTimeout": true
      },
      "packages": {
        "@trezor/connect-web>@trezor/utils>bignumber.js": true,
        "browserify>browser-resolve": true,
        "browserify>buffer": true,
        "webpack>events": true,
        "tslib": true
      }
    },
    "@welldone-software/why-did-you-render": {
      "globals": {
        "Element": true,
        "console.group": true,
        "console.groupCollapsed": true,
        "console.groupEnd": true,
        "console.log": true,
        "console.warn": true,
        "define": true,
        "setTimeout": true
      },
      "packages": {
        "lodash": true,
        "react": true
      }
    },
    "@zxing/browser": {
      "globals": {
        "HTMLElement": true,
        "HTMLImageElement": true,
        "HTMLVideoElement": true,
        "clearTimeout": true,
        "console.error": true,
        "console.warn": true,
        "document": true,
        "navigator": true,
        "setTimeout": true
      },
      "packages": {
        "@zxing/library": true
      }
    },
    "@zxing/library": {
      "globals": {
        "HTMLImageElement": true,
        "HTMLVideoElement": true,
        "TextDecoder": true,
        "TextEncoder": true,
        "URL.createObjectURL": true,
        "btoa": true,
        "console.log": true,
        "console.warn": true,
        "document": true,
        "navigator": true,
        "setTimeout": true
      },
      "packages": {
        "@zxing/library>ts-custom-error": true
      }
    },
    "@lavamoat/lavapack>readable-stream>abort-controller": {
      "globals": {
        "AbortController": true
      }
    },
    "currency-formatter>accounting": {
      "globals": {
        "define": true
      }
    },
    "ethers>@ethersproject/json-wallets>aes-js": {
      "globals": {
        "define": true
      }
    },
    "eth-lattice-keyring>gridplus-sdk>aes-js": {
      "globals": {
        "define": true
      }
    },
    "eslint>ajv": {
      "globals": {
        "console": true
      },
      "packages": {
        "eslint>fast-deep-equal": true,
        "@metamask/snaps-utils>fast-json-stable-stringify": true,
        "eslint>ajv>json-schema-traverse": true,
        "uri-js": true
      }
    },
    "chalk>ansi-styles": {
      "packages": {
        "chalk>ansi-styles>color-convert": true
      }
    },
    "@metamask/controller-utils>@spruceid/siwe-parser>apg-js": {
      "packages": {
        "browserify>buffer": true
      }
    },
    "string.prototype.matchall>es-abstract>array-buffer-byte-length": {
      "packages": {
        "string.prototype.matchall>call-bind": true,
        "string.prototype.matchall>es-abstract>is-array-buffer": true
      }
    },
    "crypto-browserify>public-encrypt>parse-asn1>asn1.js": {
      "packages": {
        "bn.js": true,
        "browserify>buffer": true,
        "pumpify>inherits": true,
        "@metamask/ppom-validator>elliptic>minimalistic-assert": true,
        "browserify>vm-browserify": true
      }
    },
    "browserify>assert": {
      "globals": {
        "Buffer": true
      },
      "packages": {
        "react>object-assign": true,
        "browserify>assert>util": true
      }
    },
    "@metamask/name-controller>async-mutex": {
      "globals": {
        "clearTimeout": true,
        "setTimeout": true
      },
      "packages": {
        "tslib": true
      }
    },
    "@metamask/transaction-controller>@metamask/nonce-tracker>async-mutex": {
      "globals": {
        "clearTimeout": true,
        "setTimeout": true
      },
      "packages": {
        "tslib": true
      }
    },
    "string.prototype.matchall>es-abstract>available-typed-arrays": {
      "packages": {
        "string.prototype.matchall>es-abstract>typed-array-length>possible-typed-array-names": true
      }
    },
    "await-semaphore": {
      "packages": {
        "process": true,
        "browserify>timers-browserify": true
      }
    },
    "axios": {
      "globals": {
        "AbortController": true,
        "Blob": true,
        "FormData": true,
        "ReadableStream": true,
        "Request": true,
        "Response": true,
        "TextEncoder": true,
        "URL": true,
        "URLSearchParams": true,
        "WorkerGlobalScope": true,
        "XMLHttpRequest": true,
        "btoa": true,
        "clearTimeout": true,
        "console.warn": true,
        "document": true,
        "fetch": true,
        "importScripts": true,
        "location.href": true,
        "navigator": true,
        "queueMicrotask": true,
        "setTimeout": true
      },
      "packages": {
        "browserify>buffer": true,
        "process": true,
        "browserify>timers-browserify": true
      }
    },
    "@metamask/snaps-controllers>tar-stream>b4a": {
      "globals": {
        "TextDecoder": true,
        "TextEncoder": true
      }
    },
    "@ensdomains/content-hash>multihashes>multibase>base-x": {
      "packages": {
        "koa>content-disposition>safe-buffer": true
      }
    },
    "base32-encode": {
      "packages": {
        "base32-encode>to-data-view": true
      }
    },
    "bignumber.js": {
      "globals": {
        "crypto": true,
        "define": true
      }
    },
    "@metamask/eth-ledger-bridge-keyring>@ledgerhq/hw-app-eth>bignumber.js": {
      "globals": {
        "crypto": true,
        "define": true
      }
    },
    "@metamask/bridge-controller>bignumber.js": {
      "globals": {
        "crypto": true,
        "define": true
      }
    },
    "@metamask/bridge-status-controller>bignumber.js": {
      "globals": {
        "crypto": true,
        "define": true
      }
    },
    "@metamask/notification-services-controller>bignumber.js": {
      "globals": {
        "crypto": true,
        "define": true
      }
    },
    "@metamask/smart-transactions-controller>bignumber.js": {
      "globals": {
        "crypto": true,
        "define": true
      }
    },
    "@ngraveio/bc-ur>bignumber.js": {
      "globals": {
        "crypto": true,
        "define": true
      }
    },
    "@trezor/connect-web>@trezor/utils>bignumber.js": {
      "globals": {
        "crypto": true,
        "define": true
      }
    },
    "eth-lattice-keyring>gridplus-sdk>borc>bignumber.js": {
      "globals": {
        "crypto": true,
        "define": true
      }
    },
    "eth-lattice-keyring>gridplus-sdk>bignumber.js": {
      "globals": {
        "crypto": true,
        "define": true
      }
    },
    "eth-lattice-keyring>gridplus-sdk>bitwise": {
      "packages": {
        "browserify>buffer": true
      }
    },
    "blo": {
      "globals": {
        "btoa": true
      }
    },
    "bn.js": {
      "globals": {
        "Buffer": true
      },
      "packages": {
        "browserify>browser-resolve": true
      }
    },
    "eth-lattice-keyring>gridplus-sdk>borc": {
      "globals": {
        "console": true
      },
      "packages": {
        "eth-lattice-keyring>gridplus-sdk>borc>bignumber.js": true,
        "browserify>buffer": true,
        "buffer>ieee754": true,
        "eth-lattice-keyring>gridplus-sdk>borc>iso-url": true
      }
    },
    "bowser": {
      "globals": {
        "define": true
      }
    },
    "@metamask/ppom-validator>elliptic>brorand": {
      "globals": {
        "crypto": true,
        "msCrypto": true
      },
      "packages": {
        "browserify>browser-resolve": true
      }
    },
    "ethereumjs-util>ethereum-cryptography>browserify-aes": {
      "packages": {
        "ethereumjs-util>ethereum-cryptography>browserify-aes>buffer-xor": true,
        "browserify>buffer": true,
        "ethereumjs-util>create-hash>cipher-base": true,
        "crypto-browserify>browserify-cipher>evp_bytestokey": true,
        "pumpify>inherits": true,
        "koa>content-disposition>safe-buffer": true
      }
    },
    "crypto-browserify>browserify-cipher": {
      "packages": {
        "ethereumjs-util>ethereum-cryptography>browserify-aes": true,
        "crypto-browserify>browserify-cipher>browserify-des": true,
        "crypto-browserify>browserify-cipher>evp_bytestokey": true
      }
    },
    "crypto-browserify>browserify-cipher>browserify-des": {
      "packages": {
        "browserify>buffer": true,
        "ethereumjs-util>create-hash>cipher-base": true,
        "crypto-browserify>browserify-cipher>browserify-des>des.js": true,
        "pumpify>inherits": true
      }
    },
    "crypto-browserify>public-encrypt>browserify-rsa": {
      "packages": {
        "bn.js": true,
        "crypto-browserify>randombytes": true,
        "koa>content-disposition>safe-buffer": true
      }
    },
    "crypto-browserify>browserify-sign": {
      "packages": {
        "bn.js": true,
        "crypto-browserify>public-encrypt>browserify-rsa": true,
        "ethereumjs-util>create-hash": true,
        "crypto-browserify>create-hmac": true,
        "@metamask/ppom-validator>elliptic": true,
        "pumpify>inherits": true,
        "crypto-browserify>public-encrypt>parse-asn1": true,
        "crypto-browserify>browserify-sign>readable-stream": true,
        "koa>content-disposition>safe-buffer": true
      }
    },
    "browserify>browserify-zlib": {
      "packages": {
        "browserify>assert": true,
        "browserify>buffer": true,
        "browserify>browserify-zlib>pako": true,
        "process": true,
        "stream-browserify": true,
        "browserify>util": true
      }
    },
    "ethereumjs-util>ethereum-cryptography>bs58check>bs58": {
      "packages": {
        "@ensdomains/content-hash>multihashes>multibase>base-x": true
      }
    },
    "ethereumjs-util>ethereum-cryptography>bs58check": {
      "packages": {
        "ethereumjs-util>ethereum-cryptography>bs58check>bs58": true,
        "ethereumjs-util>create-hash": true,
        "koa>content-disposition>safe-buffer": true
      }
    },
    "buffer": {
      "globals": {
        "console": true
      },
      "packages": {
        "base64-js": true,
        "buffer>ieee754": true
      }
    },
    "terser>source-map-support>buffer-from": {
      "packages": {
        "browserify>buffer": true
      }
    },
    "ethereumjs-util>ethereum-cryptography>browserify-aes>buffer-xor": {
      "packages": {
        "browserify>buffer": true
      }
    },
    "browserify>buffer": {
      "globals": {
        "console": true
      },
      "packages": {
        "base64-js": true,
        "buffer>ieee754": true
      }
    },
    "@metamask/snaps-utils>validate-npm-package-name>builtins": {
      "packages": {
        "process": true,
        "semver": true
      }
    },
    "string.prototype.matchall>call-bind>call-bind-apply-helpers": {
      "packages": {
        "string.prototype.matchall>es-abstract>es-errors": true,
        "browserify>has>function-bind": true
      }
    },
    "string.prototype.matchall>call-bind": {
      "packages": {
        "string.prototype.matchall>call-bind>call-bind-apply-helpers": true,
        "string.prototype.matchall>call-bind>es-define-property": true,
        "string.prototype.matchall>get-intrinsic": true,
        "string.prototype.matchall>call-bind>set-function-length": true
      }
    },
    "browserify>util>which-typed-array>call-bound": {
      "packages": {
        "string.prototype.matchall>call-bind>call-bind-apply-helpers": true,
        "string.prototype.matchall>get-intrinsic": true
      }
    },
    "@ngraveio/bc-ur>cbor-sync": {
      "globals": {
        "define": true
      },
      "packages": {
        "browserify>buffer": true
      }
    },
    "chalk": {
      "packages": {
        "chalk>ansi-styles": true,
        "chalk>supports-color": true
      }
    },
    "chart.js": {
      "globals": {
        "Intl.NumberFormat": true,
        "MutationObserver": true,
        "OffscreenCanvas": true,
        "Path2D": true,
        "ResizeObserver": true,
        "addEventListener": true,
        "clearTimeout": true,
        "console.error": true,
        "console.warn": true,
        "devicePixelRatio": true,
        "document": true,
        "removeEventListener": true,
        "requestAnimationFrame": true,
        "setTimeout": true
      },
      "packages": {
        "chart.js>@kurkle/color": true
      }
    },
    "@ensdomains/content-hash>cids": {
      "packages": {
        "@ensdomains/content-hash>cids>multibase": true,
        "@ensdomains/content-hash>multicodec": true,
        "@ensdomains/content-hash>cids>multihashes": true,
        "@ensdomains/content-hash>cids>uint8arrays": true
      }
    },
    "ethereumjs-util>create-hash>cipher-base": {
      "packages": {
        "pumpify>inherits": true,
        "koa>content-disposition>safe-buffer": true,
        "stream-browserify": true,
        "browserify>string_decoder": true
      }
    },
    "classnames": {
      "globals": {
        "classNames": "write",
        "define": true
      }
    },
    "@metamask/jazzicon>color>clone": {
      "packages": {
        "browserify>buffer": true
      }
    },
    "cockatiel": {
      "globals": {
        "AbortController": true,
        "AbortSignal": true,
        "WeakRef": true,
        "clearTimeout": true,
        "performance": true,
        "setTimeout": true
      },
      "packages": {
        "process": true
      }
    },
    "chalk>ansi-styles>color-convert": {
      "packages": {
        "jest-canvas-mock>moo-color>color-name": true
      }
    },
    "@metamask/jazzicon>color>color-convert": {
      "packages": {
        "@metamask/jazzicon>color>color-convert>color-name": true
      }
    },
    "@metamask/jazzicon>color>color-string": {
      "packages": {
        "jest-canvas-mock>moo-color>color-name": true
      }
    },
    "@metamask/jazzicon>color": {
      "packages": {
        "@metamask/jazzicon>color>clone": true,
        "@metamask/jazzicon>color>color-convert": true,
        "@metamask/jazzicon>color>color-string": true
      }
    },
    "@metamask/snaps-controllers>concat-stream": {
      "packages": {
        "terser>source-map-support>buffer-from": true,
        "browserify>buffer": true,
        "pumpify>inherits": true,
        "readable-stream": true,
        "browserify>concat-stream>typedarray": true
      }
    },
    "copy-to-clipboard": {
      "globals": {
        "clipboardData": true,
        "console.error": true,
        "console.warn": true,
        "document.body.appendChild": true,
        "document.body.removeChild": true,
        "document.createElement": true,
        "document.createRange": true,
        "document.execCommand": true,
        "document.getSelection": true,
        "navigator.userAgent": true,
        "prompt": true
      },
      "packages": {
        "copy-to-clipboard>toggle-selection": true
      }
    },
    "readable-stream-2>core-util-is": {
      "packages": {
        "browserify>insert-module-globals>is-buffer": true
      }
    },
    "eth-lattice-keyring>gridplus-sdk>crc-32": {
      "globals": {
        "DO_NOT_EXPORT_CRC": true,
        "define": true
      }
    },
    "@ngraveio/bc-ur>crc": {
      "packages": {
        "browserify>buffer": true
      }
    },
    "crypto-browserify>create-ecdh": {
      "packages": {
        "bn.js": true,
        "browserify>buffer": true,
        "@metamask/ppom-validator>elliptic": true
      }
    },
    "ethereumjs-util>create-hash": {
      "packages": {
        "ethereumjs-util>create-hash>cipher-base": true,
        "pumpify>inherits": true,
        "ethereumjs-util>create-hash>md5.js": true,
        "ethereumjs-util>create-hash>ripemd160": true,
        "addons-linter>sha.js": true
      }
    },
    "crypto-browserify>create-hmac": {
      "packages": {
        "ethereumjs-util>create-hash>cipher-base": true,
        "ethereumjs-util>create-hash": true,
        "pumpify>inherits": true,
        "ethereumjs-util>create-hash>ripemd160": true,
        "koa>content-disposition>safe-buffer": true,
        "addons-linter>sha.js": true
      }
    },
    "@metamask/snaps-utils>cron-parser": {
      "packages": {
        "browserify>browser-resolve": true,
        "luxon": true
      }
    },
    "crypto-browserify": {
      "packages": {
        "crypto-browserify>browserify-cipher": true,
        "crypto-browserify>browserify-sign": true,
        "crypto-browserify>create-ecdh": true,
        "ethereumjs-util>create-hash": true,
        "crypto-browserify>create-hmac": true,
        "crypto-browserify>diffie-hellman": true,
        "crypto-browserify>pbkdf2": true,
        "crypto-browserify>public-encrypt": true,
        "crypto-browserify>randombytes": true,
        "crypto-browserify>randomfill": true
      }
    },
    "@metamask/ppom-validator>crypto-js": {
      "globals": {
        "crypto": true,
        "define": true,
        "msCrypto": true
      },
      "packages": {
        "browserify>browser-resolve": true
      }
    },
    "react-beautiful-dnd>css-box-model": {
      "globals": {
        "getComputedStyle": true,
        "pageXOffset": true,
        "pageYOffset": true
      },
      "packages": {
        "react-router-dom>tiny-invariant": true
      }
    },
    "@material-ui/core>@material-ui/styles>jss-plugin-vendor-prefixer>css-vendor": {
      "globals": {
        "document.createElement": true,
        "document.documentElement": true,
        "getComputedStyle": true
      },
      "packages": {
        "@babel/runtime": true,
        "@material-ui/core>@material-ui/styles>jss>is-in-browser": true
      }
    },
    "currency-formatter": {
      "packages": {
        "currency-formatter>accounting": true,
        "currency-formatter>locale-currency": true,
        "react>object-assign": true
      }
    },
    "nock>debug": {
      "globals": {
        "console": true,
        "document": true,
        "localStorage": true,
        "navigator": true,
        "process": true
      },
      "packages": {
        "mocha>ms": true,
        "process": true
      }
    },
    "@metamask/eth-token-tracker>deep-equal": {
      "packages": {
        "string.prototype.matchall>es-abstract>array-buffer-byte-length": true,
        "string.prototype.matchall>call-bind": true,
        "@metamask/eth-token-tracker>deep-equal>es-get-iterator": true,
        "string.prototype.matchall>get-intrinsic": true,
        "browserify>util>is-arguments": true,
        "string.prototype.matchall>es-abstract>is-array-buffer": true,
        "@metamask/eth-token-tracker>deep-equal>is-date-object": true,
        "string.prototype.matchall>es-abstract>is-regex": true,
        "string.prototype.matchall>es-abstract>is-shared-array-buffer": true,
        "@lavamoat/lavapack>json-stable-stringify>isarray": true,
        "@ngraveio/bc-ur>assert>object-is": true,
        "@lavamoat/lavapack>json-stable-stringify>object-keys": true,
        "gulp>vinyl-fs>object.assign": true,
        "string.prototype.matchall>regexp.prototype.flags": true,
        "string.prototype.matchall>side-channel": true,
        "@metamask/eth-token-tracker>deep-equal>which-boxed-primitive": true,
        "@metamask/eth-token-tracker>deep-equal>which-collection": true,
        "browserify>util>which-typed-array": true
      }
    },
    "string.prototype.matchall>define-properties>define-data-property": {
      "packages": {
        "string.prototype.matchall>call-bind>es-define-property": true,
        "string.prototype.matchall>es-abstract>es-errors": true,
        "string.prototype.matchall>es-abstract>gopd": true
      }
    },
    "string.prototype.matchall>define-properties": {
      "packages": {
        "string.prototype.matchall>define-properties>define-data-property": true,
        "string.prototype.matchall>es-abstract>has-property-descriptors": true,
        "@lavamoat/lavapack>json-stable-stringify>object-keys": true
      }
    },
    "crypto-browserify>browserify-cipher>browserify-des>des.js": {
      "packages": {
        "pumpify>inherits": true,
        "@metamask/ppom-validator>elliptic>minimalistic-assert": true
      }
    },
    "@metamask/providers>detect-browser": {
      "globals": {
        "document": true,
        "navigator": true
      },
      "packages": {
        "process": true
      }
    },
    "crypto-browserify>diffie-hellman": {
      "packages": {
        "bn.js": true,
        "browserify>buffer": true,
        "crypto-browserify>diffie-hellman>miller-rabin": true,
        "crypto-browserify>randombytes": true
      }
    },
    "react-transition-group>dom-helpers": {
      "packages": {
        "@babel/runtime": true
      }
    },
    "dompurify": {
      "globals": {
        "console.warn": true,
        "define": true
      }
    },
    "string.prototype.matchall>get-intrinsic>get-proto>dunder-proto": {
      "packages": {
        "string.prototype.matchall>call-bind>call-bind-apply-helpers": true,
        "string.prototype.matchall>es-abstract>gopd": true
      }
    },
    "@metamask/ppom-validator>elliptic": {
      "packages": {
        "bn.js": true,
        "@metamask/ppom-validator>elliptic>brorand": true,
        "ethers>@ethersproject/sha2>hash.js": true,
        "@metamask/ppom-validator>elliptic>hmac-drbg": true,
        "pumpify>inherits": true,
        "@metamask/ppom-validator>elliptic>minimalistic-assert": true,
        "@metamask/ppom-validator>elliptic>minimalistic-crypto-utils": true
      }
    },
    "@metamask/eth-token-tracker>deep-equal>es-get-iterator": {
      "packages": {
        "string.prototype.matchall>call-bind": true,
        "string.prototype.matchall>get-intrinsic": true,
        "string.prototype.matchall>has-symbols": true,
        "browserify>util>is-arguments": true,
        "@metamask/eth-token-tracker>deep-equal>es-get-iterator>is-map": true,
        "@metamask/eth-token-tracker>deep-equal>es-get-iterator>is-set": true,
        "eslint-plugin-react>array-includes>is-string": true,
        "@lavamoat/lavapack>json-stable-stringify>isarray": true,
        "process": true,
        "@metamask/eth-token-tracker>deep-equal>es-get-iterator>stop-iteration-iterator": true
      }
    },
    "eth-lattice-keyring>gridplus-sdk>eth-eip712-util-browser": {
      "globals": {
        "intToBuffer": true
      },
      "packages": {
        "bn.js": true,
        "buffer": true,
        "eth-ens-namehash>js-sha3": true
      }
    },
    "eth-ens-namehash": {
      "globals": {
        "name": "write"
      },
      "packages": {
        "browserify>buffer": true,
        "eth-ens-namehash>idna-uts46-hx": true,
        "eth-ens-namehash>js-sha3": true
      }
    },
    "eth-lattice-keyring": {
      "globals": {
        "addEventListener": true,
        "browser": true,
        "clearInterval": true,
        "fetch": true,
        "open": true,
        "setInterval": true
      },
      "packages": {
        "@ethereumjs/tx": true,
        "eth-lattice-keyring>@ethereumjs/util": true,
        "bn.js": true,
        "browserify>buffer": true,
        "crypto-browserify": true,
        "webpack>events": true,
        "eth-lattice-keyring>gridplus-sdk": true,
        "eth-lattice-keyring>rlp": true
      }
    },
    "eth-method-registry": {
      "packages": {
        "eth-method-registry>@metamask/ethjs-contract": true,
        "eth-method-registry>@metamask/ethjs-query": true
      }
    },
    "@ethereumjs/tx>ethereum-cryptography": {
      "globals": {
        "TextDecoder": true,
        "crypto": true
      },
      "packages": {
        "@ethereumjs/tx>ethereum-cryptography>@noble/curves": true,
        "@ethereumjs/tx>ethereum-cryptography>@noble/hashes": true,
        "@ethereumjs/tx>ethereum-cryptography>@scure/bip32": true
      }
    },
    "ethereumjs-util>ethereum-cryptography": {
      "packages": {
        "browserify>buffer": true,
        "ethereumjs-util>ethereum-cryptography>keccak": true,
        "crypto-browserify>randombytes": true,
        "ganache>secp256k1": true
      }
    },
    "@metamask/keyring-controller>ethereumjs-wallet>ethereum-cryptography": {
      "packages": {
        "browserify>assert": true,
        "ethereumjs-util>ethereum-cryptography>bs58check": true,
        "browserify>buffer": true,
        "crypto-browserify>create-hmac": true,
        "ethers>@ethersproject/sha2>hash.js": true,
        "ethereumjs-util>ethereum-cryptography>keccak": true,
        "crypto-browserify>randombytes": true,
        "koa>content-disposition>safe-buffer": true,
        "ganache>secp256k1": true
      }
    },
    "ethereumjs-util": {
      "packages": {
        "browserify>assert": true,
        "bn.js": true,
        "browserify>buffer": true,
        "ethereumjs-util>create-hash": true,
        "ethereumjs-util>ethereum-cryptography": true,
        "browserify>insert-module-globals>is-buffer": true,
        "ethereumjs-util>rlp": true
      }
    },
    "@metamask/keyring-controller>ethereumjs-wallet>ethereumjs-util": {
      "packages": {
        "browserify>assert": true,
        "bn.js": true,
        "browserify>buffer": true,
        "ethereumjs-util>create-hash": true,
        "@metamask/keyring-controller>ethereumjs-wallet>ethereum-cryptography": true,
        "browserify>insert-module-globals>is-buffer": true,
        "@metamask/keyring-controller>ethereumjs-wallet>ethereumjs-util>rlp": true
      }
    },
    "@metamask/keyring-controller>ethereumjs-wallet": {
      "packages": {
        "eth-lattice-keyring>gridplus-sdk>aes-js": true,
        "ethereumjs-util>ethereum-cryptography>bs58check": true,
        "browserify>buffer": true,
        "crypto-browserify": true,
        "@metamask/keyring-controller>ethereumjs-wallet>ethereum-cryptography": true,
        "@metamask/keyring-controller>ethereumjs-wallet>ethereumjs-util": true,
        "crypto-browserify>randombytes": true,
        "ethers>@ethersproject/json-wallets>scrypt-js": true,
        "@metamask/keyring-controller>ethereumjs-wallet>utf8": true,
        "uuid": true
      }
    },
    "ethers": {
      "packages": {
        "@ethersproject/abi": true,
        "ethers>@ethersproject/abstract-signer": true,
        "ethers>@ethersproject/address": true,
        "ethers>@ethersproject/base64": true,
        "ethers>@ethersproject/basex": true,
        "@ethersproject/bignumber": true,
        "@ethersproject/bytes": true,
        "ethers>@ethersproject/constants": true,
        "@ethersproject/contracts": true,
        "@ethersproject/hash": true,
        "@ethersproject/hdnode": true,
        "ethers>@ethersproject/json-wallets": true,
        "ethers>@ethersproject/keccak256": true,
        "ethers>@ethersproject/logger": true,
        "ethers>@ethersproject/properties": true,
        "ethers>@ethersproject/providers": true,
        "ethers>@ethersproject/random": true,
        "ethers>@ethersproject/rlp": true,
        "ethers>@ethersproject/sha2": true,
        "ethers>@ethersproject/signing-key": true,
        "ethers>@ethersproject/solidity": true,
        "ethers>@ethersproject/strings": true,
        "ethers>@ethersproject/transactions": true,
        "ethers>@ethersproject/units": true,
        "@ethersproject/wallet": true,
        "ethers>@ethersproject/web": true,
        "ethers>@ethersproject/wordlists": true
      }
    },
    "eth-method-registry>@metamask/ethjs-contract>ethjs-abi": {
      "packages": {
        "bn.js": true,
        "browserify>buffer": true,
        "eth-ens-namehash>js-sha3": true,
        "eth-method-registry>@metamask/ethjs-contract>ethjs-abi>number-to-bn": true
      }
    },
    "webpack>events": {
      "globals": {
        "console": true
      }
    },
    "crypto-browserify>browserify-cipher>evp_bytestokey": {
      "packages": {
        "ethereumjs-util>create-hash>md5.js": true,
        "koa>content-disposition>safe-buffer": true
      }
    },
    "extension-port-stream": {
      "packages": {
        "browserify>buffer": true,
        "extension-port-stream>readable-stream": true
      }
    },
    "@metamask/providers>extension-port-stream": {
      "packages": {
        "browserify>buffer": true,
        "@metamask/providers>extension-port-stream>readable-stream": true
      }
    },
    "fast-json-patch": {
      "globals": {
        "addEventListener": true,
        "clearTimeout": true,
        "removeEventListener": true,
        "setTimeout": true
      }
    },
    "@metamask/snaps-utils>fast-xml-parser": {
      "globals": {
        "entityName": true,
        "val": true
      },
      "packages": {
        "@metamask/snaps-utils>fast-xml-parser>strnum": true
      }
    },
    "@metamask/notification-services-controller>firebase": {
      "packages": {
        "@metamask/notification-services-controller>firebase>@firebase/app": true,
        "@metamask/notification-services-controller>firebase>@firebase/messaging": true
      }
    },
    "react-focus-lock>focus-lock": {
      "globals": {
        "HTMLIFrameElement": true,
        "Node.DOCUMENT_FRAGMENT_NODE": true,
        "Node.DOCUMENT_NODE": true,
        "Node.DOCUMENT_POSITION_CONTAINED_BY": true,
        "Node.DOCUMENT_POSITION_CONTAINS": true,
        "Node.ELEMENT_NODE": true,
        "console.error": true,
        "console.warn": true,
        "document": true,
        "getComputedStyle": true,
        "setTimeout": true
      },
      "packages": {
        "tslib": true
      }
    },
    "browserify>util>which-typed-array>for-each": {
      "packages": {
        "string.prototype.matchall>es-abstract>is-callable": true
      }
    },
    "fuse.js": {
      "globals": {
        "console": true,
        "define": true
      }
    },
    "string.prototype.matchall>get-intrinsic": {
      "globals": {
        "AggregateError": true,
        "FinalizationRegistry": true,
        "Float16Array": true,
        "WeakRef": true
      },
      "packages": {
        "string.prototype.matchall>call-bind>call-bind-apply-helpers": true,
        "string.prototype.matchall>call-bind>es-define-property": true,
        "string.prototype.matchall>es-abstract>es-errors": true,
        "string.prototype.matchall>es-abstract>es-object-atoms": true,
        "browserify>has>function-bind": true,
        "string.prototype.matchall>get-intrinsic>get-proto": true,
        "string.prototype.matchall>es-abstract>gopd": true,
        "string.prototype.matchall>has-symbols": true,
        "depcheck>is-core-module>hasown": true,
        "string.prototype.matchall>get-intrinsic>math-intrinsics": true
      }
    },
    "string.prototype.matchall>get-intrinsic>get-proto": {
      "packages": {
        "string.prototype.matchall>get-intrinsic>get-proto>dunder-proto": true,
        "string.prototype.matchall>es-abstract>es-object-atoms": true
      }
    },
    "eth-lattice-keyring>gridplus-sdk": {
      "globals": {
        "AbortController": true,
        "Request": true,
        "URL": true,
        "__values": true,
        "caches": true,
        "clearTimeout": true,
        "console.error": true,
        "console.log": true,
        "console.warn": true,
        "fetch": true,
        "setTimeout": true
      },
      "packages": {
        "eth-lattice-keyring>gridplus-sdk>@ethereumjs/common": true,
        "@ethereumjs/tx": true,
        "@ethersproject/abi": true,
        "eth-lattice-keyring>gridplus-sdk>aes-js": true,
        "bitcoin-address-validation>bech32": true,
        "eth-lattice-keyring>gridplus-sdk>bignumber.js": true,
        "eth-lattice-keyring>gridplus-sdk>bitwise": true,
        "bn.js": true,
        "eth-lattice-keyring>gridplus-sdk>borc": true,
        "ethereumjs-util>ethereum-cryptography>bs58check": true,
        "browserify>buffer": true,
        "eth-lattice-keyring>gridplus-sdk>crc-32": true,
        "@metamask/ppom-validator>elliptic": true,
        "eth-lattice-keyring>gridplus-sdk>eth-eip712-util-browser": true,
        "ethers>@ethersproject/sha2>hash.js": true,
        "eth-ens-namehash>js-sha3": true,
        "lodash": true,
        "eth-lattice-keyring>rlp": true,
        "ganache>secp256k1": true,
        "eth-lattice-keyring>gridplus-sdk>uuid": true
      }
    },
    "string.prototype.matchall>es-abstract>has-property-descriptors": {
      "packages": {
        "string.prototype.matchall>call-bind>es-define-property": true
      }
    },
    "koa>is-generator-function>has-tostringtag": {
      "packages": {
        "string.prototype.matchall>has-symbols": true
      }
    },
    "ethereumjs-util>create-hash>md5.js>hash-base": {
      "packages": {
        "pumpify>inherits": true,
        "readable-stream": true,
        "koa>content-disposition>safe-buffer": true
      }
    },
    "ethereumjs-util>create-hash>ripemd160>hash-base": {
      "packages": {
        "pumpify>inherits": true,
        "readable-stream": true,
        "koa>content-disposition>safe-buffer": true
      }
    },
    "ethers>@ethersproject/sha2>hash.js": {
      "packages": {
        "pumpify>inherits": true,
        "@metamask/ppom-validator>elliptic>minimalistic-assert": true
      }
    },
    "depcheck>is-core-module>hasown": {
      "packages": {
        "browserify>has>function-bind": true
      }
    },
    "@metamask/eth-trezor-keyring>hdkey": {
      "packages": {
        "browserify>assert": true,
        "ethereumjs-util>ethereum-cryptography>bs58check": true,
        "crypto-browserify": true,
        "ethereumjs-util>create-hash>ripemd160": true,
        "koa>content-disposition>safe-buffer": true,
        "ganache>secp256k1": true
      }
    },
    "he": {
      "globals": {
        "define": true
      }
    },
    "history": {
      "globals": {
        "console": true,
        "define": true,
        "document.defaultView": true,
        "document.querySelector": true
      }
    },
    "react-router-dom>history": {
      "globals": {
        "addEventListener": true,
        "confirm": true,
        "document": true,
        "history": true,
        "location": true,
        "navigator.userAgent": true,
        "removeEventListener": true
      },
      "packages": {
        "react-router-dom>history>resolve-pathname": true,
        "react-router-dom>tiny-invariant": true,
        "react-router-dom>tiny-warning": true,
        "react-router-dom>history>value-equal": true
      }
    },
    "@metamask/ppom-validator>elliptic>hmac-drbg": {
      "packages": {
        "ethers>@ethersproject/sha2>hash.js": true,
        "@metamask/ppom-validator>elliptic>minimalistic-assert": true,
        "@metamask/ppom-validator>elliptic>minimalistic-crypto-utils": true
      }
    },
    "react-redux>hoist-non-react-statics": {
      "packages": {
        "react-redux>hoist-non-react-statics>react-is": true
      }
    },
    "https-browserify": {
      "packages": {
        "stream-http": true,
        "browserify>url": true
      }
    },
    "@metamask/notification-services-controller>firebase>@firebase/app>idb": {
      "globals": {
        "DOMException": true,
        "IDBCursor": true,
        "IDBDatabase": true,
        "IDBIndex": true,
        "IDBObjectStore": true,
        "IDBRequest": true,
        "IDBTransaction": true,
        "indexedDB.deleteDatabase": true,
        "indexedDB.open": true
      }
    },
    "eth-ens-namehash>idna-uts46-hx": {
      "globals": {
        "define": true
      },
      "packages": {
        "browserify>punycode": true
      }
    },
    "string.prototype.matchall>internal-slot": {
      "packages": {
        "string.prototype.matchall>es-abstract>es-errors": true,
        "depcheck>is-core-module>hasown": true,
        "string.prototype.matchall>side-channel": true
      }
    },
    "browserify>util>is-arguments": {
      "packages": {
        "string.prototype.matchall>call-bind": true,
        "koa>is-generator-function>has-tostringtag": true
      }
    },
    "string.prototype.matchall>es-abstract>is-array-buffer": {
      "packages": {
        "string.prototype.matchall>call-bind": true,
        "string.prototype.matchall>get-intrinsic": true
      }
    },
    "@metamask/eth-token-tracker>deep-equal>which-boxed-primitive>is-bigint": {
      "packages": {
        "string.prototype.matchall>es-abstract>unbox-primitive>has-bigints": true
      }
    },
    "@metamask/eth-token-tracker>deep-equal>which-boxed-primitive>is-boolean-object": {
      "packages": {
        "string.prototype.matchall>call-bind": true,
        "koa>is-generator-function>has-tostringtag": true
      }
    },
    "string.prototype.matchall>es-abstract>is-callable": {
      "globals": {
        "document": true
      }
    },
    "@metamask/eth-token-tracker>deep-equal>is-date-object": {
      "packages": {
        "koa>is-generator-function>has-tostringtag": true
      }
    },
    "koa>is-generator-function": {
      "packages": {
        "koa>is-generator-function>has-tostringtag": true
      }
    },
    "@material-ui/core>@material-ui/styles>jss>is-in-browser": {
      "globals": {
        "document": true
      }
    },
    "@metamask/eth-token-tracker>deep-equal>which-boxed-primitive>is-number-object": {
      "packages": {
        "koa>is-generator-function>has-tostringtag": true
      }
    },
    "string.prototype.matchall>es-abstract>is-regex": {
      "packages": {
        "string.prototype.matchall>call-bind": true,
        "koa>is-generator-function>has-tostringtag": true
      }
    },
    "string.prototype.matchall>es-abstract>is-shared-array-buffer": {
      "packages": {
        "string.prototype.matchall>call-bind": true
      }
    },
    "eslint-plugin-react>array-includes>is-string": {
      "packages": {
        "koa>is-generator-function>has-tostringtag": true
      }
    },
    "string.prototype.matchall>es-abstract>es-to-primitive>is-symbol": {
      "packages": {
        "string.prototype.matchall>has-symbols": true
      }
    },
    "browserify>util>is-typed-array": {
      "packages": {
        "browserify>util>which-typed-array": true
      }
    },
    "@metamask/eth-token-tracker>deep-equal>which-collection>is-weakset": {
      "packages": {
        "string.prototype.matchall>call-bind": true,
        "string.prototype.matchall>get-intrinsic": true
      }
    },
    "eth-lattice-keyring>gridplus-sdk>borc>iso-url": {
      "globals": {
        "URL": true,
        "URLSearchParams": true,
        "location": true
      }
    },
    "@open-rpc/test-coverage>isomorphic-fetch": {
      "globals": {
        "fetch.bind": true
      },
      "packages": {
        "@open-rpc/test-coverage>isomorphic-fetch>whatwg-fetch": true
      }
    },
    "@ensdomains/content-hash>js-base64": {
      "globals": {
        "Base64": "write",
        "TextDecoder": true,
        "TextEncoder": true,
        "atob": true,
        "btoa": true,
        "define": true
      },
      "packages": {
        "browserify>buffer": true
      }
    },
    "eth-ens-namehash>js-sha3": {
      "globals": {
        "define": true
      },
      "packages": {
        "process": true
      }
    },
    "@ngraveio/bc-ur>jsbi": {
      "globals": {
        "define": true
      }
    },
    "@metamask/message-manager>jsonschema": {
      "packages": {
        "browserify>url": true
      }
    },
    "@material-ui/core>@material-ui/styles>jss-plugin-camel-case": {
      "packages": {
        "@material-ui/core>@material-ui/styles>jss-plugin-camel-case>hyphenate-style-name": true
      }
    },
    "@material-ui/core>@material-ui/styles>jss-plugin-default-unit": {
      "globals": {
        "CSS": true
      },
      "packages": {
        "@material-ui/core>@material-ui/styles>jss": true
      }
    },
    "@material-ui/core>@material-ui/styles>jss-plugin-global": {
      "packages": {
        "@babel/runtime": true,
        "@material-ui/core>@material-ui/styles>jss": true
      }
    },
    "@material-ui/core>@material-ui/styles>jss-plugin-nested": {
      "packages": {
        "@babel/runtime": true,
        "react-router-dom>tiny-warning": true
      }
    },
    "@material-ui/core>@material-ui/styles>jss-plugin-rule-value-function": {
      "packages": {
        "@material-ui/core>@material-ui/styles>jss": true,
        "react-router-dom>tiny-warning": true
      }
    },
    "@material-ui/core>@material-ui/styles>jss-plugin-vendor-prefixer": {
      "packages": {
        "@material-ui/core>@material-ui/styles>jss-plugin-vendor-prefixer>css-vendor": true,
        "@material-ui/core>@material-ui/styles>jss": true
      }
    },
    "@material-ui/core>@material-ui/styles>jss": {
      "globals": {
        "CSS": true,
        "document.createElement": true,
        "document.querySelector": true
      },
      "packages": {
        "@babel/runtime": true,
        "@material-ui/core>@material-ui/styles>jss>is-in-browser": true,
        "react-router-dom>tiny-warning": true
      }
    },
    "ethereumjs-util>ethereum-cryptography>keccak": {
      "packages": {
        "browserify>buffer": true,
        "readable-stream": true
      }
    },
    "currency-formatter>locale-currency": {
      "globals": {
        "countryCode": true
      }
    },
    "localforage": {
      "globals": {
        "Blob": true,
        "BlobBuilder": true,
        "FileReader": true,
        "IDBKeyRange": true,
        "MSBlobBuilder": true,
        "MozBlobBuilder": true,
        "OIndexedDB": true,
        "WebKitBlobBuilder": true,
        "atob": true,
        "btoa": true,
        "console.error": true,
        "console.info": true,
        "console.warn": true,
        "define": true,
        "fetch": true,
        "indexedDB": true,
        "localStorage": true,
        "mozIndexedDB": true,
        "msIndexedDB": true,
        "navigator.platform": true,
        "navigator.userAgent": true,
        "openDatabase": true,
        "setTimeout": true,
        "webkitIndexedDB": true
      }
    },
    "lodash": {
      "globals": {
        "clearTimeout": true,
        "define": true,
        "setTimeout": true
      }
    },
    "loglevel": {
      "globals": {
        "console": true,
        "define": true,
        "document.cookie": true,
        "localStorage": true,
        "log": "write",
        "navigator": true
      }
    },
    "lottie-web": {
      "globals": {
        "Blob": true,
        "Howl": true,
        "OffscreenCanvas": true,
        "URL.createObjectURL": true,
        "Worker": true,
        "XMLHttpRequest": true,
        "bodymovin": "write",
        "clearInterval": true,
        "console": true,
        "define": true,
        "document.body": true,
        "document.createElement": true,
        "document.createElementNS": true,
        "document.getElementsByClassName": true,
        "document.getElementsByTagName": true,
        "document.querySelectorAll": true,
        "document.readyState": true,
        "location.origin": true,
        "location.pathname": true,
        "navigator": true,
        "requestAnimationFrame": true,
        "setInterval": true,
        "setTimeout": true
      }
    },
    "luxon": {
      "globals": {
        "Intl": true
      }
    },
    "@metamask/snaps-utils>marked": {
      "globals": {
        "console.error": true,
        "console.warn": true,
        "define": true
      }
    },
    "ethereumjs-util>create-hash>md5.js": {
      "packages": {
        "ethereumjs-util>create-hash>md5.js>hash-base": true,
        "pumpify>inherits": true,
        "koa>content-disposition>safe-buffer": true
      }
    },
    "@storybook/addon-docs>remark-external-links>mdast-util-definitions": {
      "packages": {
        "react-markdown>unist-util-visit": true
      }
    },
    "react-markdown>remark-parse>mdast-util-from-markdown": {
      "packages": {
        "react-markdown>remark-parse>mdast-util-from-markdown>mdast-util-to-string": true,
        "react-markdown>remark-parse>mdast-util-from-markdown>micromark": true,
        "react-syntax-highlighter>refractor>parse-entities": true,
        "react-markdown>remark-parse>mdast-util-from-markdown>unist-util-stringify-position": true
      }
    },
    "react-markdown>remark-rehype>mdast-util-to-hast": {
      "globals": {
        "console.warn": true
      },
      "packages": {
        "@storybook/addon-docs>remark-external-links>mdast-util-definitions": true,
        "react-markdown>remark-rehype>mdast-util-to-hast>mdurl": true,
        "react-markdown>remark-rehype>mdast-util-to-hast>unist-builder": true,
        "react-markdown>remark-rehype>mdast-util-to-hast>unist-util-generated": true,
        "react-markdown>remark-rehype>mdast-util-to-hast>unist-util-position": true,
        "react-markdown>unist-util-visit": true
      }
    },
    "eth-lattice-keyring>@ethereumjs/util>micro-ftch": {
      "globals": {
        "Headers": true,
        "TextDecoder": true,
        "URL": true,
        "btoa": true,
        "fetch": true
      },
      "packages": {
        "browserify>browserify-zlib": true,
        "browserify>buffer": true,
        "https-browserify": true,
        "process": true,
        "stream-http": true,
        "browserify>url": true,
        "browserify>util": true
      }
    },
    "react-markdown>remark-parse>mdast-util-from-markdown>micromark": {
      "packages": {
        "react-syntax-highlighter>refractor>parse-entities": true
      }
    },
    "crypto-browserify>diffie-hellman>miller-rabin": {
      "packages": {
        "bn.js": true,
        "@metamask/ppom-validator>elliptic>brorand": true
      }
    },
    "@ensdomains/content-hash>cids>multibase": {
      "globals": {
        "TextDecoder": true,
        "TextEncoder": true
      },
      "packages": {
        "@ensdomains/content-hash>cids>multibase>@multiformats/base-x": true
      }
    },
    "@ensdomains/content-hash>multihashes>multibase": {
      "packages": {
        "@ensdomains/content-hash>multihashes>multibase>base-x": true,
        "browserify>buffer": true,
        "@ensdomains/content-hash>multihashes>web-encoding": true
      }
    },
    "@ensdomains/content-hash>multicodec": {
      "packages": {
        "@ensdomains/content-hash>multicodec>uint8arrays": true,
        "sass-embedded>varint": true
      }
    },
    "@ensdomains/content-hash>multicodec>uint8arrays>multiformats": {
      "globals": {
        "TextDecoder": true,
        "TextEncoder": true,
        "console.warn": true,
        "crypto.subtle.digest": true
      }
    },
    "@ensdomains/content-hash>multihashes": {
      "packages": {
        "browserify>buffer": true,
        "@ensdomains/content-hash>multihashes>multibase": true,
        "@ensdomains/content-hash>multihashes>varint": true,
        "@ensdomains/content-hash>multihashes>web-encoding": true
      }
    },
    "@ensdomains/content-hash>cids>multihashes": {
      "packages": {
        "@ensdomains/content-hash>cids>multibase": true,
        "@ensdomains/content-hash>cids>multihashes>uint8arrays": true,
        "@ensdomains/content-hash>cids>multihashes>varint": true
      }
    },
    "nanoid": {
      "globals": {
        "crypto.getRandomValues": true
      }
    },
    "@metamask/approval-controller>nanoid": {
      "globals": {
        "crypto.getRandomValues": true
      }
    },
    "@metamask/smart-transactions-controller>@metamask/controllers>nanoid": {
      "globals": {
        "crypto.getRandomValues": true
      }
    },
    "@metamask/notification-controller>nanoid": {
      "globals": {
        "crypto.getRandomValues": true
      }
    },
    "@metamask/permission-controller>nanoid": {
      "globals": {
        "crypto.getRandomValues": true
      }
    },
    "@metamask/rpc-methods>nanoid": {
      "globals": {
        "crypto.getRandomValues": true
      }
    },
    "@metamask/rpc-methods-flask>nanoid": {
      "globals": {
        "crypto.getRandomValues": true
      }
    },
    "@metamask/snaps-controllers>nanoid": {
      "globals": {
        "crypto.getRandomValues": true
      }
    },
    "@metamask/snaps-controllers-flask>nanoid": {
      "globals": {
        "crypto.getRandomValues": true
      }
    },
    "depcheck>@vue/compiler-sfc>postcss>nanoid": {
      "globals": {
        "crypto.getRandomValues": true
      }
    },
    "dependency-tree>precinct>detective-postcss>postcss>nanoid": {
      "globals": {
        "crypto.getRandomValues": true
      }
    },
    "node-fetch": {
      "globals": {
        "Headers": true,
        "Request": true,
        "Response": true,
        "fetch": true
      }
    },
    "@metamask/controllers>web3-provider-engine>cross-fetch>node-fetch": {
      "globals": {
        "fetch": true
      }
    },
    "@metamask/controllers>web3-provider-engine>eth-json-rpc-middleware>node-fetch": {
      "globals": {
        "fetch": true
      }
    },
    "eth-method-registry>@metamask/ethjs-contract>ethjs-abi>number-to-bn": {
      "packages": {
        "bn.js": true,
        "eth-method-registry>@metamask/ethjs-query>@metamask/ethjs-format>strip-hex-prefix": true
      }
    },
    "string.prototype.matchall>es-abstract>object-inspect": {
      "globals": {
        "HTMLElement": true,
        "WeakRef": true
      },
      "packages": {
        "browserify>browser-resolve": true
      }
    },
    "@ngraveio/bc-ur>assert>object-is": {
      "packages": {
        "string.prototype.matchall>call-bind": true,
        "string.prototype.matchall>define-properties": true
      }
    },
    "gulp>vinyl-fs>object.assign": {
      "packages": {
        "string.prototype.matchall>call-bind": true,
        "string.prototype.matchall>define-properties": true,
        "string.prototype.matchall>has-symbols": true,
        "@lavamoat/lavapack>json-stable-stringify>object-keys": true
      }
    },
    "@metamask/object-multiplex>once": {
      "packages": {
        "@metamask/object-multiplex>once>wrappy": true
      }
    },
    "crypto-browserify>public-encrypt>parse-asn1": {
      "packages": {
        "crypto-browserify>public-encrypt>parse-asn1>asn1.js": true,
        "ethereumjs-util>ethereum-cryptography>browserify-aes": true,
        "crypto-browserify>browserify-cipher>evp_bytestokey": true,
        "crypto-browserify>pbkdf2": true,
        "koa>content-disposition>safe-buffer": true
      }
    },
    "react-syntax-highlighter>refractor>parse-entities": {
      "globals": {
        "document.createElement": true
      }
    },
    "path-browserify": {
      "packages": {
        "process": true
      }
    },
    "serve-handler>path-to-regexp": {
      "packages": {
        "serve-handler>path-to-regexp>isarray": true
      }
    },
    "crypto-browserify>pbkdf2": {
      "globals": {
        "crypto": true,
        "process": true,
        "queueMicrotask": true,
        "setImmediate": true,
        "setTimeout": true
      },
      "packages": {
        "ethereumjs-util>create-hash": true,
        "process": true,
        "ethereumjs-util>create-hash>ripemd160": true,
        "koa>content-disposition>safe-buffer": true,
        "addons-linter>sha.js": true
      }
    },
    "@material-ui/core>popper.js": {
      "globals": {
        "MSInputMethodContext": true,
        "Node.DOCUMENT_POSITION_FOLLOWING": true,
        "cancelAnimationFrame": true,
        "console.warn": true,
        "define": true,
        "devicePixelRatio": true,
        "document": true,
        "getComputedStyle": true,
        "innerHeight": true,
        "innerWidth": true,
        "navigator": true,
        "requestAnimationFrame": true,
        "setTimeout": true
      }
    },
    "react-tippy>popper.js": {
      "globals": {
        "MSInputMethodContext": true,
        "Node.DOCUMENT_POSITION_FOLLOWING": true,
        "cancelAnimationFrame": true,
        "console.warn": true,
        "define": true,
        "devicePixelRatio": true,
        "document": true,
        "getComputedStyle": true,
        "innerHeight": true,
        "innerWidth": true,
        "navigator.userAgent": true,
        "requestAnimationFrame": true,
        "setTimeout": true
      }
    },
    "process": {
      "globals": {
        "clearTimeout": true,
        "setTimeout": true
      }
    },
    "readable-stream-2>process-nextick-args": {
      "packages": {
        "process": true
      }
    },
    "eth-method-registry>@metamask/ethjs-query>promise-to-callback": {
      "packages": {
        "eth-method-registry>@metamask/ethjs-query>promise-to-callback>is-fn": true,
        "eth-method-registry>@metamask/ethjs-query>promise-to-callback>set-immediate-shim": true
      }
    },
    "prop-types": {
      "globals": {
        "console": true
      },
      "packages": {
        "react>object-assign": true,
        "prop-types>react-is": true
      }
    },
    "react-markdown>property-information": {
      "packages": {
        "watchify>xtend": true
      }
    },
    "@trezor/connect-web>@trezor/connect>@trezor/protobuf>protobufjs": {
      "globals": {
        "process": true,
        "setTimeout": true
      },
      "packages": {
        "@trezor/connect-web>@trezor/connect>@trezor/protobuf>protobufjs>@protobufjs/aspromise": true,
        "@trezor/connect-web>@trezor/connect>@trezor/protobuf>protobufjs>@protobufjs/base64": true,
        "@trezor/connect-web>@trezor/connect>@trezor/protobuf>protobufjs>@protobufjs/codegen": true,
        "@trezor/connect-web>@trezor/connect>@trezor/protobuf>protobufjs>@protobufjs/eventemitter": true,
        "@trezor/connect-web>@trezor/connect>@trezor/protobuf>protobufjs>@protobufjs/fetch": true,
        "@trezor/connect-web>@trezor/connect>@trezor/protobuf>protobufjs>@protobufjs/float": true,
        "@trezor/connect-web>@trezor/connect>@trezor/protobuf>protobufjs>@protobufjs/inquire": true,
        "@trezor/connect-web>@trezor/connect>@trezor/protobuf>protobufjs>@protobufjs/path": true,
        "@trezor/connect-web>@trezor/connect>@trezor/protobuf>protobufjs>@protobufjs/pool": true,
        "@trezor/connect-web>@trezor/connect>@trezor/protobuf>protobufjs>@protobufjs/utf8": true
      }
    },
    "crypto-browserify>public-encrypt": {
      "packages": {
        "bn.js": true,
        "crypto-browserify>public-encrypt>browserify-rsa": true,
        "ethereumjs-util>create-hash": true,
        "crypto-browserify>public-encrypt>parse-asn1": true,
        "crypto-browserify>randombytes": true,
        "koa>content-disposition>safe-buffer": true
      }
    },
    "browserify>punycode": {
      "globals": {
        "define": true
      }
    },
    "browserify>url>punycode": {
      "globals": {
        "define": true
      }
    },
    "qrcode-generator": {
      "globals": {
        "define": true
      }
    },
    "qrcode.react": {
      "globals": {
        "Path2D": true,
        "devicePixelRatio": true
      },
      "packages": {
        "react": true
      }
    },
    "browserify>url>qs": {
      "packages": {
        "string.prototype.matchall>side-channel": true
      }
    },
    "@metamask/snaps-controllers>tar-stream>streamx>queue-tick": {
      "globals": {
        "queueMicrotask": true
      }
    },
    "react-beautiful-dnd>raf-schd": {
      "globals": {
        "cancelAnimationFrame": true,
        "requestAnimationFrame": true
      }
    },
    "crypto-browserify>randombytes": {
      "globals": {
        "crypto": true,
        "msCrypto": true
      },
      "packages": {
        "process": true,
        "koa>content-disposition>safe-buffer": true
      }
    },
    "ethereumjs-wallet>randombytes": {
      "globals": {
        "crypto.getRandomValues": true
      }
    },
    "crypto-browserify>randomfill": {
      "globals": {
        "crypto": true,
        "msCrypto": true
      },
      "packages": {
        "process": true,
        "crypto-browserify>randombytes": true,
        "koa>content-disposition>safe-buffer": true
      }
    },
    "react": {
      "globals": {
        "console": true
      },
      "packages": {
        "react>object-assign": true
      }
    },
    "react-beautiful-dnd": {
      "globals": {
        "Element.prototype": true,
        "__REDUX_DEVTOOLS_EXTENSION_COMPOSE__": true,
        "addEventListener": true,
        "cancelAnimationFrame": true,
        "clearTimeout": true,
        "console": true,
        "document": true,
        "getComputedStyle": true,
        "pageXOffset": true,
        "pageYOffset": true,
        "removeEventListener": true,
        "requestAnimationFrame": true,
        "scrollBy": true,
        "setTimeout": true
      },
      "packages": {
        "@babel/runtime": true,
        "react-beautiful-dnd>css-box-model": true,
        "react-beautiful-dnd>memoize-one": true,
        "react-beautiful-dnd>raf-schd": true,
        "react": true,
        "react-dom": true,
        "react-redux": true,
        "redux": true,
        "react-beautiful-dnd>use-memo-one": true
      }
    },
    "react-chartjs-2": {
      "globals": {
        "setTimeout": true
      },
      "packages": {
        "chart.js": true,
        "react": true
      }
    },
    "react-focus-lock>react-clientside-effect": {
      "packages": {
        "@babel/runtime": true,
        "react": true
      }
    },
    "react-devtools": {
      "packages": {
        "react-devtools>react-devtools-core": true
      }
    },
    "react-devtools>react-devtools-core": {
      "globals": {
        "WebSocket": true,
        "setTimeout": true
      }
    },
    "react-dnd-html5-backend": {
      "globals": {
        "addEventListener": true,
        "clearTimeout": true,
        "removeEventListener": true
      }
    },
    "react-dom": {
      "globals": {
        "HTMLIFrameElement": true,
        "MSApp": true,
        "__REACT_DEVTOOLS_GLOBAL_HOOK__": true,
        "addEventListener": true,
        "clearTimeout": true,
        "clipboardData": true,
        "console": true,
        "dispatchEvent": true,
        "document": true,
        "event": "write",
        "jest": true,
        "location.protocol": true,
        "navigator.userAgent.indexOf": true,
        "removeEventListener": true,
        "self": true,
        "setTimeout": true,
        "top": true
      },
      "packages": {
        "react>object-assign": true,
        "react": true,
        "react-dom>scheduler": true
      }
    },
    "react-responsive-carousel>react-easy-swipe": {
      "globals": {
        "addEventListener": true,
        "define": true,
        "document.addEventListener": true,
        "document.removeEventListener": true
      },
      "packages": {
        "prop-types": true,
        "react": true
      }
    },
    "react-popper>react-fast-compare": {
      "globals": {
        "Element": true,
        "console.warn": true
      }
    },
    "react-focus-lock": {
      "globals": {
        "addEventListener": true,
        "console.error": true,
        "console.warn": true,
        "document": true,
        "removeEventListener": true,
        "setTimeout": true
      },
      "packages": {
        "@babel/runtime": true,
        "react-focus-lock>focus-lock": true,
        "prop-types": true,
        "react": true,
        "react-focus-lock>react-clientside-effect": true,
        "react-focus-lock>use-callback-ref": true,
        "react-focus-lock>use-sidecar": true
      }
    },
    "react-idle-timer": {
      "globals": {
        "clearTimeout": true,
        "document": true,
        "setTimeout": true
      },
      "packages": {
        "prop-types": true,
        "react": true
      }
    },
    "react-redux>hoist-non-react-statics>react-is": {
      "globals": {
        "console": true
      }
    },
    "prop-types>react-is": {
      "globals": {
        "console": true
      }
    },
    "react-redux>react-is": {
      "globals": {
        "console": true
      }
    },
    "react-router-dom>react-router>react-is": {
      "globals": {
        "console": true
      }
    },
    "react-markdown": {
      "globals": {
        "console.warn": true
      },
      "packages": {
        "react-markdown>comma-separated-tokens": true,
        "prop-types": true,
        "react-markdown>property-information": true,
        "react": true,
        "react-redux>react-is": true,
        "react-markdown>remark-parse": true,
        "react-markdown>remark-rehype": true,
        "react-markdown>space-separated-tokens": true,
        "react-markdown>style-to-object": true,
        "react-markdown>unified": true,
        "react-markdown>unist-util-visit": true,
        "react-markdown>vfile": true
      }
    },
    "react-popper": {
      "globals": {
        "document": true
      },
      "packages": {
        "@popperjs/core": true,
        "react": true,
        "react-popper>react-fast-compare": true,
        "react-popper>warning": true
      }
    },
    "react-redux": {
      "globals": {
        "console": true,
        "document": true
      },
      "packages": {
        "@babel/runtime": true,
        "react-redux>hoist-non-react-statics": true,
        "prop-types": true,
        "react": true,
        "react-dom": true,
        "react-redux>react-is": true
      }
    },
    "react-responsive-carousel": {
      "globals": {
        "HTMLElement": true,
        "addEventListener": true,
        "clearTimeout": true,
        "console.warn": true,
        "document": true,
        "getComputedStyle": true,
        "removeEventListener": true,
        "setTimeout": true
      },
      "packages": {
        "classnames": true,
        "react": true,
        "react-dom": true,
        "react-responsive-carousel>react-easy-swipe": true
      }
    },
    "react-router-dom": {
      "packages": {
        "react-router-dom>history": true,
        "prop-types": true,
        "react": true,
        "react-router-dom>react-router": true,
        "react-router-dom>tiny-invariant": true,
        "react-router-dom>tiny-warning": true
      }
    },
    "react-router-dom-v5-compat": {
      "globals": {
        "FormData": true,
        "URL": true,
        "URLSearchParams": true,
        "__reactRouterVersion": "write",
        "addEventListener": true,
        "confirm": true,
        "define": true,
        "document": true,
        "history.scrollRestoration": true,
        "location.href": true,
        "removeEventListener": true,
        "scrollTo": true,
        "scrollY": true,
        "sessionStorage.getItem": true,
        "sessionStorage.setItem": true,
        "setTimeout": true
      },
      "packages": {
        "react-router-dom-v5-compat>@remix-run/router": true,
        "history": true,
        "react": true,
        "react-dom": true,
        "react-router-dom": true,
        "react-router-dom-v5-compat>react-router": true
      }
    },
    "react-router-dom>react-router": {
      "packages": {
        "react-router-dom>history": true,
        "react-redux>hoist-non-react-statics": true,
        "serve-handler>path-to-regexp": true,
        "prop-types": true,
        "react": true,
        "react-router-dom>react-router>react-is": true,
        "react-router-dom>tiny-invariant": true,
        "react-router-dom>tiny-warning": true
      }
    },
    "react-router-dom-v5-compat>react-router": {
      "globals": {
        "console.error": true,
        "define": true
      },
      "packages": {
        "react-router-dom-v5-compat>@remix-run/router": true,
        "react": true
      }
    },
    "react-simple-file-input": {
      "globals": {
        "File": true,
        "FileReader": true,
        "console.warn": true
      },
      "packages": {
        "prop-types": true,
        "react": true
      }
    },
    "react-tippy": {
      "globals": {
        "Element": true,
        "MSStream": true,
        "MutationObserver": true,
        "addEventListener": true,
        "clearTimeout": true,
        "console.error": true,
        "console.warn": true,
        "define": true,
        "document": true,
        "getComputedStyle": true,
        "innerHeight": true,
        "innerWidth": true,
        "navigator.maxTouchPoints": true,
        "navigator.msMaxTouchPoints": true,
        "navigator.userAgent": true,
        "performance": true,
        "requestAnimationFrame": true,
        "setTimeout": true
      },
      "packages": {
        "react-tippy>popper.js": true,
        "react": true,
        "react-dom": true
      }
    },
    "react-toggle-button": {
      "globals": {
        "clearTimeout": true,
        "console.warn": true,
        "define": true,
        "performance": true,
        "setTimeout": true
      },
      "packages": {
        "react": true
      }
    },
    "react-transition-group": {
      "globals": {
        "Element": true,
        "setTimeout": true
      },
      "packages": {
        "react-transition-group>dom-helpers": true,
        "prop-types": true,
        "react": true,
        "react-dom": true
      }
    },
    "readable-stream": {
      "packages": {
        "browserify>browser-resolve": true,
        "browserify>buffer": true,
        "webpack>events": true,
        "pumpify>inherits": true,
        "process": true,
        "browserify>string_decoder": true,
        "readable-stream>util-deprecate": true
      }
    },
    "crypto-browserify>browserify-sign>readable-stream": {
      "packages": {
        "browserify>browser-resolve": true,
        "readable-stream-2>core-util-is": true,
        "webpack>events": true,
        "pumpify>inherits": true,
        "crypto-browserify>browserify-sign>readable-stream>isarray": true,
        "process": true,
        "readable-stream-2>process-nextick-args": true,
        "crypto-browserify>browserify-sign>readable-stream>safe-buffer": true,
        "crypto-browserify>browserify-sign>readable-stream>string_decoder": true,
        "browserify>timers-browserify": true,
        "readable-stream>util-deprecate": true
      }
    },
    "extension-port-stream>readable-stream": {
      "globals": {
        "AbortController": true,
        "AbortSignal": true,
        "AggregateError": true,
        "Blob": true,
        "queueMicrotask": true
      },
      "packages": {
        "@lavamoat/lavapack>readable-stream>abort-controller": true,
        "browserify>buffer": true,
        "webpack>events": true,
        "process": true,
        "browserify>string_decoder": true
      }
    },
    "@metamask/providers>extension-port-stream>readable-stream": {
      "globals": {
        "AbortController": true,
        "AbortSignal": true,
        "AggregateError": true,
        "Blob": true,
        "queueMicrotask": true
      },
      "packages": {
        "@lavamoat/lavapack>readable-stream>abort-controller": true,
        "browserify>buffer": true,
        "webpack>events": true,
        "process": true,
        "browserify>string_decoder": true
      }
    },
    "@metamask/snaps-controllers>readable-web-to-node-stream": {
      "packages": {
        "readable-stream": true
      }
    },
    "redux": {
      "globals": {
        "console": true
      },
      "packages": {
        "@babel/runtime": true
      }
    },
    "string.prototype.matchall>regexp.prototype.flags": {
      "packages": {
        "string.prototype.matchall>call-bind": true,
        "string.prototype.matchall>define-properties": true,
        "string.prototype.matchall>es-abstract>es-errors": true,
        "string.prototype.matchall>get-intrinsic>get-proto": true,
        "string.prototype.matchall>es-abstract>gopd": true,
        "string.prototype.matchall>regexp.prototype.flags>set-function-name": true
      }
    },
    "react-markdown>remark-parse": {
      "packages": {
        "react-markdown>remark-parse>mdast-util-from-markdown": true
      }
    },
    "react-markdown>remark-rehype": {
      "packages": {
        "react-markdown>remark-rehype>mdast-util-to-hast": true
      }
    },
    "react-markdown>vfile>replace-ext": {
      "packages": {
        "path-browserify": true
      }
    },
    "reselect": {
      "globals": {
        "WeakRef": true,
        "console.warn": true,
        "unstable_autotrackMemoize": true
      }
    },
    "@metamask/snaps-utils>rfdc": {
      "packages": {
        "browserify>buffer": true
      }
    },
    "ethereumjs-util>create-hash>ripemd160": {
      "packages": {
        "browserify>buffer": true,
        "ethereumjs-util>create-hash>ripemd160>hash-base": true,
        "pumpify>inherits": true
      }
    },
    "eth-lattice-keyring>rlp": {
      "globals": {
        "TextEncoder": true
      }
    },
    "ethereumjs-util>rlp": {
      "packages": {
        "bn.js": true,
        "browserify>buffer": true
      }
    },
    "@metamask/keyring-controller>ethereumjs-wallet>ethereumjs-util>rlp": {
      "packages": {
        "bn.js": true,
        "browserify>buffer": true
      }
    },
    "wait-on>rxjs": {
      "globals": {
        "cancelAnimationFrame": true,
        "clearInterval": true,
        "clearTimeout": true,
        "performance": true,
        "requestAnimationFrame": true,
        "setInterval.apply": true,
        "setTimeout.apply": true
      }
    },
    "koa>content-disposition>safe-buffer": {
      "packages": {
        "browserify>buffer": true
      }
    },
    "crypto-browserify>browserify-sign>readable-stream>safe-buffer": {
      "packages": {
        "browserify>buffer": true
      }
    },
    "crypto-browserify>browserify-sign>readable-stream>string_decoder>safe-buffer": {
      "packages": {
        "browserify>buffer": true
      }
    },
    "react-dom>scheduler": {
      "globals": {
        "MessageChannel": true,
        "cancelAnimationFrame": true,
        "clearTimeout": true,
        "console": true,
        "performance": true,
        "requestAnimationFrame": true,
        "setTimeout": true
      }
    },
    "ethers>@ethersproject/json-wallets>scrypt-js": {
      "globals": {
        "define": true,
        "setTimeout": true
      },
      "packages": {
        "browserify>timers-browserify": true
      }
    },
    "ganache>secp256k1": {
      "packages": {
        "@metamask/ppom-validator>elliptic": true
      }
    },
    "semver": {
      "globals": {
        "console.error": true
      },
      "packages": {
        "process": true
      }
    },
    "string.prototype.matchall>call-bind>set-function-length": {
      "packages": {
        "string.prototype.matchall>define-properties>define-data-property": true,
        "string.prototype.matchall>es-abstract>es-errors": true,
        "string.prototype.matchall>get-intrinsic": true,
        "string.prototype.matchall>es-abstract>gopd": true,
        "string.prototype.matchall>es-abstract>has-property-descriptors": true
      }
    },
    "string.prototype.matchall>regexp.prototype.flags>set-function-name": {
      "packages": {
        "string.prototype.matchall>define-properties>define-data-property": true,
        "string.prototype.matchall>es-abstract>es-errors": true,
        "string.prototype.matchall>es-abstract>function.prototype.name>functions-have-names": true,
        "string.prototype.matchall>es-abstract>has-property-descriptors": true
      }
    },
    "eth-method-registry>@metamask/ethjs-query>promise-to-callback>set-immediate-shim": {
      "globals": {
        "setTimeout.apply": true
      },
      "packages": {
        "browserify>timers-browserify": true
      }
    },
    "addons-linter>sha.js": {
      "packages": {
        "pumpify>inherits": true,
        "koa>content-disposition>safe-buffer": true
      }
    },
    "string.prototype.matchall>side-channel>side-channel-list": {
      "packages": {
        "string.prototype.matchall>es-abstract>es-errors": true,
        "string.prototype.matchall>es-abstract>object-inspect": true
      }
    },
    "string.prototype.matchall>side-channel>side-channel-map": {
      "packages": {
        "browserify>util>which-typed-array>call-bound": true,
        "string.prototype.matchall>es-abstract>es-errors": true,
        "string.prototype.matchall>get-intrinsic": true,
        "string.prototype.matchall>es-abstract>object-inspect": true
      }
    },
    "string.prototype.matchall>side-channel>side-channel-weakmap": {
      "packages": {
        "browserify>util>which-typed-array>call-bound": true,
        "string.prototype.matchall>es-abstract>es-errors": true,
        "string.prototype.matchall>get-intrinsic": true,
        "string.prototype.matchall>es-abstract>object-inspect": true,
        "string.prototype.matchall>side-channel>side-channel-map": true
      }
    },
    "string.prototype.matchall>side-channel": {
      "packages": {
        "string.prototype.matchall>es-abstract>es-errors": true,
        "string.prototype.matchall>es-abstract>object-inspect": true,
        "string.prototype.matchall>side-channel>side-channel-list": true,
        "string.prototype.matchall>side-channel>side-channel-map": true,
        "string.prototype.matchall>side-channel>side-channel-weakmap": true
      }
    },
    "@metamask/profile-sync-controller>siwe": {
      "globals": {
        "console.error": true,
        "console.warn": true
      },
      "packages": {
        "@metamask/profile-sync-controller>siwe>@spruceid/siwe-parser": true,
        "@metamask/profile-sync-controller>siwe>@stablelib/random": true,
        "ethers": true,
        "@metamask/controller-utils>@spruceid/siwe-parser>valid-url": true
      }
    },
    "@metamask/eth-token-tracker>deep-equal>es-get-iterator>stop-iteration-iterator": {
      "globals": {
        "StopIteration": true
      },
      "packages": {
        "string.prototype.matchall>internal-slot": true
      }
    },
    "stream-browserify": {
      "packages": {
        "webpack>events": true,
        "pumpify>inherits": true,
        "readable-stream": true
      }
    },
    "stream-http": {
      "globals": {
        "AbortController": true,
        "Blob": true,
        "MSStreamReader": true,
        "ReadableStream": true,
        "WritableStream": true,
        "XDomainRequest": true,
        "XMLHttpRequest": true,
        "clearTimeout": true,
        "fetch": true,
        "location.protocol.search": true,
        "setTimeout": true
      },
      "packages": {
        "browserify>buffer": true,
        "stream-http>builtin-status-codes": true,
        "pumpify>inherits": true,
        "process": true,
        "readable-stream": true,
        "browserify>url": true,
        "watchify>xtend": true
      }
    },
    "@metamask/snaps-controllers>tar-stream>streamx": {
      "packages": {
        "webpack>events": true,
        "@metamask/snaps-controllers>tar-stream>fast-fifo": true,
        "@metamask/snaps-controllers>tar-stream>streamx>queue-tick": true
      }
    },
    "browserify>string_decoder": {
      "packages": {
        "koa>content-disposition>safe-buffer": true
      }
    },
    "crypto-browserify>browserify-sign>readable-stream>string_decoder": {
      "packages": {
        "crypto-browserify>browserify-sign>readable-stream>string_decoder>safe-buffer": true
      }
    },
    "eth-method-registry>@metamask/ethjs-query>@metamask/ethjs-format>strip-hex-prefix": {
      "packages": {
        "eth-method-registry>@metamask/ethjs-query>@metamask/ethjs-format>is-hex-prefixed": true
      }
    },
    "react-markdown>style-to-object": {
      "packages": {
        "react-markdown>style-to-object>inline-style-parser": true
      }
    },
    "@metamask/snaps-controllers>tar-stream": {
      "packages": {
        "@metamask/snaps-controllers>tar-stream>b4a": true,
        "browserify>browser-resolve": true,
        "@metamask/snaps-controllers>tar-stream>fast-fifo": true,
        "@metamask/snaps-controllers>tar-stream>streamx": true
      }
    },
    "browserify>timers-browserify": {
      "globals": {
        "clearInterval": true,
        "clearTimeout": true,
        "setInterval": true,
        "setTimeout": true
      },
      "packages": {
        "process": true
      }
    },
    "react-router-dom>tiny-warning": {
      "globals": {
        "console": true
      }
    },
    "copy-to-clipboard>toggle-selection": {
      "globals": {
        "document.activeElement": true,
        "document.getSelection": true
      }
    },
    "tslib": {
      "globals": {
        "SuppressedError": true,
        "define": true
      }
    },
    "tweetnacl": {
      "globals": {
        "crypto": true,
        "msCrypto": true,
        "nacl": "write"
      },
      "packages": {
        "browserify>browser-resolve": true
      }
    },
    "@trezor/connect-web>@trezor/connect-common>@trezor/env-utils>ua-parser-js": {
      "globals": {
        "define": true
      }
    },
    "@ensdomains/content-hash>cids>uint8arrays": {
      "globals": {
        "TextDecoder": true
      },
      "packages": {
        "@ensdomains/content-hash>cids>multibase": true
      }
    },
    "@ensdomains/content-hash>multicodec>uint8arrays": {
      "globals": {
        "Buffer": true,
        "TextDecoder": true,
        "TextEncoder": true
      },
      "packages": {
        "@ensdomains/content-hash>multicodec>uint8arrays>multiformats": true
      }
    },
    "@ensdomains/content-hash>cids>multihashes>uint8arrays": {
      "globals": {
        "TextDecoder": true,
        "TextEncoder": true
      },
      "packages": {
        "@ensdomains/content-hash>cids>multibase": true
      }
    },
    "@metamask/keyring-controller>ulid": {
      "globals": {
        "console.error": true,
        "crypto": true,
        "define": true
      }
    },
    "react-markdown>unified": {
      "packages": {
        "react-markdown>unified>bail": true,
        "react-markdown>unified>extend": true,
        "react-markdown>unified>is-buffer": true,
        "mocha>yargs-unparser>is-plain-obj": true,
        "react-markdown>unified>trough": true,
        "react-markdown>vfile": true
      }
    },
    "react-markdown>unist-util-visit>unist-util-visit-parents": {
      "packages": {
        "react-markdown>unist-util-visit>unist-util-is": true
      }
    },
    "react-markdown>unist-util-visit": {
      "packages": {
        "react-markdown>unist-util-visit>unist-util-visit-parents": true
      }
    },
    "uri-js": {
      "globals": {
        "define": true
      }
    },
    "browserify>url": {
      "packages": {
        "browserify>url>punycode": true,
        "browserify>url>qs": true
      }
    },
    "react-focus-lock>use-callback-ref": {
      "packages": {
        "react": true
      }
    },
    "react-beautiful-dnd>use-memo-one": {
      "packages": {
        "react": true
      }
    },
    "react-focus-lock>use-sidecar": {
      "globals": {
        "console.error": true
      },
      "packages": {
        "react-focus-lock>use-sidecar>detect-node-es": true,
        "react": true,
        "tslib": true
      }
    },
    "readable-stream>util-deprecate": {
      "globals": {
        "console.trace": true,
        "console.warn": true,
        "localStorage": true
      }
    },
    "browserify>assert>util": {
      "globals": {
        "console.error": true,
        "console.log": true,
        "console.trace": true,
        "process": true
      },
      "packages": {
        "browserify>assert>util>inherits": true,
        "process": true
      }
    },
    "browserify>util": {
      "globals": {
        "console.error": true,
        "console.log": true,
        "console.trace": true
      },
      "packages": {
        "pumpify>inherits": true,
        "browserify>util>is-arguments": true,
        "koa>is-generator-function": true,
        "browserify>util>is-typed-array": true,
        "process": true,
        "browserify>util>which-typed-array": true
      }
    },
    "uuid": {
      "globals": {
        "crypto": true,
        "msCrypto": true
      }
    },
    "@metamask/eth-snap-keyring>uuid": {
      "globals": {
        "crypto": true
      }
    },
    "@metamask/keyring-snap-client>uuid": {
      "globals": {
        "crypto": true
      }
    },
    "@metamask/multichain-transactions-controller>@metamask/keyring-snap-client>uuid": {
      "globals": {
        "crypto": true
      }
    },
    "eth-lattice-keyring>gridplus-sdk>uuid": {
      "globals": {
        "crypto": true
      }
    },
    "@metamask/snaps-utils>validate-npm-package-name": {
      "packages": {
        "@metamask/snaps-utils>validate-npm-package-name>builtins": true
      }
    },
    "react-markdown>vfile>vfile-message": {
      "packages": {
        "react-markdown>vfile>unist-util-stringify-position": true
      }
    },
    "react-markdown>vfile": {
      "packages": {
        "react-markdown>vfile>is-buffer": true,
        "path-browserify": true,
        "process": true,
        "react-markdown>vfile>replace-ext": true,
        "react-markdown>vfile>vfile-message": true
      }
    },
    "browserify>vm-browserify": {
      "globals": {
        "document.body.appendChild": true,
        "document.body.removeChild": true,
        "document.createElement": true
      }
    },
    "react-popper>warning": {
      "globals": {
        "console": true
      }
    },
    "@ensdomains/content-hash>multihashes>web-encoding": {
      "globals": {
        "TextDecoder": true,
        "TextEncoder": true
      },
      "packages": {
        "browserify>util": true
      }
    },
    "web3": {
      "globals": {
        "XMLHttpRequest": true
      }
    },
    "@metamask/controllers>web3": {
      "globals": {
        "XMLHttpRequest": true
      }
    },
    "webextension-polyfill": {
      "globals": {
        "browser": true,
        "chrome": true,
        "console.error": true,
        "console.warn": true,
        "define": true
      }
    },
    "@open-rpc/test-coverage>isomorphic-fetch>whatwg-fetch": {
      "globals": {
        "AbortController": true,
        "Blob": true,
        "FileReader": true,
        "FormData": true,
        "URLSearchParams.prototype.isPrototypeOf": true,
        "XMLHttpRequest": true,
        "console.warn": true,
        "define": true,
        "setTimeout": true
      }
    },
    "@metamask/eth-token-tracker>deep-equal>which-boxed-primitive": {
      "packages": {
        "@metamask/eth-token-tracker>deep-equal>which-boxed-primitive>is-bigint": true,
        "@metamask/eth-token-tracker>deep-equal>which-boxed-primitive>is-boolean-object": true,
        "@metamask/eth-token-tracker>deep-equal>which-boxed-primitive>is-number-object": true,
        "eslint-plugin-react>array-includes>is-string": true,
        "string.prototype.matchall>es-abstract>es-to-primitive>is-symbol": true
      }
    },
    "@metamask/eth-token-tracker>deep-equal>which-collection": {
      "packages": {
        "@metamask/eth-token-tracker>deep-equal>es-get-iterator>is-map": true,
        "@metamask/eth-token-tracker>deep-equal>es-get-iterator>is-set": true,
        "@metamask/eth-token-tracker>deep-equal>which-collection>is-weakmap": true,
        "@metamask/eth-token-tracker>deep-equal>which-collection>is-weakset": true
      }
    },
    "browserify>util>which-typed-array": {
      "packages": {
        "string.prototype.matchall>es-abstract>available-typed-arrays": true,
        "string.prototype.matchall>call-bind": true,
        "browserify>util>which-typed-array>call-bound": true,
        "browserify>util>which-typed-array>for-each": true,
        "string.prototype.matchall>get-intrinsic>get-proto": true,
        "string.prototype.matchall>es-abstract>gopd": true,
        "koa>is-generator-function>has-tostringtag": true
      }
    }
  }
}<|MERGE_RESOLUTION|>--- conflicted
+++ resolved
@@ -1981,11 +1981,6 @@
       },
       "packages": {
         "@metamask/base-controller": true,
-<<<<<<< HEAD
-        "@metamask/controller-utils": true,
-        "@metamask/keyring-api": true,
-=======
->>>>>>> d8dda78d
         "@metamask/keyring-controller": true,
         "@metamask/network-controller": true,
         "@metamask/profile-sync-controller>@noble/ciphers": true,
