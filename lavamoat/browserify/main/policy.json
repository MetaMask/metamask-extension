--- conflicted
+++ resolved
@@ -1172,19 +1172,18 @@
         "buffer": true
       }
     },
-<<<<<<< HEAD
     "call-bind": {
       "packages": {
         "function-bind": true,
         "get-intrinsic": true
-=======
+      }
+    },
     "cbor-sync": {
       "globals": {
         "define": true
       },
       "packages": {
         "buffer": true
->>>>>>> 582882b3
       }
     },
     "cids": {
