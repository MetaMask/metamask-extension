{
  "resources": {
    "@babel/runtime": {
      "globals": {
        "regeneratorRuntime": "write"
      }
    },
    "@ensdomains/content-hash": {
      "globals": {
        "console.warn": true
      },
      "packages": {
        "@ensdomains/content-hash>cids": true,
        "@ensdomains/content-hash>js-base64": true,
        "@ensdomains/content-hash>multicodec": true,
        "@ensdomains/content-hash>multihashes": true,
        "browserify>buffer": true
      }
    },
    "@ensdomains/content-hash>cids": {
      "packages": {
        "@ensdomains/content-hash>cids>multibase": true,
        "@ensdomains/content-hash>cids>multihashes": true,
        "@ensdomains/content-hash>cids>uint8arrays": true,
        "@ensdomains/content-hash>multicodec": true
      }
    },
    "@ensdomains/content-hash>cids>multibase": {
      "globals": {
        "TextDecoder": true,
        "TextEncoder": true
      },
      "packages": {
        "@ensdomains/content-hash>cids>multibase>@multiformats/base-x": true
      }
    },
    "@ensdomains/content-hash>cids>multihashes": {
      "packages": {
        "@ensdomains/content-hash>cids>multibase": true,
        "@ensdomains/content-hash>cids>multihashes>varint": true,
        "@ensdomains/content-hash>cids>uint8arrays": true
      }
    },
    "@ensdomains/content-hash>cids>uint8arrays": {
      "globals": {
        "TextDecoder": true,
        "TextEncoder": true
      },
      "packages": {
        "@ensdomains/content-hash>cids>multibase": true
      }
    },
    "@ensdomains/content-hash>js-base64": {
      "globals": {
        "Base64": "write",
        "TextDecoder": true,
        "TextEncoder": true,
        "atob": true,
        "btoa": true,
        "define": true
      },
      "packages": {
        "browserify>buffer": true
      }
    },
    "@ensdomains/content-hash>multicodec": {
      "packages": {
        "@ensdomains/content-hash>multicodec>uint8arrays": true,
        "sass-embedded>varint": true
      }
    },
    "@ensdomains/content-hash>multicodec>uint8arrays": {
      "globals": {
        "Buffer": true,
        "TextDecoder": true,
        "TextEncoder": true
      },
      "packages": {
        "@metamask/assets-controllers>multiformats": true
      }
    },
    "@ensdomains/content-hash>multihashes": {
      "packages": {
        "@ensdomains/content-hash>multihashes>multibase": true,
        "@ensdomains/content-hash>multihashes>varint": true,
        "@ensdomains/content-hash>multihashes>web-encoding": true,
        "browserify>buffer": true
      }
    },
    "@ensdomains/content-hash>multihashes>multibase": {
      "packages": {
        "@ensdomains/content-hash>multihashes>multibase>base-x": true,
        "@ensdomains/content-hash>multihashes>web-encoding": true,
        "browserify>buffer": true
      }
    },
    "@ensdomains/content-hash>multihashes>multibase>base-x": {
      "packages": {
        "koa>content-disposition>safe-buffer": true
      }
    },
    "@ensdomains/content-hash>multihashes>web-encoding": {
      "globals": {
        "TextDecoder": true,
        "TextEncoder": true
      },
      "packages": {
        "browserify>util": true
      }
    },
    "@ethereumjs/tx": {
      "packages": {
        "@ethereumjs/tx>@ethereumjs/common": true,
        "@ethereumjs/tx>@ethereumjs/rlp": true,
        "@ethereumjs/tx>@ethereumjs/util": true,
        "@ethereumjs/tx>ethereum-cryptography": true,
        "browserify>buffer": true,
        "browserify>insert-module-globals>is-buffer": true
      }
    },
    "@ethereumjs/tx>@ethereumjs/common": {
      "packages": {
        "@ethereumjs/tx>@ethereumjs/common>@ethereumjs/util": true,
        "@ethereumjs/tx>@ethereumjs/common>crc-32": true,
        "browserify>buffer": true,
        "webpack>events": true
      }
    },
    "@ethereumjs/tx>@ethereumjs/common>@ethereumjs/util": {
      "globals": {
        "console.warn": true
      },
      "packages": {
        "@ethereumjs/tx>@ethereumjs/rlp": true,
        "@ethereumjs/tx>@ethereumjs/util>micro-ftch": true,
        "@ethereumjs/tx>ethereum-cryptography": true,
        "browserify>buffer": true,
        "browserify>insert-module-globals>is-buffer": true,
        "webpack>events": true
      }
    },
    "@ethereumjs/tx>@ethereumjs/common>crc-32": {
      "globals": {
        "DO_NOT_EXPORT_CRC": true,
        "define": true
      }
    },
    "@ethereumjs/tx>@ethereumjs/rlp": {
      "globals": {
        "TextEncoder": true
      }
    },
    "@ethereumjs/tx>@ethereumjs/util": {
      "globals": {
        "console.warn": true
      },
      "packages": {
        "@ethereumjs/tx>@ethereumjs/rlp": true,
        "@ethereumjs/tx>@ethereumjs/util>micro-ftch": true,
        "@ethereumjs/tx>ethereum-cryptography": true,
        "browserify>buffer": true,
        "browserify>insert-module-globals>is-buffer": true,
        "webpack>events": true
      }
    },
    "@ethereumjs/tx>@ethereumjs/util>micro-ftch": {
      "globals": {
        "Headers": true,
        "TextDecoder": true,
        "URL": true,
        "btoa": true,
        "fetch": true
      },
      "packages": {
        "browserify>browserify-zlib": true,
        "browserify>buffer": true,
        "browserify>url": true,
        "browserify>util": true,
        "https-browserify": true,
        "process": true,
        "stream-http": true
      }
    },
    "@ethereumjs/tx>ethereum-cryptography": {
      "globals": {
        "TextDecoder": true,
        "crypto": true
      },
      "packages": {
        "@ethereumjs/tx>ethereum-cryptography>@scure/bip32": true,
        "@metamask/message-signing-snap>@noble/curves": true,
        "@noble/hashes": true
      }
    },
    "@ethereumjs/tx>ethereum-cryptography>@scure/bip32": {
      "packages": {
        "@metamask/message-signing-snap>@noble/curves": true,
        "@metamask/utils>@scure/base": true,
        "@noble/hashes": true
      }
    },
    "@ethereumjs/util": {
      "globals": {
        "console.warn": true,
        "fetch": true
      },
      "packages": {
        "@ethereumjs/tx>ethereum-cryptography": true,
        "@ethereumjs/util>@ethereumjs/rlp": true,
        "webpack>events": true
      }
    },
    "@ethereumjs/util>@ethereumjs/rlp": {
      "globals": {
        "TextEncoder": true
      }
    },
    "@ethersproject/abi": {
      "globals": {
        "console.log": true
      },
      "packages": {
        "@ethersproject/abi>@ethersproject/address": true,
        "@ethersproject/abi>@ethersproject/constants": true,
        "@ethersproject/abi>@ethersproject/keccak256": true,
        "@ethersproject/abi>@ethersproject/logger": true,
        "@ethersproject/abi>@ethersproject/properties": true,
        "@ethersproject/abi>@ethersproject/strings": true,
        "@ethersproject/bignumber": true,
        "@ethersproject/bytes": true,
        "@ethersproject/hash": true
      }
    },
    "@ethersproject/abi>@ethersproject/address": {
      "packages": {
        "@ethersproject/abi>@ethersproject/keccak256": true,
        "@ethersproject/abi>@ethersproject/logger": true,
        "@ethersproject/bignumber": true,
        "@ethersproject/bytes": true,
        "@ethersproject/providers>@ethersproject/rlp": true
      }
    },
    "@ethersproject/abi>@ethersproject/constants": {
      "packages": {
        "@ethersproject/bignumber": true
      }
    },
    "@ethersproject/abi>@ethersproject/keccak256": {
      "packages": {
        "@ethersproject/bytes": true,
        "@metamask/ethjs>js-sha3": true
      }
    },
    "@ethersproject/abi>@ethersproject/logger": {
      "globals": {
        "console": true
      }
    },
    "@ethersproject/abi>@ethersproject/properties": {
      "packages": {
        "@ethersproject/abi>@ethersproject/logger": true
      }
    },
    "@ethersproject/abi>@ethersproject/strings": {
      "packages": {
        "@ethersproject/abi>@ethersproject/constants": true,
        "@ethersproject/abi>@ethersproject/logger": true,
        "@ethersproject/bytes": true
      }
    },
    "@ethersproject/bignumber": {
      "packages": {
        "@ethersproject/abi>@ethersproject/logger": true,
        "@ethersproject/bytes": true,
        "bn.js": true
      }
    },
    "@ethersproject/bytes": {
      "packages": {
        "@ethersproject/abi>@ethersproject/logger": true
      }
    },
    "@ethersproject/contracts": {
      "globals": {
        "setTimeout": true
      },
      "packages": {
        "@ethersproject/abi": true,
        "@ethersproject/abi>@ethersproject/address": true,
        "@ethersproject/abi>@ethersproject/logger": true,
        "@ethersproject/abi>@ethersproject/properties": true,
        "@ethersproject/bignumber": true,
        "@ethersproject/bytes": true,
        "@ethersproject/hash>@ethersproject/abstract-signer": true,
        "@ethersproject/hdnode>@ethersproject/transactions": true,
        "@ethersproject/wallet>@ethersproject/abstract-provider": true
      }
    },
    "@ethersproject/hash": {
      "packages": {
        "@ethersproject/abi>@ethersproject/address": true,
        "@ethersproject/abi>@ethersproject/keccak256": true,
        "@ethersproject/abi>@ethersproject/logger": true,
        "@ethersproject/abi>@ethersproject/properties": true,
        "@ethersproject/abi>@ethersproject/strings": true,
        "@ethersproject/bignumber": true,
        "@ethersproject/bytes": true,
        "@ethersproject/hash>@ethersproject/base64": true
      }
    },
    "@ethersproject/hash>@ethersproject/abstract-signer": {
      "packages": {
        "@ethersproject/abi>@ethersproject/logger": true,
        "@ethersproject/abi>@ethersproject/properties": true
      }
    },
    "@ethersproject/hash>@ethersproject/base64": {
      "globals": {
        "atob": true,
        "btoa": true
      },
      "packages": {
        "@ethersproject/bytes": true
      }
    },
    "@ethersproject/hdnode": {
      "packages": {
        "@ethersproject/abi>@ethersproject/logger": true,
        "@ethersproject/abi>@ethersproject/properties": true,
        "@ethersproject/abi>@ethersproject/strings": true,
        "@ethersproject/bignumber": true,
        "@ethersproject/bytes": true,
        "@ethersproject/hdnode>@ethersproject/basex": true,
        "@ethersproject/hdnode>@ethersproject/pbkdf2": true,
        "@ethersproject/hdnode>@ethersproject/sha2": true,
        "@ethersproject/hdnode>@ethersproject/signing-key": true,
        "@ethersproject/hdnode>@ethersproject/transactions": true,
        "@ethersproject/hdnode>@ethersproject/wordlists": true
      }
    },
    "@ethersproject/hdnode>@ethersproject/basex": {
      "packages": {
        "@ethersproject/abi>@ethersproject/properties": true,
        "@ethersproject/bytes": true
      }
    },
    "@ethersproject/hdnode>@ethersproject/pbkdf2": {
      "packages": {
        "@ethersproject/bytes": true,
        "@ethersproject/hdnode>@ethersproject/sha2": true
      }
    },
    "@ethersproject/hdnode>@ethersproject/sha2": {
      "packages": {
        "@ethersproject/abi>@ethersproject/logger": true,
        "@ethersproject/bytes": true,
        "ethereumjs-util>ethereum-cryptography>hash.js": true
      }
    },
    "@ethersproject/hdnode>@ethersproject/signing-key": {
      "packages": {
        "@ethersproject/abi>@ethersproject/logger": true,
        "@ethersproject/abi>@ethersproject/properties": true,
        "@ethersproject/bytes": true,
        "@ethersproject/hdnode>@ethersproject/signing-key>elliptic": true
      }
    },
    "@ethersproject/hdnode>@ethersproject/signing-key>elliptic": {
      "packages": {
        "@metamask/ppom-validator>elliptic>brorand": true,
        "@metamask/ppom-validator>elliptic>hmac-drbg": true,
        "@metamask/ppom-validator>elliptic>minimalistic-assert": true,
        "@metamask/ppom-validator>elliptic>minimalistic-crypto-utils": true,
        "bn.js": true,
        "ethereumjs-util>ethereum-cryptography>hash.js": true,
        "pumpify>inherits": true
      }
    },
    "@ethersproject/hdnode>@ethersproject/transactions": {
      "packages": {
        "@ethersproject/abi>@ethersproject/address": true,
        "@ethersproject/abi>@ethersproject/constants": true,
        "@ethersproject/abi>@ethersproject/keccak256": true,
        "@ethersproject/abi>@ethersproject/logger": true,
        "@ethersproject/abi>@ethersproject/properties": true,
        "@ethersproject/bignumber": true,
        "@ethersproject/bytes": true,
        "@ethersproject/hdnode>@ethersproject/signing-key": true,
        "@ethersproject/providers>@ethersproject/rlp": true
      }
    },
    "@ethersproject/hdnode>@ethersproject/wordlists": {
      "packages": {
        "@ethersproject/abi>@ethersproject/logger": true,
        "@ethersproject/abi>@ethersproject/properties": true,
        "@ethersproject/abi>@ethersproject/strings": true,
        "@ethersproject/bytes": true,
        "@ethersproject/hash": true
      }
    },
    "@ethersproject/providers": {
      "globals": {
        "WebSocket": true,
        "clearInterval": true,
        "clearTimeout": true,
        "console.log": true,
        "console.warn": true,
        "setInterval": true,
        "setTimeout": true
      },
      "packages": {
        "@ethersproject/abi>@ethersproject/address": true,
        "@ethersproject/abi>@ethersproject/constants": true,
        "@ethersproject/abi>@ethersproject/logger": true,
        "@ethersproject/abi>@ethersproject/properties": true,
        "@ethersproject/abi>@ethersproject/strings": true,
        "@ethersproject/bignumber": true,
        "@ethersproject/bytes": true,
        "@ethersproject/hash": true,
        "@ethersproject/hash>@ethersproject/abstract-signer": true,
        "@ethersproject/hash>@ethersproject/base64": true,
        "@ethersproject/hdnode>@ethersproject/basex": true,
        "@ethersproject/hdnode>@ethersproject/sha2": true,
        "@ethersproject/hdnode>@ethersproject/transactions": true,
        "@ethersproject/providers>@ethersproject/web": true,
        "@ethersproject/providers>bech32": true,
        "@ethersproject/wallet>@ethersproject/abstract-provider": true,
        "@ethersproject/wallet>@ethersproject/random": true,
        "@metamask/test-bundler>@ethersproject/networks": true
      }
    },
    "@ethersproject/providers>@ethersproject/random": {
      "globals": {
        "crypto.getRandomValues": true
      }
    },
    "@ethersproject/providers>@ethersproject/rlp": {
      "packages": {
        "@ethersproject/abi>@ethersproject/logger": true,
        "@ethersproject/bytes": true
      }
    },
    "@ethersproject/providers>@ethersproject/web": {
      "globals": {
        "clearTimeout": true,
        "fetch": true,
        "setTimeout": true
      },
      "packages": {
        "@ethersproject/abi>@ethersproject/logger": true,
        "@ethersproject/abi>@ethersproject/properties": true,
        "@ethersproject/abi>@ethersproject/strings": true,
        "@ethersproject/bytes": true,
        "@ethersproject/hash>@ethersproject/base64": true
      }
    },
    "@ethersproject/wallet": {
      "packages": {
        "@ethersproject/abi>@ethersproject/address": true,
        "@ethersproject/abi>@ethersproject/keccak256": true,
        "@ethersproject/abi>@ethersproject/logger": true,
        "@ethersproject/abi>@ethersproject/properties": true,
        "@ethersproject/bytes": true,
        "@ethersproject/hash": true,
        "@ethersproject/hash>@ethersproject/abstract-signer": true,
        "@ethersproject/hdnode": true,
        "@ethersproject/hdnode>@ethersproject/signing-key": true,
        "@ethersproject/hdnode>@ethersproject/transactions": true,
        "@ethersproject/wallet>@ethersproject/abstract-provider": true,
        "@ethersproject/wallet>@ethersproject/json-wallets": true,
        "@ethersproject/wallet>@ethersproject/random": true
      }
    },
    "@ethersproject/wallet>@ethersproject/abstract-provider": {
      "packages": {
        "@ethersproject/abi>@ethersproject/logger": true,
        "@ethersproject/abi>@ethersproject/properties": true,
        "@ethersproject/bignumber": true,
        "@ethersproject/bytes": true
      }
    },
    "@ethersproject/wallet>@ethersproject/json-wallets": {
      "packages": {
        "@ethersproject/abi>@ethersproject/address": true,
        "@ethersproject/abi>@ethersproject/keccak256": true,
        "@ethersproject/abi>@ethersproject/logger": true,
        "@ethersproject/abi>@ethersproject/properties": true,
        "@ethersproject/abi>@ethersproject/strings": true,
        "@ethersproject/bytes": true,
        "@ethersproject/hdnode": true,
        "@ethersproject/hdnode>@ethersproject/pbkdf2": true,
        "@ethersproject/hdnode>@ethersproject/transactions": true,
        "@ethersproject/wallet>@ethersproject/json-wallets>aes-js": true,
        "@ethersproject/wallet>@ethersproject/random": true,
        "ethereumjs-util>ethereum-cryptography>scrypt-js": true
      }
    },
    "@ethersproject/wallet>@ethersproject/json-wallets>aes-js": {
      "globals": {
        "define": true
      }
    },
    "@ethersproject/wallet>@ethersproject/random": {
      "packages": {
        "@ethersproject/abi>@ethersproject/logger": true,
        "@ethersproject/bytes": true
      }
    },
    "@keystonehq/bc-ur-registry-eth": {
      "packages": {
        "@keystonehq/bc-ur-registry-eth>@ethereumjs/util": true,
        "@keystonehq/bc-ur-registry-eth>@keystonehq/bc-ur-registry": true,
        "@metamask/eth-trezor-keyring>hdkey": true,
        "browserify>buffer": true,
        "uuid": true
      }
    },
    "@keystonehq/bc-ur-registry-eth>@ethereumjs/util": {
      "globals": {
        "console.warn": true
      },
      "packages": {
        "@ethereumjs/tx>@ethereumjs/rlp": true,
        "@ethereumjs/tx>@ethereumjs/util>micro-ftch": true,
        "@ethereumjs/tx>ethereum-cryptography": true,
        "browserify>buffer": true,
        "browserify>insert-module-globals>is-buffer": true,
        "webpack>events": true
      }
    },
    "@keystonehq/bc-ur-registry-eth>@keystonehq/bc-ur-registry": {
      "globals": {
        "define": true
      },
      "packages": {
        "@ngraveio/bc-ur": true,
        "@swc/helpers>tslib": true,
        "browserify>buffer": true,
        "buffer": true,
        "ethereumjs-util>ethereum-cryptography>bs58check": true
      }
    },
    "@keystonehq/metamask-airgapped-keyring": {
      "packages": {
        "@ethereumjs/tx": true,
        "@keystonehq/bc-ur-registry-eth": true,
        "@keystonehq/metamask-airgapped-keyring>@keystonehq/base-eth-keyring": true,
        "@keystonehq/metamask-airgapped-keyring>@metamask/obs-store": true,
        "browserify>buffer": true,
        "ethereumjs-util>rlp": true,
        "uuid": true,
        "webpack>events": true
      }
    },
    "@keystonehq/metamask-airgapped-keyring>@keystonehq/base-eth-keyring": {
      "packages": {
        "@ethereumjs/tx": true,
        "@keystonehq/bc-ur-registry-eth": true,
        "@keystonehq/metamask-airgapped-keyring>@keystonehq/base-eth-keyring>@ethereumjs/util": true,
        "@keystonehq/metamask-airgapped-keyring>@keystonehq/base-eth-keyring>rlp": true,
        "@metamask/eth-trezor-keyring>hdkey": true,
        "browserify>buffer": true,
        "uuid": true
      }
    },
    "@keystonehq/metamask-airgapped-keyring>@keystonehq/base-eth-keyring>@ethereumjs/util": {
      "globals": {
        "console.warn": true
      },
      "packages": {
        "@ethereumjs/tx>@ethereumjs/rlp": true,
        "@ethereumjs/tx>@ethereumjs/util>micro-ftch": true,
        "@ethereumjs/tx>ethereum-cryptography": true,
        "browserify>buffer": true,
        "browserify>insert-module-globals>is-buffer": true,
        "webpack>events": true
      }
    },
    "@keystonehq/metamask-airgapped-keyring>@keystonehq/base-eth-keyring>rlp": {
      "globals": {
        "TextEncoder": true
      }
    },
    "@keystonehq/metamask-airgapped-keyring>@metamask/obs-store": {
      "packages": {
        "@keystonehq/metamask-airgapped-keyring>@metamask/obs-store>@metamask/safe-event-emitter": true,
        "@keystonehq/metamask-airgapped-keyring>@metamask/obs-store>through2": true,
        "stream-browserify": true
      }
    },
    "@keystonehq/metamask-airgapped-keyring>@metamask/obs-store>@metamask/safe-event-emitter": {
      "globals": {
        "setTimeout": true
      },
      "packages": {
        "webpack>events": true
      }
    },
    "@keystonehq/metamask-airgapped-keyring>@metamask/obs-store>through2": {
      "packages": {
        "@keystonehq/metamask-airgapped-keyring>@metamask/obs-store>through2>readable-stream": true,
        "browserify>util": true,
        "process": true,
        "watchify>xtend": true
      }
    },
    "@keystonehq/metamask-airgapped-keyring>@metamask/obs-store>through2>readable-stream": {
      "packages": {
        "@keystonehq/metamask-airgapped-keyring>@metamask/obs-store>through2>readable-stream>isarray": true,
        "@keystonehq/metamask-airgapped-keyring>@metamask/obs-store>through2>readable-stream>safe-buffer": true,
        "@keystonehq/metamask-airgapped-keyring>@metamask/obs-store>through2>readable-stream>string_decoder": true,
        "browserify>browser-resolve": true,
        "browserify>timers-browserify": true,
        "process": true,
        "pumpify>inherits": true,
        "readable-stream-2>core-util-is": true,
        "readable-stream-2>process-nextick-args": true,
        "readable-stream>util-deprecate": true,
        "webpack>events": true
      }
    },
    "@keystonehq/metamask-airgapped-keyring>@metamask/obs-store>through2>readable-stream>safe-buffer": {
      "packages": {
        "browserify>buffer": true
      }
    },
    "@keystonehq/metamask-airgapped-keyring>@metamask/obs-store>through2>readable-stream>string_decoder": {
      "packages": {
        "@keystonehq/metamask-airgapped-keyring>@metamask/obs-store>through2>readable-stream>safe-buffer": true
      }
    },
    "@lavamoat/lavadome-react": {
      "globals": {
        "Document.prototype": true,
        "DocumentFragment.prototype": true,
        "Element.prototype": true,
        "Node.prototype": true,
        "console.warn": true,
        "document": true
      },
      "packages": {
        "react": true
      }
    },
    "@material-ui/core": {
      "globals": {
        "Image": true,
        "_formatMuiErrorMessage": true,
        "addEventListener": true,
        "clearInterval": true,
        "clearTimeout": true,
        "console.error": true,
        "console.warn": true,
        "document": true,
        "getComputedStyle": true,
        "getSelection": true,
        "innerHeight": true,
        "innerWidth": true,
        "matchMedia": true,
        "navigator": true,
        "performance.now": true,
        "removeEventListener": true,
        "requestAnimationFrame": true,
        "setInterval": true,
        "setTimeout": true
      },
      "packages": {
        "@babel/runtime": true,
        "@material-ui/core>@material-ui/styles": true,
        "@material-ui/core>@material-ui/system": true,
        "@material-ui/core>@material-ui/utils": true,
        "@material-ui/core>clsx": true,
        "@material-ui/core>popper.js": true,
        "@material-ui/core>react-transition-group": true,
        "prop-types": true,
        "prop-types>react-is": true,
        "react": true,
        "react-dom": true,
        "react-redux>hoist-non-react-statics": true
      }
    },
    "@material-ui/core>@material-ui/styles": {
      "globals": {
        "console.error": true,
        "console.warn": true,
        "document.createComment": true,
        "document.head": true
      },
      "packages": {
        "@babel/runtime": true,
        "@material-ui/core>@material-ui/styles>jss": true,
        "@material-ui/core>@material-ui/styles>jss-plugin-camel-case": true,
        "@material-ui/core>@material-ui/styles>jss-plugin-default-unit": true,
        "@material-ui/core>@material-ui/styles>jss-plugin-global": true,
        "@material-ui/core>@material-ui/styles>jss-plugin-nested": true,
        "@material-ui/core>@material-ui/styles>jss-plugin-props-sort": true,
        "@material-ui/core>@material-ui/styles>jss-plugin-rule-value-function": true,
        "@material-ui/core>@material-ui/styles>jss-plugin-vendor-prefixer": true,
        "@material-ui/core>@material-ui/utils": true,
        "@material-ui/core>clsx": true,
        "prop-types": true,
        "react": true,
        "react-redux>hoist-non-react-statics": true
      }
    },
    "@material-ui/core>@material-ui/styles>jss": {
      "globals": {
        "CSS": true,
        "document.createElement": true,
        "document.querySelector": true
      },
      "packages": {
        "@babel/runtime": true,
        "@material-ui/core>@material-ui/styles>jss>is-in-browser": true,
        "react-router-dom>tiny-warning": true
      }
    },
    "@material-ui/core>@material-ui/styles>jss-plugin-camel-case": {
      "packages": {
        "@material-ui/core>@material-ui/styles>jss-plugin-camel-case>hyphenate-style-name": true
      }
    },
    "@material-ui/core>@material-ui/styles>jss-plugin-default-unit": {
      "globals": {
        "CSS": true
      },
      "packages": {
        "@material-ui/core>@material-ui/styles>jss": true
      }
    },
    "@material-ui/core>@material-ui/styles>jss-plugin-global": {
      "packages": {
        "@babel/runtime": true,
        "@material-ui/core>@material-ui/styles>jss": true
      }
    },
    "@material-ui/core>@material-ui/styles>jss-plugin-nested": {
      "packages": {
        "@babel/runtime": true,
        "react-router-dom>tiny-warning": true
      }
    },
    "@material-ui/core>@material-ui/styles>jss-plugin-rule-value-function": {
      "packages": {
        "@material-ui/core>@material-ui/styles>jss": true,
        "react-router-dom>tiny-warning": true
      }
    },
    "@material-ui/core>@material-ui/styles>jss-plugin-vendor-prefixer": {
      "packages": {
        "@material-ui/core>@material-ui/styles>jss": true,
        "@material-ui/core>@material-ui/styles>jss-plugin-vendor-prefixer>css-vendor": true
      }
    },
    "@material-ui/core>@material-ui/styles>jss-plugin-vendor-prefixer>css-vendor": {
      "globals": {
        "document.createElement": true,
        "document.documentElement": true,
        "getComputedStyle": true
      },
      "packages": {
        "@babel/runtime": true,
        "@material-ui/core>@material-ui/styles>jss>is-in-browser": true
      }
    },
    "@material-ui/core>@material-ui/styles>jss>is-in-browser": {
      "globals": {
        "document": true
      }
    },
    "@material-ui/core>@material-ui/system": {
      "globals": {
        "console.error": true
      },
      "packages": {
        "@babel/runtime": true,
        "@material-ui/core>@material-ui/utils": true,
        "prop-types": true
      }
    },
    "@material-ui/core>@material-ui/utils": {
      "packages": {
        "@babel/runtime": true,
        "prop-types": true,
        "prop-types>react-is": true
      }
    },
    "@material-ui/core>popper.js": {
      "globals": {
        "MSInputMethodContext": true,
        "Node.DOCUMENT_POSITION_FOLLOWING": true,
        "cancelAnimationFrame": true,
        "console.warn": true,
        "define": true,
        "devicePixelRatio": true,
        "document": true,
        "getComputedStyle": true,
        "innerHeight": true,
        "innerWidth": true,
        "navigator": true,
        "requestAnimationFrame": true,
        "setTimeout": true
      }
    },
    "@material-ui/core>react-transition-group": {
      "globals": {
        "Element": true,
        "setTimeout": true
      },
      "packages": {
        "@material-ui/core>react-transition-group>dom-helpers": true,
        "prop-types": true,
        "react": true,
        "react-dom": true
      }
    },
    "@material-ui/core>react-transition-group>dom-helpers": {
      "packages": {
        "@babel/runtime": true
      }
    },
    "@metamask/abi-utils": {
      "packages": {
        "@metamask/abi-utils>@metamask/utils": true,
        "@metamask/utils>@metamask/superstruct": true
      }
    },
    "@metamask/abi-utils>@metamask/utils": {
      "globals": {
        "TextDecoder": true,
        "TextEncoder": true
      },
      "packages": {
        "@metamask/utils>@metamask/superstruct": true,
        "@metamask/utils>@scure/base": true,
        "@metamask/utils>pony-cause": true,
        "@noble/hashes": true,
        "browserify>buffer": true,
        "nock>debug": true,
        "semver": true
      }
    },
    "@metamask/accounts-controller": {
      "packages": {
        "@ethereumjs/tx>ethereum-cryptography": true,
        "@metamask/accounts-controller>@ethereumjs/util": true,
        "@metamask/accounts-controller>@metamask/base-controller": true,
        "@metamask/eth-snap-keyring": true,
        "@metamask/keyring-api": true,
        "@metamask/keyring-controller": true,
        "@metamask/utils": true,
        "uuid": true
      }
    },
    "@metamask/accounts-controller>@ethereumjs/util": {
      "globals": {
        "console.warn": true
      },
      "packages": {
        "@ethereumjs/tx>@ethereumjs/rlp": true,
        "@ethereumjs/tx>@ethereumjs/util>micro-ftch": true,
        "@ethereumjs/tx>ethereum-cryptography": true,
        "browserify>buffer": true,
        "browserify>insert-module-globals>is-buffer": true,
        "webpack>events": true
      }
    },
    "@metamask/accounts-controller>@metamask/base-controller": {
      "globals": {
        "setTimeout": true
      },
      "packages": {
        "immer": true
      }
    },
    "@metamask/address-book-controller": {
      "packages": {
        "@metamask/address-book-controller>@metamask/controller-utils": true,
        "@metamask/base-controller": true
      }
    },
    "@metamask/address-book-controller>@metamask/controller-utils": {
      "globals": {
        "URL": true,
        "console.error": true,
        "fetch": true,
        "setTimeout": true
      },
      "packages": {
        "@metamask/address-book-controller>@metamask/controller-utils>@ethereumjs/util": true,
        "@metamask/controller-utils>@spruceid/siwe-parser": true,
        "@metamask/ethjs>@metamask/ethjs-unit": true,
        "@metamask/utils": true,
        "bn.js": true,
        "browserify>buffer": true,
        "eslint>fast-deep-equal": true,
        "eth-ens-namehash": true
      }
    },
    "@metamask/address-book-controller>@metamask/controller-utils>@ethereumjs/util": {
      "globals": {
        "console.warn": true
      },
      "packages": {
        "@ethereumjs/tx>@ethereumjs/rlp": true,
        "@ethereumjs/tx>@ethereumjs/util>micro-ftch": true,
        "@ethereumjs/tx>ethereum-cryptography": true,
        "browserify>buffer": true,
        "browserify>insert-module-globals>is-buffer": true,
        "webpack>events": true
      }
    },
    "@metamask/announcement-controller": {
      "packages": {
        "@metamask/base-controller": true
      }
    },
    "@metamask/announcement-controller>@metamask/base-controller": {
      "globals": {
        "setTimeout": true
      },
      "packages": {
        "immer": true
      }
    },
    "@metamask/approval-controller": {
      "globals": {
        "console.info": true
      },
      "packages": {
        "@metamask/approval-controller>@metamask/base-controller": true,
        "@metamask/approval-controller>nanoid": true,
        "@metamask/rpc-errors": true
      }
    },
    "@metamask/approval-controller>@metamask/base-controller": {
      "globals": {
        "setTimeout": true
      },
      "packages": {
        "immer": true
      }
    },
    "@metamask/approval-controller>nanoid": {
      "globals": {
        "crypto.getRandomValues": true
      }
    },
    "@metamask/assets-controllers": {
      "globals": {
        "AbortController": true,
        "Headers": true,
        "URL": true,
        "URLSearchParams": true,
        "clearInterval": true,
        "clearTimeout": true,
        "console.error": true,
        "console.log": true,
        "setInterval": true,
        "setTimeout": true
      },
      "packages": {
        "@ethersproject/abi>@ethersproject/address": true,
        "@ethersproject/contracts": true,
        "@ethersproject/providers": true,
        "@metamask/abi-utils": true,
        "@metamask/assets-controllers>@ethereumjs/util": true,
        "@metamask/assets-controllers>@metamask/base-controller": true,
        "@metamask/assets-controllers>@metamask/controller-utils": true,
        "@metamask/assets-controllers>@metamask/polling-controller": true,
        "@metamask/assets-controllers>@metamask/utils": true,
        "@metamask/assets-controllers>cockatiel": true,
        "@metamask/assets-controllers>multiformats": true,
        "@metamask/contract-metadata": true,
        "@metamask/eth-query": true,
        "@metamask/metamask-eth-abis": true,
        "@metamask/name-controller>async-mutex": true,
        "@metamask/rpc-errors": true,
        "bn.js": true,
        "lodash": true,
        "single-call-balance-checker-abi": true,
        "uuid": true
      }
    },
    "@metamask/assets-controllers>@ethereumjs/util": {
      "globals": {
        "console.warn": true
      },
      "packages": {
        "@ethereumjs/tx>@ethereumjs/rlp": true,
        "@ethereumjs/tx>@ethereumjs/util>micro-ftch": true,
        "@ethereumjs/tx>ethereum-cryptography": true,
        "browserify>buffer": true,
        "browserify>insert-module-globals>is-buffer": true,
        "webpack>events": true
      }
    },
    "@metamask/assets-controllers>@metamask/base-controller": {
      "globals": {
        "setTimeout": true
      },
      "packages": {
        "immer": true
      }
    },
    "@metamask/assets-controllers>@metamask/controller-utils": {
      "globals": {
        "URL": true,
        "console.error": true,
        "fetch": true,
        "setTimeout": true
      },
      "packages": {
        "@metamask/assets-controllers>@ethereumjs/util": true,
        "@metamask/assets-controllers>@metamask/utils": true,
        "@metamask/controller-utils>@spruceid/siwe-parser": true,
        "@metamask/ethjs>@metamask/ethjs-unit": true,
        "bn.js": true,
        "browserify>buffer": true,
        "eslint>fast-deep-equal": true,
        "eth-ens-namehash": true
      }
    },
    "@metamask/assets-controllers>@metamask/polling-controller": {
      "globals": {
        "clearTimeout": true,
        "console.error": true,
        "setTimeout": true
      },
      "packages": {
        "@metamask/assets-controllers>@metamask/base-controller": true,
        "@metamask/snaps-utils>fast-json-stable-stringify": true,
        "uuid": true
      }
    },
    "@metamask/assets-controllers>@metamask/utils": {
      "globals": {
        "TextDecoder": true,
        "TextEncoder": true
      },
      "packages": {
        "@metamask/utils>@metamask/superstruct": true,
        "@metamask/utils>@scure/base": true,
        "@metamask/utils>pony-cause": true,
        "@noble/hashes": true,
        "browserify>buffer": true,
        "nock>debug": true,
        "semver": true
      }
    },
    "@metamask/assets-controllers>cockatiel": {
      "globals": {
        "AbortController": true,
        "AbortSignal": true,
        "WeakRef": true,
        "clearTimeout": true,
        "performance": true,
        "setTimeout": true
      },
      "packages": {
        "process": true
      }
    },
    "@metamask/assets-controllers>multiformats": {
      "globals": {
        "TextDecoder": true,
        "TextEncoder": true,
        "console.warn": true,
        "crypto.subtle.digest": true
      }
    },
    "@metamask/base-controller": {
      "globals": {
        "setTimeout": true
      },
      "packages": {
        "immer": true
      }
    },
    "@metamask/browser-passworder": {
      "globals": {
        "CryptoKey": true,
        "btoa": true,
        "crypto.getRandomValues": true,
        "crypto.subtle.decrypt": true,
        "crypto.subtle.deriveKey": true,
        "crypto.subtle.encrypt": true,
        "crypto.subtle.exportKey": true,
        "crypto.subtle.importKey": true
      },
      "packages": {
        "@metamask/utils": true,
        "browserify>buffer": true
      }
    },
    "@metamask/controller-utils": {
      "globals": {
        "URL": true,
        "console.error": true,
        "fetch": true,
        "setTimeout": true
      },
      "packages": {
        "@metamask/controller-utils>@ethereumjs/util": true,
        "@metamask/controller-utils>@spruceid/siwe-parser": true,
        "@metamask/ethjs>@metamask/ethjs-unit": true,
        "@metamask/utils": true,
        "bn.js": true,
        "browserify>buffer": true,
        "eslint>fast-deep-equal": true,
        "eth-ens-namehash": true
      }
    },
    "@metamask/controller-utils>@ethereumjs/util": {
      "globals": {
        "console.warn": true
      },
      "packages": {
        "@ethereumjs/tx>@ethereumjs/rlp": true,
        "@ethereumjs/tx>@ethereumjs/util>micro-ftch": true,
        "@ethereumjs/tx>ethereum-cryptography": true,
        "browserify>buffer": true,
        "browserify>insert-module-globals>is-buffer": true,
        "webpack>events": true
      }
    },
    "@metamask/controller-utils>@spruceid/siwe-parser": {
      "globals": {
        "console.error": true,
        "console.log": true
      },
      "packages": {
        "@metamask/controller-utils>@spruceid/siwe-parser>apg-js": true,
        "@noble/hashes": true
      }
    },
    "@metamask/controller-utils>@spruceid/siwe-parser>apg-js": {
      "packages": {
        "browserify>buffer": true
      }
    },
    "@metamask/controllers>web3": {
      "globals": {
        "XMLHttpRequest": true
      }
    },
    "@metamask/controllers>web3-provider-engine>cross-fetch>node-fetch": {
      "globals": {
        "fetch": true
      }
    },
    "@metamask/controllers>web3-provider-engine>eth-json-rpc-middleware>node-fetch": {
      "globals": {
        "fetch": true
      }
    },
    "@metamask/ens-controller": {
      "packages": {
        "@ethersproject/providers": true,
        "@metamask/ens-controller>@metamask/base-controller": true,
        "@metamask/ens-controller>@metamask/controller-utils": true,
        "@metamask/utils": true,
        "punycode": true
      }
    },
    "@metamask/ens-controller>@metamask/base-controller": {
      "globals": {
        "setTimeout": true
      },
      "packages": {
        "immer": true
      }
    },
    "@metamask/ens-controller>@metamask/controller-utils": {
      "globals": {
        "URL": true,
        "console.error": true,
        "fetch": true,
        "setTimeout": true
      },
      "packages": {
        "@metamask/controller-utils>@spruceid/siwe-parser": true,
        "@metamask/ens-controller>@metamask/controller-utils>@ethereumjs/util": true,
        "@metamask/ens-controller>@metamask/controller-utils>@metamask/utils": true,
        "@metamask/ethjs>@metamask/ethjs-unit": true,
        "bn.js": true,
        "browserify>buffer": true,
        "eslint>fast-deep-equal": true,
        "eth-ens-namehash": true
      }
    },
    "@metamask/ens-controller>@metamask/controller-utils>@ethereumjs/util": {
      "globals": {
        "console.warn": true
      },
      "packages": {
        "@ethereumjs/tx>@ethereumjs/rlp": true,
        "@ethereumjs/tx>@ethereumjs/util>micro-ftch": true,
        "@ethereumjs/tx>ethereum-cryptography": true,
        "browserify>buffer": true,
        "browserify>insert-module-globals>is-buffer": true,
        "webpack>events": true
      }
    },
    "@metamask/ens-controller>@metamask/controller-utils>@metamask/utils": {
      "globals": {
        "TextDecoder": true,
        "TextEncoder": true
      },
      "packages": {
        "@metamask/utils>@metamask/superstruct": true,
        "@metamask/utils>@scure/base": true,
        "@metamask/utils>pony-cause": true,
        "@noble/hashes": true,
        "browserify>buffer": true,
        "nock>debug": true,
        "semver": true
      }
    },
    "@metamask/eth-json-rpc-filters": {
      "globals": {
        "console.error": true
      },
      "packages": {
        "@metamask/eth-json-rpc-filters>@metamask/eth-query": true,
        "@metamask/eth-json-rpc-filters>@metamask/json-rpc-engine": true,
        "@metamask/eth-json-rpc-filters>async-mutex": true,
        "@metamask/safe-event-emitter": true,
        "pify": true
      }
    },
    "@metamask/eth-json-rpc-filters>@metamask/eth-query": {
      "packages": {
        "@metamask/eth-query>json-rpc-random-id": true,
        "watchify>xtend": true
      }
    },
    "@metamask/eth-json-rpc-filters>@metamask/json-rpc-engine": {
      "packages": {
        "@metamask/rpc-errors": true,
        "@metamask/safe-event-emitter": true,
        "@metamask/utils": true
      }
    },
    "@metamask/eth-json-rpc-filters>async-mutex": {
      "globals": {
        "setTimeout": true
      },
      "packages": {
        "@swc/helpers>tslib": true
      }
    },
    "@metamask/eth-json-rpc-middleware": {
      "globals": {
        "URL": true,
        "console.error": true,
        "setTimeout": true
      },
      "packages": {
        "@metamask/eth-json-rpc-middleware>@metamask/utils": true,
        "@metamask/eth-json-rpc-middleware>klona": true,
        "@metamask/eth-json-rpc-middleware>safe-stable-stringify": true,
        "@metamask/eth-sig-util": true,
        "@metamask/rpc-errors": true,
        "@metamask/snaps-controllers>@metamask/json-rpc-engine": true
      }
    },
    "@metamask/eth-json-rpc-middleware>@metamask/utils": {
      "globals": {
        "TextDecoder": true,
        "TextEncoder": true
      },
      "packages": {
        "@metamask/utils>@metamask/superstruct": true,
        "@metamask/utils>@scure/base": true,
        "@metamask/utils>pony-cause": true,
        "@noble/hashes": true,
        "browserify>buffer": true,
        "nock>debug": true,
        "semver": true
      }
    },
    "@metamask/eth-ledger-bridge-keyring": {
      "globals": {
        "addEventListener": true,
        "console.log": true,
        "document.createElement": true,
        "document.head.appendChild": true,
        "fetch": true,
        "removeEventListener": true
      },
      "packages": {
        "@ethereumjs/tx": true,
        "@ethereumjs/tx>@ethereumjs/rlp": true,
        "@metamask/eth-ledger-bridge-keyring>@ethereumjs/util": true,
        "@metamask/eth-sig-util": true,
        "@metamask/eth-trezor-keyring>hdkey": true,
        "browserify>buffer": true,
        "webpack>events": true
      }
    },
    "@metamask/eth-ledger-bridge-keyring>@ethereumjs/util": {
      "globals": {
        "console.warn": true
      },
      "packages": {
        "@ethereumjs/tx>@ethereumjs/rlp": true,
        "@ethereumjs/tx>@ethereumjs/util>micro-ftch": true,
        "@ethereumjs/tx>ethereum-cryptography": true,
        "browserify>buffer": true,
        "browserify>insert-module-globals>is-buffer": true,
        "webpack>events": true
      }
    },
    "@metamask/eth-query": {
      "packages": {
        "@metamask/eth-query>json-rpc-random-id": true,
        "watchify>xtend": true
      }
    },
    "@metamask/eth-sig-util": {
      "packages": {
        "@ethereumjs/tx>ethereum-cryptography": true,
        "@metamask/abi-utils": true,
<<<<<<< HEAD
        "@metamask/eth-sig-util>@ethereumjs/util": true,
=======
        "@metamask/eth-sig-util>@metamask/utils": true,
>>>>>>> 590f0a9b
        "@metamask/eth-sig-util>tweetnacl": true,
        "@metamask/utils>@scure/base": true,
        "browserify>buffer": true
      }
    },
<<<<<<< HEAD
    "@metamask/eth-sig-util>@ethereumjs/util": {
      "globals": {
        "console.warn": true
      },
      "packages": {
        "@ethereumjs/tx>@ethereumjs/rlp": true,
        "@ethereumjs/tx>@ethereumjs/util>micro-ftch": true,
        "@ethereumjs/tx>ethereum-cryptography": true,
        "browserify>buffer": true,
        "browserify>insert-module-globals>is-buffer": true,
        "webpack>events": true
      }
    },
    "@metamask/eth-sig-util>tweetnacl": {
=======
    "@metamask/eth-sig-util>@metamask/utils": {
>>>>>>> 590f0a9b
      "globals": {
        "TextDecoder": true,
        "TextEncoder": true
      },
      "packages": {
        "@metamask/utils>@metamask/superstruct": true,
        "@metamask/utils>@scure/base": true,
        "@metamask/utils>pony-cause": true,
        "@noble/hashes": true,
        "browserify>buffer": true,
        "nock>debug": true,
        "semver": true
      }
    },
    "@metamask/eth-sig-util>tweetnacl": {
      "globals": {
        "crypto": true,
        "msCrypto": true,
        "nacl": "write"
      },
      "packages": {
        "browserify>browser-resolve": true
      }
    },
    "@metamask/eth-snap-keyring": {
      "globals": {
        "URL": true,
        "console.error": true
      },
      "packages": {
        "@ethereumjs/tx": true,
        "@metamask/eth-sig-util": true,
        "@metamask/eth-snap-keyring>uuid": true,
        "@metamask/keyring-api": true,
        "@metamask/utils": true,
        "superstruct": true,
        "webpack>events": true
      }
    },
    "@metamask/eth-snap-keyring>uuid": {
      "globals": {
        "crypto": true
      }
    },
    "@metamask/eth-token-tracker": {
      "globals": {
        "console.warn": true
      },
      "packages": {
        "@babel/runtime": true,
        "@metamask/eth-token-tracker>@metamask/eth-block-tracker": true,
        "@metamask/eth-token-tracker>deep-equal": true,
        "@metamask/ethjs-contract": true,
        "@metamask/ethjs-query": true,
        "@metamask/safe-event-emitter": true,
        "bn.js": true,
        "human-standard-token-abi": true
      }
    },
    "@metamask/eth-token-tracker>@metamask/eth-block-tracker": {
      "globals": {
        "clearTimeout": true,
        "console.error": true,
        "setTimeout": true
      },
      "packages": {
        "@metamask/eth-query>json-rpc-random-id": true,
        "@metamask/safe-event-emitter": true,
        "@metamask/utils": true,
        "pify": true
      }
    },
    "@metamask/eth-token-tracker>deep-equal": {
      "packages": {
        "@lavamoat/lavapack>json-stable-stringify>isarray": true,
        "@lavamoat/lavapack>json-stable-stringify>object-keys": true,
        "@metamask/eth-token-tracker>deep-equal>es-get-iterator": true,
        "@metamask/eth-token-tracker>deep-equal>is-date-object": true,
        "@metamask/eth-token-tracker>deep-equal>which-boxed-primitive": true,
        "@metamask/eth-token-tracker>deep-equal>which-collection": true,
        "@ngraveio/bc-ur>assert>object-is": true,
        "browserify>util>is-arguments": true,
        "browserify>util>which-typed-array": true,
        "gulp>vinyl-fs>object.assign": true,
        "string.prototype.matchall>call-bind": true,
        "string.prototype.matchall>es-abstract>array-buffer-byte-length": true,
        "string.prototype.matchall>es-abstract>is-array-buffer": true,
        "string.prototype.matchall>es-abstract>is-regex": true,
        "string.prototype.matchall>es-abstract>is-shared-array-buffer": true,
        "string.prototype.matchall>get-intrinsic": true,
        "string.prototype.matchall>regexp.prototype.flags": true,
        "string.prototype.matchall>side-channel": true
      }
    },
    "@metamask/eth-token-tracker>deep-equal>es-get-iterator": {
      "packages": {
        "@lavamoat/lavapack>json-stable-stringify>isarray": true,
        "@metamask/eth-token-tracker>deep-equal>es-get-iterator>is-map": true,
        "@metamask/eth-token-tracker>deep-equal>es-get-iterator>is-set": true,
        "@metamask/eth-token-tracker>deep-equal>es-get-iterator>stop-iteration-iterator": true,
        "browserify>util>is-arguments": true,
        "eslint-plugin-react>array-includes>is-string": true,
        "process": true,
        "string.prototype.matchall>call-bind": true,
        "string.prototype.matchall>get-intrinsic": true,
        "string.prototype.matchall>has-symbols": true
      }
    },
    "@metamask/eth-token-tracker>deep-equal>es-get-iterator>stop-iteration-iterator": {
      "globals": {
        "StopIteration": true
      },
      "packages": {
        "string.prototype.matchall>internal-slot": true
      }
    },
    "@metamask/eth-token-tracker>deep-equal>is-date-object": {
      "packages": {
        "koa>is-generator-function>has-tostringtag": true
      }
    },
    "@metamask/eth-token-tracker>deep-equal>which-boxed-primitive": {
      "packages": {
        "@metamask/eth-token-tracker>deep-equal>which-boxed-primitive>is-bigint": true,
        "@metamask/eth-token-tracker>deep-equal>which-boxed-primitive>is-boolean-object": true,
        "@metamask/eth-token-tracker>deep-equal>which-boxed-primitive>is-number-object": true,
        "eslint-plugin-react>array-includes>is-string": true,
        "string.prototype.matchall>es-abstract>es-to-primitive>is-symbol": true
      }
    },
    "@metamask/eth-token-tracker>deep-equal>which-boxed-primitive>is-bigint": {
      "packages": {
        "string.prototype.matchall>es-abstract>unbox-primitive>has-bigints": true
      }
    },
    "@metamask/eth-token-tracker>deep-equal>which-boxed-primitive>is-boolean-object": {
      "packages": {
        "koa>is-generator-function>has-tostringtag": true,
        "string.prototype.matchall>call-bind": true
      }
    },
    "@metamask/eth-token-tracker>deep-equal>which-boxed-primitive>is-number-object": {
      "packages": {
        "koa>is-generator-function>has-tostringtag": true
      }
    },
    "@metamask/eth-token-tracker>deep-equal>which-collection": {
      "packages": {
        "@metamask/eth-token-tracker>deep-equal>es-get-iterator>is-map": true,
        "@metamask/eth-token-tracker>deep-equal>es-get-iterator>is-set": true,
        "@metamask/eth-token-tracker>deep-equal>which-collection>is-weakmap": true,
        "@metamask/eth-token-tracker>deep-equal>which-collection>is-weakset": true
      }
    },
    "@metamask/eth-token-tracker>deep-equal>which-collection>is-weakset": {
      "packages": {
        "string.prototype.matchall>call-bind": true,
        "string.prototype.matchall>get-intrinsic": true
      }
    },
    "@metamask/eth-trezor-keyring": {
      "globals": {
        "setTimeout": true
      },
      "packages": {
        "@ethereumjs/tx": true,
        "@metamask/eth-trezor-keyring>@ethereumjs/util": true,
        "@metamask/eth-trezor-keyring>@trezor/connect-plugin-ethereum": true,
        "@metamask/eth-trezor-keyring>hdkey": true,
        "@trezor/connect-web": true,
        "browserify>buffer": true,
        "webpack>events": true
      }
    },
    "@metamask/eth-trezor-keyring>@ethereumjs/util": {
      "globals": {
        "console.warn": true
      },
      "packages": {
        "@ethereumjs/tx>@ethereumjs/rlp": true,
        "@ethereumjs/tx>@ethereumjs/util>micro-ftch": true,
        "@ethereumjs/tx>ethereum-cryptography": true,
        "browserify>buffer": true,
        "browserify>insert-module-globals>is-buffer": true,
        "webpack>events": true
      }
    },
    "@metamask/eth-trezor-keyring>@trezor/connect-plugin-ethereum": {
      "packages": {
        "@metamask/eth-sig-util": true,
        "@swc/helpers>tslib": true
      }
    },
    "@metamask/eth-trezor-keyring>hdkey": {
      "packages": {
        "browserify>assert": true,
        "crypto-browserify": true,
        "ethereumjs-util>create-hash>ripemd160": true,
        "ethereumjs-util>ethereum-cryptography>bs58check": true,
        "ganache>secp256k1": true,
        "koa>content-disposition>safe-buffer": true
      }
    },
    "@metamask/etherscan-link": {
      "globals": {
        "URL": true
      }
    },
    "@metamask/ethjs": {
      "globals": {
        "clearInterval": true,
        "setInterval": true
      },
      "packages": {
        "@metamask/ethjs-contract": true,
        "@metamask/ethjs-query": true,
        "@metamask/ethjs>@metamask/ethjs-filter": true,
        "@metamask/ethjs>@metamask/ethjs-provider-http": true,
        "@metamask/ethjs>@metamask/ethjs-unit": true,
        "@metamask/ethjs>@metamask/ethjs-util": true,
        "@metamask/ethjs>@metamask/number-to-bn": true,
        "@metamask/ethjs>ethjs-abi": true,
        "@metamask/ethjs>js-sha3": true,
        "bn.js": true,
        "browserify>buffer": true
      }
    },
    "@metamask/ethjs-contract": {
      "packages": {
        "@babel/runtime": true,
        "@metamask/ethjs>@metamask/ethjs-filter": true,
        "@metamask/ethjs>@metamask/ethjs-util": true,
        "@metamask/ethjs>ethjs-abi": true,
        "@metamask/ethjs>js-sha3": true,
        "promise-to-callback": true
      }
    },
    "@metamask/ethjs-query": {
      "globals": {
        "console": true
      },
      "packages": {
        "@metamask/ethjs-query>@metamask/ethjs-format": true,
        "@metamask/ethjs-query>@metamask/ethjs-rpc": true,
        "promise-to-callback": true
      }
    },
    "@metamask/ethjs-query>@metamask/ethjs-format": {
      "packages": {
        "@metamask/ethjs-query>@metamask/ethjs-format>ethjs-schema": true,
        "@metamask/ethjs>@metamask/ethjs-util": true,
        "@metamask/ethjs>@metamask/ethjs-util>strip-hex-prefix": true,
        "@metamask/ethjs>@metamask/number-to-bn": true
      }
    },
    "@metamask/ethjs-query>@metamask/ethjs-rpc": {
      "packages": {
        "promise-to-callback": true
      }
    },
    "@metamask/ethjs>@metamask/ethjs-filter": {
      "globals": {
        "clearInterval": true,
        "setInterval": true
      }
    },
    "@metamask/ethjs>@metamask/ethjs-provider-http": {
      "packages": {
        "@metamask/ethjs>@metamask/ethjs-provider-http>xhr2": true
      }
    },
    "@metamask/ethjs>@metamask/ethjs-provider-http>xhr2": {
      "globals": {
        "XMLHttpRequest": true
      }
    },
    "@metamask/ethjs>@metamask/ethjs-unit": {
      "packages": {
        "@metamask/ethjs>@metamask/number-to-bn": true,
        "bn.js": true
      }
    },
    "@metamask/ethjs>@metamask/ethjs-util": {
      "packages": {
        "@metamask/ethjs>@metamask/ethjs-util>is-hex-prefixed": true,
        "@metamask/ethjs>@metamask/ethjs-util>strip-hex-prefix": true,
        "browserify>buffer": true
      }
    },
    "@metamask/ethjs>@metamask/ethjs-util>strip-hex-prefix": {
      "packages": {
        "@metamask/ethjs>@metamask/ethjs-util>is-hex-prefixed": true
      }
    },
    "@metamask/ethjs>@metamask/number-to-bn": {
      "packages": {
        "@metamask/ethjs>@metamask/ethjs-util>strip-hex-prefix": true,
        "bn.js": true
      }
    },
    "@metamask/ethjs>ethjs-abi": {
      "packages": {
        "@metamask/ethjs>ethjs-abi>number-to-bn": true,
        "@metamask/ethjs>js-sha3": true,
        "bn.js": true,
        "browserify>buffer": true
      }
    },
    "@metamask/ethjs>ethjs-abi>number-to-bn": {
      "packages": {
        "@metamask/ethjs>@metamask/ethjs-util>strip-hex-prefix": true,
        "bn.js": true
      }
    },
    "@metamask/ethjs>js-sha3": {
      "globals": {
        "define": true
      },
      "packages": {
        "process": true
      }
    },
    "@metamask/gas-fee-controller": {
      "globals": {
        "clearInterval": true,
        "console.error": true,
        "setInterval": true
      },
      "packages": {
        "@metamask/eth-query": true,
        "@metamask/gas-fee-controller>@metamask/controller-utils": true,
        "@metamask/gas-fee-controller>@metamask/polling-controller": true,
        "bn.js": true,
        "uuid": true
      }
    },
    "@metamask/gas-fee-controller>@metamask/controller-utils": {
      "globals": {
        "URL": true,
        "console.error": true,
        "fetch": true,
        "setTimeout": true
      },
      "packages": {
        "@metamask/controller-utils>@spruceid/siwe-parser": true,
        "@metamask/ethjs>@metamask/ethjs-unit": true,
        "@metamask/gas-fee-controller>@metamask/controller-utils>@ethereumjs/util": true,
        "@metamask/gas-fee-controller>@metamask/controller-utils>@metamask/utils": true,
        "bn.js": true,
        "browserify>buffer": true,
        "eslint>fast-deep-equal": true,
        "eth-ens-namehash": true
      }
    },
    "@metamask/gas-fee-controller>@metamask/controller-utils>@ethereumjs/util": {
      "globals": {
        "console.warn": true
      },
      "packages": {
        "@ethereumjs/tx>@ethereumjs/rlp": true,
        "@ethereumjs/tx>@ethereumjs/util>micro-ftch": true,
        "@ethereumjs/tx>ethereum-cryptography": true,
        "browserify>buffer": true,
        "browserify>insert-module-globals>is-buffer": true,
        "webpack>events": true
      }
    },
    "@metamask/gas-fee-controller>@metamask/controller-utils>@metamask/utils": {
      "globals": {
        "TextDecoder": true,
        "TextEncoder": true
      },
      "packages": {
        "@metamask/utils>@metamask/superstruct": true,
        "@metamask/utils>@scure/base": true,
        "@metamask/utils>pony-cause": true,
        "@noble/hashes": true,
        "browserify>buffer": true,
        "nock>debug": true,
        "semver": true
      }
    },
    "@metamask/gas-fee-controller>@metamask/polling-controller": {
      "globals": {
        "clearTimeout": true,
        "console.error": true,
        "setTimeout": true
      },
      "packages": {
        "@metamask/gas-fee-controller>@metamask/polling-controller>@metamask/base-controller": true,
        "@metamask/snaps-utils>fast-json-stable-stringify": true,
        "uuid": true
      }
    },
    "@metamask/gas-fee-controller>@metamask/polling-controller>@metamask/base-controller": {
      "globals": {
        "setTimeout": true
      },
      "packages": {
        "immer": true
      }
    },
    "@metamask/jazzicon": {
      "globals": {
        "document.createElement": true,
        "document.createElementNS": true
      },
      "packages": {
        "@metamask/jazzicon>color": true,
        "@metamask/jazzicon>mersenne-twister": true
      }
    },
    "@metamask/jazzicon>color": {
      "packages": {
        "@metamask/jazzicon>color>clone": true,
        "@metamask/jazzicon>color>color-convert": true,
        "@metamask/jazzicon>color>color-string": true
      }
    },
    "@metamask/jazzicon>color>clone": {
      "packages": {
        "browserify>buffer": true
      }
    },
    "@metamask/jazzicon>color>color-convert": {
      "packages": {
        "@metamask/jazzicon>color>color-convert>color-name": true
      }
    },
    "@metamask/jazzicon>color>color-string": {
      "packages": {
        "jest-canvas-mock>moo-color>color-name": true
      }
    },
    "@metamask/keyring-api": {
      "globals": {
        "URL": true
      },
      "packages": {
        "@metamask/keyring-api>bech32": true,
        "@metamask/keyring-api>uuid": true,
        "@metamask/utils": true,
        "superstruct": true
      }
    },
    "@metamask/keyring-api>uuid": {
      "globals": {
        "crypto": true
      }
    },
    "@metamask/keyring-controller": {
      "packages": {
        "@metamask/browser-passworder": true,
        "@metamask/eth-sig-util": true,
        "@metamask/keyring-controller>@ethereumjs/util": true,
        "@metamask/keyring-controller>@metamask/base-controller": true,
        "@metamask/keyring-controller>@metamask/eth-hd-keyring": true,
        "@metamask/keyring-controller>@metamask/eth-simple-keyring": true,
        "@metamask/keyring-controller>@metamask/utils": true,
        "@metamask/keyring-controller>ethereumjs-wallet": true,
        "@metamask/name-controller>async-mutex": true
      }
    },
    "@metamask/keyring-controller>@ethereumjs/util": {
      "globals": {
        "console.warn": true
      },
      "packages": {
        "@ethereumjs/tx>@ethereumjs/rlp": true,
        "@ethereumjs/tx>@ethereumjs/util>micro-ftch": true,
        "@ethereumjs/tx>ethereum-cryptography": true,
        "browserify>buffer": true,
        "browserify>insert-module-globals>is-buffer": true,
        "webpack>events": true
      }
    },
    "@metamask/keyring-controller>@metamask/base-controller": {
      "globals": {
        "setTimeout": true
      },
      "packages": {
        "immer": true
      }
    },
    "@metamask/keyring-controller>@metamask/eth-hd-keyring": {
      "globals": {
        "TextEncoder": true
      },
      "packages": {
        "@ethereumjs/tx>ethereum-cryptography": true,
        "@metamask/eth-sig-util": true,
        "@metamask/keyring-controller>@metamask/eth-hd-keyring>@ethereumjs/util": true,
        "@metamask/scure-bip39": true,
        "@metamask/utils": true,
        "browserify>buffer": true
      }
    },
    "@metamask/keyring-controller>@metamask/eth-hd-keyring>@ethereumjs/util": {
      "globals": {
        "console.warn": true
      },
      "packages": {
        "@ethereumjs/tx>@ethereumjs/rlp": true,
        "@ethereumjs/tx>@ethereumjs/util>micro-ftch": true,
        "@ethereumjs/tx>ethereum-cryptography": true,
        "browserify>buffer": true,
        "browserify>insert-module-globals>is-buffer": true,
        "webpack>events": true
      }
    },
    "@metamask/keyring-controller>@metamask/eth-simple-keyring": {
      "packages": {
        "@ethereumjs/tx>ethereum-cryptography": true,
        "@metamask/eth-sig-util": true,
        "@metamask/keyring-controller>@metamask/eth-simple-keyring>@ethereumjs/util": true,
        "@metamask/utils": true,
        "browserify>buffer": true,
        "crypto-browserify>randombytes": true
      }
    },
    "@metamask/keyring-controller>@metamask/eth-simple-keyring>@ethereumjs/util": {
      "globals": {
        "console.warn": true
      },
      "packages": {
        "@ethereumjs/tx>@ethereumjs/rlp": true,
        "@ethereumjs/tx>@ethereumjs/util>micro-ftch": true,
        "@ethereumjs/tx>ethereum-cryptography": true,
        "browserify>buffer": true,
        "browserify>insert-module-globals>is-buffer": true,
        "webpack>events": true
      }
    },
    "@metamask/keyring-controller>@metamask/utils": {
      "globals": {
        "TextDecoder": true,
        "TextEncoder": true
      },
      "packages": {
        "@metamask/utils>@metamask/superstruct": true,
        "@metamask/utils>@scure/base": true,
        "@metamask/utils>pony-cause": true,
        "@noble/hashes": true,
        "browserify>buffer": true,
        "nock>debug": true,
        "semver": true
      }
    },
    "@metamask/keyring-controller>ethereumjs-wallet": {
      "packages": {
        "@metamask/keyring-controller>ethereumjs-wallet>ethereum-cryptography": true,
        "@metamask/keyring-controller>ethereumjs-wallet>ethereumjs-util": true,
        "@metamask/keyring-controller>ethereumjs-wallet>utf8": true,
        "browserify>buffer": true,
        "crypto-browserify": true,
        "crypto-browserify>randombytes": true,
        "eth-lattice-keyring>gridplus-sdk>aes-js": true,
        "ethereumjs-util>ethereum-cryptography>bs58check": true,
        "ethereumjs-util>ethereum-cryptography>scrypt-js": true,
        "uuid": true
      }
    },
    "@metamask/keyring-controller>ethereumjs-wallet>ethereum-cryptography": {
      "packages": {
        "browserify>assert": true,
        "browserify>buffer": true,
        "crypto-browserify>create-hmac": true,
        "crypto-browserify>randombytes": true,
        "ethereumjs-util>ethereum-cryptography>bs58check": true,
        "ethereumjs-util>ethereum-cryptography>hash.js": true,
        "ethereumjs-util>ethereum-cryptography>keccak": true,
        "ganache>secp256k1": true,
        "koa>content-disposition>safe-buffer": true
      }
    },
    "@metamask/keyring-controller>ethereumjs-wallet>ethereumjs-util": {
      "packages": {
        "@metamask/keyring-controller>ethereumjs-wallet>ethereum-cryptography": true,
        "bn.js": true,
        "browserify>assert": true,
        "browserify>buffer": true,
        "browserify>insert-module-globals>is-buffer": true,
        "ethereumjs-util>create-hash": true,
        "ethereumjs-util>rlp": true
      }
    },
    "@metamask/logging-controller": {
      "packages": {
        "@metamask/logging-controller>@metamask/base-controller": true,
        "uuid": true
      }
    },
    "@metamask/logging-controller>@metamask/base-controller": {
      "globals": {
        "setTimeout": true
      },
      "packages": {
        "immer": true
      }
    },
    "@metamask/logo": {
      "globals": {
        "addEventListener": true,
        "document.body.appendChild": true,
        "document.createElementNS": true,
        "innerHeight": true,
        "innerWidth": true,
        "requestAnimationFrame": true
      },
      "packages": {
        "@metamask/logo>gl-mat4": true,
        "@metamask/logo>gl-vec3": true
      }
    },
    "@metamask/message-manager": {
      "packages": {
        "@metamask/eth-sig-util": true,
        "@metamask/message-manager>@metamask/base-controller": true,
        "@metamask/message-manager>@metamask/controller-utils": true,
        "@metamask/message-manager>jsonschema": true,
        "@metamask/utils": true,
        "browserify>buffer": true,
        "uuid": true,
        "webpack>events": true
      }
    },
    "@metamask/message-manager>@metamask/base-controller": {
      "globals": {
        "setTimeout": true
      },
      "packages": {
        "immer": true
      }
    },
    "@metamask/message-manager>@metamask/controller-utils": {
      "globals": {
        "URL": true,
        "console.error": true,
        "fetch": true,
        "setTimeout": true
      },
      "packages": {
        "@metamask/controller-utils>@spruceid/siwe-parser": true,
        "@metamask/ethjs>@metamask/ethjs-unit": true,
        "@metamask/message-manager>@metamask/controller-utils>@ethereumjs/util": true,
        "@metamask/utils": true,
        "bn.js": true,
        "browserify>buffer": true,
        "eslint>fast-deep-equal": true,
        "eth-ens-namehash": true
      }
    },
    "@metamask/message-manager>@metamask/controller-utils>@ethereumjs/util": {
      "globals": {
        "console.warn": true
      },
      "packages": {
        "@ethereumjs/tx>@ethereumjs/rlp": true,
        "@ethereumjs/tx>@ethereumjs/util>micro-ftch": true,
        "@ethereumjs/tx>ethereum-cryptography": true,
        "browserify>buffer": true,
        "browserify>insert-module-globals>is-buffer": true,
        "webpack>events": true
      }
    },
    "@metamask/message-manager>jsonschema": {
      "packages": {
        "browserify>url": true
      }
    },
    "@metamask/message-signing-snap>@noble/ciphers": {
      "globals": {
        "TextDecoder": true,
        "TextEncoder": true,
        "crypto": true
      }
    },
    "@metamask/message-signing-snap>@noble/curves": {
      "globals": {
        "TextEncoder": true
      },
      "packages": {
        "@noble/hashes": true
      }
    },
    "@metamask/name-controller": {
      "globals": {
        "fetch": true
      },
      "packages": {
        "@metamask/name-controller>@metamask/base-controller": true,
        "@metamask/name-controller>@metamask/controller-utils": true,
        "@metamask/name-controller>async-mutex": true,
        "@metamask/utils": true
      }
    },
    "@metamask/name-controller>@metamask/base-controller": {
      "globals": {
        "setTimeout": true
      },
      "packages": {
        "immer": true
      }
    },
    "@metamask/name-controller>@metamask/controller-utils": {
      "globals": {
        "URL": true,
        "console.error": true,
        "fetch": true,
        "setTimeout": true
      },
      "packages": {
        "@metamask/controller-utils>@spruceid/siwe-parser": true,
        "@metamask/ethjs>@metamask/ethjs-unit": true,
        "@metamask/name-controller>@metamask/controller-utils>@ethereumjs/util": true,
        "@metamask/name-controller>@metamask/controller-utils>@metamask/utils": true,
        "bn.js": true,
        "browserify>buffer": true,
        "eslint>fast-deep-equal": true,
        "eth-ens-namehash": true
      }
    },
    "@metamask/name-controller>@metamask/controller-utils>@ethereumjs/util": {
      "globals": {
        "console.warn": true
      },
      "packages": {
        "@ethereumjs/tx>@ethereumjs/rlp": true,
        "@ethereumjs/tx>@ethereumjs/util>micro-ftch": true,
        "@ethereumjs/tx>ethereum-cryptography": true,
        "browserify>buffer": true,
        "browserify>insert-module-globals>is-buffer": true,
        "webpack>events": true
      }
    },
    "@metamask/name-controller>@metamask/controller-utils>@metamask/utils": {
      "globals": {
        "TextDecoder": true,
        "TextEncoder": true
      },
      "packages": {
        "@metamask/utils>@metamask/superstruct": true,
        "@metamask/utils>@scure/base": true,
        "@metamask/utils>pony-cause": true,
        "@noble/hashes": true,
        "browserify>buffer": true,
        "nock>debug": true,
        "semver": true
      }
    },
    "@metamask/name-controller>async-mutex": {
      "globals": {
        "clearTimeout": true,
        "setTimeout": true
      },
      "packages": {
        "@swc/helpers>tslib": true
      }
    },
    "@metamask/network-controller": {
      "globals": {
        "URL": true,
        "btoa": true,
        "fetch": true,
        "setTimeout": true
      },
      "packages": {
        "@metamask/eth-query": true,
        "@metamask/eth-token-tracker>@metamask/eth-block-tracker": true,
        "@metamask/network-controller>@metamask/base-controller": true,
        "@metamask/network-controller>@metamask/controller-utils": true,
        "@metamask/network-controller>@metamask/eth-json-rpc-infura": true,
        "@metamask/network-controller>@metamask/eth-json-rpc-middleware": true,
        "@metamask/network-controller>@metamask/eth-json-rpc-provider": true,
        "@metamask/network-controller>@metamask/swappable-obj-proxy": true,
        "@metamask/rpc-errors": true,
        "@metamask/snaps-controllers>@metamask/json-rpc-engine": true,
        "@metamask/utils": true,
        "browserify>assert": true,
        "uuid": true
      }
    },
    "@metamask/network-controller>@metamask/base-controller": {
      "globals": {
        "setTimeout": true
      },
      "packages": {
        "immer": true
      }
    },
    "@metamask/network-controller>@metamask/controller-utils": {
      "globals": {
        "URL": true,
        "console.error": true,
        "fetch": true,
        "setTimeout": true
      },
      "packages": {
        "@metamask/controller-utils>@spruceid/siwe-parser": true,
        "@metamask/ethjs>@metamask/ethjs-unit": true,
        "@metamask/network-controller>@metamask/controller-utils>@ethereumjs/util": true,
        "@metamask/network-controller>@metamask/controller-utils>@metamask/utils": true,
        "bn.js": true,
        "browserify>buffer": true,
        "eslint>fast-deep-equal": true,
        "eth-ens-namehash": true
      }
    },
    "@metamask/network-controller>@metamask/controller-utils>@ethereumjs/util": {
      "globals": {
        "console.warn": true
      },
      "packages": {
        "@ethereumjs/tx>@ethereumjs/rlp": true,
        "@ethereumjs/tx>@ethereumjs/util>micro-ftch": true,
        "@ethereumjs/tx>ethereum-cryptography": true,
        "browserify>buffer": true,
        "browserify>insert-module-globals>is-buffer": true,
        "webpack>events": true
      }
    },
    "@metamask/network-controller>@metamask/controller-utils>@metamask/utils": {
      "globals": {
        "TextDecoder": true,
        "TextEncoder": true
      },
      "packages": {
        "@metamask/utils>@metamask/superstruct": true,
        "@metamask/utils>@scure/base": true,
        "@metamask/utils>pony-cause": true,
        "@noble/hashes": true,
        "browserify>buffer": true,
        "nock>debug": true,
        "semver": true
      }
    },
    "@metamask/network-controller>@metamask/eth-json-rpc-infura": {
      "globals": {
        "setTimeout": true
      },
      "packages": {
        "@metamask/network-controller>@metamask/eth-json-rpc-infura>@metamask/eth-json-rpc-provider": true,
        "@metamask/network-controller>@metamask/eth-json-rpc-infura>@metamask/json-rpc-engine": true,
        "@metamask/rpc-errors": true,
        "@metamask/utils": true,
        "node-fetch": true
      }
    },
    "@metamask/network-controller>@metamask/eth-json-rpc-infura>@metamask/eth-json-rpc-provider": {
      "packages": {
        "@metamask/network-controller>@metamask/eth-json-rpc-infura>@metamask/json-rpc-engine": true,
        "@metamask/safe-event-emitter": true
      }
    },
    "@metamask/network-controller>@metamask/eth-json-rpc-infura>@metamask/json-rpc-engine": {
      "packages": {
        "@metamask/rpc-errors": true,
        "@metamask/safe-event-emitter": true,
        "@metamask/utils": true
      }
    },
    "@metamask/network-controller>@metamask/eth-json-rpc-middleware": {
      "globals": {
        "URL": true,
        "console.error": true,
        "setTimeout": true
      },
      "packages": {
        "@metamask/eth-json-rpc-middleware>klona": true,
        "@metamask/eth-json-rpc-middleware>safe-stable-stringify": true,
        "@metamask/eth-sig-util": true,
        "@metamask/network-controller>@metamask/eth-json-rpc-middleware>@metamask/json-rpc-engine": true,
        "@metamask/rpc-errors": true,
        "@metamask/utils": true,
        "pify": true
      }
    },
    "@metamask/network-controller>@metamask/eth-json-rpc-middleware>@metamask/json-rpc-engine": {
      "packages": {
        "@metamask/rpc-errors": true,
        "@metamask/safe-event-emitter": true,
        "@metamask/utils": true
      }
    },
    "@metamask/network-controller>@metamask/eth-json-rpc-provider": {
      "packages": {
        "@metamask/rpc-errors": true,
        "@metamask/safe-event-emitter": true,
        "@metamask/snaps-controllers>@metamask/json-rpc-engine": true,
        "uuid": true
      }
    },
    "@metamask/notification-controller": {
      "packages": {
        "@metamask/base-controller": true,
        "@metamask/notification-controller>nanoid": true,
        "@metamask/utils": true
      }
    },
    "@metamask/notification-controller>nanoid": {
      "globals": {
        "crypto.getRandomValues": true
      }
    },
    "@metamask/notification-services-controller": {
      "globals": {
        "Intl.NumberFormat": true,
        "addEventListener": true,
        "fetch": true,
        "registration": true,
        "removeEventListener": true
      },
      "packages": {
        "@metamask/notification-services-controller>@contentful/rich-text-html-renderer": true,
        "@metamask/notification-services-controller>@metamask/base-controller": true,
        "@metamask/notification-services-controller>@metamask/controller-utils": true,
        "@metamask/notification-services-controller>firebase": true,
        "@metamask/profile-sync-controller": true,
        "bignumber.js": true,
        "loglevel": true,
        "uuid": true
      }
    },
    "@metamask/notification-services-controller>@contentful/rich-text-html-renderer": {
      "globals": {
        "SuppressedError": true
      }
    },
    "@metamask/notification-services-controller>@metamask/base-controller": {
      "globals": {
        "setTimeout": true
      },
      "packages": {
        "immer": true
      }
    },
    "@metamask/notification-services-controller>@metamask/base-controller>@metamask/utils": {
      "globals": {
        "TextDecoder": true,
        "TextEncoder": true
      },
      "packages": {
        "@metamask/utils>@metamask/superstruct": true,
        "@metamask/utils>@scure/base": true,
        "@metamask/utils>pony-cause": true,
        "@noble/hashes": true,
        "browserify>buffer": true,
        "nock>debug": true,
        "semver": true
      }
    },
    "@metamask/notification-services-controller>@metamask/controller-utils": {
      "globals": {
        "URL": true,
        "console.error": true,
        "fetch": true,
        "setTimeout": true
      },
      "packages": {
        "@metamask/controller-utils>@spruceid/siwe-parser": true,
        "@metamask/ethjs>@metamask/ethjs-unit": true,
        "@metamask/notification-services-controller>@metamask/base-controller>@metamask/utils": true,
        "@metamask/notification-services-controller>@metamask/controller-utils>@ethereumjs/util": true,
        "bn.js": true,
        "browserify>buffer": true,
        "eslint>fast-deep-equal": true,
        "eth-ens-namehash": true
      }
    },
    "@metamask/notification-services-controller>@metamask/controller-utils>@ethereumjs/util": {
      "globals": {
        "console.warn": true
      },
      "packages": {
        "@ethereumjs/tx>@ethereumjs/rlp": true,
        "@ethereumjs/tx>@ethereumjs/util>micro-ftch": true,
        "@ethereumjs/tx>ethereum-cryptography": true,
        "browserify>buffer": true,
        "browserify>insert-module-globals>is-buffer": true,
        "webpack>events": true
      }
    },
    "@metamask/notification-services-controller>firebase": {
      "packages": {
        "@metamask/notification-services-controller>firebase>@firebase/app": true,
        "@metamask/notification-services-controller>firebase>@firebase/messaging": true
      }
    },
    "@metamask/notification-services-controller>firebase>@firebase/app": {
      "globals": {
        "FinalizationRegistry": true,
        "console.warn": true
      },
      "packages": {
        "@metamask/notification-services-controller>firebase>@firebase/app>@firebase/component": true,
        "@metamask/notification-services-controller>firebase>@firebase/app>@firebase/logger": true,
        "@metamask/notification-services-controller>firebase>@firebase/app>idb": true,
        "@metamask/notification-services-controller>firebase>@firebase/util": true
      }
    },
    "@metamask/notification-services-controller>firebase>@firebase/app>@firebase/component": {
      "packages": {
        "@metamask/notification-services-controller>firebase>@firebase/util": true
      }
    },
    "@metamask/notification-services-controller>firebase>@firebase/app>@firebase/logger": {
      "globals": {
        "console": true
      },
      "packages": {
        "@swc/helpers>tslib": true
      }
    },
    "@metamask/notification-services-controller>firebase>@firebase/app>idb": {
      "globals": {
        "DOMException": true,
        "IDBCursor": true,
        "IDBDatabase": true,
        "IDBIndex": true,
        "IDBObjectStore": true,
        "IDBRequest": true,
        "IDBTransaction": true,
        "indexedDB.deleteDatabase": true,
        "indexedDB.open": true
      }
    },
    "@metamask/notification-services-controller>firebase>@firebase/installations": {
      "globals": {
        "BroadcastChannel": true,
        "Headers": true,
        "btoa": true,
        "console.error": true,
        "crypto": true,
        "fetch": true,
        "msCrypto": true,
        "navigator.onLine": true,
        "setTimeout": true
      },
      "packages": {
        "@metamask/notification-services-controller>firebase>@firebase/app": true,
        "@metamask/notification-services-controller>firebase>@firebase/app>@firebase/component": true,
        "@metamask/notification-services-controller>firebase>@firebase/app>idb": true,
        "@metamask/notification-services-controller>firebase>@firebase/util": true
      }
    },
    "@metamask/notification-services-controller>firebase>@firebase/messaging": {
      "globals": {
        "Headers": true,
        "Notification.maxActions": true,
        "Notification.permission": true,
        "Notification.requestPermission": true,
        "PushSubscription.prototype.hasOwnProperty": true,
        "ServiceWorkerRegistration": true,
        "URL": true,
        "addEventListener": true,
        "atob": true,
        "btoa": true,
        "clients.matchAll": true,
        "clients.openWindow": true,
        "console.warn": true,
        "document": true,
        "fetch": true,
        "indexedDB": true,
        "location.href": true,
        "location.origin": true,
        "navigator": true,
        "origin.replace": true,
        "registration.showNotification": true,
        "setTimeout": true
      },
      "packages": {
        "@metamask/notification-services-controller>firebase>@firebase/app": true,
        "@metamask/notification-services-controller>firebase>@firebase/app>@firebase/component": true,
        "@metamask/notification-services-controller>firebase>@firebase/app>idb": true,
        "@metamask/notification-services-controller>firebase>@firebase/installations": true,
        "@metamask/notification-services-controller>firebase>@firebase/util": true,
        "@swc/helpers>tslib": true
      }
    },
    "@metamask/notification-services-controller>firebase>@firebase/util": {
      "globals": {
        "atob": true,
        "browser": true,
        "btoa": true,
        "chrome": true,
        "console": true,
        "document": true,
        "indexedDB": true,
        "navigator": true,
        "process": true,
        "self": true,
        "setTimeout": true
      },
      "packages": {
        "process": true
      }
    },
    "@metamask/object-multiplex": {
      "globals": {
        "console.warn": true
      },
      "packages": {
        "@metamask/object-multiplex>once": true,
        "readable-stream": true
      }
    },
    "@metamask/object-multiplex>once": {
      "packages": {
        "@metamask/object-multiplex>once>wrappy": true
      }
    },
    "@metamask/obs-store": {
      "packages": {
        "@metamask/safe-event-emitter": true,
        "readable-stream": true
      }
    },
    "@metamask/permission-controller": {
      "globals": {
        "console.error": true
      },
      "packages": {
        "@metamask/permission-controller>@metamask/base-controller": true,
        "@metamask/permission-controller>@metamask/controller-utils": true,
        "@metamask/permission-controller>nanoid": true,
        "@metamask/rpc-errors": true,
        "@metamask/snaps-controllers>@metamask/json-rpc-engine": true,
        "@metamask/utils": true,
        "deep-freeze-strict": true,
        "immer": true
      }
    },
    "@metamask/permission-controller>@metamask/base-controller": {
      "globals": {
        "setTimeout": true
      },
      "packages": {
        "immer": true
      }
    },
    "@metamask/permission-controller>@metamask/controller-utils": {
      "globals": {
        "URL": true,
        "console.error": true,
        "fetch": true,
        "setTimeout": true
      },
      "packages": {
        "@metamask/controller-utils>@spruceid/siwe-parser": true,
        "@metamask/ethjs>@metamask/ethjs-unit": true,
        "@metamask/permission-controller>@metamask/controller-utils>@ethereumjs/util": true,
        "@metamask/permission-controller>@metamask/controller-utils>@metamask/utils": true,
        "bn.js": true,
        "browserify>buffer": true,
        "eslint>fast-deep-equal": true,
        "eth-ens-namehash": true
      }
    },
    "@metamask/permission-controller>@metamask/controller-utils>@ethereumjs/util": {
      "globals": {
        "console.warn": true
      },
      "packages": {
        "@ethereumjs/tx>@ethereumjs/rlp": true,
        "@ethereumjs/tx>@ethereumjs/util>micro-ftch": true,
        "@ethereumjs/tx>ethereum-cryptography": true,
        "browserify>buffer": true,
        "browserify>insert-module-globals>is-buffer": true,
        "webpack>events": true
      }
    },
    "@metamask/permission-controller>@metamask/controller-utils>@metamask/utils": {
      "globals": {
        "TextDecoder": true,
        "TextEncoder": true
      },
      "packages": {
        "@metamask/utils>@metamask/superstruct": true,
        "@metamask/utils>@scure/base": true,
        "@metamask/utils>pony-cause": true,
        "@noble/hashes": true,
        "browserify>buffer": true,
        "nock>debug": true,
        "semver": true
      }
    },
    "@metamask/permission-controller>nanoid": {
      "globals": {
        "crypto.getRandomValues": true
      }
    },
    "@metamask/permission-log-controller": {
      "packages": {
        "@metamask/base-controller": true,
        "@metamask/utils": true
      }
    },
    "@metamask/phishing-controller": {
      "globals": {
        "fetch": true
      },
      "packages": {
        "@metamask/base-controller": true,
        "@metamask/controller-utils": true,
        "@metamask/phishing-warning>eth-phishing-detect": true,
        "punycode": true
      }
    },
    "@metamask/phishing-warning>eth-phishing-detect": {
      "packages": {
        "eslint>optionator>fast-levenshtein": true
      }
    },
    "@metamask/post-message-stream": {
      "globals": {
        "MessageEvent.prototype": true,
        "WorkerGlobalScope": true,
        "addEventListener": true,
        "browser": true,
        "chrome": true,
        "location.origin": true,
        "postMessage": true,
        "removeEventListener": true
      },
      "packages": {
        "@metamask/utils": true,
        "readable-stream": true
      }
    },
    "@metamask/ppom-validator": {
      "globals": {
        "URL": true,
        "console.error": true,
        "crypto": true
      },
      "packages": {
        "@metamask/eth-query>json-rpc-random-id": true,
        "@metamask/ppom-validator>@metamask/base-controller": true,
        "@metamask/ppom-validator>@metamask/controller-utils": true,
        "@metamask/ppom-validator>crypto-js": true,
        "@metamask/ppom-validator>elliptic": true,
        "await-semaphore": true,
        "browserify>buffer": true
      }
    },
    "@metamask/ppom-validator>@metamask/base-controller": {
      "globals": {
        "setTimeout": true
      },
      "packages": {
        "immer": true
      }
    },
    "@metamask/ppom-validator>@metamask/controller-utils": {
      "globals": {
        "URL": true,
        "console.error": true,
        "fetch": true,
        "setTimeout": true
      },
      "packages": {
        "@metamask/controller-utils>@spruceid/siwe-parser": true,
        "@metamask/ethjs>@metamask/ethjs-unit": true,
        "@metamask/ppom-validator>@metamask/controller-utils>@ethereumjs/util": true,
        "@metamask/utils": true,
        "bn.js": true,
        "browserify>buffer": true,
        "eslint>fast-deep-equal": true,
        "eth-ens-namehash": true
      }
    },
    "@metamask/ppom-validator>@metamask/controller-utils>@ethereumjs/util": {
      "globals": {
        "console.warn": true
      },
      "packages": {
        "@ethereumjs/tx>@ethereumjs/rlp": true,
        "@ethereumjs/tx>@ethereumjs/util>micro-ftch": true,
        "@ethereumjs/tx>ethereum-cryptography": true,
        "browserify>buffer": true,
        "browserify>insert-module-globals>is-buffer": true,
        "webpack>events": true
      }
    },
    "@metamask/ppom-validator>crypto-js": {
      "globals": {
        "crypto": true,
        "define": true,
        "msCrypto": true
      },
      "packages": {
        "browserify>browser-resolve": true
      }
    },
    "@metamask/ppom-validator>elliptic": {
      "packages": {
        "@metamask/ppom-validator>elliptic>brorand": true,
        "@metamask/ppom-validator>elliptic>hmac-drbg": true,
        "@metamask/ppom-validator>elliptic>minimalistic-assert": true,
        "@metamask/ppom-validator>elliptic>minimalistic-crypto-utils": true,
        "bn.js": true,
        "ethereumjs-util>ethereum-cryptography>hash.js": true,
        "pumpify>inherits": true
      }
    },
    "@metamask/ppom-validator>elliptic>brorand": {
      "globals": {
        "crypto": true,
        "msCrypto": true
      },
      "packages": {
        "browserify>browser-resolve": true
      }
    },
    "@metamask/ppom-validator>elliptic>hmac-drbg": {
      "packages": {
        "@metamask/ppom-validator>elliptic>minimalistic-assert": true,
        "@metamask/ppom-validator>elliptic>minimalistic-crypto-utils": true,
        "ethereumjs-util>ethereum-cryptography>hash.js": true
      }
    },
    "@metamask/profile-sync-controller": {
      "globals": {
        "Event": true,
        "Headers": true,
        "TextDecoder": true,
        "URL": true,
        "URLSearchParams": true,
        "addEventListener": true,
        "console.error": true,
        "dispatchEvent": true,
        "fetch": true,
        "removeEventListener": true,
        "setTimeout": true
      },
      "packages": {
        "@metamask/message-signing-snap>@noble/ciphers": true,
        "@metamask/profile-sync-controller>@metamask/base-controller": true,
        "@metamask/profile-sync-controller>siwe": true,
        "@noble/hashes": true,
        "browserify>buffer": true,
        "loglevel": true
      }
    },
    "@metamask/profile-sync-controller>@metamask/base-controller": {
      "globals": {
        "setTimeout": true
      },
      "packages": {
        "immer": true
      }
    },
    "@metamask/profile-sync-controller>siwe": {
      "globals": {
        "console.error": true,
        "console.warn": true
      },
      "packages": {
        "@metamask/controller-utils>@spruceid/siwe-parser>valid-url": true,
        "@metamask/profile-sync-controller>siwe>@spruceid/siwe-parser": true,
        "@metamask/profile-sync-controller>siwe>@stablelib/random": true,
        "@metamask/test-bundler>ethers": true
      }
    },
    "@metamask/profile-sync-controller>siwe>@spruceid/siwe-parser": {
      "globals": {
        "console.error": true,
        "console.log": true
      },
      "packages": {
        "@metamask/controller-utils>@spruceid/siwe-parser>apg-js": true,
        "@noble/hashes": true
      }
    },
    "@metamask/profile-sync-controller>siwe>@stablelib/random": {
      "globals": {
        "crypto": true,
        "msCrypto": true
      },
      "packages": {
        "@metamask/profile-sync-controller>siwe>@stablelib/random>@stablelib/binary": true,
        "@metamask/profile-sync-controller>siwe>@stablelib/random>@stablelib/wipe": true,
        "browserify>browser-resolve": true
      }
    },
    "@metamask/profile-sync-controller>siwe>@stablelib/random>@stablelib/binary": {
      "packages": {
        "@metamask/profile-sync-controller>siwe>@stablelib/random>@stablelib/binary>@stablelib/int": true
      }
    },
    "@metamask/queued-request-controller": {
      "packages": {
        "@metamask/queued-request-controller>@metamask/base-controller": true,
        "@metamask/rpc-errors": true,
        "@metamask/selected-network-controller": true,
        "@metamask/snaps-controllers>@metamask/json-rpc-engine": true,
        "@metamask/utils": true
      }
    },
    "@metamask/queued-request-controller>@metamask/base-controller": {
      "globals": {
        "setTimeout": true
      },
      "packages": {
        "immer": true
      }
    },
    "@metamask/rate-limit-controller": {
      "globals": {
        "setTimeout": true
      },
      "packages": {
        "@metamask/base-controller": true,
        "@metamask/rpc-errors": true,
        "@metamask/utils": true
      }
    },
    "@metamask/rpc-errors": {
      "packages": {
        "@metamask/rpc-errors>@metamask/utils": true,
        "eth-rpc-errors>fast-safe-stringify": true
      }
    },
    "@metamask/rpc-errors>@metamask/utils": {
      "globals": {
        "TextDecoder": true,
        "TextEncoder": true
      },
      "packages": {
        "@metamask/utils>@metamask/superstruct": true,
        "@metamask/utils>@scure/base": true,
        "@metamask/utils>pony-cause": true,
        "@noble/hashes": true,
        "browserify>buffer": true,
        "nock>debug": true,
        "semver": true
      }
    },
    "@metamask/rpc-methods-flask>nanoid": {
      "globals": {
        "crypto.getRandomValues": true
      }
    },
    "@metamask/rpc-methods>nanoid": {
      "globals": {
        "crypto.getRandomValues": true
      }
    },
    "@metamask/safe-event-emitter": {
      "globals": {
        "setTimeout": true
      },
      "packages": {
        "webpack>events": true
      }
    },
    "@metamask/scure-bip39": {
      "globals": {
        "TextEncoder": true
      },
      "packages": {
        "@metamask/scure-bip39>@noble/hashes": true,
        "@metamask/utils>@scure/base": true
      }
    },
    "@metamask/scure-bip39>@noble/hashes": {
      "globals": {
        "TextEncoder": true,
        "crypto": true
      }
    },
    "@metamask/selected-network-controller": {
      "packages": {
        "@metamask/network-controller>@metamask/swappable-obj-proxy": true,
        "@metamask/selected-network-controller>@metamask/base-controller": true
      }
    },
    "@metamask/selected-network-controller>@metamask/base-controller": {
      "globals": {
        "setTimeout": true
      },
      "packages": {
        "immer": true
      }
    },
    "@metamask/signature-controller": {
      "globals": {
        "console.info": true
      },
      "packages": {
        "@metamask/base-controller": true,
        "@metamask/controller-utils": true,
        "@metamask/logging-controller": true,
        "@metamask/rpc-errors": true,
        "@metamask/signature-controller>@metamask/message-manager": true,
        "lodash": true,
        "webpack>events": true
      }
    },
    "@metamask/signature-controller>@metamask/message-manager": {
      "packages": {
        "@metamask/base-controller": true,
        "@metamask/controller-utils": true,
        "@metamask/eth-sig-util": true,
        "@metamask/message-manager>jsonschema": true,
        "@metamask/utils": true,
        "browserify>buffer": true,
        "uuid": true,
        "webpack>events": true
      }
    },
    "@metamask/smart-transactions-controller": {
      "globals": {
        "URLSearchParams": true,
        "clearInterval": true,
        "console.error": true,
        "console.log": true,
        "fetch": true,
        "setInterval": true
      },
      "packages": {
        "@ethereumjs/util": true,
        "@ethersproject/bytes": true,
        "@metamask/eth-query": true,
        "@metamask/gas-fee-controller>@metamask/polling-controller": true,
        "@metamask/smart-transactions-controller>@ethereumjs/tx": true,
        "@metamask/smart-transactions-controller>@metamask/controller-utils": true,
        "@metamask/smart-transactions-controller>@metamask/transaction-controller": true,
        "@metamask/smart-transactions-controller>bignumber.js": true,
        "browserify>buffer": true,
        "fast-json-patch": true,
        "lodash": true,
        "webpack>events": true
      }
    },
    "@metamask/smart-transactions-controller>@babel/runtime": {
      "globals": {
        "regeneratorRuntime": "write"
      }
    },
    "@metamask/smart-transactions-controller>@ethereumjs/tx": {
      "packages": {
        "@ethereumjs/tx>ethereum-cryptography": true,
        "@ethereumjs/util": true,
        "@metamask/smart-transactions-controller>@ethereumjs/tx>@ethereumjs/common": true,
        "@metamask/smart-transactions-controller>@ethereumjs/tx>@ethereumjs/rlp": true
      }
    },
    "@metamask/smart-transactions-controller>@ethereumjs/tx>@ethereumjs/common": {
      "packages": {
        "@ethereumjs/util": true,
        "webpack>events": true
      }
    },
    "@metamask/smart-transactions-controller>@ethereumjs/tx>@ethereumjs/rlp": {
      "globals": {
        "TextEncoder": true
      }
    },
    "@metamask/smart-transactions-controller>@metamask/base-controller": {
      "globals": {
        "setTimeout": true
      },
      "packages": {
        "immer": true
      }
    },
    "@metamask/smart-transactions-controller>@metamask/controller-utils": {
      "globals": {
        "URL": true,
        "console.error": true,
        "fetch": true,
        "setTimeout": true
      },
      "packages": {
        "@metamask/controller-utils>@spruceid/siwe-parser": true,
        "@metamask/ethjs>@metamask/ethjs-unit": true,
        "@metamask/smart-transactions-controller>@metamask/controller-utils>@ethereumjs/util": true,
        "@metamask/smart-transactions-controller>@metamask/controller-utils>@metamask/utils": true,
        "bn.js": true,
        "browserify>buffer": true,
        "eslint>fast-deep-equal": true,
        "eth-ens-namehash": true
      }
    },
    "@metamask/smart-transactions-controller>@metamask/controller-utils>@ethereumjs/util": {
      "globals": {
        "console.warn": true
      },
      "packages": {
        "@ethereumjs/tx>@ethereumjs/rlp": true,
        "@ethereumjs/tx>@ethereumjs/util>micro-ftch": true,
        "@ethereumjs/tx>ethereum-cryptography": true,
        "browserify>buffer": true,
        "browserify>insert-module-globals>is-buffer": true,
        "webpack>events": true
      }
    },
    "@metamask/smart-transactions-controller>@metamask/controller-utils>@metamask/utils": {
      "globals": {
        "TextDecoder": true,
        "TextEncoder": true
      },
      "packages": {
        "@metamask/utils>@metamask/superstruct": true,
        "@metamask/utils>@scure/base": true,
        "@metamask/utils>pony-cause": true,
        "@noble/hashes": true,
        "browserify>buffer": true,
        "nock>debug": true,
        "semver": true
      }
    },
    "@metamask/smart-transactions-controller>@metamask/controllers>nanoid": {
      "globals": {
        "crypto.getRandomValues": true
      }
    },
    "@metamask/smart-transactions-controller>@metamask/transaction-controller": {
      "globals": {
        "clearTimeout": true,
        "console.error": true,
        "fetch": true,
        "setTimeout": true
      },
      "packages": {
        "@ethereumjs/tx>@ethereumjs/common": true,
        "@ethersproject/abi": true,
        "@ethersproject/contracts": true,
        "@ethersproject/providers": true,
        "@metamask/eth-query": true,
        "@metamask/gas-fee-controller": true,
        "@metamask/metamask-eth-abis": true,
        "@metamask/name-controller>async-mutex": true,
        "@metamask/network-controller": true,
        "@metamask/rpc-errors": true,
        "@metamask/smart-transactions-controller>@metamask/base-controller": true,
        "@metamask/smart-transactions-controller>@metamask/controller-utils": true,
        "@metamask/smart-transactions-controller>@metamask/transaction-controller>@ethereumjs/tx": true,
        "@metamask/smart-transactions-controller>@metamask/transaction-controller>@ethereumjs/util": true,
        "@metamask/smart-transactions-controller>@metamask/transaction-controller>eth-method-registry": true,
        "@metamask/transaction-controller>@metamask/nonce-tracker": true,
        "@metamask/utils": true,
        "bn.js": true,
        "browserify>buffer": true,
        "fast-json-patch": true,
        "lodash": true,
        "uuid": true,
        "webpack>events": true
      }
    },
    "@metamask/smart-transactions-controller>@metamask/transaction-controller>@ethereumjs/tx": {
      "packages": {
        "@ethereumjs/tx>@ethereumjs/common": true,
        "@ethereumjs/tx>@ethereumjs/rlp": true,
        "@ethereumjs/tx>ethereum-cryptography": true,
        "@metamask/smart-transactions-controller>@metamask/transaction-controller>@ethereumjs/util": true,
        "browserify>buffer": true,
        "browserify>insert-module-globals>is-buffer": true
      }
    },
    "@metamask/smart-transactions-controller>@metamask/transaction-controller>@ethereumjs/util": {
      "globals": {
        "console.warn": true
      },
      "packages": {
        "@ethereumjs/tx>@ethereumjs/rlp": true,
        "@ethereumjs/tx>@ethereumjs/util>micro-ftch": true,
        "@ethereumjs/tx>ethereum-cryptography": true,
        "browserify>buffer": true,
        "browserify>insert-module-globals>is-buffer": true,
        "webpack>events": true
      }
    },
    "@metamask/smart-transactions-controller>@metamask/transaction-controller>eth-method-registry": {
      "packages": {
        "@metamask/smart-transactions-controller>@metamask/transaction-controller>eth-method-registry>@metamask/ethjs-contract": true,
        "@metamask/smart-transactions-controller>@metamask/transaction-controller>eth-method-registry>@metamask/ethjs-query": true
      }
    },
    "@metamask/smart-transactions-controller>@metamask/transaction-controller>eth-method-registry>@metamask/ethjs-contract": {
      "packages": {
        "@metamask/ethjs>ethjs-abi": true,
        "@metamask/ethjs>js-sha3": true,
        "@metamask/smart-transactions-controller>@babel/runtime": true,
        "@metamask/smart-transactions-controller>@metamask/transaction-controller>eth-method-registry>@metamask/ethjs-contract>@metamask/ethjs-filter": true,
        "@metamask/smart-transactions-controller>@metamask/transaction-controller>eth-method-registry>@metamask/ethjs-contract>@metamask/ethjs-util": true,
        "promise-to-callback": true
      }
    },
    "@metamask/smart-transactions-controller>@metamask/transaction-controller>eth-method-registry>@metamask/ethjs-contract>@metamask/ethjs-filter": {
      "globals": {
        "clearInterval": true,
        "setInterval": true
      }
    },
    "@metamask/smart-transactions-controller>@metamask/transaction-controller>eth-method-registry>@metamask/ethjs-contract>@metamask/ethjs-util": {
      "packages": {
        "@metamask/ethjs>@metamask/ethjs-util>is-hex-prefixed": true,
        "@metamask/ethjs>@metamask/ethjs-util>strip-hex-prefix": true,
        "browserify>buffer": true
      }
    },
    "@metamask/smart-transactions-controller>@metamask/transaction-controller>eth-method-registry>@metamask/ethjs-query": {
      "globals": {
        "console": true
      },
      "packages": {
        "@metamask/smart-transactions-controller>@metamask/transaction-controller>eth-method-registry>@metamask/ethjs-query>@metamask/ethjs-format": true,
        "@metamask/smart-transactions-controller>@metamask/transaction-controller>eth-method-registry>@metamask/ethjs-query>@metamask/ethjs-rpc": true,
        "promise-to-callback": true
      }
    },
    "@metamask/smart-transactions-controller>@metamask/transaction-controller>eth-method-registry>@metamask/ethjs-query>@metamask/ethjs-format": {
      "packages": {
        "@metamask/ethjs-query>@metamask/ethjs-format>ethjs-schema": true,
        "@metamask/ethjs>@metamask/ethjs-util>strip-hex-prefix": true,
        "@metamask/ethjs>@metamask/number-to-bn": true,
        "@metamask/smart-transactions-controller>@metamask/transaction-controller>eth-method-registry>@metamask/ethjs-contract>@metamask/ethjs-util": true
      }
    },
    "@metamask/smart-transactions-controller>@metamask/transaction-controller>eth-method-registry>@metamask/ethjs-query>@metamask/ethjs-rpc": {
      "packages": {
        "promise-to-callback": true
      }
    },
    "@metamask/smart-transactions-controller>bignumber.js": {
      "globals": {
        "crypto": true,
        "define": true
      }
    },
    "@metamask/snaps-controllers": {
      "globals": {
        "DecompressionStream": true,
        "URL": true,
        "clearTimeout": true,
        "document.getElementById": true,
        "fetch.bind": true,
        "setTimeout": true
      },
      "packages": {
        "@metamask/object-multiplex": true,
        "@metamask/post-message-stream": true,
        "@metamask/rpc-errors": true,
        "@metamask/snaps-controllers>@metamask/base-controller": true,
        "@metamask/snaps-controllers>@metamask/json-rpc-engine": true,
        "@metamask/snaps-controllers>@metamask/json-rpc-middleware-stream": true,
        "@metamask/snaps-controllers>@metamask/permission-controller": true,
        "@metamask/snaps-controllers>@metamask/utils": true,
        "@metamask/snaps-controllers>@xstate/fsm": true,
        "@metamask/snaps-controllers>concat-stream": true,
        "@metamask/snaps-controllers>get-npm-tarball-url": true,
        "@metamask/snaps-controllers>nanoid": true,
        "@metamask/snaps-controllers>readable-web-to-node-stream": true,
        "@metamask/snaps-controllers>tar-stream": true,
        "@metamask/snaps-rpc-methods": true,
        "@metamask/snaps-sdk": true,
        "@metamask/snaps-utils": true,
        "@metamask/snaps-utils>@metamask/snaps-registry": true,
        "browserify>browserify-zlib": true,
        "eslint>fast-deep-equal": true,
        "readable-stream": true
      }
    },
    "@metamask/snaps-controllers-flask>nanoid": {
      "globals": {
        "crypto.getRandomValues": true
      }
    },
    "@metamask/snaps-controllers>@metamask/base-controller": {
      "globals": {
        "setTimeout": true
      },
      "packages": {
        "immer": true
      }
    },
    "@metamask/snaps-controllers>@metamask/json-rpc-engine": {
      "packages": {
        "@metamask/rpc-errors": true,
        "@metamask/safe-event-emitter": true,
        "@metamask/snaps-controllers>@metamask/json-rpc-engine>@metamask/utils": true
      }
    },
    "@metamask/snaps-controllers>@metamask/json-rpc-engine>@metamask/utils": {
      "globals": {
        "TextDecoder": true,
        "TextEncoder": true
      },
      "packages": {
        "@metamask/utils>@metamask/superstruct": true,
        "@metamask/utils>@scure/base": true,
        "@metamask/utils>pony-cause": true,
        "@noble/hashes": true,
        "browserify>buffer": true,
        "nock>debug": true,
        "semver": true
      }
    },
    "@metamask/snaps-controllers>@metamask/json-rpc-middleware-stream": {
      "globals": {
        "console.warn": true,
        "setTimeout": true
      },
      "packages": {
        "@metamask/safe-event-emitter": true,
        "@metamask/snaps-controllers>@metamask/json-rpc-middleware-stream>@metamask/utils": true,
        "readable-stream": true
      }
    },
    "@metamask/snaps-controllers>@metamask/json-rpc-middleware-stream>@metamask/utils": {
      "globals": {
        "TextDecoder": true,
        "TextEncoder": true
      },
      "packages": {
        "@metamask/utils>@metamask/superstruct": true,
        "@metamask/utils>@scure/base": true,
        "@metamask/utils>pony-cause": true,
        "@noble/hashes": true,
        "browserify>buffer": true,
        "nock>debug": true,
        "semver": true
      }
    },
    "@metamask/snaps-controllers>@metamask/permission-controller": {
      "globals": {
        "console.error": true
      },
      "packages": {
        "@metamask/rpc-errors": true,
        "@metamask/snaps-controllers>@metamask/base-controller": true,
        "@metamask/snaps-controllers>@metamask/json-rpc-engine": true,
        "@metamask/snaps-controllers>@metamask/phishing-controller>@metamask/controller-utils": true,
        "@metamask/snaps-controllers>@metamask/utils": true,
        "@metamask/snaps-controllers>nanoid": true,
        "deep-freeze-strict": true,
        "immer": true
      }
    },
    "@metamask/snaps-controllers>@metamask/phishing-controller>@metamask/controller-utils": {
      "globals": {
        "URL": true,
        "console.error": true,
        "fetch": true,
        "setTimeout": true
      },
      "packages": {
        "@metamask/controller-utils>@spruceid/siwe-parser": true,
        "@metamask/ethjs>@metamask/ethjs-unit": true,
        "@metamask/snaps-controllers>@metamask/phishing-controller>@metamask/controller-utils>@ethereumjs/util": true,
        "@metamask/snaps-controllers>@metamask/utils": true,
        "bn.js": true,
        "browserify>buffer": true,
        "eslint>fast-deep-equal": true,
        "eth-ens-namehash": true
      }
    },
    "@metamask/snaps-controllers>@metamask/phishing-controller>@metamask/controller-utils>@ethereumjs/util": {
      "globals": {
        "console.warn": true
      },
      "packages": {
        "@ethereumjs/tx>@ethereumjs/rlp": true,
        "@ethereumjs/tx>@ethereumjs/util>micro-ftch": true,
        "@ethereumjs/tx>ethereum-cryptography": true,
        "browserify>buffer": true,
        "browserify>insert-module-globals>is-buffer": true,
        "webpack>events": true
      }
    },
    "@metamask/snaps-controllers>@metamask/utils": {
      "globals": {
        "TextDecoder": true,
        "TextEncoder": true
      },
      "packages": {
        "@metamask/utils>@metamask/superstruct": true,
        "@metamask/utils>@scure/base": true,
        "@metamask/utils>pony-cause": true,
        "@noble/hashes": true,
        "browserify>buffer": true,
        "nock>debug": true,
        "semver": true
      }
    },
    "@metamask/snaps-controllers>concat-stream": {
      "packages": {
        "browserify>buffer": true,
        "browserify>concat-stream>typedarray": true,
        "pumpify>inherits": true,
        "readable-stream": true,
        "terser>source-map-support>buffer-from": true
      }
    },
    "@metamask/snaps-controllers>nanoid": {
      "globals": {
        "crypto.getRandomValues": true
      }
    },
    "@metamask/snaps-controllers>readable-web-to-node-stream": {
      "packages": {
        "readable-stream": true
      }
    },
    "@metamask/snaps-controllers>tar-stream": {
      "packages": {
        "@metamask/snaps-controllers>tar-stream>b4a": true,
        "@metamask/snaps-controllers>tar-stream>fast-fifo": true,
        "@metamask/snaps-controllers>tar-stream>streamx": true,
        "browserify>browser-resolve": true
      }
    },
    "@metamask/snaps-controllers>tar-stream>b4a": {
      "globals": {
        "TextDecoder": true,
        "TextEncoder": true
      }
    },
    "@metamask/snaps-controllers>tar-stream>streamx": {
      "packages": {
        "@metamask/snaps-controllers>tar-stream>fast-fifo": true,
        "@metamask/snaps-controllers>tar-stream>streamx>queue-tick": true,
        "webpack>events": true
      }
    },
    "@metamask/snaps-controllers>tar-stream>streamx>queue-tick": {
      "globals": {
        "queueMicrotask": true
      }
    },
    "@metamask/snaps-execution-environments": {
      "globals": {
        "document.getElementById": true
      },
      "packages": {
        "@metamask/post-message-stream": true,
        "@metamask/snaps-execution-environments>@metamask/snaps-utils": true,
        "@metamask/snaps-execution-environments>@metamask/utils": true,
        "@metamask/snaps-utils": true,
        "@metamask/utils": true
      }
    },
    "@metamask/snaps-execution-environments>@metamask/snaps-utils": {
      "globals": {
        "File": true,
        "FileReader": true,
        "TextDecoder": true,
        "TextEncoder": true,
        "URL": true,
        "console.error": true,
        "console.log": true,
        "console.warn": true,
        "crypto": true,
        "document.body.appendChild": true,
        "document.createElement": true,
        "fetch": true
      },
      "packages": {
        "@metamask/eth-snap-keyring>@metamask/snaps-utils>@metamask/slip44": true,
        "@metamask/rpc-errors": true,
        "@metamask/snaps-execution-environments>@metamask/snaps-utils>@metamask/permission-controller": true,
        "@metamask/snaps-execution-environments>@metamask/utils": true,
        "@metamask/snaps-sdk": true,
        "@metamask/snaps-sdk>@metamask/key-tree": true,
        "@metamask/snaps-utils>cron-parser": true,
        "@metamask/snaps-utils>fast-json-stable-stringify": true,
        "@metamask/snaps-utils>fast-xml-parser": true,
        "@metamask/snaps-utils>marked": true,
        "@metamask/snaps-utils>rfdc": true,
        "@metamask/snaps-utils>validate-npm-package-name": true,
        "@metamask/utils>@metamask/superstruct": true,
        "@metamask/utils>@scure/base": true,
        "@noble/hashes": true,
        "chalk": true,
        "semver": true
      }
    },
    "@metamask/snaps-execution-environments>@metamask/snaps-utils>@metamask/base-controller": {
      "globals": {
        "setTimeout": true
      },
      "packages": {
        "immer": true
      }
    },
    "@metamask/snaps-execution-environments>@metamask/snaps-utils>@metamask/permission-controller": {
      "globals": {
        "console.error": true
      },
      "packages": {
        "@metamask/rpc-errors": true,
        "@metamask/snaps-controllers>@metamask/json-rpc-engine": true,
        "@metamask/snaps-execution-environments>@metamask/snaps-utils>@metamask/base-controller": true,
        "@metamask/snaps-execution-environments>@metamask/snaps-utils>@metamask/permission-controller>@metamask/controller-utils": true,
        "@metamask/snaps-execution-environments>@metamask/utils": true,
        "@metamask/snaps-execution-environments>nanoid": true,
        "deep-freeze-strict": true,
        "immer": true
      }
    },
    "@metamask/snaps-execution-environments>@metamask/snaps-utils>@metamask/permission-controller>@metamask/controller-utils": {
      "globals": {
        "URL": true,
        "console.error": true,
        "fetch": true,
        "setTimeout": true
      },
      "packages": {
        "@metamask/controller-utils>@spruceid/siwe-parser": true,
        "@metamask/ethjs>@metamask/ethjs-unit": true,
        "@metamask/snaps-execution-environments>@metamask/snaps-utils>@metamask/permission-controller>@metamask/controller-utils>@ethereumjs/util": true,
        "@metamask/snaps-execution-environments>@metamask/utils": true,
        "bn.js": true,
        "browserify>buffer": true,
        "eslint>fast-deep-equal": true,
        "eth-ens-namehash": true
      }
    },
    "@metamask/snaps-execution-environments>@metamask/snaps-utils>@metamask/permission-controller>@metamask/controller-utils>@ethereumjs/util": {
      "globals": {
        "console.warn": true
      },
      "packages": {
        "@ethereumjs/tx>@ethereumjs/rlp": true,
        "@ethereumjs/tx>@ethereumjs/util>micro-ftch": true,
        "@ethereumjs/tx>ethereum-cryptography": true,
        "browserify>buffer": true,
        "browserify>insert-module-globals>is-buffer": true,
        "webpack>events": true
      }
    },
    "@metamask/snaps-execution-environments>@metamask/utils": {
      "globals": {
        "TextDecoder": true,
        "TextEncoder": true
      },
      "packages": {
        "@metamask/utils>@metamask/superstruct": true,
        "@metamask/utils>@scure/base": true,
        "@metamask/utils>pony-cause": true,
        "@noble/hashes": true,
        "browserify>buffer": true,
        "nock>debug": true,
        "semver": true
      }
    },
    "@metamask/snaps-execution-environments>nanoid": {
      "globals": {
        "crypto.getRandomValues": true
      }
    },
    "@metamask/snaps-rpc-methods": {
      "packages": {
        "@metamask/rpc-errors": true,
        "@metamask/snaps-rpc-methods>@metamask/permission-controller": true,
        "@metamask/snaps-rpc-methods>@metamask/utils": true,
        "@metamask/snaps-sdk": true,
        "@metamask/snaps-sdk>@metamask/key-tree": true,
        "@metamask/snaps-utils": true,
        "@metamask/utils>@metamask/superstruct": true,
        "@noble/hashes": true
      }
    },
    "@metamask/snaps-rpc-methods>@metamask/permission-controller": {
      "globals": {
        "console.error": true
      },
      "packages": {
        "@metamask/rpc-errors": true,
        "@metamask/snaps-controllers>@metamask/json-rpc-engine": true,
        "@metamask/snaps-rpc-methods>@metamask/permission-controller>@metamask/base-controller": true,
        "@metamask/snaps-rpc-methods>@metamask/permission-controller>@metamask/controller-utils": true,
        "@metamask/snaps-rpc-methods>@metamask/permission-controller>nanoid": true,
        "@metamask/snaps-rpc-methods>@metamask/utils": true,
        "deep-freeze-strict": true,
        "immer": true
      }
    },
    "@metamask/snaps-rpc-methods>@metamask/permission-controller>@metamask/base-controller": {
      "globals": {
        "setTimeout": true
      },
      "packages": {
        "immer": true
      }
    },
    "@metamask/snaps-rpc-methods>@metamask/permission-controller>@metamask/controller-utils": {
      "globals": {
        "URL": true,
        "console.error": true,
        "fetch": true,
        "setTimeout": true
      },
      "packages": {
        "@metamask/controller-utils>@spruceid/siwe-parser": true,
        "@metamask/ethjs>@metamask/ethjs-unit": true,
        "@metamask/snaps-rpc-methods>@metamask/permission-controller>@metamask/controller-utils>@ethereumjs/util": true,
        "@metamask/snaps-rpc-methods>@metamask/utils": true,
        "bn.js": true,
        "browserify>buffer": true,
        "eslint>fast-deep-equal": true,
        "eth-ens-namehash": true
      }
    },
    "@metamask/snaps-rpc-methods>@metamask/permission-controller>@metamask/controller-utils>@ethereumjs/util": {
      "globals": {
        "console.warn": true
      },
      "packages": {
        "@ethereumjs/tx>@ethereumjs/rlp": true,
        "@ethereumjs/tx>@ethereumjs/util>micro-ftch": true,
        "@ethereumjs/tx>ethereum-cryptography": true,
        "browserify>buffer": true,
        "browserify>insert-module-globals>is-buffer": true,
        "webpack>events": true
      }
    },
    "@metamask/snaps-rpc-methods>@metamask/permission-controller>nanoid": {
      "globals": {
        "crypto.getRandomValues": true
      }
    },
    "@metamask/snaps-rpc-methods>@metamask/utils": {
      "globals": {
        "TextDecoder": true,
        "TextEncoder": true
      },
      "packages": {
        "@metamask/utils>@metamask/superstruct": true,
        "@metamask/utils>@scure/base": true,
        "@metamask/utils>pony-cause": true,
        "@noble/hashes": true,
        "browserify>buffer": true,
        "nock>debug": true,
        "semver": true
      }
    },
    "@metamask/snaps-sdk": {
      "globals": {
        "fetch": true
      },
      "packages": {
        "@metamask/rpc-errors": true,
        "@metamask/snaps-sdk>@metamask/utils": true,
        "@metamask/utils>@metamask/superstruct": true
      }
    },
    "@metamask/snaps-sdk>@metamask/key-tree": {
      "packages": {
        "@metamask/message-signing-snap>@noble/curves": true,
        "@metamask/scure-bip39": true,
        "@metamask/snaps-sdk>@metamask/key-tree>@metamask/utils": true,
        "@metamask/utils>@scure/base": true,
        "@noble/hashes": true
      }
    },
    "@metamask/snaps-sdk>@metamask/key-tree>@metamask/utils": {
      "globals": {
        "TextDecoder": true,
        "TextEncoder": true
      },
      "packages": {
        "@metamask/utils>@metamask/superstruct": true,
        "@metamask/utils>@scure/base": true,
        "@metamask/utils>pony-cause": true,
        "@noble/hashes": true,
        "browserify>buffer": true,
        "nock>debug": true,
        "semver": true
      }
    },
    "@metamask/snaps-sdk>@metamask/utils": {
      "globals": {
        "TextDecoder": true,
        "TextEncoder": true
      },
      "packages": {
        "@metamask/utils>@metamask/superstruct": true,
        "@metamask/utils>@scure/base": true,
        "@metamask/utils>pony-cause": true,
        "@noble/hashes": true,
        "browserify>buffer": true,
        "nock>debug": true,
        "semver": true
      }
    },
    "@metamask/snaps-utils": {
      "globals": {
        "File": true,
        "FileReader": true,
        "TextDecoder": true,
        "TextEncoder": true,
        "URL": true,
        "console.error": true,
        "console.log": true,
        "console.warn": true,
        "crypto": true,
        "document.body.appendChild": true,
        "document.createElement": true,
        "fetch": true
      },
      "packages": {
        "@metamask/rpc-errors": true,
        "@metamask/snaps-sdk": true,
        "@metamask/snaps-sdk>@metamask/key-tree": true,
        "@metamask/snaps-utils>@metamask/permission-controller": true,
        "@metamask/snaps-utils>@metamask/slip44": true,
        "@metamask/snaps-utils>@metamask/utils": true,
        "@metamask/snaps-utils>cron-parser": true,
        "@metamask/snaps-utils>fast-json-stable-stringify": true,
        "@metamask/snaps-utils>fast-xml-parser": true,
        "@metamask/snaps-utils>marked": true,
        "@metamask/snaps-utils>rfdc": true,
        "@metamask/snaps-utils>validate-npm-package-name": true,
        "@metamask/utils>@metamask/superstruct": true,
        "@metamask/utils>@scure/base": true,
        "@noble/hashes": true,
        "chalk": true,
        "semver": true
      }
    },
    "@metamask/snaps-utils>@metamask/base-controller": {
      "globals": {
        "setTimeout": true
      },
      "packages": {
        "immer": true
      }
    },
    "@metamask/snaps-utils>@metamask/permission-controller": {
      "globals": {
        "console.error": true
      },
      "packages": {
        "@metamask/rpc-errors": true,
        "@metamask/snaps-controllers>@metamask/json-rpc-engine": true,
        "@metamask/snaps-utils>@metamask/base-controller": true,
        "@metamask/snaps-utils>@metamask/permission-controller>@metamask/controller-utils": true,
        "@metamask/snaps-utils>@metamask/permission-controller>nanoid": true,
        "@metamask/snaps-utils>@metamask/utils": true,
        "deep-freeze-strict": true,
        "immer": true
      }
    },
    "@metamask/snaps-utils>@metamask/permission-controller>@metamask/controller-utils": {
      "globals": {
        "URL": true,
        "console.error": true,
        "fetch": true,
        "setTimeout": true
      },
      "packages": {
        "@metamask/controller-utils>@spruceid/siwe-parser": true,
        "@metamask/ethjs>@metamask/ethjs-unit": true,
        "@metamask/snaps-utils>@metamask/permission-controller>@metamask/controller-utils>@ethereumjs/util": true,
        "@metamask/snaps-utils>@metamask/utils": true,
        "bn.js": true,
        "browserify>buffer": true,
        "eslint>fast-deep-equal": true,
        "eth-ens-namehash": true
      }
    },
    "@metamask/snaps-utils>@metamask/permission-controller>@metamask/controller-utils>@ethereumjs/util": {
      "globals": {
        "console.warn": true
      },
      "packages": {
        "@ethereumjs/tx>@ethereumjs/rlp": true,
        "@ethereumjs/tx>@ethereumjs/util>micro-ftch": true,
        "@ethereumjs/tx>ethereum-cryptography": true,
        "browserify>buffer": true,
        "browserify>insert-module-globals>is-buffer": true,
        "webpack>events": true
      }
    },
    "@metamask/snaps-utils>@metamask/permission-controller>nanoid": {
      "globals": {
        "crypto.getRandomValues": true
      }
    },
    "@metamask/snaps-utils>@metamask/snaps-registry": {
      "packages": {
        "@metamask/message-signing-snap>@noble/curves": true,
        "@metamask/snaps-utils>@metamask/snaps-registry>@metamask/utils": true,
        "@metamask/utils>@metamask/superstruct": true,
        "@noble/hashes": true
      }
    },
    "@metamask/snaps-utils>@metamask/snaps-registry>@metamask/utils": {
      "globals": {
        "TextDecoder": true,
        "TextEncoder": true
      },
      "packages": {
        "@metamask/utils>@metamask/superstruct": true,
        "@metamask/utils>@scure/base": true,
        "@metamask/utils>pony-cause": true,
        "@noble/hashes": true,
        "browserify>buffer": true,
        "nock>debug": true,
        "semver": true
      }
    },
    "@metamask/snaps-utils>@metamask/utils": {
      "globals": {
        "TextDecoder": true,
        "TextEncoder": true
      },
      "packages": {
        "@metamask/utils>@metamask/superstruct": true,
        "@metamask/utils>@scure/base": true,
        "@metamask/utils>pony-cause": true,
        "@noble/hashes": true,
        "browserify>buffer": true,
        "nock>debug": true,
        "semver": true
      }
    },
    "@metamask/snaps-utils>cron-parser": {
      "packages": {
        "browserify>browser-resolve": true,
        "luxon": true
      }
    },
    "@metamask/snaps-utils>fast-xml-parser": {
      "globals": {
        "entityName": true,
        "val": true
      },
      "packages": {
        "@metamask/snaps-utils>fast-xml-parser>strnum": true
      }
    },
    "@metamask/snaps-utils>marked": {
      "globals": {
        "console.error": true,
        "console.warn": true,
        "define": true
      }
    },
    "@metamask/snaps-utils>rfdc": {
      "packages": {
        "browserify>buffer": true
      }
    },
    "@metamask/snaps-utils>validate-npm-package-name": {
      "packages": {
        "@metamask/snaps-utils>validate-npm-package-name>builtins": true
      }
    },
    "@metamask/snaps-utils>validate-npm-package-name>builtins": {
      "packages": {
        "process": true,
        "semver": true
      }
    },
    "@metamask/test-bundler>@ethersproject/networks": {
      "packages": {
        "@ethersproject/abi>@ethersproject/logger": true
      }
    },
    "@metamask/test-bundler>ethers": {
      "packages": {
        "@ethersproject/abi": true,
        "@ethersproject/abi>@ethersproject/address": true,
        "@ethersproject/abi>@ethersproject/constants": true,
        "@ethersproject/abi>@ethersproject/keccak256": true,
        "@ethersproject/abi>@ethersproject/logger": true,
        "@ethersproject/abi>@ethersproject/properties": true,
        "@ethersproject/abi>@ethersproject/strings": true,
        "@ethersproject/bignumber": true,
        "@ethersproject/bytes": true,
        "@ethersproject/contracts": true,
        "@ethersproject/hash": true,
        "@ethersproject/hash>@ethersproject/abstract-signer": true,
        "@ethersproject/hash>@ethersproject/base64": true,
        "@ethersproject/hdnode": true,
        "@ethersproject/hdnode>@ethersproject/basex": true,
        "@ethersproject/hdnode>@ethersproject/sha2": true,
        "@ethersproject/hdnode>@ethersproject/signing-key": true,
        "@ethersproject/hdnode>@ethersproject/transactions": true,
        "@ethersproject/hdnode>@ethersproject/wordlists": true,
        "@ethersproject/providers": true,
        "@ethersproject/providers>@ethersproject/rlp": true,
        "@ethersproject/providers>@ethersproject/web": true,
        "@ethersproject/wallet": true,
        "@ethersproject/wallet>@ethersproject/json-wallets": true,
        "@ethersproject/wallet>@ethersproject/random": true,
        "@metamask/test-bundler>ethers>@ethersproject/solidity": true,
        "@metamask/test-bundler>ethers>@ethersproject/units": true
      }
    },
    "@metamask/test-bundler>ethers>@ethersproject/solidity": {
      "packages": {
        "@ethersproject/abi>@ethersproject/keccak256": true,
        "@ethersproject/abi>@ethersproject/logger": true,
        "@ethersproject/abi>@ethersproject/strings": true,
        "@ethersproject/bignumber": true,
        "@ethersproject/bytes": true,
        "@ethersproject/hdnode>@ethersproject/sha2": true
      }
    },
    "@metamask/test-bundler>ethers>@ethersproject/units": {
      "packages": {
        "@ethersproject/abi>@ethersproject/logger": true,
        "@ethersproject/bignumber": true
      }
    },
    "@metamask/transaction-controller": {
      "globals": {
        "clearTimeout": true,
        "console.error": true,
        "fetch": true,
        "setTimeout": true
      },
      "packages": {
        "@ethereumjs/tx": true,
        "@ethereumjs/tx>@ethereumjs/common": true,
        "@ethersproject/abi": true,
        "@ethersproject/contracts": true,
        "@ethersproject/providers": true,
        "@metamask/eth-query": true,
        "@metamask/gas-fee-controller": true,
        "@metamask/metamask-eth-abis": true,
        "@metamask/name-controller>async-mutex": true,
        "@metamask/network-controller": true,
        "@metamask/rpc-errors": true,
        "@metamask/transaction-controller>@ethereumjs/util": true,
        "@metamask/transaction-controller>@metamask/base-controller": true,
        "@metamask/transaction-controller>@metamask/controller-utils": true,
        "@metamask/transaction-controller>@metamask/nonce-tracker": true,
        "@metamask/utils": true,
        "bn.js": true,
        "browserify>buffer": true,
        "eth-method-registry": true,
        "fast-json-patch": true,
        "lodash": true,
        "uuid": true,
        "webpack>events": true
      }
    },
    "@metamask/transaction-controller>@ethereumjs/util": {
      "globals": {
        "console.warn": true
      },
      "packages": {
        "@ethereumjs/tx>@ethereumjs/rlp": true,
        "@ethereumjs/tx>@ethereumjs/util>micro-ftch": true,
        "@ethereumjs/tx>ethereum-cryptography": true,
        "browserify>buffer": true,
        "browserify>insert-module-globals>is-buffer": true,
        "webpack>events": true
      }
    },
    "@metamask/transaction-controller>@metamask/base-controller": {
      "globals": {
        "setTimeout": true
      },
      "packages": {
        "immer": true
      }
    },
    "@metamask/transaction-controller>@metamask/controller-utils": {
      "globals": {
        "URL": true,
        "console.error": true,
        "fetch": true,
        "setTimeout": true
      },
      "packages": {
        "@metamask/controller-utils>@spruceid/siwe-parser": true,
        "@metamask/ethjs>@metamask/ethjs-unit": true,
        "@metamask/transaction-controller>@ethereumjs/util": true,
        "@metamask/transaction-controller>@metamask/controller-utils>@metamask/utils": true,
        "bn.js": true,
        "browserify>buffer": true,
        "eslint>fast-deep-equal": true,
        "eth-ens-namehash": true
      }
    },
    "@metamask/transaction-controller>@metamask/controller-utils>@metamask/utils": {
      "globals": {
        "TextDecoder": true,
        "TextEncoder": true
      },
      "packages": {
        "@metamask/utils>@metamask/superstruct": true,
        "@metamask/utils>@scure/base": true,
        "@metamask/utils>pony-cause": true,
        "@noble/hashes": true,
        "browserify>buffer": true,
        "nock>debug": true,
        "semver": true
      }
    },
    "@metamask/transaction-controller>@metamask/nonce-tracker": {
      "packages": {
        "@ethersproject/providers": true,
        "@metamask/transaction-controller>@metamask/nonce-tracker>async-mutex": true,
        "browserify>assert": true
      }
    },
    "@metamask/transaction-controller>@metamask/nonce-tracker>async-mutex": {
      "globals": {
        "clearTimeout": true,
        "setTimeout": true
      },
      "packages": {
        "@swc/helpers>tslib": true
      }
    },
    "@metamask/user-operation-controller": {
      "globals": {
        "fetch": true
      },
      "packages": {
        "@metamask/eth-query": true,
        "@metamask/gas-fee-controller": true,
        "@metamask/gas-fee-controller>@metamask/polling-controller": true,
        "@metamask/rpc-errors": true,
        "@metamask/transaction-controller": true,
        "@metamask/user-operation-controller>@metamask/base-controller": true,
        "@metamask/user-operation-controller>@metamask/controller-utils": true,
        "@metamask/utils": true,
        "bn.js": true,
        "lodash": true,
        "superstruct": true,
        "uuid": true,
        "webpack>events": true
      }
    },
    "@metamask/user-operation-controller>@metamask/base-controller": {
      "globals": {
        "setTimeout": true
      },
      "packages": {
        "immer": true
      }
    },
    "@metamask/user-operation-controller>@metamask/controller-utils": {
      "globals": {
        "URL": true,
        "console.error": true,
        "fetch": true,
        "setTimeout": true
      },
      "packages": {
        "@metamask/controller-utils>@spruceid/siwe-parser": true,
        "@metamask/ethjs>@metamask/ethjs-unit": true,
        "@metamask/user-operation-controller>@metamask/controller-utils>@ethereumjs/util": true,
        "@metamask/user-operation-controller>@metamask/controller-utils>@metamask/utils": true,
        "bn.js": true,
        "browserify>buffer": true,
        "eslint>fast-deep-equal": true,
        "eth-ens-namehash": true
      }
    },
    "@metamask/user-operation-controller>@metamask/controller-utils>@ethereumjs/util": {
      "globals": {
        "console.warn": true
      },
      "packages": {
        "@ethereumjs/tx>@ethereumjs/rlp": true,
        "@ethereumjs/tx>@ethereumjs/util>micro-ftch": true,
        "@ethereumjs/tx>ethereum-cryptography": true,
        "browserify>buffer": true,
        "browserify>insert-module-globals>is-buffer": true,
        "webpack>events": true
      }
    },
    "@metamask/user-operation-controller>@metamask/controller-utils>@metamask/utils": {
      "globals": {
        "TextDecoder": true,
        "TextEncoder": true
      },
      "packages": {
        "@metamask/utils>@metamask/superstruct": true,
        "@metamask/utils>@scure/base": true,
        "@metamask/utils>pony-cause": true,
        "@noble/hashes": true,
        "browserify>buffer": true,
        "nock>debug": true,
        "semver": true
      }
    },
    "@metamask/utils": {
      "globals": {
        "TextDecoder": true,
        "TextEncoder": true
      },
      "packages": {
        "@metamask/utils>@metamask/superstruct": true,
        "@metamask/utils>@scure/base": true,
        "@metamask/utils>pony-cause": true,
        "@noble/hashes": true,
        "browserify>buffer": true,
        "nock>debug": true,
        "semver": true
      }
    },
    "@metamask/utils>@scure/base": {
      "globals": {
        "TextDecoder": true,
        "TextEncoder": true
      }
    },
    "@ngraveio/bc-ur": {
      "packages": {
        "@ngraveio/bc-ur>@keystonehq/alias-sampling": true,
        "@ngraveio/bc-ur>bignumber.js": true,
        "@ngraveio/bc-ur>cbor-sync": true,
        "@ngraveio/bc-ur>crc": true,
        "@ngraveio/bc-ur>jsbi": true,
        "addons-linter>sha.js": true,
        "browserify>assert": true,
        "browserify>buffer": true
      }
    },
    "@ngraveio/bc-ur>assert>object-is": {
      "packages": {
        "string.prototype.matchall>call-bind": true,
        "string.prototype.matchall>define-properties": true
      }
    },
    "@ngraveio/bc-ur>bignumber.js": {
      "globals": {
        "crypto": true,
        "define": true
      }
    },
    "@ngraveio/bc-ur>cbor-sync": {
      "globals": {
        "define": true
      },
      "packages": {
        "browserify>buffer": true
      }
    },
    "@ngraveio/bc-ur>crc": {
      "packages": {
        "browserify>buffer": true
      }
    },
    "@ngraveio/bc-ur>jsbi": {
      "globals": {
        "define": true
      }
    },
    "@noble/hashes": {
      "globals": {
        "TextEncoder": true,
        "crypto": true
      }
    },
    "@popperjs/core": {
      "globals": {
        "Element": true,
        "HTMLElement": true,
        "ShadowRoot": true,
        "console.error": true,
        "console.warn": true,
        "document": true,
        "navigator.userAgent": true
      }
    },
    "@reduxjs/toolkit": {
      "globals": {
        "AbortController": true,
        "__REDUX_DEVTOOLS_EXTENSION_COMPOSE__": true,
        "__REDUX_DEVTOOLS_EXTENSION__": true,
        "console": true,
        "queueMicrotask": true,
        "requestAnimationFrame": true,
        "setTimeout": true
      },
      "packages": {
        "@reduxjs/toolkit>reselect": true,
        "immer": true,
        "process": true,
        "redux": true,
        "redux-thunk": true
      }
    },
    "@segment/loosely-validate-event": {
      "packages": {
        "@segment/loosely-validate-event>component-type": true,
        "@segment/loosely-validate-event>join-component": true,
        "browserify>assert": true,
        "browserify>buffer": true
      }
    },
    "@sentry/browser": {
      "globals": {
        "PerformanceObserver.supportedEntryTypes.includes": true,
        "Request": true,
        "URL": true,
        "XMLHttpRequest.prototype": true,
        "__SENTRY_DEBUG__": true,
        "__SENTRY_RELEASE__": true,
        "addEventListener": true,
        "console.error": true,
        "indexedDB.open": true,
        "performance.timeOrigin": true,
        "setTimeout": true
      },
      "packages": {
        "@sentry/browser>@sentry-internal/browser-utils": true,
        "@sentry/browser>@sentry-internal/feedback": true,
        "@sentry/browser>@sentry-internal/replay": true,
        "@sentry/browser>@sentry-internal/replay-canvas": true,
        "@sentry/browser>@sentry/core": true,
        "@sentry/utils": true
      }
    },
    "@sentry/browser>@sentry-internal/browser-utils": {
      "globals": {
        "PerformanceEventTiming.prototype": true,
        "PerformanceObserver": true,
        "XMLHttpRequest.prototype": true,
        "__SENTRY_DEBUG__": true,
        "addEventListener": true,
        "clearTimeout": true,
        "performance": true,
        "removeEventListener": true,
        "setTimeout": true
      },
      "packages": {
        "@sentry/browser>@sentry/core": true,
        "@sentry/utils": true
      }
    },
    "@sentry/browser>@sentry-internal/feedback": {
      "globals": {
        "FormData": true,
        "HTMLFormElement": true,
        "__SENTRY_DEBUG__": true,
        "cancelAnimationFrame": true,
        "clearTimeout": true,
        "document.createElement": true,
        "document.createElementNS": true,
        "document.createTextNode": true,
        "isSecureContext": true,
        "requestAnimationFrame": true,
        "setTimeout": true
      },
      "packages": {
        "@sentry/browser>@sentry/core": true,
        "@sentry/utils": true
      }
    },
    "@sentry/browser>@sentry-internal/replay": {
      "globals": {
        "Blob": true,
        "CSSConditionRule": true,
        "CSSGroupingRule": true,
        "CSSMediaRule": true,
        "CSSRule": true,
        "CSSSupportsRule": true,
        "Document": true,
        "DragEvent": true,
        "Element": true,
        "FormData": true,
        "HTMLElement": true,
        "HTMLFormElement": true,
        "Headers": true,
        "MouseEvent": true,
        "MutationObserver": true,
        "Node.DOCUMENT_FRAGMENT_NODE": true,
        "Node.prototype.contains": true,
        "PointerEvent": true,
        "TextEncoder": true,
        "URL": true,
        "URLSearchParams": true,
        "Worker": true,
        "__RRWEB_EXCLUDE_IFRAME__": true,
        "__RRWEB_EXCLUDE_SHADOW_DOM__": true,
        "__SENTRY_DEBUG__": true,
        "__SENTRY_EXCLUDE_REPLAY_WORKER__": true,
        "__rrMutationObserver": true,
        "addEventListener": true,
        "clearTimeout": true,
        "console.debug": true,
        "console.error": true,
        "console.warn": true,
        "customElements.get": true,
        "document": true,
        "innerHeight": true,
        "innerWidth": true,
        "location.href": true,
        "location.origin": true,
        "parent": true
      },
      "packages": {
        "@sentry/browser>@sentry-internal/browser-utils": true,
        "@sentry/browser>@sentry/core": true,
        "@sentry/utils": true
      }
    },
    "@sentry/browser>@sentry-internal/replay-canvas": {
      "globals": {
        "Blob": true,
        "HTMLCanvasElement": true,
        "HTMLImageElement": true,
        "ImageData": true,
        "URL.createObjectURL": true,
        "WeakRef": true,
        "Worker": true,
        "cancelAnimationFrame": true,
        "console.error": true,
        "createImageBitmap": true,
        "document": true
      },
      "packages": {
        "@sentry/browser>@sentry/core": true,
        "@sentry/utils": true
      }
    },
    "@sentry/browser>@sentry/core": {
      "globals": {
        "Headers": true,
        "Request": true,
        "URL": true,
        "__SENTRY_DEBUG__": true,
        "__SENTRY_TRACING__": true,
        "clearInterval": true,
        "clearTimeout": true,
        "console.log": true,
        "console.warn": true,
        "setInterval": true,
        "setTimeout": true
      },
      "packages": {
        "@sentry/utils": true
      }
    },
    "@sentry/utils": {
      "globals": {
        "CustomEvent": true,
        "DOMError": true,
        "DOMException": true,
        "EdgeRuntime": true,
        "Element": true,
        "ErrorEvent": true,
        "Event": true,
        "HTMLElement": true,
        "Headers": true,
        "Request": true,
        "Response": true,
        "TextDecoder": true,
        "TextEncoder": true,
        "URL": true,
        "__SENTRY_BROWSER_BUNDLE__": true,
        "__SENTRY_DEBUG__": true,
        "clearTimeout": true,
        "console.error": true,
        "document": true,
        "setInterval": true,
        "setTimeout": true
      },
      "packages": {
        "process": true
      }
    },
    "@storybook/addon-docs>remark-external-links>mdast-util-definitions": {
      "packages": {
        "react-markdown>unist-util-visit": true
      }
    },
    "@storybook/addon-knobs>qs": {
      "packages": {
        "string.prototype.matchall>side-channel": true
      }
    },
    "@swc/helpers>tslib": {
      "globals": {
        "SuppressedError": true,
        "define": true
      }
    },
    "@trezor/connect-web": {
      "globals": {
        "URLSearchParams": true,
        "__TREZOR_CONNECT_SRC": true,
        "addEventListener": true,
        "btoa": true,
        "chrome": true,
        "clearInterval": true,
        "clearTimeout": true,
        "console.warn": true,
        "document.body": true,
        "document.createElement": true,
        "document.createTextNode": true,
        "document.getElementById": true,
        "document.querySelectorAll": true,
        "location": true,
        "navigator": true,
        "open": true,
        "origin": true,
        "removeEventListener": true,
        "setInterval": true,
        "setTimeout": true
      },
      "packages": {
        "@swc/helpers>tslib": true,
        "@trezor/connect-web>@trezor/connect": true,
        "@trezor/connect-web>@trezor/connect-common": true,
        "@trezor/connect-web>@trezor/utils": true,
        "webpack>events": true
      }
    },
    "@trezor/connect-web>@trezor/connect": {
      "packages": {
        "@swc/helpers>tslib": true,
        "@trezor/connect-web>@trezor/connect>@trezor/protobuf": true,
        "@trezor/connect-web>@trezor/connect>@trezor/schema-utils": true,
        "@trezor/connect-web>@trezor/connect>@trezor/transport": true,
        "@trezor/connect-web>@trezor/utils": true
      }
    },
    "@trezor/connect-web>@trezor/connect-common": {
      "globals": {
        "console.warn": true,
        "localStorage.getItem": true,
        "localStorage.setItem": true,
        "navigator": true,
        "setTimeout": true,
        "window": true
      },
      "packages": {
        "@swc/helpers>tslib": true,
        "@trezor/connect-web>@trezor/connect-common>@trezor/env-utils": true,
        "@trezor/connect-web>@trezor/utils": true
      }
    },
    "@trezor/connect-web>@trezor/connect-common>@trezor/env-utils": {
      "globals": {
        "innerHeight": true,
        "innerWidth": true,
        "location.hostname": true,
        "location.origin": true,
        "navigator.languages": true,
        "navigator.platform": true,
        "navigator.userAgent": true,
        "screen.height": true,
        "screen.width": true
      },
      "packages": {
        "@swc/helpers>tslib": true,
        "@trezor/connect-web>@trezor/connect-common>@trezor/env-utils>ua-parser-js": true,
        "process": true
      }
    },
    "@trezor/connect-web>@trezor/connect-common>@trezor/env-utils>ua-parser-js": {
      "globals": {
        "define": true
      }
    },
    "@trezor/connect-web>@trezor/connect>@trezor/protobuf": {
      "packages": {
        "@swc/helpers>tslib": true,
        "@trezor/connect-web>@trezor/connect>@trezor/protobuf>protobufjs": true,
        "@trezor/connect-web>@trezor/connect>@trezor/schema-utils": true,
        "browserify>buffer": true
      }
    },
    "@trezor/connect-web>@trezor/connect>@trezor/protobuf>protobufjs": {
      "globals": {
        "process": true,
        "setTimeout": true
      },
      "packages": {
        "@trezor/connect-web>@trezor/connect>@trezor/protobuf>protobufjs>@protobufjs/aspromise": true,
        "@trezor/connect-web>@trezor/connect>@trezor/protobuf>protobufjs>@protobufjs/base64": true,
        "@trezor/connect-web>@trezor/connect>@trezor/protobuf>protobufjs>@protobufjs/codegen": true,
        "@trezor/connect-web>@trezor/connect>@trezor/protobuf>protobufjs>@protobufjs/eventemitter": true,
        "@trezor/connect-web>@trezor/connect>@trezor/protobuf>protobufjs>@protobufjs/fetch": true,
        "@trezor/connect-web>@trezor/connect>@trezor/protobuf>protobufjs>@protobufjs/float": true,
        "@trezor/connect-web>@trezor/connect>@trezor/protobuf>protobufjs>@protobufjs/inquire": true,
        "@trezor/connect-web>@trezor/connect>@trezor/protobuf>protobufjs>@protobufjs/path": true,
        "@trezor/connect-web>@trezor/connect>@trezor/protobuf>protobufjs>@protobufjs/pool": true,
        "@trezor/connect-web>@trezor/connect>@trezor/protobuf>protobufjs>@protobufjs/utf8": true
      }
    },
    "@trezor/connect-web>@trezor/connect>@trezor/protobuf>protobufjs>@protobufjs/codegen": {
      "globals": {
        "console.log": true
      }
    },
    "@trezor/connect-web>@trezor/connect>@trezor/protobuf>protobufjs>@protobufjs/fetch": {
      "globals": {
        "XMLHttpRequest": true
      },
      "packages": {
        "@trezor/connect-web>@trezor/connect>@trezor/protobuf>protobufjs>@protobufjs/aspromise": true,
        "@trezor/connect-web>@trezor/connect>@trezor/protobuf>protobufjs>@protobufjs/inquire": true
      }
    },
    "@trezor/connect-web>@trezor/connect>@trezor/schema-utils": {
      "globals": {
        "console.warn": true
      },
      "packages": {
        "@trezor/connect-web>@trezor/connect>@trezor/schema-utils>@sinclair/typebox": true,
        "browserify>buffer": true,
        "ts-mixer": true
      }
    },
    "@trezor/connect-web>@trezor/utils": {
      "globals": {
        "AbortController": true,
        "Intl.NumberFormat": true,
        "clearInterval": true,
        "clearTimeout": true,
        "console.error": true,
        "console.info": true,
        "console.log": true,
        "console.warn": true,
        "setInterval": true,
        "setTimeout": true
      },
      "packages": {
        "@swc/helpers>tslib": true,
        "@trezor/connect-web>@trezor/utils>bignumber.js": true,
        "browserify>buffer": true,
        "webpack>events": true
      }
    },
    "@trezor/connect-web>@trezor/utils>bignumber.js": {
      "globals": {
        "crypto": true,
        "define": true
      }
    },
    "@welldone-software/why-did-you-render": {
      "globals": {
        "Element": true,
        "console.group": true,
        "console.groupCollapsed": true,
        "console.groupEnd": true,
        "console.log": true,
        "console.warn": true,
        "define": true,
        "setTimeout": true
      },
      "packages": {
        "lodash": true,
        "react": true
      }
    },
    "@zxing/browser": {
      "globals": {
        "HTMLElement": true,
        "HTMLImageElement": true,
        "HTMLVideoElement": true,
        "clearTimeout": true,
        "console.error": true,
        "console.warn": true,
        "document": true,
        "navigator": true,
        "setTimeout": true
      },
      "packages": {
        "@zxing/library": true
      }
    },
    "@zxing/library": {
      "globals": {
        "HTMLImageElement": true,
        "HTMLVideoElement": true,
        "TextDecoder": true,
        "TextEncoder": true,
        "URL.createObjectURL": true,
        "btoa": true,
        "console.log": true,
        "console.warn": true,
        "document": true,
        "navigator": true,
        "setTimeout": true
      },
      "packages": {
        "@zxing/library>ts-custom-error": true
      }
    },
    "addons-linter>sha.js": {
      "packages": {
        "koa>content-disposition>safe-buffer": true,
        "pumpify>inherits": true
      }
    },
    "await-semaphore": {
      "packages": {
        "browserify>timers-browserify": true,
        "process": true
      }
    },
    "base32-encode": {
      "packages": {
        "base32-encode>to-data-view": true
      }
    },
    "bignumber.js": {
      "globals": {
        "crypto": true,
        "define": true
      }
    },
    "blo": {
      "globals": {
        "btoa": true
      }
    },
    "bn.js": {
      "globals": {
        "Buffer": true
      },
      "packages": {
        "browserify>browser-resolve": true
      }
    },
    "bowser": {
      "globals": {
        "define": true
      }
    },
    "browserify>assert": {
      "globals": {
        "Buffer": true
      },
      "packages": {
        "browserify>assert>util": true,
        "react>object-assign": true
      }
    },
    "browserify>assert>util": {
      "globals": {
        "console.error": true,
        "console.log": true,
        "console.trace": true,
        "process": true
      },
      "packages": {
        "browserify>assert>util>inherits": true,
        "process": true
      }
    },
    "browserify>browserify-zlib": {
      "packages": {
        "browserify>assert": true,
        "browserify>browserify-zlib>pako": true,
        "browserify>buffer": true,
        "browserify>util": true,
        "process": true,
        "stream-browserify": true
      }
    },
    "browserify>buffer": {
      "globals": {
        "console": true
      },
      "packages": {
        "base64-js": true,
        "buffer>ieee754": true
      }
    },
    "browserify>punycode": {
      "globals": {
        "define": true
      }
    },
    "browserify>string_decoder": {
      "packages": {
        "koa>content-disposition>safe-buffer": true
      }
    },
    "browserify>timers-browserify": {
      "globals": {
        "clearInterval": true,
        "clearTimeout": true,
        "setInterval": true,
        "setTimeout": true
      },
      "packages": {
        "process": true
      }
    },
    "browserify>url": {
      "packages": {
        "@storybook/addon-knobs>qs": true,
        "browserify>punycode": true
      }
    },
    "browserify>util": {
      "globals": {
        "console.error": true,
        "console.log": true,
        "console.trace": true
      },
      "packages": {
        "browserify>util>is-arguments": true,
        "browserify>util>is-typed-array": true,
        "browserify>util>which-typed-array": true,
        "koa>is-generator-function": true,
        "process": true,
        "pumpify>inherits": true
      }
    },
    "browserify>util>is-arguments": {
      "packages": {
        "koa>is-generator-function>has-tostringtag": true,
        "string.prototype.matchall>call-bind": true
      }
    },
    "browserify>util>is-typed-array": {
      "packages": {
        "browserify>util>which-typed-array": true
      }
    },
    "browserify>util>which-typed-array": {
      "packages": {
        "browserify>util>which-typed-array>for-each": true,
        "koa>is-generator-function>has-tostringtag": true,
        "string.prototype.matchall>call-bind": true,
        "string.prototype.matchall>es-abstract>available-typed-arrays": true,
        "string.prototype.matchall>es-abstract>gopd": true
      }
    },
    "browserify>util>which-typed-array>for-each": {
      "packages": {
        "string.prototype.matchall>es-abstract>is-callable": true
      }
    },
    "browserify>vm-browserify": {
      "globals": {
        "document.body.appendChild": true,
        "document.body.removeChild": true,
        "document.createElement": true
      }
    },
    "buffer": {
      "globals": {
        "console": true
      },
      "packages": {
        "base64-js": true,
        "buffer>ieee754": true
      }
    },
    "chalk": {
      "packages": {
        "chalk>ansi-styles": true,
        "chalk>supports-color": true
      }
    },
    "chalk>ansi-styles": {
      "packages": {
        "chalk>ansi-styles>color-convert": true
      }
    },
    "chalk>ansi-styles>color-convert": {
      "packages": {
        "jest-canvas-mock>moo-color>color-name": true
      }
    },
    "chart.js": {
      "globals": {
        "Intl.NumberFormat": true,
        "MutationObserver": true,
        "OffscreenCanvas": true,
        "Path2D": true,
        "ResizeObserver": true,
        "addEventListener": true,
        "clearTimeout": true,
        "console.error": true,
        "console.warn": true,
        "devicePixelRatio": true,
        "document": true,
        "removeEventListener": true,
        "requestAnimationFrame": true,
        "setTimeout": true
      },
      "packages": {
        "chart.js>@kurkle/color": true
      }
    },
    "chart.js>@kurkle/color": {
      "globals": {
        "define": true
      }
    },
    "classnames": {
      "globals": {
        "classNames": "write",
        "define": true
      }
    },
    "copy-to-clipboard": {
      "globals": {
        "clipboardData": true,
        "console.error": true,
        "console.warn": true,
        "document.body.appendChild": true,
        "document.body.removeChild": true,
        "document.createElement": true,
        "document.createRange": true,
        "document.execCommand": true,
        "document.getSelection": true,
        "navigator.userAgent": true,
        "prompt": true
      },
      "packages": {
        "copy-to-clipboard>toggle-selection": true
      }
    },
    "copy-to-clipboard>toggle-selection": {
      "globals": {
        "document.activeElement": true,
        "document.getSelection": true
      }
    },
    "crypto-browserify": {
      "packages": {
        "crypto-browserify>browserify-cipher": true,
        "crypto-browserify>browserify-sign": true,
        "crypto-browserify>create-ecdh": true,
        "crypto-browserify>create-hmac": true,
        "crypto-browserify>diffie-hellman": true,
        "crypto-browserify>pbkdf2": true,
        "crypto-browserify>public-encrypt": true,
        "crypto-browserify>randombytes": true,
        "crypto-browserify>randomfill": true,
        "ethereumjs-util>create-hash": true
      }
    },
    "crypto-browserify>browserify-cipher": {
      "packages": {
        "crypto-browserify>browserify-cipher>browserify-des": true,
        "crypto-browserify>browserify-cipher>evp_bytestokey": true,
        "ethereumjs-util>ethereum-cryptography>browserify-aes": true
      }
    },
    "crypto-browserify>browserify-cipher>browserify-des": {
      "packages": {
        "browserify>buffer": true,
        "crypto-browserify>browserify-cipher>browserify-des>des.js": true,
        "ethereumjs-util>create-hash>cipher-base": true,
        "pumpify>inherits": true
      }
    },
    "crypto-browserify>browserify-cipher>browserify-des>des.js": {
      "packages": {
        "@metamask/ppom-validator>elliptic>minimalistic-assert": true,
        "pumpify>inherits": true
      }
    },
    "crypto-browserify>browserify-cipher>evp_bytestokey": {
      "packages": {
        "ethereumjs-util>create-hash>md5.js": true,
        "koa>content-disposition>safe-buffer": true
      }
    },
    "crypto-browserify>browserify-sign": {
      "packages": {
        "@metamask/ppom-validator>elliptic": true,
        "bn.js": true,
        "browserify>buffer": true,
        "crypto-browserify>create-hmac": true,
        "crypto-browserify>public-encrypt>browserify-rsa": true,
        "crypto-browserify>public-encrypt>parse-asn1": true,
        "ethereumjs-util>create-hash": true,
        "pumpify>inherits": true,
        "stream-browserify": true
      }
    },
    "crypto-browserify>create-ecdh": {
      "packages": {
        "@metamask/ppom-validator>elliptic": true,
        "bn.js": true,
        "browserify>buffer": true
      }
    },
    "crypto-browserify>create-hmac": {
      "packages": {
        "addons-linter>sha.js": true,
        "ethereumjs-util>create-hash": true,
        "ethereumjs-util>create-hash>cipher-base": true,
        "ethereumjs-util>create-hash>ripemd160": true,
        "koa>content-disposition>safe-buffer": true,
        "pumpify>inherits": true
      }
    },
    "crypto-browserify>diffie-hellman": {
      "packages": {
        "bn.js": true,
        "browserify>buffer": true,
        "crypto-browserify>diffie-hellman>miller-rabin": true,
        "crypto-browserify>randombytes": true
      }
    },
    "crypto-browserify>diffie-hellman>miller-rabin": {
      "packages": {
        "@metamask/ppom-validator>elliptic>brorand": true,
        "bn.js": true
      }
    },
    "crypto-browserify>pbkdf2": {
      "globals": {
        "crypto": true,
        "process": true,
        "queueMicrotask": true,
        "setImmediate": true,
        "setTimeout": true
      },
      "packages": {
        "addons-linter>sha.js": true,
        "ethereumjs-util>create-hash": true,
        "ethereumjs-util>create-hash>ripemd160": true,
        "koa>content-disposition>safe-buffer": true,
        "process": true
      }
    },
    "crypto-browserify>public-encrypt": {
      "packages": {
        "bn.js": true,
        "browserify>buffer": true,
        "crypto-browserify>public-encrypt>browserify-rsa": true,
        "crypto-browserify>public-encrypt>parse-asn1": true,
        "crypto-browserify>randombytes": true,
        "ethereumjs-util>create-hash": true
      }
    },
    "crypto-browserify>public-encrypt>browserify-rsa": {
      "packages": {
        "bn.js": true,
        "browserify>buffer": true,
        "crypto-browserify>randombytes": true
      }
    },
    "crypto-browserify>public-encrypt>parse-asn1": {
      "packages": {
        "browserify>buffer": true,
        "crypto-browserify>browserify-cipher>evp_bytestokey": true,
        "crypto-browserify>pbkdf2": true,
        "crypto-browserify>public-encrypt>parse-asn1>asn1.js": true,
        "ethereumjs-util>ethereum-cryptography>browserify-aes": true
      }
    },
    "crypto-browserify>public-encrypt>parse-asn1>asn1.js": {
      "packages": {
        "@metamask/ppom-validator>elliptic>minimalistic-assert": true,
        "bn.js": true,
        "browserify>buffer": true,
        "browserify>vm-browserify": true,
        "pumpify>inherits": true
      }
    },
    "crypto-browserify>randombytes": {
      "globals": {
        "crypto": true,
        "msCrypto": true
      },
      "packages": {
        "koa>content-disposition>safe-buffer": true,
        "process": true
      }
    },
    "crypto-browserify>randomfill": {
      "globals": {
        "crypto": true,
        "msCrypto": true
      },
      "packages": {
        "crypto-browserify>randombytes": true,
        "koa>content-disposition>safe-buffer": true,
        "process": true
      }
    },
    "currency-formatter": {
      "packages": {
        "currency-formatter>accounting": true,
        "currency-formatter>locale-currency": true,
        "react>object-assign": true
      }
    },
    "currency-formatter>accounting": {
      "globals": {
        "define": true
      }
    },
    "currency-formatter>locale-currency": {
      "globals": {
        "countryCode": true
      }
    },
    "debounce-stream": {
      "packages": {
        "debounce-stream>debounce": true,
        "debounce-stream>duplexer": true,
        "debounce-stream>through": true
      }
    },
    "debounce-stream>debounce": {
      "globals": {
        "clearTimeout": true,
        "setTimeout": true
      }
    },
    "debounce-stream>duplexer": {
      "packages": {
        "stream-browserify": true
      }
    },
    "debounce-stream>through": {
      "packages": {
        "process": true,
        "stream-browserify": true
      }
    },
    "depcheck>@vue/compiler-sfc>postcss>nanoid": {
      "globals": {
        "crypto.getRandomValues": true
      }
    },
    "depcheck>is-core-module>hasown": {
      "packages": {
        "browserify>has>function-bind": true
      }
    },
    "dependency-tree>precinct>detective-postcss>postcss>nanoid": {
      "globals": {
        "crypto.getRandomValues": true
      }
    },
    "eslint-plugin-react>array-includes>is-string": {
      "packages": {
        "koa>is-generator-function>has-tostringtag": true
      }
    },
    "eslint>optionator>fast-levenshtein": {
      "globals": {
        "Intl": true,
        "Levenshtein": "write",
        "console.log": true,
        "define": true,
        "importScripts": true,
        "postMessage": true
      }
    },
    "eth-ens-namehash": {
      "globals": {
        "name": "write"
      },
      "packages": {
        "@metamask/ethjs>js-sha3": true,
        "browserify>buffer": true,
        "eth-ens-namehash>idna-uts46-hx": true
      }
    },
    "eth-ens-namehash>idna-uts46-hx": {
      "globals": {
        "define": true
      },
      "packages": {
        "browserify>punycode": true
      }
    },
    "eth-keyring-controller>@metamask/browser-passworder": {
      "globals": {
        "crypto": true
      }
    },
    "eth-lattice-keyring": {
      "globals": {
        "addEventListener": true,
        "browser": true,
        "clearInterval": true,
        "fetch": true,
        "open": true,
        "setInterval": true
      },
      "packages": {
        "bn.js": true,
        "browserify>buffer": true,
        "crypto-browserify": true,
        "eth-lattice-keyring>@ethereumjs/tx": true,
        "eth-lattice-keyring>@ethereumjs/util": true,
        "eth-lattice-keyring>gridplus-sdk": true,
        "eth-lattice-keyring>rlp": true,
        "webpack>events": true
      }
    },
    "eth-lattice-keyring>@ethereumjs/tx": {
      "packages": {
        "@ethereumjs/tx>@ethereumjs/common": true,
        "@ethereumjs/tx>@ethereumjs/rlp": true,
        "@ethersproject/providers": true,
        "browserify>buffer": true,
        "browserify>insert-module-globals>is-buffer": true,
        "eth-lattice-keyring>@ethereumjs/tx>@chainsafe/ssz": true,
        "eth-lattice-keyring>@ethereumjs/tx>ethereum-cryptography": true,
        "eth-lattice-keyring>@ethereumjs/util": true
      }
    },
    "eth-lattice-keyring>@ethereumjs/tx>@chainsafe/ssz": {
      "packages": {
        "browserify": true,
        "browserify>buffer": true,
        "eth-lattice-keyring>@ethereumjs/tx>@chainsafe/ssz>@chainsafe/persistent-merkle-tree": true,
        "eth-lattice-keyring>@ethereumjs/tx>@chainsafe/ssz>case": true
      }
    },
    "eth-lattice-keyring>@ethereumjs/tx>@chainsafe/ssz>@chainsafe/persistent-merkle-tree": {
      "globals": {
        "WeakRef": true
      },
      "packages": {
        "browserify": true
      }
    },
    "eth-lattice-keyring>@ethereumjs/tx>ethereum-cryptography": {
      "globals": {
        "TextDecoder": true,
        "crypto": true
      },
      "packages": {
        "eth-lattice-keyring>@ethereumjs/tx>ethereum-cryptography>@noble/hashes": true
      }
    },
    "eth-lattice-keyring>@ethereumjs/tx>ethereum-cryptography>@noble/hashes": {
      "globals": {
        "TextEncoder": true,
        "crypto": true
      }
    },
    "eth-lattice-keyring>@ethereumjs/util": {
      "globals": {
        "console.warn": true
      },
      "packages": {
        "@ethereumjs/tx>@ethereumjs/rlp": true,
        "@ethereumjs/tx>@ethereumjs/util>micro-ftch": true,
        "@ethereumjs/tx>ethereum-cryptography": true,
        "browserify>buffer": true,
        "browserify>insert-module-globals>is-buffer": true,
        "webpack>events": true
      }
    },
    "eth-lattice-keyring>gridplus-sdk": {
      "globals": {
        "AbortController": true,
        "Request": true,
        "URL": true,
        "__values": true,
        "caches": true,
        "clearTimeout": true,
        "console.error": true,
        "console.log": true,
        "console.warn": true,
        "fetch": true,
        "setTimeout": true
      },
      "packages": {
        "@ethereumjs/tx>@ethereumjs/common>crc-32": true,
        "@ethersproject/abi": true,
        "@metamask/ethjs>js-sha3": true,
        "@metamask/keyring-api>bech32": true,
        "bn.js": true,
        "browserify>buffer": true,
        "eth-lattice-keyring>gridplus-sdk>@ethereumjs/common": true,
        "eth-lattice-keyring>gridplus-sdk>@ethereumjs/tx": true,
        "eth-lattice-keyring>gridplus-sdk>aes-js": true,
        "eth-lattice-keyring>gridplus-sdk>bignumber.js": true,
        "eth-lattice-keyring>gridplus-sdk>bitwise": true,
        "eth-lattice-keyring>gridplus-sdk>borc": true,
        "eth-lattice-keyring>gridplus-sdk>elliptic": true,
        "eth-lattice-keyring>gridplus-sdk>eth-eip712-util-browser": true,
        "eth-lattice-keyring>gridplus-sdk>rlp": true,
        "eth-lattice-keyring>gridplus-sdk>secp256k1": true,
        "eth-lattice-keyring>gridplus-sdk>uuid": true,
        "ethereumjs-util>ethereum-cryptography>bs58check": true,
        "ethereumjs-util>ethereum-cryptography>hash.js": true,
        "lodash": true
      }
    },
    "eth-lattice-keyring>gridplus-sdk>@ethereumjs/common": {
      "packages": {
        "@ethereumjs/tx>@ethereumjs/common>crc-32": true,
        "browserify>buffer": true,
        "eth-lattice-keyring>gridplus-sdk>@ethereumjs/tx>@ethereumjs/util": true,
        "webpack>events": true
      }
    },
    "eth-lattice-keyring>gridplus-sdk>@ethereumjs/tx": {
      "packages": {
        "@ethereumjs/tx>@ethereumjs/rlp": true,
        "@ethersproject/providers": true,
        "browserify>buffer": true,
        "browserify>insert-module-globals>is-buffer": true,
        "eth-lattice-keyring>@ethereumjs/tx>@chainsafe/ssz": true,
        "eth-lattice-keyring>gridplus-sdk>@ethereumjs/tx>@ethereumjs/common": true,
        "eth-lattice-keyring>gridplus-sdk>@ethereumjs/tx>@ethereumjs/util": true,
        "eth-lattice-keyring>gridplus-sdk>@ethereumjs/tx>ethereum-cryptography": true
      }
    },
    "eth-lattice-keyring>gridplus-sdk>@ethereumjs/tx>@ethereumjs/common": {
      "packages": {
        "@ethereumjs/tx>@ethereumjs/common>crc-32": true,
        "browserify>buffer": true,
        "eth-lattice-keyring>gridplus-sdk>@ethereumjs/tx>@ethereumjs/util": true,
        "webpack>events": true
      }
    },
    "eth-lattice-keyring>gridplus-sdk>@ethereumjs/tx>@ethereumjs/util": {
      "globals": {
        "console.warn": true
      },
      "packages": {
        "@ethereumjs/tx>@ethereumjs/rlp": true,
        "@ethereumjs/tx>@ethereumjs/util>micro-ftch": true,
        "@ethereumjs/tx>ethereum-cryptography": true,
        "browserify>buffer": true,
        "browserify>insert-module-globals>is-buffer": true,
        "webpack>events": true
      }
    },
    "eth-lattice-keyring>gridplus-sdk>@ethereumjs/tx>ethereum-cryptography": {
      "globals": {
        "TextDecoder": true,
        "crypto": true
      },
      "packages": {
        "eth-lattice-keyring>gridplus-sdk>@ethereumjs/tx>ethereum-cryptography>@noble/hashes": true
      }
    },
    "eth-lattice-keyring>gridplus-sdk>@ethereumjs/tx>ethereum-cryptography>@noble/hashes": {
      "globals": {
        "TextEncoder": true,
        "crypto": true
      }
    },
    "eth-lattice-keyring>gridplus-sdk>aes-js": {
      "globals": {
        "define": true
      }
    },
    "eth-lattice-keyring>gridplus-sdk>bignumber.js": {
      "globals": {
        "crypto": true,
        "define": true
      }
    },
    "eth-lattice-keyring>gridplus-sdk>bitwise": {
      "packages": {
        "browserify>buffer": true
      }
    },
    "eth-lattice-keyring>gridplus-sdk>borc": {
      "globals": {
        "console": true
      },
      "packages": {
        "browserify>buffer": true,
        "buffer>ieee754": true,
        "eth-lattice-keyring>gridplus-sdk>borc>bignumber.js": true,
        "eth-lattice-keyring>gridplus-sdk>borc>iso-url": true
      }
    },
    "eth-lattice-keyring>gridplus-sdk>borc>bignumber.js": {
      "globals": {
        "crypto": true,
        "define": true
      }
    },
    "eth-lattice-keyring>gridplus-sdk>borc>iso-url": {
      "globals": {
        "URL": true,
        "URLSearchParams": true,
        "location": true
      }
    },
    "eth-lattice-keyring>gridplus-sdk>elliptic": {
      "packages": {
        "@metamask/ppom-validator>elliptic>brorand": true,
        "@metamask/ppom-validator>elliptic>hmac-drbg": true,
        "@metamask/ppom-validator>elliptic>minimalistic-assert": true,
        "@metamask/ppom-validator>elliptic>minimalistic-crypto-utils": true,
        "bn.js": true,
        "ethereumjs-util>ethereum-cryptography>hash.js": true,
        "pumpify>inherits": true
      }
    },
    "eth-lattice-keyring>gridplus-sdk>eth-eip712-util-browser": {
      "globals": {
        "intToBuffer": true
      },
      "packages": {
        "@metamask/ethjs>js-sha3": true,
        "bn.js": true,
        "buffer": true
      }
    },
    "eth-lattice-keyring>gridplus-sdk>rlp": {
      "globals": {
        "TextEncoder": true
      }
    },
    "eth-lattice-keyring>gridplus-sdk>secp256k1": {
      "packages": {
        "eth-lattice-keyring>gridplus-sdk>secp256k1>elliptic": true
      }
    },
    "eth-lattice-keyring>gridplus-sdk>secp256k1>elliptic": {
      "packages": {
        "@metamask/ppom-validator>elliptic>brorand": true,
        "@metamask/ppom-validator>elliptic>hmac-drbg": true,
        "@metamask/ppom-validator>elliptic>minimalistic-assert": true,
        "@metamask/ppom-validator>elliptic>minimalistic-crypto-utils": true,
        "bn.js": true,
        "ethereumjs-util>ethereum-cryptography>hash.js": true,
        "pumpify>inherits": true
      }
    },
    "eth-lattice-keyring>gridplus-sdk>uuid": {
      "globals": {
        "crypto": true
      }
    },
    "eth-lattice-keyring>rlp": {
      "globals": {
        "TextEncoder": true
      }
    },
    "eth-method-registry": {
      "packages": {
        "@metamask/ethjs-contract": true,
        "@metamask/ethjs-query": true
      }
    },
    "eth-rpc-errors": {
      "packages": {
        "eth-rpc-errors>fast-safe-stringify": true
      }
    },
    "ethereumjs-util": {
      "packages": {
        "bn.js": true,
        "browserify>assert": true,
        "browserify>buffer": true,
        "browserify>insert-module-globals>is-buffer": true,
        "ethereumjs-util>create-hash": true,
        "ethereumjs-util>ethereum-cryptography": true,
        "ethereumjs-util>rlp": true
      }
    },
    "ethereumjs-util>create-hash": {
      "packages": {
        "addons-linter>sha.js": true,
        "ethereumjs-util>create-hash>cipher-base": true,
        "ethereumjs-util>create-hash>md5.js": true,
        "ethereumjs-util>create-hash>ripemd160": true,
        "pumpify>inherits": true
      }
    },
    "ethereumjs-util>create-hash>cipher-base": {
      "packages": {
        "browserify>string_decoder": true,
        "koa>content-disposition>safe-buffer": true,
        "pumpify>inherits": true,
        "stream-browserify": true
      }
    },
    "ethereumjs-util>create-hash>md5.js": {
      "packages": {
        "ethereumjs-util>create-hash>md5.js>hash-base": true,
        "koa>content-disposition>safe-buffer": true,
        "pumpify>inherits": true
      }
    },
    "ethereumjs-util>create-hash>md5.js>hash-base": {
      "packages": {
        "koa>content-disposition>safe-buffer": true,
        "pumpify>inherits": true,
        "readable-stream": true
      }
    },
    "ethereumjs-util>create-hash>ripemd160": {
      "packages": {
        "browserify>buffer": true,
        "ethereumjs-util>create-hash>md5.js>hash-base": true,
        "pumpify>inherits": true
      }
    },
    "ethereumjs-util>ethereum-cryptography": {
      "packages": {
        "browserify>buffer": true,
        "crypto-browserify>randombytes": true,
        "ethereumjs-util>ethereum-cryptography>keccak": true,
        "ganache>secp256k1": true
      }
    },
    "ethereumjs-util>ethereum-cryptography>browserify-aes": {
      "packages": {
        "browserify>buffer": true,
        "crypto-browserify>browserify-cipher>evp_bytestokey": true,
        "ethereumjs-util>create-hash>cipher-base": true,
        "ethereumjs-util>ethereum-cryptography>browserify-aes>buffer-xor": true,
        "koa>content-disposition>safe-buffer": true,
        "pumpify>inherits": true
      }
    },
    "ethereumjs-util>ethereum-cryptography>browserify-aes>buffer-xor": {
      "packages": {
        "browserify>buffer": true
      }
    },
    "ethereumjs-util>ethereum-cryptography>bs58check": {
      "packages": {
        "ethereumjs-util>create-hash": true,
        "ethereumjs-util>ethereum-cryptography>bs58check>bs58": true,
        "koa>content-disposition>safe-buffer": true
      }
    },
    "ethereumjs-util>ethereum-cryptography>bs58check>bs58": {
      "packages": {
        "@ensdomains/content-hash>multihashes>multibase>base-x": true
      }
    },
    "ethereumjs-util>ethereum-cryptography>hash.js": {
      "packages": {
        "@metamask/ppom-validator>elliptic>minimalistic-assert": true,
        "pumpify>inherits": true
      }
    },
    "ethereumjs-util>ethereum-cryptography>keccak": {
      "packages": {
        "browserify>buffer": true,
        "readable-stream": true
      }
    },
    "ethereumjs-util>ethereum-cryptography>scrypt-js": {
      "globals": {
        "define": true,
        "setTimeout": true
      },
      "packages": {
        "browserify>timers-browserify": true
      }
    },
    "ethereumjs-util>rlp": {
      "packages": {
        "bn.js": true,
        "browserify>buffer": true
      }
    },
    "ethereumjs-wallet>randombytes": {
      "globals": {
        "crypto.getRandomValues": true
      }
    },
    "extension-port-stream": {
      "packages": {
        "browserify>buffer": true,
        "extension-port-stream>readable-stream": true
      }
    },
    "extension-port-stream>readable-stream": {
      "globals": {
        "AbortController": true,
        "AggregateError": true,
        "Blob": true
      },
      "packages": {
        "browserify>buffer": true,
        "browserify>string_decoder": true,
        "extension-port-stream>readable-stream>abort-controller": true,
        "process": true,
        "webpack>events": true
      }
    },
    "extension-port-stream>readable-stream>abort-controller": {
      "globals": {
        "AbortController": true
      }
    },
    "fast-json-patch": {
      "globals": {
        "addEventListener": true,
        "clearTimeout": true,
        "removeEventListener": true,
        "setTimeout": true
      }
    },
    "fuse.js": {
      "globals": {
        "console": true,
        "define": true
      }
    },
    "ganache>secp256k1": {
      "packages": {
        "@metamask/ppom-validator>elliptic": true
      }
    },
    "gulp>vinyl-fs>object.assign": {
      "packages": {
        "@lavamoat/lavapack>json-stable-stringify>object-keys": true,
        "string.prototype.matchall>call-bind": true,
        "string.prototype.matchall>define-properties": true,
        "string.prototype.matchall>has-symbols": true
      }
    },
    "he": {
      "globals": {
        "define": true
      }
    },
    "https-browserify": {
      "packages": {
        "browserify>url": true,
        "stream-http": true
      }
    },
    "json-rpc-engine": {
      "packages": {
        "eth-rpc-errors": true,
        "json-rpc-engine>@metamask/safe-event-emitter": true
      }
    },
    "json-rpc-engine>@metamask/safe-event-emitter": {
      "globals": {
        "setTimeout": true
      },
      "packages": {
        "webpack>events": true
      }
    },
    "json-rpc-middleware-stream": {
      "globals": {
        "console.warn": true,
        "setTimeout": true
      },
      "packages": {
        "@metamask/safe-event-emitter": true,
        "readable-stream": true
      }
    },
    "koa>content-disposition>safe-buffer": {
      "packages": {
        "browserify>buffer": true
      }
    },
    "koa>is-generator-function": {
      "packages": {
        "koa>is-generator-function>has-tostringtag": true
      }
    },
    "koa>is-generator-function>has-tostringtag": {
      "packages": {
        "string.prototype.matchall>has-symbols": true
      }
    },
    "localforage": {
      "globals": {
        "Blob": true,
        "BlobBuilder": true,
        "FileReader": true,
        "IDBKeyRange": true,
        "MSBlobBuilder": true,
        "MozBlobBuilder": true,
        "OIndexedDB": true,
        "WebKitBlobBuilder": true,
        "atob": true,
        "btoa": true,
        "console.error": true,
        "console.info": true,
        "console.warn": true,
        "define": true,
        "fetch": true,
        "indexedDB": true,
        "localStorage": true,
        "mozIndexedDB": true,
        "msIndexedDB": true,
        "navigator.platform": true,
        "navigator.userAgent": true,
        "openDatabase": true,
        "setTimeout": true,
        "webkitIndexedDB": true
      }
    },
    "lodash": {
      "globals": {
        "clearTimeout": true,
        "define": true,
        "setTimeout": true
      }
    },
    "loglevel": {
      "globals": {
        "console": true,
        "define": true,
        "document.cookie": true,
        "localStorage": true,
        "log": "write",
        "navigator": true
      }
    },
    "luxon": {
      "globals": {
        "Intl": true
      }
    },
    "nanoid": {
      "globals": {
        "crypto": true,
        "msCrypto": true,
        "navigator": true
      }
    },
    "nock>debug": {
      "globals": {
        "console": true,
        "document": true,
        "localStorage": true,
        "navigator": true,
        "process": true
      },
      "packages": {
        "nock>debug>ms": true,
        "process": true
      }
    },
    "node-fetch": {
      "globals": {
        "Headers": true,
        "Request": true,
        "Response": true,
        "fetch": true
      }
    },
    "path-browserify": {
      "packages": {
        "process": true
      }
    },
    "process": {
      "globals": {
        "clearTimeout": true,
        "setTimeout": true
      }
    },
    "promise-to-callback": {
      "packages": {
        "promise-to-callback>is-fn": true,
        "promise-to-callback>set-immediate-shim": true
      }
    },
    "promise-to-callback>set-immediate-shim": {
      "globals": {
        "setTimeout.apply": true
      },
      "packages": {
        "browserify>timers-browserify": true
      }
    },
    "prop-types": {
      "globals": {
        "console": true
      },
      "packages": {
        "prop-types>react-is": true,
        "react>object-assign": true
      }
    },
    "prop-types>react-is": {
      "globals": {
        "console": true
      }
    },
    "qrcode-generator": {
      "globals": {
        "define": true
      }
    },
    "qrcode.react": {
      "globals": {
        "Path2D": true,
        "devicePixelRatio": true
      },
      "packages": {
        "react": true
      }
    },
    "react": {
      "globals": {
        "console": true
      },
      "packages": {
        "prop-types": true,
        "react>object-assign": true
      }
    },
    "react-beautiful-dnd": {
      "globals": {
        "Element.prototype": true,
        "__REDUX_DEVTOOLS_EXTENSION_COMPOSE__": true,
        "addEventListener": true,
        "cancelAnimationFrame": true,
        "clearTimeout": true,
        "console": true,
        "document": true,
        "getComputedStyle": true,
        "pageXOffset": true,
        "pageYOffset": true,
        "removeEventListener": true,
        "requestAnimationFrame": true,
        "scrollBy": true,
        "setTimeout": true
      },
      "packages": {
        "@babel/runtime": true,
        "react": true,
        "react-beautiful-dnd>css-box-model": true,
        "react-beautiful-dnd>memoize-one": true,
        "react-beautiful-dnd>raf-schd": true,
        "react-beautiful-dnd>use-memo-one": true,
        "react-dom": true,
        "react-redux": true,
        "redux": true
      }
    },
    "react-beautiful-dnd>css-box-model": {
      "globals": {
        "getComputedStyle": true,
        "pageXOffset": true,
        "pageYOffset": true
      },
      "packages": {
        "react-router-dom>tiny-invariant": true
      }
    },
    "react-beautiful-dnd>raf-schd": {
      "globals": {
        "cancelAnimationFrame": true,
        "requestAnimationFrame": true
      }
    },
    "react-beautiful-dnd>use-memo-one": {
      "packages": {
        "react": true
      }
    },
    "react-chartjs-2": {
      "globals": {
        "setTimeout": true
      },
      "packages": {
        "chart.js": true,
        "react": true
      }
    },
    "react-devtools": {
      "packages": {
        "react-devtools>react-devtools-core": true
      }
    },
    "react-devtools>react-devtools-core": {
      "globals": {
        "WebSocket": true,
        "setTimeout": true
      }
    },
    "react-dnd-html5-backend": {
      "globals": {
        "addEventListener": true,
        "clearTimeout": true,
        "removeEventListener": true
      }
    },
    "react-dom": {
      "globals": {
        "HTMLIFrameElement": true,
        "MSApp": true,
        "__REACT_DEVTOOLS_GLOBAL_HOOK__": true,
        "addEventListener": true,
        "clearTimeout": true,
        "clipboardData": true,
        "console": true,
        "dispatchEvent": true,
        "document": true,
        "event": "write",
        "jest": true,
        "location.protocol": true,
        "navigator.userAgent.indexOf": true,
        "performance": true,
        "removeEventListener": true,
        "self": true,
        "setTimeout": true,
        "top": true,
        "trustedTypes": true
      },
      "packages": {
        "prop-types": true,
        "react": true,
        "react-dom>scheduler": true,
        "react>object-assign": true
      }
    },
    "react-dom>scheduler": {
      "globals": {
        "MessageChannel": true,
        "cancelAnimationFrame": true,
        "clearTimeout": true,
        "console": true,
        "navigator": true,
        "performance": true,
        "requestAnimationFrame": true,
        "setTimeout": true
      }
    },
    "react-focus-lock": {
      "globals": {
        "addEventListener": true,
        "console.error": true,
        "console.warn": true,
        "document": true,
        "removeEventListener": true,
        "setTimeout": true
      },
      "packages": {
        "@babel/runtime": true,
        "prop-types": true,
        "react": true,
        "react-focus-lock>focus-lock": true,
        "react-focus-lock>react-clientside-effect": true,
        "react-focus-lock>use-callback-ref": true,
        "react-focus-lock>use-sidecar": true
      }
    },
    "react-focus-lock>focus-lock": {
      "globals": {
        "HTMLIFrameElement": true,
        "Node.DOCUMENT_FRAGMENT_NODE": true,
        "Node.DOCUMENT_NODE": true,
        "Node.DOCUMENT_POSITION_CONTAINED_BY": true,
        "Node.DOCUMENT_POSITION_CONTAINS": true,
        "Node.ELEMENT_NODE": true,
        "console.error": true,
        "console.warn": true,
        "document": true,
        "getComputedStyle": true,
        "setTimeout": true
      },
      "packages": {
        "@swc/helpers>tslib": true
      }
    },
    "react-focus-lock>react-clientside-effect": {
      "packages": {
        "@babel/runtime": true,
        "react": true
      }
    },
    "react-focus-lock>use-callback-ref": {
      "packages": {
        "react": true
      }
    },
    "react-focus-lock>use-sidecar": {
      "globals": {
        "console.error": true
      },
      "packages": {
        "@swc/helpers>tslib": true,
        "react": true,
        "react-focus-lock>use-sidecar>detect-node-es": true
      }
    },
    "react-idle-timer": {
      "globals": {
        "clearTimeout": true,
        "document": true,
        "setTimeout": true
      },
      "packages": {
        "prop-types": true,
        "react": true
      }
    },
    "react-inspector": {
      "globals": {
        "Node": true,
        "chromeDark": true,
        "chromeLight": true
      },
      "packages": {
        "react": true
      }
    },
    "react-markdown": {
      "globals": {
        "console.warn": true
      },
      "packages": {
        "prop-types": true,
        "react": true,
        "react-markdown>comma-separated-tokens": true,
        "react-markdown>property-information": true,
        "react-markdown>react-is": true,
        "react-markdown>remark-parse": true,
        "react-markdown>remark-rehype": true,
        "react-markdown>space-separated-tokens": true,
        "react-markdown>style-to-object": true,
        "react-markdown>unified": true,
        "react-markdown>unist-util-visit": true,
        "react-markdown>vfile": true
      }
    },
    "react-markdown>property-information": {
      "packages": {
        "watchify>xtend": true
      }
    },
    "react-markdown>react-is": {
      "globals": {
        "console": true
      }
    },
    "react-markdown>remark-parse": {
      "packages": {
        "react-markdown>remark-parse>mdast-util-from-markdown": true
      }
    },
    "react-markdown>remark-parse>mdast-util-from-markdown": {
      "packages": {
        "react-markdown>remark-parse>mdast-util-from-markdown>mdast-util-to-string": true,
        "react-markdown>remark-parse>mdast-util-from-markdown>micromark": true,
        "react-markdown>remark-parse>mdast-util-from-markdown>unist-util-stringify-position": true,
        "react-syntax-highlighter>refractor>parse-entities": true
      }
    },
    "react-markdown>remark-parse>mdast-util-from-markdown>micromark": {
      "packages": {
        "react-syntax-highlighter>refractor>parse-entities": true
      }
    },
    "react-markdown>remark-rehype": {
      "packages": {
        "react-markdown>remark-rehype>mdast-util-to-hast": true
      }
    },
    "react-markdown>remark-rehype>mdast-util-to-hast": {
      "globals": {
        "console.warn": true
      },
      "packages": {
        "@storybook/addon-docs>remark-external-links>mdast-util-definitions": true,
        "react-markdown>remark-rehype>mdast-util-to-hast>mdurl": true,
        "react-markdown>remark-rehype>mdast-util-to-hast>unist-builder": true,
        "react-markdown>remark-rehype>mdast-util-to-hast>unist-util-generated": true,
        "react-markdown>remark-rehype>mdast-util-to-hast>unist-util-position": true,
        "react-markdown>unist-util-visit": true
      }
    },
    "react-markdown>style-to-object": {
      "packages": {
        "react-markdown>style-to-object>inline-style-parser": true
      }
    },
    "react-markdown>unified": {
      "packages": {
        "mocha>yargs-unparser>is-plain-obj": true,
        "react-markdown>unified>bail": true,
        "react-markdown>unified>extend": true,
        "react-markdown>unified>is-buffer": true,
        "react-markdown>unified>trough": true,
        "react-markdown>vfile": true
      }
    },
    "react-markdown>unist-util-visit": {
      "packages": {
        "react-markdown>unist-util-visit>unist-util-visit-parents": true
      }
    },
    "react-markdown>unist-util-visit>unist-util-visit-parents": {
      "packages": {
        "react-markdown>unist-util-visit>unist-util-is": true
      }
    },
    "react-markdown>vfile": {
      "packages": {
        "path-browserify": true,
        "process": true,
        "react-markdown>vfile>is-buffer": true,
        "react-markdown>vfile>replace-ext": true,
        "react-markdown>vfile>vfile-message": true
      }
    },
    "react-markdown>vfile>replace-ext": {
      "packages": {
        "path-browserify": true
      }
    },
    "react-markdown>vfile>vfile-message": {
      "packages": {
        "react-markdown>vfile>unist-util-stringify-position": true
      }
    },
    "react-popper": {
      "globals": {
        "document": true
      },
      "packages": {
        "@popperjs/core": true,
        "react": true,
        "react-popper>react-fast-compare": true,
        "react-popper>warning": true
      }
    },
    "react-popper>react-fast-compare": {
      "globals": {
        "Element": true,
        "console.warn": true
      }
    },
    "react-popper>warning": {
      "globals": {
        "console": true
      }
    },
    "react-redux": {
      "globals": {
        "console": true,
        "document": true
      },
      "packages": {
        "prop-types": true,
        "react": true,
        "react-dom": true,
        "react-redux>@babel/runtime": true,
        "react-redux>hoist-non-react-statics": true,
        "react-redux>react-is": true
      }
    },
    "react-redux>hoist-non-react-statics": {
      "packages": {
        "prop-types>react-is": true
      }
    },
    "react-redux>react-is": {
      "globals": {
        "console": true
      }
    },
    "react-responsive-carousel": {
      "globals": {
        "HTMLElement": true,
        "addEventListener": true,
        "clearTimeout": true,
        "console.warn": true,
        "document": true,
        "getComputedStyle": true,
        "removeEventListener": true,
        "setTimeout": true
      },
      "packages": {
        "classnames": true,
        "react": true,
        "react-dom": true,
        "react-responsive-carousel>react-easy-swipe": true
      }
    },
    "react-responsive-carousel>react-easy-swipe": {
      "globals": {
        "addEventListener": true,
        "define": true,
        "document.addEventListener": true,
        "document.removeEventListener": true
      },
      "packages": {
        "prop-types": true,
        "react": true
      }
    },
    "react-router-dom": {
      "packages": {
        "prop-types": true,
        "react": true,
        "react-router-dom>history": true,
        "react-router-dom>react-router": true,
        "react-router-dom>tiny-invariant": true,
        "react-router-dom>tiny-warning": true
      }
    },
    "react-router-dom>history": {
      "globals": {
        "addEventListener": true,
        "confirm": true,
        "document": true,
        "history": true,
        "location": true,
        "navigator.userAgent": true,
        "removeEventListener": true
      },
      "packages": {
        "react-router-dom>history>resolve-pathname": true,
        "react-router-dom>history>value-equal": true,
        "react-router-dom>tiny-invariant": true,
        "react-router-dom>tiny-warning": true
      }
    },
    "react-router-dom>react-router": {
      "packages": {
        "prop-types": true,
        "prop-types>react-is": true,
        "react": true,
        "react-redux>hoist-non-react-statics": true,
        "react-router-dom>react-router>history": true,
        "react-router-dom>react-router>mini-create-react-context": true,
        "react-router-dom>tiny-invariant": true,
        "react-router-dom>tiny-warning": true,
        "sinon>nise>path-to-regexp": true
      }
    },
    "react-router-dom>react-router>history": {
      "globals": {
        "addEventListener": true,
        "confirm": true,
        "document": true,
        "history": true,
        "location": true,
        "navigator.userAgent": true,
        "removeEventListener": true
      },
      "packages": {
        "react-router-dom>history>resolve-pathname": true,
        "react-router-dom>history>value-equal": true,
        "react-router-dom>tiny-invariant": true,
        "react-router-dom>tiny-warning": true
      }
    },
    "react-router-dom>react-router>mini-create-react-context": {
      "packages": {
        "@babel/runtime": true,
        "prop-types": true,
        "react": true,
        "react-router-dom>react-router>mini-create-react-context>gud": true,
        "react-router-dom>tiny-warning": true
      }
    },
    "react-router-dom>tiny-warning": {
      "globals": {
        "console": true
      }
    },
    "react-simple-file-input": {
      "globals": {
        "File": true,
        "FileReader": true,
        "console.warn": true
      },
      "packages": {
        "prop-types": true,
        "react": true
      }
    },
    "react-syntax-highlighter>refractor>parse-entities": {
      "globals": {
        "document.createElement": true
      }
    },
    "react-tippy": {
      "globals": {
        "Element": true,
        "MSStream": true,
        "MutationObserver": true,
        "addEventListener": true,
        "clearTimeout": true,
        "console.error": true,
        "console.warn": true,
        "define": true,
        "document": true,
        "getComputedStyle": true,
        "innerHeight": true,
        "innerWidth": true,
        "navigator.maxTouchPoints": true,
        "navigator.msMaxTouchPoints": true,
        "navigator.userAgent": true,
        "performance": true,
        "requestAnimationFrame": true,
        "setTimeout": true
      },
      "packages": {
        "react": true,
        "react-dom": true,
        "react-tippy>popper.js": true
      }
    },
    "react-tippy>popper.js": {
      "globals": {
        "MSInputMethodContext": true,
        "Node.DOCUMENT_POSITION_FOLLOWING": true,
        "cancelAnimationFrame": true,
        "console.warn": true,
        "define": true,
        "devicePixelRatio": true,
        "document": true,
        "getComputedStyle": true,
        "innerHeight": true,
        "innerWidth": true,
        "navigator.userAgent": true,
        "requestAnimationFrame": true,
        "setTimeout": true
      }
    },
    "react-toggle-button": {
      "globals": {
        "clearTimeout": true,
        "console.warn": true,
        "define": true,
        "performance": true,
        "setTimeout": true
      },
      "packages": {
        "react": true
      }
    },
    "readable-stream": {
      "packages": {
        "browserify>browser-resolve": true,
        "browserify>buffer": true,
        "browserify>string_decoder": true,
        "process": true,
        "pumpify>inherits": true,
        "readable-stream>util-deprecate": true,
        "webpack>events": true
      }
    },
    "readable-stream-2>core-util-is": {
      "packages": {
        "browserify>insert-module-globals>is-buffer": true
      }
    },
    "readable-stream-2>process-nextick-args": {
      "packages": {
        "process": true
      }
    },
    "readable-stream>util-deprecate": {
      "globals": {
        "console.trace": true,
        "console.warn": true,
        "localStorage": true
      }
    },
    "redux": {
      "globals": {
        "console": true
      },
      "packages": {
        "@babel/runtime": true
      }
    },
    "semver": {
      "globals": {
        "console.error": true
      },
      "packages": {
        "process": true
      }
    },
    "sinon>nise>path-to-regexp": {
      "packages": {
        "sinon>nise>path-to-regexp>isarray": true
      }
    },
    "stream-browserify": {
      "packages": {
        "pumpify>inherits": true,
        "readable-stream": true,
        "webpack>events": true
      }
    },
    "stream-http": {
      "globals": {
        "AbortController": true,
        "Blob": true,
        "MSStreamReader": true,
        "ReadableStream": true,
        "WritableStream": true,
        "XDomainRequest": true,
        "XMLHttpRequest": true,
        "clearTimeout": true,
        "fetch": true,
        "location.protocol.search": true,
        "setTimeout": true
      },
      "packages": {
        "browserify>buffer": true,
        "browserify>url": true,
        "process": true,
        "pumpify>inherits": true,
        "readable-stream": true,
        "stream-http>builtin-status-codes": true,
        "watchify>xtend": true
      }
    },
    "string.prototype.matchall>call-bind": {
      "packages": {
        "browserify>has>function-bind": true,
        "string.prototype.matchall>call-bind>es-define-property": true,
        "string.prototype.matchall>call-bind>es-errors": true,
        "string.prototype.matchall>call-bind>set-function-length": true,
        "string.prototype.matchall>get-intrinsic": true
      }
    },
    "string.prototype.matchall>call-bind>es-define-property": {
      "packages": {
        "string.prototype.matchall>get-intrinsic": true
      }
    },
    "string.prototype.matchall>call-bind>set-function-length": {
      "packages": {
        "string.prototype.matchall>call-bind>es-errors": true,
        "string.prototype.matchall>define-properties>define-data-property": true,
        "string.prototype.matchall>es-abstract>gopd": true,
        "string.prototype.matchall>es-abstract>has-property-descriptors": true,
        "string.prototype.matchall>get-intrinsic": true
      }
    },
    "string.prototype.matchall>define-properties": {
      "packages": {
        "@lavamoat/lavapack>json-stable-stringify>object-keys": true,
        "string.prototype.matchall>define-properties>define-data-property": true,
        "string.prototype.matchall>es-abstract>has-property-descriptors": true
      }
    },
    "string.prototype.matchall>define-properties>define-data-property": {
      "packages": {
        "string.prototype.matchall>call-bind>es-define-property": true,
        "string.prototype.matchall>call-bind>es-errors": true,
        "string.prototype.matchall>es-abstract>gopd": true
      }
    },
    "string.prototype.matchall>es-abstract>array-buffer-byte-length": {
      "packages": {
        "string.prototype.matchall>call-bind": true,
        "string.prototype.matchall>es-abstract>is-array-buffer": true
      }
    },
    "string.prototype.matchall>es-abstract>available-typed-arrays": {
      "packages": {
        "string.prototype.matchall>es-abstract>typed-array-length>possible-typed-array-names": true
      }
    },
    "string.prototype.matchall>es-abstract>es-to-primitive>is-symbol": {
      "packages": {
        "string.prototype.matchall>has-symbols": true
      }
    },
    "string.prototype.matchall>es-abstract>gopd": {
      "packages": {
        "string.prototype.matchall>get-intrinsic": true
      }
    },
    "string.prototype.matchall>es-abstract>has-property-descriptors": {
      "packages": {
        "string.prototype.matchall>call-bind>es-define-property": true
      }
    },
    "string.prototype.matchall>es-abstract>is-array-buffer": {
      "packages": {
        "string.prototype.matchall>call-bind": true,
        "string.prototype.matchall>get-intrinsic": true
      }
    },
    "string.prototype.matchall>es-abstract>is-callable": {
      "globals": {
        "document": true
      }
    },
    "string.prototype.matchall>es-abstract>is-regex": {
      "packages": {
        "koa>is-generator-function>has-tostringtag": true,
        "string.prototype.matchall>call-bind": true
      }
    },
    "string.prototype.matchall>es-abstract>is-shared-array-buffer": {
      "packages": {
        "string.prototype.matchall>call-bind": true
      }
    },
    "string.prototype.matchall>es-abstract>object-inspect": {
      "globals": {
        "HTMLElement": true,
        "WeakRef": true
      },
      "packages": {
        "browserify>browser-resolve": true
      }
    },
    "string.prototype.matchall>get-intrinsic": {
      "globals": {
        "AggregateError": true,
        "FinalizationRegistry": true,
        "WeakRef": true
      },
      "packages": {
        "browserify>has>function-bind": true,
        "depcheck>is-core-module>hasown": true,
        "string.prototype.matchall>call-bind>es-errors": true,
        "string.prototype.matchall>es-abstract>has-proto": true,
        "string.prototype.matchall>has-symbols": true
      }
    },
    "string.prototype.matchall>internal-slot": {
      "packages": {
        "depcheck>is-core-module>hasown": true,
        "string.prototype.matchall>call-bind>es-errors": true,
        "string.prototype.matchall>side-channel": true
      }
    },
    "string.prototype.matchall>regexp.prototype.flags": {
      "packages": {
        "string.prototype.matchall>call-bind": true,
        "string.prototype.matchall>call-bind>es-errors": true,
        "string.prototype.matchall>define-properties": true,
        "string.prototype.matchall>regexp.prototype.flags>set-function-name": true
      }
    },
    "string.prototype.matchall>regexp.prototype.flags>set-function-name": {
      "packages": {
        "string.prototype.matchall>call-bind>es-errors": true,
        "string.prototype.matchall>define-properties>define-data-property": true,
        "string.prototype.matchall>es-abstract>function.prototype.name>functions-have-names": true,
        "string.prototype.matchall>es-abstract>has-property-descriptors": true
      }
    },
    "string.prototype.matchall>side-channel": {
      "packages": {
        "string.prototype.matchall>call-bind": true,
        "string.prototype.matchall>es-abstract>object-inspect": true,
        "string.prototype.matchall>get-intrinsic": true
      }
    },
    "superstruct": {
      "globals": {
        "console.warn": true,
        "define": true
      }
    },
    "terser>source-map-support>buffer-from": {
      "packages": {
        "browserify>buffer": true
      }
    },
    "uuid": {
      "globals": {
        "crypto": true,
        "msCrypto": true
      }
    },
    "web3": {
      "globals": {
        "XMLHttpRequest": true
      }
    },
    "web3-stream-provider": {
      "globals": {
        "setTimeout": true
      },
      "packages": {
        "browserify>util": true,
        "readable-stream": true,
        "web3-stream-provider>uuid": true
      }
    },
    "web3-stream-provider>uuid": {
      "globals": {
        "crypto": true
      }
    },
    "webextension-polyfill": {
      "globals": {
        "browser": true,
        "chrome": true,
        "console.error": true,
        "console.warn": true,
        "define": true
      }
    },
    "webpack>events": {
      "globals": {
        "console": true
      }
    }
  }
}<|MERGE_RESOLUTION|>--- conflicted
+++ resolved
@@ -1322,34 +1322,13 @@
       "packages": {
         "@ethereumjs/tx>ethereum-cryptography": true,
         "@metamask/abi-utils": true,
-<<<<<<< HEAD
-        "@metamask/eth-sig-util>@ethereumjs/util": true,
-=======
         "@metamask/eth-sig-util>@metamask/utils": true,
->>>>>>> 590f0a9b
         "@metamask/eth-sig-util>tweetnacl": true,
         "@metamask/utils>@scure/base": true,
         "browserify>buffer": true
       }
     },
-<<<<<<< HEAD
-    "@metamask/eth-sig-util>@ethereumjs/util": {
-      "globals": {
-        "console.warn": true
-      },
-      "packages": {
-        "@ethereumjs/tx>@ethereumjs/rlp": true,
-        "@ethereumjs/tx>@ethereumjs/util>micro-ftch": true,
-        "@ethereumjs/tx>ethereum-cryptography": true,
-        "browserify>buffer": true,
-        "browserify>insert-module-globals>is-buffer": true,
-        "webpack>events": true
-      }
-    },
-    "@metamask/eth-sig-util>tweetnacl": {
-=======
     "@metamask/eth-sig-util>@metamask/utils": {
->>>>>>> 590f0a9b
       "globals": {
         "TextDecoder": true,
         "TextEncoder": true
