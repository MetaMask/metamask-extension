{
  "resources": {
    "3box": {
      "globals": {
        "console.error": true,
        "console.log": true,
        "console.warn": true,
        "fetch": true,
        "setTimeout": true
      },
      "packages": {
        "3box>3box-orbitdb-plugins": true,
        "3box>3box-orbitdb-plugins>ipfs-log": true,
        "3box>3id-resolver": true,
        "3box>did-jwt": true,
        "3box>ethers": true,
        "3box>ethers>elliptic": true,
        "3box>graphql-request": true,
        "3box>https-did-resolver": true,
        "3box>ipfs": true,
        "3box>ipfs-did-document": true,
        "3box>ipfs-mini": true,
        "3box>ipfs>is-ipfs": true,
        "3box>ipfs>multihashes": true,
        "3box>js-sha256": true,
        "3box>muport-did-resolver": true,
        "3box>orbit-db": true,
        "3box>orbit-db>orbit-db-access-controllers": true,
        "3box>orbit-db>orbit-db-identity-provider": true,
        "3box>orbit-db>orbit-db-pubsub": true,
        "3box>store": true,
        "3box>tweetnacl": true,
        "3box>tweetnacl-util": true,
        "@babel/runtime": true,
        "browserify>buffer": true,
        "browserify>process": true,
        "node-fetch": true
      }
    },
    "3box>3box-orbitdb-plugins": {
      "globals": {
        "console.log": true
      },
      "packages": {
        "3box>3box-orbitdb-plugins>ipfs-log": true,
        "3box>3id-resolver>did-jwt": true,
        "3box>3id-resolver>did-jwt>base64url": true,
        "3box>did-jwt>did-resolver": true,
        "3box>ipfs>is-ipfs": true,
        "3box>orbit-db>orbit-db-access-controllers": true,
        "3box>orbit-db>orbit-db-io": true,
        "browserify>events": true,
        "ethereumjs-wallet>safe-buffer": true
      }
    },
    "3box>3box-orbitdb-plugins>ipfs-log": {
      "globals": {
        "clearTimeout": true,
        "console.warn": true,
        "setTimeout": true
      },
      "packages": {
        "3box>3box-orbitdb-plugins>ipfs-log>json-stringify-deterministic": true,
        "3box>3box-orbitdb-plugins>ipfs-log>p-map": true,
        "3box>3box-orbitdb-plugins>ipfs-log>p-whilst": true,
        "3box>orbit-db>orbit-db-io": true,
        "browserify>buffer": true,
        "jest>@jest/core>p-each-series": true
      }
    },
    "3box>3id-resolver": {
      "packages": {
        "3box>3id-resolver>did-jwt": true,
        "3box>3id-resolver>did-jwt>base64url": true,
        "3box>did-jwt>did-resolver": true,
        "3box>ipfs-did-document": true,
        "@babel/runtime": true
      }
    },
    "3box>3id-resolver>did-jwt": {
      "packages": {
        "3box>3id-resolver>did-jwt>base64url": true,
        "3box>did-jwt>did-resolver": true,
        "3box>ethers>elliptic": true,
        "3box>js-sha256": true,
        "3box>tweetnacl": true,
        "3box>tweetnacl-util": true,
        "@babel/runtime": true,
        "browserify>buffer": true,
        "ethers>@ethersproject/keccak256>js-sha3": true
      }
    },
    "3box>3id-resolver>did-jwt>base64url": {
      "packages": {
        "browserify>buffer": true
      }
    },
    "3box>did-jwt": {
      "packages": {
        "3box>did-jwt>@stablelib/utf8": true,
        "3box>did-jwt>did-resolver": true,
        "3box>did-jwt>js-sha3": true,
        "3box>did-jwt>uport-base64url": true,
        "3box>ethers>elliptic": true,
        "3box>js-sha256": true,
        "3box>tweetnacl": true,
        "browserify>buffer": true
      }
    },
    "3box>did-jwt>buffer": {
      "globals": {
        "console": true
      },
      "packages": {
        "base64-js": true,
        "browserify>buffer>ieee754": true
      }
    },
    "3box>did-jwt>js-sha3": {
      "globals": {
        "define": true
      },
      "packages": {
        "browserify>process": true
      }
    },
    "3box>did-jwt>uport-base64url": {
      "packages": {
        "browserify>buffer": true
      }
    },
    "3box>ethers": {
      "globals": {
        "MessageChannel": true,
        "XMLHttpRequest": true,
        "atob": true,
        "btoa": true,
        "clearInterval": true,
        "clearTimeout": true,
        "console": true,
        "crypto.getRandomValues": true,
        "define": true,
        "setInterval": true,
        "setTimeout": true
      }
    },
    "3box>ethers>elliptic": {
      "packages": {
        "3box>ethers>elliptic>brorand": true,
        "3box>ethers>elliptic>hmac-drbg": true,
        "3box>ethers>elliptic>minimalistic-crypto-utils": true,
        "3box>ethers>hash.js>minimalistic-assert": true,
        "bn.js": true,
        "ethers>@ethersproject/sha2>hash.js": true,
        "pumpify>inherits": true
      }
    },
    "3box>ethers>elliptic>brorand": {
      "globals": {
        "crypto": true,
        "msCrypto": true
      },
      "packages": {
        "browserify>browser-resolve": true
      }
    },
    "3box>ethers>elliptic>hmac-drbg": {
      "packages": {
        "3box>ethers>elliptic>minimalistic-crypto-utils": true,
        "3box>ethers>hash.js>minimalistic-assert": true,
        "ethers>@ethersproject/sha2>hash.js": true
      }
    },
    "3box>events": {
      "globals": {
        "console": true
      }
    },
    "3box>graphql-request": {
      "globals": {
        "fetch": true
      },
      "packages": {
        "3box>graphql-request>cross-fetch": true
      }
    },
    "3box>graphql-request>cross-fetch": {
      "globals": {
        "Blob": true,
        "FileReader": true,
        "FormData": true,
        "URLSearchParams.prototype.isPrototypeOf": true,
        "XMLHttpRequest": true
      }
    },
    "3box>graphql-request>cross-fetch>node-fetch": {
      "globals": {
        "fetch": true
      }
    },
    "3box>https-did-resolver": {
      "globals": {
        "XMLHttpRequest": true
      },
      "packages": {
        "3box>did-jwt>did-resolver": true,
        "browserify>browser-resolve": true
      }
    },
    "3box>ipfs": {
      "globals": {
        "AbortController": true,
        "clearInterval": true,
        "clearTimeout": true,
        "console.log": true,
        "fetch": true,
        "setInterval": true,
        "setTimeout": true
      },
      "packages": {
        "3box>ipfs>async": true,
        "3box>ipfs>async-iterator-all": true,
        "3box>ipfs>async-iterator-to-pull-stream": true,
        "3box>ipfs>async-iterator-to-stream": true,
        "3box>ipfs>base32.js": true,
        "3box>ipfs>bignumber.js": true,
        "3box>ipfs>callbackify": true,
        "3box>ipfs>cids": true,
        "3box>ipfs>class-is": true,
        "3box>ipfs>datastore-core": true,
        "3box>ipfs>datastore-pubsub": true,
        "3box>ipfs>dlv": true,
        "3box>ipfs>err-code": true,
        "3box>ipfs>fnv1a": true,
        "3box>ipfs>fsm-event": true,
        "3box>ipfs>human-to-milliseconds": true,
        "3box>ipfs>interface-datastore": true,
        "3box>ipfs>ipfs-bitswap": true,
        "3box>ipfs>ipfs-block": true,
        "3box>ipfs>ipfs-block-service": true,
        "3box>ipfs>ipfs-mfs": true,
        "3box>ipfs>ipfs-repo": true,
        "3box>ipfs>ipfs-unixfs": true,
        "3box>ipfs>ipfs-unixfs-exporter": true,
        "3box>ipfs>ipfs-unixfs-importer": true,
        "3box>ipfs>ipfs-utils": true,
        "3box>ipfs>ipld": true,
        "3box>ipfs>ipld-dag-cbor": true,
        "3box>ipfs>ipld-dag-pb": true,
        "3box>ipfs>ipld-raw": true,
        "3box>ipfs>ipns": true,
        "3box>ipfs>is-ipfs": true,
        "3box>ipfs>is-pull-stream": true,
        "3box>ipfs>iso-url": true,
        "3box>ipfs>just-flatten-it": true,
        "3box>ipfs>kind-of": true,
        "3box>ipfs>libp2p": true,
        "3box>ipfs>libp2p-bootstrap": true,
        "3box>ipfs>libp2p-crypto": true,
        "3box>ipfs>libp2p-kad-dht": true,
        "3box>ipfs>libp2p-keychain": true,
        "3box>ipfs>libp2p-record": true,
        "3box>ipfs>libp2p-secio": true,
        "3box>ipfs>libp2p-webrtc-star": true,
        "3box>ipfs>libp2p-websocket-star-multi": true,
        "3box>ipfs>libp2p-websockets": true,
        "3box>ipfs>mafmt": true,
        "3box>ipfs>merge-options": true,
        "3box>ipfs>multiaddr": true,
        "3box>ipfs>multiaddr-to-uri": true,
        "3box>ipfs>multibase": true,
        "3box>ipfs>multicodec": true,
        "3box>ipfs>multihashes": true,
        "3box>ipfs>multihashing-async": true,
        "3box>ipfs>peer-book": true,
        "3box>ipfs>peer-id": true,
        "3box>ipfs>peer-info": true,
        "3box>ipfs>promisify-es6": true,
        "3box>ipfs>protons": true,
        "3box>ipfs>pull-cat": true,
        "3box>ipfs>pull-defer": true,
        "3box>ipfs>pull-mplex": true,
        "3box>ipfs>pull-pushable": true,
        "3box>ipfs>pull-sort": true,
        "3box>ipfs>pull-stream": true,
        "3box>ipfs>pull-stream-to-async-iterator": true,
        "3box>ipfs>pull-stream-to-stream": true,
        "3box>ipfs>pull-traverse": true,
        "3box>ipfs>readable-stream": true,
        "3box>ipfs>receptacle": true,
        "3box>ipfs>stream-to-pull-stream": true,
        "3box>ipfs>superstruct": true,
        "3box>ipfs>varint": true,
        "@metamask/providers>is-stream": true,
        "browserify>browser-resolve": true,
        "browserify>buffer": true,
        "browserify>events": true,
        "browserify>insert-module-globals>is-buffer": true,
        "browserify>timers-browserify": true,
        "eslint>debug": true
      }
    },
    "3box>ipfs-mini": {
      "globals": {
        "XMLHttpRequest": true
      }
    },
    "3box>ipfs-postmsg-proxy>shortid": {
      "globals": {
        "crypto": true,
        "msCrypto": true
      },
      "packages": {
        "nanoid": true
      }
    },
    "3box>ipfs>async": {
      "globals": {
        "clearTimeout": true,
        "setTimeout": true
      },
      "packages": {
        "browserify>process": true,
        "browserify>timers-browserify": true,
        "lodash": true
      }
    },
    "3box>ipfs>async-iterator-to-pull-stream": {
      "packages": {
        "3box>ipfs>async-iterator-to-pull-stream>get-iterator": true,
        "3box>ipfs>pull-stream-to-async-iterator": true
      }
    },
    "3box>ipfs>async-iterator-to-stream": {
      "packages": {
        "3box>ipfs>async-iterator-to-stream>readable-stream": true,
        "browserify>process": true
      }
    },
    "3box>ipfs>async-iterator-to-stream>readable-stream": {
      "packages": {
        "@storybook/api>util-deprecate": true,
        "browserify>browser-resolve": true,
        "browserify>buffer": true,
        "browserify>events": true,
        "browserify>process": true,
        "browserify>string_decoder": true,
        "pumpify>inherits": true
      }
    },
    "3box>ipfs>bignumber.js": {
      "globals": {
        "crypto": true,
        "define": true
      }
    },
    "3box>ipfs>bl": {
      "packages": {
        "3box>ipfs>bl>readable-stream": true,
        "browserify>buffer": true,
        "browserify>util": true
      }
    },
    "3box>ipfs>bl>readable-stream": {
      "packages": {
        "@storybook/api>util-deprecate": true,
        "browserify>browser-resolve": true,
        "browserify>buffer": true,
        "browserify>events": true,
        "browserify>process": true,
        "browserify>string_decoder": true,
        "pumpify>inherits": true
      }
    },
    "3box>ipfs>bs58": {
      "packages": {
        "3box>ipfs>bs58>base-x": true
      }
    },
    "3box>ipfs>bs58>base-x": {
      "packages": {
        "ethereumjs-wallet>safe-buffer": true
      }
    },
    "3box>ipfs>cids": {
      "packages": {
        "3box>ipfs>class-is": true,
        "3box>ipfs>multibase": true,
        "3box>ipfs>multicodec": true,
        "3box>ipfs>multihashes": true,
        "browserify>buffer": true,
        "browserify>insert-module-globals>is-buffer": true
      }
    },
    "3box>ipfs>datastore-core": {
      "packages": {
        "3box>ipfs>async": true,
        "3box>ipfs>datastore-core>pull-many": true,
        "3box>ipfs>interface-datastore": true,
        "3box>ipfs>pull-stream": true,
        "browserify>buffer": true
      }
    },
    "3box>ipfs>datastore-pubsub": {
      "packages": {
        "3box>ipfs>err-code": true,
        "3box>ipfs>interface-datastore": true,
        "3box>ipfs>multibase": true,
        "browserify>assert": true,
        "browserify>buffer": true,
        "eslint>debug": true
      }
    },
    "3box>ipfs>dlv": {
      "globals": {
        "define": true
      }
    },
    "3box>ipfs>fsm-event": {
      "packages": {
        "3box>ipfs>fsm-event>fsm": true,
        "browserify>assert": true,
        "browserify>events": true
      }
    },
    "3box>ipfs>human-to-milliseconds": {
      "packages": {
        "3box>ipfs>promisify-es6": true
      }
    },
    "3box>ipfs>interface-datastore": {
      "packages": {
        "3box>ipfs>async": true,
        "3box>ipfs>class-is": true,
        "3box>ipfs>err-code": true,
        "3box>ipfs>interface-datastore>uuid": true,
        "3box>ipfs>pull-defer": true,
        "3box>ipfs>pull-stream": true,
        "browserify>buffer": true,
        "browserify>os-browserify": true,
        "browserify>path-browserify": true
      }
    },
    "3box>ipfs>interface-datastore>uuid": {
      "globals": {
        "crypto": true,
        "msCrypto": true
      }
    },
    "3box>ipfs>ipfs-bitswap": {
      "globals": {
        "clearInterval": true,
        "clearTimeout": true,
        "setInterval": true,
        "setTimeout": true
      },
      "packages": {
        "3box>ipfs>async": true,
        "3box>ipfs>cids": true,
        "3box>ipfs>ipfs-bitswap>bignumber.js": true,
        "3box>ipfs>ipfs-bitswap>just-debounce-it": true,
        "3box>ipfs>ipfs-bitswap>lodash.isequalwith": true,
        "3box>ipfs>ipfs-bitswap>moving-average": true,
        "3box>ipfs>ipfs-bitswap>multihashing-async": true,
        "3box>ipfs>ipfs-bitswap>varint-decoder": true,
        "3box>ipfs>ipfs-block": true,
        "3box>ipfs>libp2p-secio>pull-length-prefixed": true,
        "3box>ipfs>multicodec": true,
        "3box>ipfs>protons": true,
        "3box>ipfs>pull-stream": true,
        "browserify>assert": true,
        "browserify>events": true,
        "eslint>debug": true
      }
    },
    "3box>ipfs>ipfs-bitswap>bignumber.js": {
      "globals": {
        "crypto": true,
        "define": true
      }
    },
    "3box>ipfs>ipfs-bitswap>just-debounce-it": {
      "globals": {
        "clearTimeout": true,
        "setTimeout": true
      }
    },
    "3box>ipfs>ipfs-bitswap>multihashing-async": {
      "globals": {
        "crypto": true,
        "msCrypto": true
      },
      "packages": {
        "3box>ipfs>multihashes": true,
        "3box>ipfs>multihashing-async>murmurhash3js": true,
        "3box>ipfs>multihashing-async>nodeify": true,
        "browserify>buffer": true,
        "browserify>process": true,
        "ethereumjs-util>ethereum-cryptography>blakejs": true,
        "ethers>@ethersproject/keccak256>js-sha3": true
      }
    },
    "3box>ipfs>ipfs-bitswap>varint-decoder": {
      "packages": {
        "3box>ipfs>varint": true,
        "browserify>insert-module-globals>is-buffer": true
      }
    },
    "3box>ipfs>ipfs-block": {
      "packages": {
        "3box>ipfs>cids": true,
        "3box>ipfs>class-is": true,
        "browserify>insert-module-globals>is-buffer": true
      }
    },
    "3box>ipfs>ipfs-block-service": {
      "packages": {
        "3box>ipfs>async": true
      }
    },
    "3box>ipfs>ipfs-mfs": {
      "globals": {
        "Blob": true,
        "FileReader": true
      },
      "packages": {
        "3box>ipfs>cids": true,
        "3box>ipfs>err-code": true,
        "3box>ipfs>interface-datastore": true,
        "3box>ipfs>ipfs-mfs>async-iterator-last": true,
        "3box>ipfs>ipfs-mfs>hamt-sharding": true,
        "3box>ipfs>ipfs-mfs>mortice": true,
        "3box>ipfs>ipfs-unixfs": true,
        "3box>ipfs>ipfs-unixfs-exporter": true,
        "3box>ipfs>ipfs-unixfs-importer": true,
        "3box>ipfs>ipld-dag-pb": true,
        "3box>ipfs>multicodec": true,
        "3box>ipfs>multihashes": true,
        "3box>ipfs>promisify-es6": true,
        "browserify>assert": true,
        "browserify>browser-resolve": true,
        "browserify>buffer": true,
        "eslint>debug": true
      }
    },
    "3box>ipfs>ipfs-mfs>hamt-sharding": {
      "packages": {
        "3box>ipfs>ipfs-mfs>hamt-sharding>sparse-array": true,
        "browserify>insert-module-globals>is-buffer": true
      }
    },
    "3box>ipfs>ipfs-mfs>mortice": {
      "globals": {
        "Worker": true
      },
      "packages": {
        "3box>ipfs-postmsg-proxy>shortid": true,
        "3box>ipfs>ipfs-mfs>mortice>observable-webworkers": true,
        "3box>ipfs>ipfs-mfs>mortice>promise-timeout": true,
        "3box>ipfs>libp2p-kad-dht>p-queue": true,
        "browserify>browser-resolve": true,
        "browserify>events": true,
        "browserify>process": true
      }
    },
    "3box>ipfs>ipfs-mfs>mortice>promise-timeout": {
      "globals": {
        "clearTimeout": true,
        "setTimeout": true
      }
    },
    "3box>ipfs>ipfs-repo": {
      "packages": {
        "3box>ipfs>async": true,
        "3box>ipfs>base32.js": true,
        "3box>ipfs>cids": true,
        "3box>ipfs>datastore-core": true,
        "3box>ipfs>dlv": true,
        "3box>ipfs>interface-datastore": true,
        "3box>ipfs>ipfs-block": true,
        "3box>ipfs>ipfs-repo>bignumber.js": true,
        "3box>ipfs>ipfs-repo>datastore-level": true,
        "3box>ipfs>ipfs-repo>sort-keys": true,
        "3box>ipfs>just-safe-set": true,
        "3box>ipfs>pull-stream": true,
        "browserify>assert": true,
        "browserify>buffer": true,
        "browserify>path-browserify": true,
        "browserify>timers-browserify": true,
        "eslint>debug": true
      }
    },
    "3box>ipfs>ipfs-repo>bignumber.js": {
      "globals": {
        "crypto": true,
        "define": true
      }
    },
    "3box>ipfs>ipfs-repo>datastore-level": {
      "packages": {
        "3box>ipfs>interface-datastore": true,
        "3box>ipfs>ipfs-repo>datastore-level>encoding-down": true,
        "3box>ipfs>ipfs-repo>datastore-level>level-js": true,
        "3box>ipfs>pull-stream": true,
        "3box>orbit-db>orbit-db-keystore>levelup": true,
        "browserify>buffer": true
      }
    },
    "3box>ipfs>ipfs-repo>datastore-level>encoding-down": {
      "packages": {
        "3box>ipfs>ipfs-repo>datastore-level>encoding-down>abstract-leveldown": true,
        "3box>ipfs>ipfs-repo>datastore-level>encoding-down>level-codec": true,
        "3box>orbit-db>orbit-db-keystore>levelup>level-errors": true,
        "pumpify>inherits": true
      }
    },
    "3box>ipfs>ipfs-repo>datastore-level>encoding-down>abstract-leveldown": {
      "packages": {
        "3box>ipfs>ipfs-repo>datastore-level>encoding-down>abstract-leveldown>level-supports": true,
        "3box>orbit-db>orbit-db-cache>level-js>immediate": true,
        "browserify>buffer": true,
        "watchify>xtend": true
      }
    },
    "3box>ipfs>ipfs-repo>datastore-level>encoding-down>abstract-leveldown>level-supports": {
      "packages": {
        "watchify>xtend": true
      }
    },
    "3box>ipfs>ipfs-repo>datastore-level>encoding-down>level-codec": {
      "packages": {
        "browserify>buffer": true
      }
    },
    "3box>ipfs>ipfs-repo>datastore-level>level-js": {
      "globals": {
        "IDBKeyRange.bound": true,
        "IDBKeyRange.lowerBound": true,
        "IDBKeyRange.only": true,
        "IDBKeyRange.upperBound": true,
        "indexedDB.deleteDatabase": true,
        "indexedDB.open": true
      },
      "packages": {
        "3box>ipfs>ipfs-repo>datastore-level>level-js>abstract-leveldown": true,
        "3box>ipfs>ipfs-repo>datastore-level>level-js>idb-readable-stream": true,
        "3box>orbit-db>orbit-db-cache>level-js>ltgt": true,
        "browserify>buffer": true,
        "browserify>process": true,
        "browserify>stream-browserify": true,
        "browserify>util": true,
        "watchify>xtend": true
      }
    },
    "3box>ipfs>ipfs-repo>datastore-level>level-js>abstract-leveldown": {
      "packages": {
        "browserify>insert-module-globals>is-buffer": true,
        "browserify>process": true,
        "watchify>xtend": true
      }
    },
    "3box>ipfs>ipfs-repo>datastore-level>level-js>idb-readable-stream": {
      "globals": {
        "IDBKeyRange.bound": true,
        "IDBKeyRange.lowerBound": true,
        "IDBKeyRange.upperBound": true
      },
      "packages": {
        "browserify>stream-browserify": true,
        "watchify>xtend": true
      }
    },
    "3box>ipfs>ipfs-repo>sort-keys": {
      "packages": {
        "geckodriver>got>is-plain-obj": true
      }
    },
    "3box>ipfs>ipfs-unixfs": {
      "packages": {
        "3box>ipfs>protons": true
      }
    },
    "3box>ipfs>ipfs-unixfs-exporter": {
      "packages": {
        "3box>ipfs>cids": true,
        "3box>ipfs>err-code": true,
        "3box>ipfs>ipfs-mfs>async-iterator-last": true,
        "3box>ipfs>ipfs-mfs>hamt-sharding": true,
        "3box>ipfs>ipfs-unixfs": true,
        "3box>ipfs>ipfs-unixfs-importer": true,
        "browserify>buffer": true,
        "browserify>insert-module-globals>is-buffer": true
      }
    },
    "3box>ipfs>ipfs-unixfs-importer": {
      "packages": {
        "3box>ipfs>async-iterator-all": true,
        "3box>ipfs>bl": true,
        "3box>ipfs>err-code": true,
        "3box>ipfs>ipfs-mfs>hamt-sharding": true,
        "3box>ipfs>ipfs-unixfs": true,
        "3box>ipfs>ipfs-unixfs-importer>async-iterator-batch": true,
        "3box>ipfs>ipfs-unixfs-importer>async-iterator-first": true,
        "3box>ipfs>ipfs-unixfs-importer>rabin-wasm": true,
        "3box>ipfs>ipld-dag-pb": true,
        "3box>ipfs>ipld-raw>multihashing-async": true,
        "3box>ipfs>multicodec": true,
        "3box>ipfs>multihashes": true,
        "3box>ipfs>superstruct": true,
        "browserify>buffer": true,
        "rc>deep-extend": true
      }
    },
    "3box>ipfs>ipfs-unixfs-importer>rabin-wasm": {
      "globals": {
        "Blob": true,
        "Response": true,
        "WebAssembly": true
      },
      "packages": {
        "3box>ipfs>ipfs-unixfs-importer>rabin-wasm>assemblyscript": true
      }
    },
    "3box>ipfs>ipfs-unixfs-importer>rabin-wasm>assemblyscript": {
      "globals": {
        "WebAssembly.Instance": true,
        "WebAssembly.Module": true,
        "WebAssembly.instantiateStreaming": true,
        "console.log": true
      }
    },
    "3box>ipfs>ipfs-utils": {
      "globals": {
        "FileReader": true
      },
      "packages": {
        "3box>ipfs>ipfs-utils>is-buffer": true,
        "3box>ipfs>ipfs-utils>readable-stream": true,
        "3box>ipfs>is-pull-stream": true,
        "3box>ipfs>kind-of": true,
        "@metamask/providers>is-stream": true
      }
    },
    "3box>ipfs>ipfs-utils>readable-stream": {
      "packages": {
        "@storybook/api>util-deprecate": true,
        "browserify>browser-resolve": true,
        "browserify>buffer": true,
        "browserify>events": true,
        "browserify>process": true,
        "browserify>string_decoder": true,
        "pumpify>inherits": true
      }
    },
    "3box>ipfs>ipld": {
      "packages": {
        "3box>ipfs>cids": true,
        "3box>ipfs>ipfs-block": true,
        "3box>ipfs>ipld-dag-cbor": true,
        "3box>ipfs>ipld-dag-pb": true,
        "3box>ipfs>ipld-raw": true,
        "3box>ipfs>ipld>typical": true,
        "3box>ipfs>merge-options": true,
        "3box>ipfs>multicodec": true,
        "3box>ipfs>promisify-es6": true,
        "browserify>insert-module-globals>is-buffer": true
      }
    },
    "3box>ipfs>ipld-dag-cbor": {
      "packages": {
        "3box>ipfs>cids": true,
        "3box>ipfs>ipld-dag-cbor>is-circular": true,
        "3box>ipfs>ipld-raw>multihashing-async": true,
        "3box>ipfs>multicodec": true,
        "browserify>buffer": true,
        "browserify>insert-module-globals>is-buffer": true,
        "eth-lattice-keyring>gridplus-sdk>borc": true
      }
    },
    "3box>ipfs>ipld-dag-pb": {
      "packages": {
        "3box>ipfs>cids": true,
        "3box>ipfs>class-is": true,
        "3box>ipfs>ipld-raw>multihashing-async": true,
        "3box>ipfs>multicodec": true,
        "3box>ipfs>protons": true,
        "@storybook/client-api>stable": true,
        "browserify>assert": true,
        "browserify>buffer": true,
        "browserify>insert-module-globals>is-buffer": true
      }
    },
    "3box>ipfs>ipld-raw": {
      "packages": {
        "3box>ipfs>cids": true,
        "3box>ipfs>ipld-raw>multihashing-async": true,
        "3box>ipfs>multicodec": true
      }
    },
    "3box>ipfs>ipld-raw>multihashing-async": {
      "globals": {
        "crypto": true,
        "msCrypto": true
      },
      "packages": {
        "3box>ipfs>err-code": true,
        "3box>ipfs>ipld-raw>multihashing-async>murmurhash3js-revisited": true,
        "3box>ipfs>multihashes": true,
        "browserify>buffer": true,
        "ethereumjs-util>ethereum-cryptography>blakejs": true,
        "ethers>@ethersproject/keccak256>js-sha3": true
      }
    },
    "3box>ipfs>ipld-raw>multihashing-async>murmurhash3js-revisited": {
      "globals": {
        "define": true
      }
    },
    "3box>ipfs>ipld>typical": {
      "globals": {
        "define": true
      }
    },
    "3box>ipfs>ipns": {
      "packages": {
        "3box>ipfs>interface-datastore": true,
        "3box>ipfs>ipns>timestamp-nano": true,
        "3box>ipfs>libp2p-crypto": true,
        "3box>ipfs>multihashes": true,
        "3box>ipfs>peer-id": true,
        "3box>ipfs>protons": true,
        "base32-encode": true,
        "browserify>buffer": true,
        "eslint>debug": true
      }
    },
    "3box>ipfs>is-ipfs": {
      "packages": {
        "3box>ipfs>bs58": true,
        "3box>ipfs>cids": true,
        "3box>ipfs>mafmt": true,
        "3box>ipfs>multiaddr": true,
        "3box>ipfs>multibase": true,
        "3box>ipfs>multihashes": true,
        "browserify>buffer": true
      }
    },
    "3box>ipfs>iso-url": {
      "globals": {
        "URL": true,
        "URLSearchParams": true,
        "location": true
      }
    },
    "3box>ipfs>libp2p": {
      "packages": {
        "3box>ipfs>async": true,
        "3box>ipfs>err-code": true,
        "3box>ipfs>fsm-event": true,
        "3box>ipfs>libp2p-websockets": true,
        "3box>ipfs>libp2p>libp2p-connection-manager": true,
        "3box>ipfs>libp2p>libp2p-floodsub": true,
        "3box>ipfs>libp2p>libp2p-ping": true,
        "3box>ipfs>libp2p>libp2p-switch": true,
        "3box>ipfs>multiaddr": true,
        "3box>ipfs>peer-book": true,
        "3box>ipfs>peer-id": true,
        "3box>ipfs>peer-info": true,
        "3box>ipfs>superstruct": true,
        "browserify>events": true,
        "browserify>insert-module-globals>is-buffer": true,
        "browserify>process": true,
        "eslint>debug": true,
        "pump>once": true
      }
    },
    "3box>ipfs>libp2p-bootstrap": {
      "globals": {
        "clearInterval": true,
        "setInterval": true
      },
      "packages": {
        "3box>ipfs>async": true,
        "3box>ipfs>mafmt": true,
        "3box>ipfs>multiaddr": true,
        "3box>ipfs>peer-id": true,
        "3box>ipfs>peer-info": true,
        "browserify>events": true,
        "eslint>debug": true
      }
    },
    "3box>ipfs>libp2p-crypto": {
      "globals": {
        "crypto": true,
        "msCrypto": true
      },
      "packages": {
        "3box>ipfs>async": true,
        "3box>ipfs>bs58": true,
        "3box>ipfs>libp2p-crypto>asn1.js": true,
        "3box>ipfs>libp2p-crypto>iso-random-stream": true,
        "3box>ipfs>libp2p-crypto>libp2p-crypto-secp256k1": true,
        "3box>ipfs>libp2p-crypto>multihashing-async": true,
        "3box>ipfs>protons": true,
        "3box>tweetnacl": true,
        "browserify>buffer": true,
        "ethereumjs-util>ethereum-cryptography>browserify-aes": true,
        "mockttp>node-forge": true
      }
    },
    "3box>ipfs>libp2p-crypto>asn1.js": {
      "packages": {
        "3box>ethers>hash.js>minimalistic-assert": true,
        "bn.js": true,
        "browserify>buffer": true,
        "pumpify>inherits": true
      }
    },
    "3box>ipfs>libp2p-crypto>iso-random-stream": {
      "globals": {
        "crypto": true,
        "msCrypto": true
      },
      "packages": {
        "browserify>buffer": true
      }
    },
    "3box>ipfs>libp2p-crypto>libp2p-crypto-secp256k1": {
      "packages": {
        "3box>ipfs>async": true,
        "3box>ipfs>bs58": true,
        "3box>ipfs>libp2p-crypto>libp2p-crypto-secp256k1>multihashing-async": true,
        "3box>ipfs>libp2p-crypto>libp2p-crypto-secp256k1>secp256k1": true
      }
    },
    "3box>ipfs>libp2p-crypto>libp2p-crypto-secp256k1>multihashing-async": {
      "globals": {
        "crypto": true,
        "msCrypto": true
      },
      "packages": {
        "3box>ipfs>multihashes": true,
        "3box>ipfs>multihashing-async>murmurhash3js": true,
        "3box>ipfs>multihashing-async>nodeify": true,
        "browserify>buffer": true,
        "browserify>process": true,
        "ethereumjs-util>ethereum-cryptography>blakejs": true,
        "ethers>@ethersproject/keccak256>js-sha3": true
      }
    },
    "3box>ipfs>libp2p-crypto>libp2p-crypto-secp256k1>secp256k1": {
      "packages": {
        "browserify>insert-module-globals>is-buffer": true,
        "eth-sig-util>ethereumjs-util>secp256k1>bip66": true,
        "eth-sig-util>ethereumjs-util>secp256k1>drbg.js": true,
        "ethereumjs-util>create-hash": true,
        "ethereumjs-wallet>safe-buffer": true
      }
    },
    "3box>ipfs>libp2p-crypto>multihashing-async": {
      "globals": {
        "crypto": true,
        "msCrypto": true
      },
      "packages": {
        "3box>ipfs>multihashes": true,
        "3box>ipfs>multihashing-async>murmurhash3js": true,
        "3box>ipfs>multihashing-async>nodeify": true,
        "browserify>buffer": true,
        "browserify>process": true,
        "ethereumjs-util>ethereum-cryptography>blakejs": true,
        "ethers>@ethersproject/keccak256>js-sha3": true
      }
    },
    "3box>ipfs>libp2p-kad-dht": {
      "globals": {
        "clearInterval": true,
        "clearTimeout": true,
        "setInterval": true,
        "setTimeout": true
      },
      "packages": {
        "3box>ipfs>async": true,
        "3box>ipfs>base32.js": true,
        "3box>ipfs>cids": true,
        "3box>ipfs>err-code": true,
        "3box>ipfs>interface-datastore": true,
        "3box>ipfs>libp2p-crypto": true,
        "3box>ipfs>libp2p-kad-dht>hashlru": true,
        "3box>ipfs>libp2p-kad-dht>heap": true,
        "3box>ipfs>libp2p-kad-dht>k-bucket": true,
        "3box>ipfs>libp2p-kad-dht>multihashing-async": true,
        "3box>ipfs>libp2p-kad-dht>p-queue": true,
        "3box>ipfs>libp2p-kad-dht>p-times": true,
        "3box>ipfs>libp2p-kad-dht>xor-distance": true,
        "3box>ipfs>libp2p-record": true,
        "3box>ipfs>libp2p-secio>pull-length-prefixed": true,
        "3box>ipfs>multihashes": true,
        "3box>ipfs>peer-id": true,
        "3box>ipfs>peer-info": true,
        "3box>ipfs>promisify-es6": true,
        "3box>ipfs>protons": true,
        "3box>ipfs>pull-stream": true,
        "3box>ipfs>pull-stream-to-async-iterator": true,
        "3box>ipfs>varint": true,
        "@metamask/controllers>abort-controller": true,
        "browserify>assert": true,
        "browserify>buffer": true,
        "browserify>events": true,
        "browserify>insert-module-globals>is-buffer": true,
        "eslint>debug": true,
        "promise-to-callback": true
      }
    },
    "3box>ipfs>libp2p-kad-dht>heap": {
      "globals": {
        "define": true
      }
    },
    "3box>ipfs>libp2p-kad-dht>k-bucket": {
      "packages": {
        "browserify>events": true,
        "ethereumjs-wallet>randombytes": true
      }
    },
    "3box>ipfs>libp2p-kad-dht>multihashing-async": {
      "globals": {
        "crypto": true,
        "msCrypto": true
      },
      "packages": {
        "3box>ipfs>multihashes": true,
        "3box>ipfs>multihashing-async>murmurhash3js": true,
        "3box>ipfs>multihashing-async>nodeify": true,
        "browserify>buffer": true,
        "browserify>process": true,
        "ethereumjs-util>ethereum-cryptography>blakejs": true,
        "ethers>@ethersproject/keccak256>js-sha3": true
      }
    },
    "3box>ipfs>libp2p-kad-dht>p-queue": {
      "globals": {
        "clearInterval": true,
        "setInterval": true,
        "setTimeout": true
      },
      "packages": {
        "mockttp>@httptoolkit/subscriptions-transport-ws>eventemitter3": true
      }
    },
    "3box>ipfs>libp2p-kad-dht>p-times": {
      "packages": {
        "3box>ipfs>libp2p-kad-dht>p-times>p-map": true
      }
    },
    "3box>ipfs>libp2p-kad-dht>xor-distance": {
      "packages": {
        "browserify>buffer": true
      }
    },
    "3box>ipfs>libp2p-keychain": {
      "globals": {
        "setTimeout": true
      },
      "packages": {
        "3box>ipfs>async": true,
        "3box>ipfs>err-code": true,
        "3box>ipfs>interface-datastore": true,
        "3box>ipfs>libp2p-crypto": true,
        "3box>ipfs>libp2p-keychain>sanitize-filename": true,
        "3box>ipfs>merge-options": true,
        "3box>ipfs>pull-stream": true,
        "browserify>buffer": true,
        "mockttp>node-forge": true
      }
    },
    "3box>ipfs>libp2p-keychain>sanitize-filename": {
      "packages": {
        "3box>ipfs>libp2p-keychain>sanitize-filename>truncate-utf8-bytes": true
      }
    },
    "3box>ipfs>libp2p-keychain>sanitize-filename>truncate-utf8-bytes": {
      "packages": {
        "3box>ipfs>libp2p-keychain>sanitize-filename>truncate-utf8-bytes>utf8-byte-length": true
      }
    },
    "3box>ipfs>libp2p-record": {
      "packages": {
        "3box>ipfs>async": true,
        "3box>ipfs>err-code": true,
        "3box>ipfs>libp2p-record>buffer-split": true,
        "3box>ipfs>libp2p-record>multihashing-async": true,
        "3box>ipfs>protons": true,
        "browserify>assert": true,
        "browserify>buffer": true,
        "browserify>insert-module-globals>is-buffer": true
      }
    },
    "3box>ipfs>libp2p-record>buffer-split": {
      "packages": {
        "3box>ipfs>libp2p-record>buffer-split>buffer-indexof": true
      }
    },
    "3box>ipfs>libp2p-record>multihashing-async": {
      "globals": {
        "crypto": true,
        "msCrypto": true
      },
      "packages": {
        "3box>ipfs>multihashes": true,
        "3box>ipfs>multihashing-async>murmurhash3js": true,
        "3box>ipfs>multihashing-async>nodeify": true,
        "browserify>buffer": true,
        "browserify>process": true,
        "ethereumjs-util>ethereum-cryptography>blakejs": true,
        "ethers>@ethersproject/keccak256>js-sha3": true
      }
    },
    "3box>ipfs>libp2p-secio": {
      "packages": {
        "3box>ipfs>async": true,
        "3box>ipfs>libp2p-crypto": true,
        "3box>ipfs>libp2p-secio>multihashing-async": true,
        "3box>ipfs>libp2p-secio>pull-handshake": true,
        "3box>ipfs>libp2p-secio>pull-length-prefixed": true,
        "3box>ipfs>peer-id": true,
        "3box>ipfs>peer-info": true,
        "3box>ipfs>protons": true,
        "3box>ipfs>pull-defer": true,
        "3box>ipfs>pull-mplex>interface-connection": true,
        "3box>ipfs>pull-stream": true,
        "browserify>assert": true,
        "browserify>buffer": true,
        "eslint>debug": true,
        "pump>once": true
      }
    },
    "3box>ipfs>libp2p-secio>multihashing-async": {
      "globals": {
        "crypto": true,
        "msCrypto": true
      },
      "packages": {
        "3box>ipfs>multihashes": true,
        "3box>ipfs>multihashing-async>murmurhash3js": true,
        "3box>ipfs>multihashing-async>nodeify": true,
        "browserify>buffer": true,
        "browserify>process": true,
        "ethereumjs-util>ethereum-cryptography>blakejs": true,
        "ethers>@ethersproject/keccak256>js-sha3": true
      }
    },
    "3box>ipfs>libp2p-secio>pull-handshake": {
      "packages": {
        "3box>ipfs>libp2p-secio>pull-handshake>pull-reader": true,
        "3box>ipfs>pull-cat": true,
        "3box>ipfs>pull-mplex>pull-pair": true,
        "3box>ipfs>pull-pushable": true
      }
    },
    "3box>ipfs>libp2p-secio>pull-handshake>pull-reader": {
      "globals": {
        "cb": true,
        "clearTimeout": true,
        "setTimeout": true
      },
      "packages": {
        "browserify>buffer": true
      }
    },
    "3box>ipfs>libp2p-secio>pull-length-prefixed": {
      "packages": {
        "3box>ipfs>libp2p-secio>pull-handshake>pull-reader": true,
        "3box>ipfs>pull-pushable": true,
        "3box>ipfs>varint": true,
        "ethereumjs-wallet>safe-buffer": true
      }
    },
    "3box>ipfs>libp2p-webrtc-star": {
      "packages": {
        "3box>ipfs>async": true,
        "3box>ipfs>class-is": true,
        "3box>ipfs>libp2p-webrtc-star>simple-peer": true,
        "3box>ipfs>libp2p-webrtc-star>socket.io-client": true,
        "3box>ipfs>libp2p-webrtc-star>webrtcsupport": true,
        "3box>ipfs>mafmt": true,
        "3box>ipfs>multiaddr": true,
        "3box>ipfs>peer-id": true,
        "3box>ipfs>peer-info": true,
        "3box>ipfs>pull-mplex>interface-connection": true,
        "3box>ipfs>stream-to-pull-stream": true,
        "browserify>events": true,
        "eslint>debug": true,
        "pump>once": true
      }
    },
    "3box>ipfs>libp2p-webrtc-star>simple-peer": {
      "globals": {
        "clearInterval": true,
        "console.warn": true,
        "setInterval": true,
        "setTimeout": true
      },
      "packages": {
        "3box>ipfs>libp2p-webrtc-star>simple-peer>get-browser-rtc": true,
        "3box>ipfs>libp2p-webrtc-star>simple-peer>readable-stream": true,
        "browserify>buffer": true,
        "eslint>debug": true,
        "ethereumjs-wallet>randombytes": true,
        "pumpify>inherits": true
      }
    },
    "3box>ipfs>libp2p-webrtc-star>simple-peer>get-browser-rtc": {
      "globals": {
        "RTCIceCandidate": true,
        "RTCPeerConnection": true,
        "RTCSessionDescription": true,
        "mozRTCIceCandidate": true,
        "mozRTCPeerConnection": true,
        "mozRTCSessionDescription": true,
        "webkitRTCIceCandidate": true,
        "webkitRTCPeerConnection": true,
        "webkitRTCSessionDescription": true
      }
    },
    "3box>ipfs>libp2p-webrtc-star>simple-peer>readable-stream": {
      "packages": {
        "@storybook/api>util-deprecate": true,
        "browserify>browser-resolve": true,
        "browserify>buffer": true,
        "browserify>events": true,
        "browserify>process": true,
        "browserify>string_decoder": true,
        "pumpify>inherits": true
      }
    },
    "3box>ipfs>libp2p-webrtc-star>socket.io-client": {
      "globals": {
        "clearTimeout": true,
        "location": true,
        "setTimeout": true
      },
      "packages": {
        "3box>ipfs>libp2p-webrtc-star>socket.io-client>component-bind": true,
        "3box>ipfs>libp2p-webrtc-star>socket.io-client>debug": true,
        "3box>ipfs>libp2p-webrtc-star>socket.io-client>engine.io-client": true,
        "3box>ipfs>libp2p-webrtc-star>socket.io-client>indexof": true,
        "3box>ipfs>libp2p-webrtc-star>socket.io-client>parseqs": true,
        "3box>ipfs>libp2p-webrtc-star>socket.io-client>parseuri": true,
        "3box>ipfs>libp2p-webrtc-star>socket.io-client>socket.io-parser": true,
        "3box>ipfs>libp2p-webrtc-star>socket.io-client>to-array": true,
        "3box>ipfs>libp2p-webrtc-star>socket.io>has-binary2": true,
        "mockttp>@httptoolkit/subscriptions-transport-ws>backo2": true,
        "pubnub>superagent>component-emitter": true
      }
    },
    "3box>ipfs>libp2p-webrtc-star>socket.io-client>debug": {
      "globals": {
        "chrome": true,
        "console": true,
        "document": true,
        "localStorage": true,
        "navigator": true,
        "process": true
      },
      "packages": {
        "3box>ipfs>libp2p-webrtc-star>socket.io-client>debug>ms": true,
        "browserify>process": true
      }
    },
    "3box>ipfs>libp2p-webrtc-star>socket.io-client>engine.io-client": {
      "globals": {
        "MozWebSocket": true,
        "WebSocket": true,
        "XDomainRequest": true,
        "XMLHttpRequest": true,
        "addEventListener": true,
        "attachEvent": true,
        "clearTimeout": true,
        "document": true,
        "location": true,
        "navigator": true,
        "setTimeout": true
      },
      "packages": {
        "3box>ipfs>libp2p-webrtc-star>socket.io-client>engine.io-client>component-inherit": true,
        "3box>ipfs>libp2p-webrtc-star>socket.io-client>engine.io-client>debug": true,
        "3box>ipfs>libp2p-webrtc-star>socket.io-client>engine.io-client>engine.io-parser": true,
        "3box>ipfs>libp2p-webrtc-star>socket.io-client>engine.io-client>has-cors": true,
        "3box>ipfs>libp2p-webrtc-star>socket.io-client>engine.io-client>yeast": true,
        "3box>ipfs>libp2p-webrtc-star>socket.io-client>indexof": true,
        "3box>ipfs>libp2p-webrtc-star>socket.io-client>parseqs": true,
        "3box>ipfs>libp2p-webrtc-star>socket.io-client>parseuri": true,
        "browserify>browser-resolve": true,
        "browserify>buffer": true,
        "pubnub>superagent>component-emitter": true
      }
    },
    "3box>ipfs>libp2p-webrtc-star>socket.io-client>engine.io-client>debug": {
      "globals": {
        "chrome": true,
        "console": true,
        "document": true,
        "localStorage": true,
        "navigator": true,
        "process": true
      },
      "packages": {
        "3box>ipfs>libp2p-webrtc-star>socket.io-client>engine.io-client>debug>ms": true,
        "browserify>process": true
      }
    },
    "3box>ipfs>libp2p-webrtc-star>socket.io-client>engine.io-client>engine.io-parser": {
      "globals": {
        "FileReader": true,
        "btoa": true,
        "navigator": true
      },
      "packages": {
        "3box>ipfs>libp2p-webrtc-star>socket.io-client>engine.io-client>engine.io-parser>after": true,
        "3box>ipfs>libp2p-webrtc-star>socket.io-client>engine.io-client>engine.io-parser>arraybuffer.slice": true,
        "3box>ipfs>libp2p-webrtc-star>socket.io-client>engine.io-client>engine.io-parser>blob": true,
        "3box>ipfs>libp2p-webrtc-star>socket.io>engine.io>engine.io-parser>base64-arraybuffer": true,
        "3box>ipfs>libp2p-webrtc-star>socket.io>has-binary2": true
      }
    },
    "3box>ipfs>libp2p-webrtc-star>socket.io-client>engine.io-client>engine.io-parser>blob": {
      "globals": {
        "Blob": true,
        "MSBlobBuilder": true,
        "MozBlobBuilder": true,
        "WebKitBlobBuilder": true
      }
    },
    "3box>ipfs>libp2p-webrtc-star>socket.io-client>engine.io-client>has-cors": {
      "globals": {
        "XMLHttpRequest": true
      }
    },
    "3box>ipfs>libp2p-webrtc-star>socket.io-client>socket.io-parser": {
      "globals": {
        "Blob": true,
        "File": true,
        "FileReader": true
      },
      "packages": {
        "3box>ipfs>libp2p-webrtc-star>socket.io-client>socket.io-parser>debug": true,
        "3box>ipfs>libp2p-webrtc-star>socket.io-client>socket.io-parser>isarray": true,
        "browserify>buffer": true,
        "pubnub>superagent>component-emitter": true
      }
    },
    "3box>ipfs>libp2p-webrtc-star>socket.io-client>socket.io-parser>debug": {
      "globals": {
        "chrome": true,
        "console": true,
        "document": true,
        "localStorage": true,
        "navigator": true,
        "process": true
      },
      "packages": {
        "3box>ipfs>libp2p-webrtc-star>socket.io-client>socket.io-parser>debug>ms": true,
        "browserify>process": true
      }
    },
    "3box>ipfs>libp2p-webrtc-star>socket.io>has-binary2": {
      "globals": {
<<<<<<< HEAD
        "Blob": true,
        "File": true
      },
      "packages": {
        "3box>ipfs>libp2p-webrtc-star>socket.io>has-binary2>isarray": true,
        "browserify>buffer": true
=======
        "TextEncoder": true,
        "console.log": true
>>>>>>> 564ad2f8
      }
    },
    "3box>ipfs>libp2p-webrtc-star>webrtcsupport": {
      "globals": {
        "AudioContext": true,
        "MediaStream": true,
        "RTCIceCandidate": true,
        "RTCPeerConnection": true,
        "RTCSessionDescription": true,
        "document": true,
        "location.protocol": true,
        "mozRTCIceCandidate": true,
        "mozRTCPeerConnection": true,
        "mozRTCSessionDescription": true,
        "navigator.getUserMedia": true,
        "navigator.mozGetUserMedia": true,
        "navigator.msGetUserMedia": true,
        "navigator.userAgent.match": true,
        "navigator.webkitGetUserMedia": true,
        "webkitAudioContext": true,
        "webkitMediaStream": true,
        "webkitRTCPeerConnection": true
      }
    },
    "3box>ipfs>libp2p-websocket-star-multi": {
      "globals": {
        "setTimeout": true
      },
      "packages": {
        "3box>ipfs>async": true,
        "3box>ipfs>libp2p-websocket-star-multi>libp2p-websocket-star": true,
        "3box>ipfs>mafmt": true,
        "3box>ipfs>multiaddr": true,
        "browserify>events": true,
        "eslint>debug": true,
        "pump>once": true
      }
    },
    "3box>ipfs>libp2p-websocket-star-multi>libp2p-websocket-star": {
      "globals": {
        "console.error": true
      },
      "packages": {
        "3box>ipfs>async": true,
        "3box>ipfs>class-is": true,
        "3box>ipfs>libp2p-crypto": true,
        "3box>ipfs>libp2p-webrtc-star>socket.io-client": true,
        "3box>ipfs>libp2p-websocket-star-multi>libp2p-websocket-star>socket.io-pull-stream": true,
        "3box>ipfs>mafmt": true,
        "3box>ipfs>multiaddr": true,
        "3box>ipfs>peer-id": true,
        "3box>ipfs>peer-info": true,
        "3box>ipfs>pull-mplex>interface-connection": true,
        "3box>ipfs>pull-stream": true,
        "browserify>buffer": true,
        "browserify>events": true,
        "eslint>debug": true,
        "pump>once": true,
        "uuid": true
      }
    },
    "3box>ipfs>libp2p-websocket-star-multi>libp2p-websocket-star>socket.io-pull-stream": {
      "globals": {
        "console.error": true
      },
      "packages": {
        "3box>ipfs>libp2p-websocket-star-multi>libp2p-websocket-star>socket.io-pull-stream>data-queue": true,
        "3box>ipfs>libp2p-websocket-star-multi>libp2p-websocket-star>socket.io-pull-stream>debug": true,
        "3box>ipfs>libp2p-websocket-star-multi>libp2p-websocket-star>socket.io-pull-stream>uuid": true,
        "3box>ipfs>pull-stream": true,
        "browserify>buffer": true
      }
    },
    "3box>ipfs>libp2p-websocket-star-multi>libp2p-websocket-star>socket.io-pull-stream>data-queue": {
      "packages": {
        "browserify>events": true
      }
    },
    "3box>ipfs>libp2p-websocket-star-multi>libp2p-websocket-star>socket.io-pull-stream>debug": {
      "globals": {
        "console": true,
        "document": true,
        "localStorage": true,
        "navigator": true,
        "process": true
      },
      "packages": {
        "analytics-node>ms": true,
        "browserify>process": true
      }
    },
    "3box>ipfs>libp2p-websocket-star-multi>libp2p-websocket-star>socket.io-pull-stream>uuid": {
      "globals": {
        "crypto": true,
        "msCrypto": true
      }
    },
    "3box>ipfs>libp2p-websockets": {
      "packages": {
        "3box>ipfs>class-is": true,
        "3box>ipfs>libp2p-websockets>pull-ws": true,
        "3box>ipfs>mafmt": true,
        "3box>ipfs>multiaddr": true,
        "3box>ipfs>multiaddr-to-uri": true,
        "3box>ipfs>pull-mplex>interface-connection": true,
        "browserify>os-browserify": true,
        "eslint>debug": true
      }
    },
    "3box>ipfs>libp2p-websockets>pull-ws": {
      "globals": {
        "WebSocket": true,
        "location": true
      },
      "packages": {
        "3box>ipfs>libp2p-websockets>pull-ws>relative-url": true,
        "browserify>browser-resolve": true,
        "browserify>events": true,
        "browserify>https-browserify": true,
        "browserify>process": true,
        "browserify>stream-http": true,
        "browserify>timers-browserify": true,
        "browserify>url": true,
        "ethereumjs-wallet>safe-buffer": true
      }
    },
    "3box>ipfs>libp2p-websockets>pull-ws>relative-url": {
      "packages": {
        "browserify>url": true
      }
    },
    "3box>ipfs>libp2p>libp2p-connection-manager": {
      "packages": {
        "3box>ipfs>libp2p>libp2p-connection-manager>latency-monitor": true,
        "browserify>events": true,
        "eslint>debug": true
      }
    },
    "3box>ipfs>libp2p>libp2p-connection-manager>latency-monitor": {
      "globals": {
        "clearInterval": true,
        "clearTimeout": true,
        "document": true,
        "performance": true,
        "setInterval": true,
        "setTimeout": true
      },
      "packages": {
        "3box>ipfs>libp2p>libp2p-connection-manager>latency-monitor>debug": true,
        "browserify>events": true,
        "browserify>process": true,
        "lodash": true
      }
    },
    "3box>ipfs>libp2p>libp2p-connection-manager>latency-monitor>debug": {
      "globals": {
        "chrome": true,
        "console": true,
        "document": true,
        "localStorage": true,
        "navigator": true,
        "process": true
      },
      "packages": {
        "3box>ipfs>libp2p>libp2p-connection-manager>latency-monitor>debug>ms": true,
        "browserify>process": true
      }
    },
    "3box>ipfs>libp2p>libp2p-floodsub": {
      "packages": {
        "3box>ipfs>async": true,
        "3box>ipfs>libp2p-secio>pull-length-prefixed": true,
        "3box>ipfs>libp2p>libp2p-floodsub>libp2p-pubsub": true,
        "3box>ipfs>pull-stream": true,
        "browserify>assert": true,
        "eslint>debug": true
      }
    },
    "3box>ipfs>libp2p>libp2p-floodsub>libp2p-pubsub": {
      "packages": {
        "3box>ipfs>async": true,
        "3box>ipfs>bs58": true,
        "3box>ipfs>err-code": true,
        "3box>ipfs>libp2p-crypto": true,
        "3box>ipfs>libp2p-secio>pull-length-prefixed": true,
        "3box>ipfs>libp2p>libp2p-floodsub>libp2p-pubsub>time-cache": true,
        "3box>ipfs>protons": true,
        "3box>ipfs>pull-pushable": true,
        "3box>ipfs>pull-stream": true,
        "browserify>buffer": true,
        "browserify>events": true,
        "browserify>insert-module-globals>is-buffer": true,
        "eslint>debug": true
      }
    },
    "3box>ipfs>libp2p>libp2p-floodsub>libp2p-pubsub>time-cache": {
      "packages": {
        "3box>ipfs>libp2p>libp2p-floodsub>libp2p-pubsub>time-cache>lodash.throttle": true
      }
    },
    "3box>ipfs>libp2p>libp2p-floodsub>libp2p-pubsub>time-cache>lodash.throttle": {
      "globals": {
        "clearTimeout": true,
        "setTimeout": true
      }
    },
    "3box>ipfs>libp2p>libp2p-ping": {
      "packages": {
        "3box>ipfs>libp2p-crypto": true,
        "3box>ipfs>libp2p-secio>pull-handshake": true,
        "3box>ipfs>pull-stream": true,
        "browserify>events": true,
        "eslint>debug": true
      }
    },
    "3box>ipfs>libp2p>libp2p-switch": {
      "packages": {
        "3box>ipfs>async": true,
        "3box>ipfs>class-is": true,
        "3box>ipfs>err-code": true,
        "3box>ipfs>fsm-event": true,
        "3box>ipfs>ipfs-bitswap>moving-average": true,
        "3box>ipfs>libp2p-kad-dht>hashlru": true,
        "3box>ipfs>libp2p>libp2p-switch>bignumber.js": true,
        "3box>ipfs>libp2p>libp2p-switch>libp2p-circuit": true,
        "3box>ipfs>libp2p>libp2p-switch>libp2p-identify": true,
        "3box>ipfs>libp2p>libp2p-switch>multistream-select": true,
        "3box>ipfs>libp2p>libp2p-switch>retimer": true,
        "3box>ipfs>multiaddr": true,
        "3box>ipfs>peer-id": true,
        "3box>ipfs>peer-info": true,
        "3box>ipfs>pull-mplex>interface-connection": true,
        "3box>ipfs>pull-stream": true,
        "browserify>assert": true,
        "browserify>events": true,
        "eslint>debug": true,
        "pump>once": true
      }
    },
    "3box>ipfs>libp2p>libp2p-switch>bignumber.js": {
      "globals": {
        "crypto": true,
        "define": true
      }
    },
    "3box>ipfs>libp2p>libp2p-switch>libp2p-circuit": {
      "packages": {
        "3box>ipfs>async": true,
        "3box>ipfs>libp2p-secio>pull-handshake": true,
        "3box>ipfs>libp2p-secio>pull-length-prefixed": true,
        "3box>ipfs>mafmt": true,
        "3box>ipfs>multiaddr": true,
        "3box>ipfs>peer-id": true,
        "3box>ipfs>peer-info": true,
        "3box>ipfs>protons": true,
        "3box>ipfs>pull-mplex>interface-connection": true,
        "3box>ipfs>pull-stream": true,
        "browserify>events": true,
        "eslint>debug": true,
        "pump>once": true
      }
    },
    "3box>ipfs>libp2p>libp2p-switch>libp2p-identify": {
      "globals": {
        "console.warn": true
      },
      "packages": {
        "3box>ipfs>libp2p-secio>pull-length-prefixed": true,
        "3box>ipfs>multiaddr": true,
        "3box>ipfs>peer-id": true,
        "3box>ipfs>peer-info": true,
        "3box>ipfs>protons": true,
        "3box>ipfs>pull-stream": true,
        "browserify>buffer": true
      }
    },
    "3box>ipfs>libp2p>libp2p-switch>multistream-select": {
      "packages": {
        "3box>ipfs>async": true,
        "3box>ipfs>err-code": true,
        "3box>ipfs>libp2p-secio>pull-handshake": true,
        "3box>ipfs>libp2p-secio>pull-length-prefixed": true,
        "3box>ipfs>libp2p>libp2p-switch>multistream-select>semver": true,
        "3box>ipfs>pull-mplex>interface-connection": true,
        "3box>ipfs>pull-stream": true,
        "3box>ipfs>varint": true,
        "browserify>assert": true,
        "browserify>buffer": true,
        "eslint>debug": true,
        "pump>once": true
      }
    },
    "3box>ipfs>libp2p>libp2p-switch>multistream-select>semver": {
      "globals": {
        "console": true
      },
      "packages": {
        "browserify>process": true
      }
    },
    "3box>ipfs>libp2p>libp2p-switch>retimer": {
      "globals": {
        "clearTimeout": true,
        "setTimeout": true
      }
    },
    "3box>ipfs>mafmt": {
      "packages": {
        "3box>ipfs>multiaddr": true
      }
    },
    "3box>ipfs>merge-options": {
      "packages": {
        "geckodriver>got>is-plain-obj": true
      }
    },
    "3box>ipfs>multiaddr": {
      "packages": {
        "3box>ipfs>bs58": true,
        "3box>ipfs>class-is": true,
        "3box>ipfs>multiaddr>hi-base32": true,
        "3box>ipfs>multiaddr>is-ip": true,
        "3box>ipfs>varint": true,
        "browserify>buffer": true,
        "react-devtools>ip": true
      }
    },
    "3box>ipfs>multiaddr-to-uri": {
      "packages": {
        "3box>ipfs>multiaddr": true
      }
    },
    "3box>ipfs>multiaddr>hi-base32": {
      "globals": {
        "define": true
      },
      "packages": {
        "browserify>process": true
      }
    },
    "3box>ipfs>multiaddr>is-ip": {
      "packages": {
        "chromedriver>tcp-port-used>is2>ip-regex": true
      }
    },
    "3box>ipfs>multibase": {
      "packages": {
        "3box>ipfs>multibase>base-x": true,
        "browserify>buffer": true
      }
    },
    "3box>ipfs>multibase>base-x": {
      "packages": {
        "ethereumjs-wallet>safe-buffer": true
      }
    },
    "3box>ipfs>multicodec": {
      "packages": {
        "3box>ipfs>varint": true,
        "browserify>buffer": true
      }
    },
    "3box>ipfs>multihashes": {
      "packages": {
        "3box>ipfs>bs58": true,
        "3box>ipfs>varint": true,
        "browserify>buffer": true
      }
    },
    "3box>ipfs>multihashing-async": {
      "globals": {
        "crypto": true,
        "msCrypto": true
      },
      "packages": {
        "3box>ipfs>multihashes": true,
        "3box>ipfs>multihashing-async>murmurhash3js": true,
        "3box>ipfs>multihashing-async>nodeify": true,
        "browserify>buffer": true,
        "browserify>process": true,
        "ethereumjs-util>ethereum-cryptography>blakejs": true,
        "ethers>@ethersproject/keccak256>js-sha3": true
      }
    },
    "3box>ipfs>multihashing-async>murmurhash3js": {
      "globals": {
        "define": true
      }
    },
    "3box>ipfs>multihashing-async>nodeify": {
      "globals": {
        "setTimeout": true
      },
      "packages": {
        "3box>ipfs>multihashing-async>nodeify>is-promise": true,
        "3box>ipfs>multihashing-async>nodeify>promise": true,
        "browserify>process": true,
        "browserify>timers-browserify": true
      }
    },
    "3box>ipfs>multihashing-async>nodeify>promise": {
      "globals": {
        "setImediate": true,
        "setTimeout": true
      },
      "packages": {
        "3box>ipfs>multihashing-async>nodeify>is-promise": true,
        "browserify>process": true
      }
    },
    "3box>ipfs>peer-book": {
      "packages": {
        "3box>ipfs>bs58": true,
        "3box>ipfs>peer-id": true,
        "3box>ipfs>peer-info": true,
        "browserify>insert-module-globals>is-buffer": true
      }
    },
    "3box>ipfs>peer-id": {
      "packages": {
        "3box>ipfs>async": true,
        "3box>ipfs>class-is": true,
        "3box>ipfs>libp2p-crypto": true,
        "3box>ipfs>multihashes": true,
        "browserify>assert": true,
        "browserify>buffer": true
      }
    },
    "3box>ipfs>peer-info": {
      "packages": {
        "3box>ipfs>multiaddr": true,
        "3box>ipfs>peer-id": true,
        "3box>ipfs>peer-info>unique-by": true,
        "browserify>assert": true
      }
    },
    "3box>ipfs>protons": {
      "packages": {
        "3box>ipfs>protons>protocol-buffers-schema": true,
        "3box>ipfs>protons>signed-varint": true,
        "3box>ipfs>varint": true,
        "browserify>buffer": true,
        "browserify>insert-module-globals>is-buffer": true,
        "ethereumjs-wallet>safe-buffer": true
      }
    },
    "3box>ipfs>protons>signed-varint": {
      "packages": {
        "3box>ipfs>varint": true
      }
    },
    "3box>ipfs>pull-mplex": {
      "packages": {
        "3box>ipfs>async": true,
        "3box>ipfs>pull-abortable": true,
        "3box>ipfs>pull-mplex>interface-connection": true,
        "3box>ipfs>pull-mplex>looper": true,
        "3box>ipfs>pull-mplex>pull-through": true,
        "3box>ipfs>pull-pushable": true,
        "3box>ipfs>pull-stream": true,
        "3box>ipfs>varint": true,
        "browserify>buffer": true,
        "browserify>events": true,
        "eslint>debug": true
      }
    },
    "3box>ipfs>pull-mplex>interface-connection": {
      "packages": {
        "3box>ipfs>pull-defer": true
      }
    },
    "3box>ipfs>pull-mplex>pull-through": {
      "packages": {
        "3box>ipfs>stream-to-pull-stream>looper": true
      }
    },
    "3box>ipfs>pull-sort": {
      "packages": {
        "3box>ipfs>pull-defer": true,
        "3box>ipfs>pull-stream": true
      }
    },
    "3box>ipfs>pull-stream": {
      "globals": {
        "console.log": true
      }
    },
    "3box>ipfs>pull-stream-to-async-iterator": {
      "packages": {
        "3box>ipfs>pull-stream": true
      }
    },
    "3box>ipfs>pull-stream-to-stream": {
      "packages": {
        "browserify>process": true,
        "browserify>stream-browserify": true,
        "browserify>timers-browserify": true
      }
    },
    "3box>ipfs>readable-stream": {
      "packages": {
        "@storybook/api>util-deprecate": true,
        "browserify>browser-resolve": true,
        "browserify>buffer": true,
        "browserify>events": true,
        "browserify>process": true,
        "browserify>string_decoder": true,
        "pumpify>inherits": true
      }
    },
    "3box>ipfs>receptacle": {
      "globals": {
        "clearTimeout": true,
        "setTimeout": true
      },
      "packages": {
        "analytics-node>ms": true
      }
    },
    "3box>ipfs>stream-to-pull-stream": {
      "globals": {
        "console.error": true
      },
      "packages": {
        "3box>ipfs>pull-stream": true,
        "3box>ipfs>stream-to-pull-stream>looper": true,
        "browserify>process": true
      }
    },
    "3box>js-sha256": {
      "globals": {
        "define": true
      },
      "packages": {
        "browserify>process": true
      }
    },
    "3box>muport-did-resolver": {
      "packages": {
        "3box>did-jwt>did-resolver": true,
        "@babel/runtime": true,
        "node-fetch": true
      }
    },
    "3box>orbit-db": {
      "globals": {
        "console.log": true
      },
      "packages": {
        "3box>ipfs>cids": true,
        "3box>ipfs>multihashes": true,
        "3box>orbit-db>ipfs-pubsub-1on1": true,
        "3box>orbit-db>logplease": true,
        "3box>orbit-db>orbit-db-access-controllers": true,
        "3box>orbit-db>orbit-db-cache": true,
        "3box>orbit-db>orbit-db-counterstore": true,
        "3box>orbit-db>orbit-db-docstore": true,
        "3box>orbit-db>orbit-db-eventstore": true,
        "3box>orbit-db>orbit-db-feedstore": true,
        "3box>orbit-db>orbit-db-identity-provider": true,
        "3box>orbit-db>orbit-db-io": true,
        "3box>orbit-db>orbit-db-keystore": true,
        "3box>orbit-db>orbit-db-kvstore": true,
        "3box>orbit-db>orbit-db-pubsub": true,
        "browserify>path-browserify": true
      }
    },
    "3box>orbit-db>ipfs-pubsub-1on1": {
      "globals": {
        "clearInterval": true,
        "setInterval": true
      },
      "packages": {
        "3box>orbit-db>ipfs-pubsub-1on1>safe-buffer": true,
        "browserify>events": true,
        "browserify>path-browserify": true
      }
    },
    "3box>orbit-db>ipfs-pubsub-1on1>safe-buffer": {
      "packages": {
        "browserify>buffer": true
      }
    },
    "3box>orbit-db>logplease": {
      "globals": {
        "LOG": true,
        "console.error": true,
        "console.log": true
      },
      "packages": {
        "browserify>browser-resolve": true,
        "browserify>events": true,
        "browserify>process": true,
        "browserify>util": true
      }
    },
    "3box>orbit-db>orbit-db-access-controllers": {
      "globals": {
        "console.log": true
      },
      "packages": {
        "3box>orbit-db>orbit-db-access-controllers>p-map-series": true,
        "3box>orbit-db>orbit-db-io": true,
        "browserify>events": true,
        "browserify>path-browserify": true,
        "ethereumjs-wallet>safe-buffer": true
      }
    },
    "3box>orbit-db>orbit-db-access-controllers>p-map-series": {
      "packages": {
        "3box>orbit-db>orbit-db-store>p-each-series>p-reduce": true
      }
    },
    "3box>orbit-db>orbit-db-cache": {
      "packages": {
        "3box>orbit-db>logplease": true,
        "3box>orbit-db>orbit-db-cache>level-js": true,
        "browserify>path-browserify": true
      }
    },
    "3box>orbit-db>orbit-db-cache>level-js": {
      "globals": {
        "IDBKeyRange.bound": true,
        "IDBKeyRange.lowerBound": true,
        "IDBKeyRange.upperBound": true,
        "indexedDB": true
      },
      "packages": {
        "3box>orbit-db>orbit-db-cache>level-js>abstract-leveldown": true,
        "3box>orbit-db>orbit-db-cache>level-js>immediate": true,
        "3box>orbit-db>orbit-db-cache>level-js>ltgt": true,
        "browserify>buffer": true,
        "browserify>insert-module-globals>is-buffer": true,
        "pumpify>inherits": true,
        "stylelint>write-file-atomic>typedarray-to-buffer": true
      }
    },
    "3box>orbit-db>orbit-db-cache>level-js>abstract-leveldown": {
      "packages": {
        "browserify>insert-module-globals>is-buffer": true,
        "browserify>process": true,
        "watchify>xtend": true
      }
    },
    "3box>orbit-db>orbit-db-cache>level-js>immediate": {
      "globals": {
        "MessageChannel": true,
        "MutationObserver": true,
        "WebKitMutationObserver": true,
        "clearTimeout": true,
        "document.createElement": true,
        "document.createTextNode": true,
        "document.documentElement.appendChild": true,
        "setImmediate": true,
        "setTimeout": true
      },
      "packages": {
        "browserify>process": true
      }
    },
    "3box>orbit-db>orbit-db-cache>level-js>ltgt": {
      "packages": {
        "browserify>insert-module-globals>is-buffer": true
      }
    },
    "3box>orbit-db>orbit-db-counterstore": {
      "packages": {
        "3box>orbit-db>orbit-db-counterstore>crdts": true,
        "3box>orbit-db>orbit-db-store": true
      }
    },
    "3box>orbit-db>orbit-db-docstore": {
      "packages": {
        "3box>orbit-db>orbit-db-docstore>p-map": true,
        "3box>orbit-db>orbit-db-store": true,
        "readable-stream": true
      }
    },
    "3box>orbit-db>orbit-db-eventstore": {
      "packages": {
        "3box>orbit-db>orbit-db-store": true
      }
    },
    "3box>orbit-db>orbit-db-feedstore": {
      "packages": {
        "3box>orbit-db>orbit-db-eventstore": true
      }
    },
    "3box>orbit-db>orbit-db-identity-provider": {
      "packages": {
        "3box>orbit-db>orbit-db-keystore": true
      }
    },
    "3box>orbit-db>orbit-db-io": {
      "packages": {
        "3box>ipfs>cids": true,
        "3box>ipfs>ipld-dag-pb": true,
        "browserify>buffer": true
      }
    },
    "3box>orbit-db>orbit-db-keystore": {
      "globals": {
        "console.error": true,
        "console.log": true
      },
      "packages": {
        "3box>ethers>elliptic": true,
        "3box>ipfs>libp2p-crypto": true,
        "3box>orbit-db>orbit-db-cache>level-js": true,
        "3box>orbit-db>orbit-db-keystore>levelup": true,
        "3box>orbit-db>orbit-db-keystore>libp2p-crypto-secp256k1>secp256k1": true,
        "3box>orbit-db>orbit-db-keystore>lru": true,
        "ethereumjs-wallet>safe-buffer": true
      }
    },
    "3box>orbit-db>orbit-db-keystore>levelup": {
      "packages": {
        "3box>orbit-db>orbit-db-keystore>levelup>deferred-leveldown": true,
        "3box>orbit-db>orbit-db-keystore>levelup>level-errors": true,
        "3box>orbit-db>orbit-db-keystore>levelup>level-iterator-stream": true,
        "browserify>assert": true,
        "browserify>events": true,
        "browserify>process": true,
        "browserify>util": true,
        "watchify>xtend": true
      }
    },
    "3box>orbit-db>orbit-db-keystore>levelup>deferred-leveldown": {
      "packages": {
        "3box>orbit-db>orbit-db-cache>level-js>abstract-leveldown": true,
        "pumpify>inherits": true
      }
    },
    "3box>orbit-db>orbit-db-keystore>levelup>level-errors": {
      "packages": {
        "webpack>memory-fs>errno": true
      }
    },
    "3box>orbit-db>orbit-db-keystore>levelup>level-iterator-stream": {
      "packages": {
        "3box>orbit-db>orbit-db-keystore>levelup>level-iterator-stream>readable-stream": true,
        "pumpify>inherits": true,
        "watchify>xtend": true
      }
    },
    "3box>orbit-db>orbit-db-keystore>levelup>level-iterator-stream>readable-stream": {
      "packages": {
        "@storybook/api>util-deprecate": true,
        "browserify>browser-resolve": true,
        "browserify>buffer": true,
        "browserify>events": true,
        "browserify>process": true,
        "browserify>string_decoder": true,
        "pumpify>inherits": true
      }
    },
    "3box>orbit-db>orbit-db-keystore>libp2p-crypto-secp256k1>secp256k1": {
      "packages": {
        "3box>ethers>elliptic": true,
        "bn.js": true,
        "browserify>insert-module-globals>is-buffer": true,
        "eth-sig-util>ethereumjs-util>secp256k1>bip66": true,
        "ethereumjs-util>create-hash": true,
        "ethereumjs-wallet>safe-buffer": true
      }
    },
    "3box>orbit-db>orbit-db-keystore>lru": {
      "packages": {
        "browserify>events": true,
        "pumpify>inherits": true
      }
    },
    "3box>orbit-db>orbit-db-kvstore": {
      "packages": {
        "3box>orbit-db>orbit-db-store": true
      }
    },
    "3box>orbit-db>orbit-db-pubsub": {
      "packages": {
        "3box>orbit-db>logplease": true,
        "3box>orbit-db>orbit-db-pubsub>ipfs-pubsub-peer-monitor": true,
        "3box>orbit-db>orbit-db-pubsub>p-series": true,
        "browserify>buffer": true
      }
    },
    "3box>orbit-db>orbit-db-pubsub>ipfs-pubsub-peer-monitor": {
      "globals": {
        "clearInterval": true,
        "setInterval": true,
        "setTimeout": true
      },
      "packages": {
        "browserify>events": true
      }
    },
    "3box>orbit-db>orbit-db-pubsub>p-series": {
      "packages": {
        "3box>orbit-db>orbit-db-pubsub>p-series>@sindresorhus/is": true,
        "3box>orbit-db>orbit-db-store>p-each-series>p-reduce": true
      }
    },
    "3box>orbit-db>orbit-db-pubsub>p-series>@sindresorhus/is": {
      "packages": {
        "browserify>insert-module-globals>is-buffer": true,
        "browserify>util": true
      }
    },
    "3box>orbit-db>orbit-db-store": {
      "globals": {
        "clearInterval": true,
        "console.error": true,
        "console.warn": true,
        "setInterval": true,
        "setTimeout": true
      },
      "packages": {
        "3box>3box-orbitdb-plugins>ipfs-log": true,
        "3box>ipfs>libp2p-kad-dht>p-times>p-map": true,
        "3box>orbit-db>logplease": true,
        "3box>orbit-db>orbit-db-io": true,
        "3box>orbit-db>orbit-db-store>p-each-series": true,
        "browserify>buffer": true,
        "browserify>events": true,
        "readable-stream": true
      }
    },
    "3box>orbit-db>orbit-db-store>p-each-series": {
      "packages": {
        "3box>orbit-db>orbit-db-store>p-each-series>p-reduce": true
      }
    },
    "3box>store": {
      "globals": {
        "ActiveXObject": true,
        "console": true
      }
    },
    "3box>tweetnacl": {
      "globals": {
        "crypto": true,
        "msCrypto": true,
        "nacl": "write"
      },
      "packages": {
        "browserify>browser-resolve": true
      }
    },
    "3box>tweetnacl-util": {
      "globals": {
        "atob": true,
        "btoa": true
      },
      "packages": {
        "browserify>browser-resolve": true
      }
    },
    "@babel/runtime": {
      "packages": {
        "addons-linter>regenerator-runtime": true
      }
    },
    "@download/blockies": {
      "globals": {
        "document.createElement": true
      }
    },
    "@ensdomains/content-hash": {
      "globals": {
        "console.warn": true
      },
      "packages": {
        "@ensdomains/content-hash>cids": true,
        "@ensdomains/content-hash>js-base64": true,
        "@ensdomains/content-hash>multicodec": true,
        "@ensdomains/content-hash>multihashes": true,
        "browserify>buffer": true
      }
    },
    "@ensdomains/content-hash>cids": {
      "packages": {
        "@ensdomains/content-hash>cids>multibase": true,
        "@ensdomains/content-hash>cids>multicodec": true,
        "@ensdomains/content-hash>cids>multihashes": true,
        "@ensdomains/content-hash>cids>uint8arrays": true
      }
    },
    "@ensdomains/content-hash>cids>multibase": {
      "globals": {
        "TextDecoder": true,
        "TextEncoder": true
      },
      "packages": {
        "@ensdomains/content-hash>cids>multibase>@multiformats/base-x": true
      }
    },
    "@ensdomains/content-hash>cids>multicodec": {
      "packages": {
        "@ensdomains/content-hash>cids>multicodec>varint": true,
        "@ensdomains/content-hash>cids>uint8arrays": true
      }
    },
    "@ensdomains/content-hash>cids>multihashes": {
      "packages": {
<<<<<<< HEAD
        "3box>ipfs>varint": true,
        "@ensdomains/content-hash>cids>multibase": true,
        "@ensdomains/content-hash>cids>uint8arrays": true
=======
        "assert": true,
        "bn.js": true,
        "buffer": true,
        "create-hash": true,
        "elliptic": true,
        "ethereum-cryptography": true,
        "ethjs-util": true,
        "is-buffer": true,
        "rlp": true,
        "safe-buffer": true
>>>>>>> 564ad2f8
      }
    },
    "@ensdomains/content-hash>cids>uint8arrays": {
      "globals": {
        "TextDecoder": true,
        "TextEncoder": true
      },
      "packages": {
        "@ensdomains/content-hash>cids>multibase": true
      }
    },
    "@ensdomains/content-hash>js-base64": {
      "globals": {
        "Base64": "write",
        "TextDecoder": true,
        "TextEncoder": true,
        "atob": true,
        "btoa": true,
        "define": true
      },
      "packages": {
        "browserify>buffer": true
      }
    },
    "@ensdomains/content-hash>multicodec": {
      "packages": {
        "@ensdomains/content-hash>multicodec>uint8arrays": true,
        "@ensdomains/content-hash>multicodec>varint": true
      }
    },
    "@ensdomains/content-hash>multicodec>uint8arrays": {
      "packages": {
        "@ensdomains/content-hash>multicodec>uint8arrays>multibase": true,
        "@ensdomains/content-hash>multihashes>web-encoding": true
      }
    },
    "@ensdomains/content-hash>multicodec>uint8arrays>multibase": {
      "packages": {
        "@ensdomains/content-hash>cids>multibase>@multiformats/base-x": true,
        "@ensdomains/content-hash>multihashes>web-encoding": true
      }
    },
    "@ensdomains/content-hash>multihashes": {
      "packages": {
        "3box>ipfs>varint": true,
        "@ensdomains/content-hash>multihashes>multibase": true,
        "@ensdomains/content-hash>multihashes>web-encoding": true,
        "browserify>buffer": true
      }
    },
    "@ensdomains/content-hash>multihashes>multibase": {
      "packages": {
        "3box>ipfs>bs58>base-x": true,
        "@ensdomains/content-hash>multihashes>web-encoding": true,
        "browserify>buffer": true
      }
    },
    "@ensdomains/content-hash>multihashes>web-encoding": {
      "globals": {
        "TextDecoder": true,
        "TextEncoder": true
      },
      "packages": {
        "browserify>util": true
      }
    },
    "@eth-optimism/contracts": {
      "packages": {
        "ethers": true,
        "ethers>@ethersproject/abstract-provider": true
      }
    },
    "@ethereumjs/common": {
      "packages": {
        "@ethereumjs/common>crc-32": true,
        "browserify>buffer": true,
        "browserify>events": true,
        "ethereumjs-util": true
      }
    },
    "@ethereumjs/common>crc-32": {
      "globals": {
        "DO_NOT_EXPORT_CRC": true,
        "define": true
      }
    },
    "@ethereumjs/tx": {
      "packages": {
        "@ethereumjs/common": true,
        "browserify>buffer": true,
        "browserify>insert-module-globals>is-buffer": true,
        "ethereumjs-util": true
      }
    },
    "@formatjs/intl-relativetimeformat": {
      "globals": {
        "Intl": true
      },
      "packages": {
        "@formatjs/intl-relativetimeformat>@formatjs/intl-utils": true
      }
    },
    "@formatjs/intl-relativetimeformat>@formatjs/intl-utils": {
      "globals": {
        "Intl.getCanonicalLocales": true
      }
    },
    "@keystonehq/bc-ur-registry-eth": {
      "packages": {
        "@keystonehq/bc-ur-registry-eth>@keystonehq/bc-ur-registry": true,
        "@keystonehq/bc-ur-registry-eth>hdkey": true,
        "browserify>buffer": true,
        "ethereumjs-util": true,
        "uuid": true
      }
    },
    "@keystonehq/bc-ur-registry-eth>@keystonehq/bc-ur-registry": {
      "globals": {
        "define": true
      },
      "packages": {
        "@ngraveio/bc-ur": true,
        "browserify>buffer": true,
        "ethereumjs-wallet>bs58check": true
      }
    },
    "@keystonehq/bc-ur-registry-eth>hdkey": {
      "packages": {
        "browserify>assert": true,
        "browserify>crypto-browserify": true,
        "ethereumjs-wallet>bs58check": true,
        "ethereumjs-wallet>safe-buffer": true,
        "ganache>secp256k1": true
      }
    },
    "@keystonehq/metamask-airgapped-keyring": {
      "packages": {
        "@ethereumjs/tx": true,
        "@keystonehq/metamask-airgapped-keyring>@keystonehq/base-eth-keyring": true,
        "@keystonehq/metamask-airgapped-keyring>@keystonehq/bc-ur-registry-eth": true,
        "@keystonehq/metamask-airgapped-keyring>@metamask/obs-store": true,
        "browserify>buffer": true,
        "browserify>events": true,
        "ethereumjs-util>rlp": true,
        "uuid": true
      }
    },
    "@keystonehq/metamask-airgapped-keyring>@keystonehq/base-eth-keyring": {
      "packages": {
        "@keystonehq/bc-ur-registry-eth>hdkey": true,
        "@keystonehq/metamask-airgapped-keyring>@keystonehq/base-eth-keyring>@ethereumjs/tx": true,
        "@keystonehq/metamask-airgapped-keyring>@keystonehq/base-eth-keyring>@keystonehq/bc-ur-registry-eth": true,
        "browserify>buffer": true,
        "ethereumjs-util": true,
        "uuid": true
      }
    },
    "@keystonehq/metamask-airgapped-keyring>@keystonehq/base-eth-keyring>@ethereumjs/tx": {
      "packages": {
        "@ethereumjs/common": true,
        "browserify>buffer": true,
        "ethereumjs-util": true
      }
    },
    "@keystonehq/metamask-airgapped-keyring>@keystonehq/base-eth-keyring>@keystonehq/bc-ur-registry-eth": {
      "packages": {
        "@keystonehq/bc-ur-registry-eth>@keystonehq/bc-ur-registry": true,
        "@keystonehq/bc-ur-registry-eth>hdkey": true,
        "browserify>buffer": true,
        "ethereumjs-util": true,
        "uuid": true
      }
    },
    "@keystonehq/metamask-airgapped-keyring>@keystonehq/bc-ur-registry-eth": {
      "packages": {
        "@keystonehq/bc-ur-registry-eth>@keystonehq/bc-ur-registry": true,
        "@keystonehq/bc-ur-registry-eth>hdkey": true,
        "browserify>buffer": true,
        "ethereumjs-util": true,
        "uuid": true
      }
    },
    "@keystonehq/metamask-airgapped-keyring>@metamask/obs-store": {
      "packages": {
        "@keystonehq/metamask-airgapped-keyring>@metamask/obs-store>through2": true,
        "browserify>stream-browserify": true,
        "json-rpc-engine>@metamask/safe-event-emitter": true
      }
    },
    "@keystonehq/metamask-airgapped-keyring>@metamask/obs-store>through2": {
      "packages": {
        "browserify>process": true,
        "browserify>util": true,
        "readable-stream": true,
        "watchify>xtend": true
      }
    },
    "@material-ui/core": {
      "globals": {
        "Image": true,
        "_formatMuiErrorMessage": true,
        "addEventListener": true,
        "clearInterval": true,
        "clearTimeout": true,
        "console.error": true,
        "console.warn": true,
        "document": true,
        "getComputedStyle": true,
        "getSelection": true,
        "innerHeight": true,
        "innerWidth": true,
        "matchMedia": true,
        "navigator": true,
        "performance.now": true,
        "removeEventListener": true,
        "requestAnimationFrame": true,
        "setInterval": true,
        "setTimeout": true
      },
      "packages": {
        "@babel/runtime": true,
        "@material-ui/core>@material-ui/styles": true,
        "@material-ui/core>@material-ui/system": true,
        "@material-ui/core>@material-ui/utils": true,
        "@material-ui/core>clsx": true,
        "@material-ui/core>popper.js": true,
        "@material-ui/core>react-transition-group": true,
        "prop-types": true,
        "prop-types>react-is": true,
        "react": true,
        "react-dom": true,
        "react-redux>hoist-non-react-statics": true
      }
    },
    "@material-ui/core>@material-ui/styles": {
      "globals": {
        "console.error": true,
        "console.warn": true,
        "document.createComment": true,
        "document.head": true
      },
      "packages": {
        "@babel/runtime": true,
        "@material-ui/core>@material-ui/styles>jss": true,
        "@material-ui/core>@material-ui/styles>jss-plugin-camel-case": true,
        "@material-ui/core>@material-ui/styles>jss-plugin-default-unit": true,
        "@material-ui/core>@material-ui/styles>jss-plugin-global": true,
        "@material-ui/core>@material-ui/styles>jss-plugin-nested": true,
        "@material-ui/core>@material-ui/styles>jss-plugin-props-sort": true,
        "@material-ui/core>@material-ui/styles>jss-plugin-rule-value-function": true,
        "@material-ui/core>@material-ui/styles>jss-plugin-vendor-prefixer": true,
        "@material-ui/core>@material-ui/utils": true,
        "@material-ui/core>clsx": true,
        "prop-types": true,
        "react": true,
        "react-redux>hoist-non-react-statics": true
      }
    },
    "@material-ui/core>@material-ui/styles>jss": {
      "globals": {
        "CSS": true,
        "document.createElement": true,
        "document.querySelector": true
      },
      "packages": {
        "@babel/runtime": true,
        "@material-ui/core>@material-ui/styles>jss>is-in-browser": true,
        "react-router-dom>tiny-warning": true
      }
    },
    "@material-ui/core>@material-ui/styles>jss-plugin-camel-case": {
      "packages": {
        "@material-ui/core>@material-ui/styles>jss-plugin-camel-case>hyphenate-style-name": true
      }
    },
    "@material-ui/core>@material-ui/styles>jss-plugin-default-unit": {
      "globals": {
        "CSS": true
      },
      "packages": {
        "@material-ui/core>@material-ui/styles>jss": true
      }
    },
    "@material-ui/core>@material-ui/styles>jss-plugin-global": {
      "packages": {
        "@babel/runtime": true,
        "@material-ui/core>@material-ui/styles>jss": true
      }
    },
    "@material-ui/core>@material-ui/styles>jss-plugin-nested": {
      "packages": {
<<<<<<< HEAD
        "@babel/runtime": true,
        "react-router-dom>tiny-warning": true
=======
        "inherits": true,
        "readable-stream": true,
        "safe-buffer": true
>>>>>>> 564ad2f8
      }
    },
    "@material-ui/core>@material-ui/styles>jss-plugin-rule-value-function": {
      "packages": {
        "@material-ui/core>@material-ui/styles>jss": true,
        "react-router-dom>tiny-warning": true
      }
    },
    "@material-ui/core>@material-ui/styles>jss-plugin-vendor-prefixer": {
      "packages": {
        "@material-ui/core>@material-ui/styles>jss": true,
        "@material-ui/core>@material-ui/styles>jss-plugin-vendor-prefixer>css-vendor": true
      }
    },
    "@material-ui/core>@material-ui/styles>jss-plugin-vendor-prefixer>css-vendor": {
      "globals": {
        "document.createElement": true,
        "document.documentElement": true,
        "getComputedStyle": true
      },
      "packages": {
        "@babel/runtime": true,
        "@material-ui/core>@material-ui/styles>jss>is-in-browser": true
      }
    },
    "@material-ui/core>@material-ui/styles>jss>is-in-browser": {
      "globals": {
        "document": true
      }
    },
    "@material-ui/core>@material-ui/system": {
      "globals": {
        "console.error": true
      },
      "packages": {
        "@babel/runtime": true,
        "@material-ui/core>@material-ui/utils": true,
        "prop-types": true
      }
    },
    "@material-ui/core>@material-ui/utils": {
      "packages": {
        "@babel/runtime": true,
        "prop-types": true,
        "prop-types>react-is": true
      }
    },
    "@material-ui/core>popper.js": {
      "globals": {
        "MSInputMethodContext": true,
        "Node.DOCUMENT_POSITION_FOLLOWING": true,
        "cancelAnimationFrame": true,
        "console.warn": true,
        "define": true,
        "devicePixelRatio": true,
        "document": true,
        "getComputedStyle": true,
        "innerHeight": true,
        "innerWidth": true,
        "navigator": true,
        "requestAnimationFrame": true,
        "setTimeout": true
      }
    },
    "@material-ui/core>react-transition-group": {
      "globals": {
        "Element": true,
        "setTimeout": true
      },
      "packages": {
        "@material-ui/core>react-transition-group>dom-helpers": true,
        "prop-types": true,
        "react": true,
        "react-dom": true
      }
    },
    "@material-ui/core>react-transition-group>dom-helpers": {
      "packages": {
        "@babel/runtime": true
      }
    },
    "@metamask/controllers": {
      "globals": {
        "Headers": true,
        "URL": true,
        "clearInterval": true,
        "clearTimeout": true,
        "console.error": true,
        "console.log": true,
        "fetch": true,
        "setInterval": true,
        "setTimeout": true
      },
      "packages": {
        "@ethereumjs/common": true,
        "@ethereumjs/tx": true,
        "@metamask/contract-metadata": true,
        "@metamask/controllers>abort-controller": true,
        "@metamask/controllers>async-mutex": true,
        "@metamask/controllers>eth-method-registry": true,
        "@metamask/controllers>eth-phishing-detect": true,
        "@metamask/controllers>ethereumjs-wallet": true,
        "@metamask/controllers>isomorphic-fetch": true,
        "@metamask/controllers>multiformats": true,
        "@metamask/controllers>nanoid": true,
        "@metamask/controllers>web3-provider-engine": true,
        "@metamask/metamask-eth-abis": true,
        "@storybook/api>fast-deep-equal": true,
        "browserify>buffer": true,
        "browserify>events": true,
        "deep-freeze-strict": true,
        "eth-ens-namehash": true,
        "eth-json-rpc-infura": true,
        "eth-keyring-controller": true,
        "eth-query": true,
        "eth-rpc-errors": true,
        "eth-sig-util": true,
        "ethereumjs-util": true,
        "ethers": true,
        "ethjs>ethjs-unit": true,
        "immer": true,
        "json-rpc-engine": true,
        "jsonschema": true,
        "punycode": true,
        "single-call-balance-checker-abi": true,
        "uuid": true,
        "web3": true
      }
    },
    "@metamask/controllers>abort-controller": {
      "globals": {
        "AbortController": true
      }
    },
    "@metamask/controllers>async-mutex": {
      "globals": {
        "setTimeout": true
      },
      "packages": {
        "@metamask/controllers>async-mutex>tslib": true
      }
    },
    "@metamask/controllers>async-mutex>tslib": {
      "globals": {
        "define": true
      }
    },
    "@metamask/controllers>eth-method-registry": {
      "packages": {
        "@metamask/controllers>eth-method-registry>ethjs": true
      }
    },
    "@metamask/controllers>eth-method-registry>ethjs": {
      "globals": {
        "clearInterval": true,
        "setInterval": true
      },
      "packages": {
        "@metamask/controllers>eth-method-registry>ethjs>bn.js": true,
        "@metamask/controllers>eth-method-registry>ethjs>ethjs-abi": true,
        "@metamask/controllers>eth-method-registry>ethjs>ethjs-contract": true,
        "@metamask/controllers>eth-method-registry>ethjs>ethjs-query": true,
        "@metamask/controllers>eth-method-registry>ethjs>js-sha3": true,
        "browserify>buffer": true,
        "ethjs>ethjs-filter": true,
        "ethjs>ethjs-provider-http": true,
        "ethjs>ethjs-unit": true,
        "ethjs>ethjs-util": true,
        "ethjs>number-to-bn": true
      }
    },
    "@metamask/controllers>eth-method-registry>ethjs>ethjs-abi": {
      "packages": {
        "@metamask/controllers>eth-method-registry>ethjs>bn.js": true,
        "@metamask/controllers>eth-method-registry>ethjs>js-sha3": true,
        "browserify>buffer": true,
        "ethjs>number-to-bn": true
      }
    },
    "@metamask/controllers>eth-method-registry>ethjs>ethjs-contract": {
      "packages": {
        "@metamask/controllers>eth-method-registry>ethjs>ethjs-contract>ethjs-abi": true,
        "@metamask/controllers>eth-method-registry>ethjs>js-sha3": true,
        "ethjs-query>babel-runtime": true,
        "ethjs>ethjs-filter": true,
        "ethjs>ethjs-util": true,
        "promise-to-callback": true
      }
    },
    "@metamask/controllers>eth-method-registry>ethjs>ethjs-contract>ethjs-abi": {
      "packages": {
        "@metamask/controllers>eth-method-registry>ethjs>bn.js": true,
        "@metamask/controllers>eth-method-registry>ethjs>js-sha3": true,
        "browserify>buffer": true,
        "ethjs>number-to-bn": true
      }
    },
    "@metamask/controllers>eth-method-registry>ethjs>ethjs-query": {
      "globals": {
        "console": true
      },
      "packages": {
        "ethjs-query>babel-runtime": true,
        "ethjs-query>ethjs-format": true,
        "ethjs-query>ethjs-rpc": true,
        "promise-to-callback": true
      }
    },
    "@metamask/controllers>eth-method-registry>ethjs>js-sha3": {
      "packages": {
        "browserify>process": true
      }
    },
    "@metamask/controllers>eth-phishing-detect": {
      "packages": {
        "eslint>optionator>fast-levenshtein": true
      }
    },
    "@metamask/controllers>ethereumjs-wallet": {
      "packages": {
        "@metamask/controllers>ethereumjs-wallet>uuid": true,
        "@truffle/codec>utf8": true,
        "browserify>buffer": true,
        "browserify>crypto-browserify": true,
        "ethereumjs-util": true,
        "ethereumjs-util>ethereum-cryptography": true,
        "ethereumjs-wallet>aes-js": true,
        "ethereumjs-wallet>bs58check": true,
        "ethereumjs-wallet>randombytes": true,
        "ethers>@ethersproject/json-wallets>scrypt-js": true
      }
    },
    "@metamask/controllers>ethereumjs-wallet>uuid": {
      "globals": {
        "crypto": true,
        "msCrypto": true
      }
    },
    "@metamask/controllers>isomorphic-fetch": {
      "globals": {
        "fetch.bind": true
      },
      "packages": {
        "@metamask/controllers>isomorphic-fetch>whatwg-fetch": true
      }
    },
    "@metamask/controllers>isomorphic-fetch>whatwg-fetch": {
      "globals": {
        "Blob": true,
        "FileReader": true,
        "FormData": true,
        "URLSearchParams.prototype.isPrototypeOf": true,
        "XMLHttpRequest": true,
        "define": true,
        "setTimeout": true
      }
    },
    "@metamask/controllers>multiformats": {
      "globals": {
        "TextDecoder": true,
        "TextEncoder": true,
        "console.warn": true
      }
    },
    "@metamask/controllers>nanoid": {
      "globals": {
        "crypto.getRandomValues": true
      }
    },
    "@metamask/controllers>web3-provider-engine": {
      "globals": {
        "WebSocket": true,
        "console": true,
        "setTimeout": true
      },
      "packages": {
        "3box>ipfs>async": true,
        "@ethereumjs/tx": true,
        "@metamask/controllers>web3-provider-engine>backoff": true,
        "@metamask/controllers>web3-provider-engine>eth-block-tracker": true,
        "@metamask/controllers>web3-provider-engine>eth-json-rpc-middleware": true,
        "@metamask/controllers>web3-provider-engine>eth-sig-util": true,
        "@metamask/controllers>web3-provider-engine>ethereumjs-util": true,
        "@metamask/controllers>web3-provider-engine>semaphore": true,
        "browserify>browser-resolve": true,
        "browserify>buffer": true,
        "browserify>events": true,
        "browserify>util": true,
        "eth-json-rpc-filters": true,
        "eth-json-rpc-infura": true,
        "lavamoat>json-stable-stringify": true,
        "watchify>xtend": true
      }
    },
    "@metamask/controllers>web3-provider-engine>backoff": {
      "globals": {
        "clearTimeout": true,
        "setTimeout": true
      },
      "packages": {
        "@metamask/controllers>web3-provider-engine>backoff>precond": true,
        "browserify>events": true,
        "browserify>util": true
      }
    },
    "@metamask/controllers>web3-provider-engine>backoff>precond": {
      "packages": {
        "browserify>util": true
      }
    },
    "@metamask/controllers>web3-provider-engine>cross-fetch>node-fetch": {
      "globals": {
        "fetch": true
      }
    },
    "@metamask/controllers>web3-provider-engine>eth-block-tracker": {
      "globals": {
        "clearTimeout": true,
        "console.error": true,
        "setTimeout": true
      },
      "packages": {
        "@metamask/controllers>web3-provider-engine>eth-block-tracker>pify": true,
        "eth-query": true,
        "safe-event-emitter": true
      }
    },
    "@metamask/controllers>web3-provider-engine>eth-json-rpc-middleware": {
      "globals": {
        "console.error": true,
        "fetch": true,
        "setTimeout": true
      },
      "packages": {
        "@metamask/controllers>web3-provider-engine>eth-json-rpc-middleware>json-rpc-engine": true,
        "@metamask/controllers>web3-provider-engine>eth-json-rpc-middleware>node-fetch": true,
        "@metamask/controllers>web3-provider-engine>eth-rpc-errors": true,
        "browserify>url": true,
        "lavamoat>json-stable-stringify": true,
        "source-map-explorer>btoa": true,
        "vinyl>clone": true
      }
    },
    "@metamask/controllers>web3-provider-engine>eth-json-rpc-middleware>node-fetch": {
      "globals": {
        "fetch": true
      }
    },
    "@metamask/controllers>web3-provider-engine>eth-rpc-errors": {
      "packages": {
        "eth-rpc-errors>fast-safe-stringify": true
      }
    },
    "@metamask/controllers>web3-provider-engine>eth-sig-util": {
      "packages": {
        "@metamask/controllers>web3-provider-engine>eth-sig-util>ethereumjs-abi": true,
        "@metamask/controllers>web3-provider-engine>ethereumjs-util": true
      }
    },
    "@metamask/controllers>web3-provider-engine>eth-sig-util>ethereumjs-abi": {
      "packages": {
        "@metamask/controllers>web3-provider-engine>eth-sig-util>ethereumjs-abi>ethereumjs-util": true,
        "bn.js": true,
        "browserify>buffer": true
      }
    },
    "@metamask/controllers>web3-provider-engine>eth-sig-util>ethereumjs-abi>ethereumjs-util": {
      "packages": {
        "3box>ethers>elliptic": true,
        "@metamask/controllers>web3-provider-engine>ethereumjs-util>ethjs-util": true,
        "bn.js": true,
        "browserify>assert": true,
        "browserify>buffer": true,
        "ethereumjs-util>create-hash": true,
        "ethereumjs-util>ethereum-cryptography": true,
        "ethereumjs-util>rlp": true
      }
    },
    "@metamask/controllers>web3-provider-engine>ethereumjs-util": {
      "packages": {
        "@metamask/controllers>web3-provider-engine>ethereumjs-util>ethjs-util": true,
        "@metamask/controllers>web3-provider-engine>ethereumjs-util>keccak": true,
        "@metamask/controllers>web3-provider-engine>ethereumjs-util>secp256k1": true,
        "bn.js": true,
        "browserify>assert": true,
        "ethereumjs-util>create-hash": true,
        "ethereumjs-util>rlp": true,
        "ethereumjs-wallet>safe-buffer": true
      }
    },
    "@metamask/controllers>web3-provider-engine>ethereumjs-util>ethjs-util": {
      "packages": {
        "browserify>buffer": true,
        "ethjs>ethjs-util>is-hex-prefixed": true,
        "ethjs>ethjs-util>strip-hex-prefix": true
      }
    },
    "@metamask/controllers>web3-provider-engine>ethereumjs-util>keccak": {
      "packages": {
        "browserify>stream-browserify": true,
        "ethereumjs-wallet>safe-buffer": true,
        "pumpify>inherits": true
      }
    },
    "@metamask/controllers>web3-provider-engine>ethereumjs-util>secp256k1": {
      "packages": {
        "3box>ethers>elliptic": true,
        "bn.js": true,
        "browserify>insert-module-globals>is-buffer": true,
        "eth-sig-util>ethereumjs-util>secp256k1>bip66": true,
        "ethereumjs-util>create-hash": true,
        "ethereumjs-wallet>safe-buffer": true
      }
    },
    "@metamask/controllers>web3-provider-engine>semaphore": {
      "globals": {
        "define": true,
        "setTimeout": true
      },
      "packages": {
        "browserify>process": true
      }
    },
    "@metamask/eth-ledger-bridge-keyring": {
      "globals": {
        "addEventListener": true,
        "console.log": true,
        "document.createElement": true,
        "document.head.appendChild": true,
        "fetch": true
      },
      "packages": {
        "@ethereumjs/tx": true,
        "@metamask/eth-ledger-bridge-keyring>eth-sig-util": true,
        "@metamask/eth-ledger-bridge-keyring>hdkey": true,
        "browserify>buffer": true,
        "browserify>events": true,
        "ethereumjs-util": true
      }
    },
    "@metamask/eth-ledger-bridge-keyring>eth-sig-util": {
      "packages": {
        "3box>tweetnacl": true,
        "3box>tweetnacl-util": true,
        "@metamask/eth-ledger-bridge-keyring>eth-sig-util>ethereumjs-util": true,
        "browserify>buffer": true,
        "ethereumjs-abi": true
      }
    },
    "@metamask/eth-ledger-bridge-keyring>eth-sig-util>ethereumjs-util": {
      "packages": {
        "@metamask/eth-ledger-bridge-keyring>eth-sig-util>ethereumjs-util>ethjs-util": true,
        "@metamask/eth-ledger-bridge-keyring>eth-sig-util>ethereumjs-util>keccak": true,
        "@metamask/eth-ledger-bridge-keyring>hdkey>secp256k1": true,
        "bn.js": true,
        "browserify>assert": true,
        "ethereumjs-util>create-hash": true,
        "ethereumjs-util>rlp": true,
        "ethereumjs-wallet>safe-buffer": true
      }
    },
    "@metamask/eth-ledger-bridge-keyring>eth-sig-util>ethereumjs-util>ethjs-util": {
      "packages": {
        "browserify>buffer": true,
        "ethjs>ethjs-util>is-hex-prefixed": true,
        "ethjs>ethjs-util>strip-hex-prefix": true
      }
    },
    "@metamask/eth-ledger-bridge-keyring>eth-sig-util>ethereumjs-util>keccak": {
      "packages": {
        "browserify>stream-browserify": true,
        "ethereumjs-wallet>safe-buffer": true,
        "pumpify>inherits": true
      }
    },
    "@metamask/eth-ledger-bridge-keyring>hdkey": {
      "packages": {
        "@metamask/eth-ledger-bridge-keyring>hdkey>secp256k1": true,
        "browserify>assert": true,
        "browserify>crypto-browserify": true,
        "eth-trezor-keyring>hdkey>coinstring": true,
        "ethereumjs-wallet>safe-buffer": true
      }
    },
    "@metamask/eth-ledger-bridge-keyring>hdkey>secp256k1": {
      "packages": {
        "3box>ethers>elliptic": true,
        "bn.js": true,
        "browserify>insert-module-globals>is-buffer": true,
        "eth-sig-util>ethereumjs-util>secp256k1>bip66": true,
        "ethereumjs-util>create-hash": true,
        "ethereumjs-wallet>safe-buffer": true
      }
    },
    "@metamask/eth-token-tracker": {
      "globals": {
        "console.warn": true
      },
      "packages": {
        "@babel/runtime": true,
        "@metamask/eth-token-tracker>eth-block-tracker": true,
        "@metamask/eth-token-tracker>ethjs": true,
        "@metamask/eth-token-tracker>human-standard-token-abi": true,
        "ethjs-contract": true,
        "ethjs-query": true,
        "nock>deep-equal": true,
        "safe-event-emitter": true
      }
    },
    "@metamask/eth-token-tracker>eth-block-tracker": {
      "globals": {
        "clearTimeout": true,
        "console.error": true,
        "setTimeout": true
      },
      "packages": {
        "@metamask/eth-token-tracker>eth-block-tracker>pify": true,
        "eth-query": true,
        "safe-event-emitter": true
      }
    },
    "@metamask/eth-token-tracker>ethjs": {
      "globals": {
        "clearInterval": true,
        "setInterval": true
      },
      "packages": {
        "@metamask/eth-token-tracker>ethjs>bn.js": true,
        "@metamask/eth-token-tracker>ethjs>ethjs-abi": true,
        "@metamask/eth-token-tracker>ethjs>ethjs-contract": true,
        "@metamask/eth-token-tracker>ethjs>ethjs-query": true,
        "@metamask/eth-token-tracker>ethjs>js-sha3": true,
        "browserify>buffer": true,
        "ethjs>ethjs-filter": true,
        "ethjs>ethjs-provider-http": true,
        "ethjs>ethjs-unit": true,
        "ethjs>ethjs-util": true,
        "ethjs>number-to-bn": true
      }
    },
    "@metamask/eth-token-tracker>ethjs>ethjs-abi": {
      "packages": {
        "@metamask/eth-token-tracker>ethjs>bn.js": true,
        "@metamask/eth-token-tracker>ethjs>js-sha3": true,
        "browserify>buffer": true,
        "ethjs>number-to-bn": true
      }
    },
    "@metamask/eth-token-tracker>ethjs>ethjs-contract": {
      "packages": {
        "@metamask/eth-token-tracker>ethjs>ethjs-contract>ethjs-abi": true,
        "@metamask/eth-token-tracker>ethjs>js-sha3": true,
        "ethjs-query>babel-runtime": true,
        "ethjs>ethjs-filter": true,
        "ethjs>ethjs-util": true,
        "promise-to-callback": true
      }
    },
    "@metamask/eth-token-tracker>ethjs>ethjs-contract>ethjs-abi": {
      "packages": {
        "@metamask/eth-token-tracker>ethjs>bn.js": true,
        "@metamask/eth-token-tracker>ethjs>js-sha3": true,
        "browserify>buffer": true,
        "ethjs>number-to-bn": true
      }
    },
    "@metamask/eth-token-tracker>ethjs>ethjs-query": {
      "globals": {
        "console": true
      },
      "packages": {
        "ethjs-query>babel-runtime": true,
        "ethjs-query>ethjs-format": true,
        "ethjs-query>ethjs-rpc": true,
        "promise-to-callback": true
      }
    },
    "@metamask/eth-token-tracker>ethjs>js-sha3": {
      "packages": {
        "browserify>process": true
      }
    },
    "@metamask/etherscan-link": {
      "globals": {
        "URL": true
      }
    },
    "@metamask/iframe-execution-environment-service>nanoid": {
      "globals": {
        "crypto.getRandomValues": true
      }
    },
    "@metamask/jazzicon": {
      "globals": {
        "document.createElement": true,
        "document.createElementNS": true
      },
      "packages": {
        "@metamask/jazzicon>color": true,
        "@metamask/jazzicon>mersenne-twister": true
      }
    },
    "@metamask/jazzicon>color": {
      "packages": {
        "@metamask/jazzicon>color>clone": true,
        "@metamask/jazzicon>color>color-convert": true,
        "@metamask/jazzicon>color>color-string": true
      }
    },
    "@metamask/jazzicon>color>clone": {
      "packages": {
        "browserify>buffer": true
      }
    },
    "@metamask/jazzicon>color>color-convert": {
      "packages": {
        "@metamask/jazzicon>color>color-convert>color-name": true
      }
    },
    "@metamask/jazzicon>color>color-string": {
      "packages": {
        "jest-canvas-mock>moo-color>color-name": true
      }
    },
    "@metamask/logo": {
      "globals": {
        "addEventListener": true,
        "document.body.appendChild": true,
        "document.createElementNS": true,
        "innerHeight": true,
        "innerWidth": true,
        "requestAnimationFrame": true
      },
      "packages": {
        "@metamask/logo>gl-mat4": true,
        "@metamask/logo>gl-vec3": true
      }
    },
    "@metamask/obs-store": {
      "globals": {
        "localStorage": true
      },
      "packages": {
        "@metamask/obs-store>through2": true,
        "browserify>stream-browserify": true,
        "json-rpc-engine>@metamask/safe-event-emitter": true
      }
    },
    "@metamask/obs-store>through2": {
      "packages": {
<<<<<<< HEAD
        "browserify>process": true,
        "browserify>util": true,
        "readable-stream": true,
        "watchify>xtend": true
=======
        "buffer": true,
        "readable-stream": true
>>>>>>> 564ad2f8
      }
    },
    "@metamask/post-message-stream": {
      "globals": {
        "addEventListener": true,
        "location.origin": true,
        "onmessage": "write",
        "postMessage": true,
        "removeEventListener": true
      },
      "packages": {
        "@metamask/post-message-stream>readable-stream": true
      }
    },
    "@metamask/post-message-stream>readable-stream": {
      "packages": {
        "@metamask/post-message-stream>readable-stream>safe-buffer": true,
        "@metamask/post-message-stream>readable-stream>string_decoder": true,
        "@storybook/api>util-deprecate": true,
        "browserify>browser-resolve": true,
        "browserify>events": true,
        "browserify>process": true,
        "browserify>timers-browserify": true,
        "pumpify>inherits": true,
        "readable-stream>core-util-is": true,
        "readable-stream>isarray": true,
        "vinyl>cloneable-readable>process-nextick-args": true
      }
    },
    "@metamask/post-message-stream>readable-stream>safe-buffer": {
      "packages": {
        "browserify>buffer": true
      }
    },
    "@metamask/post-message-stream>readable-stream>string_decoder": {
      "packages": {
        "@metamask/post-message-stream>readable-stream>safe-buffer": true
      }
    },
    "@metamask/providers>@metamask/object-multiplex": {
      "globals": {
        "console.warn": true
      },
      "packages": {
        "end-of-stream": true,
        "pump>once": true,
        "readable-stream": true
      }
    },
    "@metamask/rpc-methods": {
      "packages": {
        "@metamask/controllers": true,
        "@metamask/rpc-methods>@metamask/key-tree": true,
        "@metamask/snap-controllers": true,
        "eth-rpc-errors": true
      }
    },
    "@metamask/rpc-methods>@metamask/key-tree": {
      "packages": {
        "@metamask/rpc-methods>@metamask/key-tree>bip39": true,
        "browserify>buffer": true,
        "browserify>crypto-browserify": true,
        "browserify>insert-module-globals>is-buffer": true,
        "ethereumjs-util>ethereum-cryptography>keccak": true,
        "ganache>secp256k1": true
      }
    },
    "@metamask/rpc-methods>@metamask/key-tree>bip39": {
      "packages": {
        "browserify>buffer": true,
        "browserify>crypto-browserify>pbkdf2": true,
        "ethereumjs-util>create-hash": true,
        "ethereumjs-wallet>randombytes": true
      }
    },
    "@metamask/smart-transactions-controller": {
      "globals": {
        "URLSearchParams": true,
        "clearInterval": true,
        "console.error": true,
        "console.log": true,
        "fetch": true,
        "setInterval": true,
        "setTimeout": true
      },
      "packages": {
        "@metamask/controllers>isomorphic-fetch": true,
        "@metamask/smart-transactions-controller>@metamask/controllers": true,
        "@metamask/smart-transactions-controller>bignumber.js": true,
        "@metamask/smart-transactions-controller>fast-json-patch": true,
        "ethers": true,
        "lodash": true
      }
    },
    "@metamask/smart-transactions-controller>@metamask/controllers": {
      "globals": {
        "Headers": true,
        "URL": true,
        "clearInterval": true,
        "clearTimeout": true,
        "console.error": true,
        "console.log": true,
        "fetch": true,
        "setInterval": true,
        "setTimeout": true
      },
      "packages": {
        "@ethereumjs/common": true,
        "@ethereumjs/tx": true,
        "@metamask/contract-metadata": true,
        "@metamask/controllers>abort-controller": true,
        "@metamask/controllers>async-mutex": true,
        "@metamask/controllers>eth-phishing-detect": true,
        "@metamask/controllers>isomorphic-fetch": true,
        "@metamask/controllers>multiformats": true,
        "@metamask/controllers>web3-provider-engine": true,
        "@metamask/metamask-eth-abis": true,
        "@metamask/smart-transactions-controller>@metamask/controllers>eth-method-registry": true,
        "@metamask/smart-transactions-controller>@metamask/controllers>ethereumjs-wallet": true,
        "@metamask/smart-transactions-controller>@metamask/controllers>nanoid": true,
        "@storybook/api>fast-deep-equal": true,
        "browserify>buffer": true,
        "browserify>events": true,
        "deep-freeze-strict": true,
        "eth-ens-namehash": true,
        "eth-json-rpc-infura": true,
        "eth-keyring-controller": true,
        "eth-query": true,
        "eth-rpc-errors": true,
        "eth-sig-util": true,
        "ethereumjs-util": true,
        "ethers": true,
        "ethjs>ethjs-unit": true,
        "immer": true,
        "json-rpc-engine": true,
        "jsonschema": true,
        "punycode": true,
        "single-call-balance-checker-abi": true,
        "uuid": true,
        "web3": true
      }
    },
    "@metamask/smart-transactions-controller>@metamask/controllers>eth-method-registry": {
      "packages": {
        "@metamask/smart-transactions-controller>@metamask/controllers>eth-method-registry>ethjs": true
      }
    },
    "@metamask/smart-transactions-controller>@metamask/controllers>eth-method-registry>ethjs": {
      "globals": {
        "clearInterval": true,
        "setInterval": true
      },
      "packages": {
        "@metamask/smart-transactions-controller>@metamask/controllers>eth-method-registry>ethjs>bn.js": true,
        "@metamask/smart-transactions-controller>@metamask/controllers>eth-method-registry>ethjs>ethjs-abi": true,
        "@metamask/smart-transactions-controller>@metamask/controllers>eth-method-registry>ethjs>ethjs-contract": true,
        "@metamask/smart-transactions-controller>@metamask/controllers>eth-method-registry>ethjs>ethjs-query": true,
        "@metamask/smart-transactions-controller>@metamask/controllers>eth-method-registry>ethjs>js-sha3": true,
        "browserify>buffer": true,
        "ethjs>ethjs-filter": true,
        "ethjs>ethjs-provider-http": true,
        "ethjs>ethjs-unit": true,
        "ethjs>ethjs-util": true,
        "ethjs>number-to-bn": true
      }
    },
    "@metamask/smart-transactions-controller>@metamask/controllers>eth-method-registry>ethjs>ethjs-abi": {
      "packages": {
        "@metamask/smart-transactions-controller>@metamask/controllers>eth-method-registry>ethjs>bn.js": true,
        "@metamask/smart-transactions-controller>@metamask/controllers>eth-method-registry>ethjs>js-sha3": true,
        "browserify>buffer": true,
        "ethjs>number-to-bn": true
      }
    },
    "@metamask/smart-transactions-controller>@metamask/controllers>eth-method-registry>ethjs>ethjs-contract": {
      "packages": {
        "@metamask/smart-transactions-controller>@metamask/controllers>eth-method-registry>ethjs>ethjs-contract>ethjs-abi": true,
        "@metamask/smart-transactions-controller>@metamask/controllers>eth-method-registry>ethjs>js-sha3": true,
        "ethjs-query>babel-runtime": true,
        "ethjs>ethjs-filter": true,
        "ethjs>ethjs-util": true,
        "promise-to-callback": true
      }
    },
    "@metamask/smart-transactions-controller>@metamask/controllers>eth-method-registry>ethjs>ethjs-contract>ethjs-abi": {
      "packages": {
        "@metamask/smart-transactions-controller>@metamask/controllers>eth-method-registry>ethjs>bn.js": true,
        "@metamask/smart-transactions-controller>@metamask/controllers>eth-method-registry>ethjs>js-sha3": true,
        "browserify>buffer": true,
        "ethjs>number-to-bn": true
      }
    },
    "@metamask/smart-transactions-controller>@metamask/controllers>eth-method-registry>ethjs>ethjs-query": {
      "globals": {
        "console": true
      },
      "packages": {
        "ethjs-query>babel-runtime": true,
        "ethjs-query>ethjs-format": true,
        "ethjs-query>ethjs-rpc": true,
        "promise-to-callback": true
      }
    },
    "@metamask/smart-transactions-controller>@metamask/controllers>eth-method-registry>ethjs>js-sha3": {
      "packages": {
        "browserify>process": true
      }
    },
    "@metamask/smart-transactions-controller>@metamask/controllers>ethereumjs-wallet": {
      "packages": {
        "@metamask/smart-transactions-controller>@metamask/controllers>ethereumjs-wallet>uuid": true,
        "@truffle/codec>utf8": true,
        "browserify>buffer": true,
        "browserify>crypto-browserify": true,
        "ethereumjs-util": true,
        "ethereumjs-util>ethereum-cryptography": true,
        "ethereumjs-wallet>aes-js": true,
        "ethereumjs-wallet>bs58check": true,
        "ethereumjs-wallet>randombytes": true,
        "ethers>@ethersproject/json-wallets>scrypt-js": true
      }
    },
    "@metamask/smart-transactions-controller>@metamask/controllers>ethereumjs-wallet>uuid": {
      "globals": {
        "crypto": true,
        "msCrypto": true
      }
    },
    "@metamask/smart-transactions-controller>@metamask/controllers>nanoid": {
      "globals": {
        "crypto.getRandomValues": true
      }
    },
    "@metamask/smart-transactions-controller>bignumber.js": {
      "globals": {
        "crypto": true,
        "define": true
      }
    },
    "@metamask/smart-transactions-controller>fast-json-patch": {
      "globals": {
        "addEventListener": true,
        "clearTimeout": true,
        "removeEventListener": true,
        "setTimeout": true
      }
    },
    "@metamask/snap-controllers": {
      "globals": {
        "URL": true,
        "Worker": true,
        "clearTimeout": true,
        "console.error": true,
        "console.info": true,
        "console.log": true,
        "console.warn": true,
        "fetch": true,
        "setTimeout": true
      },
      "packages": {
        "@metamask/controllers": true,
        "@metamask/post-message-stream": true,
        "@metamask/providers>@metamask/object-multiplex": true,
        "@metamask/snap-controllers>@metamask/execution-environments": true,
        "@metamask/snap-controllers>@metamask/obs-store": true,
        "@metamask/snap-controllers>ajv": true,
        "@metamask/snap-controllers>concat-stream": true,
        "@metamask/snap-controllers>gunzip-maybe": true,
        "@metamask/snap-controllers>json-rpc-middleware-stream": true,
        "@metamask/snap-controllers>nanoid": true,
        "@metamask/snap-controllers>readable-web-to-node-stream": true,
        "@metamask/snap-controllers>tar-stream": true,
        "@storybook/api>fast-deep-equal": true,
        "browserify>buffer": true,
        "browserify>crypto-browserify": true,
        "eth-rpc-errors": true,
        "json-rpc-engine": true,
        "json-rpc-engine>@metamask/safe-event-emitter": true,
        "pump": true,
        "semver": true
      }
    },
    "@metamask/snap-controllers>@metamask/obs-store": {
      "packages": {
        "@metamask/snap-controllers>@metamask/obs-store>through2": true,
        "browserify>stream-browserify": true,
        "json-rpc-engine>@metamask/safe-event-emitter": true
      }
    },
    "@metamask/snap-controllers>@metamask/obs-store>through2": {
      "packages": {
        "browserify>process": true,
        "browserify>util": true,
        "readable-stream": true,
        "watchify>xtend": true
      }
    },
    "@metamask/snap-controllers>ajv": {
      "packages": {
        "@storybook/api>fast-deep-equal": true
      }
    },
    "@metamask/snap-controllers>concat-stream": {
      "packages": {
        "@metamask/snap-controllers>concat-stream>readable-stream": true,
        "browserify>buffer": true,
        "pumpify>inherits": true
      }
    },
    "@metamask/snap-controllers>concat-stream>readable-stream": {
      "packages": {
        "@storybook/api>util-deprecate": true,
        "browserify>browser-resolve": true,
        "browserify>buffer": true,
        "browserify>events": true,
        "browserify>process": true,
        "browserify>string_decoder": true,
        "pumpify>inherits": true
      }
    },
    "@metamask/snap-controllers>gunzip-maybe": {
      "packages": {
        "@metamask/snap-controllers>gunzip-maybe>browserify-zlib": true,
        "@metamask/snap-controllers>gunzip-maybe>is-deflate": true,
        "@metamask/snap-controllers>gunzip-maybe>is-gzip": true,
        "@metamask/snap-controllers>gunzip-maybe>peek-stream": true,
        "@metamask/snap-controllers>gunzip-maybe>pumpify": true,
        "@metamask/snap-controllers>gunzip-maybe>through2": true
      }
    },
    "@metamask/snap-controllers>gunzip-maybe>browserify-zlib": {
      "packages": {
        "@metamask/snap-controllers>gunzip-maybe>browserify-zlib>pako": true,
        "browserify>assert": true,
        "browserify>buffer": true,
        "browserify>process": true,
        "browserify>util": true,
        "readable-stream": true
      }
    },
    "@metamask/snap-controllers>gunzip-maybe>peek-stream": {
      "packages": {
        "@metamask/snap-controllers>gunzip-maybe>peek-stream>duplexify": true,
        "@metamask/snap-controllers>gunzip-maybe>peek-stream>through2": true,
        "browserify>buffer": true,
        "terser>source-map-support>buffer-from": true
      }
    },
    "@metamask/snap-controllers>gunzip-maybe>peek-stream>duplexify": {
      "packages": {
        "browserify>buffer": true,
        "browserify>process": true,
        "duplexify>stream-shift": true,
        "end-of-stream": true,
        "pumpify>inherits": true,
        "readable-stream": true
      }
    },
    "@metamask/snap-controllers>gunzip-maybe>peek-stream>through2": {
      "packages": {
        "browserify>process": true,
        "browserify>util": true,
        "readable-stream": true,
        "watchify>xtend": true
      }
    },
    "@metamask/snap-controllers>gunzip-maybe>pumpify": {
      "packages": {
        "@metamask/snap-controllers>gunzip-maybe>pumpify>duplexify": true,
        "@metamask/snap-controllers>gunzip-maybe>pumpify>pump": true,
        "pumpify>inherits": true
      }
    },
    "@metamask/snap-controllers>gunzip-maybe>pumpify>duplexify": {
      "packages": {
        "browserify>buffer": true,
        "browserify>process": true,
        "duplexify>stream-shift": true,
        "end-of-stream": true,
        "pumpify>inherits": true,
        "readable-stream": true
      }
    },
    "@metamask/snap-controllers>gunzip-maybe>pumpify>pump": {
      "packages": {
        "browserify>browser-resolve": true,
        "end-of-stream": true,
        "pump>once": true
      }
    },
    "@metamask/snap-controllers>gunzip-maybe>through2": {
      "packages": {
        "browserify>process": true,
        "browserify>util": true,
        "readable-stream": true,
        "watchify>xtend": true
      }
    },
    "@metamask/snap-controllers>json-rpc-middleware-stream": {
      "globals": {
        "setTimeout": true
      },
      "packages": {
        "json-rpc-engine>@metamask/safe-event-emitter": true,
        "readable-stream": true
      }
    },
    "@metamask/snap-controllers>nanoid": {
      "globals": {
        "crypto.getRandomValues": true
      }
    },
    "@metamask/snap-controllers>readable-web-to-node-stream": {
      "packages": {
        "@metamask/snap-controllers>readable-web-to-node-stream>readable-stream": true
      }
    },
    "@metamask/snap-controllers>readable-web-to-node-stream>readable-stream": {
      "packages": {
        "@storybook/api>util-deprecate": true,
        "browserify>browser-resolve": true,
        "browserify>buffer": true,
        "browserify>events": true,
        "browserify>process": true,
        "browserify>string_decoder": true,
        "pumpify>inherits": true
      }
    },
    "@metamask/snap-controllers>tar-stream": {
      "packages": {
        "@metamask/snap-controllers>tar-stream>bl": true,
        "@metamask/snap-controllers>tar-stream>fs-constants": true,
        "@metamask/snap-controllers>tar-stream>readable-stream": true,
        "browserify>buffer": true,
        "browserify>process": true,
        "browserify>string_decoder": true,
        "browserify>util": true,
        "end-of-stream": true,
        "pumpify>inherits": true
      }
    },
    "@metamask/snap-controllers>tar-stream>bl": {
      "packages": {
        "@metamask/snap-controllers>tar-stream>readable-stream": true,
        "browserify>buffer": true,
        "pumpify>inherits": true
      }
    },
    "@metamask/snap-controllers>tar-stream>fs-constants": {
      "packages": {
        "browserify>constants-browserify": true
      }
    },
    "@metamask/snap-controllers>tar-stream>readable-stream": {
      "packages": {
        "@storybook/api>util-deprecate": true,
        "browserify>browser-resolve": true,
        "browserify>buffer": true,
        "browserify>events": true,
        "browserify>process": true,
        "browserify>string_decoder": true,
        "pumpify>inherits": true
      }
    },
    "@ngraveio/bc-ur": {
      "packages": {
        "@ngraveio/bc-ur>@apocentre/alias-sampling": true,
        "@ngraveio/bc-ur>bignumber.js": true,
        "@ngraveio/bc-ur>crc": true,
        "@ngraveio/bc-ur>jsbi": true,
        "@ngraveio/bc-ur>sha.js": true,
        "browserify>assert": true,
        "browserify>buffer": true,
        "pubnub>cbor-sync": true
      }
    },
    "@ngraveio/bc-ur>bignumber.js": {
      "globals": {
        "crypto": true,
        "define": true
      }
    },
    "@ngraveio/bc-ur>crc": {
      "packages": {
        "browserify>buffer": true
      }
    },
    "@ngraveio/bc-ur>jsbi": {
      "globals": {
        "define": true
      }
    },
    "@ngraveio/bc-ur>sha.js": {
      "packages": {
        "ethereumjs-wallet>safe-buffer": true,
        "pumpify>inherits": true
      }
    },
    "@popperjs/core": {
      "globals": {
        "Element": true,
        "HTMLElement": true,
        "ShadowRoot": true,
        "console.error": true,
        "console.warn": true,
        "document": true,
        "navigator.userAgent": true
      }
    },
    "@reduxjs/toolkit": {
      "globals": {
        "AbortController": true,
        "__REDUX_DEVTOOLS_EXTENSION_COMPOSE__": true,
        "__REDUX_DEVTOOLS_EXTENSION__": true,
        "console.error": true,
        "console.info": true,
        "console.warn": true
      },
      "packages": {
        "@reduxjs/toolkit>reselect": true,
        "immer": true,
        "redux": true,
        "redux-thunk": true
      }
    },
    "@sentry/browser": {
      "globals": {
        "XMLHttpRequest": true,
        "setTimeout": true
      },
      "packages": {
        "@sentry/browser>@sentry/core": true,
        "@sentry/browser>@sentry/types": true,
        "@sentry/browser>@sentry/utils": true,
        "@sentry/browser>tslib": true
      }
    },
    "@sentry/browser>@sentry/core": {
      "globals": {
        "clearInterval": true,
        "setInterval": true
      },
      "packages": {
        "@sentry/browser>@sentry/core>@sentry/hub": true,
        "@sentry/browser>@sentry/core>@sentry/minimal": true,
        "@sentry/browser>@sentry/types": true,
        "@sentry/browser>@sentry/utils": true,
        "@sentry/browser>tslib": true
      }
    },
    "@sentry/browser>@sentry/core>@sentry/hub": {
      "globals": {
        "clearInterval": true,
        "setInterval": true
      },
      "packages": {
        "@sentry/browser>@sentry/types": true,
        "@sentry/browser>@sentry/utils": true,
        "@sentry/browser>tslib": true
      }
    },
    "@sentry/browser>@sentry/core>@sentry/minimal": {
      "packages": {
        "@sentry/browser>@sentry/core>@sentry/hub": true,
        "@sentry/browser>tslib": true
      }
    },
    "@sentry/browser>@sentry/utils": {
      "globals": {
        "CustomEvent": true,
        "DOMError": true,
        "DOMException": true,
        "Element": true,
        "ErrorEvent": true,
        "Event": true,
        "Headers": true,
        "Request": true,
        "Response": true,
        "XMLHttpRequest.prototype": true,
        "clearTimeout": true,
        "console.error": true,
        "document": true,
        "setTimeout": true
      },
      "packages": {
        "@sentry/browser>tslib": true,
        "browserify>process": true
      }
    },
    "@sentry/browser>tslib": {
      "globals": {
        "define": true
      }
    },
    "@sentry/integrations": {
      "globals": {
        "clearTimeout": true,
        "console.error": true,
        "console.log": true,
        "setTimeout": true
      },
      "packages": {
        "@sentry/browser>@sentry/types": true,
        "@sentry/browser>@sentry/utils": true,
        "@sentry/browser>tslib": true,
        "localforage": true
      }
    },
    "@storybook/api>util-deprecate": {
      "globals": {
        "console.trace": true,
        "console.warn": true,
        "localStorage": true
      }
    },
    "@storybook/client-api>stable": {
      "globals": {
        "define": true
      }
    },
    "@truffle/codec": {
      "packages": {
        "@truffle/codec>@truffle/abi-utils": true,
        "@truffle/codec>@truffle/compile-common": true,
        "@truffle/codec>big.js": true,
        "@truffle/codec>bn.js": true,
        "@truffle/codec>cbor": true,
        "@truffle/codec>lodash.escaperegexp": true,
        "@truffle/codec>lodash.partition": true,
        "@truffle/codec>lodash.sum": true,
        "@truffle/codec>utf8": true,
        "@truffle/codec>web3-utils": true,
        "browserify>buffer": true,
        "browserify>util": true,
        "eslint>debug": true,
        "gulp-dart-sass>lodash.clonedeep": true,
        "semver": true
      }
    },
    "@truffle/codec>@truffle/abi-utils": {
      "packages": {
        "@truffle/codec>@truffle/abi-utils>change-case": true,
        "@truffle/codec>@truffle/abi-utils>faker": true,
        "@truffle/codec>@truffle/abi-utils>fast-check": true
      }
    },
    "@truffle/codec>@truffle/abi-utils>change-case": {
      "packages": {
        "@truffle/codec>@truffle/abi-utils>change-case>camel-case": true,
        "@truffle/codec>@truffle/abi-utils>change-case>constant-case": true,
        "@truffle/codec>@truffle/abi-utils>change-case>dot-case": true,
        "@truffle/codec>@truffle/abi-utils>change-case>header-case": true,
        "@truffle/codec>@truffle/abi-utils>change-case>is-lower-case": true,
        "@truffle/codec>@truffle/abi-utils>change-case>is-upper-case": true,
        "@truffle/codec>@truffle/abi-utils>change-case>lower-case": true,
        "@truffle/codec>@truffle/abi-utils>change-case>lower-case-first": true,
        "@truffle/codec>@truffle/abi-utils>change-case>no-case": true,
        "@truffle/codec>@truffle/abi-utils>change-case>param-case": true,
        "@truffle/codec>@truffle/abi-utils>change-case>pascal-case": true,
        "@truffle/codec>@truffle/abi-utils>change-case>path-case": true,
        "@truffle/codec>@truffle/abi-utils>change-case>sentence-case": true,
        "@truffle/codec>@truffle/abi-utils>change-case>snake-case": true,
        "@truffle/codec>@truffle/abi-utils>change-case>swap-case": true,
        "@truffle/codec>@truffle/abi-utils>change-case>title-case": true,
        "@truffle/codec>@truffle/abi-utils>change-case>upper-case": true,
        "@truffle/codec>@truffle/abi-utils>change-case>upper-case-first": true
      }
    },
    "@truffle/codec>@truffle/abi-utils>change-case>camel-case": {
      "packages": {
        "@truffle/codec>@truffle/abi-utils>change-case>no-case": true,
        "@truffle/codec>@truffle/abi-utils>change-case>upper-case": true
      }
    },
    "@truffle/codec>@truffle/abi-utils>change-case>constant-case": {
      "packages": {
        "@truffle/codec>@truffle/abi-utils>change-case>snake-case": true,
        "@truffle/codec>@truffle/abi-utils>change-case>upper-case": true
      }
    },
    "@truffle/codec>@truffle/abi-utils>change-case>dot-case": {
      "packages": {
        "@truffle/codec>@truffle/abi-utils>change-case>no-case": true
      }
    },
    "@truffle/codec>@truffle/abi-utils>change-case>header-case": {
      "packages": {
        "@truffle/codec>@truffle/abi-utils>change-case>no-case": true,
        "@truffle/codec>@truffle/abi-utils>change-case>upper-case": true
      }
    },
    "@truffle/codec>@truffle/abi-utils>change-case>is-lower-case": {
      "packages": {
        "@truffle/codec>@truffle/abi-utils>change-case>lower-case": true
      }
    },
    "@truffle/codec>@truffle/abi-utils>change-case>is-upper-case": {
      "packages": {
        "@truffle/codec>@truffle/abi-utils>change-case>upper-case": true
      }
    },
    "@truffle/codec>@truffle/abi-utils>change-case>lower-case-first": {
      "packages": {
        "@truffle/codec>@truffle/abi-utils>change-case>lower-case": true
      }
    },
    "@truffle/codec>@truffle/abi-utils>change-case>no-case": {
      "packages": {
        "@truffle/codec>@truffle/abi-utils>change-case>lower-case": true
      }
    },
    "@truffle/codec>@truffle/abi-utils>change-case>param-case": {
      "packages": {
        "@truffle/codec>@truffle/abi-utils>change-case>no-case": true
      }
    },
    "@truffle/codec>@truffle/abi-utils>change-case>pascal-case": {
      "packages": {
        "@truffle/codec>@truffle/abi-utils>change-case>camel-case": true,
        "@truffle/codec>@truffle/abi-utils>change-case>upper-case-first": true
      }
    },
    "@truffle/codec>@truffle/abi-utils>change-case>path-case": {
      "packages": {
        "@truffle/codec>@truffle/abi-utils>change-case>no-case": true
      }
    },
    "@truffle/codec>@truffle/abi-utils>change-case>sentence-case": {
      "packages": {
        "@truffle/codec>@truffle/abi-utils>change-case>no-case": true,
        "@truffle/codec>@truffle/abi-utils>change-case>upper-case-first": true
      }
    },
    "@truffle/codec>@truffle/abi-utils>change-case>snake-case": {
      "packages": {
        "@truffle/codec>@truffle/abi-utils>change-case>no-case": true
      }
    },
    "@truffle/codec>@truffle/abi-utils>change-case>swap-case": {
      "packages": {
        "@truffle/codec>@truffle/abi-utils>change-case>lower-case": true,
        "@truffle/codec>@truffle/abi-utils>change-case>upper-case": true
      }
    },
    "@truffle/codec>@truffle/abi-utils>change-case>title-case": {
      "packages": {
        "@truffle/codec>@truffle/abi-utils>change-case>no-case": true,
        "@truffle/codec>@truffle/abi-utils>change-case>upper-case": true
      }
    },
    "@truffle/codec>@truffle/abi-utils>change-case>upper-case-first": {
      "packages": {
        "@truffle/codec>@truffle/abi-utils>change-case>upper-case": true
      }
    },
    "@truffle/codec>@truffle/abi-utils>faker": {
      "globals": {
        "console.error": true,
        "console.log": true,
        "dbg": "write"
      }
    },
    "@truffle/codec>@truffle/abi-utils>fast-check": {
      "globals": {
        "clearTimeout": true,
        "console.log": true,
        "setTimeout": true
      },
      "packages": {
        "@truffle/codec>@truffle/abi-utils>fast-check>pure-rand": true,
        "browserify>buffer": true
      }
    },
    "@truffle/codec>@truffle/compile-common": {
      "packages": {
        "@truffle/codec>@truffle/compile-common>@truffle/error": true,
        "@truffle/codec>@truffle/compile-common>colors": true,
        "browserify>path-browserify": true
      }
    },
    "@truffle/codec>@truffle/compile-common>colors": {
      "globals": {
<<<<<<< HEAD
        "console.log": true
=======
        "crypto": true,
        "process": true,
        "queueMicrotask": true,
        "setImmediate": true,
        "setTimeout": true
>>>>>>> 564ad2f8
      },
      "packages": {
        "browserify>os-browserify": true,
        "browserify>process": true,
        "browserify>util": true
      }
    },
    "@truffle/codec>big.js": {
      "globals": {
        "define": true
      }
    },
    "@truffle/codec>bn.js": {
      "globals": {
        "Buffer": true
      },
      "packages": {
        "browserify>browser-resolve": true
      }
    },
    "@truffle/codec>cbor": {
      "globals": {
        "TextDecoder": true
      },
      "packages": {
        "@truffle/codec>cbor>bignumber.js": true,
        "@truffle/codec>cbor>nofilter": true,
        "browserify>buffer": true,
        "browserify>insert-module-globals>is-buffer": true,
        "browserify>stream-browserify": true,
        "browserify>url": true,
        "browserify>util": true
      }
    },
    "@truffle/codec>cbor>bignumber.js": {
      "globals": {
        "crypto": true,
        "define": true
      }
    },
    "@truffle/codec>cbor>nofilter": {
      "packages": {
        "browserify>buffer": true,
        "browserify>stream-browserify": true,
        "browserify>util": true
      }
    },
    "@truffle/codec>web3-utils": {
      "globals": {
        "setTimeout": true
      },
      "packages": {
        "@truffle/codec>utf8": true,
        "@truffle/codec>web3-utils>eth-lib": true,
        "@truffle/codec>web3-utils>ethereum-bloom-filters": true,
        "bn.js": true,
        "browserify>insert-module-globals>is-buffer": true,
        "ethereumjs-wallet>randombytes": true,
        "ethjs>ethjs-unit": true,
        "ethjs>number-to-bn": true
      }
    },
    "@truffle/codec>web3-utils>ethereum-bloom-filters": {
      "packages": {
        "ethers>@ethersproject/keccak256>js-sha3": true
      }
    },
    "@truffle/decoder": {
      "packages": {
        "@truffle/codec": true,
        "@truffle/codec>@truffle/abi-utils": true,
        "@truffle/codec>@truffle/compile-common": true,
        "@truffle/codec>web3-utils": true,
        "@truffle/decoder>@truffle/source-map-utils": true,
        "@truffle/decoder>bn.js": true,
        "eslint>debug": true
      }
    },
    "@truffle/decoder>@truffle/source-map-utils": {
      "packages": {
        "@truffle/codec": true,
        "@truffle/codec>web3-utils": true,
        "@truffle/decoder>@truffle/source-map-utils>@truffle/code-utils": true,
        "@truffle/decoder>@truffle/source-map-utils>json-pointer": true,
        "@truffle/decoder>@truffle/source-map-utils>node-interval-tree": true,
        "eslint>debug": true
      }
    },
    "@truffle/decoder>@truffle/source-map-utils>@truffle/code-utils": {
      "packages": {
        "@truffle/codec>cbor": true,
        "browserify>buffer": true
      }
    },
    "@truffle/decoder>@truffle/source-map-utils>json-pointer": {
      "packages": {
        "@truffle/decoder>@truffle/source-map-utils>json-pointer>foreach": true
      }
    },
    "@truffle/decoder>@truffle/source-map-utils>node-interval-tree": {
      "packages": {
        "react-dnd>shallowequal": true
      }
    },
    "@truffle/decoder>bn.js": {
      "globals": {
        "Buffer": true
      },
      "packages": {
        "browserify>browser-resolve": true
      }
    },
    "@zxing/browser": {
      "globals": {
        "HTMLElement": true,
        "HTMLImageElement": true,
        "HTMLVideoElement": true,
        "URL.createObjectURL": true,
        "clearTimeout": true,
        "console.error": true,
        "console.warn": true,
        "document": true,
        "navigator": true,
        "setTimeout": true
      },
      "packages": {
        "@zxing/library": true
      }
    },
    "@zxing/library": {
      "globals": {
        "TextDecoder": true,
        "TextEncoder": true,
        "btoa": true,
        "clearTimeout": true,
        "define": true,
        "document.createElement": true,
        "document.createElementNS": true,
        "document.getElementById": true,
        "navigator.mediaDevices.enumerateDevices": true,
        "navigator.mediaDevices.getUserMedia": true,
        "setTimeout": true
      }
    },
    "addons-linter>regenerator-runtime": {
      "globals": {
        "regeneratorRuntime": "write"
      }
    },
    "analytics-node": {
      "globals": {
        "clearTimeout": true,
        "console.log": true,
        "setImmediate": true,
        "setTimeout": true
      },
      "packages": {
        "analytics-node>@segment/loosely-validate-event": true,
        "analytics-node>axios": true,
        "analytics-node>axios-retry": true,
        "analytics-node>lodash.isstring": true,
        "analytics-node>md5": true,
        "analytics-node>ms": true,
        "analytics-node>remove-trailing-slash": true,
        "analytics-node>uuid": true,
        "browserify>assert": true,
        "browserify>process": true
      }
    },
    "analytics-node>@segment/loosely-validate-event": {
      "packages": {
        "analytics-node>@segment/loosely-validate-event>component-type": true,
        "analytics-node>@segment/loosely-validate-event>join-component": true,
        "browserify>assert": true,
        "browserify>buffer": true
      }
    },
    "analytics-node>axios": {
      "globals": {
        "FormData": true,
        "URLSearchParams": true,
        "XMLHttpRequest": true,
        "btoa": true,
        "console.warn": true,
        "document": true,
        "location.href": true,
        "navigator": true,
        "setTimeout": true
      },
      "packages": {
        "browserify>process": true
      }
    },
    "analytics-node>axios-retry": {
      "globals": {
        "setTimeout": true
      },
      "packages": {
        "geckodriver>got>is-retry-allowed": true
      }
    },
    "analytics-node>md5": {
      "packages": {
        "analytics-node>md5>charenc": true,
        "analytics-node>md5>crypt": true,
        "browserify>insert-module-globals>is-buffer": true
      }
    },
    "analytics-node>uuid": {
      "globals": {
        "crypto": true,
        "msCrypto": true
      }
    },
    "await-semaphore": {
      "packages": {
        "browserify>process": true,
        "browserify>timers-browserify": true
      }
    },
    "base32-encode": {
      "packages": {
        "base32-encode>to-data-view": true
      }
    },
    "bignumber.js": {
      "globals": {
        "crypto": true,
        "define": true
      }
    },
    "bn.js": {
      "globals": {
        "Buffer": true
      },
      "packages": {
        "browserify>browser-resolve": true
      }
    },
    "browserify>assert": {
      "globals": {
        "Buffer": true
      },
      "packages": {
        "browserify>assert>util": true,
        "react>object-assign": true
      }
    },
    "browserify>assert>util": {
      "globals": {
        "console.error": true,
        "console.log": true,
        "console.trace": true,
        "process": true
      },
      "packages": {
        "browserify>assert>util>inherits": true,
        "browserify>process": true
      }
    },
    "browserify>browser-resolve": {
      "packages": {
        "ethjs-query>babel-runtime>core-js": true
      }
    },
    "browserify>buffer": {
      "globals": {
        "console": true
      },
      "packages": {
        "base64-js": true,
        "browserify>buffer>ieee754": true
      }
    },
    "browserify>crypto-browserify": {
      "packages": {
        "browserify>crypto-browserify>browserify-cipher": true,
        "browserify>crypto-browserify>browserify-sign": true,
        "browserify>crypto-browserify>create-ecdh": true,
        "browserify>crypto-browserify>create-hmac": true,
        "browserify>crypto-browserify>diffie-hellman": true,
        "browserify>crypto-browserify>pbkdf2": true,
        "browserify>crypto-browserify>public-encrypt": true,
        "browserify>crypto-browserify>randomfill": true,
        "ethereumjs-util>create-hash": true,
        "ethereumjs-wallet>randombytes": true
      }
    },
    "browserify>crypto-browserify>browserify-cipher": {
      "packages": {
        "browserify>crypto-browserify>browserify-cipher>browserify-des": true,
        "browserify>crypto-browserify>browserify-cipher>evp_bytestokey": true,
        "ethereumjs-util>ethereum-cryptography>browserify-aes": true
      }
    },
    "browserify>crypto-browserify>browserify-cipher>browserify-des": {
      "packages": {
        "browserify>buffer": true,
        "browserify>crypto-browserify>browserify-cipher>browserify-des>des.js": true,
        "ethereumjs-util>create-hash>cipher-base": true,
        "pumpify>inherits": true
      }
    },
    "browserify>crypto-browserify>browserify-cipher>browserify-des>des.js": {
      "packages": {
        "3box>ethers>hash.js>minimalistic-assert": true,
        "pumpify>inherits": true
      }
    },
    "browserify>crypto-browserify>browserify-cipher>evp_bytestokey": {
      "packages": {
        "ethereumjs-util>create-hash>md5.js": true,
        "ethereumjs-wallet>safe-buffer": true
      }
    },
    "browserify>crypto-browserify>browserify-sign": {
      "packages": {
        "3box>ethers>elliptic": true,
        "bn.js": true,
        "browserify>buffer": true,
        "browserify>crypto-browserify>create-hmac": true,
        "browserify>crypto-browserify>public-encrypt>browserify-rsa": true,
        "browserify>crypto-browserify>public-encrypt>parse-asn1": true,
        "browserify>stream-browserify": true,
        "ethereumjs-util>create-hash": true,
        "pumpify>inherits": true
      }
    },
    "browserify>crypto-browserify>create-ecdh": {
      "packages": {
        "3box>ethers>elliptic": true,
        "bn.js": true,
        "browserify>buffer": true
      }
    },
    "browserify>crypto-browserify>create-hmac": {
      "packages": {
        "@ngraveio/bc-ur>sha.js": true,
        "ethereumjs-util>create-hash": true,
        "ethereumjs-util>create-hash>cipher-base": true,
        "ethereumjs-util>create-hash>ripemd160": true,
        "ethereumjs-wallet>safe-buffer": true,
        "pumpify>inherits": true
      }
    },
    "browserify>crypto-browserify>diffie-hellman": {
      "packages": {
        "bn.js": true,
        "browserify>buffer": true,
        "browserify>crypto-browserify>diffie-hellman>miller-rabin": true,
        "ethereumjs-wallet>randombytes": true
      }
    },
    "browserify>crypto-browserify>diffie-hellman>miller-rabin": {
      "packages": {
        "3box>ethers>elliptic>brorand": true,
        "bn.js": true
      }
    },
    "browserify>crypto-browserify>pbkdf2": {
      "globals": {
        "crypto": true,
        "process": true
      },
      "packages": {
        "@ngraveio/bc-ur>sha.js": true,
        "browserify>process": true,
        "ethereumjs-util>create-hash": true,
        "ethereumjs-util>create-hash>ripemd160": true,
        "ethereumjs-wallet>safe-buffer": true
      }
    },
    "browserify>crypto-browserify>public-encrypt": {
      "packages": {
        "bn.js": true,
        "browserify>buffer": true,
        "browserify>crypto-browserify>public-encrypt>browserify-rsa": true,
        "browserify>crypto-browserify>public-encrypt>parse-asn1": true,
        "ethereumjs-util>create-hash": true,
        "ethereumjs-wallet>randombytes": true
      }
    },
    "browserify>crypto-browserify>public-encrypt>browserify-rsa": {
      "packages": {
        "bn.js": true,
        "browserify>buffer": true,
        "ethereumjs-wallet>randombytes": true
      }
    },
    "browserify>crypto-browserify>public-encrypt>parse-asn1": {
      "packages": {
        "browserify>buffer": true,
        "browserify>crypto-browserify>browserify-cipher>evp_bytestokey": true,
        "browserify>crypto-browserify>pbkdf2": true,
        "browserify>crypto-browserify>public-encrypt>parse-asn1>asn1.js": true,
        "ethereumjs-util>ethereum-cryptography>browserify-aes": true
      }
    },
    "browserify>crypto-browserify>public-encrypt>parse-asn1>asn1.js": {
      "packages": {
        "3box>ethers>hash.js>minimalistic-assert": true,
        "bn.js": true,
        "browserify>buffer": true,
        "browserify>vm-browserify": true,
        "pumpify>inherits": true
      }
    },
    "browserify>crypto-browserify>randomfill": {
      "globals": {
        "crypto": true,
        "msCrypto": true
      },
      "packages": {
        "browserify>process": true,
        "ethereumjs-wallet>randombytes": true,
        "ethereumjs-wallet>safe-buffer": true
      }
    },
    "browserify>events": {
      "globals": {
        "console": true
      }
    },
    "browserify>https-browserify": {
      "packages": {
        "browserify>stream-http": true,
        "browserify>url": true
      }
    },
    "browserify>os-browserify": {
      "globals": {
        "location": true,
        "navigator": true
      }
    },
    "browserify>path-browserify": {
      "packages": {
        "browserify>process": true
      }
    },
    "browserify>process": {
      "globals": {
        "clearTimeout": true,
        "setTimeout": true
      }
    },
    "browserify>punycode": {
      "globals": {
        "define": true
      }
    },
    "browserify>stream-browserify": {
      "packages": {
        "browserify>events": true,
        "pumpify>inherits": true,
        "readable-stream": true
      }
    },
    "browserify>stream-http": {
      "globals": {
        "AbortController": true,
        "Blob": true,
        "MSStreamReader": true,
        "ReadableStream": true,
        "WritableStream": true,
        "XDomainRequest": true,
        "XMLHttpRequest": true,
        "clearTimeout": true,
        "fetch": true,
        "location.protocol.search": true,
        "setTimeout": true
      },
      "packages": {
        "browserify>buffer": true,
        "browserify>process": true,
        "browserify>stream-http>builtin-status-codes": true,
        "browserify>stream-http>readable-stream": true,
        "browserify>url": true,
        "pumpify>inherits": true,
        "watchify>xtend": true
      }
    },
    "browserify>stream-http>readable-stream": {
      "packages": {
        "@storybook/api>util-deprecate": true,
        "browserify>browser-resolve": true,
        "browserify>buffer": true,
        "browserify>events": true,
        "browserify>process": true,
        "browserify>string_decoder": true,
        "pumpify>inherits": true
      }
    },
    "browserify>string_decoder": {
      "packages": {
        "browserify>string_decoder>safe-buffer": true
      }
    },
    "browserify>string_decoder>safe-buffer": {
      "packages": {
        "browserify>buffer": true
      }
    },
    "browserify>timers-browserify": {
      "globals": {
        "clearInterval": true,
        "clearTimeout": true,
        "setInterval": true,
        "setTimeout": true
      },
      "packages": {
        "browserify>process": true
      }
    },
    "browserify>url": {
      "packages": {
        "browserify>punycode": true,
        "browserify>querystring-es3": true
      }
    },
    "browserify>util": {
      "globals": {
        "console.error": true,
        "console.log": true,
        "console.trace": true,
        "process": true
      },
      "packages": {
        "browserify>process": true,
        "browserify>util>inherits": true
      }
    },
    "browserify>vm-browserify": {
      "globals": {
        "document.body.appendChild": true,
        "document.body.removeChild": true,
        "document.createElement": true
      }
    },
    "classnames": {
      "globals": {
        "classNames": "write",
        "define": true
      }
    },
    "copy-to-clipboard": {
      "globals": {
        "clipboardData": true,
        "console.error": true,
        "console.warn": true,
        "document.body.appendChild": true,
        "document.body.removeChild": true,
        "document.createElement": true,
        "document.createRange": true,
        "document.execCommand": true,
        "document.getSelection": true,
        "navigator.userAgent": true,
        "prompt": true
      },
      "packages": {
        "copy-to-clipboard>toggle-selection": true
      }
    },
    "copy-to-clipboard>toggle-selection": {
      "globals": {
        "document.activeElement": true,
        "document.getSelection": true
      }
    },
    "currency-formatter": {
      "packages": {
        "currency-formatter>accounting": true,
        "currency-formatter>locale-currency": true,
        "react>object-assign": true
      }
    },
    "currency-formatter>accounting": {
      "globals": {
        "define": true
      }
    },
    "currency-formatter>locale-currency": {
      "globals": {
        "countryCode": true
      }
    },
    "debounce-stream": {
      "packages": {
        "debounce-stream>debounce": true,
        "debounce-stream>duplexer": true,
        "debounce-stream>through": true
      }
    },
    "debounce-stream>debounce": {
      "globals": {
        "clearTimeout": true,
        "setTimeout": true
      }
    },
    "debounce-stream>duplexer": {
      "packages": {
        "browserify>stream-browserify": true
      }
    },
    "debounce-stream>through": {
      "packages": {
        "browserify>process": true,
        "browserify>stream-browserify": true
      }
    },
    "depcheck>@vue/compiler-sfc>postcss>nanoid": {
      "globals": {
        "crypto.getRandomValues": true
      }
    },
    "dependency-tree>precinct>detective-postcss>postcss>nanoid": {
      "globals": {
        "crypto.getRandomValues": true
      }
    },
    "end-of-stream": {
      "packages": {
        "browserify>process": true,
        "pump>once": true
      }
    },
    "enzyme>has": {
      "packages": {
        "mocha>object.assign>function-bind": true
      }
    },
    "enzyme>is-regex": {
      "packages": {
        "string.prototype.matchall>call-bind": true,
        "string.prototype.matchall>has-symbols": true
      }
    },
    "eslint-plugin-react>array-includes>get-intrinsic": {
      "globals": {
        "AggregateError": true,
        "FinalizationRegistry": true,
        "WeakRef": true
      },
      "packages": {
        "enzyme>has": true,
        "mocha>object.assign>function-bind": true,
        "string.prototype.matchall>has-symbols": true
      }
    },
    "eslint>debug": {
      "globals": {
        "console": true,
        "document": true,
        "localStorage": true,
        "navigator": true,
        "process": true
      },
      "packages": {
        "browserify>process": true,
        "eslint>debug>ms": true
      }
    },
    "eslint>optionator>fast-levenshtein": {
      "globals": {
        "Intl": true,
        "Levenshtein": "write",
        "console.log": true,
        "define": true,
        "importScripts": true,
        "postMessage": true
      }
    },
    "eth-block-tracker": {
      "globals": {
        "clearTimeout": true,
        "console.error": true,
        "setTimeout": true
      },
      "packages": {
        "eth-block-tracker>pify": true,
        "eth-query>json-rpc-random-id": true,
        "json-rpc-engine>@metamask/safe-event-emitter": true
      }
    },
    "eth-ens-namehash": {
      "globals": {
        "name": "write"
      },
      "packages": {
        "browserify>buffer": true,
        "eth-ens-namehash>idna-uts46-hx": true,
        "eth-ens-namehash>js-sha3": true
      }
    },
    "eth-ens-namehash>idna-uts46-hx": {
      "globals": {
        "define": true
      },
      "packages": {
        "browserify>punycode": true
      }
    },
    "eth-ens-namehash>js-sha3": {
      "packages": {
        "browserify>process": true
      }
    },
    "eth-json-rpc-filters": {
      "globals": {
        "console.error": true,
        "results": "write"
      },
      "packages": {
        "await-semaphore": true,
        "eth-json-rpc-filters>eth-json-rpc-middleware": true,
        "eth-json-rpc-filters>eth-json-rpc-middleware>pify": true,
        "eth-json-rpc-filters>json-rpc-engine": true,
        "eth-json-rpc-filters>lodash.flatmap": true,
        "eth-query": true,
        "safe-event-emitter": true
      }
    },
    "eth-json-rpc-filters>eth-json-rpc-middleware": {
      "packages": {
        "eth-json-rpc-filters>json-rpc-engine": true
      }
    },
    "eth-json-rpc-infura": {
      "globals": {
        "setTimeout": true
      },
      "packages": {
        "eth-json-rpc-infura>eth-json-rpc-middleware": true,
        "eth-json-rpc-infura>eth-rpc-errors": true,
        "eth-json-rpc-infura>json-rpc-engine": true,
        "node-fetch": true
      }
    },
    "eth-json-rpc-infura>eth-json-rpc-middleware": {
      "packages": {
        "safe-event-emitter": true
      }
    },
    "eth-json-rpc-infura>eth-rpc-errors": {
      "packages": {
        "eth-rpc-errors>fast-safe-stringify": true
      }
    },
    "eth-json-rpc-infura>json-rpc-engine": {
      "packages": {
        "eth-json-rpc-infura>eth-rpc-errors": true,
        "safe-event-emitter": true
      }
    },
    "eth-json-rpc-middleware": {
      "globals": {
        "URL": true,
        "btoa": true,
        "console.error": true,
        "fetch": true,
        "setTimeout": true
      },
      "packages": {
        "browserify>browser-resolve": true,
        "eth-json-rpc-middleware>eth-sig-util": true,
        "eth-json-rpc-middleware>pify": true,
        "eth-rpc-errors": true,
        "json-rpc-engine": true,
        "json-rpc-engine>@metamask/safe-event-emitter": true,
        "lavamoat>json-stable-stringify": true,
        "vinyl>clone": true
      }
    },
    "eth-json-rpc-middleware>eth-sig-util": {
      "packages": {
        "eth-json-rpc-middleware>eth-sig-util>ethereumjs-abi": true,
        "eth-json-rpc-middleware>eth-sig-util>ethereumjs-util": true
      }
    },
    "eth-json-rpc-middleware>eth-sig-util>ethereumjs-abi": {
      "packages": {
        "bn.js": true,
        "browserify>buffer": true,
        "eth-json-rpc-middleware>eth-sig-util>ethereumjs-abi>ethereumjs-util": true
      }
    },
    "eth-json-rpc-middleware>eth-sig-util>ethereumjs-abi>ethereumjs-util": {
      "packages": {
        "3box>ethers>elliptic": true,
        "bn.js": true,
        "browserify>assert": true,
        "browserify>buffer": true,
        "eth-json-rpc-middleware>eth-sig-util>ethereumjs-util>ethjs-util": true,
        "ethereumjs-util>create-hash": true,
        "ethereumjs-util>ethereum-cryptography": true,
        "ethereumjs-util>rlp": true
      }
    },
    "eth-json-rpc-middleware>eth-sig-util>ethereumjs-util": {
      "packages": {
        "bn.js": true,
        "browserify>assert": true,
        "eth-json-rpc-middleware>eth-sig-util>ethereumjs-util>ethjs-util": true,
        "eth-json-rpc-middleware>eth-sig-util>ethereumjs-util>keccak": true,
        "eth-json-rpc-middleware>eth-sig-util>ethereumjs-util>secp256k1": true,
        "ethereumjs-util>create-hash": true,
        "ethereumjs-util>rlp": true,
        "ethereumjs-wallet>safe-buffer": true
      }
    },
    "eth-json-rpc-middleware>eth-sig-util>ethereumjs-util>ethjs-util": {
      "packages": {
        "browserify>buffer": true,
        "ethjs>ethjs-util>is-hex-prefixed": true,
        "ethjs>ethjs-util>strip-hex-prefix": true
      }
    },
    "eth-json-rpc-middleware>eth-sig-util>ethereumjs-util>keccak": {
      "packages": {
        "browserify>stream-browserify": true,
        "ethereumjs-wallet>safe-buffer": true,
        "pumpify>inherits": true
      }
    },
    "eth-json-rpc-middleware>eth-sig-util>ethereumjs-util>secp256k1": {
      "packages": {
        "3box>ethers>elliptic": true,
        "bn.js": true,
        "browserify>insert-module-globals>is-buffer": true,
        "eth-sig-util>ethereumjs-util>secp256k1>bip66": true,
        "ethereumjs-util>create-hash": true,
        "ethereumjs-wallet>safe-buffer": true
      }
    },
    "eth-keyring-controller": {
      "packages": {
        "browserify>buffer": true,
        "browserify>events": true,
        "eth-keyring-controller>bip39": true,
        "eth-keyring-controller>browser-passworder": true,
        "eth-keyring-controller>eth-hd-keyring": true,
        "eth-keyring-controller>eth-simple-keyring": true,
        "eth-keyring-controller>obs-store": true,
        "eth-sig-util": true,
        "ethereumjs-util": true,
        "loglevel": true
      }
    },
    "eth-keyring-controller>bip39": {
      "globals": {
        "console.log": true
      },
      "packages": {
        "browserify>crypto-browserify>pbkdf2": true,
        "eth-keyring-controller>bip39>unorm": true,
        "ethereumjs-util>create-hash": true,
        "ethereumjs-wallet>randombytes": true,
        "ethereumjs-wallet>safe-buffer": true
      }
    },
    "eth-keyring-controller>bip39>unorm": {
      "globals": {
        "define": true
      }
    },
    "eth-keyring-controller>browser-passworder": {
      "globals": {
        "btoa": true,
        "crypto": true
      },
      "packages": {
        "eth-keyring-controller>browser-passworder>browserify-unibabel": true
      }
    },
    "eth-keyring-controller>browser-passworder>browserify-unibabel": {
      "globals": {
        "atob": true,
        "btoa": true
      }
    },
    "eth-keyring-controller>eth-hd-keyring": {
      "packages": {
        "browserify>buffer": true,
        "eth-keyring-controller>bip39": true,
        "eth-keyring-controller>eth-hd-keyring>ethereumjs-wallet": true,
        "eth-keyring-controller>eth-simple-keyring": true,
        "eth-sig-util": true
      }
    },
    "eth-keyring-controller>eth-hd-keyring>ethereumjs-wallet": {
      "packages": {
        "@truffle/codec>utf8": true,
        "browserify>buffer": true,
        "browserify>crypto-browserify": true,
        "eth-keyring-controller>eth-hd-keyring>ethereumjs-wallet>uuid": true,
        "ethereumjs-util": true,
        "ethereumjs-util>ethereum-cryptography": true,
        "ethereumjs-wallet>aes-js": true,
        "ethereumjs-wallet>bs58check": true,
        "ethereumjs-wallet>randombytes": true,
        "ethers>@ethersproject/json-wallets>scrypt-js": true
      }
    },
    "eth-keyring-controller>eth-hd-keyring>ethereumjs-wallet>uuid": {
      "globals": {
        "crypto": true,
        "msCrypto": true
      }
    },
    "eth-keyring-controller>eth-simple-keyring": {
      "packages": {
        "browserify>buffer": true,
        "browserify>events": true,
        "eth-keyring-controller>eth-simple-keyring>ethereumjs-wallet": true,
        "eth-sig-util": true,
        "ethereumjs-util": true
      }
    },
    "eth-keyring-controller>eth-simple-keyring>ethereumjs-wallet": {
      "packages": {
        "@truffle/codec>utf8": true,
        "browserify>buffer": true,
        "browserify>crypto-browserify": true,
        "eth-keyring-controller>eth-simple-keyring>ethereumjs-wallet>uuid": true,
        "ethereumjs-util": true,
        "ethereumjs-util>ethereum-cryptography": true,
        "ethereumjs-wallet>aes-js": true,
        "ethereumjs-wallet>bs58check": true,
        "ethereumjs-wallet>randombytes": true,
        "ethers>@ethersproject/json-wallets>scrypt-js": true
      }
    },
    "eth-keyring-controller>eth-simple-keyring>ethereumjs-wallet>uuid": {
      "globals": {
        "crypto": true,
        "msCrypto": true
      }
    },
    "eth-keyring-controller>obs-store": {
      "packages": {
        "safe-event-emitter": true,
        "watchify>xtend": true
      }
    },
    "eth-lattice-keyring": {
      "globals": {
        "addEventListener": true,
        "browser": true,
        "clearInterval": true,
        "open": true,
        "rlp.encode": true,
        "setInterval": true
      },
      "packages": {
        "@ethereumjs/common": true,
        "@ethereumjs/tx": true,
        "browserify>buffer": true,
        "browserify>crypto-browserify": true,
        "browserify>events": true,
        "eth-lattice-keyring>bn.js": true,
        "eth-lattice-keyring>gridplus-sdk": true,
        "ethereumjs-util": true,
        "ganache>secp256k1": true
      }
    },
    "eth-lattice-keyring>bn.js": {
      "globals": {
        "Buffer": true
      },
      "packages": {
        "browserify>browser-resolve": true
      }
    },
    "eth-lattice-keyring>gridplus-sdk": {
      "globals": {
        "console.error": true,
        "console.warn": true,
        "setTimeout": true
      },
      "packages": {
        "3box>did-jwt>buffer": true,
        "3box>ethers>elliptic": true,
        "@ethereumjs/common": true,
        "@ethereumjs/common>crc-32": true,
        "@ethereumjs/tx": true,
        "eth-lattice-keyring>gridplus-sdk>bech32": true,
        "eth-lattice-keyring>gridplus-sdk>bignumber.js": true,
        "eth-lattice-keyring>gridplus-sdk>bitwise": true,
        "eth-lattice-keyring>gridplus-sdk>borc": true,
        "eth-lattice-keyring>gridplus-sdk>eth-eip712-util-browser": true,
        "eth-lattice-keyring>gridplus-sdk>rlp": true,
        "eth-lattice-keyring>gridplus-sdk>rlp-browser": true,
        "ethereumjs-wallet>aes-js": true,
        "ethereumjs-wallet>bs58check": true,
        "ethers>@ethersproject/keccak256>js-sha3": true,
        "ethers>@ethersproject/sha2>hash.js": true,
        "ganache>secp256k1": true,
        "pubnub>superagent": true
      }
    },
    "eth-lattice-keyring>gridplus-sdk>bignumber.js": {
      "globals": {
        "crypto": true,
        "define": true
      }
    },
    "eth-lattice-keyring>gridplus-sdk>bitwise": {
      "packages": {
        "browserify>buffer": true
      }
    },
    "eth-lattice-keyring>gridplus-sdk>borc": {
      "globals": {
        "console": true
      },
      "packages": {
        "3box>ipfs>iso-url": true,
        "browserify>buffer": true,
        "browserify>buffer>ieee754": true,
        "eth-lattice-keyring>gridplus-sdk>borc>bignumber.js": true
      }
    },
    "eth-lattice-keyring>gridplus-sdk>borc>bignumber.js": {
      "globals": {
        "crypto": true,
        "define": true
      }
    },
    "eth-lattice-keyring>gridplus-sdk>eth-eip712-util-browser": {
      "globals": {
        "intToBuffer": true
      },
      "packages": {
        "eth-lattice-keyring>gridplus-sdk>eth-eip712-util-browser>bn.js": true,
        "eth-lattice-keyring>gridplus-sdk>eth-eip712-util-browser>buffer": true,
        "ethers>@ethersproject/keccak256>js-sha3": true
      }
    },
    "eth-lattice-keyring>gridplus-sdk>eth-eip712-util-browser>bn.js": {
      "globals": {
        "Buffer": true
      },
      "packages": {
        "browserify>browser-resolve": true
      }
    },
    "eth-lattice-keyring>gridplus-sdk>eth-eip712-util-browser>buffer": {
      "globals": {
        "console": true
      },
      "packages": {
        "base64-js": true,
        "browserify>buffer>ieee754": true
      }
    },
    "eth-lattice-keyring>gridplus-sdk>rlp": {
      "globals": {
        "TextEncoder": true
      }
    },
    "eth-lattice-keyring>gridplus-sdk>rlp-browser": {
      "packages": {
        "3box>did-jwt>buffer": true,
        "browserify>assert": true
      }
    },
    "eth-method-registry": {
      "packages": {
        "ethjs": true
      }
    },
    "eth-query": {
      "packages": {
        "eth-query>json-rpc-random-id": true,
        "watchify>xtend": true
      }
    },
    "eth-rpc-errors": {
      "packages": {
        "eth-rpc-errors>fast-safe-stringify": true
      }
    },
    "eth-sig-util": {
      "packages": {
        "3box>tweetnacl": true,
        "3box>tweetnacl-util": true,
        "browserify>buffer": true,
        "eth-sig-util>ethereumjs-util": true,
        "ethereumjs-abi": true
      }
    },
    "eth-sig-util>ethereumjs-util": {
      "packages": {
        "bn.js": true,
        "browserify>assert": true,
        "eth-sig-util>ethereumjs-util>ethjs-util": true,
        "eth-sig-util>ethereumjs-util>keccak": true,
        "eth-sig-util>ethereumjs-util>secp256k1": true,
        "ethereumjs-util>create-hash": true,
        "ethereumjs-util>rlp": true,
        "ethereumjs-wallet>safe-buffer": true
      }
    },
    "eth-sig-util>ethereumjs-util>ethjs-util": {
      "packages": {
        "browserify>buffer": true,
        "ethjs>ethjs-util>is-hex-prefixed": true,
        "ethjs>ethjs-util>strip-hex-prefix": true
      }
    },
    "eth-sig-util>ethereumjs-util>keccak": {
      "packages": {
        "browserify>stream-browserify": true,
        "ethereumjs-wallet>safe-buffer": true,
        "pumpify>inherits": true
      }
    },
    "eth-sig-util>ethereumjs-util>secp256k1": {
      "packages": {
        "3box>ethers>elliptic": true,
        "bn.js": true,
        "browserify>insert-module-globals>is-buffer": true,
        "eth-sig-util>ethereumjs-util>secp256k1>bip66": true,
        "ethereumjs-util>create-hash": true,
        "ethereumjs-wallet>safe-buffer": true
      }
    },
    "eth-sig-util>ethereumjs-util>secp256k1>bip66": {
      "packages": {
        "ethereumjs-wallet>safe-buffer": true
      }
    },
    "eth-sig-util>ethereumjs-util>secp256k1>drbg.js": {
      "packages": {
        "browserify>buffer": true,
        "browserify>crypto-browserify>create-hmac": true
      }
    },
    "eth-trezor-keyring": {
      "globals": {
        "setTimeout": true
      },
      "packages": {
        "@ethereumjs/tx": true,
        "browserify>buffer": true,
        "browserify>events": true,
        "eth-trezor-keyring>hdkey": true,
        "eth-trezor-keyring>trezor-connect": true,
        "ethereumjs-util": true
      }
    },
    "eth-trezor-keyring>@metamask/eth-sig-util": {
      "packages": {
        "3box>tweetnacl": true,
        "3box>tweetnacl-util": true,
        "browserify>buffer": true,
        "eth-trezor-keyring>@metamask/eth-sig-util>ethereumjs-util": true,
        "eth-trezor-keyring>@metamask/eth-sig-util>ethjs-util": true,
        "ethereumjs-abi": true
      }
    },
    "eth-trezor-keyring>@metamask/eth-sig-util>ethereumjs-util": {
      "packages": {
        "3box>ethers>elliptic": true,
        "bn.js": true,
        "browserify>assert": true,
        "browserify>buffer": true,
        "eth-trezor-keyring>@metamask/eth-sig-util>ethjs-util": true,
        "ethereumjs-util>create-hash": true,
        "ethereumjs-util>ethereum-cryptography": true,
        "ethereumjs-util>rlp": true
      }
    },
    "eth-trezor-keyring>@metamask/eth-sig-util>ethjs-util": {
      "packages": {
        "browserify>buffer": true,
        "ethjs>ethjs-util>is-hex-prefixed": true,
        "ethjs>ethjs-util>strip-hex-prefix": true
      }
    },
    "eth-trezor-keyring>hdkey": {
      "packages": {
        "browserify>assert": true,
        "browserify>crypto-browserify": true,
        "eth-trezor-keyring>hdkey>coinstring": true,
        "eth-trezor-keyring>hdkey>secp256k1": true,
        "ethereumjs-wallet>safe-buffer": true
      }
    },
    "eth-trezor-keyring>hdkey>coinstring": {
      "packages": {
        "browserify>buffer": true,
        "eth-trezor-keyring>hdkey>coinstring>bs58": true,
        "ethereumjs-util>create-hash": true
      }
    },
    "eth-trezor-keyring>hdkey>secp256k1": {
      "packages": {
        "3box>ethers>elliptic": true,
        "bn.js": true,
        "browserify>insert-module-globals>is-buffer": true,
        "eth-sig-util>ethereumjs-util>secp256k1>bip66": true,
        "ethereumjs-util>create-hash": true,
        "ethereumjs-wallet>safe-buffer": true
      }
    },
    "eth-trezor-keyring>trezor-connect": {
      "globals": {
        "__TREZOR_CONNECT_SRC": true,
        "addEventListener": true,
        "btoa": true,
        "chrome": true,
        "clearInterval": true,
        "clearTimeout": true,
        "console": true,
        "document.body": true,
        "document.createElement": true,
        "document.createTextNode": true,
        "document.getElementById": true,
        "document.querySelectorAll": true,
        "location": true,
        "navigator": true,
        "open": true,
        "removeEventListener": true,
        "setInterval": true,
        "setTimeout": true
      },
      "packages": {
        "@babel/runtime": true,
        "browserify>events": true,
        "eth-trezor-keyring>@metamask/eth-sig-util": true,
        "eth-trezor-keyring>trezor-connect>cross-fetch": true
      }
    },
    "eth-trezor-keyring>trezor-connect>cross-fetch": {
      "globals": {
        "Blob": true,
        "FileReader": true,
        "FormData": true,
        "URLSearchParams.prototype.isPrototypeOf": true,
        "XMLHttpRequest": true
      }
    },
    "ethereumjs-abi": {
      "packages": {
        "bn.js": true,
        "browserify>buffer": true,
        "ethereumjs-abi>ethereumjs-util": true
      }
    },
    "ethereumjs-abi>ethereumjs-util": {
      "packages": {
        "3box>ethers>elliptic": true,
        "bn.js": true,
        "browserify>assert": true,
        "browserify>buffer": true,
        "ethereumjs-abi>ethereumjs-util>ethjs-util": true,
        "ethereumjs-util>create-hash": true,
        "ethereumjs-util>ethereum-cryptography": true,
        "ethereumjs-util>rlp": true
      }
    },
    "ethereumjs-abi>ethereumjs-util>ethjs-util": {
      "packages": {
        "browserify>buffer": true,
        "ethjs>ethjs-util>is-hex-prefixed": true,
        "ethjs>ethjs-util>strip-hex-prefix": true
      }
    },
    "ethereumjs-util": {
      "packages": {
        "browserify>assert": true,
        "browserify>buffer": true,
        "browserify>insert-module-globals>is-buffer": true,
        "ethereumjs-util>bn.js": true,
        "ethereumjs-util>create-hash": true,
        "ethereumjs-util>ethereum-cryptography": true,
        "ethereumjs-util>ethjs-util": true,
        "ethereumjs-util>rlp": true
      }
    },
    "ethereumjs-util>bn.js": {
      "globals": {
        "Buffer": true
      },
      "packages": {
        "browserify>browser-resolve": true
      }
    },
    "ethereumjs-util>create-hash": {
      "packages": {
        "@ngraveio/bc-ur>sha.js": true,
        "ethereumjs-util>create-hash>cipher-base": true,
        "ethereumjs-util>create-hash>md5.js": true,
        "ethereumjs-util>create-hash>ripemd160": true,
        "pumpify>inherits": true
      }
    },
    "ethereumjs-util>create-hash>cipher-base": {
      "packages": {
        "browserify>stream-browserify": true,
        "browserify>string_decoder": true,
        "ethereumjs-wallet>safe-buffer": true,
        "pumpify>inherits": true
      }
    },
    "ethereumjs-util>create-hash>md5.js": {
      "packages": {
        "ethereumjs-util>create-hash>md5.js>hash-base": true,
        "ethereumjs-wallet>safe-buffer": true,
        "pumpify>inherits": true
      }
    },
    "ethereumjs-util>create-hash>md5.js>hash-base": {
      "packages": {
        "browserify>stream-browserify": true,
        "ethereumjs-wallet>safe-buffer": true,
        "pumpify>inherits": true
      }
    },
    "ethereumjs-util>create-hash>ripemd160": {
      "packages": {
        "browserify>buffer": true,
        "ethereumjs-util>create-hash>md5.js>hash-base": true,
        "pumpify>inherits": true
      }
    },
    "ethereumjs-util>ethereum-cryptography": {
      "packages": {
        "browserify>assert": true,
        "browserify>buffer": true,
        "browserify>crypto-browserify>create-hmac": true,
        "ethereumjs-util>ethereum-cryptography>keccak": true,
        "ethereumjs-wallet>bs58check": true,
        "ethereumjs-wallet>randombytes": true,
        "ethereumjs-wallet>safe-buffer": true,
        "ethers>@ethersproject/sha2>hash.js": true,
        "ganache>secp256k1": true
      }
    },
    "ethereumjs-util>ethereum-cryptography>blakejs": {
      "globals": {
        "console.log": true
      },
      "packages": {
        "browserify>buffer": true
      }
    },
    "ethereumjs-util>ethereum-cryptography>browserify-aes": {
      "packages": {
        "browserify>buffer": true,
        "browserify>crypto-browserify>browserify-cipher>evp_bytestokey": true,
        "ethereumjs-util>create-hash>cipher-base": true,
        "ethereumjs-util>ethereum-cryptography>browserify-aes>buffer-xor": true,
        "ethereumjs-wallet>safe-buffer": true,
        "pumpify>inherits": true
      }
    },
    "ethereumjs-util>ethereum-cryptography>browserify-aes>buffer-xor": {
      "packages": {
        "browserify>buffer": true
      }
    },
    "ethereumjs-util>ethereum-cryptography>keccak": {
      "packages": {
        "browserify>buffer": true,
        "ethereumjs-util>ethereum-cryptography>keccak>readable-stream": true
      }
    },
    "ethereumjs-util>ethereum-cryptography>keccak>readable-stream": {
      "packages": {
        "@storybook/api>util-deprecate": true,
        "browserify>browser-resolve": true,
        "browserify>buffer": true,
        "browserify>events": true,
        "browserify>process": true,
        "browserify>string_decoder": true,
        "pumpify>inherits": true
      }
    },
    "ethereumjs-util>ethjs-util": {
      "packages": {
        "browserify>buffer": true,
        "ethjs>ethjs-util>is-hex-prefixed": true,
        "ethjs>ethjs-util>strip-hex-prefix": true
      }
    },
    "ethereumjs-util>rlp": {
      "packages": {
        "browserify>buffer": true,
        "ethereumjs-util>rlp>bn.js": true
      }
    },
    "ethereumjs-util>rlp>bn.js": {
      "globals": {
        "Buffer": true
      },
      "packages": {
        "browserify>browser-resolve": true
      }
    },
    "ethereumjs-wallet": {
      "packages": {
        "@truffle/codec>utf8": true,
        "browserify>crypto-browserify": true,
        "ethereumjs-wallet>aes-js": true,
        "ethereumjs-wallet>bs58check": true,
        "ethereumjs-wallet>ethereumjs-util": true,
        "ethereumjs-wallet>randombytes": true,
        "ethereumjs-wallet>safe-buffer": true,
        "ethereumjs-wallet>scryptsy": true,
        "ethereumjs-wallet>uuid": true
      }
    },
    "ethereumjs-wallet>aes-js": {
      "globals": {
        "define": true
      }
    },
    "ethereumjs-wallet>bs58check": {
      "packages": {
        "3box>ipfs>bs58": true,
        "ethereumjs-util>create-hash": true,
        "ethereumjs-wallet>safe-buffer": true
      }
    },
    "ethereumjs-wallet>ethereumjs-util": {
      "packages": {
        "3box>ethers>elliptic": true,
        "bn.js": true,
        "browserify>assert": true,
        "browserify>buffer": true,
        "ethereumjs-util>create-hash": true,
        "ethereumjs-util>ethereum-cryptography": true,
        "ethereumjs-util>rlp": true,
        "ethereumjs-wallet>ethereumjs-util>ethjs-util": true
      }
    },
    "ethereumjs-wallet>ethereumjs-util>ethjs-util": {
      "packages": {
        "browserify>buffer": true,
        "ethjs>ethjs-util>is-hex-prefixed": true,
        "ethjs>ethjs-util>strip-hex-prefix": true
      }
    },
    "ethereumjs-wallet>randombytes": {
      "globals": {
        "crypto": true,
        "msCrypto": true
      },
      "packages": {
        "browserify>process": true,
        "ethereumjs-wallet>safe-buffer": true
      }
    },
    "ethereumjs-wallet>safe-buffer": {
      "packages": {
        "browserify>buffer": true
      }
    },
    "ethereumjs-wallet>scryptsy": {
      "packages": {
        "browserify>buffer": true,
        "browserify>crypto-browserify>pbkdf2": true
      }
    },
    "ethereumjs-wallet>uuid": {
      "globals": {
        "crypto": true,
        "msCrypto": true
      }
    },
    "ethers": {
      "packages": {
        "ethers>@ethersproject/abi": true,
        "ethers>@ethersproject/abstract-signer": true,
        "ethers>@ethersproject/address": true,
        "ethers>@ethersproject/base64": true,
        "ethers>@ethersproject/basex": true,
        "ethers>@ethersproject/bignumber": true,
        "ethers>@ethersproject/bytes": true,
        "ethers>@ethersproject/constants": true,
        "ethers>@ethersproject/contracts": true,
        "ethers>@ethersproject/hash": true,
        "ethers>@ethersproject/hdnode": true,
        "ethers>@ethersproject/json-wallets": true,
        "ethers>@ethersproject/keccak256": true,
        "ethers>@ethersproject/logger": true,
        "ethers>@ethersproject/properties": true,
        "ethers>@ethersproject/providers": true,
        "ethers>@ethersproject/random": true,
        "ethers>@ethersproject/rlp": true,
        "ethers>@ethersproject/sha2": true,
        "ethers>@ethersproject/signing-key": true,
        "ethers>@ethersproject/solidity": true,
        "ethers>@ethersproject/strings": true,
        "ethers>@ethersproject/transactions": true,
        "ethers>@ethersproject/units": true,
        "ethers>@ethersproject/wallet": true,
        "ethers>@ethersproject/web": true,
        "ethers>@ethersproject/wordlists": true
      }
    },
    "ethers>@ethersproject/abi": {
      "globals": {
        "console.log": true
      },
      "packages": {
        "ethers>@ethersproject/address": true,
        "ethers>@ethersproject/bignumber": true,
        "ethers>@ethersproject/bytes": true,
        "ethers>@ethersproject/constants": true,
        "ethers>@ethersproject/hash": true,
        "ethers>@ethersproject/keccak256": true,
        "ethers>@ethersproject/logger": true,
        "ethers>@ethersproject/properties": true,
        "ethers>@ethersproject/strings": true
      }
    },
    "ethers>@ethersproject/abstract-provider": {
      "packages": {
        "ethers>@ethersproject/bignumber": true,
        "ethers>@ethersproject/bytes": true,
        "ethers>@ethersproject/logger": true,
        "ethers>@ethersproject/properties": true
      }
    },
    "ethers>@ethersproject/abstract-signer": {
      "packages": {
        "ethers>@ethersproject/logger": true,
        "ethers>@ethersproject/properties": true
      }
    },
    "ethers>@ethersproject/address": {
      "packages": {
        "ethers>@ethersproject/bignumber": true,
        "ethers>@ethersproject/bytes": true,
        "ethers>@ethersproject/keccak256": true,
        "ethers>@ethersproject/logger": true,
        "ethers>@ethersproject/rlp": true
      }
    },
    "ethers>@ethersproject/base64": {
      "globals": {
        "atob": true,
        "btoa": true
      },
      "packages": {
        "ethers>@ethersproject/bytes": true
      }
    },
    "ethers>@ethersproject/basex": {
      "packages": {
        "ethers>@ethersproject/bytes": true,
        "ethers>@ethersproject/properties": true
      }
    },
    "ethers>@ethersproject/bignumber": {
      "packages": {
        "bn.js": true,
        "ethers>@ethersproject/bytes": true,
        "ethers>@ethersproject/logger": true
      }
    },
    "ethers>@ethersproject/bytes": {
      "packages": {
        "ethers>@ethersproject/logger": true
      }
    },
    "ethers>@ethersproject/constants": {
      "packages": {
        "ethers>@ethersproject/bignumber": true
      }
    },
    "ethers>@ethersproject/contracts": {
      "globals": {
        "setTimeout": true
      },
      "packages": {
        "ethers>@ethersproject/abi": true,
        "ethers>@ethersproject/abstract-provider": true,
        "ethers>@ethersproject/abstract-signer": true,
        "ethers>@ethersproject/address": true,
        "ethers>@ethersproject/bignumber": true,
        "ethers>@ethersproject/bytes": true,
        "ethers>@ethersproject/logger": true,
        "ethers>@ethersproject/properties": true,
        "ethers>@ethersproject/transactions": true
      }
    },
    "ethers>@ethersproject/hash": {
      "packages": {
        "ethers>@ethersproject/address": true,
        "ethers>@ethersproject/bignumber": true,
        "ethers>@ethersproject/bytes": true,
        "ethers>@ethersproject/keccak256": true,
        "ethers>@ethersproject/logger": true,
        "ethers>@ethersproject/properties": true,
        "ethers>@ethersproject/strings": true
      }
    },
    "ethers>@ethersproject/hdnode": {
      "packages": {
        "ethers>@ethersproject/basex": true,
        "ethers>@ethersproject/bignumber": true,
        "ethers>@ethersproject/bytes": true,
        "ethers>@ethersproject/logger": true,
        "ethers>@ethersproject/pbkdf2": true,
        "ethers>@ethersproject/properties": true,
        "ethers>@ethersproject/sha2": true,
        "ethers>@ethersproject/signing-key": true,
        "ethers>@ethersproject/strings": true,
        "ethers>@ethersproject/transactions": true,
        "ethers>@ethersproject/wordlists": true
      }
    },
    "ethers>@ethersproject/json-wallets": {
      "packages": {
        "ethers>@ethersproject/address": true,
        "ethers>@ethersproject/bytes": true,
        "ethers>@ethersproject/hdnode": true,
        "ethers>@ethersproject/json-wallets>aes-js": true,
        "ethers>@ethersproject/json-wallets>scrypt-js": true,
        "ethers>@ethersproject/keccak256": true,
        "ethers>@ethersproject/logger": true,
        "ethers>@ethersproject/pbkdf2": true,
        "ethers>@ethersproject/properties": true,
        "ethers>@ethersproject/random": true,
        "ethers>@ethersproject/strings": true,
        "ethers>@ethersproject/transactions": true
      }
    },
    "ethers>@ethersproject/json-wallets>aes-js": {
      "globals": {
        "define": true
      }
    },
    "ethers>@ethersproject/json-wallets>scrypt-js": {
      "globals": {
        "define": true,
        "setTimeout": true
      },
      "packages": {
        "browserify>timers-browserify": true
      }
    },
    "ethers>@ethersproject/keccak256": {
      "packages": {
        "ethers>@ethersproject/bytes": true,
        "ethers>@ethersproject/keccak256>js-sha3": true
      }
    },
    "ethers>@ethersproject/keccak256>js-sha3": {
      "globals": {
        "define": true
      },
      "packages": {
        "browserify>process": true
      }
    },
    "ethers>@ethersproject/logger": {
      "globals": {
        "console": true
      }
    },
    "ethers>@ethersproject/networks": {
      "packages": {
        "ethers>@ethersproject/logger": true
      }
    },
    "ethers>@ethersproject/pbkdf2": {
      "packages": {
        "ethers>@ethersproject/bytes": true,
        "ethers>@ethersproject/sha2": true
      }
    },
    "ethers>@ethersproject/properties": {
      "packages": {
        "ethers>@ethersproject/logger": true
      }
    },
    "ethers>@ethersproject/providers": {
      "globals": {
        "WebSocket": true,
        "clearInterval": true,
        "clearTimeout": true,
        "console.log": true,
        "console.warn": true,
        "name": true,
        "setInterval": true,
        "setTimeout": true
      },
      "packages": {
        "ethers>@ethersproject/abstract-provider": true,
        "ethers>@ethersproject/abstract-signer": true,
        "ethers>@ethersproject/address": true,
        "ethers>@ethersproject/basex": true,
        "ethers>@ethersproject/bignumber": true,
        "ethers>@ethersproject/bytes": true,
        "ethers>@ethersproject/constants": true,
        "ethers>@ethersproject/hash": true,
        "ethers>@ethersproject/logger": true,
        "ethers>@ethersproject/networks": true,
        "ethers>@ethersproject/properties": true,
        "ethers>@ethersproject/providers>bech32": true,
        "ethers>@ethersproject/random": true,
        "ethers>@ethersproject/sha2": true,
        "ethers>@ethersproject/strings": true,
        "ethers>@ethersproject/transactions": true,
        "ethers>@ethersproject/web": true
      }
    },
    "ethers>@ethersproject/random": {
      "globals": {
        "crypto.getRandomValues": true
      },
      "packages": {
        "ethers>@ethersproject/bytes": true,
        "ethers>@ethersproject/logger": true
      }
    },
    "ethers>@ethersproject/rlp": {
      "packages": {
        "ethers>@ethersproject/bytes": true,
        "ethers>@ethersproject/logger": true
      }
    },
    "ethers>@ethersproject/sha2": {
      "packages": {
        "ethers>@ethersproject/bytes": true,
        "ethers>@ethersproject/logger": true,
        "ethers>@ethersproject/sha2>hash.js": true
      }
    },
    "ethers>@ethersproject/sha2>hash.js": {
      "packages": {
        "3box>ethers>hash.js>minimalistic-assert": true,
        "pumpify>inherits": true
      }
    },
    "ethers>@ethersproject/signing-key": {
      "packages": {
        "3box>ethers>elliptic": true,
        "ethers>@ethersproject/bytes": true,
        "ethers>@ethersproject/logger": true,
        "ethers>@ethersproject/properties": true
      }
    },
    "ethers>@ethersproject/solidity": {
      "packages": {
        "ethers>@ethersproject/bignumber": true,
        "ethers>@ethersproject/bytes": true,
        "ethers>@ethersproject/keccak256": true,
        "ethers>@ethersproject/logger": true,
        "ethers>@ethersproject/sha2": true,
        "ethers>@ethersproject/strings": true
      }
    },
    "ethers>@ethersproject/strings": {
      "packages": {
        "ethers>@ethersproject/bytes": true,
        "ethers>@ethersproject/constants": true,
        "ethers>@ethersproject/logger": true
      }
    },
    "ethers>@ethersproject/transactions": {
      "globals": {
        "console.log": true
      },
      "packages": {
        "ethers>@ethersproject/address": true,
        "ethers>@ethersproject/bignumber": true,
        "ethers>@ethersproject/bytes": true,
        "ethers>@ethersproject/constants": true,
        "ethers>@ethersproject/keccak256": true,
        "ethers>@ethersproject/logger": true,
        "ethers>@ethersproject/properties": true,
        "ethers>@ethersproject/rlp": true,
        "ethers>@ethersproject/signing-key": true
      }
    },
    "ethers>@ethersproject/units": {
      "packages": {
        "ethers>@ethersproject/bignumber": true,
        "ethers>@ethersproject/logger": true
      }
    },
    "ethers>@ethersproject/wallet": {
      "packages": {
        "ethers>@ethersproject/abstract-provider": true,
        "ethers>@ethersproject/abstract-signer": true,
        "ethers>@ethersproject/address": true,
        "ethers>@ethersproject/bytes": true,
        "ethers>@ethersproject/hash": true,
        "ethers>@ethersproject/hdnode": true,
        "ethers>@ethersproject/json-wallets": true,
        "ethers>@ethersproject/keccak256": true,
        "ethers>@ethersproject/logger": true,
        "ethers>@ethersproject/properties": true,
        "ethers>@ethersproject/random": true,
        "ethers>@ethersproject/signing-key": true,
        "ethers>@ethersproject/transactions": true
      }
    },
    "ethers>@ethersproject/web": {
      "globals": {
        "clearTimeout": true,
        "fetch": true,
        "setTimeout": true
      },
      "packages": {
        "ethers>@ethersproject/base64": true,
        "ethers>@ethersproject/bytes": true,
        "ethers>@ethersproject/logger": true,
        "ethers>@ethersproject/properties": true,
        "ethers>@ethersproject/strings": true
      }
    },
    "ethers>@ethersproject/wordlists": {
      "packages": {
        "ethers>@ethersproject/bytes": true,
        "ethers>@ethersproject/hash": true,
        "ethers>@ethersproject/logger": true,
        "ethers>@ethersproject/properties": true,
        "ethers>@ethersproject/strings": true
      }
    },
    "ethjs": {
      "globals": {
        "clearInterval": true,
        "setInterval": true
      },
      "packages": {
        "browserify>buffer": true,
        "ethjs-contract": true,
        "ethjs-query": true,
        "ethjs>bn.js": true,
        "ethjs>ethjs-abi": true,
        "ethjs>ethjs-filter": true,
        "ethjs>ethjs-provider-http": true,
        "ethjs>ethjs-unit": true,
        "ethjs>ethjs-util": true,
        "ethjs>js-sha3": true,
        "ethjs>number-to-bn": true
      }
    },
    "ethjs-contract": {
      "packages": {
        "ethjs-contract>ethjs-abi": true,
        "ethjs-contract>js-sha3": true,
        "ethjs-query>babel-runtime": true,
        "ethjs>ethjs-filter": true,
        "ethjs>ethjs-util": true,
        "promise-to-callback": true
      }
    },
    "ethjs-contract>ethjs-abi": {
      "packages": {
        "browserify>buffer": true,
        "ethjs-contract>ethjs-abi>bn.js": true,
        "ethjs-contract>ethjs-abi>js-sha3": true,
        "ethjs>number-to-bn": true
      }
    },
    "ethjs-contract>ethjs-abi>js-sha3": {
      "packages": {
        "browserify>process": true
      }
    },
    "ethjs-contract>js-sha3": {
      "packages": {
        "browserify>process": true
      }
    },
    "ethjs-ens": {
      "packages": {
        "ethereum-ens-network-map": true,
        "ethjs-ens>eth-ens-namehash": true,
        "ethjs-ens>ethjs-contract": true,
        "ethjs-ens>ethjs-query": true
      }
    },
    "ethjs-ens>eth-ens-namehash": {
      "globals": {
        "name": "write"
      },
      "packages": {
        "browserify>buffer": true,
        "ethjs-ens>eth-ens-namehash>idna-uts46": true,
        "ethjs-ens>eth-ens-namehash>js-sha3": true
      }
    },
    "ethjs-ens>eth-ens-namehash>idna-uts46": {
      "globals": {
        "define": true
      },
      "packages": {
        "browserify>punycode": true
      }
    },
    "ethjs-ens>eth-ens-namehash>js-sha3": {
      "packages": {
        "browserify>process": true
      }
    },
    "ethjs-ens>ethjs-contract": {
      "packages": {
        "ethjs-contract>ethjs-abi": true,
        "ethjs-ens>ethjs-contract>ethjs-filter": true,
        "ethjs-ens>ethjs-contract>js-sha3": true,
        "ethjs>ethjs-util": true
      }
    },
    "ethjs-ens>ethjs-contract>ethjs-filter": {
      "globals": {
        "clearInterval": true,
        "setInterval": true
      }
    },
    "ethjs-ens>ethjs-contract>js-sha3": {
      "packages": {
        "browserify>process": true
      }
    },
    "ethjs-ens>ethjs-query": {
      "globals": {
        "console": true
      },
      "packages": {
        "ethjs-ens>ethjs-query>ethjs-format": true,
        "ethjs-ens>ethjs-query>ethjs-rpc": true
      }
    },
    "ethjs-ens>ethjs-query>ethjs-format": {
      "packages": {
        "ethjs-ens>ethjs-query>ethjs-format>ethjs-schema": true,
        "ethjs>ethjs-util": true,
        "ethjs>ethjs-util>strip-hex-prefix": true,
        "ethjs>number-to-bn": true
      }
    },
    "ethjs-query": {
      "globals": {
        "console": true
      },
      "packages": {
        "ethjs-query>ethjs-format": true,
        "ethjs-query>ethjs-rpc": true,
        "promise-to-callback": true
      }
    },
    "ethjs-query>babel-runtime": {
      "packages": {
        "@babel/runtime": true,
        "addons-linter>regenerator-runtime": true,
        "ethjs-query>babel-runtime>core-js": true
      }
    },
    "ethjs-query>babel-runtime>core-js": {
      "globals": {
        "PromiseRejectionEvent": true,
        "__e": "write",
        "__g": "write",
        "document.createTextNode": true,
        "postMessage": true,
        "setTimeout": true
      }
    },
    "ethjs-query>ethjs-format": {
      "packages": {
        "ethjs-query>ethjs-format>ethjs-schema": true,
        "ethjs>ethjs-util": true,
        "ethjs>ethjs-util>strip-hex-prefix": true,
        "ethjs>number-to-bn": true
      }
    },
    "ethjs-query>ethjs-rpc": {
      "packages": {
        "promise-to-callback": true
      }
    },
    "ethjs>ethjs-abi": {
      "packages": {
        "browserify>buffer": true,
        "ethjs>bn.js": true,
        "ethjs>js-sha3": true,
        "ethjs>number-to-bn": true
      }
    },
    "ethjs>ethjs-filter": {
      "globals": {
        "clearInterval": true,
        "setInterval": true
      }
    },
    "ethjs>ethjs-provider-http": {
      "packages": {
        "ethjs>ethjs-provider-http>xhr2": true
      }
    },
    "ethjs>ethjs-provider-http>xhr2": {
      "globals": {
        "XMLHttpRequest": true
      }
    },
    "ethjs>ethjs-unit": {
      "packages": {
        "ethjs>ethjs-unit>bn.js": true,
        "ethjs>number-to-bn": true
      }
    },
    "ethjs>ethjs-util": {
      "packages": {
        "browserify>buffer": true,
        "ethjs>ethjs-util>is-hex-prefixed": true,
        "ethjs>ethjs-util>strip-hex-prefix": true
      }
    },
    "ethjs>ethjs-util>strip-hex-prefix": {
      "packages": {
        "ethjs>ethjs-util>is-hex-prefixed": true
      }
    },
    "ethjs>js-sha3": {
      "packages": {
        "browserify>process": true
      }
    },
    "ethjs>number-to-bn": {
      "packages": {
        "ethjs>ethjs-util>strip-hex-prefix": true,
        "ethjs>number-to-bn>bn.js": true
      }
    },
    "extension-port-stream": {
      "packages": {
        "browserify>buffer": true,
        "browserify>stream-browserify": true
      }
    },
    "fast-json-patch": {
      "globals": {
        "addEventListener": true,
        "clearTimeout": true,
        "removeEventListener": true,
        "setTimeout": true
      },
      "packages": {
        "fast-json-patch>fast-deep-equal": true
      }
    },
    "fuse.js": {
      "globals": {
        "console": true,
        "define": true
      }
    },
    "ganache>secp256k1": {
      "packages": {
        "3box>ethers>elliptic": true
      }
    },
    "globalthis>define-properties": {
      "packages": {
        "nock>deep-equal>object-keys": true
      }
    },
    "json-rpc-engine": {
      "packages": {
        "eth-rpc-errors": true,
        "json-rpc-engine>@metamask/safe-event-emitter": true
      }
    },
    "json-rpc-engine>@metamask/safe-event-emitter": {
      "globals": {
        "setTimeout": true
      },
      "packages": {
        "browserify>events": true
      }
    },
    "json-rpc-middleware-stream": {
      "packages": {
        "readable-stream": true
      }
    },
    "jsonschema": {
      "packages": {
        "browserify>url": true
      }
    },
    "lavamoat>json-stable-stringify": {
      "packages": {
        "lavamoat>json-stable-stringify>jsonify": true
      }
    },
    "localforage": {
      "globals": {
        "Blob": true,
        "BlobBuilder": true,
        "FileReader": true,
        "IDBKeyRange": true,
        "MSBlobBuilder": true,
        "MozBlobBuilder": true,
        "OIndexedDB": true,
        "WebKitBlobBuilder": true,
        "atob": true,
        "btoa": true,
        "console.error": true,
        "console.info": true,
        "console.warn": true,
        "define": true,
        "fetch": true,
        "indexedDB": true,
        "localStorage": true,
        "mozIndexedDB": true,
        "msIndexedDB": true,
        "navigator.platform": true,
        "navigator.userAgent": true,
        "openDatabase": true,
        "setTimeout": true,
        "webkitIndexedDB": true
      }
    },
    "lodash": {
      "globals": {
        "clearTimeout": true,
        "define": true,
        "setTimeout": true
      }
    },
    "loglevel": {
      "globals": {
        "console": true,
        "define": true,
        "document.cookie": true,
        "localStorage": true,
        "log": "write"
      }
    },
    "luxon": {
      "globals": {
        "Intl": true
      }
    },
    "mockttp>node-forge": {
      "globals": {
        "Blob": true,
        "MutationObserver": true,
        "QuotaExceededError": true,
        "URL.createObjectURL": true,
        "URL.revokeObjectURL": true,
        "Worker": true,
        "addEventListener": true,
        "document": true,
        "jQuery": true,
        "localStorage": true,
        "navigator": true,
        "postMessage": true,
        "removeEventListener": true,
        "setTimeout": true
      },
      "packages": {
        "browserify>browser-resolve": true,
        "browserify>process": true,
        "browserify>timers-browserify": true
      }
    },
    "nanoid": {
      "globals": {
        "crypto": true,
        "msCrypto": true,
        "navigator": true
      }
    },
    "nock>deep-equal": {
      "packages": {
        "enzyme>is-regex": true,
        "enzyme>object-is": true,
        "nock>deep-equal>is-arguments": true,
        "nock>deep-equal>is-date-object": true,
        "nock>deep-equal>object-keys": true,
        "string.prototype.matchall>regexp.prototype.flags": true
      }
    },
    "node-fetch": {
      "globals": {
        "Headers": true,
        "Request": true,
        "Response": true,
        "fetch": true
      }
    },
    "nonce-tracker": {
      "packages": {
        "await-semaphore": true,
        "browserify>assert": true,
        "ethjs-query": true
      }
    },
    "obj-multiplex": {
      "globals": {
        "console.warn": true
      },
      "packages": {
        "end-of-stream": true,
        "pump>once": true,
        "readable-stream": true
      }
    },
    "promise-to-callback": {
      "packages": {
        "promise-to-callback>is-fn": true,
        "promise-to-callback>set-immediate-shim": true
      }
    },
    "promise-to-callback>set-immediate-shim": {
      "globals": {
        "setTimeout.apply": true
      },
      "packages": {
        "browserify>timers-browserify": true
      }
    },
    "prop-types": {
      "globals": {
        "console": true
      },
      "packages": {
        "prop-types>react-is": true,
        "react>object-assign": true
      }
    },
    "prop-types>react-is": {
      "globals": {
        "console": true
      }
    },
    "pubnub": {
      "globals": {
        "ActiveXObject": true,
        "XMLHttpRequest": true,
        "addEventListener": true,
        "btoa": true,
        "clearInterval": true,
        "clearTimeout": true,
        "console": true,
        "define": true,
        "localStorage.getItem": true,
        "localStorage.setItem": true,
        "location": true,
        "navigator": true,
        "setInterval": true,
        "setTimeout": true
      }
    },
    "pubnub>cbor-sync": {
      "globals": {
        "define": true
      },
      "packages": {
        "browserify>buffer": true
      }
    },
    "pubnub>superagent": {
      "globals": {
        "ActiveXObject": true,
        "XMLHttpRequest": true,
        "btoa": true,
        "clearTimeout": true,
        "console.error": true,
        "console.trace": true,
        "console.warn": true,
        "setTimeout": true
      },
      "packages": {
        "pubnub>superagent>component-emitter": true
      }
    },
    "pump": {
      "packages": {
        "browserify>browser-resolve": true,
        "browserify>process": true,
        "end-of-stream": true,
        "pump>once": true
      }
    },
    "pump>once": {
      "packages": {
        "pump>once>wrappy": true
      }
    },
    "qrcode-generator": {
      "globals": {
        "define": true
      }
    },
    "qrcode.react": {
      "globals": {
        "Path2D": true,
        "devicePixelRatio": true
      },
      "packages": {
        "prop-types": true,
        "qrcode.react>qr.js": true,
        "react": true
      }
    },
    "rc>deep-extend": {
      "packages": {
        "browserify>buffer": true
      }
    },
    "react": {
      "globals": {
        "console": true
      },
      "packages": {
        "prop-types": true,
        "react>object-assign": true
      }
    },
    "react-devtools": {
      "packages": {
        "react-devtools>react-devtools-core": true
      }
    },
    "react-devtools>ip": {
      "packages": {
        "browserify>buffer": true,
        "browserify>os-browserify": true
      }
    },
    "react-devtools>react-devtools-core": {
      "globals": {
        "WebSocket": true,
        "setTimeout": true
      }
    },
    "react-dnd": {
      "globals": {
        "console.error": true
      },
      "packages": {
        "lodash": true,
        "prop-types": true,
        "react": true,
        "react-dnd>disposables": true,
        "react-dnd>dnd-core": true,
        "react-dnd>hoist-non-react-statics": true,
        "react-dnd>invariant": true,
        "react-dnd>shallowequal": true
      }
    },
    "react-dnd-html5-backend": {
      "globals": {
        "Image": true,
        "console.warn": true,
        "devicePixelRatio": true,
        "document": true,
        "navigator.userAgent": true,
        "safari": true,
        "setTimeout": true
      }
    },
    "react-dnd>dnd-core": {
      "packages": {
        "lodash": true,
        "react-dnd>dnd-core>asap": true,
        "react-dnd>invariant": true,
        "redux": true
      }
    },
    "react-dnd>dnd-core>asap": {
      "globals": {
        "clearInterval": true,
        "clearTimeout": true,
        "document.createTextNode": true,
        "setInterval": true,
        "setTimeout": true
      }
    },
    "react-dom": {
      "globals": {
        "HTMLIFrameElement": true,
        "MSApp": true,
        "__REACT_DEVTOOLS_GLOBAL_HOOK__": true,
        "addEventListener": true,
        "clearTimeout": true,
        "clipboardData": true,
        "console": true,
        "dispatchEvent": true,
        "document": true,
        "event": "write",
        "jest": true,
        "location.protocol": true,
        "navigator.userAgent.indexOf": true,
        "performance": true,
        "removeEventListener": true,
        "self": true,
        "setTimeout": true,
        "top": true,
        "trustedTypes": true
      },
      "packages": {
        "prop-types": true,
        "react": true,
        "react-dom>scheduler": true,
        "react>object-assign": true
      }
    },
    "react-dom>scheduler": {
      "globals": {
        "MessageChannel": true,
        "cancelAnimationFrame": true,
        "clearTimeout": true,
        "console": true,
        "navigator": true,
        "performance": true,
        "requestAnimationFrame": true,
        "setTimeout": true
      }
    },
    "react-idle-timer": {
      "globals": {
        "clearTimeout": true,
        "document": true,
        "setTimeout": true
      },
      "packages": {
        "prop-types": true,
        "react": true
      }
    },
    "react-inspector": {
      "globals": {
        "Node.CDATA_SECTION_NODE": true,
        "Node.COMMENT_NODE": true,
        "Node.DOCUMENT_FRAGMENT_NODE": true,
        "Node.DOCUMENT_NODE": true,
        "Node.DOCUMENT_TYPE_NODE": true,
        "Node.ELEMENT_NODE": true,
        "Node.PROCESSING_INSTRUCTION_NODE": true,
        "Node.TEXT_NODE": true
      },
      "packages": {
        "ethjs-query>babel-runtime": true,
        "prop-types": true,
        "react": true,
        "react-inspector>is-dom": true
      }
    },
    "react-inspector>is-dom": {
      "globals": {
        "Node": true
      },
      "packages": {
        "proxyquire>fill-keys>is-object": true,
        "react-inspector>is-dom>is-window": true
      }
    },
    "react-popper": {
      "globals": {
        "document": true
      },
      "packages": {
        "@popperjs/core": true,
        "react": true,
        "react-popper>react-fast-compare": true,
        "react-popper>warning": true
      }
    },
    "react-popper>react-fast-compare": {
      "globals": {
        "Element": true,
        "console.warn": true
      }
    },
    "react-popper>warning": {
      "globals": {
        "console": true
      }
    },
    "react-redux": {
      "globals": {
        "console": true,
        "document": true
      },
      "packages": {
        "@babel/runtime": true,
        "prop-types": true,
        "prop-types>react-is": true,
        "react": true,
        "react-dom": true,
        "react-redux>hoist-non-react-statics": true,
        "redux": true
      }
    },
    "react-redux>hoist-non-react-statics": {
      "packages": {
        "prop-types>react-is": true
      }
    },
    "react-responsive-carousel": {
      "globals": {
        "HTMLElement": true,
        "clearTimeout": true,
        "console.warn": true,
        "document": true,
        "getComputedStyle": true,
        "setTimeout": true
      },
      "packages": {
        "classnames": true,
        "react": true,
        "react-dom": true,
        "react-responsive-carousel>react-easy-swipe": true
      }
    },
    "react-responsive-carousel>react-easy-swipe": {
      "globals": {
        "addEventListener": true,
        "define": true,
        "document.addEventListener": true,
        "document.removeEventListener": true
      },
      "packages": {
        "prop-types": true,
        "react": true
      }
    },
    "react-router-dom": {
      "packages": {
        "prop-types": true,
        "react": true,
        "react-router-dom>history": true,
        "react-router-dom>react-router": true,
        "react-router-dom>tiny-invariant": true,
        "react-router-dom>tiny-warning": true
      }
    },
    "react-router-dom>history": {
      "globals": {
        "addEventListener": true,
        "confirm": true,
        "document": true,
        "history": true,
        "location": true,
        "navigator.userAgent": true,
        "removeEventListener": true
      },
      "packages": {
        "react-router-dom>history>resolve-pathname": true,
        "react-router-dom>history>value-equal": true,
        "react-router-dom>tiny-invariant": true,
        "react-router-dom>tiny-warning": true
      }
    },
    "react-router-dom>react-router": {
      "packages": {
        "prop-types": true,
        "prop-types>react-is": true,
        "react": true,
        "react-redux>hoist-non-react-statics": true,
        "react-router-dom>react-router>history": true,
        "react-router-dom>react-router>mini-create-react-context": true,
        "react-router-dom>tiny-invariant": true,
        "react-router-dom>tiny-warning": true,
        "sinon>nise>path-to-regexp": true
      }
    },
    "react-router-dom>react-router>history": {
      "globals": {
        "addEventListener": true,
        "confirm": true,
        "document": true,
        "history": true,
        "location": true,
        "navigator.userAgent": true,
        "removeEventListener": true
      },
      "packages": {
        "react-router-dom>history>resolve-pathname": true,
        "react-router-dom>history>value-equal": true,
        "react-router-dom>tiny-invariant": true,
        "react-router-dom>tiny-warning": true
      }
    },
    "react-router-dom>react-router>mini-create-react-context": {
      "packages": {
        "@babel/runtime": true,
        "@storybook/api>@reach/router>create-react-context>gud": true,
        "prop-types": true,
        "react": true,
        "react-router-dom>tiny-warning": true
      }
    },
    "react-router-dom>tiny-warning": {
      "globals": {
        "console": true
      }
    },
    "react-simple-file-input": {
      "globals": {
        "File": true,
        "FileReader": true,
        "console.warn": true
      },
      "packages": {
        "prop-types": true,
        "react": true
      }
    },
    "react-tippy": {
      "globals": {
        "Element": true,
        "MSStream": true,
        "MutationObserver": true,
        "addEventListener": true,
        "clearTimeout": true,
        "console.error": true,
        "console.warn": true,
        "define": true,
        "document": true,
        "getComputedStyle": true,
        "innerHeight": true,
        "innerWidth": true,
        "navigator.maxTouchPoints": true,
        "navigator.msMaxTouchPoints": true,
        "navigator.userAgent": true,
        "performance": true,
        "requestAnimationFrame": true,
        "setTimeout": true
      },
      "packages": {
        "react": true,
        "react-dom": true,
        "react-tippy>popper.js": true
      }
    },
    "react-tippy>popper.js": {
      "globals": {
        "MSInputMethodContext": true,
        "Node.DOCUMENT_POSITION_FOLLOWING": true,
        "cancelAnimationFrame": true,
        "console.warn": true,
        "define": true,
        "devicePixelRatio": true,
        "document": true,
        "getComputedStyle": true,
        "innerHeight": true,
        "innerWidth": true,
        "navigator.userAgent": true,
        "requestAnimationFrame": true,
        "setTimeout": true
      }
    },
    "react-toggle-button": {
      "globals": {
        "clearTimeout": true,
        "console.warn": true,
        "define": true,
        "performance": true,
        "setTimeout": true
      },
      "packages": {
        "react": true
      }
    },
    "react-transition-group": {
      "globals": {
        "clearTimeout": true,
        "setTimeout": true
      },
      "packages": {
        "prop-types": true,
        "react": true,
        "react-dom": true,
        "react-transition-group>chain-function": true,
        "react-transition-group>dom-helpers": true,
        "react-transition-group>warning": true
      }
    },
    "react-transition-group>dom-helpers": {
      "globals": {
        "document": true,
        "setTimeout": true
      },
      "packages": {
        "@babel/runtime": true
      }
    },
    "react-transition-group>warning": {
      "globals": {
        "console": true
      }
    },
    "readable-stream": {
      "packages": {
        "@storybook/api>util-deprecate": true,
        "browserify>browser-resolve": true,
        "browserify>events": true,
        "browserify>process": true,
        "browserify>timers-browserify": true,
        "pumpify>inherits": true,
        "readable-stream>core-util-is": true,
        "readable-stream>isarray": true,
        "readable-stream>process-nextick-args": true,
        "readable-stream>safe-buffer": true,
        "readable-stream>string_decoder": true
      }
    },
    "readable-stream>core-util-is": {
      "packages": {
        "browserify>insert-module-globals>is-buffer": true
      }
    },
    "readable-stream>process-nextick-args": {
      "packages": {
        "browserify>process": true
      }
    },
    "readable-stream>safe-buffer": {
      "packages": {
        "browserify>buffer": true
      }
    },
    "readable-stream>string_decoder": {
      "packages": {
        "readable-stream>safe-buffer": true
      }
    },
    "redux": {
      "globals": {
        "console": true
      },
      "packages": {
        "@babel/runtime": true
      }
    },
    "safe-event-emitter": {
      "globals": {
        "setTimeout": true
      },
      "packages": {
        "3box>events": true,
        "browserify>util": true
      }
    },
    "semver": {
      "globals": {
        "console.error": true
      },
      "packages": {
        "browserify>process": true,
        "semver>lru-cache": true
      }
    },
    "semver>lru-cache": {
      "packages": {
        "semver>lru-cache>yallist": true
      }
    },
    "sinon>nise>path-to-regexp": {
      "packages": {
        "sinon>nise>path-to-regexp>isarray": true
      }
    },
    "source-map-explorer>btoa": {
      "packages": {
        "browserify>buffer": true
      }
    },
    "string.prototype.matchall>call-bind": {
      "packages": {
        "eslint-plugin-react>array-includes>get-intrinsic": true,
        "mocha>object.assign>function-bind": true
      }
    },
    "string.prototype.matchall>regexp.prototype.flags": {
      "packages": {
        "globalthis>define-properties": true,
        "string.prototype.matchall>call-bind": true
      }
    },
    "stylelint>write-file-atomic>typedarray-to-buffer": {
      "packages": {
        "browserify>buffer": true,
        "jsdom>request>is-typedarray": true
      }
    },
    "terser>source-map-support>buffer-from": {
      "packages": {
        "browserify>buffer": true
      }
    },
    "textarea-caret": {
      "globals": {
        "document.body.appendChild": true,
        "document.body.removeChild": true,
        "document.createElement": true,
        "document.querySelector": true,
        "getCaretCoordinates": "write",
        "getComputedStyle": true,
        "mozInnerScreenX": true
      }
    },
    "uuid": {
      "globals": {
        "crypto": true,
        "msCrypto": true
      }
    },
    "vinyl>clone": {
      "packages": {
        "browserify>buffer": true
      }
    },
    "vinyl>cloneable-readable>process-nextick-args": {
      "packages": {
        "browserify>process": true
      }
    },
    "web3": {
      "globals": {
        "Web3": "write",
        "XMLHttpRequest": true,
        "clearTimeout": true,
        "console.error": true,
        "setTimeout": true
      },
      "packages": {
        "browserify>buffer": true,
        "web3>bignumber.js": true,
        "web3>crypto-js": true,
        "web3>utf8": true,
        "web3>xhr2-cookies": true
      }
    },
    "web3-stream-provider": {
      "globals": {
        "setTimeout": true
      },
      "packages": {
        "browserify>util": true,
        "readable-stream": true,
        "web3-stream-provider>uuid": true
      }
    },
    "web3-stream-provider>uuid": {
      "globals": {
        "crypto": true,
        "msCrypto": true
      }
    },
    "web3>bignumber.js": {
      "globals": {
        "define": true
      },
      "packages": {
        "browserify>crypto-browserify": true
      }
    },
    "web3>crypto-js": {
      "globals": {
        "define": true
      }
    },
    "web3>utf8": {
      "globals": {
        "define": true
      }
    },
    "web3>xhr2-cookies": {
      "globals": {
        "console.warn": true
      },
      "packages": {
        "browserify>buffer": true,
        "browserify>https-browserify": true,
        "browserify>os-browserify": true,
        "browserify>process": true,
        "browserify>stream-http": true,
        "browserify>url": true,
        "web3>xhr2-cookies>cookiejar": true
      }
    },
    "web3>xhr2-cookies>cookiejar": {
      "globals": {
        "console.warn": true
      }
    },
    "webextension-polyfill": {
      "globals": {
        "browser": true,
        "chrome": true,
        "console.error": true,
        "console.warn": true,
        "define": true
      }
    },
    "webpack>memory-fs>errno": {
      "packages": {
        "webpack>memory-fs>errno>prr": true
      }
    }
  }
}<|MERGE_RESOLUTION|>--- conflicted
+++ resolved
@@ -9,2488 +9,448 @@
         "setTimeout": true
       },
       "packages": {
-        "3box>3box-orbitdb-plugins": true,
-        "3box>3box-orbitdb-plugins>ipfs-log": true,
-        "3box>3id-resolver": true,
-        "3box>did-jwt": true,
-        "3box>ethers": true,
-        "3box>ethers>elliptic": true,
-        "3box>graphql-request": true,
-        "3box>https-did-resolver": true,
-        "3box>ipfs": true,
-        "3box>ipfs-did-document": true,
-        "3box>ipfs-mini": true,
-        "3box>ipfs>is-ipfs": true,
-        "3box>ipfs>multihashes": true,
-        "3box>js-sha256": true,
-        "3box>muport-did-resolver": true,
-        "3box>orbit-db": true,
-        "3box>orbit-db>orbit-db-access-controllers": true,
-        "3box>orbit-db>orbit-db-identity-provider": true,
-        "3box>orbit-db>orbit-db-pubsub": true,
-        "3box>store": true,
-        "3box>tweetnacl": true,
-        "3box>tweetnacl-util": true,
+        "3box-orbitdb-plugins": true,
+        "3id-resolver": true,
         "@babel/runtime": true,
-        "browserify>buffer": true,
-        "browserify>process": true,
-        "node-fetch": true
-      }
-    },
-    "3box>3box-orbitdb-plugins": {
+        "buffer": true,
+        "did-jwt": true,
+        "elliptic": true,
+        "ethers": true,
+        "graphql-request": true,
+        "https-did-resolver": true,
+        "ipfs": true,
+        "ipfs-did-document": true,
+        "ipfs-log": true,
+        "ipfs-mini": true,
+        "is-ipfs": true,
+        "js-sha256": true,
+        "multihashes": true,
+        "muport-did-resolver": true,
+        "node-fetch": true,
+        "orbit-db": true,
+        "orbit-db-access-controllers": true,
+        "orbit-db-identity-provider": true,
+        "orbit-db-pubsub": true,
+        "process": true,
+        "store": true,
+        "tweetnacl": true,
+        "tweetnacl-util": true
+      }
+    },
+    "3box-orbitdb-plugins": {
       "globals": {
         "console.log": true
       },
       "packages": {
-        "3box>3box-orbitdb-plugins>ipfs-log": true,
-        "3box>3id-resolver>did-jwt": true,
-        "3box>3id-resolver>did-jwt>base64url": true,
-        "3box>did-jwt>did-resolver": true,
-        "3box>ipfs>is-ipfs": true,
-        "3box>orbit-db>orbit-db-access-controllers": true,
-        "3box>orbit-db>orbit-db-io": true,
-        "browserify>events": true,
-        "ethereumjs-wallet>safe-buffer": true
-      }
-    },
-    "3box>3box-orbitdb-plugins>ipfs-log": {
-      "globals": {
-        "clearTimeout": true,
-        "console.warn": true,
-        "setTimeout": true
-      },
-      "packages": {
-        "3box>3box-orbitdb-plugins>ipfs-log>json-stringify-deterministic": true,
-        "3box>3box-orbitdb-plugins>ipfs-log>p-map": true,
-        "3box>3box-orbitdb-plugins>ipfs-log>p-whilst": true,
-        "3box>orbit-db>orbit-db-io": true,
-        "browserify>buffer": true,
-        "jest>@jest/core>p-each-series": true
-      }
-    },
-    "3box>3id-resolver": {
-      "packages": {
-        "3box>3id-resolver>did-jwt": true,
-        "3box>3id-resolver>did-jwt>base64url": true,
-        "3box>did-jwt>did-resolver": true,
-        "3box>ipfs-did-document": true,
-        "@babel/runtime": true
-      }
-    },
-    "3box>3id-resolver>did-jwt": {
-      "packages": {
-        "3box>3id-resolver>did-jwt>base64url": true,
-        "3box>did-jwt>did-resolver": true,
-        "3box>ethers>elliptic": true,
-        "3box>js-sha256": true,
-        "3box>tweetnacl": true,
-        "3box>tweetnacl-util": true,
+        "base64url": true,
+        "did-jwt": true,
+        "did-resolver": true,
+        "events": true,
+        "ipfs-log": true,
+        "is-ipfs": true,
+        "orbit-db-access-controllers": true,
+        "orbit-db-io": true,
+        "safe-buffer": true
+      }
+    },
+    "3id-resolver": {
+      "packages": {
         "@babel/runtime": true,
-        "browserify>buffer": true,
-        "ethers>@ethersproject/keccak256>js-sha3": true
-      }
-    },
-    "3box>3id-resolver>did-jwt>base64url": {
-      "packages": {
-        "browserify>buffer": true
-      }
-    },
-    "3box>did-jwt": {
-      "packages": {
-        "3box>did-jwt>@stablelib/utf8": true,
-        "3box>did-jwt>did-resolver": true,
-        "3box>did-jwt>js-sha3": true,
-        "3box>did-jwt>uport-base64url": true,
-        "3box>ethers>elliptic": true,
-        "3box>js-sha256": true,
-        "3box>tweetnacl": true,
-        "browserify>buffer": true
-      }
-    },
-    "3box>did-jwt>buffer": {
+        "base64url": true,
+        "did-jwt": true,
+        "did-resolver": true,
+        "ipfs-did-document": true
+      }
+    },
+    "@babel/runtime": {
+      "packages": {
+        "regenerator-runtime": true
+      }
+    },
+    "@download/blockies": {
+      "globals": {
+        "document.createElement": true
+      }
+    },
+    "@ensdomains/content-hash": {
+      "globals": {
+        "console.warn": true
+      },
+      "packages": {
+        "buffer": true,
+        "cids": true,
+        "js-base64": true,
+        "multicodec": true,
+        "multihashes": true
+      }
+    },
+    "@eth-optimism/contracts": {
+      "packages": {
+        "@ethersproject/abstract-provider": true,
+        "ethers": true
+      }
+    },
+    "@ethereumjs/common": {
+      "packages": {
+        "buffer": true,
+        "crc-32": true,
+        "ethereumjs-util": true,
+        "events": true
+      }
+    },
+    "@ethereumjs/tx": {
+      "packages": {
+        "@ethereumjs/common": true,
+        "buffer": true,
+        "ethereumjs-util": true,
+        "is-buffer": true
+      }
+    },
+    "@ethersproject/abi": {
+      "globals": {
+        "console.log": true
+      },
+      "packages": {
+        "@ethersproject/address": true,
+        "@ethersproject/bignumber": true,
+        "@ethersproject/bytes": true,
+        "@ethersproject/constants": true,
+        "@ethersproject/hash": true,
+        "@ethersproject/keccak256": true,
+        "@ethersproject/logger": true,
+        "@ethersproject/properties": true,
+        "@ethersproject/strings": true
+      }
+    },
+    "@ethersproject/abstract-provider": {
+      "packages": {
+        "@ethersproject/bignumber": true,
+        "@ethersproject/bytes": true,
+        "@ethersproject/logger": true,
+        "@ethersproject/properties": true
+      }
+    },
+    "@ethersproject/abstract-signer": {
+      "packages": {
+        "@ethersproject/logger": true,
+        "@ethersproject/properties": true
+      }
+    },
+    "@ethersproject/address": {
+      "packages": {
+        "@ethersproject/bignumber": true,
+        "@ethersproject/bytes": true,
+        "@ethersproject/keccak256": true,
+        "@ethersproject/logger": true,
+        "@ethersproject/rlp": true
+      }
+    },
+    "@ethersproject/base64": {
+      "globals": {
+        "atob": true,
+        "btoa": true
+      },
+      "packages": {
+        "@ethersproject/bytes": true
+      }
+    },
+    "@ethersproject/basex": {
+      "packages": {
+        "@ethersproject/bytes": true,
+        "@ethersproject/properties": true
+      }
+    },
+    "@ethersproject/bignumber": {
+      "packages": {
+        "@ethersproject/bytes": true,
+        "@ethersproject/logger": true,
+        "bn.js": true
+      }
+    },
+    "@ethersproject/bytes": {
+      "packages": {
+        "@ethersproject/logger": true
+      }
+    },
+    "@ethersproject/constants": {
+      "packages": {
+        "@ethersproject/bignumber": true
+      }
+    },
+    "@ethersproject/contracts": {
+      "globals": {
+        "setTimeout": true
+      },
+      "packages": {
+        "@ethersproject/abi": true,
+        "@ethersproject/abstract-provider": true,
+        "@ethersproject/abstract-signer": true,
+        "@ethersproject/address": true,
+        "@ethersproject/bignumber": true,
+        "@ethersproject/bytes": true,
+        "@ethersproject/logger": true,
+        "@ethersproject/properties": true,
+        "@ethersproject/transactions": true
+      }
+    },
+    "@ethersproject/hash": {
+      "packages": {
+        "@ethersproject/address": true,
+        "@ethersproject/bignumber": true,
+        "@ethersproject/bytes": true,
+        "@ethersproject/keccak256": true,
+        "@ethersproject/logger": true,
+        "@ethersproject/properties": true,
+        "@ethersproject/strings": true
+      }
+    },
+    "@ethersproject/hdnode": {
+      "packages": {
+        "@ethersproject/basex": true,
+        "@ethersproject/bignumber": true,
+        "@ethersproject/bytes": true,
+        "@ethersproject/logger": true,
+        "@ethersproject/pbkdf2": true,
+        "@ethersproject/properties": true,
+        "@ethersproject/sha2": true,
+        "@ethersproject/signing-key": true,
+        "@ethersproject/strings": true,
+        "@ethersproject/transactions": true,
+        "@ethersproject/wordlists": true
+      }
+    },
+    "@ethersproject/json-wallets": {
+      "packages": {
+        "@ethersproject/address": true,
+        "@ethersproject/bytes": true,
+        "@ethersproject/hdnode": true,
+        "@ethersproject/keccak256": true,
+        "@ethersproject/logger": true,
+        "@ethersproject/pbkdf2": true,
+        "@ethersproject/properties": true,
+        "@ethersproject/random": true,
+        "@ethersproject/strings": true,
+        "@ethersproject/transactions": true,
+        "aes-js": true,
+        "scrypt-js": true
+      }
+    },
+    "@ethersproject/keccak256": {
+      "packages": {
+        "@ethersproject/bytes": true,
+        "js-sha3": true
+      }
+    },
+    "@ethersproject/logger": {
       "globals": {
         "console": true
-      },
-      "packages": {
-        "base64-js": true,
-        "browserify>buffer>ieee754": true
-      }
-    },
-    "3box>did-jwt>js-sha3": {
-      "globals": {
-        "define": true
-      },
-      "packages": {
-        "browserify>process": true
-      }
-    },
-    "3box>did-jwt>uport-base64url": {
-      "packages": {
-        "browserify>buffer": true
-      }
-    },
-    "3box>ethers": {
-      "globals": {
-        "MessageChannel": true,
-        "XMLHttpRequest": true,
-        "atob": true,
-        "btoa": true,
-        "clearInterval": true,
-        "clearTimeout": true,
-        "console": true,
-        "crypto.getRandomValues": true,
-        "define": true,
-        "setInterval": true,
-        "setTimeout": true
-      }
-    },
-    "3box>ethers>elliptic": {
-      "packages": {
-        "3box>ethers>elliptic>brorand": true,
-        "3box>ethers>elliptic>hmac-drbg": true,
-        "3box>ethers>elliptic>minimalistic-crypto-utils": true,
-        "3box>ethers>hash.js>minimalistic-assert": true,
-        "bn.js": true,
-        "ethers>@ethersproject/sha2>hash.js": true,
-        "pumpify>inherits": true
-      }
-    },
-    "3box>ethers>elliptic>brorand": {
-      "globals": {
-        "crypto": true,
-        "msCrypto": true
-      },
-      "packages": {
-        "browserify>browser-resolve": true
-      }
-    },
-    "3box>ethers>elliptic>hmac-drbg": {
-      "packages": {
-        "3box>ethers>elliptic>minimalistic-crypto-utils": true,
-        "3box>ethers>hash.js>minimalistic-assert": true,
-        "ethers>@ethersproject/sha2>hash.js": true
-      }
-    },
-    "3box>events": {
-      "globals": {
-        "console": true
-      }
-    },
-    "3box>graphql-request": {
-      "globals": {
-        "fetch": true
-      },
-      "packages": {
-        "3box>graphql-request>cross-fetch": true
-      }
-    },
-    "3box>graphql-request>cross-fetch": {
-      "globals": {
-        "Blob": true,
-        "FileReader": true,
-        "FormData": true,
-        "URLSearchParams.prototype.isPrototypeOf": true,
-        "XMLHttpRequest": true
-      }
-    },
-    "3box>graphql-request>cross-fetch>node-fetch": {
-      "globals": {
-        "fetch": true
-      }
-    },
-    "3box>https-did-resolver": {
-      "globals": {
-        "XMLHttpRequest": true
-      },
-      "packages": {
-        "3box>did-jwt>did-resolver": true,
-        "browserify>browser-resolve": true
-      }
-    },
-    "3box>ipfs": {
-      "globals": {
-        "AbortController": true,
+      }
+    },
+    "@ethersproject/networks": {
+      "packages": {
+        "@ethersproject/logger": true
+      }
+    },
+    "@ethersproject/pbkdf2": {
+      "packages": {
+        "@ethersproject/bytes": true,
+        "@ethersproject/sha2": true
+      }
+    },
+    "@ethersproject/properties": {
+      "packages": {
+        "@ethersproject/logger": true
+      }
+    },
+    "@ethersproject/providers": {
+      "globals": {
+        "WebSocket": true,
         "clearInterval": true,
         "clearTimeout": true,
         "console.log": true,
+        "console.warn": true,
+        "name": true,
+        "setInterval": true,
+        "setTimeout": true
+      },
+      "packages": {
+        "@ethersproject/abstract-provider": true,
+        "@ethersproject/abstract-signer": true,
+        "@ethersproject/address": true,
+        "@ethersproject/basex": true,
+        "@ethersproject/bignumber": true,
+        "@ethersproject/bytes": true,
+        "@ethersproject/constants": true,
+        "@ethersproject/hash": true,
+        "@ethersproject/logger": true,
+        "@ethersproject/networks": true,
+        "@ethersproject/properties": true,
+        "@ethersproject/random": true,
+        "@ethersproject/sha2": true,
+        "@ethersproject/strings": true,
+        "@ethersproject/transactions": true,
+        "@ethersproject/web": true,
+        "bech32": true
+      }
+    },
+    "@ethersproject/random": {
+      "packages": {
+        "@ethersproject/bytes": true,
+        "@ethersproject/logger": true
+      }
+    },
+    "@ethersproject/rlp": {
+      "packages": {
+        "@ethersproject/bytes": true,
+        "@ethersproject/logger": true
+      }
+    },
+    "@ethersproject/sha2": {
+      "packages": {
+        "@ethersproject/bytes": true,
+        "@ethersproject/logger": true,
+        "hash.js": true
+      }
+    },
+    "@ethersproject/signing-key": {
+      "packages": {
+        "@ethersproject/bytes": true,
+        "@ethersproject/logger": true,
+        "@ethersproject/properties": true,
+        "elliptic": true
+      }
+    },
+    "@ethersproject/solidity": {
+      "packages": {
+        "@ethersproject/bignumber": true,
+        "@ethersproject/bytes": true,
+        "@ethersproject/keccak256": true,
+        "@ethersproject/logger": true,
+        "@ethersproject/sha2": true,
+        "@ethersproject/strings": true
+      }
+    },
+    "@ethersproject/strings": {
+      "packages": {
+        "@ethersproject/bytes": true,
+        "@ethersproject/constants": true,
+        "@ethersproject/logger": true
+      }
+    },
+    "@ethersproject/transactions": {
+      "globals": {
+        "console.log": true
+      },
+      "packages": {
+        "@ethersproject/address": true,
+        "@ethersproject/bignumber": true,
+        "@ethersproject/bytes": true,
+        "@ethersproject/constants": true,
+        "@ethersproject/keccak256": true,
+        "@ethersproject/logger": true,
+        "@ethersproject/properties": true,
+        "@ethersproject/rlp": true,
+        "@ethersproject/signing-key": true
+      }
+    },
+    "@ethersproject/units": {
+      "packages": {
+        "@ethersproject/bignumber": true,
+        "@ethersproject/logger": true
+      }
+    },
+    "@ethersproject/wallet": {
+      "packages": {
+        "@ethersproject/abstract-provider": true,
+        "@ethersproject/abstract-signer": true,
+        "@ethersproject/address": true,
+        "@ethersproject/bytes": true,
+        "@ethersproject/hash": true,
+        "@ethersproject/hdnode": true,
+        "@ethersproject/json-wallets": true,
+        "@ethersproject/keccak256": true,
+        "@ethersproject/logger": true,
+        "@ethersproject/properties": true,
+        "@ethersproject/random": true,
+        "@ethersproject/signing-key": true,
+        "@ethersproject/transactions": true
+      }
+    },
+    "@ethersproject/web": {
+      "globals": {
+        "clearTimeout": true,
         "fetch": true,
-        "setInterval": true,
-        "setTimeout": true
-      },
-      "packages": {
-        "3box>ipfs>async": true,
-        "3box>ipfs>async-iterator-all": true,
-        "3box>ipfs>async-iterator-to-pull-stream": true,
-        "3box>ipfs>async-iterator-to-stream": true,
-        "3box>ipfs>base32.js": true,
-        "3box>ipfs>bignumber.js": true,
-        "3box>ipfs>callbackify": true,
-        "3box>ipfs>cids": true,
-        "3box>ipfs>class-is": true,
-        "3box>ipfs>datastore-core": true,
-        "3box>ipfs>datastore-pubsub": true,
-        "3box>ipfs>dlv": true,
-        "3box>ipfs>err-code": true,
-        "3box>ipfs>fnv1a": true,
-        "3box>ipfs>fsm-event": true,
-        "3box>ipfs>human-to-milliseconds": true,
-        "3box>ipfs>interface-datastore": true,
-        "3box>ipfs>ipfs-bitswap": true,
-        "3box>ipfs>ipfs-block": true,
-        "3box>ipfs>ipfs-block-service": true,
-        "3box>ipfs>ipfs-mfs": true,
-        "3box>ipfs>ipfs-repo": true,
-        "3box>ipfs>ipfs-unixfs": true,
-        "3box>ipfs>ipfs-unixfs-exporter": true,
-        "3box>ipfs>ipfs-unixfs-importer": true,
-        "3box>ipfs>ipfs-utils": true,
-        "3box>ipfs>ipld": true,
-        "3box>ipfs>ipld-dag-cbor": true,
-        "3box>ipfs>ipld-dag-pb": true,
-        "3box>ipfs>ipld-raw": true,
-        "3box>ipfs>ipns": true,
-        "3box>ipfs>is-ipfs": true,
-        "3box>ipfs>is-pull-stream": true,
-        "3box>ipfs>iso-url": true,
-        "3box>ipfs>just-flatten-it": true,
-        "3box>ipfs>kind-of": true,
-        "3box>ipfs>libp2p": true,
-        "3box>ipfs>libp2p-bootstrap": true,
-        "3box>ipfs>libp2p-crypto": true,
-        "3box>ipfs>libp2p-kad-dht": true,
-        "3box>ipfs>libp2p-keychain": true,
-        "3box>ipfs>libp2p-record": true,
-        "3box>ipfs>libp2p-secio": true,
-        "3box>ipfs>libp2p-webrtc-star": true,
-        "3box>ipfs>libp2p-websocket-star-multi": true,
-        "3box>ipfs>libp2p-websockets": true,
-        "3box>ipfs>mafmt": true,
-        "3box>ipfs>merge-options": true,
-        "3box>ipfs>multiaddr": true,
-        "3box>ipfs>multiaddr-to-uri": true,
-        "3box>ipfs>multibase": true,
-        "3box>ipfs>multicodec": true,
-        "3box>ipfs>multihashes": true,
-        "3box>ipfs>multihashing-async": true,
-        "3box>ipfs>peer-book": true,
-        "3box>ipfs>peer-id": true,
-        "3box>ipfs>peer-info": true,
-        "3box>ipfs>promisify-es6": true,
-        "3box>ipfs>protons": true,
-        "3box>ipfs>pull-cat": true,
-        "3box>ipfs>pull-defer": true,
-        "3box>ipfs>pull-mplex": true,
-        "3box>ipfs>pull-pushable": true,
-        "3box>ipfs>pull-sort": true,
-        "3box>ipfs>pull-stream": true,
-        "3box>ipfs>pull-stream-to-async-iterator": true,
-        "3box>ipfs>pull-stream-to-stream": true,
-        "3box>ipfs>pull-traverse": true,
-        "3box>ipfs>readable-stream": true,
-        "3box>ipfs>receptacle": true,
-        "3box>ipfs>stream-to-pull-stream": true,
-        "3box>ipfs>superstruct": true,
-        "3box>ipfs>varint": true,
-        "@metamask/providers>is-stream": true,
-        "browserify>browser-resolve": true,
-        "browserify>buffer": true,
-        "browserify>events": true,
-        "browserify>insert-module-globals>is-buffer": true,
-        "browserify>timers-browserify": true,
-        "eslint>debug": true
-      }
-    },
-    "3box>ipfs-mini": {
-      "globals": {
-        "XMLHttpRequest": true
-      }
-    },
-    "3box>ipfs-postmsg-proxy>shortid": {
-      "globals": {
-        "crypto": true,
-        "msCrypto": true
-      },
-      "packages": {
-        "nanoid": true
-      }
-    },
-    "3box>ipfs>async": {
-      "globals": {
-        "clearTimeout": true,
-        "setTimeout": true
-      },
-      "packages": {
-        "browserify>process": true,
-        "browserify>timers-browserify": true,
-        "lodash": true
-      }
-    },
-    "3box>ipfs>async-iterator-to-pull-stream": {
-      "packages": {
-        "3box>ipfs>async-iterator-to-pull-stream>get-iterator": true,
-        "3box>ipfs>pull-stream-to-async-iterator": true
-      }
-    },
-    "3box>ipfs>async-iterator-to-stream": {
-      "packages": {
-        "3box>ipfs>async-iterator-to-stream>readable-stream": true,
-        "browserify>process": true
-      }
-    },
-    "3box>ipfs>async-iterator-to-stream>readable-stream": {
-      "packages": {
-        "@storybook/api>util-deprecate": true,
-        "browserify>browser-resolve": true,
-        "browserify>buffer": true,
-        "browserify>events": true,
-        "browserify>process": true,
-        "browserify>string_decoder": true,
-        "pumpify>inherits": true
-      }
-    },
-    "3box>ipfs>bignumber.js": {
-      "globals": {
-        "crypto": true,
+        "setTimeout": true
+      },
+      "packages": {
+        "@ethersproject/base64": true,
+        "@ethersproject/bytes": true,
+        "@ethersproject/logger": true,
+        "@ethersproject/properties": true,
+        "@ethersproject/strings": true
+      }
+    },
+    "@ethersproject/wordlists": {
+      "packages": {
+        "@ethersproject/bytes": true,
+        "@ethersproject/hash": true,
+        "@ethersproject/logger": true,
+        "@ethersproject/properties": true,
+        "@ethersproject/strings": true
+      }
+    },
+    "@formatjs/intl-relativetimeformat": {
+      "globals": {
+        "Intl": true
+      },
+      "packages": {
+        "@formatjs/intl-utils": true
+      }
+    },
+    "@formatjs/intl-utils": {
+      "globals": {
+        "Intl.getCanonicalLocales": true
+      }
+    },
+    "@keystonehq/base-eth-keyring": {
+      "packages": {
+        "@ethereumjs/tx": true,
+        "@keystonehq/bc-ur-registry-eth": true,
+        "buffer": true,
+        "ethereumjs-util": true,
+        "hdkey": true,
+        "uuid": true
+      }
+    },
+    "@keystonehq/bc-ur-registry": {
+      "globals": {
         "define": true
-      }
-    },
-    "3box>ipfs>bl": {
-      "packages": {
-        "3box>ipfs>bl>readable-stream": true,
-        "browserify>buffer": true,
-        "browserify>util": true
-      }
-    },
-    "3box>ipfs>bl>readable-stream": {
-      "packages": {
-        "@storybook/api>util-deprecate": true,
-        "browserify>browser-resolve": true,
-        "browserify>buffer": true,
-        "browserify>events": true,
-        "browserify>process": true,
-        "browserify>string_decoder": true,
-        "pumpify>inherits": true
-      }
-    },
-    "3box>ipfs>bs58": {
-      "packages": {
-        "3box>ipfs>bs58>base-x": true
-      }
-    },
-    "3box>ipfs>bs58>base-x": {
-      "packages": {
-        "ethereumjs-wallet>safe-buffer": true
-      }
-    },
-    "3box>ipfs>cids": {
-      "packages": {
-        "3box>ipfs>class-is": true,
-        "3box>ipfs>multibase": true,
-        "3box>ipfs>multicodec": true,
-        "3box>ipfs>multihashes": true,
-        "browserify>buffer": true,
-        "browserify>insert-module-globals>is-buffer": true
-      }
-    },
-    "3box>ipfs>datastore-core": {
-      "packages": {
-        "3box>ipfs>async": true,
-        "3box>ipfs>datastore-core>pull-many": true,
-        "3box>ipfs>interface-datastore": true,
-        "3box>ipfs>pull-stream": true,
-        "browserify>buffer": true
-      }
-    },
-    "3box>ipfs>datastore-pubsub": {
-      "packages": {
-        "3box>ipfs>err-code": true,
-        "3box>ipfs>interface-datastore": true,
-        "3box>ipfs>multibase": true,
-        "browserify>assert": true,
-        "browserify>buffer": true,
-        "eslint>debug": true
-      }
-    },
-    "3box>ipfs>dlv": {
-      "globals": {
-        "define": true
-      }
-    },
-    "3box>ipfs>fsm-event": {
-      "packages": {
-        "3box>ipfs>fsm-event>fsm": true,
-        "browserify>assert": true,
-        "browserify>events": true
-      }
-    },
-    "3box>ipfs>human-to-milliseconds": {
-      "packages": {
-        "3box>ipfs>promisify-es6": true
-      }
-    },
-    "3box>ipfs>interface-datastore": {
-      "packages": {
-        "3box>ipfs>async": true,
-        "3box>ipfs>class-is": true,
-        "3box>ipfs>err-code": true,
-        "3box>ipfs>interface-datastore>uuid": true,
-        "3box>ipfs>pull-defer": true,
-        "3box>ipfs>pull-stream": true,
-        "browserify>buffer": true,
-        "browserify>os-browserify": true,
-        "browserify>path-browserify": true
-      }
-    },
-    "3box>ipfs>interface-datastore>uuid": {
-      "globals": {
-        "crypto": true,
-        "msCrypto": true
-      }
-    },
-    "3box>ipfs>ipfs-bitswap": {
-      "globals": {
-        "clearInterval": true,
-        "clearTimeout": true,
-        "setInterval": true,
-        "setTimeout": true
-      },
-      "packages": {
-        "3box>ipfs>async": true,
-        "3box>ipfs>cids": true,
-        "3box>ipfs>ipfs-bitswap>bignumber.js": true,
-        "3box>ipfs>ipfs-bitswap>just-debounce-it": true,
-        "3box>ipfs>ipfs-bitswap>lodash.isequalwith": true,
-        "3box>ipfs>ipfs-bitswap>moving-average": true,
-        "3box>ipfs>ipfs-bitswap>multihashing-async": true,
-        "3box>ipfs>ipfs-bitswap>varint-decoder": true,
-        "3box>ipfs>ipfs-block": true,
-        "3box>ipfs>libp2p-secio>pull-length-prefixed": true,
-        "3box>ipfs>multicodec": true,
-        "3box>ipfs>protons": true,
-        "3box>ipfs>pull-stream": true,
-        "browserify>assert": true,
-        "browserify>events": true,
-        "eslint>debug": true
-      }
-    },
-    "3box>ipfs>ipfs-bitswap>bignumber.js": {
-      "globals": {
-        "crypto": true,
-        "define": true
-      }
-    },
-    "3box>ipfs>ipfs-bitswap>just-debounce-it": {
-      "globals": {
-        "clearTimeout": true,
-        "setTimeout": true
-      }
-    },
-    "3box>ipfs>ipfs-bitswap>multihashing-async": {
-      "globals": {
-        "crypto": true,
-        "msCrypto": true
-      },
-      "packages": {
-        "3box>ipfs>multihashes": true,
-        "3box>ipfs>multihashing-async>murmurhash3js": true,
-        "3box>ipfs>multihashing-async>nodeify": true,
-        "browserify>buffer": true,
-        "browserify>process": true,
-        "ethereumjs-util>ethereum-cryptography>blakejs": true,
-        "ethers>@ethersproject/keccak256>js-sha3": true
-      }
-    },
-    "3box>ipfs>ipfs-bitswap>varint-decoder": {
-      "packages": {
-        "3box>ipfs>varint": true,
-        "browserify>insert-module-globals>is-buffer": true
-      }
-    },
-    "3box>ipfs>ipfs-block": {
-      "packages": {
-        "3box>ipfs>cids": true,
-        "3box>ipfs>class-is": true,
-        "browserify>insert-module-globals>is-buffer": true
-      }
-    },
-    "3box>ipfs>ipfs-block-service": {
-      "packages": {
-        "3box>ipfs>async": true
-      }
-    },
-    "3box>ipfs>ipfs-mfs": {
-      "globals": {
-        "Blob": true,
-        "FileReader": true
-      },
-      "packages": {
-        "3box>ipfs>cids": true,
-        "3box>ipfs>err-code": true,
-        "3box>ipfs>interface-datastore": true,
-        "3box>ipfs>ipfs-mfs>async-iterator-last": true,
-        "3box>ipfs>ipfs-mfs>hamt-sharding": true,
-        "3box>ipfs>ipfs-mfs>mortice": true,
-        "3box>ipfs>ipfs-unixfs": true,
-        "3box>ipfs>ipfs-unixfs-exporter": true,
-        "3box>ipfs>ipfs-unixfs-importer": true,
-        "3box>ipfs>ipld-dag-pb": true,
-        "3box>ipfs>multicodec": true,
-        "3box>ipfs>multihashes": true,
-        "3box>ipfs>promisify-es6": true,
-        "browserify>assert": true,
-        "browserify>browser-resolve": true,
-        "browserify>buffer": true,
-        "eslint>debug": true
-      }
-    },
-    "3box>ipfs>ipfs-mfs>hamt-sharding": {
-      "packages": {
-        "3box>ipfs>ipfs-mfs>hamt-sharding>sparse-array": true,
-        "browserify>insert-module-globals>is-buffer": true
-      }
-    },
-    "3box>ipfs>ipfs-mfs>mortice": {
-      "globals": {
-        "Worker": true
-      },
-      "packages": {
-        "3box>ipfs-postmsg-proxy>shortid": true,
-        "3box>ipfs>ipfs-mfs>mortice>observable-webworkers": true,
-        "3box>ipfs>ipfs-mfs>mortice>promise-timeout": true,
-        "3box>ipfs>libp2p-kad-dht>p-queue": true,
-        "browserify>browser-resolve": true,
-        "browserify>events": true,
-        "browserify>process": true
-      }
-    },
-    "3box>ipfs>ipfs-mfs>mortice>promise-timeout": {
-      "globals": {
-        "clearTimeout": true,
-        "setTimeout": true
-      }
-    },
-    "3box>ipfs>ipfs-repo": {
-      "packages": {
-        "3box>ipfs>async": true,
-        "3box>ipfs>base32.js": true,
-        "3box>ipfs>cids": true,
-        "3box>ipfs>datastore-core": true,
-        "3box>ipfs>dlv": true,
-        "3box>ipfs>interface-datastore": true,
-        "3box>ipfs>ipfs-block": true,
-        "3box>ipfs>ipfs-repo>bignumber.js": true,
-        "3box>ipfs>ipfs-repo>datastore-level": true,
-        "3box>ipfs>ipfs-repo>sort-keys": true,
-        "3box>ipfs>just-safe-set": true,
-        "3box>ipfs>pull-stream": true,
-        "browserify>assert": true,
-        "browserify>buffer": true,
-        "browserify>path-browserify": true,
-        "browserify>timers-browserify": true,
-        "eslint>debug": true
-      }
-    },
-    "3box>ipfs>ipfs-repo>bignumber.js": {
-      "globals": {
-        "crypto": true,
-        "define": true
-      }
-    },
-    "3box>ipfs>ipfs-repo>datastore-level": {
-      "packages": {
-        "3box>ipfs>interface-datastore": true,
-        "3box>ipfs>ipfs-repo>datastore-level>encoding-down": true,
-        "3box>ipfs>ipfs-repo>datastore-level>level-js": true,
-        "3box>ipfs>pull-stream": true,
-        "3box>orbit-db>orbit-db-keystore>levelup": true,
-        "browserify>buffer": true
-      }
-    },
-    "3box>ipfs>ipfs-repo>datastore-level>encoding-down": {
-      "packages": {
-        "3box>ipfs>ipfs-repo>datastore-level>encoding-down>abstract-leveldown": true,
-        "3box>ipfs>ipfs-repo>datastore-level>encoding-down>level-codec": true,
-        "3box>orbit-db>orbit-db-keystore>levelup>level-errors": true,
-        "pumpify>inherits": true
-      }
-    },
-    "3box>ipfs>ipfs-repo>datastore-level>encoding-down>abstract-leveldown": {
-      "packages": {
-        "3box>ipfs>ipfs-repo>datastore-level>encoding-down>abstract-leveldown>level-supports": true,
-        "3box>orbit-db>orbit-db-cache>level-js>immediate": true,
-        "browserify>buffer": true,
-        "watchify>xtend": true
-      }
-    },
-    "3box>ipfs>ipfs-repo>datastore-level>encoding-down>abstract-leveldown>level-supports": {
-      "packages": {
-        "watchify>xtend": true
-      }
-    },
-    "3box>ipfs>ipfs-repo>datastore-level>encoding-down>level-codec": {
-      "packages": {
-        "browserify>buffer": true
-      }
-    },
-    "3box>ipfs>ipfs-repo>datastore-level>level-js": {
-      "globals": {
-        "IDBKeyRange.bound": true,
-        "IDBKeyRange.lowerBound": true,
-        "IDBKeyRange.only": true,
-        "IDBKeyRange.upperBound": true,
-        "indexedDB.deleteDatabase": true,
-        "indexedDB.open": true
-      },
-      "packages": {
-        "3box>ipfs>ipfs-repo>datastore-level>level-js>abstract-leveldown": true,
-        "3box>ipfs>ipfs-repo>datastore-level>level-js>idb-readable-stream": true,
-        "3box>orbit-db>orbit-db-cache>level-js>ltgt": true,
-        "browserify>buffer": true,
-        "browserify>process": true,
-        "browserify>stream-browserify": true,
-        "browserify>util": true,
-        "watchify>xtend": true
-      }
-    },
-    "3box>ipfs>ipfs-repo>datastore-level>level-js>abstract-leveldown": {
-      "packages": {
-        "browserify>insert-module-globals>is-buffer": true,
-        "browserify>process": true,
-        "watchify>xtend": true
-      }
-    },
-    "3box>ipfs>ipfs-repo>datastore-level>level-js>idb-readable-stream": {
-      "globals": {
-        "IDBKeyRange.bound": true,
-        "IDBKeyRange.lowerBound": true,
-        "IDBKeyRange.upperBound": true
-      },
-      "packages": {
-        "browserify>stream-browserify": true,
-        "watchify>xtend": true
-      }
-    },
-    "3box>ipfs>ipfs-repo>sort-keys": {
-      "packages": {
-        "geckodriver>got>is-plain-obj": true
-      }
-    },
-    "3box>ipfs>ipfs-unixfs": {
-      "packages": {
-        "3box>ipfs>protons": true
-      }
-    },
-    "3box>ipfs>ipfs-unixfs-exporter": {
-      "packages": {
-        "3box>ipfs>cids": true,
-        "3box>ipfs>err-code": true,
-        "3box>ipfs>ipfs-mfs>async-iterator-last": true,
-        "3box>ipfs>ipfs-mfs>hamt-sharding": true,
-        "3box>ipfs>ipfs-unixfs": true,
-        "3box>ipfs>ipfs-unixfs-importer": true,
-        "browserify>buffer": true,
-        "browserify>insert-module-globals>is-buffer": true
-      }
-    },
-    "3box>ipfs>ipfs-unixfs-importer": {
-      "packages": {
-        "3box>ipfs>async-iterator-all": true,
-        "3box>ipfs>bl": true,
-        "3box>ipfs>err-code": true,
-        "3box>ipfs>ipfs-mfs>hamt-sharding": true,
-        "3box>ipfs>ipfs-unixfs": true,
-        "3box>ipfs>ipfs-unixfs-importer>async-iterator-batch": true,
-        "3box>ipfs>ipfs-unixfs-importer>async-iterator-first": true,
-        "3box>ipfs>ipfs-unixfs-importer>rabin-wasm": true,
-        "3box>ipfs>ipld-dag-pb": true,
-        "3box>ipfs>ipld-raw>multihashing-async": true,
-        "3box>ipfs>multicodec": true,
-        "3box>ipfs>multihashes": true,
-        "3box>ipfs>superstruct": true,
-        "browserify>buffer": true,
-        "rc>deep-extend": true
-      }
-    },
-    "3box>ipfs>ipfs-unixfs-importer>rabin-wasm": {
-      "globals": {
-        "Blob": true,
-        "Response": true,
-        "WebAssembly": true
-      },
-      "packages": {
-        "3box>ipfs>ipfs-unixfs-importer>rabin-wasm>assemblyscript": true
-      }
-    },
-    "3box>ipfs>ipfs-unixfs-importer>rabin-wasm>assemblyscript": {
-      "globals": {
-        "WebAssembly.Instance": true,
-        "WebAssembly.Module": true,
-        "WebAssembly.instantiateStreaming": true,
-        "console.log": true
-      }
-    },
-    "3box>ipfs>ipfs-utils": {
-      "globals": {
-        "FileReader": true
-      },
-      "packages": {
-        "3box>ipfs>ipfs-utils>is-buffer": true,
-        "3box>ipfs>ipfs-utils>readable-stream": true,
-        "3box>ipfs>is-pull-stream": true,
-        "3box>ipfs>kind-of": true,
-        "@metamask/providers>is-stream": true
-      }
-    },
-    "3box>ipfs>ipfs-utils>readable-stream": {
-      "packages": {
-        "@storybook/api>util-deprecate": true,
-        "browserify>browser-resolve": true,
-        "browserify>buffer": true,
-        "browserify>events": true,
-        "browserify>process": true,
-        "browserify>string_decoder": true,
-        "pumpify>inherits": true
-      }
-    },
-    "3box>ipfs>ipld": {
-      "packages": {
-        "3box>ipfs>cids": true,
-        "3box>ipfs>ipfs-block": true,
-        "3box>ipfs>ipld-dag-cbor": true,
-        "3box>ipfs>ipld-dag-pb": true,
-        "3box>ipfs>ipld-raw": true,
-        "3box>ipfs>ipld>typical": true,
-        "3box>ipfs>merge-options": true,
-        "3box>ipfs>multicodec": true,
-        "3box>ipfs>promisify-es6": true,
-        "browserify>insert-module-globals>is-buffer": true
-      }
-    },
-    "3box>ipfs>ipld-dag-cbor": {
-      "packages": {
-        "3box>ipfs>cids": true,
-        "3box>ipfs>ipld-dag-cbor>is-circular": true,
-        "3box>ipfs>ipld-raw>multihashing-async": true,
-        "3box>ipfs>multicodec": true,
-        "browserify>buffer": true,
-        "browserify>insert-module-globals>is-buffer": true,
-        "eth-lattice-keyring>gridplus-sdk>borc": true
-      }
-    },
-    "3box>ipfs>ipld-dag-pb": {
-      "packages": {
-        "3box>ipfs>cids": true,
-        "3box>ipfs>class-is": true,
-        "3box>ipfs>ipld-raw>multihashing-async": true,
-        "3box>ipfs>multicodec": true,
-        "3box>ipfs>protons": true,
-        "@storybook/client-api>stable": true,
-        "browserify>assert": true,
-        "browserify>buffer": true,
-        "browserify>insert-module-globals>is-buffer": true
-      }
-    },
-    "3box>ipfs>ipld-raw": {
-      "packages": {
-        "3box>ipfs>cids": true,
-        "3box>ipfs>ipld-raw>multihashing-async": true,
-        "3box>ipfs>multicodec": true
-      }
-    },
-    "3box>ipfs>ipld-raw>multihashing-async": {
-      "globals": {
-        "crypto": true,
-        "msCrypto": true
-      },
-      "packages": {
-        "3box>ipfs>err-code": true,
-        "3box>ipfs>ipld-raw>multihashing-async>murmurhash3js-revisited": true,
-        "3box>ipfs>multihashes": true,
-        "browserify>buffer": true,
-        "ethereumjs-util>ethereum-cryptography>blakejs": true,
-        "ethers>@ethersproject/keccak256>js-sha3": true
-      }
-    },
-    "3box>ipfs>ipld-raw>multihashing-async>murmurhash3js-revisited": {
-      "globals": {
-        "define": true
-      }
-    },
-    "3box>ipfs>ipld>typical": {
-      "globals": {
-        "define": true
-      }
-    },
-    "3box>ipfs>ipns": {
-      "packages": {
-        "3box>ipfs>interface-datastore": true,
-        "3box>ipfs>ipns>timestamp-nano": true,
-        "3box>ipfs>libp2p-crypto": true,
-        "3box>ipfs>multihashes": true,
-        "3box>ipfs>peer-id": true,
-        "3box>ipfs>protons": true,
-        "base32-encode": true,
-        "browserify>buffer": true,
-        "eslint>debug": true
-      }
-    },
-    "3box>ipfs>is-ipfs": {
-      "packages": {
-        "3box>ipfs>bs58": true,
-        "3box>ipfs>cids": true,
-        "3box>ipfs>mafmt": true,
-        "3box>ipfs>multiaddr": true,
-        "3box>ipfs>multibase": true,
-        "3box>ipfs>multihashes": true,
-        "browserify>buffer": true
-      }
-    },
-    "3box>ipfs>iso-url": {
-      "globals": {
-        "URL": true,
-        "URLSearchParams": true,
-        "location": true
-      }
-    },
-    "3box>ipfs>libp2p": {
-      "packages": {
-        "3box>ipfs>async": true,
-        "3box>ipfs>err-code": true,
-        "3box>ipfs>fsm-event": true,
-        "3box>ipfs>libp2p-websockets": true,
-        "3box>ipfs>libp2p>libp2p-connection-manager": true,
-        "3box>ipfs>libp2p>libp2p-floodsub": true,
-        "3box>ipfs>libp2p>libp2p-ping": true,
-        "3box>ipfs>libp2p>libp2p-switch": true,
-        "3box>ipfs>multiaddr": true,
-        "3box>ipfs>peer-book": true,
-        "3box>ipfs>peer-id": true,
-        "3box>ipfs>peer-info": true,
-        "3box>ipfs>superstruct": true,
-        "browserify>events": true,
-        "browserify>insert-module-globals>is-buffer": true,
-        "browserify>process": true,
-        "eslint>debug": true,
-        "pump>once": true
-      }
-    },
-    "3box>ipfs>libp2p-bootstrap": {
-      "globals": {
-        "clearInterval": true,
-        "setInterval": true
-      },
-      "packages": {
-        "3box>ipfs>async": true,
-        "3box>ipfs>mafmt": true,
-        "3box>ipfs>multiaddr": true,
-        "3box>ipfs>peer-id": true,
-        "3box>ipfs>peer-info": true,
-        "browserify>events": true,
-        "eslint>debug": true
-      }
-    },
-    "3box>ipfs>libp2p-crypto": {
-      "globals": {
-        "crypto": true,
-        "msCrypto": true
-      },
-      "packages": {
-        "3box>ipfs>async": true,
-        "3box>ipfs>bs58": true,
-        "3box>ipfs>libp2p-crypto>asn1.js": true,
-        "3box>ipfs>libp2p-crypto>iso-random-stream": true,
-        "3box>ipfs>libp2p-crypto>libp2p-crypto-secp256k1": true,
-        "3box>ipfs>libp2p-crypto>multihashing-async": true,
-        "3box>ipfs>protons": true,
-        "3box>tweetnacl": true,
-        "browserify>buffer": true,
-        "ethereumjs-util>ethereum-cryptography>browserify-aes": true,
-        "mockttp>node-forge": true
-      }
-    },
-    "3box>ipfs>libp2p-crypto>asn1.js": {
-      "packages": {
-        "3box>ethers>hash.js>minimalistic-assert": true,
-        "bn.js": true,
-        "browserify>buffer": true,
-        "pumpify>inherits": true
-      }
-    },
-    "3box>ipfs>libp2p-crypto>iso-random-stream": {
-      "globals": {
-        "crypto": true,
-        "msCrypto": true
-      },
-      "packages": {
-        "browserify>buffer": true
-      }
-    },
-    "3box>ipfs>libp2p-crypto>libp2p-crypto-secp256k1": {
-      "packages": {
-        "3box>ipfs>async": true,
-        "3box>ipfs>bs58": true,
-        "3box>ipfs>libp2p-crypto>libp2p-crypto-secp256k1>multihashing-async": true,
-        "3box>ipfs>libp2p-crypto>libp2p-crypto-secp256k1>secp256k1": true
-      }
-    },
-    "3box>ipfs>libp2p-crypto>libp2p-crypto-secp256k1>multihashing-async": {
-      "globals": {
-        "crypto": true,
-        "msCrypto": true
-      },
-      "packages": {
-        "3box>ipfs>multihashes": true,
-        "3box>ipfs>multihashing-async>murmurhash3js": true,
-        "3box>ipfs>multihashing-async>nodeify": true,
-        "browserify>buffer": true,
-        "browserify>process": true,
-        "ethereumjs-util>ethereum-cryptography>blakejs": true,
-        "ethers>@ethersproject/keccak256>js-sha3": true
-      }
-    },
-    "3box>ipfs>libp2p-crypto>libp2p-crypto-secp256k1>secp256k1": {
-      "packages": {
-        "browserify>insert-module-globals>is-buffer": true,
-        "eth-sig-util>ethereumjs-util>secp256k1>bip66": true,
-        "eth-sig-util>ethereumjs-util>secp256k1>drbg.js": true,
-        "ethereumjs-util>create-hash": true,
-        "ethereumjs-wallet>safe-buffer": true
-      }
-    },
-    "3box>ipfs>libp2p-crypto>multihashing-async": {
-      "globals": {
-        "crypto": true,
-        "msCrypto": true
-      },
-      "packages": {
-        "3box>ipfs>multihashes": true,
-        "3box>ipfs>multihashing-async>murmurhash3js": true,
-        "3box>ipfs>multihashing-async>nodeify": true,
-        "browserify>buffer": true,
-        "browserify>process": true,
-        "ethereumjs-util>ethereum-cryptography>blakejs": true,
-        "ethers>@ethersproject/keccak256>js-sha3": true
-      }
-    },
-    "3box>ipfs>libp2p-kad-dht": {
-      "globals": {
-        "clearInterval": true,
-        "clearTimeout": true,
-        "setInterval": true,
-        "setTimeout": true
-      },
-      "packages": {
-        "3box>ipfs>async": true,
-        "3box>ipfs>base32.js": true,
-        "3box>ipfs>cids": true,
-        "3box>ipfs>err-code": true,
-        "3box>ipfs>interface-datastore": true,
-        "3box>ipfs>libp2p-crypto": true,
-        "3box>ipfs>libp2p-kad-dht>hashlru": true,
-        "3box>ipfs>libp2p-kad-dht>heap": true,
-        "3box>ipfs>libp2p-kad-dht>k-bucket": true,
-        "3box>ipfs>libp2p-kad-dht>multihashing-async": true,
-        "3box>ipfs>libp2p-kad-dht>p-queue": true,
-        "3box>ipfs>libp2p-kad-dht>p-times": true,
-        "3box>ipfs>libp2p-kad-dht>xor-distance": true,
-        "3box>ipfs>libp2p-record": true,
-        "3box>ipfs>libp2p-secio>pull-length-prefixed": true,
-        "3box>ipfs>multihashes": true,
-        "3box>ipfs>peer-id": true,
-        "3box>ipfs>peer-info": true,
-        "3box>ipfs>promisify-es6": true,
-        "3box>ipfs>protons": true,
-        "3box>ipfs>pull-stream": true,
-        "3box>ipfs>pull-stream-to-async-iterator": true,
-        "3box>ipfs>varint": true,
-        "@metamask/controllers>abort-controller": true,
-        "browserify>assert": true,
-        "browserify>buffer": true,
-        "browserify>events": true,
-        "browserify>insert-module-globals>is-buffer": true,
-        "eslint>debug": true,
-        "promise-to-callback": true
-      }
-    },
-    "3box>ipfs>libp2p-kad-dht>heap": {
-      "globals": {
-        "define": true
-      }
-    },
-    "3box>ipfs>libp2p-kad-dht>k-bucket": {
-      "packages": {
-        "browserify>events": true,
-        "ethereumjs-wallet>randombytes": true
-      }
-    },
-    "3box>ipfs>libp2p-kad-dht>multihashing-async": {
-      "globals": {
-        "crypto": true,
-        "msCrypto": true
-      },
-      "packages": {
-        "3box>ipfs>multihashes": true,
-        "3box>ipfs>multihashing-async>murmurhash3js": true,
-        "3box>ipfs>multihashing-async>nodeify": true,
-        "browserify>buffer": true,
-        "browserify>process": true,
-        "ethereumjs-util>ethereum-cryptography>blakejs": true,
-        "ethers>@ethersproject/keccak256>js-sha3": true
-      }
-    },
-    "3box>ipfs>libp2p-kad-dht>p-queue": {
-      "globals": {
-        "clearInterval": true,
-        "setInterval": true,
-        "setTimeout": true
-      },
-      "packages": {
-        "mockttp>@httptoolkit/subscriptions-transport-ws>eventemitter3": true
-      }
-    },
-    "3box>ipfs>libp2p-kad-dht>p-times": {
-      "packages": {
-        "3box>ipfs>libp2p-kad-dht>p-times>p-map": true
-      }
-    },
-    "3box>ipfs>libp2p-kad-dht>xor-distance": {
-      "packages": {
-        "browserify>buffer": true
-      }
-    },
-    "3box>ipfs>libp2p-keychain": {
-      "globals": {
-        "setTimeout": true
-      },
-      "packages": {
-        "3box>ipfs>async": true,
-        "3box>ipfs>err-code": true,
-        "3box>ipfs>interface-datastore": true,
-        "3box>ipfs>libp2p-crypto": true,
-        "3box>ipfs>libp2p-keychain>sanitize-filename": true,
-        "3box>ipfs>merge-options": true,
-        "3box>ipfs>pull-stream": true,
-        "browserify>buffer": true,
-        "mockttp>node-forge": true
-      }
-    },
-    "3box>ipfs>libp2p-keychain>sanitize-filename": {
-      "packages": {
-        "3box>ipfs>libp2p-keychain>sanitize-filename>truncate-utf8-bytes": true
-      }
-    },
-    "3box>ipfs>libp2p-keychain>sanitize-filename>truncate-utf8-bytes": {
-      "packages": {
-        "3box>ipfs>libp2p-keychain>sanitize-filename>truncate-utf8-bytes>utf8-byte-length": true
-      }
-    },
-    "3box>ipfs>libp2p-record": {
-      "packages": {
-        "3box>ipfs>async": true,
-        "3box>ipfs>err-code": true,
-        "3box>ipfs>libp2p-record>buffer-split": true,
-        "3box>ipfs>libp2p-record>multihashing-async": true,
-        "3box>ipfs>protons": true,
-        "browserify>assert": true,
-        "browserify>buffer": true,
-        "browserify>insert-module-globals>is-buffer": true
-      }
-    },
-    "3box>ipfs>libp2p-record>buffer-split": {
-      "packages": {
-        "3box>ipfs>libp2p-record>buffer-split>buffer-indexof": true
-      }
-    },
-    "3box>ipfs>libp2p-record>multihashing-async": {
-      "globals": {
-        "crypto": true,
-        "msCrypto": true
-      },
-      "packages": {
-        "3box>ipfs>multihashes": true,
-        "3box>ipfs>multihashing-async>murmurhash3js": true,
-        "3box>ipfs>multihashing-async>nodeify": true,
-        "browserify>buffer": true,
-        "browserify>process": true,
-        "ethereumjs-util>ethereum-cryptography>blakejs": true,
-        "ethers>@ethersproject/keccak256>js-sha3": true
-      }
-    },
-    "3box>ipfs>libp2p-secio": {
-      "packages": {
-        "3box>ipfs>async": true,
-        "3box>ipfs>libp2p-crypto": true,
-        "3box>ipfs>libp2p-secio>multihashing-async": true,
-        "3box>ipfs>libp2p-secio>pull-handshake": true,
-        "3box>ipfs>libp2p-secio>pull-length-prefixed": true,
-        "3box>ipfs>peer-id": true,
-        "3box>ipfs>peer-info": true,
-        "3box>ipfs>protons": true,
-        "3box>ipfs>pull-defer": true,
-        "3box>ipfs>pull-mplex>interface-connection": true,
-        "3box>ipfs>pull-stream": true,
-        "browserify>assert": true,
-        "browserify>buffer": true,
-        "eslint>debug": true,
-        "pump>once": true
-      }
-    },
-    "3box>ipfs>libp2p-secio>multihashing-async": {
-      "globals": {
-        "crypto": true,
-        "msCrypto": true
-      },
-      "packages": {
-        "3box>ipfs>multihashes": true,
-        "3box>ipfs>multihashing-async>murmurhash3js": true,
-        "3box>ipfs>multihashing-async>nodeify": true,
-        "browserify>buffer": true,
-        "browserify>process": true,
-        "ethereumjs-util>ethereum-cryptography>blakejs": true,
-        "ethers>@ethersproject/keccak256>js-sha3": true
-      }
-    },
-    "3box>ipfs>libp2p-secio>pull-handshake": {
-      "packages": {
-        "3box>ipfs>libp2p-secio>pull-handshake>pull-reader": true,
-        "3box>ipfs>pull-cat": true,
-        "3box>ipfs>pull-mplex>pull-pair": true,
-        "3box>ipfs>pull-pushable": true
-      }
-    },
-    "3box>ipfs>libp2p-secio>pull-handshake>pull-reader": {
-      "globals": {
-        "cb": true,
-        "clearTimeout": true,
-        "setTimeout": true
-      },
-      "packages": {
-        "browserify>buffer": true
-      }
-    },
-    "3box>ipfs>libp2p-secio>pull-length-prefixed": {
-      "packages": {
-        "3box>ipfs>libp2p-secio>pull-handshake>pull-reader": true,
-        "3box>ipfs>pull-pushable": true,
-        "3box>ipfs>varint": true,
-        "ethereumjs-wallet>safe-buffer": true
-      }
-    },
-    "3box>ipfs>libp2p-webrtc-star": {
-      "packages": {
-        "3box>ipfs>async": true,
-        "3box>ipfs>class-is": true,
-        "3box>ipfs>libp2p-webrtc-star>simple-peer": true,
-        "3box>ipfs>libp2p-webrtc-star>socket.io-client": true,
-        "3box>ipfs>libp2p-webrtc-star>webrtcsupport": true,
-        "3box>ipfs>mafmt": true,
-        "3box>ipfs>multiaddr": true,
-        "3box>ipfs>peer-id": true,
-        "3box>ipfs>peer-info": true,
-        "3box>ipfs>pull-mplex>interface-connection": true,
-        "3box>ipfs>stream-to-pull-stream": true,
-        "browserify>events": true,
-        "eslint>debug": true,
-        "pump>once": true
-      }
-    },
-    "3box>ipfs>libp2p-webrtc-star>simple-peer": {
-      "globals": {
-        "clearInterval": true,
-        "console.warn": true,
-        "setInterval": true,
-        "setTimeout": true
-      },
-      "packages": {
-        "3box>ipfs>libp2p-webrtc-star>simple-peer>get-browser-rtc": true,
-        "3box>ipfs>libp2p-webrtc-star>simple-peer>readable-stream": true,
-        "browserify>buffer": true,
-        "eslint>debug": true,
-        "ethereumjs-wallet>randombytes": true,
-        "pumpify>inherits": true
-      }
-    },
-    "3box>ipfs>libp2p-webrtc-star>simple-peer>get-browser-rtc": {
-      "globals": {
-        "RTCIceCandidate": true,
-        "RTCPeerConnection": true,
-        "RTCSessionDescription": true,
-        "mozRTCIceCandidate": true,
-        "mozRTCPeerConnection": true,
-        "mozRTCSessionDescription": true,
-        "webkitRTCIceCandidate": true,
-        "webkitRTCPeerConnection": true,
-        "webkitRTCSessionDescription": true
-      }
-    },
-    "3box>ipfs>libp2p-webrtc-star>simple-peer>readable-stream": {
-      "packages": {
-        "@storybook/api>util-deprecate": true,
-        "browserify>browser-resolve": true,
-        "browserify>buffer": true,
-        "browserify>events": true,
-        "browserify>process": true,
-        "browserify>string_decoder": true,
-        "pumpify>inherits": true
-      }
-    },
-    "3box>ipfs>libp2p-webrtc-star>socket.io-client": {
-      "globals": {
-        "clearTimeout": true,
-        "location": true,
-        "setTimeout": true
-      },
-      "packages": {
-        "3box>ipfs>libp2p-webrtc-star>socket.io-client>component-bind": true,
-        "3box>ipfs>libp2p-webrtc-star>socket.io-client>debug": true,
-        "3box>ipfs>libp2p-webrtc-star>socket.io-client>engine.io-client": true,
-        "3box>ipfs>libp2p-webrtc-star>socket.io-client>indexof": true,
-        "3box>ipfs>libp2p-webrtc-star>socket.io-client>parseqs": true,
-        "3box>ipfs>libp2p-webrtc-star>socket.io-client>parseuri": true,
-        "3box>ipfs>libp2p-webrtc-star>socket.io-client>socket.io-parser": true,
-        "3box>ipfs>libp2p-webrtc-star>socket.io-client>to-array": true,
-        "3box>ipfs>libp2p-webrtc-star>socket.io>has-binary2": true,
-        "mockttp>@httptoolkit/subscriptions-transport-ws>backo2": true,
-        "pubnub>superagent>component-emitter": true
-      }
-    },
-    "3box>ipfs>libp2p-webrtc-star>socket.io-client>debug": {
-      "globals": {
-        "chrome": true,
-        "console": true,
-        "document": true,
-        "localStorage": true,
-        "navigator": true,
-        "process": true
-      },
-      "packages": {
-        "3box>ipfs>libp2p-webrtc-star>socket.io-client>debug>ms": true,
-        "browserify>process": true
-      }
-    },
-    "3box>ipfs>libp2p-webrtc-star>socket.io-client>engine.io-client": {
-      "globals": {
-        "MozWebSocket": true,
-        "WebSocket": true,
-        "XDomainRequest": true,
-        "XMLHttpRequest": true,
-        "addEventListener": true,
-        "attachEvent": true,
-        "clearTimeout": true,
-        "document": true,
-        "location": true,
-        "navigator": true,
-        "setTimeout": true
-      },
-      "packages": {
-        "3box>ipfs>libp2p-webrtc-star>socket.io-client>engine.io-client>component-inherit": true,
-        "3box>ipfs>libp2p-webrtc-star>socket.io-client>engine.io-client>debug": true,
-        "3box>ipfs>libp2p-webrtc-star>socket.io-client>engine.io-client>engine.io-parser": true,
-        "3box>ipfs>libp2p-webrtc-star>socket.io-client>engine.io-client>has-cors": true,
-        "3box>ipfs>libp2p-webrtc-star>socket.io-client>engine.io-client>yeast": true,
-        "3box>ipfs>libp2p-webrtc-star>socket.io-client>indexof": true,
-        "3box>ipfs>libp2p-webrtc-star>socket.io-client>parseqs": true,
-        "3box>ipfs>libp2p-webrtc-star>socket.io-client>parseuri": true,
-        "browserify>browser-resolve": true,
-        "browserify>buffer": true,
-        "pubnub>superagent>component-emitter": true
-      }
-    },
-    "3box>ipfs>libp2p-webrtc-star>socket.io-client>engine.io-client>debug": {
-      "globals": {
-        "chrome": true,
-        "console": true,
-        "document": true,
-        "localStorage": true,
-        "navigator": true,
-        "process": true
-      },
-      "packages": {
-        "3box>ipfs>libp2p-webrtc-star>socket.io-client>engine.io-client>debug>ms": true,
-        "browserify>process": true
-      }
-    },
-    "3box>ipfs>libp2p-webrtc-star>socket.io-client>engine.io-client>engine.io-parser": {
-      "globals": {
-        "FileReader": true,
-        "btoa": true,
-        "navigator": true
-      },
-      "packages": {
-        "3box>ipfs>libp2p-webrtc-star>socket.io-client>engine.io-client>engine.io-parser>after": true,
-        "3box>ipfs>libp2p-webrtc-star>socket.io-client>engine.io-client>engine.io-parser>arraybuffer.slice": true,
-        "3box>ipfs>libp2p-webrtc-star>socket.io-client>engine.io-client>engine.io-parser>blob": true,
-        "3box>ipfs>libp2p-webrtc-star>socket.io>engine.io>engine.io-parser>base64-arraybuffer": true,
-        "3box>ipfs>libp2p-webrtc-star>socket.io>has-binary2": true
-      }
-    },
-    "3box>ipfs>libp2p-webrtc-star>socket.io-client>engine.io-client>engine.io-parser>blob": {
-      "globals": {
-        "Blob": true,
-        "MSBlobBuilder": true,
-        "MozBlobBuilder": true,
-        "WebKitBlobBuilder": true
-      }
-    },
-    "3box>ipfs>libp2p-webrtc-star>socket.io-client>engine.io-client>has-cors": {
-      "globals": {
-        "XMLHttpRequest": true
-      }
-    },
-    "3box>ipfs>libp2p-webrtc-star>socket.io-client>socket.io-parser": {
-      "globals": {
-        "Blob": true,
-        "File": true,
-        "FileReader": true
-      },
-      "packages": {
-        "3box>ipfs>libp2p-webrtc-star>socket.io-client>socket.io-parser>debug": true,
-        "3box>ipfs>libp2p-webrtc-star>socket.io-client>socket.io-parser>isarray": true,
-        "browserify>buffer": true,
-        "pubnub>superagent>component-emitter": true
-      }
-    },
-    "3box>ipfs>libp2p-webrtc-star>socket.io-client>socket.io-parser>debug": {
-      "globals": {
-        "chrome": true,
-        "console": true,
-        "document": true,
-        "localStorage": true,
-        "navigator": true,
-        "process": true
-      },
-      "packages": {
-        "3box>ipfs>libp2p-webrtc-star>socket.io-client>socket.io-parser>debug>ms": true,
-        "browserify>process": true
-      }
-    },
-    "3box>ipfs>libp2p-webrtc-star>socket.io>has-binary2": {
-      "globals": {
-<<<<<<< HEAD
-        "Blob": true,
-        "File": true
-      },
-      "packages": {
-        "3box>ipfs>libp2p-webrtc-star>socket.io>has-binary2>isarray": true,
-        "browserify>buffer": true
-=======
-        "TextEncoder": true,
-        "console.log": true
->>>>>>> 564ad2f8
-      }
-    },
-    "3box>ipfs>libp2p-webrtc-star>webrtcsupport": {
-      "globals": {
-        "AudioContext": true,
-        "MediaStream": true,
-        "RTCIceCandidate": true,
-        "RTCPeerConnection": true,
-        "RTCSessionDescription": true,
-        "document": true,
-        "location.protocol": true,
-        "mozRTCIceCandidate": true,
-        "mozRTCPeerConnection": true,
-        "mozRTCSessionDescription": true,
-        "navigator.getUserMedia": true,
-        "navigator.mozGetUserMedia": true,
-        "navigator.msGetUserMedia": true,
-        "navigator.userAgent.match": true,
-        "navigator.webkitGetUserMedia": true,
-        "webkitAudioContext": true,
-        "webkitMediaStream": true,
-        "webkitRTCPeerConnection": true
-      }
-    },
-    "3box>ipfs>libp2p-websocket-star-multi": {
-      "globals": {
-        "setTimeout": true
-      },
-      "packages": {
-        "3box>ipfs>async": true,
-        "3box>ipfs>libp2p-websocket-star-multi>libp2p-websocket-star": true,
-        "3box>ipfs>mafmt": true,
-        "3box>ipfs>multiaddr": true,
-        "browserify>events": true,
-        "eslint>debug": true,
-        "pump>once": true
-      }
-    },
-    "3box>ipfs>libp2p-websocket-star-multi>libp2p-websocket-star": {
-      "globals": {
-        "console.error": true
-      },
-      "packages": {
-        "3box>ipfs>async": true,
-        "3box>ipfs>class-is": true,
-        "3box>ipfs>libp2p-crypto": true,
-        "3box>ipfs>libp2p-webrtc-star>socket.io-client": true,
-        "3box>ipfs>libp2p-websocket-star-multi>libp2p-websocket-star>socket.io-pull-stream": true,
-        "3box>ipfs>mafmt": true,
-        "3box>ipfs>multiaddr": true,
-        "3box>ipfs>peer-id": true,
-        "3box>ipfs>peer-info": true,
-        "3box>ipfs>pull-mplex>interface-connection": true,
-        "3box>ipfs>pull-stream": true,
-        "browserify>buffer": true,
-        "browserify>events": true,
-        "eslint>debug": true,
-        "pump>once": true,
+      },
+      "packages": {
+        "@ngraveio/bc-ur": true,
+        "bs58check": true,
+        "buffer": true
+      }
+    },
+    "@keystonehq/bc-ur-registry-eth": {
+      "packages": {
+        "@keystonehq/bc-ur-registry": true,
+        "buffer": true,
+        "ethereumjs-util": true,
+        "hdkey": true,
         "uuid": true
       }
     },
-    "3box>ipfs>libp2p-websocket-star-multi>libp2p-websocket-star>socket.io-pull-stream": {
-      "globals": {
-        "console.error": true
-      },
-      "packages": {
-        "3box>ipfs>libp2p-websocket-star-multi>libp2p-websocket-star>socket.io-pull-stream>data-queue": true,
-        "3box>ipfs>libp2p-websocket-star-multi>libp2p-websocket-star>socket.io-pull-stream>debug": true,
-        "3box>ipfs>libp2p-websocket-star-multi>libp2p-websocket-star>socket.io-pull-stream>uuid": true,
-        "3box>ipfs>pull-stream": true,
-        "browserify>buffer": true
-      }
-    },
-    "3box>ipfs>libp2p-websocket-star-multi>libp2p-websocket-star>socket.io-pull-stream>data-queue": {
-      "packages": {
-        "browserify>events": true
-      }
-    },
-    "3box>ipfs>libp2p-websocket-star-multi>libp2p-websocket-star>socket.io-pull-stream>debug": {
-      "globals": {
-        "console": true,
-        "document": true,
-        "localStorage": true,
-        "navigator": true,
-        "process": true
-      },
-      "packages": {
-        "analytics-node>ms": true,
-        "browserify>process": true
-      }
-    },
-    "3box>ipfs>libp2p-websocket-star-multi>libp2p-websocket-star>socket.io-pull-stream>uuid": {
-      "globals": {
-        "crypto": true,
-        "msCrypto": true
-      }
-    },
-    "3box>ipfs>libp2p-websockets": {
-      "packages": {
-        "3box>ipfs>class-is": true,
-        "3box>ipfs>libp2p-websockets>pull-ws": true,
-        "3box>ipfs>mafmt": true,
-        "3box>ipfs>multiaddr": true,
-        "3box>ipfs>multiaddr-to-uri": true,
-        "3box>ipfs>pull-mplex>interface-connection": true,
-        "browserify>os-browserify": true,
-        "eslint>debug": true
-      }
-    },
-    "3box>ipfs>libp2p-websockets>pull-ws": {
-      "globals": {
-        "WebSocket": true,
-        "location": true
-      },
-      "packages": {
-        "3box>ipfs>libp2p-websockets>pull-ws>relative-url": true,
-        "browserify>browser-resolve": true,
-        "browserify>events": true,
-        "browserify>https-browserify": true,
-        "browserify>process": true,
-        "browserify>stream-http": true,
-        "browserify>timers-browserify": true,
-        "browserify>url": true,
-        "ethereumjs-wallet>safe-buffer": true
-      }
-    },
-    "3box>ipfs>libp2p-websockets>pull-ws>relative-url": {
-      "packages": {
-        "browserify>url": true
-      }
-    },
-    "3box>ipfs>libp2p>libp2p-connection-manager": {
-      "packages": {
-        "3box>ipfs>libp2p>libp2p-connection-manager>latency-monitor": true,
-        "browserify>events": true,
-        "eslint>debug": true
-      }
-    },
-    "3box>ipfs>libp2p>libp2p-connection-manager>latency-monitor": {
-      "globals": {
-        "clearInterval": true,
-        "clearTimeout": true,
-        "document": true,
-        "performance": true,
-        "setInterval": true,
-        "setTimeout": true
-      },
-      "packages": {
-        "3box>ipfs>libp2p>libp2p-connection-manager>latency-monitor>debug": true,
-        "browserify>events": true,
-        "browserify>process": true,
-        "lodash": true
-      }
-    },
-    "3box>ipfs>libp2p>libp2p-connection-manager>latency-monitor>debug": {
-      "globals": {
-        "chrome": true,
-        "console": true,
-        "document": true,
-        "localStorage": true,
-        "navigator": true,
-        "process": true
-      },
-      "packages": {
-        "3box>ipfs>libp2p>libp2p-connection-manager>latency-monitor>debug>ms": true,
-        "browserify>process": true
-      }
-    },
-    "3box>ipfs>libp2p>libp2p-floodsub": {
-      "packages": {
-        "3box>ipfs>async": true,
-        "3box>ipfs>libp2p-secio>pull-length-prefixed": true,
-        "3box>ipfs>libp2p>libp2p-floodsub>libp2p-pubsub": true,
-        "3box>ipfs>pull-stream": true,
-        "browserify>assert": true,
-        "eslint>debug": true
-      }
-    },
-    "3box>ipfs>libp2p>libp2p-floodsub>libp2p-pubsub": {
-      "packages": {
-        "3box>ipfs>async": true,
-        "3box>ipfs>bs58": true,
-        "3box>ipfs>err-code": true,
-        "3box>ipfs>libp2p-crypto": true,
-        "3box>ipfs>libp2p-secio>pull-length-prefixed": true,
-        "3box>ipfs>libp2p>libp2p-floodsub>libp2p-pubsub>time-cache": true,
-        "3box>ipfs>protons": true,
-        "3box>ipfs>pull-pushable": true,
-        "3box>ipfs>pull-stream": true,
-        "browserify>buffer": true,
-        "browserify>events": true,
-        "browserify>insert-module-globals>is-buffer": true,
-        "eslint>debug": true
-      }
-    },
-    "3box>ipfs>libp2p>libp2p-floodsub>libp2p-pubsub>time-cache": {
-      "packages": {
-        "3box>ipfs>libp2p>libp2p-floodsub>libp2p-pubsub>time-cache>lodash.throttle": true
-      }
-    },
-    "3box>ipfs>libp2p>libp2p-floodsub>libp2p-pubsub>time-cache>lodash.throttle": {
-      "globals": {
-        "clearTimeout": true,
-        "setTimeout": true
-      }
-    },
-    "3box>ipfs>libp2p>libp2p-ping": {
-      "packages": {
-        "3box>ipfs>libp2p-crypto": true,
-        "3box>ipfs>libp2p-secio>pull-handshake": true,
-        "3box>ipfs>pull-stream": true,
-        "browserify>events": true,
-        "eslint>debug": true
-      }
-    },
-    "3box>ipfs>libp2p>libp2p-switch": {
-      "packages": {
-        "3box>ipfs>async": true,
-        "3box>ipfs>class-is": true,
-        "3box>ipfs>err-code": true,
-        "3box>ipfs>fsm-event": true,
-        "3box>ipfs>ipfs-bitswap>moving-average": true,
-        "3box>ipfs>libp2p-kad-dht>hashlru": true,
-        "3box>ipfs>libp2p>libp2p-switch>bignumber.js": true,
-        "3box>ipfs>libp2p>libp2p-switch>libp2p-circuit": true,
-        "3box>ipfs>libp2p>libp2p-switch>libp2p-identify": true,
-        "3box>ipfs>libp2p>libp2p-switch>multistream-select": true,
-        "3box>ipfs>libp2p>libp2p-switch>retimer": true,
-        "3box>ipfs>multiaddr": true,
-        "3box>ipfs>peer-id": true,
-        "3box>ipfs>peer-info": true,
-        "3box>ipfs>pull-mplex>interface-connection": true,
-        "3box>ipfs>pull-stream": true,
-        "browserify>assert": true,
-        "browserify>events": true,
-        "eslint>debug": true,
-        "pump>once": true
-      }
-    },
-    "3box>ipfs>libp2p>libp2p-switch>bignumber.js": {
-      "globals": {
-        "crypto": true,
-        "define": true
-      }
-    },
-    "3box>ipfs>libp2p>libp2p-switch>libp2p-circuit": {
-      "packages": {
-        "3box>ipfs>async": true,
-        "3box>ipfs>libp2p-secio>pull-handshake": true,
-        "3box>ipfs>libp2p-secio>pull-length-prefixed": true,
-        "3box>ipfs>mafmt": true,
-        "3box>ipfs>multiaddr": true,
-        "3box>ipfs>peer-id": true,
-        "3box>ipfs>peer-info": true,
-        "3box>ipfs>protons": true,
-        "3box>ipfs>pull-mplex>interface-connection": true,
-        "3box>ipfs>pull-stream": true,
-        "browserify>events": true,
-        "eslint>debug": true,
-        "pump>once": true
-      }
-    },
-    "3box>ipfs>libp2p>libp2p-switch>libp2p-identify": {
-      "globals": {
-        "console.warn": true
-      },
-      "packages": {
-        "3box>ipfs>libp2p-secio>pull-length-prefixed": true,
-        "3box>ipfs>multiaddr": true,
-        "3box>ipfs>peer-id": true,
-        "3box>ipfs>peer-info": true,
-        "3box>ipfs>protons": true,
-        "3box>ipfs>pull-stream": true,
-        "browserify>buffer": true
-      }
-    },
-    "3box>ipfs>libp2p>libp2p-switch>multistream-select": {
-      "packages": {
-        "3box>ipfs>async": true,
-        "3box>ipfs>err-code": true,
-        "3box>ipfs>libp2p-secio>pull-handshake": true,
-        "3box>ipfs>libp2p-secio>pull-length-prefixed": true,
-        "3box>ipfs>libp2p>libp2p-switch>multistream-select>semver": true,
-        "3box>ipfs>pull-mplex>interface-connection": true,
-        "3box>ipfs>pull-stream": true,
-        "3box>ipfs>varint": true,
-        "browserify>assert": true,
-        "browserify>buffer": true,
-        "eslint>debug": true,
-        "pump>once": true
-      }
-    },
-    "3box>ipfs>libp2p>libp2p-switch>multistream-select>semver": {
-      "globals": {
-        "console": true
-      },
-      "packages": {
-        "browserify>process": true
-      }
-    },
-    "3box>ipfs>libp2p>libp2p-switch>retimer": {
-      "globals": {
-        "clearTimeout": true,
-        "setTimeout": true
-      }
-    },
-    "3box>ipfs>mafmt": {
-      "packages": {
-        "3box>ipfs>multiaddr": true
-      }
-    },
-    "3box>ipfs>merge-options": {
-      "packages": {
-        "geckodriver>got>is-plain-obj": true
-      }
-    },
-    "3box>ipfs>multiaddr": {
-      "packages": {
-        "3box>ipfs>bs58": true,
-        "3box>ipfs>class-is": true,
-        "3box>ipfs>multiaddr>hi-base32": true,
-        "3box>ipfs>multiaddr>is-ip": true,
-        "3box>ipfs>varint": true,
-        "browserify>buffer": true,
-        "react-devtools>ip": true
-      }
-    },
-    "3box>ipfs>multiaddr-to-uri": {
-      "packages": {
-        "3box>ipfs>multiaddr": true
-      }
-    },
-    "3box>ipfs>multiaddr>hi-base32": {
-      "globals": {
-        "define": true
-      },
-      "packages": {
-        "browserify>process": true
-      }
-    },
-    "3box>ipfs>multiaddr>is-ip": {
-      "packages": {
-        "chromedriver>tcp-port-used>is2>ip-regex": true
-      }
-    },
-    "3box>ipfs>multibase": {
-      "packages": {
-        "3box>ipfs>multibase>base-x": true,
-        "browserify>buffer": true
-      }
-    },
-    "3box>ipfs>multibase>base-x": {
-      "packages": {
-        "ethereumjs-wallet>safe-buffer": true
-      }
-    },
-    "3box>ipfs>multicodec": {
-      "packages": {
-        "3box>ipfs>varint": true,
-        "browserify>buffer": true
-      }
-    },
-    "3box>ipfs>multihashes": {
-      "packages": {
-        "3box>ipfs>bs58": true,
-        "3box>ipfs>varint": true,
-        "browserify>buffer": true
-      }
-    },
-    "3box>ipfs>multihashing-async": {
-      "globals": {
-        "crypto": true,
-        "msCrypto": true
-      },
-      "packages": {
-        "3box>ipfs>multihashes": true,
-        "3box>ipfs>multihashing-async>murmurhash3js": true,
-        "3box>ipfs>multihashing-async>nodeify": true,
-        "browserify>buffer": true,
-        "browserify>process": true,
-        "ethereumjs-util>ethereum-cryptography>blakejs": true,
-        "ethers>@ethersproject/keccak256>js-sha3": true
-      }
-    },
-    "3box>ipfs>multihashing-async>murmurhash3js": {
-      "globals": {
-        "define": true
-      }
-    },
-    "3box>ipfs>multihashing-async>nodeify": {
-      "globals": {
-        "setTimeout": true
-      },
-      "packages": {
-        "3box>ipfs>multihashing-async>nodeify>is-promise": true,
-        "3box>ipfs>multihashing-async>nodeify>promise": true,
-        "browserify>process": true,
-        "browserify>timers-browserify": true
-      }
-    },
-    "3box>ipfs>multihashing-async>nodeify>promise": {
-      "globals": {
-        "setImediate": true,
-        "setTimeout": true
-      },
-      "packages": {
-        "3box>ipfs>multihashing-async>nodeify>is-promise": true,
-        "browserify>process": true
-      }
-    },
-    "3box>ipfs>peer-book": {
-      "packages": {
-        "3box>ipfs>bs58": true,
-        "3box>ipfs>peer-id": true,
-        "3box>ipfs>peer-info": true,
-        "browserify>insert-module-globals>is-buffer": true
-      }
-    },
-    "3box>ipfs>peer-id": {
-      "packages": {
-        "3box>ipfs>async": true,
-        "3box>ipfs>class-is": true,
-        "3box>ipfs>libp2p-crypto": true,
-        "3box>ipfs>multihashes": true,
-        "browserify>assert": true,
-        "browserify>buffer": true
-      }
-    },
-    "3box>ipfs>peer-info": {
-      "packages": {
-        "3box>ipfs>multiaddr": true,
-        "3box>ipfs>peer-id": true,
-        "3box>ipfs>peer-info>unique-by": true,
-        "browserify>assert": true
-      }
-    },
-    "3box>ipfs>protons": {
-      "packages": {
-        "3box>ipfs>protons>protocol-buffers-schema": true,
-        "3box>ipfs>protons>signed-varint": true,
-        "3box>ipfs>varint": true,
-        "browserify>buffer": true,
-        "browserify>insert-module-globals>is-buffer": true,
-        "ethereumjs-wallet>safe-buffer": true
-      }
-    },
-    "3box>ipfs>protons>signed-varint": {
-      "packages": {
-        "3box>ipfs>varint": true
-      }
-    },
-    "3box>ipfs>pull-mplex": {
-      "packages": {
-        "3box>ipfs>async": true,
-        "3box>ipfs>pull-abortable": true,
-        "3box>ipfs>pull-mplex>interface-connection": true,
-        "3box>ipfs>pull-mplex>looper": true,
-        "3box>ipfs>pull-mplex>pull-through": true,
-        "3box>ipfs>pull-pushable": true,
-        "3box>ipfs>pull-stream": true,
-        "3box>ipfs>varint": true,
-        "browserify>buffer": true,
-        "browserify>events": true,
-        "eslint>debug": true
-      }
-    },
-    "3box>ipfs>pull-mplex>interface-connection": {
-      "packages": {
-        "3box>ipfs>pull-defer": true
-      }
-    },
-    "3box>ipfs>pull-mplex>pull-through": {
-      "packages": {
-        "3box>ipfs>stream-to-pull-stream>looper": true
-      }
-    },
-    "3box>ipfs>pull-sort": {
-      "packages": {
-        "3box>ipfs>pull-defer": true,
-        "3box>ipfs>pull-stream": true
-      }
-    },
-    "3box>ipfs>pull-stream": {
-      "globals": {
-        "console.log": true
-      }
-    },
-    "3box>ipfs>pull-stream-to-async-iterator": {
-      "packages": {
-        "3box>ipfs>pull-stream": true
-      }
-    },
-    "3box>ipfs>pull-stream-to-stream": {
-      "packages": {
-        "browserify>process": true,
-        "browserify>stream-browserify": true,
-        "browserify>timers-browserify": true
-      }
-    },
-    "3box>ipfs>readable-stream": {
-      "packages": {
-        "@storybook/api>util-deprecate": true,
-        "browserify>browser-resolve": true,
-        "browserify>buffer": true,
-        "browserify>events": true,
-        "browserify>process": true,
-        "browserify>string_decoder": true,
-        "pumpify>inherits": true
-      }
-    },
-    "3box>ipfs>receptacle": {
-      "globals": {
-        "clearTimeout": true,
-        "setTimeout": true
-      },
-      "packages": {
-        "analytics-node>ms": true
-      }
-    },
-    "3box>ipfs>stream-to-pull-stream": {
-      "globals": {
-        "console.error": true
-      },
-      "packages": {
-        "3box>ipfs>pull-stream": true,
-        "3box>ipfs>stream-to-pull-stream>looper": true,
-        "browserify>process": true
-      }
-    },
-    "3box>js-sha256": {
-      "globals": {
-        "define": true
-      },
-      "packages": {
-        "browserify>process": true
-      }
-    },
-    "3box>muport-did-resolver": {
-      "packages": {
-        "3box>did-jwt>did-resolver": true,
-        "@babel/runtime": true,
-        "node-fetch": true
-      }
-    },
-    "3box>orbit-db": {
-      "globals": {
-        "console.log": true
-      },
-      "packages": {
-        "3box>ipfs>cids": true,
-        "3box>ipfs>multihashes": true,
-        "3box>orbit-db>ipfs-pubsub-1on1": true,
-        "3box>orbit-db>logplease": true,
-        "3box>orbit-db>orbit-db-access-controllers": true,
-        "3box>orbit-db>orbit-db-cache": true,
-        "3box>orbit-db>orbit-db-counterstore": true,
-        "3box>orbit-db>orbit-db-docstore": true,
-        "3box>orbit-db>orbit-db-eventstore": true,
-        "3box>orbit-db>orbit-db-feedstore": true,
-        "3box>orbit-db>orbit-db-identity-provider": true,
-        "3box>orbit-db>orbit-db-io": true,
-        "3box>orbit-db>orbit-db-keystore": true,
-        "3box>orbit-db>orbit-db-kvstore": true,
-        "3box>orbit-db>orbit-db-pubsub": true,
-        "browserify>path-browserify": true
-      }
-    },
-    "3box>orbit-db>ipfs-pubsub-1on1": {
-      "globals": {
-        "clearInterval": true,
-        "setInterval": true
-      },
-      "packages": {
-        "3box>orbit-db>ipfs-pubsub-1on1>safe-buffer": true,
-        "browserify>events": true,
-        "browserify>path-browserify": true
-      }
-    },
-    "3box>orbit-db>ipfs-pubsub-1on1>safe-buffer": {
-      "packages": {
-        "browserify>buffer": true
-      }
-    },
-    "3box>orbit-db>logplease": {
-      "globals": {
-        "LOG": true,
-        "console.error": true,
-        "console.log": true
-      },
-      "packages": {
-        "browserify>browser-resolve": true,
-        "browserify>events": true,
-        "browserify>process": true,
-        "browserify>util": true
-      }
-    },
-    "3box>orbit-db>orbit-db-access-controllers": {
-      "globals": {
-        "console.log": true
-      },
-      "packages": {
-        "3box>orbit-db>orbit-db-access-controllers>p-map-series": true,
-        "3box>orbit-db>orbit-db-io": true,
-        "browserify>events": true,
-        "browserify>path-browserify": true,
-        "ethereumjs-wallet>safe-buffer": true
-      }
-    },
-    "3box>orbit-db>orbit-db-access-controllers>p-map-series": {
-      "packages": {
-        "3box>orbit-db>orbit-db-store>p-each-series>p-reduce": true
-      }
-    },
-    "3box>orbit-db>orbit-db-cache": {
-      "packages": {
-        "3box>orbit-db>logplease": true,
-        "3box>orbit-db>orbit-db-cache>level-js": true,
-        "browserify>path-browserify": true
-      }
-    },
-    "3box>orbit-db>orbit-db-cache>level-js": {
-      "globals": {
-        "IDBKeyRange.bound": true,
-        "IDBKeyRange.lowerBound": true,
-        "IDBKeyRange.upperBound": true,
-        "indexedDB": true
-      },
-      "packages": {
-        "3box>orbit-db>orbit-db-cache>level-js>abstract-leveldown": true,
-        "3box>orbit-db>orbit-db-cache>level-js>immediate": true,
-        "3box>orbit-db>orbit-db-cache>level-js>ltgt": true,
-        "browserify>buffer": true,
-        "browserify>insert-module-globals>is-buffer": true,
-        "pumpify>inherits": true,
-        "stylelint>write-file-atomic>typedarray-to-buffer": true
-      }
-    },
-    "3box>orbit-db>orbit-db-cache>level-js>abstract-leveldown": {
-      "packages": {
-        "browserify>insert-module-globals>is-buffer": true,
-        "browserify>process": true,
-        "watchify>xtend": true
-      }
-    },
-    "3box>orbit-db>orbit-db-cache>level-js>immediate": {
-      "globals": {
-        "MessageChannel": true,
-        "MutationObserver": true,
-        "WebKitMutationObserver": true,
-        "clearTimeout": true,
-        "document.createElement": true,
-        "document.createTextNode": true,
-        "document.documentElement.appendChild": true,
-        "setImmediate": true,
-        "setTimeout": true
-      },
-      "packages": {
-        "browserify>process": true
-      }
-    },
-    "3box>orbit-db>orbit-db-cache>level-js>ltgt": {
-      "packages": {
-        "browserify>insert-module-globals>is-buffer": true
-      }
-    },
-    "3box>orbit-db>orbit-db-counterstore": {
-      "packages": {
-        "3box>orbit-db>orbit-db-counterstore>crdts": true,
-        "3box>orbit-db>orbit-db-store": true
-      }
-    },
-    "3box>orbit-db>orbit-db-docstore": {
-      "packages": {
-        "3box>orbit-db>orbit-db-docstore>p-map": true,
-        "3box>orbit-db>orbit-db-store": true,
-        "readable-stream": true
-      }
-    },
-    "3box>orbit-db>orbit-db-eventstore": {
-      "packages": {
-        "3box>orbit-db>orbit-db-store": true
-      }
-    },
-    "3box>orbit-db>orbit-db-feedstore": {
-      "packages": {
-        "3box>orbit-db>orbit-db-eventstore": true
-      }
-    },
-    "3box>orbit-db>orbit-db-identity-provider": {
-      "packages": {
-        "3box>orbit-db>orbit-db-keystore": true
-      }
-    },
-    "3box>orbit-db>orbit-db-io": {
-      "packages": {
-        "3box>ipfs>cids": true,
-        "3box>ipfs>ipld-dag-pb": true,
-        "browserify>buffer": true
-      }
-    },
-    "3box>orbit-db>orbit-db-keystore": {
-      "globals": {
-        "console.error": true,
-        "console.log": true
-      },
-      "packages": {
-        "3box>ethers>elliptic": true,
-        "3box>ipfs>libp2p-crypto": true,
-        "3box>orbit-db>orbit-db-cache>level-js": true,
-        "3box>orbit-db>orbit-db-keystore>levelup": true,
-        "3box>orbit-db>orbit-db-keystore>libp2p-crypto-secp256k1>secp256k1": true,
-        "3box>orbit-db>orbit-db-keystore>lru": true,
-        "ethereumjs-wallet>safe-buffer": true
-      }
-    },
-    "3box>orbit-db>orbit-db-keystore>levelup": {
-      "packages": {
-        "3box>orbit-db>orbit-db-keystore>levelup>deferred-leveldown": true,
-        "3box>orbit-db>orbit-db-keystore>levelup>level-errors": true,
-        "3box>orbit-db>orbit-db-keystore>levelup>level-iterator-stream": true,
-        "browserify>assert": true,
-        "browserify>events": true,
-        "browserify>process": true,
-        "browserify>util": true,
-        "watchify>xtend": true
-      }
-    },
-    "3box>orbit-db>orbit-db-keystore>levelup>deferred-leveldown": {
-      "packages": {
-        "3box>orbit-db>orbit-db-cache>level-js>abstract-leveldown": true,
-        "pumpify>inherits": true
-      }
-    },
-    "3box>orbit-db>orbit-db-keystore>levelup>level-errors": {
-      "packages": {
-        "webpack>memory-fs>errno": true
-      }
-    },
-    "3box>orbit-db>orbit-db-keystore>levelup>level-iterator-stream": {
-      "packages": {
-        "3box>orbit-db>orbit-db-keystore>levelup>level-iterator-stream>readable-stream": true,
-        "pumpify>inherits": true,
-        "watchify>xtend": true
-      }
-    },
-    "3box>orbit-db>orbit-db-keystore>levelup>level-iterator-stream>readable-stream": {
-      "packages": {
-        "@storybook/api>util-deprecate": true,
-        "browserify>browser-resolve": true,
-        "browserify>buffer": true,
-        "browserify>events": true,
-        "browserify>process": true,
-        "browserify>string_decoder": true,
-        "pumpify>inherits": true
-      }
-    },
-    "3box>orbit-db>orbit-db-keystore>libp2p-crypto-secp256k1>secp256k1": {
-      "packages": {
-        "3box>ethers>elliptic": true,
-        "bn.js": true,
-        "browserify>insert-module-globals>is-buffer": true,
-        "eth-sig-util>ethereumjs-util>secp256k1>bip66": true,
-        "ethereumjs-util>create-hash": true,
-        "ethereumjs-wallet>safe-buffer": true
-      }
-    },
-    "3box>orbit-db>orbit-db-keystore>lru": {
-      "packages": {
-        "browserify>events": true,
-        "pumpify>inherits": true
-      }
-    },
-    "3box>orbit-db>orbit-db-kvstore": {
-      "packages": {
-        "3box>orbit-db>orbit-db-store": true
-      }
-    },
-    "3box>orbit-db>orbit-db-pubsub": {
-      "packages": {
-        "3box>orbit-db>logplease": true,
-        "3box>orbit-db>orbit-db-pubsub>ipfs-pubsub-peer-monitor": true,
-        "3box>orbit-db>orbit-db-pubsub>p-series": true,
-        "browserify>buffer": true
-      }
-    },
-    "3box>orbit-db>orbit-db-pubsub>ipfs-pubsub-peer-monitor": {
-      "globals": {
-        "clearInterval": true,
-        "setInterval": true,
-        "setTimeout": true
-      },
-      "packages": {
-        "browserify>events": true
-      }
-    },
-    "3box>orbit-db>orbit-db-pubsub>p-series": {
-      "packages": {
-        "3box>orbit-db>orbit-db-pubsub>p-series>@sindresorhus/is": true,
-        "3box>orbit-db>orbit-db-store>p-each-series>p-reduce": true
-      }
-    },
-    "3box>orbit-db>orbit-db-pubsub>p-series>@sindresorhus/is": {
-      "packages": {
-        "browserify>insert-module-globals>is-buffer": true,
-        "browserify>util": true
-      }
-    },
-    "3box>orbit-db>orbit-db-store": {
-      "globals": {
-        "clearInterval": true,
-        "console.error": true,
-        "console.warn": true,
-        "setInterval": true,
-        "setTimeout": true
-      },
-      "packages": {
-        "3box>3box-orbitdb-plugins>ipfs-log": true,
-        "3box>ipfs>libp2p-kad-dht>p-times>p-map": true,
-        "3box>orbit-db>logplease": true,
-        "3box>orbit-db>orbit-db-io": true,
-        "3box>orbit-db>orbit-db-store>p-each-series": true,
-        "browserify>buffer": true,
-        "browserify>events": true,
-        "readable-stream": true
-      }
-    },
-    "3box>orbit-db>orbit-db-store>p-each-series": {
-      "packages": {
-        "3box>orbit-db>orbit-db-store>p-each-series>p-reduce": true
-      }
-    },
-    "3box>store": {
-      "globals": {
-        "ActiveXObject": true,
-        "console": true
-      }
-    },
-    "3box>tweetnacl": {
-      "globals": {
-        "crypto": true,
-        "msCrypto": true,
-        "nacl": "write"
-      },
-      "packages": {
-        "browserify>browser-resolve": true
-      }
-    },
-    "3box>tweetnacl-util": {
-      "globals": {
-        "atob": true,
-        "btoa": true
-      },
-      "packages": {
-        "browserify>browser-resolve": true
-      }
-    },
-    "@babel/runtime": {
-      "packages": {
-        "addons-linter>regenerator-runtime": true
-      }
-    },
-    "@download/blockies": {
-      "globals": {
-        "document.createElement": true
-      }
-    },
-    "@ensdomains/content-hash": {
-      "globals": {
-        "console.warn": true
-      },
-      "packages": {
-        "@ensdomains/content-hash>cids": true,
-        "@ensdomains/content-hash>js-base64": true,
-        "@ensdomains/content-hash>multicodec": true,
-        "@ensdomains/content-hash>multihashes": true,
-        "browserify>buffer": true
-      }
-    },
-    "@ensdomains/content-hash>cids": {
-      "packages": {
-        "@ensdomains/content-hash>cids>multibase": true,
-        "@ensdomains/content-hash>cids>multicodec": true,
-        "@ensdomains/content-hash>cids>multihashes": true,
-        "@ensdomains/content-hash>cids>uint8arrays": true
-      }
-    },
-    "@ensdomains/content-hash>cids>multibase": {
-      "globals": {
-        "TextDecoder": true,
-        "TextEncoder": true
-      },
-      "packages": {
-        "@ensdomains/content-hash>cids>multibase>@multiformats/base-x": true
-      }
-    },
-    "@ensdomains/content-hash>cids>multicodec": {
-      "packages": {
-        "@ensdomains/content-hash>cids>multicodec>varint": true,
-        "@ensdomains/content-hash>cids>uint8arrays": true
-      }
-    },
-    "@ensdomains/content-hash>cids>multihashes": {
-      "packages": {
-<<<<<<< HEAD
-        "3box>ipfs>varint": true,
-        "@ensdomains/content-hash>cids>multibase": true,
-        "@ensdomains/content-hash>cids>uint8arrays": true
-=======
-        "assert": true,
-        "bn.js": true,
-        "buffer": true,
-        "create-hash": true,
-        "elliptic": true,
-        "ethereum-cryptography": true,
-        "ethjs-util": true,
-        "is-buffer": true,
+    "@keystonehq/metamask-airgapped-keyring": {
+      "packages": {
+        "@ethereumjs/tx": true,
+        "@keystonehq/base-eth-keyring": true,
+        "@keystonehq/bc-ur-registry-eth": true,
+        "@metamask/obs-store": true,
+        "buffer": true,
+        "events": true,
         "rlp": true,
-        "safe-buffer": true
->>>>>>> 564ad2f8
-      }
-    },
-    "@ensdomains/content-hash>cids>uint8arrays": {
-      "globals": {
-        "TextDecoder": true,
-        "TextEncoder": true
-      },
-      "packages": {
-        "@ensdomains/content-hash>cids>multibase": true
-      }
-    },
-    "@ensdomains/content-hash>js-base64": {
-      "globals": {
-        "Base64": "write",
-        "TextDecoder": true,
-        "TextEncoder": true,
-        "atob": true,
-        "btoa": true,
-        "define": true
-      },
-      "packages": {
-        "browserify>buffer": true
-      }
-    },
-    "@ensdomains/content-hash>multicodec": {
-      "packages": {
-        "@ensdomains/content-hash>multicodec>uint8arrays": true,
-        "@ensdomains/content-hash>multicodec>varint": true
-      }
-    },
-    "@ensdomains/content-hash>multicodec>uint8arrays": {
-      "packages": {
-        "@ensdomains/content-hash>multicodec>uint8arrays>multibase": true,
-        "@ensdomains/content-hash>multihashes>web-encoding": true
-      }
-    },
-    "@ensdomains/content-hash>multicodec>uint8arrays>multibase": {
-      "packages": {
-        "@ensdomains/content-hash>cids>multibase>@multiformats/base-x": true,
-        "@ensdomains/content-hash>multihashes>web-encoding": true
-      }
-    },
-    "@ensdomains/content-hash>multihashes": {
-      "packages": {
-        "3box>ipfs>varint": true,
-        "@ensdomains/content-hash>multihashes>multibase": true,
-        "@ensdomains/content-hash>multihashes>web-encoding": true,
-        "browserify>buffer": true
-      }
-    },
-    "@ensdomains/content-hash>multihashes>multibase": {
-      "packages": {
-        "3box>ipfs>bs58>base-x": true,
-        "@ensdomains/content-hash>multihashes>web-encoding": true,
-        "browserify>buffer": true
-      }
-    },
-    "@ensdomains/content-hash>multihashes>web-encoding": {
-      "globals": {
-        "TextDecoder": true,
-        "TextEncoder": true
-      },
-      "packages": {
-        "browserify>util": true
-      }
-    },
-    "@eth-optimism/contracts": {
-      "packages": {
-        "ethers": true,
-        "ethers>@ethersproject/abstract-provider": true
-      }
-    },
-    "@ethereumjs/common": {
-      "packages": {
-        "@ethereumjs/common>crc-32": true,
-        "browserify>buffer": true,
-        "browserify>events": true,
-        "ethereumjs-util": true
-      }
-    },
-    "@ethereumjs/common>crc-32": {
-      "globals": {
-        "DO_NOT_EXPORT_CRC": true,
-        "define": true
-      }
-    },
-    "@ethereumjs/tx": {
-      "packages": {
-        "@ethereumjs/common": true,
-        "browserify>buffer": true,
-        "browserify>insert-module-globals>is-buffer": true,
-        "ethereumjs-util": true
-      }
-    },
-    "@formatjs/intl-relativetimeformat": {
-      "globals": {
-        "Intl": true
-      },
-      "packages": {
-        "@formatjs/intl-relativetimeformat>@formatjs/intl-utils": true
-      }
-    },
-    "@formatjs/intl-relativetimeformat>@formatjs/intl-utils": {
-      "globals": {
-        "Intl.getCanonicalLocales": true
-      }
-    },
-    "@keystonehq/bc-ur-registry-eth": {
-      "packages": {
-        "@keystonehq/bc-ur-registry-eth>@keystonehq/bc-ur-registry": true,
-        "@keystonehq/bc-ur-registry-eth>hdkey": true,
-        "browserify>buffer": true,
-        "ethereumjs-util": true,
         "uuid": true
-      }
-    },
-    "@keystonehq/bc-ur-registry-eth>@keystonehq/bc-ur-registry": {
-      "globals": {
-        "define": true
-      },
-      "packages": {
-        "@ngraveio/bc-ur": true,
-        "browserify>buffer": true,
-        "ethereumjs-wallet>bs58check": true
-      }
-    },
-    "@keystonehq/bc-ur-registry-eth>hdkey": {
-      "packages": {
-        "browserify>assert": true,
-        "browserify>crypto-browserify": true,
-        "ethereumjs-wallet>bs58check": true,
-        "ethereumjs-wallet>safe-buffer": true,
-        "ganache>secp256k1": true
-      }
-    },
-    "@keystonehq/metamask-airgapped-keyring": {
-      "packages": {
-        "@ethereumjs/tx": true,
-        "@keystonehq/metamask-airgapped-keyring>@keystonehq/base-eth-keyring": true,
-        "@keystonehq/metamask-airgapped-keyring>@keystonehq/bc-ur-registry-eth": true,
-        "@keystonehq/metamask-airgapped-keyring>@metamask/obs-store": true,
-        "browserify>buffer": true,
-        "browserify>events": true,
-        "ethereumjs-util>rlp": true,
-        "uuid": true
-      }
-    },
-    "@keystonehq/metamask-airgapped-keyring>@keystonehq/base-eth-keyring": {
-      "packages": {
-        "@keystonehq/bc-ur-registry-eth>hdkey": true,
-        "@keystonehq/metamask-airgapped-keyring>@keystonehq/base-eth-keyring>@ethereumjs/tx": true,
-        "@keystonehq/metamask-airgapped-keyring>@keystonehq/base-eth-keyring>@keystonehq/bc-ur-registry-eth": true,
-        "browserify>buffer": true,
-        "ethereumjs-util": true,
-        "uuid": true
-      }
-    },
-    "@keystonehq/metamask-airgapped-keyring>@keystonehq/base-eth-keyring>@ethereumjs/tx": {
-      "packages": {
-        "@ethereumjs/common": true,
-        "browserify>buffer": true,
-        "ethereumjs-util": true
-      }
-    },
-    "@keystonehq/metamask-airgapped-keyring>@keystonehq/base-eth-keyring>@keystonehq/bc-ur-registry-eth": {
-      "packages": {
-        "@keystonehq/bc-ur-registry-eth>@keystonehq/bc-ur-registry": true,
-        "@keystonehq/bc-ur-registry-eth>hdkey": true,
-        "browserify>buffer": true,
-        "ethereumjs-util": true,
-        "uuid": true
-      }
-    },
-    "@keystonehq/metamask-airgapped-keyring>@keystonehq/bc-ur-registry-eth": {
-      "packages": {
-        "@keystonehq/bc-ur-registry-eth>@keystonehq/bc-ur-registry": true,
-        "@keystonehq/bc-ur-registry-eth>hdkey": true,
-        "browserify>buffer": true,
-        "ethereumjs-util": true,
-        "uuid": true
-      }
-    },
-    "@keystonehq/metamask-airgapped-keyring>@metamask/obs-store": {
-      "packages": {
-        "@keystonehq/metamask-airgapped-keyring>@metamask/obs-store>through2": true,
-        "browserify>stream-browserify": true,
-        "json-rpc-engine>@metamask/safe-event-emitter": true
-      }
-    },
-    "@keystonehq/metamask-airgapped-keyring>@metamask/obs-store>through2": {
-      "packages": {
-        "browserify>process": true,
-        "browserify>util": true,
-        "readable-stream": true,
-        "watchify>xtend": true
       }
     },
     "@material-ui/core": {
@@ -2517,20 +477,20 @@
       },
       "packages": {
         "@babel/runtime": true,
-        "@material-ui/core>@material-ui/styles": true,
-        "@material-ui/core>@material-ui/system": true,
-        "@material-ui/core>@material-ui/utils": true,
-        "@material-ui/core>clsx": true,
-        "@material-ui/core>popper.js": true,
-        "@material-ui/core>react-transition-group": true,
+        "@material-ui/styles": true,
+        "@material-ui/system": true,
+        "@material-ui/utils": true,
+        "clsx": true,
+        "hoist-non-react-statics": true,
+        "popper.js": true,
         "prop-types": true,
-        "prop-types>react-is": true,
         "react": true,
         "react-dom": true,
-        "react-redux>hoist-non-react-statics": true
-      }
-    },
-    "@material-ui/core>@material-ui/styles": {
+        "react-is": true,
+        "react-transition-group": true
+      }
+    },
+    "@material-ui/styles": {
       "globals": {
         "console.error": true,
         "console.warn": true,
@@ -2539,141 +499,36 @@
       },
       "packages": {
         "@babel/runtime": true,
-        "@material-ui/core>@material-ui/styles>jss": true,
-        "@material-ui/core>@material-ui/styles>jss-plugin-camel-case": true,
-        "@material-ui/core>@material-ui/styles>jss-plugin-default-unit": true,
-        "@material-ui/core>@material-ui/styles>jss-plugin-global": true,
-        "@material-ui/core>@material-ui/styles>jss-plugin-nested": true,
-        "@material-ui/core>@material-ui/styles>jss-plugin-props-sort": true,
-        "@material-ui/core>@material-ui/styles>jss-plugin-rule-value-function": true,
-        "@material-ui/core>@material-ui/styles>jss-plugin-vendor-prefixer": true,
-        "@material-ui/core>@material-ui/utils": true,
-        "@material-ui/core>clsx": true,
+        "@material-ui/utils": true,
+        "clsx": true,
+        "hoist-non-react-statics": true,
+        "jss": true,
+        "jss-plugin-camel-case": true,
+        "jss-plugin-default-unit": true,
+        "jss-plugin-global": true,
+        "jss-plugin-nested": true,
+        "jss-plugin-props-sort": true,
+        "jss-plugin-rule-value-function": true,
+        "jss-plugin-vendor-prefixer": true,
         "prop-types": true,
-        "react": true,
-        "react-redux>hoist-non-react-statics": true
-      }
-    },
-    "@material-ui/core>@material-ui/styles>jss": {
-      "globals": {
-        "CSS": true,
-        "document.createElement": true,
-        "document.querySelector": true
+        "react": true
+      }
+    },
+    "@material-ui/system": {
+      "globals": {
+        "console.error": true
       },
       "packages": {
         "@babel/runtime": true,
-        "@material-ui/core>@material-ui/styles>jss>is-in-browser": true,
-        "react-router-dom>tiny-warning": true
-      }
-    },
-    "@material-ui/core>@material-ui/styles>jss-plugin-camel-case": {
-      "packages": {
-        "@material-ui/core>@material-ui/styles>jss-plugin-camel-case>hyphenate-style-name": true
-      }
-    },
-    "@material-ui/core>@material-ui/styles>jss-plugin-default-unit": {
-      "globals": {
-        "CSS": true
-      },
-      "packages": {
-        "@material-ui/core>@material-ui/styles>jss": true
-      }
-    },
-    "@material-ui/core>@material-ui/styles>jss-plugin-global": {
-      "packages": {
-        "@babel/runtime": true,
-        "@material-ui/core>@material-ui/styles>jss": true
-      }
-    },
-    "@material-ui/core>@material-ui/styles>jss-plugin-nested": {
-      "packages": {
-<<<<<<< HEAD
-        "@babel/runtime": true,
-        "react-router-dom>tiny-warning": true
-=======
-        "inherits": true,
-        "readable-stream": true,
-        "safe-buffer": true
->>>>>>> 564ad2f8
-      }
-    },
-    "@material-ui/core>@material-ui/styles>jss-plugin-rule-value-function": {
-      "packages": {
-        "@material-ui/core>@material-ui/styles>jss": true,
-        "react-router-dom>tiny-warning": true
-      }
-    },
-    "@material-ui/core>@material-ui/styles>jss-plugin-vendor-prefixer": {
-      "packages": {
-        "@material-ui/core>@material-ui/styles>jss": true,
-        "@material-ui/core>@material-ui/styles>jss-plugin-vendor-prefixer>css-vendor": true
-      }
-    },
-    "@material-ui/core>@material-ui/styles>jss-plugin-vendor-prefixer>css-vendor": {
-      "globals": {
-        "document.createElement": true,
-        "document.documentElement": true,
-        "getComputedStyle": true
-      },
-      "packages": {
-        "@babel/runtime": true,
-        "@material-ui/core>@material-ui/styles>jss>is-in-browser": true
-      }
-    },
-    "@material-ui/core>@material-ui/styles>jss>is-in-browser": {
-      "globals": {
-        "document": true
-      }
-    },
-    "@material-ui/core>@material-ui/system": {
-      "globals": {
-        "console.error": true
-      },
-      "packages": {
-        "@babel/runtime": true,
-        "@material-ui/core>@material-ui/utils": true,
+        "@material-ui/utils": true,
         "prop-types": true
       }
     },
-    "@material-ui/core>@material-ui/utils": {
+    "@material-ui/utils": {
       "packages": {
         "@babel/runtime": true,
         "prop-types": true,
-        "prop-types>react-is": true
-      }
-    },
-    "@material-ui/core>popper.js": {
-      "globals": {
-        "MSInputMethodContext": true,
-        "Node.DOCUMENT_POSITION_FOLLOWING": true,
-        "cancelAnimationFrame": true,
-        "console.warn": true,
-        "define": true,
-        "devicePixelRatio": true,
-        "document": true,
-        "getComputedStyle": true,
-        "innerHeight": true,
-        "innerWidth": true,
-        "navigator": true,
-        "requestAnimationFrame": true,
-        "setTimeout": true
-      }
-    },
-    "@material-ui/core>react-transition-group": {
-      "globals": {
-        "Element": true,
-        "setTimeout": true
-      },
-      "packages": {
-        "@material-ui/core>react-transition-group>dom-helpers": true,
-        "prop-types": true,
-        "react": true,
-        "react-dom": true
-      }
-    },
-    "@material-ui/core>react-transition-group>dom-helpers": {
-      "packages": {
-        "@babel/runtime": true
+        "react-is": true
       }
     },
     "@metamask/controllers": {
@@ -2692,330 +547,36 @@
         "@ethereumjs/common": true,
         "@ethereumjs/tx": true,
         "@metamask/contract-metadata": true,
-        "@metamask/controllers>abort-controller": true,
-        "@metamask/controllers>async-mutex": true,
-        "@metamask/controllers>eth-method-registry": true,
-        "@metamask/controllers>eth-phishing-detect": true,
-        "@metamask/controllers>ethereumjs-wallet": true,
-        "@metamask/controllers>isomorphic-fetch": true,
-        "@metamask/controllers>multiformats": true,
-        "@metamask/controllers>nanoid": true,
-        "@metamask/controllers>web3-provider-engine": true,
         "@metamask/metamask-eth-abis": true,
-        "@storybook/api>fast-deep-equal": true,
-        "browserify>buffer": true,
-        "browserify>events": true,
+        "abort-controller": true,
+        "async-mutex": true,
+        "buffer": true,
         "deep-freeze-strict": true,
         "eth-ens-namehash": true,
         "eth-json-rpc-infura": true,
         "eth-keyring-controller": true,
+        "eth-method-registry": true,
+        "eth-phishing-detect": true,
         "eth-query": true,
         "eth-rpc-errors": true,
         "eth-sig-util": true,
         "ethereumjs-util": true,
+        "ethereumjs-wallet": true,
         "ethers": true,
-        "ethjs>ethjs-unit": true,
+        "ethjs-unit": true,
+        "events": true,
+        "fast-deep-equal": true,
         "immer": true,
+        "isomorphic-fetch": true,
         "json-rpc-engine": true,
         "jsonschema": true,
+        "multiformats": true,
+        "nanoid": true,
         "punycode": true,
         "single-call-balance-checker-abi": true,
         "uuid": true,
-        "web3": true
-      }
-    },
-    "@metamask/controllers>abort-controller": {
-      "globals": {
-        "AbortController": true
-      }
-    },
-    "@metamask/controllers>async-mutex": {
-      "globals": {
-        "setTimeout": true
-      },
-      "packages": {
-        "@metamask/controllers>async-mutex>tslib": true
-      }
-    },
-    "@metamask/controllers>async-mutex>tslib": {
-      "globals": {
-        "define": true
-      }
-    },
-    "@metamask/controllers>eth-method-registry": {
-      "packages": {
-        "@metamask/controllers>eth-method-registry>ethjs": true
-      }
-    },
-    "@metamask/controllers>eth-method-registry>ethjs": {
-      "globals": {
-        "clearInterval": true,
-        "setInterval": true
-      },
-      "packages": {
-        "@metamask/controllers>eth-method-registry>ethjs>bn.js": true,
-        "@metamask/controllers>eth-method-registry>ethjs>ethjs-abi": true,
-        "@metamask/controllers>eth-method-registry>ethjs>ethjs-contract": true,
-        "@metamask/controllers>eth-method-registry>ethjs>ethjs-query": true,
-        "@metamask/controllers>eth-method-registry>ethjs>js-sha3": true,
-        "browserify>buffer": true,
-        "ethjs>ethjs-filter": true,
-        "ethjs>ethjs-provider-http": true,
-        "ethjs>ethjs-unit": true,
-        "ethjs>ethjs-util": true,
-        "ethjs>number-to-bn": true
-      }
-    },
-    "@metamask/controllers>eth-method-registry>ethjs>ethjs-abi": {
-      "packages": {
-        "@metamask/controllers>eth-method-registry>ethjs>bn.js": true,
-        "@metamask/controllers>eth-method-registry>ethjs>js-sha3": true,
-        "browserify>buffer": true,
-        "ethjs>number-to-bn": true
-      }
-    },
-    "@metamask/controllers>eth-method-registry>ethjs>ethjs-contract": {
-      "packages": {
-        "@metamask/controllers>eth-method-registry>ethjs>ethjs-contract>ethjs-abi": true,
-        "@metamask/controllers>eth-method-registry>ethjs>js-sha3": true,
-        "ethjs-query>babel-runtime": true,
-        "ethjs>ethjs-filter": true,
-        "ethjs>ethjs-util": true,
-        "promise-to-callback": true
-      }
-    },
-    "@metamask/controllers>eth-method-registry>ethjs>ethjs-contract>ethjs-abi": {
-      "packages": {
-        "@metamask/controllers>eth-method-registry>ethjs>bn.js": true,
-        "@metamask/controllers>eth-method-registry>ethjs>js-sha3": true,
-        "browserify>buffer": true,
-        "ethjs>number-to-bn": true
-      }
-    },
-    "@metamask/controllers>eth-method-registry>ethjs>ethjs-query": {
-      "globals": {
-        "console": true
-      },
-      "packages": {
-        "ethjs-query>babel-runtime": true,
-        "ethjs-query>ethjs-format": true,
-        "ethjs-query>ethjs-rpc": true,
-        "promise-to-callback": true
-      }
-    },
-    "@metamask/controllers>eth-method-registry>ethjs>js-sha3": {
-      "packages": {
-        "browserify>process": true
-      }
-    },
-    "@metamask/controllers>eth-phishing-detect": {
-      "packages": {
-        "eslint>optionator>fast-levenshtein": true
-      }
-    },
-    "@metamask/controllers>ethereumjs-wallet": {
-      "packages": {
-        "@metamask/controllers>ethereumjs-wallet>uuid": true,
-        "@truffle/codec>utf8": true,
-        "browserify>buffer": true,
-        "browserify>crypto-browserify": true,
-        "ethereumjs-util": true,
-        "ethereumjs-util>ethereum-cryptography": true,
-        "ethereumjs-wallet>aes-js": true,
-        "ethereumjs-wallet>bs58check": true,
-        "ethereumjs-wallet>randombytes": true,
-        "ethers>@ethersproject/json-wallets>scrypt-js": true
-      }
-    },
-    "@metamask/controllers>ethereumjs-wallet>uuid": {
-      "globals": {
-        "crypto": true,
-        "msCrypto": true
-      }
-    },
-    "@metamask/controllers>isomorphic-fetch": {
-      "globals": {
-        "fetch.bind": true
-      },
-      "packages": {
-        "@metamask/controllers>isomorphic-fetch>whatwg-fetch": true
-      }
-    },
-    "@metamask/controllers>isomorphic-fetch>whatwg-fetch": {
-      "globals": {
-        "Blob": true,
-        "FileReader": true,
-        "FormData": true,
-        "URLSearchParams.prototype.isPrototypeOf": true,
-        "XMLHttpRequest": true,
-        "define": true,
-        "setTimeout": true
-      }
-    },
-    "@metamask/controllers>multiformats": {
-      "globals": {
-        "TextDecoder": true,
-        "TextEncoder": true,
-        "console.warn": true
-      }
-    },
-    "@metamask/controllers>nanoid": {
-      "globals": {
-        "crypto.getRandomValues": true
-      }
-    },
-    "@metamask/controllers>web3-provider-engine": {
-      "globals": {
-        "WebSocket": true,
-        "console": true,
-        "setTimeout": true
-      },
-      "packages": {
-        "3box>ipfs>async": true,
-        "@ethereumjs/tx": true,
-        "@metamask/controllers>web3-provider-engine>backoff": true,
-        "@metamask/controllers>web3-provider-engine>eth-block-tracker": true,
-        "@metamask/controllers>web3-provider-engine>eth-json-rpc-middleware": true,
-        "@metamask/controllers>web3-provider-engine>eth-sig-util": true,
-        "@metamask/controllers>web3-provider-engine>ethereumjs-util": true,
-        "@metamask/controllers>web3-provider-engine>semaphore": true,
-        "browserify>browser-resolve": true,
-        "browserify>buffer": true,
-        "browserify>events": true,
-        "browserify>util": true,
-        "eth-json-rpc-filters": true,
-        "eth-json-rpc-infura": true,
-        "lavamoat>json-stable-stringify": true,
-        "watchify>xtend": true
-      }
-    },
-    "@metamask/controllers>web3-provider-engine>backoff": {
-      "globals": {
-        "clearTimeout": true,
-        "setTimeout": true
-      },
-      "packages": {
-        "@metamask/controllers>web3-provider-engine>backoff>precond": true,
-        "browserify>events": true,
-        "browserify>util": true
-      }
-    },
-    "@metamask/controllers>web3-provider-engine>backoff>precond": {
-      "packages": {
-        "browserify>util": true
-      }
-    },
-    "@metamask/controllers>web3-provider-engine>cross-fetch>node-fetch": {
-      "globals": {
-        "fetch": true
-      }
-    },
-    "@metamask/controllers>web3-provider-engine>eth-block-tracker": {
-      "globals": {
-        "clearTimeout": true,
-        "console.error": true,
-        "setTimeout": true
-      },
-      "packages": {
-        "@metamask/controllers>web3-provider-engine>eth-block-tracker>pify": true,
-        "eth-query": true,
-        "safe-event-emitter": true
-      }
-    },
-    "@metamask/controllers>web3-provider-engine>eth-json-rpc-middleware": {
-      "globals": {
-        "console.error": true,
-        "fetch": true,
-        "setTimeout": true
-      },
-      "packages": {
-        "@metamask/controllers>web3-provider-engine>eth-json-rpc-middleware>json-rpc-engine": true,
-        "@metamask/controllers>web3-provider-engine>eth-json-rpc-middleware>node-fetch": true,
-        "@metamask/controllers>web3-provider-engine>eth-rpc-errors": true,
-        "browserify>url": true,
-        "lavamoat>json-stable-stringify": true,
-        "source-map-explorer>btoa": true,
-        "vinyl>clone": true
-      }
-    },
-    "@metamask/controllers>web3-provider-engine>eth-json-rpc-middleware>node-fetch": {
-      "globals": {
-        "fetch": true
-      }
-    },
-    "@metamask/controllers>web3-provider-engine>eth-rpc-errors": {
-      "packages": {
-        "eth-rpc-errors>fast-safe-stringify": true
-      }
-    },
-    "@metamask/controllers>web3-provider-engine>eth-sig-util": {
-      "packages": {
-        "@metamask/controllers>web3-provider-engine>eth-sig-util>ethereumjs-abi": true,
-        "@metamask/controllers>web3-provider-engine>ethereumjs-util": true
-      }
-    },
-    "@metamask/controllers>web3-provider-engine>eth-sig-util>ethereumjs-abi": {
-      "packages": {
-        "@metamask/controllers>web3-provider-engine>eth-sig-util>ethereumjs-abi>ethereumjs-util": true,
-        "bn.js": true,
-        "browserify>buffer": true
-      }
-    },
-    "@metamask/controllers>web3-provider-engine>eth-sig-util>ethereumjs-abi>ethereumjs-util": {
-      "packages": {
-        "3box>ethers>elliptic": true,
-        "@metamask/controllers>web3-provider-engine>ethereumjs-util>ethjs-util": true,
-        "bn.js": true,
-        "browserify>assert": true,
-        "browserify>buffer": true,
-        "ethereumjs-util>create-hash": true,
-        "ethereumjs-util>ethereum-cryptography": true,
-        "ethereumjs-util>rlp": true
-      }
-    },
-    "@metamask/controllers>web3-provider-engine>ethereumjs-util": {
-      "packages": {
-        "@metamask/controllers>web3-provider-engine>ethereumjs-util>ethjs-util": true,
-        "@metamask/controllers>web3-provider-engine>ethereumjs-util>keccak": true,
-        "@metamask/controllers>web3-provider-engine>ethereumjs-util>secp256k1": true,
-        "bn.js": true,
-        "browserify>assert": true,
-        "ethereumjs-util>create-hash": true,
-        "ethereumjs-util>rlp": true,
-        "ethereumjs-wallet>safe-buffer": true
-      }
-    },
-    "@metamask/controllers>web3-provider-engine>ethereumjs-util>ethjs-util": {
-      "packages": {
-        "browserify>buffer": true,
-        "ethjs>ethjs-util>is-hex-prefixed": true,
-        "ethjs>ethjs-util>strip-hex-prefix": true
-      }
-    },
-    "@metamask/controllers>web3-provider-engine>ethereumjs-util>keccak": {
-      "packages": {
-        "browserify>stream-browserify": true,
-        "ethereumjs-wallet>safe-buffer": true,
-        "pumpify>inherits": true
-      }
-    },
-    "@metamask/controllers>web3-provider-engine>ethereumjs-util>secp256k1": {
-      "packages": {
-        "3box>ethers>elliptic": true,
-        "bn.js": true,
-        "browserify>insert-module-globals>is-buffer": true,
-        "eth-sig-util>ethereumjs-util>secp256k1>bip66": true,
-        "ethereumjs-util>create-hash": true,
-        "ethereumjs-wallet>safe-buffer": true
-      }
-    },
-    "@metamask/controllers>web3-provider-engine>semaphore": {
-      "globals": {
-        "define": true,
-        "setTimeout": true
-      },
-      "packages": {
-        "browserify>process": true
+        "web3": true,
+        "web3-provider-engine": true
       }
     },
     "@metamask/eth-ledger-bridge-keyring": {
@@ -3028,65 +589,21 @@
       },
       "packages": {
         "@ethereumjs/tx": true,
-        "@metamask/eth-ledger-bridge-keyring>eth-sig-util": true,
-        "@metamask/eth-ledger-bridge-keyring>hdkey": true,
-        "browserify>buffer": true,
-        "browserify>events": true,
-        "ethereumjs-util": true
-      }
-    },
-    "@metamask/eth-ledger-bridge-keyring>eth-sig-util": {
-      "packages": {
-        "3box>tweetnacl": true,
-        "3box>tweetnacl-util": true,
-        "@metamask/eth-ledger-bridge-keyring>eth-sig-util>ethereumjs-util": true,
-        "browserify>buffer": true,
-        "ethereumjs-abi": true
-      }
-    },
-    "@metamask/eth-ledger-bridge-keyring>eth-sig-util>ethereumjs-util": {
-      "packages": {
-        "@metamask/eth-ledger-bridge-keyring>eth-sig-util>ethereumjs-util>ethjs-util": true,
-        "@metamask/eth-ledger-bridge-keyring>eth-sig-util>ethereumjs-util>keccak": true,
-        "@metamask/eth-ledger-bridge-keyring>hdkey>secp256k1": true,
-        "bn.js": true,
-        "browserify>assert": true,
-        "ethereumjs-util>create-hash": true,
-        "ethereumjs-util>rlp": true,
-        "ethereumjs-wallet>safe-buffer": true
-      }
-    },
-    "@metamask/eth-ledger-bridge-keyring>eth-sig-util>ethereumjs-util>ethjs-util": {
-      "packages": {
-        "browserify>buffer": true,
-        "ethjs>ethjs-util>is-hex-prefixed": true,
-        "ethjs>ethjs-util>strip-hex-prefix": true
-      }
-    },
-    "@metamask/eth-ledger-bridge-keyring>eth-sig-util>ethereumjs-util>keccak": {
-      "packages": {
-        "browserify>stream-browserify": true,
-        "ethereumjs-wallet>safe-buffer": true,
-        "pumpify>inherits": true
-      }
-    },
-    "@metamask/eth-ledger-bridge-keyring>hdkey": {
-      "packages": {
-        "@metamask/eth-ledger-bridge-keyring>hdkey>secp256k1": true,
-        "browserify>assert": true,
-        "browserify>crypto-browserify": true,
-        "eth-trezor-keyring>hdkey>coinstring": true,
-        "ethereumjs-wallet>safe-buffer": true
-      }
-    },
-    "@metamask/eth-ledger-bridge-keyring>hdkey>secp256k1": {
-      "packages": {
-        "3box>ethers>elliptic": true,
-        "bn.js": true,
-        "browserify>insert-module-globals>is-buffer": true,
-        "eth-sig-util>ethereumjs-util>secp256k1>bip66": true,
-        "ethereumjs-util>create-hash": true,
-        "ethereumjs-wallet>safe-buffer": true
+        "buffer": true,
+        "eth-sig-util": true,
+        "ethereumjs-util": true,
+        "events": true,
+        "hdkey": true
+      }
+    },
+    "@metamask/eth-sig-util": {
+      "packages": {
+        "buffer": true,
+        "ethereumjs-abi": true,
+        "ethereumjs-util": true,
+        "ethjs-util": true,
+        "tweetnacl": true,
+        "tweetnacl-util": true
       }
     },
     "@metamask/eth-token-tracker": {
@@ -3095,96 +612,18 @@
       },
       "packages": {
         "@babel/runtime": true,
-        "@metamask/eth-token-tracker>eth-block-tracker": true,
-        "@metamask/eth-token-tracker>ethjs": true,
-        "@metamask/eth-token-tracker>human-standard-token-abi": true,
+        "deep-equal": true,
+        "eth-block-tracker": true,
+        "ethjs": true,
         "ethjs-contract": true,
         "ethjs-query": true,
-        "nock>deep-equal": true,
+        "human-standard-token-abi": true,
         "safe-event-emitter": true
       }
     },
-    "@metamask/eth-token-tracker>eth-block-tracker": {
-      "globals": {
-        "clearTimeout": true,
-        "console.error": true,
-        "setTimeout": true
-      },
-      "packages": {
-        "@metamask/eth-token-tracker>eth-block-tracker>pify": true,
-        "eth-query": true,
-        "safe-event-emitter": true
-      }
-    },
-    "@metamask/eth-token-tracker>ethjs": {
-      "globals": {
-        "clearInterval": true,
-        "setInterval": true
-      },
-      "packages": {
-        "@metamask/eth-token-tracker>ethjs>bn.js": true,
-        "@metamask/eth-token-tracker>ethjs>ethjs-abi": true,
-        "@metamask/eth-token-tracker>ethjs>ethjs-contract": true,
-        "@metamask/eth-token-tracker>ethjs>ethjs-query": true,
-        "@metamask/eth-token-tracker>ethjs>js-sha3": true,
-        "browserify>buffer": true,
-        "ethjs>ethjs-filter": true,
-        "ethjs>ethjs-provider-http": true,
-        "ethjs>ethjs-unit": true,
-        "ethjs>ethjs-util": true,
-        "ethjs>number-to-bn": true
-      }
-    },
-    "@metamask/eth-token-tracker>ethjs>ethjs-abi": {
-      "packages": {
-        "@metamask/eth-token-tracker>ethjs>bn.js": true,
-        "@metamask/eth-token-tracker>ethjs>js-sha3": true,
-        "browserify>buffer": true,
-        "ethjs>number-to-bn": true
-      }
-    },
-    "@metamask/eth-token-tracker>ethjs>ethjs-contract": {
-      "packages": {
-        "@metamask/eth-token-tracker>ethjs>ethjs-contract>ethjs-abi": true,
-        "@metamask/eth-token-tracker>ethjs>js-sha3": true,
-        "ethjs-query>babel-runtime": true,
-        "ethjs>ethjs-filter": true,
-        "ethjs>ethjs-util": true,
-        "promise-to-callback": true
-      }
-    },
-    "@metamask/eth-token-tracker>ethjs>ethjs-contract>ethjs-abi": {
-      "packages": {
-        "@metamask/eth-token-tracker>ethjs>bn.js": true,
-        "@metamask/eth-token-tracker>ethjs>js-sha3": true,
-        "browserify>buffer": true,
-        "ethjs>number-to-bn": true
-      }
-    },
-    "@metamask/eth-token-tracker>ethjs>ethjs-query": {
-      "globals": {
-        "console": true
-      },
-      "packages": {
-        "ethjs-query>babel-runtime": true,
-        "ethjs-query>ethjs-format": true,
-        "ethjs-query>ethjs-rpc": true,
-        "promise-to-callback": true
-      }
-    },
-    "@metamask/eth-token-tracker>ethjs>js-sha3": {
-      "packages": {
-        "browserify>process": true
-      }
-    },
     "@metamask/etherscan-link": {
       "globals": {
         "URL": true
-      }
-    },
-    "@metamask/iframe-execution-environment-service>nanoid": {
-      "globals": {
-        "crypto.getRandomValues": true
       }
     },
     "@metamask/jazzicon": {
@@ -3193,30 +632,18 @@
         "document.createElementNS": true
       },
       "packages": {
-        "@metamask/jazzicon>color": true,
-        "@metamask/jazzicon>mersenne-twister": true
-      }
-    },
-    "@metamask/jazzicon>color": {
-      "packages": {
-        "@metamask/jazzicon>color>clone": true,
-        "@metamask/jazzicon>color>color-convert": true,
-        "@metamask/jazzicon>color>color-string": true
-      }
-    },
-    "@metamask/jazzicon>color>clone": {
-      "packages": {
-        "browserify>buffer": true
-      }
-    },
-    "@metamask/jazzicon>color>color-convert": {
-      "packages": {
-        "@metamask/jazzicon>color>color-convert>color-name": true
-      }
-    },
-    "@metamask/jazzicon>color>color-string": {
-      "packages": {
-        "jest-canvas-mock>moo-color>color-name": true
+        "color": true,
+        "mersenne-twister": true
+      }
+    },
+    "@metamask/key-tree": {
+      "packages": {
+        "bip39": true,
+        "buffer": true,
+        "crypto-browserify": true,
+        "is-buffer": true,
+        "keccak": true,
+        "secp256k1": true
       }
     },
     "@metamask/logo": {
@@ -3229,8 +656,18 @@
         "requestAnimationFrame": true
       },
       "packages": {
-        "@metamask/logo>gl-mat4": true,
-        "@metamask/logo>gl-vec3": true
+        "gl-mat4": true,
+        "gl-vec3": true
+      }
+    },
+    "@metamask/object-multiplex": {
+      "globals": {
+        "console.warn": true
+      },
+      "packages": {
+        "end-of-stream": true,
+        "once": true,
+        "readable-stream": true
       }
     },
     "@metamask/obs-store": {
@@ -3238,22 +675,9 @@
         "localStorage": true
       },
       "packages": {
-        "@metamask/obs-store>through2": true,
-        "browserify>stream-browserify": true,
-        "json-rpc-engine>@metamask/safe-event-emitter": true
-      }
-    },
-    "@metamask/obs-store>through2": {
-      "packages": {
-<<<<<<< HEAD
-        "browserify>process": true,
-        "browserify>util": true,
-        "readable-stream": true,
-        "watchify>xtend": true
-=======
-        "buffer": true,
-        "readable-stream": true
->>>>>>> 564ad2f8
+        "@metamask/safe-event-emitter": true,
+        "stream-browserify": true,
+        "through2": true
       }
     },
     "@metamask/post-message-stream": {
@@ -3265,68 +689,23 @@
         "removeEventListener": true
       },
       "packages": {
-        "@metamask/post-message-stream>readable-stream": true
-      }
-    },
-    "@metamask/post-message-stream>readable-stream": {
-      "packages": {
-        "@metamask/post-message-stream>readable-stream>safe-buffer": true,
-        "@metamask/post-message-stream>readable-stream>string_decoder": true,
-        "@storybook/api>util-deprecate": true,
-        "browserify>browser-resolve": true,
-        "browserify>events": true,
-        "browserify>process": true,
-        "browserify>timers-browserify": true,
-        "pumpify>inherits": true,
-        "readable-stream>core-util-is": true,
-        "readable-stream>isarray": true,
-        "vinyl>cloneable-readable>process-nextick-args": true
-      }
-    },
-    "@metamask/post-message-stream>readable-stream>safe-buffer": {
-      "packages": {
-        "browserify>buffer": true
-      }
-    },
-    "@metamask/post-message-stream>readable-stream>string_decoder": {
-      "packages": {
-        "@metamask/post-message-stream>readable-stream>safe-buffer": true
-      }
-    },
-    "@metamask/providers>@metamask/object-multiplex": {
-      "globals": {
-        "console.warn": true
-      },
-      "packages": {
-        "end-of-stream": true,
-        "pump>once": true,
         "readable-stream": true
       }
     },
     "@metamask/rpc-methods": {
       "packages": {
         "@metamask/controllers": true,
-        "@metamask/rpc-methods>@metamask/key-tree": true,
+        "@metamask/key-tree": true,
         "@metamask/snap-controllers": true,
         "eth-rpc-errors": true
       }
     },
-    "@metamask/rpc-methods>@metamask/key-tree": {
-      "packages": {
-        "@metamask/rpc-methods>@metamask/key-tree>bip39": true,
-        "browserify>buffer": true,
-        "browserify>crypto-browserify": true,
-        "browserify>insert-module-globals>is-buffer": true,
-        "ethereumjs-util>ethereum-cryptography>keccak": true,
-        "ganache>secp256k1": true
-      }
-    },
-    "@metamask/rpc-methods>@metamask/key-tree>bip39": {
-      "packages": {
-        "browserify>buffer": true,
-        "browserify>crypto-browserify>pbkdf2": true,
-        "ethereumjs-util>create-hash": true,
-        "ethereumjs-wallet>randombytes": true
+    "@metamask/safe-event-emitter": {
+      "globals": {
+        "setTimeout": true
+      },
+      "packages": {
+        "events": true
       }
     },
     "@metamask/smart-transactions-controller": {
@@ -3340,165 +719,12 @@
         "setTimeout": true
       },
       "packages": {
-        "@metamask/controllers>isomorphic-fetch": true,
-        "@metamask/smart-transactions-controller>@metamask/controllers": true,
-        "@metamask/smart-transactions-controller>bignumber.js": true,
-        "@metamask/smart-transactions-controller>fast-json-patch": true,
+        "@metamask/controllers": true,
+        "bignumber.js": true,
         "ethers": true,
+        "fast-json-patch": true,
+        "isomorphic-fetch": true,
         "lodash": true
-      }
-    },
-    "@metamask/smart-transactions-controller>@metamask/controllers": {
-      "globals": {
-        "Headers": true,
-        "URL": true,
-        "clearInterval": true,
-        "clearTimeout": true,
-        "console.error": true,
-        "console.log": true,
-        "fetch": true,
-        "setInterval": true,
-        "setTimeout": true
-      },
-      "packages": {
-        "@ethereumjs/common": true,
-        "@ethereumjs/tx": true,
-        "@metamask/contract-metadata": true,
-        "@metamask/controllers>abort-controller": true,
-        "@metamask/controllers>async-mutex": true,
-        "@metamask/controllers>eth-phishing-detect": true,
-        "@metamask/controllers>isomorphic-fetch": true,
-        "@metamask/controllers>multiformats": true,
-        "@metamask/controllers>web3-provider-engine": true,
-        "@metamask/metamask-eth-abis": true,
-        "@metamask/smart-transactions-controller>@metamask/controllers>eth-method-registry": true,
-        "@metamask/smart-transactions-controller>@metamask/controllers>ethereumjs-wallet": true,
-        "@metamask/smart-transactions-controller>@metamask/controllers>nanoid": true,
-        "@storybook/api>fast-deep-equal": true,
-        "browserify>buffer": true,
-        "browserify>events": true,
-        "deep-freeze-strict": true,
-        "eth-ens-namehash": true,
-        "eth-json-rpc-infura": true,
-        "eth-keyring-controller": true,
-        "eth-query": true,
-        "eth-rpc-errors": true,
-        "eth-sig-util": true,
-        "ethereumjs-util": true,
-        "ethers": true,
-        "ethjs>ethjs-unit": true,
-        "immer": true,
-        "json-rpc-engine": true,
-        "jsonschema": true,
-        "punycode": true,
-        "single-call-balance-checker-abi": true,
-        "uuid": true,
-        "web3": true
-      }
-    },
-    "@metamask/smart-transactions-controller>@metamask/controllers>eth-method-registry": {
-      "packages": {
-        "@metamask/smart-transactions-controller>@metamask/controllers>eth-method-registry>ethjs": true
-      }
-    },
-    "@metamask/smart-transactions-controller>@metamask/controllers>eth-method-registry>ethjs": {
-      "globals": {
-        "clearInterval": true,
-        "setInterval": true
-      },
-      "packages": {
-        "@metamask/smart-transactions-controller>@metamask/controllers>eth-method-registry>ethjs>bn.js": true,
-        "@metamask/smart-transactions-controller>@metamask/controllers>eth-method-registry>ethjs>ethjs-abi": true,
-        "@metamask/smart-transactions-controller>@metamask/controllers>eth-method-registry>ethjs>ethjs-contract": true,
-        "@metamask/smart-transactions-controller>@metamask/controllers>eth-method-registry>ethjs>ethjs-query": true,
-        "@metamask/smart-transactions-controller>@metamask/controllers>eth-method-registry>ethjs>js-sha3": true,
-        "browserify>buffer": true,
-        "ethjs>ethjs-filter": true,
-        "ethjs>ethjs-provider-http": true,
-        "ethjs>ethjs-unit": true,
-        "ethjs>ethjs-util": true,
-        "ethjs>number-to-bn": true
-      }
-    },
-    "@metamask/smart-transactions-controller>@metamask/controllers>eth-method-registry>ethjs>ethjs-abi": {
-      "packages": {
-        "@metamask/smart-transactions-controller>@metamask/controllers>eth-method-registry>ethjs>bn.js": true,
-        "@metamask/smart-transactions-controller>@metamask/controllers>eth-method-registry>ethjs>js-sha3": true,
-        "browserify>buffer": true,
-        "ethjs>number-to-bn": true
-      }
-    },
-    "@metamask/smart-transactions-controller>@metamask/controllers>eth-method-registry>ethjs>ethjs-contract": {
-      "packages": {
-        "@metamask/smart-transactions-controller>@metamask/controllers>eth-method-registry>ethjs>ethjs-contract>ethjs-abi": true,
-        "@metamask/smart-transactions-controller>@metamask/controllers>eth-method-registry>ethjs>js-sha3": true,
-        "ethjs-query>babel-runtime": true,
-        "ethjs>ethjs-filter": true,
-        "ethjs>ethjs-util": true,
-        "promise-to-callback": true
-      }
-    },
-    "@metamask/smart-transactions-controller>@metamask/controllers>eth-method-registry>ethjs>ethjs-contract>ethjs-abi": {
-      "packages": {
-        "@metamask/smart-transactions-controller>@metamask/controllers>eth-method-registry>ethjs>bn.js": true,
-        "@metamask/smart-transactions-controller>@metamask/controllers>eth-method-registry>ethjs>js-sha3": true,
-        "browserify>buffer": true,
-        "ethjs>number-to-bn": true
-      }
-    },
-    "@metamask/smart-transactions-controller>@metamask/controllers>eth-method-registry>ethjs>ethjs-query": {
-      "globals": {
-        "console": true
-      },
-      "packages": {
-        "ethjs-query>babel-runtime": true,
-        "ethjs-query>ethjs-format": true,
-        "ethjs-query>ethjs-rpc": true,
-        "promise-to-callback": true
-      }
-    },
-    "@metamask/smart-transactions-controller>@metamask/controllers>eth-method-registry>ethjs>js-sha3": {
-      "packages": {
-        "browserify>process": true
-      }
-    },
-    "@metamask/smart-transactions-controller>@metamask/controllers>ethereumjs-wallet": {
-      "packages": {
-        "@metamask/smart-transactions-controller>@metamask/controllers>ethereumjs-wallet>uuid": true,
-        "@truffle/codec>utf8": true,
-        "browserify>buffer": true,
-        "browserify>crypto-browserify": true,
-        "ethereumjs-util": true,
-        "ethereumjs-util>ethereum-cryptography": true,
-        "ethereumjs-wallet>aes-js": true,
-        "ethereumjs-wallet>bs58check": true,
-        "ethereumjs-wallet>randombytes": true,
-        "ethers>@ethersproject/json-wallets>scrypt-js": true
-      }
-    },
-    "@metamask/smart-transactions-controller>@metamask/controllers>ethereumjs-wallet>uuid": {
-      "globals": {
-        "crypto": true,
-        "msCrypto": true
-      }
-    },
-    "@metamask/smart-transactions-controller>@metamask/controllers>nanoid": {
-      "globals": {
-        "crypto.getRandomValues": true
-      }
-    },
-    "@metamask/smart-transactions-controller>bignumber.js": {
-      "globals": {
-        "crypto": true,
-        "define": true
-      }
-    },
-    "@metamask/smart-transactions-controller>fast-json-patch": {
-      "globals": {
-        "addEventListener": true,
-        "clearTimeout": true,
-        "removeEventListener": true,
-        "setTimeout": true
       }
     },
     "@metamask/snap-controllers": {
@@ -3515,241 +741,37 @@
       },
       "packages": {
         "@metamask/controllers": true,
+        "@metamask/execution-environments": true,
+        "@metamask/object-multiplex": true,
+        "@metamask/obs-store": true,
         "@metamask/post-message-stream": true,
-        "@metamask/providers>@metamask/object-multiplex": true,
-        "@metamask/snap-controllers>@metamask/execution-environments": true,
-        "@metamask/snap-controllers>@metamask/obs-store": true,
-        "@metamask/snap-controllers>ajv": true,
-        "@metamask/snap-controllers>concat-stream": true,
-        "@metamask/snap-controllers>gunzip-maybe": true,
-        "@metamask/snap-controllers>json-rpc-middleware-stream": true,
-        "@metamask/snap-controllers>nanoid": true,
-        "@metamask/snap-controllers>readable-web-to-node-stream": true,
-        "@metamask/snap-controllers>tar-stream": true,
-        "@storybook/api>fast-deep-equal": true,
-        "browserify>buffer": true,
-        "browserify>crypto-browserify": true,
+        "@metamask/safe-event-emitter": true,
+        "ajv": true,
+        "buffer": true,
+        "concat-stream": true,
+        "crypto-browserify": true,
         "eth-rpc-errors": true,
+        "fast-deep-equal": true,
+        "gunzip-maybe": true,
         "json-rpc-engine": true,
-        "json-rpc-engine>@metamask/safe-event-emitter": true,
+        "json-rpc-middleware-stream": true,
+        "nanoid": true,
         "pump": true,
-        "semver": true
-      }
-    },
-    "@metamask/snap-controllers>@metamask/obs-store": {
-      "packages": {
-        "@metamask/snap-controllers>@metamask/obs-store>through2": true,
-        "browserify>stream-browserify": true,
-        "json-rpc-engine>@metamask/safe-event-emitter": true
-      }
-    },
-    "@metamask/snap-controllers>@metamask/obs-store>through2": {
-      "packages": {
-        "browserify>process": true,
-        "browserify>util": true,
-        "readable-stream": true,
-        "watchify>xtend": true
-      }
-    },
-    "@metamask/snap-controllers>ajv": {
-      "packages": {
-        "@storybook/api>fast-deep-equal": true
-      }
-    },
-    "@metamask/snap-controllers>concat-stream": {
-      "packages": {
-        "@metamask/snap-controllers>concat-stream>readable-stream": true,
-        "browserify>buffer": true,
-        "pumpify>inherits": true
-      }
-    },
-    "@metamask/snap-controllers>concat-stream>readable-stream": {
-      "packages": {
-        "@storybook/api>util-deprecate": true,
-        "browserify>browser-resolve": true,
-        "browserify>buffer": true,
-        "browserify>events": true,
-        "browserify>process": true,
-        "browserify>string_decoder": true,
-        "pumpify>inherits": true
-      }
-    },
-    "@metamask/snap-controllers>gunzip-maybe": {
-      "packages": {
-        "@metamask/snap-controllers>gunzip-maybe>browserify-zlib": true,
-        "@metamask/snap-controllers>gunzip-maybe>is-deflate": true,
-        "@metamask/snap-controllers>gunzip-maybe>is-gzip": true,
-        "@metamask/snap-controllers>gunzip-maybe>peek-stream": true,
-        "@metamask/snap-controllers>gunzip-maybe>pumpify": true,
-        "@metamask/snap-controllers>gunzip-maybe>through2": true
-      }
-    },
-    "@metamask/snap-controllers>gunzip-maybe>browserify-zlib": {
-      "packages": {
-        "@metamask/snap-controllers>gunzip-maybe>browserify-zlib>pako": true,
-        "browserify>assert": true,
-        "browserify>buffer": true,
-        "browserify>process": true,
-        "browserify>util": true,
-        "readable-stream": true
-      }
-    },
-    "@metamask/snap-controllers>gunzip-maybe>peek-stream": {
-      "packages": {
-        "@metamask/snap-controllers>gunzip-maybe>peek-stream>duplexify": true,
-        "@metamask/snap-controllers>gunzip-maybe>peek-stream>through2": true,
-        "browserify>buffer": true,
-        "terser>source-map-support>buffer-from": true
-      }
-    },
-    "@metamask/snap-controllers>gunzip-maybe>peek-stream>duplexify": {
-      "packages": {
-        "browserify>buffer": true,
-        "browserify>process": true,
-        "duplexify>stream-shift": true,
-        "end-of-stream": true,
-        "pumpify>inherits": true,
-        "readable-stream": true
-      }
-    },
-    "@metamask/snap-controllers>gunzip-maybe>peek-stream>through2": {
-      "packages": {
-        "browserify>process": true,
-        "browserify>util": true,
-        "readable-stream": true,
-        "watchify>xtend": true
-      }
-    },
-    "@metamask/snap-controllers>gunzip-maybe>pumpify": {
-      "packages": {
-        "@metamask/snap-controllers>gunzip-maybe>pumpify>duplexify": true,
-        "@metamask/snap-controllers>gunzip-maybe>pumpify>pump": true,
-        "pumpify>inherits": true
-      }
-    },
-    "@metamask/snap-controllers>gunzip-maybe>pumpify>duplexify": {
-      "packages": {
-        "browserify>buffer": true,
-        "browserify>process": true,
-        "duplexify>stream-shift": true,
-        "end-of-stream": true,
-        "pumpify>inherits": true,
-        "readable-stream": true
-      }
-    },
-    "@metamask/snap-controllers>gunzip-maybe>pumpify>pump": {
-      "packages": {
-        "browserify>browser-resolve": true,
-        "end-of-stream": true,
-        "pump>once": true
-      }
-    },
-    "@metamask/snap-controllers>gunzip-maybe>through2": {
-      "packages": {
-        "browserify>process": true,
-        "browserify>util": true,
-        "readable-stream": true,
-        "watchify>xtend": true
-      }
-    },
-    "@metamask/snap-controllers>json-rpc-middleware-stream": {
-      "globals": {
-        "setTimeout": true
-      },
-      "packages": {
-        "json-rpc-engine>@metamask/safe-event-emitter": true,
-        "readable-stream": true
-      }
-    },
-    "@metamask/snap-controllers>nanoid": {
-      "globals": {
-        "crypto.getRandomValues": true
-      }
-    },
-    "@metamask/snap-controllers>readable-web-to-node-stream": {
-      "packages": {
-        "@metamask/snap-controllers>readable-web-to-node-stream>readable-stream": true
-      }
-    },
-    "@metamask/snap-controllers>readable-web-to-node-stream>readable-stream": {
-      "packages": {
-        "@storybook/api>util-deprecate": true,
-        "browserify>browser-resolve": true,
-        "browserify>buffer": true,
-        "browserify>events": true,
-        "browserify>process": true,
-        "browserify>string_decoder": true,
-        "pumpify>inherits": true
-      }
-    },
-    "@metamask/snap-controllers>tar-stream": {
-      "packages": {
-        "@metamask/snap-controllers>tar-stream>bl": true,
-        "@metamask/snap-controllers>tar-stream>fs-constants": true,
-        "@metamask/snap-controllers>tar-stream>readable-stream": true,
-        "browserify>buffer": true,
-        "browserify>process": true,
-        "browserify>string_decoder": true,
-        "browserify>util": true,
-        "end-of-stream": true,
-        "pumpify>inherits": true
-      }
-    },
-    "@metamask/snap-controllers>tar-stream>bl": {
-      "packages": {
-        "@metamask/snap-controllers>tar-stream>readable-stream": true,
-        "browserify>buffer": true,
-        "pumpify>inherits": true
-      }
-    },
-    "@metamask/snap-controllers>tar-stream>fs-constants": {
-      "packages": {
-        "browserify>constants-browserify": true
-      }
-    },
-    "@metamask/snap-controllers>tar-stream>readable-stream": {
-      "packages": {
-        "@storybook/api>util-deprecate": true,
-        "browserify>browser-resolve": true,
-        "browserify>buffer": true,
-        "browserify>events": true,
-        "browserify>process": true,
-        "browserify>string_decoder": true,
-        "pumpify>inherits": true
+        "readable-web-to-node-stream": true,
+        "semver": true,
+        "tar-stream": true
       }
     },
     "@ngraveio/bc-ur": {
       "packages": {
-        "@ngraveio/bc-ur>@apocentre/alias-sampling": true,
-        "@ngraveio/bc-ur>bignumber.js": true,
-        "@ngraveio/bc-ur>crc": true,
-        "@ngraveio/bc-ur>jsbi": true,
-        "@ngraveio/bc-ur>sha.js": true,
-        "browserify>assert": true,
-        "browserify>buffer": true,
-        "pubnub>cbor-sync": true
-      }
-    },
-    "@ngraveio/bc-ur>bignumber.js": {
-      "globals": {
-        "crypto": true,
-        "define": true
-      }
-    },
-    "@ngraveio/bc-ur>crc": {
-      "packages": {
-        "browserify>buffer": true
-      }
-    },
-    "@ngraveio/bc-ur>jsbi": {
-      "globals": {
-        "define": true
-      }
-    },
-    "@ngraveio/bc-ur>sha.js": {
-      "packages": {
-        "ethereumjs-wallet>safe-buffer": true,
-        "pumpify>inherits": true
+        "@apocentre/alias-sampling": true,
+        "assert": true,
+        "bignumber.js": true,
+        "buffer": true,
+        "cbor-sync": true,
+        "crc": true,
+        "jsbi": true,
+        "sha.js": true
       }
     },
     "@popperjs/core": {
@@ -3773,10 +795,18 @@
         "console.warn": true
       },
       "packages": {
-        "@reduxjs/toolkit>reselect": true,
         "immer": true,
         "redux": true,
-        "redux-thunk": true
+        "redux-thunk": true,
+        "reselect": true
+      }
+    },
+    "@segment/loosely-validate-event": {
+      "packages": {
+        "assert": true,
+        "buffer": true,
+        "component-type": true,
+        "join-component": true
       }
     },
     "@sentry/browser": {
@@ -3785,43 +815,57 @@
         "setTimeout": true
       },
       "packages": {
-        "@sentry/browser>@sentry/core": true,
-        "@sentry/browser>@sentry/types": true,
-        "@sentry/browser>@sentry/utils": true,
-        "@sentry/browser>tslib": true
-      }
-    },
-    "@sentry/browser>@sentry/core": {
+        "@sentry/core": true,
+        "@sentry/types": true,
+        "@sentry/utils": true,
+        "tslib": true
+      }
+    },
+    "@sentry/core": {
       "globals": {
         "clearInterval": true,
         "setInterval": true
       },
       "packages": {
-        "@sentry/browser>@sentry/core>@sentry/hub": true,
-        "@sentry/browser>@sentry/core>@sentry/minimal": true,
-        "@sentry/browser>@sentry/types": true,
-        "@sentry/browser>@sentry/utils": true,
-        "@sentry/browser>tslib": true
-      }
-    },
-    "@sentry/browser>@sentry/core>@sentry/hub": {
+        "@sentry/hub": true,
+        "@sentry/minimal": true,
+        "@sentry/types": true,
+        "@sentry/utils": true,
+        "tslib": true
+      }
+    },
+    "@sentry/hub": {
       "globals": {
         "clearInterval": true,
         "setInterval": true
       },
       "packages": {
-        "@sentry/browser>@sentry/types": true,
-        "@sentry/browser>@sentry/utils": true,
-        "@sentry/browser>tslib": true
-      }
-    },
-    "@sentry/browser>@sentry/core>@sentry/minimal": {
-      "packages": {
-        "@sentry/browser>@sentry/core>@sentry/hub": true,
-        "@sentry/browser>tslib": true
-      }
-    },
-    "@sentry/browser>@sentry/utils": {
+        "@sentry/types": true,
+        "@sentry/utils": true,
+        "tslib": true
+      }
+    },
+    "@sentry/integrations": {
+      "globals": {
+        "clearTimeout": true,
+        "console.error": true,
+        "console.log": true,
+        "setTimeout": true
+      },
+      "packages": {
+        "@sentry/types": true,
+        "@sentry/utils": true,
+        "localforage": true,
+        "tslib": true
+      }
+    },
+    "@sentry/minimal": {
+      "packages": {
+        "@sentry/hub": true,
+        "tslib": true
+      }
+    },
+    "@sentry/utils": {
       "globals": {
         "CustomEvent": true,
         "DOMError": true,
@@ -3839,322 +883,74 @@
         "setTimeout": true
       },
       "packages": {
-        "@sentry/browser>tslib": true,
-        "browserify>process": true
-      }
-    },
-    "@sentry/browser>tslib": {
-      "globals": {
-        "define": true
-      }
-    },
-    "@sentry/integrations": {
-      "globals": {
-        "clearTimeout": true,
-        "console.error": true,
-        "console.log": true,
-        "setTimeout": true
-      },
-      "packages": {
-        "@sentry/browser>@sentry/types": true,
-        "@sentry/browser>@sentry/utils": true,
-        "@sentry/browser>tslib": true,
-        "localforage": true
-      }
-    },
-    "@storybook/api>util-deprecate": {
-      "globals": {
-        "console.trace": true,
-        "console.warn": true,
-        "localStorage": true
-      }
-    },
-    "@storybook/client-api>stable": {
-      "globals": {
-        "define": true
+        "process": true,
+        "tslib": true
+      }
+    },
+    "@sindresorhus/is": {
+      "packages": {
+        "is-buffer": true,
+        "util": true
+      }
+    },
+    "@truffle/abi-utils": {
+      "packages": {
+        "change-case": true,
+        "faker": true,
+        "fast-check": true
+      }
+    },
+    "@truffle/code-utils": {
+      "packages": {
+        "buffer": true,
+        "cbor": true
       }
     },
     "@truffle/codec": {
       "packages": {
-        "@truffle/codec>@truffle/abi-utils": true,
-        "@truffle/codec>@truffle/compile-common": true,
-        "@truffle/codec>big.js": true,
-        "@truffle/codec>bn.js": true,
-        "@truffle/codec>cbor": true,
-        "@truffle/codec>lodash.escaperegexp": true,
-        "@truffle/codec>lodash.partition": true,
-        "@truffle/codec>lodash.sum": true,
-        "@truffle/codec>utf8": true,
-        "@truffle/codec>web3-utils": true,
-        "browserify>buffer": true,
-        "browserify>util": true,
-        "eslint>debug": true,
-        "gulp-dart-sass>lodash.clonedeep": true,
-        "semver": true
-      }
-    },
-    "@truffle/codec>@truffle/abi-utils": {
-      "packages": {
-        "@truffle/codec>@truffle/abi-utils>change-case": true,
-        "@truffle/codec>@truffle/abi-utils>faker": true,
-        "@truffle/codec>@truffle/abi-utils>fast-check": true
-      }
-    },
-    "@truffle/codec>@truffle/abi-utils>change-case": {
-      "packages": {
-        "@truffle/codec>@truffle/abi-utils>change-case>camel-case": true,
-        "@truffle/codec>@truffle/abi-utils>change-case>constant-case": true,
-        "@truffle/codec>@truffle/abi-utils>change-case>dot-case": true,
-        "@truffle/codec>@truffle/abi-utils>change-case>header-case": true,
-        "@truffle/codec>@truffle/abi-utils>change-case>is-lower-case": true,
-        "@truffle/codec>@truffle/abi-utils>change-case>is-upper-case": true,
-        "@truffle/codec>@truffle/abi-utils>change-case>lower-case": true,
-        "@truffle/codec>@truffle/abi-utils>change-case>lower-case-first": true,
-        "@truffle/codec>@truffle/abi-utils>change-case>no-case": true,
-        "@truffle/codec>@truffle/abi-utils>change-case>param-case": true,
-        "@truffle/codec>@truffle/abi-utils>change-case>pascal-case": true,
-        "@truffle/codec>@truffle/abi-utils>change-case>path-case": true,
-        "@truffle/codec>@truffle/abi-utils>change-case>sentence-case": true,
-        "@truffle/codec>@truffle/abi-utils>change-case>snake-case": true,
-        "@truffle/codec>@truffle/abi-utils>change-case>swap-case": true,
-        "@truffle/codec>@truffle/abi-utils>change-case>title-case": true,
-        "@truffle/codec>@truffle/abi-utils>change-case>upper-case": true,
-        "@truffle/codec>@truffle/abi-utils>change-case>upper-case-first": true
-      }
-    },
-    "@truffle/codec>@truffle/abi-utils>change-case>camel-case": {
-      "packages": {
-        "@truffle/codec>@truffle/abi-utils>change-case>no-case": true,
-        "@truffle/codec>@truffle/abi-utils>change-case>upper-case": true
-      }
-    },
-    "@truffle/codec>@truffle/abi-utils>change-case>constant-case": {
-      "packages": {
-        "@truffle/codec>@truffle/abi-utils>change-case>snake-case": true,
-        "@truffle/codec>@truffle/abi-utils>change-case>upper-case": true
-      }
-    },
-    "@truffle/codec>@truffle/abi-utils>change-case>dot-case": {
-      "packages": {
-        "@truffle/codec>@truffle/abi-utils>change-case>no-case": true
-      }
-    },
-    "@truffle/codec>@truffle/abi-utils>change-case>header-case": {
-      "packages": {
-        "@truffle/codec>@truffle/abi-utils>change-case>no-case": true,
-        "@truffle/codec>@truffle/abi-utils>change-case>upper-case": true
-      }
-    },
-    "@truffle/codec>@truffle/abi-utils>change-case>is-lower-case": {
-      "packages": {
-        "@truffle/codec>@truffle/abi-utils>change-case>lower-case": true
-      }
-    },
-    "@truffle/codec>@truffle/abi-utils>change-case>is-upper-case": {
-      "packages": {
-        "@truffle/codec>@truffle/abi-utils>change-case>upper-case": true
-      }
-    },
-    "@truffle/codec>@truffle/abi-utils>change-case>lower-case-first": {
-      "packages": {
-        "@truffle/codec>@truffle/abi-utils>change-case>lower-case": true
-      }
-    },
-    "@truffle/codec>@truffle/abi-utils>change-case>no-case": {
-      "packages": {
-        "@truffle/codec>@truffle/abi-utils>change-case>lower-case": true
-      }
-    },
-    "@truffle/codec>@truffle/abi-utils>change-case>param-case": {
-      "packages": {
-        "@truffle/codec>@truffle/abi-utils>change-case>no-case": true
-      }
-    },
-    "@truffle/codec>@truffle/abi-utils>change-case>pascal-case": {
-      "packages": {
-        "@truffle/codec>@truffle/abi-utils>change-case>camel-case": true,
-        "@truffle/codec>@truffle/abi-utils>change-case>upper-case-first": true
-      }
-    },
-    "@truffle/codec>@truffle/abi-utils>change-case>path-case": {
-      "packages": {
-        "@truffle/codec>@truffle/abi-utils>change-case>no-case": true
-      }
-    },
-    "@truffle/codec>@truffle/abi-utils>change-case>sentence-case": {
-      "packages": {
-        "@truffle/codec>@truffle/abi-utils>change-case>no-case": true,
-        "@truffle/codec>@truffle/abi-utils>change-case>upper-case-first": true
-      }
-    },
-    "@truffle/codec>@truffle/abi-utils>change-case>snake-case": {
-      "packages": {
-        "@truffle/codec>@truffle/abi-utils>change-case>no-case": true
-      }
-    },
-    "@truffle/codec>@truffle/abi-utils>change-case>swap-case": {
-      "packages": {
-        "@truffle/codec>@truffle/abi-utils>change-case>lower-case": true,
-        "@truffle/codec>@truffle/abi-utils>change-case>upper-case": true
-      }
-    },
-    "@truffle/codec>@truffle/abi-utils>change-case>title-case": {
-      "packages": {
-        "@truffle/codec>@truffle/abi-utils>change-case>no-case": true,
-        "@truffle/codec>@truffle/abi-utils>change-case>upper-case": true
-      }
-    },
-    "@truffle/codec>@truffle/abi-utils>change-case>upper-case-first": {
-      "packages": {
-        "@truffle/codec>@truffle/abi-utils>change-case>upper-case": true
-      }
-    },
-    "@truffle/codec>@truffle/abi-utils>faker": {
-      "globals": {
-        "console.error": true,
-        "console.log": true,
-        "dbg": "write"
-      }
-    },
-    "@truffle/codec>@truffle/abi-utils>fast-check": {
-      "globals": {
-        "clearTimeout": true,
-        "console.log": true,
-        "setTimeout": true
-      },
-      "packages": {
-        "@truffle/codec>@truffle/abi-utils>fast-check>pure-rand": true,
-        "browserify>buffer": true
-      }
-    },
-    "@truffle/codec>@truffle/compile-common": {
-      "packages": {
-        "@truffle/codec>@truffle/compile-common>@truffle/error": true,
-        "@truffle/codec>@truffle/compile-common>colors": true,
-        "browserify>path-browserify": true
-      }
-    },
-    "@truffle/codec>@truffle/compile-common>colors": {
-      "globals": {
-<<<<<<< HEAD
-        "console.log": true
-=======
-        "crypto": true,
-        "process": true,
-        "queueMicrotask": true,
-        "setImmediate": true,
-        "setTimeout": true
->>>>>>> 564ad2f8
-      },
-      "packages": {
-        "browserify>os-browserify": true,
-        "browserify>process": true,
-        "browserify>util": true
-      }
-    },
-    "@truffle/codec>big.js": {
-      "globals": {
-        "define": true
-      }
-    },
-    "@truffle/codec>bn.js": {
-      "globals": {
-        "Buffer": true
-      },
-      "packages": {
-        "browserify>browser-resolve": true
-      }
-    },
-    "@truffle/codec>cbor": {
-      "globals": {
-        "TextDecoder": true
-      },
-      "packages": {
-        "@truffle/codec>cbor>bignumber.js": true,
-        "@truffle/codec>cbor>nofilter": true,
-        "browserify>buffer": true,
-        "browserify>insert-module-globals>is-buffer": true,
-        "browserify>stream-browserify": true,
-        "browserify>url": true,
-        "browserify>util": true
-      }
-    },
-    "@truffle/codec>cbor>bignumber.js": {
-      "globals": {
-        "crypto": true,
-        "define": true
-      }
-    },
-    "@truffle/codec>cbor>nofilter": {
-      "packages": {
-        "browserify>buffer": true,
-        "browserify>stream-browserify": true,
-        "browserify>util": true
-      }
-    },
-    "@truffle/codec>web3-utils": {
-      "globals": {
-        "setTimeout": true
-      },
-      "packages": {
-        "@truffle/codec>utf8": true,
-        "@truffle/codec>web3-utils>eth-lib": true,
-        "@truffle/codec>web3-utils>ethereum-bloom-filters": true,
+        "@truffle/abi-utils": true,
+        "@truffle/compile-common": true,
+        "big.js": true,
         "bn.js": true,
-        "browserify>insert-module-globals>is-buffer": true,
-        "ethereumjs-wallet>randombytes": true,
-        "ethjs>ethjs-unit": true,
-        "ethjs>number-to-bn": true
-      }
-    },
-    "@truffle/codec>web3-utils>ethereum-bloom-filters": {
-      "packages": {
-        "ethers>@ethersproject/keccak256>js-sha3": true
+        "buffer": true,
+        "cbor": true,
+        "debug": true,
+        "lodash.clonedeep": true,
+        "lodash.escaperegexp": true,
+        "lodash.partition": true,
+        "lodash.sum": true,
+        "semver": true,
+        "utf8": true,
+        "util": true,
+        "web3-utils": true
+      }
+    },
+    "@truffle/compile-common": {
+      "packages": {
+        "@truffle/error": true,
+        "colors": true,
+        "path-browserify": true
       }
     },
     "@truffle/decoder": {
       "packages": {
+        "@truffle/abi-utils": true,
         "@truffle/codec": true,
-        "@truffle/codec>@truffle/abi-utils": true,
-        "@truffle/codec>@truffle/compile-common": true,
-        "@truffle/codec>web3-utils": true,
-        "@truffle/decoder>@truffle/source-map-utils": true,
-        "@truffle/decoder>bn.js": true,
-        "eslint>debug": true
-      }
-    },
-    "@truffle/decoder>@truffle/source-map-utils": {
-      "packages": {
+        "@truffle/compile-common": true,
+        "@truffle/source-map-utils": true,
+        "bn.js": true,
+        "debug": true,
+        "web3-utils": true
+      }
+    },
+    "@truffle/source-map-utils": {
+      "packages": {
+        "@truffle/code-utils": true,
         "@truffle/codec": true,
-        "@truffle/codec>web3-utils": true,
-        "@truffle/decoder>@truffle/source-map-utils>@truffle/code-utils": true,
-        "@truffle/decoder>@truffle/source-map-utils>json-pointer": true,
-        "@truffle/decoder>@truffle/source-map-utils>node-interval-tree": true,
-        "eslint>debug": true
-      }
-    },
-    "@truffle/decoder>@truffle/source-map-utils>@truffle/code-utils": {
-      "packages": {
-        "@truffle/codec>cbor": true,
-        "browserify>buffer": true
-      }
-    },
-    "@truffle/decoder>@truffle/source-map-utils>json-pointer": {
-      "packages": {
-        "@truffle/decoder>@truffle/source-map-utils>json-pointer>foreach": true
-      }
-    },
-    "@truffle/decoder>@truffle/source-map-utils>node-interval-tree": {
-      "packages": {
-        "react-dnd>shallowequal": true
-      }
-    },
-    "@truffle/decoder>bn.js": {
-      "globals": {
-        "Buffer": true
-      },
-      "packages": {
-        "browserify>browser-resolve": true
+        "debug": true,
+        "json-pointer": true,
+        "node-interval-tree": true,
+        "web3-utils": true
       }
     },
     "@zxing/browser": {
@@ -4189,9 +985,34 @@
         "setTimeout": true
       }
     },
-    "addons-linter>regenerator-runtime": {
-      "globals": {
-        "regeneratorRuntime": "write"
+    "abort-controller": {
+      "globals": {
+        "AbortController": true
+      }
+    },
+    "abstract-leveldown": {
+      "packages": {
+        "buffer": true,
+        "immediate": true,
+        "is-buffer": true,
+        "level-supports": true,
+        "process": true,
+        "xtend": true
+      }
+    },
+    "accounting": {
+      "globals": {
+        "define": true
+      }
+    },
+    "aes-js": {
+      "globals": {
+        "define": true
+      }
+    },
+    "ajv": {
+      "packages": {
+        "fast-deep-equal": true
       }
     },
     "analytics-node": {
@@ -4202,27 +1023,91 @@
         "setTimeout": true
       },
       "packages": {
-        "analytics-node>@segment/loosely-validate-event": true,
-        "analytics-node>axios": true,
-        "analytics-node>axios-retry": true,
-        "analytics-node>lodash.isstring": true,
-        "analytics-node>md5": true,
-        "analytics-node>ms": true,
-        "analytics-node>remove-trailing-slash": true,
-        "analytics-node>uuid": true,
-        "browserify>assert": true,
-        "browserify>process": true
-      }
-    },
-    "analytics-node>@segment/loosely-validate-event": {
-      "packages": {
-        "analytics-node>@segment/loosely-validate-event>component-type": true,
-        "analytics-node>@segment/loosely-validate-event>join-component": true,
-        "browserify>assert": true,
-        "browserify>buffer": true
-      }
-    },
-    "analytics-node>axios": {
+        "@segment/loosely-validate-event": true,
+        "assert": true,
+        "axios": true,
+        "axios-retry": true,
+        "lodash.isstring": true,
+        "md5": true,
+        "ms": true,
+        "process": true,
+        "remove-trailing-slash": true,
+        "uuid": true
+      }
+    },
+    "asap": {
+      "globals": {
+        "clearInterval": true,
+        "clearTimeout": true,
+        "document.createTextNode": true,
+        "setInterval": true,
+        "setTimeout": true
+      }
+    },
+    "asn1.js": {
+      "packages": {
+        "bn.js": true,
+        "buffer": true,
+        "inherits": true,
+        "minimalistic-assert": true,
+        "vm-browserify": true
+      }
+    },
+    "assemblyscript": {
+      "globals": {
+        "WebAssembly.Instance": true,
+        "WebAssembly.Module": true,
+        "WebAssembly.instantiateStreaming": true,
+        "console.log": true
+      }
+    },
+    "assert": {
+      "globals": {
+        "Buffer": true
+      },
+      "packages": {
+        "object-assign": true,
+        "util": true
+      }
+    },
+    "async": {
+      "globals": {
+        "clearTimeout": true,
+        "setTimeout": true
+      },
+      "packages": {
+        "lodash": true,
+        "process": true,
+        "timers-browserify": true
+      }
+    },
+    "async-iterator-to-pull-stream": {
+      "packages": {
+        "get-iterator": true,
+        "pull-stream-to-async-iterator": true
+      }
+    },
+    "async-iterator-to-stream": {
+      "packages": {
+        "process": true,
+        "readable-stream": true
+      }
+    },
+    "async-mutex": {
+      "globals": {
+        "setTimeout": true
+      },
+      "packages": {
+        "tslib": true
+      }
+    },
+    "await-semaphore": {
+      "packages": {
+        "process": true,
+        "timers-browserify": true
+      }
+    },
+    "axios": {
       "globals": {
         "FormData": true,
         "URLSearchParams": true,
@@ -4235,359 +1120,387 @@
         "setTimeout": true
       },
       "packages": {
-        "browserify>process": true
-      }
-    },
-    "analytics-node>axios-retry": {
-      "globals": {
-        "setTimeout": true
-      },
-      "packages": {
-        "geckodriver>got>is-retry-allowed": true
-      }
-    },
-    "analytics-node>md5": {
-      "packages": {
-        "analytics-node>md5>charenc": true,
-        "analytics-node>md5>crypt": true,
-        "browserify>insert-module-globals>is-buffer": true
-      }
-    },
-    "analytics-node>uuid": {
+        "process": true
+      }
+    },
+    "axios-retry": {
+      "globals": {
+        "setTimeout": true
+      },
+      "packages": {
+        "is-retry-allowed": true
+      }
+    },
+    "babel-runtime": {
+      "packages": {
+        "core-js": true,
+        "regenerator-runtime": true
+      }
+    },
+    "backoff": {
+      "globals": {
+        "clearTimeout": true,
+        "setTimeout": true
+      },
+      "packages": {
+        "events": true,
+        "precond": true,
+        "util": true
+      }
+    },
+    "base-x": {
+      "packages": {
+        "safe-buffer": true
+      }
+    },
+    "base32-encode": {
+      "packages": {
+        "to-data-view": true
+      }
+    },
+    "base64url": {
+      "packages": {
+        "buffer": true
+      }
+    },
+    "big.js": {
+      "globals": {
+        "define": true
+      }
+    },
+    "bignumber.js": {
+      "globals": {
+        "crypto": true,
+        "define": true
+      },
+      "packages": {
+        "crypto-browserify": true
+      }
+    },
+    "bip39": {
+      "globals": {
+        "console.log": true
+      },
+      "packages": {
+        "buffer": true,
+        "create-hash": true,
+        "pbkdf2": true,
+        "randombytes": true,
+        "safe-buffer": true,
+        "unorm": true
+      }
+    },
+    "bip66": {
+      "packages": {
+        "safe-buffer": true
+      }
+    },
+    "bitwise": {
+      "packages": {
+        "buffer": true
+      }
+    },
+    "bl": {
+      "packages": {
+        "buffer": true,
+        "inherits": true,
+        "readable-stream": true,
+        "util": true
+      }
+    },
+    "blakejs": {
+      "globals": {
+        "TextEncoder": true,
+        "console.log": true
+      }
+    },
+    "blob": {
+      "globals": {
+        "Blob": true,
+        "MSBlobBuilder": true,
+        "MozBlobBuilder": true,
+        "WebKitBlobBuilder": true
+      }
+    },
+    "bn.js": {
+      "globals": {
+        "Buffer": true
+      },
+      "packages": {
+        "browser-resolve": true
+      }
+    },
+    "borc": {
+      "globals": {
+        "console": true
+      },
+      "packages": {
+        "bignumber.js": true,
+        "buffer": true,
+        "ieee754": true,
+        "iso-url": true
+      }
+    },
+    "brorand": {
       "globals": {
         "crypto": true,
         "msCrypto": true
-      }
-    },
-    "await-semaphore": {
-      "packages": {
-        "browserify>process": true,
-        "browserify>timers-browserify": true
-      }
-    },
-    "base32-encode": {
-      "packages": {
-        "base32-encode>to-data-view": true
-      }
-    },
-    "bignumber.js": {
-      "globals": {
-        "crypto": true,
+      },
+      "packages": {
+        "browser-resolve": true
+      }
+    },
+    "browser-passworder": {
+      "globals": {
+        "btoa": true,
+        "crypto.getRandomValues": true,
+        "crypto.subtle.decrypt": true,
+        "crypto.subtle.deriveKey": true,
+        "crypto.subtle.encrypt": true,
+        "crypto.subtle.importKey": true
+      },
+      "packages": {
+        "browserify-unibabel": true
+      }
+    },
+    "browserify-aes": {
+      "packages": {
+        "buffer": true,
+        "buffer-xor": true,
+        "cipher-base": true,
+        "evp_bytestokey": true,
+        "inherits": true,
+        "safe-buffer": true
+      }
+    },
+    "browserify-cipher": {
+      "packages": {
+        "browserify-aes": true,
+        "browserify-des": true,
+        "evp_bytestokey": true
+      }
+    },
+    "browserify-des": {
+      "packages": {
+        "buffer": true,
+        "cipher-base": true,
+        "des.js": true,
+        "inherits": true
+      }
+    },
+    "browserify-rsa": {
+      "packages": {
+        "bn.js": true,
+        "buffer": true,
+        "randombytes": true
+      }
+    },
+    "browserify-sign": {
+      "packages": {
+        "bn.js": true,
+        "browserify-rsa": true,
+        "buffer": true,
+        "create-hash": true,
+        "create-hmac": true,
+        "elliptic": true,
+        "inherits": true,
+        "parse-asn1": true,
+        "stream-browserify": true
+      }
+    },
+    "browserify-unibabel": {
+      "globals": {
+        "atob": true,
+        "btoa": true
+      }
+    },
+    "browserify-zlib": {
+      "packages": {
+        "assert": true,
+        "buffer": true,
+        "pako": true,
+        "process": true,
+        "readable-stream": true,
+        "util": true
+      }
+    },
+    "bs58": {
+      "packages": {
+        "base-x": true
+      }
+    },
+    "bs58check": {
+      "packages": {
+        "bs58": true,
+        "create-hash": true,
+        "safe-buffer": true
+      }
+    },
+    "btoa": {
+      "packages": {
+        "buffer": true
+      }
+    },
+    "buffer": {
+      "globals": {
+        "console": true
+      },
+      "packages": {
+        "base64-js": true,
+        "ieee754": true
+      }
+    },
+    "buffer-from": {
+      "packages": {
+        "buffer": true
+      }
+    },
+    "buffer-split": {
+      "packages": {
+        "buffer-indexof": true
+      }
+    },
+    "buffer-xor": {
+      "packages": {
+        "buffer": true
+      }
+    },
+    "call-bind": {
+      "packages": {
+        "function-bind": true,
+        "get-intrinsic": true
+      }
+    },
+    "camel-case": {
+      "packages": {
+        "no-case": true,
+        "upper-case": true
+      }
+    },
+    "cbor": {
+      "globals": {
+        "TextDecoder": true
+      },
+      "packages": {
+        "bignumber.js": true,
+        "buffer": true,
+        "is-buffer": true,
+        "nofilter": true,
+        "stream-browserify": true,
+        "url": true,
+        "util": true
+      }
+    },
+    "cbor-sync": {
+      "globals": {
         "define": true
-      }
-    },
-    "bn.js": {
-      "globals": {
-        "Buffer": true
-      },
-      "packages": {
-        "browserify>browser-resolve": true
-      }
-    },
-    "browserify>assert": {
-      "globals": {
-        "Buffer": true
-      },
-      "packages": {
-        "browserify>assert>util": true,
-        "react>object-assign": true
-      }
-    },
-    "browserify>assert>util": {
-      "globals": {
-        "console.error": true,
-        "console.log": true,
-        "console.trace": true,
-        "process": true
-      },
-      "packages": {
-        "browserify>assert>util>inherits": true,
-        "browserify>process": true
-      }
-    },
-    "browserify>browser-resolve": {
-      "packages": {
-        "ethjs-query>babel-runtime>core-js": true
-      }
-    },
-    "browserify>buffer": {
-      "globals": {
-        "console": true
-      },
-      "packages": {
-        "base64-js": true,
-        "browserify>buffer>ieee754": true
-      }
-    },
-    "browserify>crypto-browserify": {
-      "packages": {
-        "browserify>crypto-browserify>browserify-cipher": true,
-        "browserify>crypto-browserify>browserify-sign": true,
-        "browserify>crypto-browserify>create-ecdh": true,
-        "browserify>crypto-browserify>create-hmac": true,
-        "browserify>crypto-browserify>diffie-hellman": true,
-        "browserify>crypto-browserify>pbkdf2": true,
-        "browserify>crypto-browserify>public-encrypt": true,
-        "browserify>crypto-browserify>randomfill": true,
-        "ethereumjs-util>create-hash": true,
-        "ethereumjs-wallet>randombytes": true
-      }
-    },
-    "browserify>crypto-browserify>browserify-cipher": {
-      "packages": {
-        "browserify>crypto-browserify>browserify-cipher>browserify-des": true,
-        "browserify>crypto-browserify>browserify-cipher>evp_bytestokey": true,
-        "ethereumjs-util>ethereum-cryptography>browserify-aes": true
-      }
-    },
-    "browserify>crypto-browserify>browserify-cipher>browserify-des": {
-      "packages": {
-        "browserify>buffer": true,
-        "browserify>crypto-browserify>browserify-cipher>browserify-des>des.js": true,
-        "ethereumjs-util>create-hash>cipher-base": true,
-        "pumpify>inherits": true
-      }
-    },
-    "browserify>crypto-browserify>browserify-cipher>browserify-des>des.js": {
-      "packages": {
-        "3box>ethers>hash.js>minimalistic-assert": true,
-        "pumpify>inherits": true
-      }
-    },
-    "browserify>crypto-browserify>browserify-cipher>evp_bytestokey": {
-      "packages": {
-        "ethereumjs-util>create-hash>md5.js": true,
-        "ethereumjs-wallet>safe-buffer": true
-      }
-    },
-    "browserify>crypto-browserify>browserify-sign": {
-      "packages": {
-        "3box>ethers>elliptic": true,
-        "bn.js": true,
-        "browserify>buffer": true,
-        "browserify>crypto-browserify>create-hmac": true,
-        "browserify>crypto-browserify>public-encrypt>browserify-rsa": true,
-        "browserify>crypto-browserify>public-encrypt>parse-asn1": true,
-        "browserify>stream-browserify": true,
-        "ethereumjs-util>create-hash": true,
-        "pumpify>inherits": true
-      }
-    },
-    "browserify>crypto-browserify>create-ecdh": {
-      "packages": {
-        "3box>ethers>elliptic": true,
-        "bn.js": true,
-        "browserify>buffer": true
-      }
-    },
-    "browserify>crypto-browserify>create-hmac": {
-      "packages": {
-        "@ngraveio/bc-ur>sha.js": true,
-        "ethereumjs-util>create-hash": true,
-        "ethereumjs-util>create-hash>cipher-base": true,
-        "ethereumjs-util>create-hash>ripemd160": true,
-        "ethereumjs-wallet>safe-buffer": true,
-        "pumpify>inherits": true
-      }
-    },
-    "browserify>crypto-browserify>diffie-hellman": {
-      "packages": {
-        "bn.js": true,
-        "browserify>buffer": true,
-        "browserify>crypto-browserify>diffie-hellman>miller-rabin": true,
-        "ethereumjs-wallet>randombytes": true
-      }
-    },
-    "browserify>crypto-browserify>diffie-hellman>miller-rabin": {
-      "packages": {
-        "3box>ethers>elliptic>brorand": true,
-        "bn.js": true
-      }
-    },
-    "browserify>crypto-browserify>pbkdf2": {
-      "globals": {
-        "crypto": true,
-        "process": true
-      },
-      "packages": {
-        "@ngraveio/bc-ur>sha.js": true,
-        "browserify>process": true,
-        "ethereumjs-util>create-hash": true,
-        "ethereumjs-util>create-hash>ripemd160": true,
-        "ethereumjs-wallet>safe-buffer": true
-      }
-    },
-    "browserify>crypto-browserify>public-encrypt": {
-      "packages": {
-        "bn.js": true,
-        "browserify>buffer": true,
-        "browserify>crypto-browserify>public-encrypt>browserify-rsa": true,
-        "browserify>crypto-browserify>public-encrypt>parse-asn1": true,
-        "ethereumjs-util>create-hash": true,
-        "ethereumjs-wallet>randombytes": true
-      }
-    },
-    "browserify>crypto-browserify>public-encrypt>browserify-rsa": {
-      "packages": {
-        "bn.js": true,
-        "browserify>buffer": true,
-        "ethereumjs-wallet>randombytes": true
-      }
-    },
-    "browserify>crypto-browserify>public-encrypt>parse-asn1": {
-      "packages": {
-        "browserify>buffer": true,
-        "browserify>crypto-browserify>browserify-cipher>evp_bytestokey": true,
-        "browserify>crypto-browserify>pbkdf2": true,
-        "browserify>crypto-browserify>public-encrypt>parse-asn1>asn1.js": true,
-        "ethereumjs-util>ethereum-cryptography>browserify-aes": true
-      }
-    },
-    "browserify>crypto-browserify>public-encrypt>parse-asn1>asn1.js": {
-      "packages": {
-        "3box>ethers>hash.js>minimalistic-assert": true,
-        "bn.js": true,
-        "browserify>buffer": true,
-        "browserify>vm-browserify": true,
-        "pumpify>inherits": true
-      }
-    },
-    "browserify>crypto-browserify>randomfill": {
-      "globals": {
-        "crypto": true,
-        "msCrypto": true
-      },
-      "packages": {
-        "browserify>process": true,
-        "ethereumjs-wallet>randombytes": true,
-        "ethereumjs-wallet>safe-buffer": true
-      }
-    },
-    "browserify>events": {
-      "globals": {
-        "console": true
-      }
-    },
-    "browserify>https-browserify": {
-      "packages": {
-        "browserify>stream-http": true,
-        "browserify>url": true
-      }
-    },
-    "browserify>os-browserify": {
-      "globals": {
-        "location": true,
-        "navigator": true
-      }
-    },
-    "browserify>path-browserify": {
-      "packages": {
-        "browserify>process": true
-      }
-    },
-    "browserify>process": {
-      "globals": {
-        "clearTimeout": true,
-        "setTimeout": true
-      }
-    },
-    "browserify>punycode": {
-      "globals": {
-        "define": true
-      }
-    },
-    "browserify>stream-browserify": {
-      "packages": {
-        "browserify>events": true,
-        "pumpify>inherits": true,
-        "readable-stream": true
-      }
-    },
-    "browserify>stream-http": {
-      "globals": {
-        "AbortController": true,
-        "Blob": true,
-        "MSStreamReader": true,
-        "ReadableStream": true,
-        "WritableStream": true,
-        "XDomainRequest": true,
-        "XMLHttpRequest": true,
-        "clearTimeout": true,
-        "fetch": true,
-        "location.protocol.search": true,
-        "setTimeout": true
-      },
-      "packages": {
-        "browserify>buffer": true,
-        "browserify>process": true,
-        "browserify>stream-http>builtin-status-codes": true,
-        "browserify>stream-http>readable-stream": true,
-        "browserify>url": true,
-        "pumpify>inherits": true,
-        "watchify>xtend": true
-      }
-    },
-    "browserify>stream-http>readable-stream": {
-      "packages": {
-        "@storybook/api>util-deprecate": true,
-        "browserify>browser-resolve": true,
-        "browserify>buffer": true,
-        "browserify>events": true,
-        "browserify>process": true,
-        "browserify>string_decoder": true,
-        "pumpify>inherits": true
-      }
-    },
-    "browserify>string_decoder": {
-      "packages": {
-        "browserify>string_decoder>safe-buffer": true
-      }
-    },
-    "browserify>string_decoder>safe-buffer": {
-      "packages": {
-        "browserify>buffer": true
-      }
-    },
-    "browserify>timers-browserify": {
-      "globals": {
-        "clearInterval": true,
-        "clearTimeout": true,
-        "setInterval": true,
-        "setTimeout": true
-      },
-      "packages": {
-        "browserify>process": true
-      }
-    },
-    "browserify>url": {
-      "packages": {
-        "browserify>punycode": true,
-        "browserify>querystring-es3": true
-      }
-    },
-    "browserify>util": {
-      "globals": {
-        "console.error": true,
-        "console.log": true,
-        "console.trace": true,
-        "process": true
-      },
-      "packages": {
-        "browserify>process": true,
-        "browserify>util>inherits": true
-      }
-    },
-    "browserify>vm-browserify": {
-      "globals": {
-        "document.body.appendChild": true,
-        "document.body.removeChild": true,
-        "document.createElement": true
+      },
+      "packages": {
+        "buffer": true
+      }
+    },
+    "change-case": {
+      "packages": {
+        "camel-case": true,
+        "constant-case": true,
+        "dot-case": true,
+        "header-case": true,
+        "is-lower-case": true,
+        "is-upper-case": true,
+        "lower-case": true,
+        "lower-case-first": true,
+        "no-case": true,
+        "param-case": true,
+        "pascal-case": true,
+        "path-case": true,
+        "sentence-case": true,
+        "snake-case": true,
+        "swap-case": true,
+        "title-case": true,
+        "upper-case": true,
+        "upper-case-first": true
+      }
+    },
+    "cids": {
+      "packages": {
+        "buffer": true,
+        "class-is": true,
+        "is-buffer": true,
+        "multibase": true,
+        "multicodec": true,
+        "multihashes": true,
+        "uint8arrays": true
+      }
+    },
+    "cipher-base": {
+      "packages": {
+        "inherits": true,
+        "safe-buffer": true,
+        "stream-browserify": true,
+        "string_decoder": true
       }
     },
     "classnames": {
       "globals": {
         "classNames": "write",
         "define": true
+      }
+    },
+    "clone": {
+      "packages": {
+        "buffer": true
+      }
+    },
+    "coinstring": {
+      "packages": {
+        "bs58": true,
+        "buffer": true,
+        "create-hash": true
+      }
+    },
+    "color": {
+      "packages": {
+        "clone": true,
+        "color-convert": true,
+        "color-string": true
+      }
+    },
+    "color-convert": {
+      "packages": {
+        "color-name": true
+      }
+    },
+    "color-string": {
+      "packages": {
+        "color-name": true
+      }
+    },
+    "colors": {
+      "globals": {
+        "console.log": true
+      },
+      "packages": {
+        "os-browserify": true,
+        "process": true,
+        "util": true
+      }
+    },
+    "concat-stream": {
+      "packages": {
+        "buffer": true,
+        "inherits": true,
+        "readable-stream": true
+      }
+    },
+    "constant-case": {
+      "packages": {
+        "snake-case": true,
+        "upper-case": true
+      }
+    },
+    "cookiejar": {
+      "globals": {
+        "console.warn": true
       }
     },
     "copy-to-clipboard": {
@@ -4605,97 +1518,157 @@
         "prompt": true
       },
       "packages": {
-        "copy-to-clipboard>toggle-selection": true
-      }
-    },
-    "copy-to-clipboard>toggle-selection": {
-      "globals": {
-        "document.activeElement": true,
-        "document.getSelection": true
+        "toggle-selection": true
+      }
+    },
+    "core-js": {
+      "globals": {
+        "PromiseRejectionEvent": true,
+        "__e": "write",
+        "__g": "write",
+        "document.createTextNode": true,
+        "postMessage": true,
+        "setTimeout": true
+      }
+    },
+    "core-util-is": {
+      "packages": {
+        "is-buffer": true
+      }
+    },
+    "crc": {
+      "packages": {
+        "buffer": true
+      }
+    },
+    "crc-32": {
+      "globals": {
+        "DO_NOT_EXPORT_CRC": true,
+        "define": true
+      }
+    },
+    "create-ecdh": {
+      "packages": {
+        "bn.js": true,
+        "buffer": true,
+        "elliptic": true
+      }
+    },
+    "create-hash": {
+      "packages": {
+        "cipher-base": true,
+        "inherits": true,
+        "md5.js": true,
+        "ripemd160": true,
+        "sha.js": true
+      }
+    },
+    "create-hmac": {
+      "packages": {
+        "cipher-base": true,
+        "create-hash": true,
+        "inherits": true,
+        "ripemd160": true,
+        "safe-buffer": true,
+        "sha.js": true
+      }
+    },
+    "cross-fetch": {
+      "globals": {
+        "Blob": true,
+        "FileReader": true,
+        "FormData": true,
+        "URLSearchParams.prototype.isPrototypeOf": true,
+        "XMLHttpRequest": true
+      }
+    },
+    "crypto-browserify": {
+      "packages": {
+        "browserify-cipher": true,
+        "browserify-sign": true,
+        "create-ecdh": true,
+        "create-hash": true,
+        "create-hmac": true,
+        "diffie-hellman": true,
+        "pbkdf2": true,
+        "public-encrypt": true,
+        "randombytes": true,
+        "randomfill": true
+      }
+    },
+    "crypto-js": {
+      "globals": {
+        "define": true
+      }
+    },
+    "css-vendor": {
+      "globals": {
+        "document.createElement": true,
+        "document.documentElement": true,
+        "getComputedStyle": true
+      },
+      "packages": {
+        "@babel/runtime": true,
+        "is-in-browser": true
       }
     },
     "currency-formatter": {
       "packages": {
-        "currency-formatter>accounting": true,
-        "currency-formatter>locale-currency": true,
-        "react>object-assign": true
-      }
-    },
-    "currency-formatter>accounting": {
-      "globals": {
-        "define": true
-      }
-    },
-    "currency-formatter>locale-currency": {
-      "globals": {
-        "countryCode": true
+        "accounting": true,
+        "locale-currency": true,
+        "object-assign": true
+      }
+    },
+    "data-queue": {
+      "packages": {
+        "events": true
+      }
+    },
+    "datastore-core": {
+      "packages": {
+        "async": true,
+        "buffer": true,
+        "interface-datastore": true,
+        "pull-many": true,
+        "pull-stream": true
+      }
+    },
+    "datastore-level": {
+      "packages": {
+        "buffer": true,
+        "encoding-down": true,
+        "interface-datastore": true,
+        "level-js": true,
+        "levelup": true,
+        "pull-stream": true
+      }
+    },
+    "datastore-pubsub": {
+      "packages": {
+        "assert": true,
+        "buffer": true,
+        "debug": true,
+        "err-code": true,
+        "interface-datastore": true,
+        "multibase": true
+      }
+    },
+    "debounce": {
+      "globals": {
+        "clearTimeout": true,
+        "setTimeout": true
       }
     },
     "debounce-stream": {
       "packages": {
-        "debounce-stream>debounce": true,
-        "debounce-stream>duplexer": true,
-        "debounce-stream>through": true
-      }
-    },
-    "debounce-stream>debounce": {
-      "globals": {
-        "clearTimeout": true,
-        "setTimeout": true
-      }
-    },
-    "debounce-stream>duplexer": {
-      "packages": {
-        "browserify>stream-browserify": true
-      }
-    },
-    "debounce-stream>through": {
-      "packages": {
-        "browserify>process": true,
-        "browserify>stream-browserify": true
-      }
-    },
-    "depcheck>@vue/compiler-sfc>postcss>nanoid": {
-      "globals": {
-        "crypto.getRandomValues": true
-      }
-    },
-    "dependency-tree>precinct>detective-postcss>postcss>nanoid": {
-      "globals": {
-        "crypto.getRandomValues": true
-      }
-    },
-    "end-of-stream": {
-      "packages": {
-        "browserify>process": true,
-        "pump>once": true
-      }
-    },
-    "enzyme>has": {
-      "packages": {
-        "mocha>object.assign>function-bind": true
-      }
-    },
-    "enzyme>is-regex": {
-      "packages": {
-        "string.prototype.matchall>call-bind": true,
-        "string.prototype.matchall>has-symbols": true
-      }
-    },
-    "eslint-plugin-react>array-includes>get-intrinsic": {
-      "globals": {
-        "AggregateError": true,
-        "FinalizationRegistry": true,
-        "WeakRef": true
-      },
-      "packages": {
-        "enzyme>has": true,
-        "mocha>object.assign>function-bind": true,
-        "string.prototype.matchall>has-symbols": true
-      }
-    },
-    "eslint>debug": {
-      "globals": {
+        "debounce": true,
+        "duplexer": true,
+        "through": true
+      }
+    },
+    "debug": {
+      "globals": {
+        "chrome": true,
         "console": true,
         "document": true,
         "localStorage": true,
@@ -4703,11 +1676,604 @@
         "process": true
       },
       "packages": {
-        "browserify>process": true,
-        "eslint>debug>ms": true
-      }
-    },
-    "eslint>optionator>fast-levenshtein": {
+        "ms": true,
+        "process": true
+      }
+    },
+    "deep-equal": {
+      "packages": {
+        "is-arguments": true,
+        "is-date-object": true,
+        "is-regex": true,
+        "object-is": true,
+        "object-keys": true,
+        "regexp.prototype.flags": true
+      }
+    },
+    "deep-extend": {
+      "packages": {
+        "buffer": true
+      }
+    },
+    "deferred-leveldown": {
+      "packages": {
+        "abstract-leveldown": true,
+        "inherits": true
+      }
+    },
+    "define-properties": {
+      "packages": {
+        "object-keys": true
+      }
+    },
+    "des.js": {
+      "packages": {
+        "inherits": true,
+        "minimalistic-assert": true
+      }
+    },
+    "did-jwt": {
+      "packages": {
+        "@babel/runtime": true,
+        "@stablelib/utf8": true,
+        "base64url": true,
+        "buffer": true,
+        "did-resolver": true,
+        "elliptic": true,
+        "js-sha256": true,
+        "js-sha3": true,
+        "tweetnacl": true,
+        "tweetnacl-util": true,
+        "uport-base64url": true
+      }
+    },
+    "diffie-hellman": {
+      "packages": {
+        "bn.js": true,
+        "buffer": true,
+        "miller-rabin": true,
+        "randombytes": true
+      }
+    },
+    "dlv": {
+      "globals": {
+        "define": true
+      }
+    },
+    "dnd-core": {
+      "packages": {
+        "asap": true,
+        "invariant": true,
+        "lodash": true,
+        "redux": true
+      }
+    },
+    "dom-helpers": {
+      "globals": {
+        "document": true,
+        "setTimeout": true
+      },
+      "packages": {
+        "@babel/runtime": true
+      }
+    },
+    "dot-case": {
+      "packages": {
+        "no-case": true
+      }
+    },
+    "drbg.js": {
+      "packages": {
+        "buffer": true,
+        "create-hmac": true
+      }
+    },
+    "duplexer": {
+      "packages": {
+        "stream-browserify": true
+      }
+    },
+    "duplexify": {
+      "packages": {
+        "buffer": true,
+        "end-of-stream": true,
+        "inherits": true,
+        "process": true,
+        "readable-stream": true,
+        "stream-shift": true
+      }
+    },
+    "elliptic": {
+      "packages": {
+        "bn.js": true,
+        "brorand": true,
+        "hash.js": true,
+        "hmac-drbg": true,
+        "inherits": true,
+        "minimalistic-assert": true,
+        "minimalistic-crypto-utils": true
+      }
+    },
+    "encoding-down": {
+      "packages": {
+        "abstract-leveldown": true,
+        "inherits": true,
+        "level-codec": true,
+        "level-errors": true
+      }
+    },
+    "end-of-stream": {
+      "packages": {
+        "once": true,
+        "process": true
+      }
+    },
+    "engine.io-client": {
+      "globals": {
+        "MozWebSocket": true,
+        "WebSocket": true,
+        "XDomainRequest": true,
+        "XMLHttpRequest": true,
+        "addEventListener": true,
+        "attachEvent": true,
+        "clearTimeout": true,
+        "document": true,
+        "location": true,
+        "navigator": true,
+        "setTimeout": true
+      },
+      "packages": {
+        "browser-resolve": true,
+        "buffer": true,
+        "component-emitter": true,
+        "component-inherit": true,
+        "debug": true,
+        "engine.io-parser": true,
+        "has-cors": true,
+        "indexof": true,
+        "parseqs": true,
+        "parseuri": true,
+        "yeast": true
+      }
+    },
+    "engine.io-parser": {
+      "globals": {
+        "FileReader": true,
+        "btoa": true,
+        "navigator": true
+      },
+      "packages": {
+        "after": true,
+        "arraybuffer.slice": true,
+        "base64-arraybuffer": true,
+        "blob": true,
+        "has-binary2": true
+      }
+    },
+    "errno": {
+      "packages": {
+        "prr": true
+      }
+    },
+    "eth-block-tracker": {
+      "globals": {
+        "clearTimeout": true,
+        "console.error": true,
+        "setTimeout": true
+      },
+      "packages": {
+        "@metamask/safe-event-emitter": true,
+        "eth-query": true,
+        "json-rpc-random-id": true,
+        "pify": true,
+        "safe-event-emitter": true
+      }
+    },
+    "eth-eip712-util-browser": {
+      "globals": {
+        "intToBuffer": true
+      },
+      "packages": {
+        "bn.js": true,
+        "buffer": true,
+        "js-sha3": true
+      }
+    },
+    "eth-ens-namehash": {
+      "globals": {
+        "name": "write"
+      },
+      "packages": {
+        "buffer": true,
+        "idna-uts46": true,
+        "idna-uts46-hx": true,
+        "js-sha3": true
+      }
+    },
+    "eth-hd-keyring": {
+      "packages": {
+        "bip39": true,
+        "buffer": true,
+        "eth-sig-util": true,
+        "eth-simple-keyring": true,
+        "ethereumjs-wallet": true
+      }
+    },
+    "eth-json-rpc-filters": {
+      "globals": {
+        "console.error": true,
+        "results": "write"
+      },
+      "packages": {
+        "await-semaphore": true,
+        "eth-json-rpc-middleware": true,
+        "eth-query": true,
+        "json-rpc-engine": true,
+        "lodash.flatmap": true,
+        "pify": true,
+        "safe-event-emitter": true
+      }
+    },
+    "eth-json-rpc-infura": {
+      "globals": {
+        "setTimeout": true
+      },
+      "packages": {
+        "eth-json-rpc-middleware": true,
+        "eth-rpc-errors": true,
+        "json-rpc-engine": true,
+        "node-fetch": true
+      }
+    },
+    "eth-json-rpc-middleware": {
+      "globals": {
+        "URL": true,
+        "btoa": true,
+        "console.error": true,
+        "fetch": true,
+        "setTimeout": true
+      },
+      "packages": {
+        "@metamask/safe-event-emitter": true,
+        "browser-resolve": true,
+        "btoa": true,
+        "clone": true,
+        "eth-rpc-errors": true,
+        "eth-sig-util": true,
+        "json-rpc-engine": true,
+        "json-stable-stringify": true,
+        "node-fetch": true,
+        "pify": true,
+        "safe-event-emitter": true,
+        "url": true
+      }
+    },
+    "eth-keyring-controller": {
+      "packages": {
+        "bip39": true,
+        "browser-passworder": true,
+        "buffer": true,
+        "eth-hd-keyring": true,
+        "eth-sig-util": true,
+        "eth-simple-keyring": true,
+        "ethereumjs-util": true,
+        "events": true,
+        "loglevel": true,
+        "obs-store": true
+      }
+    },
+    "eth-lattice-keyring": {
+      "globals": {
+        "addEventListener": true,
+        "browser": true,
+        "clearInterval": true,
+        "open": true,
+        "rlp.encode": true,
+        "setInterval": true
+      },
+      "packages": {
+        "@ethereumjs/common": true,
+        "@ethereumjs/tx": true,
+        "bn.js": true,
+        "buffer": true,
+        "crypto-browserify": true,
+        "ethereumjs-util": true,
+        "events": true,
+        "gridplus-sdk": true,
+        "secp256k1": true
+      }
+    },
+    "eth-method-registry": {
+      "packages": {
+        "ethjs": true
+      }
+    },
+    "eth-phishing-detect": {
+      "packages": {
+        "fast-levenshtein": true
+      }
+    },
+    "eth-query": {
+      "packages": {
+        "json-rpc-random-id": true,
+        "xtend": true
+      }
+    },
+    "eth-rpc-errors": {
+      "packages": {
+        "fast-safe-stringify": true
+      }
+    },
+    "eth-sig-util": {
+      "packages": {
+        "buffer": true,
+        "ethereumjs-abi": true,
+        "ethereumjs-util": true,
+        "tweetnacl": true,
+        "tweetnacl-util": true
+      }
+    },
+    "eth-simple-keyring": {
+      "packages": {
+        "buffer": true,
+        "eth-sig-util": true,
+        "ethereumjs-util": true,
+        "ethereumjs-wallet": true,
+        "events": true
+      }
+    },
+    "eth-trezor-keyring": {
+      "globals": {
+        "setTimeout": true
+      },
+      "packages": {
+        "@ethereumjs/tx": true,
+        "buffer": true,
+        "ethereumjs-util": true,
+        "events": true,
+        "hdkey": true,
+        "trezor-connect": true
+      }
+    },
+    "ethereum-bloom-filters": {
+      "packages": {
+        "js-sha3": true
+      }
+    },
+    "ethereum-cryptography": {
+      "packages": {
+        "assert": true,
+        "bs58check": true,
+        "buffer": true,
+        "create-hmac": true,
+        "hash.js": true,
+        "keccak": true,
+        "randombytes": true,
+        "safe-buffer": true,
+        "secp256k1": true
+      }
+    },
+    "ethereumjs-abi": {
+      "packages": {
+        "bn.js": true,
+        "buffer": true,
+        "ethereumjs-util": true
+      }
+    },
+    "ethereumjs-util": {
+      "packages": {
+        "assert": true,
+        "bn.js": true,
+        "buffer": true,
+        "create-hash": true,
+        "elliptic": true,
+        "ethereum-cryptography": true,
+        "ethjs-util": true,
+        "is-buffer": true,
+        "rlp": true,
+        "safe-buffer": true
+      }
+    },
+    "ethereumjs-wallet": {
+      "packages": {
+        "aes-js": true,
+        "bs58check": true,
+        "buffer": true,
+        "crypto-browserify": true,
+        "ethereum-cryptography": true,
+        "ethereumjs-util": true,
+        "randombytes": true,
+        "safe-buffer": true,
+        "scrypt-js": true,
+        "scryptsy": true,
+        "utf8": true,
+        "uuid": true
+      }
+    },
+    "ethers": {
+      "globals": {
+        "MessageChannel": true,
+        "XMLHttpRequest": true,
+        "atob": true,
+        "btoa": true,
+        "clearInterval": true,
+        "clearTimeout": true,
+        "console": true,
+        "crypto.getRandomValues": true,
+        "define": true,
+        "setInterval": true,
+        "setTimeout": true
+      },
+      "packages": {
+        "@ethersproject/abi": true,
+        "@ethersproject/abstract-signer": true,
+        "@ethersproject/address": true,
+        "@ethersproject/base64": true,
+        "@ethersproject/basex": true,
+        "@ethersproject/bignumber": true,
+        "@ethersproject/bytes": true,
+        "@ethersproject/constants": true,
+        "@ethersproject/contracts": true,
+        "@ethersproject/hash": true,
+        "@ethersproject/hdnode": true,
+        "@ethersproject/json-wallets": true,
+        "@ethersproject/keccak256": true,
+        "@ethersproject/logger": true,
+        "@ethersproject/properties": true,
+        "@ethersproject/providers": true,
+        "@ethersproject/random": true,
+        "@ethersproject/rlp": true,
+        "@ethersproject/sha2": true,
+        "@ethersproject/signing-key": true,
+        "@ethersproject/solidity": true,
+        "@ethersproject/strings": true,
+        "@ethersproject/transactions": true,
+        "@ethersproject/units": true,
+        "@ethersproject/wallet": true,
+        "@ethersproject/web": true,
+        "@ethersproject/wordlists": true
+      }
+    },
+    "ethjs": {
+      "globals": {
+        "clearInterval": true,
+        "setInterval": true
+      },
+      "packages": {
+        "bn.js": true,
+        "buffer": true,
+        "ethjs-abi": true,
+        "ethjs-contract": true,
+        "ethjs-filter": true,
+        "ethjs-provider-http": true,
+        "ethjs-query": true,
+        "ethjs-unit": true,
+        "ethjs-util": true,
+        "js-sha3": true,
+        "number-to-bn": true
+      }
+    },
+    "ethjs-abi": {
+      "packages": {
+        "bn.js": true,
+        "buffer": true,
+        "js-sha3": true,
+        "number-to-bn": true
+      }
+    },
+    "ethjs-contract": {
+      "packages": {
+        "babel-runtime": true,
+        "ethjs-abi": true,
+        "ethjs-filter": true,
+        "ethjs-util": true,
+        "js-sha3": true,
+        "promise-to-callback": true
+      }
+    },
+    "ethjs-ens": {
+      "packages": {
+        "eth-ens-namehash": true,
+        "ethereum-ens-network-map": true,
+        "ethjs-contract": true,
+        "ethjs-query": true
+      }
+    },
+    "ethjs-filter": {
+      "globals": {
+        "clearInterval": true,
+        "setInterval": true
+      }
+    },
+    "ethjs-format": {
+      "packages": {
+        "ethjs-schema": true,
+        "ethjs-util": true,
+        "number-to-bn": true,
+        "strip-hex-prefix": true
+      }
+    },
+    "ethjs-provider-http": {
+      "packages": {
+        "xhr2": true
+      }
+    },
+    "ethjs-query": {
+      "globals": {
+        "console": true
+      },
+      "packages": {
+        "babel-runtime": true,
+        "ethjs-format": true,
+        "ethjs-rpc": true,
+        "promise-to-callback": true
+      }
+    },
+    "ethjs-rpc": {
+      "packages": {
+        "promise-to-callback": true
+      }
+    },
+    "ethjs-unit": {
+      "packages": {
+        "bn.js": true,
+        "number-to-bn": true
+      }
+    },
+    "ethjs-util": {
+      "packages": {
+        "buffer": true,
+        "is-hex-prefixed": true,
+        "strip-hex-prefix": true
+      }
+    },
+    "events": {
+      "globals": {
+        "console": true
+      }
+    },
+    "evp_bytestokey": {
+      "packages": {
+        "md5.js": true,
+        "safe-buffer": true
+      }
+    },
+    "extension-port-stream": {
+      "packages": {
+        "buffer": true,
+        "stream-browserify": true
+      }
+    },
+    "faker": {
+      "globals": {
+        "console.error": true,
+        "console.log": true,
+        "dbg": "write"
+      }
+    },
+    "fast-check": {
+      "globals": {
+        "clearTimeout": true,
+        "console.log": true,
+        "setTimeout": true
+      },
+      "packages": {
+        "buffer": true,
+        "pure-rand": true
+      }
+    },
+    "fast-json-patch": {
+      "globals": {
+        "addEventListener": true,
+        "clearTimeout": true,
+        "removeEventListener": true,
+        "setTimeout": true
+      },
+      "packages": {
+        "fast-deep-equal": true
+      }
+    },
+    "fast-levenshtein": {
       "globals": {
         "Intl": true,
         "Levenshtein": "write",
@@ -4717,1428 +2283,1196 @@
         "postMessage": true
       }
     },
-    "eth-block-tracker": {
-      "globals": {
-        "clearTimeout": true,
+    "fs-constants": {
+      "packages": {
+        "constants-browserify": true
+      }
+    },
+    "fsm-event": {
+      "packages": {
+        "assert": true,
+        "events": true,
+        "fsm": true
+      }
+    },
+    "fuse.js": {
+      "globals": {
+        "console": true,
+        "define": true
+      }
+    },
+    "get-browser-rtc": {
+      "globals": {
+        "RTCIceCandidate": true,
+        "RTCPeerConnection": true,
+        "RTCSessionDescription": true,
+        "mozRTCIceCandidate": true,
+        "mozRTCPeerConnection": true,
+        "mozRTCSessionDescription": true,
+        "webkitRTCIceCandidate": true,
+        "webkitRTCPeerConnection": true,
+        "webkitRTCSessionDescription": true
+      }
+    },
+    "get-intrinsic": {
+      "globals": {
+        "AggregateError": true,
+        "FinalizationRegistry": true,
+        "WeakRef": true
+      },
+      "packages": {
+        "function-bind": true,
+        "has": true,
+        "has-symbols": true
+      }
+    },
+    "graphql-request": {
+      "globals": {
+        "fetch": true
+      },
+      "packages": {
+        "cross-fetch": true
+      }
+    },
+    "gridplus-sdk": {
+      "globals": {
         "console.error": true,
-        "setTimeout": true
-      },
-      "packages": {
-        "eth-block-tracker>pify": true,
-        "eth-query>json-rpc-random-id": true,
-        "json-rpc-engine>@metamask/safe-event-emitter": true
-      }
-    },
-    "eth-ens-namehash": {
-      "globals": {
-        "name": "write"
-      },
-      "packages": {
-        "browserify>buffer": true,
-        "eth-ens-namehash>idna-uts46-hx": true,
-        "eth-ens-namehash>js-sha3": true
-      }
-    },
-    "eth-ens-namehash>idna-uts46-hx": {
-      "globals": {
-        "define": true
-      },
-      "packages": {
-        "browserify>punycode": true
-      }
-    },
-    "eth-ens-namehash>js-sha3": {
-      "packages": {
-        "browserify>process": true
-      }
-    },
-    "eth-json-rpc-filters": {
-      "globals": {
-        "console.error": true,
-        "results": "write"
-      },
-      "packages": {
-        "await-semaphore": true,
-        "eth-json-rpc-filters>eth-json-rpc-middleware": true,
-        "eth-json-rpc-filters>eth-json-rpc-middleware>pify": true,
-        "eth-json-rpc-filters>json-rpc-engine": true,
-        "eth-json-rpc-filters>lodash.flatmap": true,
-        "eth-query": true,
-        "safe-event-emitter": true
-      }
-    },
-    "eth-json-rpc-filters>eth-json-rpc-middleware": {
-      "packages": {
-        "eth-json-rpc-filters>json-rpc-engine": true
-      }
-    },
-    "eth-json-rpc-infura": {
-      "globals": {
-        "setTimeout": true
-      },
-      "packages": {
-        "eth-json-rpc-infura>eth-json-rpc-middleware": true,
-        "eth-json-rpc-infura>eth-rpc-errors": true,
-        "eth-json-rpc-infura>json-rpc-engine": true,
-        "node-fetch": true
-      }
-    },
-    "eth-json-rpc-infura>eth-json-rpc-middleware": {
-      "packages": {
-        "safe-event-emitter": true
-      }
-    },
-    "eth-json-rpc-infura>eth-rpc-errors": {
-      "packages": {
-        "eth-rpc-errors>fast-safe-stringify": true
-      }
-    },
-    "eth-json-rpc-infura>json-rpc-engine": {
-      "packages": {
-        "eth-json-rpc-infura>eth-rpc-errors": true,
-        "safe-event-emitter": true
-      }
-    },
-    "eth-json-rpc-middleware": {
-      "globals": {
-        "URL": true,
-        "btoa": true,
-        "console.error": true,
-        "fetch": true,
-        "setTimeout": true
-      },
-      "packages": {
-        "browserify>browser-resolve": true,
-        "eth-json-rpc-middleware>eth-sig-util": true,
-        "eth-json-rpc-middleware>pify": true,
-        "eth-rpc-errors": true,
-        "json-rpc-engine": true,
-        "json-rpc-engine>@metamask/safe-event-emitter": true,
-        "lavamoat>json-stable-stringify": true,
-        "vinyl>clone": true
-      }
-    },
-    "eth-json-rpc-middleware>eth-sig-util": {
-      "packages": {
-        "eth-json-rpc-middleware>eth-sig-util>ethereumjs-abi": true,
-        "eth-json-rpc-middleware>eth-sig-util>ethereumjs-util": true
-      }
-    },
-    "eth-json-rpc-middleware>eth-sig-util>ethereumjs-abi": {
-      "packages": {
-        "bn.js": true,
-        "browserify>buffer": true,
-        "eth-json-rpc-middleware>eth-sig-util>ethereumjs-abi>ethereumjs-util": true
-      }
-    },
-    "eth-json-rpc-middleware>eth-sig-util>ethereumjs-abi>ethereumjs-util": {
-      "packages": {
-        "3box>ethers>elliptic": true,
-        "bn.js": true,
-        "browserify>assert": true,
-        "browserify>buffer": true,
-        "eth-json-rpc-middleware>eth-sig-util>ethereumjs-util>ethjs-util": true,
-        "ethereumjs-util>create-hash": true,
-        "ethereumjs-util>ethereum-cryptography": true,
-        "ethereumjs-util>rlp": true
-      }
-    },
-    "eth-json-rpc-middleware>eth-sig-util>ethereumjs-util": {
-      "packages": {
-        "bn.js": true,
-        "browserify>assert": true,
-        "eth-json-rpc-middleware>eth-sig-util>ethereumjs-util>ethjs-util": true,
-        "eth-json-rpc-middleware>eth-sig-util>ethereumjs-util>keccak": true,
-        "eth-json-rpc-middleware>eth-sig-util>ethereumjs-util>secp256k1": true,
-        "ethereumjs-util>create-hash": true,
-        "ethereumjs-util>rlp": true,
-        "ethereumjs-wallet>safe-buffer": true
-      }
-    },
-    "eth-json-rpc-middleware>eth-sig-util>ethereumjs-util>ethjs-util": {
-      "packages": {
-        "browserify>buffer": true,
-        "ethjs>ethjs-util>is-hex-prefixed": true,
-        "ethjs>ethjs-util>strip-hex-prefix": true
-      }
-    },
-    "eth-json-rpc-middleware>eth-sig-util>ethereumjs-util>keccak": {
-      "packages": {
-        "browserify>stream-browserify": true,
-        "ethereumjs-wallet>safe-buffer": true,
-        "pumpify>inherits": true
-      }
-    },
-    "eth-json-rpc-middleware>eth-sig-util>ethereumjs-util>secp256k1": {
-      "packages": {
-        "3box>ethers>elliptic": true,
-        "bn.js": true,
-        "browserify>insert-module-globals>is-buffer": true,
-        "eth-sig-util>ethereumjs-util>secp256k1>bip66": true,
-        "ethereumjs-util>create-hash": true,
-        "ethereumjs-wallet>safe-buffer": true
-      }
-    },
-    "eth-keyring-controller": {
-      "packages": {
-        "browserify>buffer": true,
-        "browserify>events": true,
-        "eth-keyring-controller>bip39": true,
-        "eth-keyring-controller>browser-passworder": true,
-        "eth-keyring-controller>eth-hd-keyring": true,
-        "eth-keyring-controller>eth-simple-keyring": true,
-        "eth-keyring-controller>obs-store": true,
-        "eth-sig-util": true,
-        "ethereumjs-util": true,
-        "loglevel": true
-      }
-    },
-    "eth-keyring-controller>bip39": {
-      "globals": {
-        "console.log": true
-      },
-      "packages": {
-        "browserify>crypto-browserify>pbkdf2": true,
-        "eth-keyring-controller>bip39>unorm": true,
-        "ethereumjs-util>create-hash": true,
-        "ethereumjs-wallet>randombytes": true,
-        "ethereumjs-wallet>safe-buffer": true
-      }
-    },
-    "eth-keyring-controller>bip39>unorm": {
-      "globals": {
-        "define": true
-      }
-    },
-    "eth-keyring-controller>browser-passworder": {
-      "globals": {
-        "btoa": true,
-        "crypto": true
-      },
-      "packages": {
-        "eth-keyring-controller>browser-passworder>browserify-unibabel": true
-      }
-    },
-    "eth-keyring-controller>browser-passworder>browserify-unibabel": {
-      "globals": {
-        "atob": true,
-        "btoa": true
-      }
-    },
-    "eth-keyring-controller>eth-hd-keyring": {
-      "packages": {
-        "browserify>buffer": true,
-        "eth-keyring-controller>bip39": true,
-        "eth-keyring-controller>eth-hd-keyring>ethereumjs-wallet": true,
-        "eth-keyring-controller>eth-simple-keyring": true,
-        "eth-sig-util": true
-      }
-    },
-    "eth-keyring-controller>eth-hd-keyring>ethereumjs-wallet": {
-      "packages": {
-        "@truffle/codec>utf8": true,
-        "browserify>buffer": true,
-        "browserify>crypto-browserify": true,
-        "eth-keyring-controller>eth-hd-keyring>ethereumjs-wallet>uuid": true,
-        "ethereumjs-util": true,
-        "ethereumjs-util>ethereum-cryptography": true,
-        "ethereumjs-wallet>aes-js": true,
-        "ethereumjs-wallet>bs58check": true,
-        "ethereumjs-wallet>randombytes": true,
-        "ethers>@ethersproject/json-wallets>scrypt-js": true
-      }
-    },
-    "eth-keyring-controller>eth-hd-keyring>ethereumjs-wallet>uuid": {
-      "globals": {
-        "crypto": true,
-        "msCrypto": true
-      }
-    },
-    "eth-keyring-controller>eth-simple-keyring": {
-      "packages": {
-        "browserify>buffer": true,
-        "browserify>events": true,
-        "eth-keyring-controller>eth-simple-keyring>ethereumjs-wallet": true,
-        "eth-sig-util": true,
-        "ethereumjs-util": true
-      }
-    },
-    "eth-keyring-controller>eth-simple-keyring>ethereumjs-wallet": {
-      "packages": {
-        "@truffle/codec>utf8": true,
-        "browserify>buffer": true,
-        "browserify>crypto-browserify": true,
-        "eth-keyring-controller>eth-simple-keyring>ethereumjs-wallet>uuid": true,
-        "ethereumjs-util": true,
-        "ethereumjs-util>ethereum-cryptography": true,
-        "ethereumjs-wallet>aes-js": true,
-        "ethereumjs-wallet>bs58check": true,
-        "ethereumjs-wallet>randombytes": true,
-        "ethers>@ethersproject/json-wallets>scrypt-js": true
-      }
-    },
-    "eth-keyring-controller>eth-simple-keyring>ethereumjs-wallet>uuid": {
-      "globals": {
-        "crypto": true,
-        "msCrypto": true
-      }
-    },
-    "eth-keyring-controller>obs-store": {
-      "packages": {
-        "safe-event-emitter": true,
-        "watchify>xtend": true
-      }
-    },
-    "eth-lattice-keyring": {
-      "globals": {
-        "addEventListener": true,
-        "browser": true,
-        "clearInterval": true,
-        "open": true,
-        "rlp.encode": true,
-        "setInterval": true
+        "console.warn": true,
+        "setTimeout": true
       },
       "packages": {
         "@ethereumjs/common": true,
         "@ethereumjs/tx": true,
-        "browserify>buffer": true,
-        "browserify>crypto-browserify": true,
-        "browserify>events": true,
-        "eth-lattice-keyring>bn.js": true,
-        "eth-lattice-keyring>gridplus-sdk": true,
-        "ethereumjs-util": true,
-        "ganache>secp256k1": true
-      }
-    },
-    "eth-lattice-keyring>bn.js": {
-      "globals": {
-        "Buffer": true
-      },
-      "packages": {
-        "browserify>browser-resolve": true
-      }
-    },
-    "eth-lattice-keyring>gridplus-sdk": {
-      "globals": {
-        "console.error": true,
-        "console.warn": true,
-        "setTimeout": true
-      },
-      "packages": {
-        "3box>did-jwt>buffer": true,
-        "3box>ethers>elliptic": true,
-        "@ethereumjs/common": true,
-        "@ethereumjs/common>crc-32": true,
-        "@ethereumjs/tx": true,
-        "eth-lattice-keyring>gridplus-sdk>bech32": true,
-        "eth-lattice-keyring>gridplus-sdk>bignumber.js": true,
-        "eth-lattice-keyring>gridplus-sdk>bitwise": true,
-        "eth-lattice-keyring>gridplus-sdk>borc": true,
-        "eth-lattice-keyring>gridplus-sdk>eth-eip712-util-browser": true,
-        "eth-lattice-keyring>gridplus-sdk>rlp": true,
-        "eth-lattice-keyring>gridplus-sdk>rlp-browser": true,
-        "ethereumjs-wallet>aes-js": true,
-        "ethereumjs-wallet>bs58check": true,
-        "ethers>@ethersproject/keccak256>js-sha3": true,
-        "ethers>@ethersproject/sha2>hash.js": true,
-        "ganache>secp256k1": true,
-        "pubnub>superagent": true
-      }
-    },
-    "eth-lattice-keyring>gridplus-sdk>bignumber.js": {
-      "globals": {
-        "crypto": true,
+        "aes-js": true,
+        "bech32": true,
+        "bignumber.js": true,
+        "bitwise": true,
+        "borc": true,
+        "bs58check": true,
+        "buffer": true,
+        "crc-32": true,
+        "elliptic": true,
+        "eth-eip712-util-browser": true,
+        "hash.js": true,
+        "js-sha3": true,
+        "rlp": true,
+        "rlp-browser": true,
+        "secp256k1": true,
+        "superagent": true
+      }
+    },
+    "gunzip-maybe": {
+      "packages": {
+        "browserify-zlib": true,
+        "is-deflate": true,
+        "is-gzip": true,
+        "peek-stream": true,
+        "pumpify": true,
+        "through2": true
+      }
+    },
+    "hamt-sharding": {
+      "packages": {
+        "is-buffer": true,
+        "sparse-array": true
+      }
+    },
+    "has": {
+      "packages": {
+        "function-bind": true
+      }
+    },
+    "has-binary2": {
+      "globals": {
+        "Blob": true,
+        "File": true
+      },
+      "packages": {
+        "buffer": true,
+        "isarray": true
+      }
+    },
+    "has-cors": {
+      "globals": {
+        "XMLHttpRequest": true
+      }
+    },
+    "hash-base": {
+      "packages": {
+        "inherits": true,
+        "readable-stream": true,
+        "safe-buffer": true
+      }
+    },
+    "hash.js": {
+      "packages": {
+        "inherits": true,
+        "minimalistic-assert": true
+      }
+    },
+    "hdkey": {
+      "packages": {
+        "assert": true,
+        "bs58check": true,
+        "coinstring": true,
+        "crypto-browserify": true,
+        "safe-buffer": true,
+        "secp256k1": true
+      }
+    },
+    "header-case": {
+      "packages": {
+        "no-case": true,
+        "upper-case": true
+      }
+    },
+    "heap": {
+      "globals": {
         "define": true
       }
     },
-    "eth-lattice-keyring>gridplus-sdk>bitwise": {
-      "packages": {
-        "browserify>buffer": true
-      }
-    },
-    "eth-lattice-keyring>gridplus-sdk>borc": {
-      "globals": {
-        "console": true
-      },
-      "packages": {
-        "3box>ipfs>iso-url": true,
-        "browserify>buffer": true,
-        "browserify>buffer>ieee754": true,
-        "eth-lattice-keyring>gridplus-sdk>borc>bignumber.js": true
-      }
-    },
-    "eth-lattice-keyring>gridplus-sdk>borc>bignumber.js": {
-      "globals": {
-        "crypto": true,
+    "hi-base32": {
+      "globals": {
         "define": true
-      }
-    },
-    "eth-lattice-keyring>gridplus-sdk>eth-eip712-util-browser": {
-      "globals": {
-        "intToBuffer": true
-      },
-      "packages": {
-        "eth-lattice-keyring>gridplus-sdk>eth-eip712-util-browser>bn.js": true,
-        "eth-lattice-keyring>gridplus-sdk>eth-eip712-util-browser>buffer": true,
-        "ethers>@ethersproject/keccak256>js-sha3": true
-      }
-    },
-    "eth-lattice-keyring>gridplus-sdk>eth-eip712-util-browser>bn.js": {
-      "globals": {
-        "Buffer": true
-      },
-      "packages": {
-        "browserify>browser-resolve": true
-      }
-    },
-    "eth-lattice-keyring>gridplus-sdk>eth-eip712-util-browser>buffer": {
-      "globals": {
-        "console": true
-      },
-      "packages": {
-        "base64-js": true,
-        "browserify>buffer>ieee754": true
-      }
-    },
-    "eth-lattice-keyring>gridplus-sdk>rlp": {
-      "globals": {
-        "TextEncoder": true
-      }
-    },
-    "eth-lattice-keyring>gridplus-sdk>rlp-browser": {
-      "packages": {
-        "3box>did-jwt>buffer": true,
-        "browserify>assert": true
-      }
-    },
-    "eth-method-registry": {
-      "packages": {
-        "ethjs": true
-      }
-    },
-    "eth-query": {
-      "packages": {
-        "eth-query>json-rpc-random-id": true,
-        "watchify>xtend": true
-      }
-    },
-    "eth-rpc-errors": {
-      "packages": {
-        "eth-rpc-errors>fast-safe-stringify": true
-      }
-    },
-    "eth-sig-util": {
-      "packages": {
-        "3box>tweetnacl": true,
-        "3box>tweetnacl-util": true,
-        "browserify>buffer": true,
-        "eth-sig-util>ethereumjs-util": true,
-        "ethereumjs-abi": true
-      }
-    },
-    "eth-sig-util>ethereumjs-util": {
-      "packages": {
-        "bn.js": true,
-        "browserify>assert": true,
-        "eth-sig-util>ethereumjs-util>ethjs-util": true,
-        "eth-sig-util>ethereumjs-util>keccak": true,
-        "eth-sig-util>ethereumjs-util>secp256k1": true,
-        "ethereumjs-util>create-hash": true,
-        "ethereumjs-util>rlp": true,
-        "ethereumjs-wallet>safe-buffer": true
-      }
-    },
-    "eth-sig-util>ethereumjs-util>ethjs-util": {
-      "packages": {
-        "browserify>buffer": true,
-        "ethjs>ethjs-util>is-hex-prefixed": true,
-        "ethjs>ethjs-util>strip-hex-prefix": true
-      }
-    },
-    "eth-sig-util>ethereumjs-util>keccak": {
-      "packages": {
-        "browserify>stream-browserify": true,
-        "ethereumjs-wallet>safe-buffer": true,
-        "pumpify>inherits": true
-      }
-    },
-    "eth-sig-util>ethereumjs-util>secp256k1": {
-      "packages": {
-        "3box>ethers>elliptic": true,
-        "bn.js": true,
-        "browserify>insert-module-globals>is-buffer": true,
-        "eth-sig-util>ethereumjs-util>secp256k1>bip66": true,
-        "ethereumjs-util>create-hash": true,
-        "ethereumjs-wallet>safe-buffer": true
-      }
-    },
-    "eth-sig-util>ethereumjs-util>secp256k1>bip66": {
-      "packages": {
-        "ethereumjs-wallet>safe-buffer": true
-      }
-    },
-    "eth-sig-util>ethereumjs-util>secp256k1>drbg.js": {
-      "packages": {
-        "browserify>buffer": true,
-        "browserify>crypto-browserify>create-hmac": true
-      }
-    },
-    "eth-trezor-keyring": {
-      "globals": {
-        "setTimeout": true
-      },
-      "packages": {
-        "@ethereumjs/tx": true,
-        "browserify>buffer": true,
-        "browserify>events": true,
-        "eth-trezor-keyring>hdkey": true,
-        "eth-trezor-keyring>trezor-connect": true,
-        "ethereumjs-util": true
-      }
-    },
-    "eth-trezor-keyring>@metamask/eth-sig-util": {
-      "packages": {
-        "3box>tweetnacl": true,
-        "3box>tweetnacl-util": true,
-        "browserify>buffer": true,
-        "eth-trezor-keyring>@metamask/eth-sig-util>ethereumjs-util": true,
-        "eth-trezor-keyring>@metamask/eth-sig-util>ethjs-util": true,
-        "ethereumjs-abi": true
-      }
-    },
-    "eth-trezor-keyring>@metamask/eth-sig-util>ethereumjs-util": {
-      "packages": {
-        "3box>ethers>elliptic": true,
-        "bn.js": true,
-        "browserify>assert": true,
-        "browserify>buffer": true,
-        "eth-trezor-keyring>@metamask/eth-sig-util>ethjs-util": true,
-        "ethereumjs-util>create-hash": true,
-        "ethereumjs-util>ethereum-cryptography": true,
-        "ethereumjs-util>rlp": true
-      }
-    },
-    "eth-trezor-keyring>@metamask/eth-sig-util>ethjs-util": {
-      "packages": {
-        "browserify>buffer": true,
-        "ethjs>ethjs-util>is-hex-prefixed": true,
-        "ethjs>ethjs-util>strip-hex-prefix": true
-      }
-    },
-    "eth-trezor-keyring>hdkey": {
-      "packages": {
-        "browserify>assert": true,
-        "browserify>crypto-browserify": true,
-        "eth-trezor-keyring>hdkey>coinstring": true,
-        "eth-trezor-keyring>hdkey>secp256k1": true,
-        "ethereumjs-wallet>safe-buffer": true
-      }
-    },
-    "eth-trezor-keyring>hdkey>coinstring": {
-      "packages": {
-        "browserify>buffer": true,
-        "eth-trezor-keyring>hdkey>coinstring>bs58": true,
-        "ethereumjs-util>create-hash": true
-      }
-    },
-    "eth-trezor-keyring>hdkey>secp256k1": {
-      "packages": {
-        "3box>ethers>elliptic": true,
-        "bn.js": true,
-        "browserify>insert-module-globals>is-buffer": true,
-        "eth-sig-util>ethereumjs-util>secp256k1>bip66": true,
-        "ethereumjs-util>create-hash": true,
-        "ethereumjs-wallet>safe-buffer": true
-      }
-    },
-    "eth-trezor-keyring>trezor-connect": {
-      "globals": {
-        "__TREZOR_CONNECT_SRC": true,
+      },
+      "packages": {
+        "process": true
+      }
+    },
+    "history": {
+      "globals": {
         "addEventListener": true,
-        "btoa": true,
-        "chrome": true,
-        "clearInterval": true,
+        "confirm": true,
+        "document": true,
+        "history": true,
+        "location": true,
+        "navigator.userAgent": true,
+        "removeEventListener": true
+      },
+      "packages": {
+        "resolve-pathname": true,
+        "tiny-invariant": true,
+        "tiny-warning": true,
+        "value-equal": true
+      }
+    },
+    "hmac-drbg": {
+      "packages": {
+        "hash.js": true,
+        "minimalistic-assert": true,
+        "minimalistic-crypto-utils": true
+      }
+    },
+    "hoist-non-react-statics": {
+      "packages": {
+        "react-is": true
+      }
+    },
+    "https-browserify": {
+      "packages": {
+        "stream-http": true,
+        "url": true
+      }
+    },
+    "https-did-resolver": {
+      "globals": {
+        "XMLHttpRequest": true
+      },
+      "packages": {
+        "browser-resolve": true,
+        "did-resolver": true
+      }
+    },
+    "human-to-milliseconds": {
+      "packages": {
+        "promisify-es6": true
+      }
+    },
+    "idb-readable-stream": {
+      "globals": {
+        "IDBKeyRange.bound": true,
+        "IDBKeyRange.lowerBound": true,
+        "IDBKeyRange.upperBound": true
+      },
+      "packages": {
+        "stream-browserify": true,
+        "xtend": true
+      }
+    },
+    "idna-uts46": {
+      "globals": {
+        "define": true
+      },
+      "packages": {
+        "punycode": true
+      }
+    },
+    "idna-uts46-hx": {
+      "globals": {
+        "define": true
+      },
+      "packages": {
+        "punycode": true
+      }
+    },
+    "immediate": {
+      "globals": {
+        "MessageChannel": true,
+        "MutationObserver": true,
+        "WebKitMutationObserver": true,
         "clearTimeout": true,
-        "console": true,
-        "document.body": true,
         "document.createElement": true,
         "document.createTextNode": true,
-        "document.getElementById": true,
-        "document.querySelectorAll": true,
-        "location": true,
-        "navigator": true,
-        "open": true,
-        "removeEventListener": true,
-        "setInterval": true,
-        "setTimeout": true
-      },
-      "packages": {
-        "@babel/runtime": true,
-        "browserify>events": true,
-        "eth-trezor-keyring>@metamask/eth-sig-util": true,
-        "eth-trezor-keyring>trezor-connect>cross-fetch": true
-      }
-    },
-    "eth-trezor-keyring>trezor-connect>cross-fetch": {
-      "globals": {
-        "Blob": true,
-        "FileReader": true,
-        "FormData": true,
-        "URLSearchParams.prototype.isPrototypeOf": true,
-        "XMLHttpRequest": true
-      }
-    },
-    "ethereumjs-abi": {
-      "packages": {
-        "bn.js": true,
-        "browserify>buffer": true,
-        "ethereumjs-abi>ethereumjs-util": true
-      }
-    },
-    "ethereumjs-abi>ethereumjs-util": {
-      "packages": {
-        "3box>ethers>elliptic": true,
-        "bn.js": true,
-        "browserify>assert": true,
-        "browserify>buffer": true,
-        "ethereumjs-abi>ethereumjs-util>ethjs-util": true,
-        "ethereumjs-util>create-hash": true,
-        "ethereumjs-util>ethereum-cryptography": true,
-        "ethereumjs-util>rlp": true
-      }
-    },
-    "ethereumjs-abi>ethereumjs-util>ethjs-util": {
-      "packages": {
-        "browserify>buffer": true,
-        "ethjs>ethjs-util>is-hex-prefixed": true,
-        "ethjs>ethjs-util>strip-hex-prefix": true
-      }
-    },
-    "ethereumjs-util": {
-      "packages": {
-        "browserify>assert": true,
-        "browserify>buffer": true,
-        "browserify>insert-module-globals>is-buffer": true,
-        "ethereumjs-util>bn.js": true,
-        "ethereumjs-util>create-hash": true,
-        "ethereumjs-util>ethereum-cryptography": true,
-        "ethereumjs-util>ethjs-util": true,
-        "ethereumjs-util>rlp": true
-      }
-    },
-    "ethereumjs-util>bn.js": {
-      "globals": {
-        "Buffer": true
-      },
-      "packages": {
-        "browserify>browser-resolve": true
-      }
-    },
-    "ethereumjs-util>create-hash": {
-      "packages": {
-        "@ngraveio/bc-ur>sha.js": true,
-        "ethereumjs-util>create-hash>cipher-base": true,
-        "ethereumjs-util>create-hash>md5.js": true,
-        "ethereumjs-util>create-hash>ripemd160": true,
-        "pumpify>inherits": true
-      }
-    },
-    "ethereumjs-util>create-hash>cipher-base": {
-      "packages": {
-        "browserify>stream-browserify": true,
-        "browserify>string_decoder": true,
-        "ethereumjs-wallet>safe-buffer": true,
-        "pumpify>inherits": true
-      }
-    },
-    "ethereumjs-util>create-hash>md5.js": {
-      "packages": {
-        "ethereumjs-util>create-hash>md5.js>hash-base": true,
-        "ethereumjs-wallet>safe-buffer": true,
-        "pumpify>inherits": true
-      }
-    },
-    "ethereumjs-util>create-hash>md5.js>hash-base": {
-      "packages": {
-        "browserify>stream-browserify": true,
-        "ethereumjs-wallet>safe-buffer": true,
-        "pumpify>inherits": true
-      }
-    },
-    "ethereumjs-util>create-hash>ripemd160": {
-      "packages": {
-        "browserify>buffer": true,
-        "ethereumjs-util>create-hash>md5.js>hash-base": true,
-        "pumpify>inherits": true
-      }
-    },
-    "ethereumjs-util>ethereum-cryptography": {
-      "packages": {
-        "browserify>assert": true,
-        "browserify>buffer": true,
-        "browserify>crypto-browserify>create-hmac": true,
-        "ethereumjs-util>ethereum-cryptography>keccak": true,
-        "ethereumjs-wallet>bs58check": true,
-        "ethereumjs-wallet>randombytes": true,
-        "ethereumjs-wallet>safe-buffer": true,
-        "ethers>@ethersproject/sha2>hash.js": true,
-        "ganache>secp256k1": true
-      }
-    },
-    "ethereumjs-util>ethereum-cryptography>blakejs": {
-      "globals": {
-        "console.log": true
-      },
-      "packages": {
-        "browserify>buffer": true
-      }
-    },
-    "ethereumjs-util>ethereum-cryptography>browserify-aes": {
-      "packages": {
-        "browserify>buffer": true,
-        "browserify>crypto-browserify>browserify-cipher>evp_bytestokey": true,
-        "ethereumjs-util>create-hash>cipher-base": true,
-        "ethereumjs-util>ethereum-cryptography>browserify-aes>buffer-xor": true,
-        "ethereumjs-wallet>safe-buffer": true,
-        "pumpify>inherits": true
-      }
-    },
-    "ethereumjs-util>ethereum-cryptography>browserify-aes>buffer-xor": {
-      "packages": {
-        "browserify>buffer": true
-      }
-    },
-    "ethereumjs-util>ethereum-cryptography>keccak": {
-      "packages": {
-        "browserify>buffer": true,
-        "ethereumjs-util>ethereum-cryptography>keccak>readable-stream": true
-      }
-    },
-    "ethereumjs-util>ethereum-cryptography>keccak>readable-stream": {
-      "packages": {
-        "@storybook/api>util-deprecate": true,
-        "browserify>browser-resolve": true,
-        "browserify>buffer": true,
-        "browserify>events": true,
-        "browserify>process": true,
-        "browserify>string_decoder": true,
-        "pumpify>inherits": true
-      }
-    },
-    "ethereumjs-util>ethjs-util": {
-      "packages": {
-        "browserify>buffer": true,
-        "ethjs>ethjs-util>is-hex-prefixed": true,
-        "ethjs>ethjs-util>strip-hex-prefix": true
-      }
-    },
-    "ethereumjs-util>rlp": {
-      "packages": {
-        "browserify>buffer": true,
-        "ethereumjs-util>rlp>bn.js": true
-      }
-    },
-    "ethereumjs-util>rlp>bn.js": {
-      "globals": {
-        "Buffer": true
-      },
-      "packages": {
-        "browserify>browser-resolve": true
-      }
-    },
-    "ethereumjs-wallet": {
-      "packages": {
-        "@truffle/codec>utf8": true,
-        "browserify>crypto-browserify": true,
-        "ethereumjs-wallet>aes-js": true,
-        "ethereumjs-wallet>bs58check": true,
-        "ethereumjs-wallet>ethereumjs-util": true,
-        "ethereumjs-wallet>randombytes": true,
-        "ethereumjs-wallet>safe-buffer": true,
-        "ethereumjs-wallet>scryptsy": true,
-        "ethereumjs-wallet>uuid": true
-      }
-    },
-    "ethereumjs-wallet>aes-js": {
-      "globals": {
-        "define": true
-      }
-    },
-    "ethereumjs-wallet>bs58check": {
-      "packages": {
-        "3box>ipfs>bs58": true,
-        "ethereumjs-util>create-hash": true,
-        "ethereumjs-wallet>safe-buffer": true
-      }
-    },
-    "ethereumjs-wallet>ethereumjs-util": {
-      "packages": {
-        "3box>ethers>elliptic": true,
-        "bn.js": true,
-        "browserify>assert": true,
-        "browserify>buffer": true,
-        "ethereumjs-util>create-hash": true,
-        "ethereumjs-util>ethereum-cryptography": true,
-        "ethereumjs-util>rlp": true,
-        "ethereumjs-wallet>ethereumjs-util>ethjs-util": true
-      }
-    },
-    "ethereumjs-wallet>ethereumjs-util>ethjs-util": {
-      "packages": {
-        "browserify>buffer": true,
-        "ethjs>ethjs-util>is-hex-prefixed": true,
-        "ethjs>ethjs-util>strip-hex-prefix": true
-      }
-    },
-    "ethereumjs-wallet>randombytes": {
-      "globals": {
-        "crypto": true,
-        "msCrypto": true
-      },
-      "packages": {
-        "browserify>process": true,
-        "ethereumjs-wallet>safe-buffer": true
-      }
-    },
-    "ethereumjs-wallet>safe-buffer": {
-      "packages": {
-        "browserify>buffer": true
-      }
-    },
-    "ethereumjs-wallet>scryptsy": {
-      "packages": {
-        "browserify>buffer": true,
-        "browserify>crypto-browserify>pbkdf2": true
-      }
-    },
-    "ethereumjs-wallet>uuid": {
-      "globals": {
-        "crypto": true,
-        "msCrypto": true
-      }
-    },
-    "ethers": {
-      "packages": {
-        "ethers>@ethersproject/abi": true,
-        "ethers>@ethersproject/abstract-signer": true,
-        "ethers>@ethersproject/address": true,
-        "ethers>@ethersproject/base64": true,
-        "ethers>@ethersproject/basex": true,
-        "ethers>@ethersproject/bignumber": true,
-        "ethers>@ethersproject/bytes": true,
-        "ethers>@ethersproject/constants": true,
-        "ethers>@ethersproject/contracts": true,
-        "ethers>@ethersproject/hash": true,
-        "ethers>@ethersproject/hdnode": true,
-        "ethers>@ethersproject/json-wallets": true,
-        "ethers>@ethersproject/keccak256": true,
-        "ethers>@ethersproject/logger": true,
-        "ethers>@ethersproject/properties": true,
-        "ethers>@ethersproject/providers": true,
-        "ethers>@ethersproject/random": true,
-        "ethers>@ethersproject/rlp": true,
-        "ethers>@ethersproject/sha2": true,
-        "ethers>@ethersproject/signing-key": true,
-        "ethers>@ethersproject/solidity": true,
-        "ethers>@ethersproject/strings": true,
-        "ethers>@ethersproject/transactions": true,
-        "ethers>@ethersproject/units": true,
-        "ethers>@ethersproject/wallet": true,
-        "ethers>@ethersproject/web": true,
-        "ethers>@ethersproject/wordlists": true
-      }
-    },
-    "ethers>@ethersproject/abi": {
-      "globals": {
-        "console.log": true
-      },
-      "packages": {
-        "ethers>@ethersproject/address": true,
-        "ethers>@ethersproject/bignumber": true,
-        "ethers>@ethersproject/bytes": true,
-        "ethers>@ethersproject/constants": true,
-        "ethers>@ethersproject/hash": true,
-        "ethers>@ethersproject/keccak256": true,
-        "ethers>@ethersproject/logger": true,
-        "ethers>@ethersproject/properties": true,
-        "ethers>@ethersproject/strings": true
-      }
-    },
-    "ethers>@ethersproject/abstract-provider": {
-      "packages": {
-        "ethers>@ethersproject/bignumber": true,
-        "ethers>@ethersproject/bytes": true,
-        "ethers>@ethersproject/logger": true,
-        "ethers>@ethersproject/properties": true
-      }
-    },
-    "ethers>@ethersproject/abstract-signer": {
-      "packages": {
-        "ethers>@ethersproject/logger": true,
-        "ethers>@ethersproject/properties": true
-      }
-    },
-    "ethers>@ethersproject/address": {
-      "packages": {
-        "ethers>@ethersproject/bignumber": true,
-        "ethers>@ethersproject/bytes": true,
-        "ethers>@ethersproject/keccak256": true,
-        "ethers>@ethersproject/logger": true,
-        "ethers>@ethersproject/rlp": true
-      }
-    },
-    "ethers>@ethersproject/base64": {
-      "globals": {
-        "atob": true,
-        "btoa": true
-      },
-      "packages": {
-        "ethers>@ethersproject/bytes": true
-      }
-    },
-    "ethers>@ethersproject/basex": {
-      "packages": {
-        "ethers>@ethersproject/bytes": true,
-        "ethers>@ethersproject/properties": true
-      }
-    },
-    "ethers>@ethersproject/bignumber": {
-      "packages": {
-        "bn.js": true,
-        "ethers>@ethersproject/bytes": true,
-        "ethers>@ethersproject/logger": true
-      }
-    },
-    "ethers>@ethersproject/bytes": {
-      "packages": {
-        "ethers>@ethersproject/logger": true
-      }
-    },
-    "ethers>@ethersproject/constants": {
-      "packages": {
-        "ethers>@ethersproject/bignumber": true
-      }
-    },
-    "ethers>@ethersproject/contracts": {
-      "globals": {
-        "setTimeout": true
-      },
-      "packages": {
-        "ethers>@ethersproject/abi": true,
-        "ethers>@ethersproject/abstract-provider": true,
-        "ethers>@ethersproject/abstract-signer": true,
-        "ethers>@ethersproject/address": true,
-        "ethers>@ethersproject/bignumber": true,
-        "ethers>@ethersproject/bytes": true,
-        "ethers>@ethersproject/logger": true,
-        "ethers>@ethersproject/properties": true,
-        "ethers>@ethersproject/transactions": true
-      }
-    },
-    "ethers>@ethersproject/hash": {
-      "packages": {
-        "ethers>@ethersproject/address": true,
-        "ethers>@ethersproject/bignumber": true,
-        "ethers>@ethersproject/bytes": true,
-        "ethers>@ethersproject/keccak256": true,
-        "ethers>@ethersproject/logger": true,
-        "ethers>@ethersproject/properties": true,
-        "ethers>@ethersproject/strings": true
-      }
-    },
-    "ethers>@ethersproject/hdnode": {
-      "packages": {
-        "ethers>@ethersproject/basex": true,
-        "ethers>@ethersproject/bignumber": true,
-        "ethers>@ethersproject/bytes": true,
-        "ethers>@ethersproject/logger": true,
-        "ethers>@ethersproject/pbkdf2": true,
-        "ethers>@ethersproject/properties": true,
-        "ethers>@ethersproject/sha2": true,
-        "ethers>@ethersproject/signing-key": true,
-        "ethers>@ethersproject/strings": true,
-        "ethers>@ethersproject/transactions": true,
-        "ethers>@ethersproject/wordlists": true
-      }
-    },
-    "ethers>@ethersproject/json-wallets": {
-      "packages": {
-        "ethers>@ethersproject/address": true,
-        "ethers>@ethersproject/bytes": true,
-        "ethers>@ethersproject/hdnode": true,
-        "ethers>@ethersproject/json-wallets>aes-js": true,
-        "ethers>@ethersproject/json-wallets>scrypt-js": true,
-        "ethers>@ethersproject/keccak256": true,
-        "ethers>@ethersproject/logger": true,
-        "ethers>@ethersproject/pbkdf2": true,
-        "ethers>@ethersproject/properties": true,
-        "ethers>@ethersproject/random": true,
-        "ethers>@ethersproject/strings": true,
-        "ethers>@ethersproject/transactions": true
-      }
-    },
-    "ethers>@ethersproject/json-wallets>aes-js": {
-      "globals": {
-        "define": true
-      }
-    },
-    "ethers>@ethersproject/json-wallets>scrypt-js": {
-      "globals": {
-        "define": true,
-        "setTimeout": true
-      },
-      "packages": {
-        "browserify>timers-browserify": true
-      }
-    },
-    "ethers>@ethersproject/keccak256": {
-      "packages": {
-        "ethers>@ethersproject/bytes": true,
-        "ethers>@ethersproject/keccak256>js-sha3": true
-      }
-    },
-    "ethers>@ethersproject/keccak256>js-sha3": {
-      "globals": {
-        "define": true
-      },
-      "packages": {
-        "browserify>process": true
-      }
-    },
-    "ethers>@ethersproject/logger": {
-      "globals": {
-        "console": true
-      }
-    },
-    "ethers>@ethersproject/networks": {
-      "packages": {
-        "ethers>@ethersproject/logger": true
-      }
-    },
-    "ethers>@ethersproject/pbkdf2": {
-      "packages": {
-        "ethers>@ethersproject/bytes": true,
-        "ethers>@ethersproject/sha2": true
-      }
-    },
-    "ethers>@ethersproject/properties": {
-      "packages": {
-        "ethers>@ethersproject/logger": true
-      }
-    },
-    "ethers>@ethersproject/providers": {
-      "globals": {
-        "WebSocket": true,
+        "document.documentElement.appendChild": true,
+        "setImmediate": true,
+        "setTimeout": true
+      },
+      "packages": {
+        "process": true
+      }
+    },
+    "interface-connection": {
+      "packages": {
+        "pull-defer": true
+      }
+    },
+    "interface-datastore": {
+      "packages": {
+        "async": true,
+        "buffer": true,
+        "class-is": true,
+        "err-code": true,
+        "os-browserify": true,
+        "path-browserify": true,
+        "pull-defer": true,
+        "pull-stream": true,
+        "uuid": true
+      }
+    },
+    "ip": {
+      "packages": {
+        "buffer": true,
+        "os-browserify": true
+      }
+    },
+    "ipfs": {
+      "globals": {
+        "AbortController": true,
         "clearInterval": true,
         "clearTimeout": true,
         "console.log": true,
+        "fetch": true,
+        "setInterval": true,
+        "setTimeout": true
+      },
+      "packages": {
+        "async": true,
+        "async-iterator-all": true,
+        "async-iterator-to-pull-stream": true,
+        "async-iterator-to-stream": true,
+        "base32.js": true,
+        "bignumber.js": true,
+        "browser-resolve": true,
+        "buffer": true,
+        "callbackify": true,
+        "cids": true,
+        "class-is": true,
+        "datastore-core": true,
+        "datastore-pubsub": true,
+        "debug": true,
+        "dlv": true,
+        "err-code": true,
+        "events": true,
+        "fnv1a": true,
+        "fsm-event": true,
+        "human-to-milliseconds": true,
+        "interface-datastore": true,
+        "ipfs-bitswap": true,
+        "ipfs-block": true,
+        "ipfs-block-service": true,
+        "ipfs-mfs": true,
+        "ipfs-repo": true,
+        "ipfs-unixfs": true,
+        "ipfs-unixfs-exporter": true,
+        "ipfs-unixfs-importer": true,
+        "ipfs-utils": true,
+        "ipld": true,
+        "ipld-dag-cbor": true,
+        "ipld-dag-pb": true,
+        "ipld-raw": true,
+        "ipns": true,
+        "is-buffer": true,
+        "is-ipfs": true,
+        "is-pull-stream": true,
+        "is-stream": true,
+        "iso-url": true,
+        "just-flatten-it": true,
+        "kind-of": true,
+        "libp2p": true,
+        "libp2p-bootstrap": true,
+        "libp2p-crypto": true,
+        "libp2p-kad-dht": true,
+        "libp2p-keychain": true,
+        "libp2p-record": true,
+        "libp2p-secio": true,
+        "libp2p-webrtc-star": true,
+        "libp2p-websocket-star-multi": true,
+        "libp2p-websockets": true,
+        "mafmt": true,
+        "merge-options": true,
+        "multiaddr": true,
+        "multiaddr-to-uri": true,
+        "multibase": true,
+        "multicodec": true,
+        "multihashes": true,
+        "multihashing-async": true,
+        "peer-book": true,
+        "peer-id": true,
+        "peer-info": true,
+        "promisify-es6": true,
+        "protons": true,
+        "pull-cat": true,
+        "pull-defer": true,
+        "pull-mplex": true,
+        "pull-pushable": true,
+        "pull-sort": true,
+        "pull-stream": true,
+        "pull-stream-to-async-iterator": true,
+        "pull-stream-to-stream": true,
+        "pull-traverse": true,
+        "readable-stream": true,
+        "receptacle": true,
+        "stream-to-pull-stream": true,
+        "superstruct": true,
+        "timers-browserify": true,
+        "varint": true
+      }
+    },
+    "ipfs-bitswap": {
+      "globals": {
+        "clearInterval": true,
+        "clearTimeout": true,
+        "setInterval": true,
+        "setTimeout": true
+      },
+      "packages": {
+        "assert": true,
+        "async": true,
+        "bignumber.js": true,
+        "cids": true,
+        "debug": true,
+        "events": true,
+        "ipfs-block": true,
+        "just-debounce-it": true,
+        "lodash.isequalwith": true,
+        "moving-average": true,
+        "multicodec": true,
+        "multihashing-async": true,
+        "protons": true,
+        "pull-length-prefixed": true,
+        "pull-stream": true,
+        "varint-decoder": true
+      }
+    },
+    "ipfs-block": {
+      "packages": {
+        "cids": true,
+        "class-is": true,
+        "is-buffer": true
+      }
+    },
+    "ipfs-block-service": {
+      "packages": {
+        "async": true
+      }
+    },
+    "ipfs-log": {
+      "globals": {
+        "clearTimeout": true,
         "console.warn": true,
-        "name": true,
-        "setInterval": true,
-        "setTimeout": true
-      },
-      "packages": {
-        "ethers>@ethersproject/abstract-provider": true,
-        "ethers>@ethersproject/abstract-signer": true,
-        "ethers>@ethersproject/address": true,
-        "ethers>@ethersproject/basex": true,
-        "ethers>@ethersproject/bignumber": true,
-        "ethers>@ethersproject/bytes": true,
-        "ethers>@ethersproject/constants": true,
-        "ethers>@ethersproject/hash": true,
-        "ethers>@ethersproject/logger": true,
-        "ethers>@ethersproject/networks": true,
-        "ethers>@ethersproject/properties": true,
-        "ethers>@ethersproject/providers>bech32": true,
-        "ethers>@ethersproject/random": true,
-        "ethers>@ethersproject/sha2": true,
-        "ethers>@ethersproject/strings": true,
-        "ethers>@ethersproject/transactions": true,
-        "ethers>@ethersproject/web": true
-      }
-    },
-    "ethers>@ethersproject/random": {
-      "globals": {
-        "crypto.getRandomValues": true
-      },
-      "packages": {
-        "ethers>@ethersproject/bytes": true,
-        "ethers>@ethersproject/logger": true
-      }
-    },
-    "ethers>@ethersproject/rlp": {
-      "packages": {
-        "ethers>@ethersproject/bytes": true,
-        "ethers>@ethersproject/logger": true
-      }
-    },
-    "ethers>@ethersproject/sha2": {
-      "packages": {
-        "ethers>@ethersproject/bytes": true,
-        "ethers>@ethersproject/logger": true,
-        "ethers>@ethersproject/sha2>hash.js": true
-      }
-    },
-    "ethers>@ethersproject/sha2>hash.js": {
-      "packages": {
-        "3box>ethers>hash.js>minimalistic-assert": true,
-        "pumpify>inherits": true
-      }
-    },
-    "ethers>@ethersproject/signing-key": {
-      "packages": {
-        "3box>ethers>elliptic": true,
-        "ethers>@ethersproject/bytes": true,
-        "ethers>@ethersproject/logger": true,
-        "ethers>@ethersproject/properties": true
-      }
-    },
-    "ethers>@ethersproject/solidity": {
-      "packages": {
-        "ethers>@ethersproject/bignumber": true,
-        "ethers>@ethersproject/bytes": true,
-        "ethers>@ethersproject/keccak256": true,
-        "ethers>@ethersproject/logger": true,
-        "ethers>@ethersproject/sha2": true,
-        "ethers>@ethersproject/strings": true
-      }
-    },
-    "ethers>@ethersproject/strings": {
-      "packages": {
-        "ethers>@ethersproject/bytes": true,
-        "ethers>@ethersproject/constants": true,
-        "ethers>@ethersproject/logger": true
-      }
-    },
-    "ethers>@ethersproject/transactions": {
-      "globals": {
-        "console.log": true
-      },
-      "packages": {
-        "ethers>@ethersproject/address": true,
-        "ethers>@ethersproject/bignumber": true,
-        "ethers>@ethersproject/bytes": true,
-        "ethers>@ethersproject/constants": true,
-        "ethers>@ethersproject/keccak256": true,
-        "ethers>@ethersproject/logger": true,
-        "ethers>@ethersproject/properties": true,
-        "ethers>@ethersproject/rlp": true,
-        "ethers>@ethersproject/signing-key": true
-      }
-    },
-    "ethers>@ethersproject/units": {
-      "packages": {
-        "ethers>@ethersproject/bignumber": true,
-        "ethers>@ethersproject/logger": true
-      }
-    },
-    "ethers>@ethersproject/wallet": {
-      "packages": {
-        "ethers>@ethersproject/abstract-provider": true,
-        "ethers>@ethersproject/abstract-signer": true,
-        "ethers>@ethersproject/address": true,
-        "ethers>@ethersproject/bytes": true,
-        "ethers>@ethersproject/hash": true,
-        "ethers>@ethersproject/hdnode": true,
-        "ethers>@ethersproject/json-wallets": true,
-        "ethers>@ethersproject/keccak256": true,
-        "ethers>@ethersproject/logger": true,
-        "ethers>@ethersproject/properties": true,
-        "ethers>@ethersproject/random": true,
-        "ethers>@ethersproject/signing-key": true,
-        "ethers>@ethersproject/transactions": true
-      }
-    },
-    "ethers>@ethersproject/web": {
-      "globals": {
-        "clearTimeout": true,
-        "fetch": true,
-        "setTimeout": true
-      },
-      "packages": {
-        "ethers>@ethersproject/base64": true,
-        "ethers>@ethersproject/bytes": true,
-        "ethers>@ethersproject/logger": true,
-        "ethers>@ethersproject/properties": true,
-        "ethers>@ethersproject/strings": true
-      }
-    },
-    "ethers>@ethersproject/wordlists": {
-      "packages": {
-        "ethers>@ethersproject/bytes": true,
-        "ethers>@ethersproject/hash": true,
-        "ethers>@ethersproject/logger": true,
-        "ethers>@ethersproject/properties": true,
-        "ethers>@ethersproject/strings": true
-      }
-    },
-    "ethjs": {
+        "setTimeout": true
+      },
+      "packages": {
+        "buffer": true,
+        "json-stringify-deterministic": true,
+        "orbit-db-io": true,
+        "p-each-series": true,
+        "p-map": true,
+        "p-whilst": true
+      }
+    },
+    "ipfs-mfs": {
+      "globals": {
+        "Blob": true,
+        "FileReader": true
+      },
+      "packages": {
+        "assert": true,
+        "async-iterator-last": true,
+        "browser-resolve": true,
+        "buffer": true,
+        "cids": true,
+        "debug": true,
+        "err-code": true,
+        "hamt-sharding": true,
+        "interface-datastore": true,
+        "ipfs-unixfs": true,
+        "ipfs-unixfs-exporter": true,
+        "ipfs-unixfs-importer": true,
+        "ipld-dag-pb": true,
+        "mortice": true,
+        "multicodec": true,
+        "multihashes": true,
+        "promisify-es6": true
+      }
+    },
+    "ipfs-mini": {
+      "globals": {
+        "XMLHttpRequest": true
+      }
+    },
+    "ipfs-pubsub-1on1": {
       "globals": {
         "clearInterval": true,
         "setInterval": true
       },
       "packages": {
-        "browserify>buffer": true,
-        "ethjs-contract": true,
-        "ethjs-query": true,
-        "ethjs>bn.js": true,
-        "ethjs>ethjs-abi": true,
-        "ethjs>ethjs-filter": true,
-        "ethjs>ethjs-provider-http": true,
-        "ethjs>ethjs-unit": true,
-        "ethjs>ethjs-util": true,
-        "ethjs>js-sha3": true,
-        "ethjs>number-to-bn": true
-      }
-    },
-    "ethjs-contract": {
-      "packages": {
-        "ethjs-contract>ethjs-abi": true,
-        "ethjs-contract>js-sha3": true,
-        "ethjs-query>babel-runtime": true,
-        "ethjs>ethjs-filter": true,
-        "ethjs>ethjs-util": true,
-        "promise-to-callback": true
-      }
-    },
-    "ethjs-contract>ethjs-abi": {
-      "packages": {
-        "browserify>buffer": true,
-        "ethjs-contract>ethjs-abi>bn.js": true,
-        "ethjs-contract>ethjs-abi>js-sha3": true,
-        "ethjs>number-to-bn": true
-      }
-    },
-    "ethjs-contract>ethjs-abi>js-sha3": {
-      "packages": {
-        "browserify>process": true
-      }
-    },
-    "ethjs-contract>js-sha3": {
-      "packages": {
-        "browserify>process": true
-      }
-    },
-    "ethjs-ens": {
-      "packages": {
-        "ethereum-ens-network-map": true,
-        "ethjs-ens>eth-ens-namehash": true,
-        "ethjs-ens>ethjs-contract": true,
-        "ethjs-ens>ethjs-query": true
-      }
-    },
-    "ethjs-ens>eth-ens-namehash": {
-      "globals": {
-        "name": "write"
-      },
-      "packages": {
-        "browserify>buffer": true,
-        "ethjs-ens>eth-ens-namehash>idna-uts46": true,
-        "ethjs-ens>eth-ens-namehash>js-sha3": true
-      }
-    },
-    "ethjs-ens>eth-ens-namehash>idna-uts46": {
-      "globals": {
+        "events": true,
+        "path-browserify": true,
+        "safe-buffer": true
+      }
+    },
+    "ipfs-pubsub-peer-monitor": {
+      "globals": {
+        "clearInterval": true,
+        "setInterval": true,
+        "setTimeout": true
+      },
+      "packages": {
+        "events": true
+      }
+    },
+    "ipfs-repo": {
+      "packages": {
+        "assert": true,
+        "async": true,
+        "base32.js": true,
+        "bignumber.js": true,
+        "buffer": true,
+        "cids": true,
+        "datastore-core": true,
+        "datastore-level": true,
+        "debug": true,
+        "dlv": true,
+        "interface-datastore": true,
+        "ipfs-block": true,
+        "just-safe-set": true,
+        "path-browserify": true,
+        "pull-stream": true,
+        "sort-keys": true,
+        "timers-browserify": true
+      }
+    },
+    "ipfs-unixfs": {
+      "packages": {
+        "protons": true
+      }
+    },
+    "ipfs-unixfs-exporter": {
+      "packages": {
+        "async-iterator-last": true,
+        "buffer": true,
+        "cids": true,
+        "err-code": true,
+        "hamt-sharding": true,
+        "ipfs-unixfs": true,
+        "ipfs-unixfs-importer": true,
+        "is-buffer": true
+      }
+    },
+    "ipfs-unixfs-importer": {
+      "packages": {
+        "async-iterator-all": true,
+        "async-iterator-batch": true,
+        "async-iterator-first": true,
+        "bl": true,
+        "buffer": true,
+        "deep-extend": true,
+        "err-code": true,
+        "hamt-sharding": true,
+        "ipfs-unixfs": true,
+        "ipld-dag-pb": true,
+        "multicodec": true,
+        "multihashes": true,
+        "multihashing-async": true,
+        "rabin-wasm": true,
+        "superstruct": true
+      }
+    },
+    "ipfs-utils": {
+      "globals": {
+        "FileReader": true
+      },
+      "packages": {
+        "is-buffer": true,
+        "is-pull-stream": true,
+        "is-stream": true,
+        "kind-of": true,
+        "readable-stream": true
+      }
+    },
+    "ipld": {
+      "packages": {
+        "cids": true,
+        "ipfs-block": true,
+        "ipld-dag-cbor": true,
+        "ipld-dag-pb": true,
+        "ipld-raw": true,
+        "is-buffer": true,
+        "merge-options": true,
+        "multicodec": true,
+        "promisify-es6": true,
+        "typical": true
+      }
+    },
+    "ipld-dag-cbor": {
+      "packages": {
+        "borc": true,
+        "buffer": true,
+        "cids": true,
+        "is-buffer": true,
+        "is-circular": true,
+        "multicodec": true,
+        "multihashing-async": true
+      }
+    },
+    "ipld-dag-pb": {
+      "packages": {
+        "assert": true,
+        "buffer": true,
+        "cids": true,
+        "class-is": true,
+        "is-buffer": true,
+        "multicodec": true,
+        "multihashing-async": true,
+        "protons": true,
+        "stable": true
+      }
+    },
+    "ipld-raw": {
+      "packages": {
+        "cids": true,
+        "multicodec": true,
+        "multihashing-async": true
+      }
+    },
+    "ipns": {
+      "packages": {
+        "base32-encode": true,
+        "buffer": true,
+        "debug": true,
+        "interface-datastore": true,
+        "libp2p-crypto": true,
+        "multihashes": true,
+        "peer-id": true,
+        "protons": true,
+        "timestamp-nano": true
+      }
+    },
+    "is-dom": {
+      "globals": {
+        "Node": true
+      },
+      "packages": {
+        "is-object": true,
+        "is-window": true
+      }
+    },
+    "is-in-browser": {
+      "globals": {
+        "document": true
+      }
+    },
+    "is-ip": {
+      "packages": {
+        "ip-regex": true
+      }
+    },
+    "is-ipfs": {
+      "packages": {
+        "bs58": true,
+        "buffer": true,
+        "cids": true,
+        "mafmt": true,
+        "multiaddr": true,
+        "multibase": true,
+        "multihashes": true
+      }
+    },
+    "is-lower-case": {
+      "packages": {
+        "lower-case": true
+      }
+    },
+    "is-regex": {
+      "packages": {
+        "call-bind": true,
+        "has-symbols": true
+      }
+    },
+    "is-upper-case": {
+      "packages": {
+        "upper-case": true
+      }
+    },
+    "iso-random-stream": {
+      "globals": {
+        "crypto": true,
+        "msCrypto": true
+      },
+      "packages": {
+        "buffer": true
+      }
+    },
+    "iso-url": {
+      "globals": {
+        "URL": true,
+        "URLSearchParams": true,
+        "location": true
+      }
+    },
+    "isomorphic-fetch": {
+      "globals": {
+        "fetch.bind": true
+      },
+      "packages": {
+        "whatwg-fetch": true
+      }
+    },
+    "js-base64": {
+      "globals": {
+        "Base64": "write",
+        "TextDecoder": true,
+        "TextEncoder": true,
+        "atob": true,
+        "btoa": true,
         "define": true
       },
       "packages": {
-        "browserify>punycode": true
-      }
-    },
-    "ethjs-ens>eth-ens-namehash>js-sha3": {
-      "packages": {
-        "browserify>process": true
-      }
-    },
-    "ethjs-ens>ethjs-contract": {
-      "packages": {
-        "ethjs-contract>ethjs-abi": true,
-        "ethjs-ens>ethjs-contract>ethjs-filter": true,
-        "ethjs-ens>ethjs-contract>js-sha3": true,
-        "ethjs>ethjs-util": true
-      }
-    },
-    "ethjs-ens>ethjs-contract>ethjs-filter": {
+        "buffer": true
+      }
+    },
+    "js-sha256": {
+      "globals": {
+        "define": true
+      },
+      "packages": {
+        "process": true
+      }
+    },
+    "js-sha3": {
+      "globals": {
+        "define": true
+      },
+      "packages": {
+        "process": true
+      }
+    },
+    "jsbi": {
+      "globals": {
+        "define": true
+      }
+    },
+    "json-pointer": {
+      "packages": {
+        "foreach": true
+      }
+    },
+    "json-rpc-engine": {
+      "packages": {
+        "@metamask/safe-event-emitter": true,
+        "eth-rpc-errors": true,
+        "safe-event-emitter": true
+      }
+    },
+    "json-rpc-middleware-stream": {
+      "globals": {
+        "setTimeout": true
+      },
+      "packages": {
+        "@metamask/safe-event-emitter": true,
+        "readable-stream": true
+      }
+    },
+    "json-stable-stringify": {
+      "packages": {
+        "jsonify": true
+      }
+    },
+    "jsonschema": {
+      "packages": {
+        "url": true
+      }
+    },
+    "jss": {
+      "globals": {
+        "CSS": true,
+        "document.createElement": true,
+        "document.querySelector": true
+      },
+      "packages": {
+        "@babel/runtime": true,
+        "is-in-browser": true,
+        "tiny-warning": true
+      }
+    },
+    "jss-plugin-camel-case": {
+      "packages": {
+        "hyphenate-style-name": true
+      }
+    },
+    "jss-plugin-default-unit": {
+      "globals": {
+        "CSS": true
+      },
+      "packages": {
+        "jss": true
+      }
+    },
+    "jss-plugin-global": {
+      "packages": {
+        "@babel/runtime": true,
+        "jss": true
+      }
+    },
+    "jss-plugin-nested": {
+      "packages": {
+        "@babel/runtime": true,
+        "tiny-warning": true
+      }
+    },
+    "jss-plugin-rule-value-function": {
+      "packages": {
+        "jss": true,
+        "tiny-warning": true
+      }
+    },
+    "jss-plugin-vendor-prefixer": {
+      "packages": {
+        "css-vendor": true,
+        "jss": true
+      }
+    },
+    "just-debounce-it": {
+      "globals": {
+        "clearTimeout": true,
+        "setTimeout": true
+      }
+    },
+    "k-bucket": {
+      "packages": {
+        "events": true,
+        "randombytes": true
+      }
+    },
+    "keccak": {
+      "packages": {
+        "buffer": true,
+        "readable-stream": true
+      }
+    },
+    "latency-monitor": {
+      "globals": {
+        "clearInterval": true,
+        "clearTimeout": true,
+        "document": true,
+        "performance": true,
+        "setInterval": true,
+        "setTimeout": true
+      },
+      "packages": {
+        "debug": true,
+        "events": true,
+        "lodash": true,
+        "process": true
+      }
+    },
+    "level-codec": {
+      "packages": {
+        "buffer": true
+      }
+    },
+    "level-errors": {
+      "packages": {
+        "errno": true
+      }
+    },
+    "level-iterator-stream": {
+      "packages": {
+        "inherits": true,
+        "readable-stream": true,
+        "xtend": true
+      }
+    },
+    "level-js": {
+      "globals": {
+        "IDBKeyRange.bound": true,
+        "IDBKeyRange.lowerBound": true,
+        "IDBKeyRange.only": true,
+        "IDBKeyRange.upperBound": true,
+        "indexedDB": true
+      },
+      "packages": {
+        "abstract-leveldown": true,
+        "buffer": true,
+        "idb-readable-stream": true,
+        "immediate": true,
+        "inherits": true,
+        "is-buffer": true,
+        "ltgt": true,
+        "process": true,
+        "stream-browserify": true,
+        "typedarray-to-buffer": true,
+        "util": true,
+        "xtend": true
+      }
+    },
+    "level-supports": {
+      "packages": {
+        "xtend": true
+      }
+    },
+    "levelup": {
+      "packages": {
+        "assert": true,
+        "deferred-leveldown": true,
+        "events": true,
+        "level-errors": true,
+        "level-iterator-stream": true,
+        "process": true,
+        "util": true,
+        "xtend": true
+      }
+    },
+    "libp2p": {
+      "packages": {
+        "async": true,
+        "debug": true,
+        "err-code": true,
+        "events": true,
+        "fsm-event": true,
+        "is-buffer": true,
+        "libp2p-connection-manager": true,
+        "libp2p-floodsub": true,
+        "libp2p-ping": true,
+        "libp2p-switch": true,
+        "libp2p-websockets": true,
+        "multiaddr": true,
+        "once": true,
+        "peer-book": true,
+        "peer-id": true,
+        "peer-info": true,
+        "process": true,
+        "superstruct": true
+      }
+    },
+    "libp2p-bootstrap": {
       "globals": {
         "clearInterval": true,
         "setInterval": true
-      }
-    },
-    "ethjs-ens>ethjs-contract>js-sha3": {
-      "packages": {
-        "browserify>process": true
-      }
-    },
-    "ethjs-ens>ethjs-query": {
-      "globals": {
-        "console": true
-      },
-      "packages": {
-        "ethjs-ens>ethjs-query>ethjs-format": true,
-        "ethjs-ens>ethjs-query>ethjs-rpc": true
-      }
-    },
-    "ethjs-ens>ethjs-query>ethjs-format": {
-      "packages": {
-        "ethjs-ens>ethjs-query>ethjs-format>ethjs-schema": true,
-        "ethjs>ethjs-util": true,
-        "ethjs>ethjs-util>strip-hex-prefix": true,
-        "ethjs>number-to-bn": true
-      }
-    },
-    "ethjs-query": {
-      "globals": {
-        "console": true
-      },
-      "packages": {
-        "ethjs-query>ethjs-format": true,
-        "ethjs-query>ethjs-rpc": true,
-        "promise-to-callback": true
-      }
-    },
-    "ethjs-query>babel-runtime": {
-      "packages": {
-        "@babel/runtime": true,
-        "addons-linter>regenerator-runtime": true,
-        "ethjs-query>babel-runtime>core-js": true
-      }
-    },
-    "ethjs-query>babel-runtime>core-js": {
-      "globals": {
-        "PromiseRejectionEvent": true,
-        "__e": "write",
-        "__g": "write",
-        "document.createTextNode": true,
-        "postMessage": true,
-        "setTimeout": true
-      }
-    },
-    "ethjs-query>ethjs-format": {
-      "packages": {
-        "ethjs-query>ethjs-format>ethjs-schema": true,
-        "ethjs>ethjs-util": true,
-        "ethjs>ethjs-util>strip-hex-prefix": true,
-        "ethjs>number-to-bn": true
-      }
-    },
-    "ethjs-query>ethjs-rpc": {
-      "packages": {
-        "promise-to-callback": true
-      }
-    },
-    "ethjs>ethjs-abi": {
-      "packages": {
-        "browserify>buffer": true,
-        "ethjs>bn.js": true,
-        "ethjs>js-sha3": true,
-        "ethjs>number-to-bn": true
-      }
-    },
-    "ethjs>ethjs-filter": {
+      },
+      "packages": {
+        "async": true,
+        "debug": true,
+        "events": true,
+        "mafmt": true,
+        "multiaddr": true,
+        "peer-id": true,
+        "peer-info": true
+      }
+    },
+    "libp2p-circuit": {
+      "packages": {
+        "async": true,
+        "debug": true,
+        "events": true,
+        "interface-connection": true,
+        "mafmt": true,
+        "multiaddr": true,
+        "once": true,
+        "peer-id": true,
+        "peer-info": true,
+        "protons": true,
+        "pull-handshake": true,
+        "pull-length-prefixed": true,
+        "pull-stream": true
+      }
+    },
+    "libp2p-connection-manager": {
+      "packages": {
+        "debug": true,
+        "events": true,
+        "latency-monitor": true
+      }
+    },
+    "libp2p-crypto": {
+      "globals": {
+        "crypto": true,
+        "msCrypto": true
+      },
+      "packages": {
+        "asn1.js": true,
+        "async": true,
+        "browserify-aes": true,
+        "bs58": true,
+        "buffer": true,
+        "iso-random-stream": true,
+        "libp2p-crypto-secp256k1": true,
+        "multihashing-async": true,
+        "node-forge": true,
+        "protons": true,
+        "tweetnacl": true
+      }
+    },
+    "libp2p-crypto-secp256k1": {
+      "packages": {
+        "async": true,
+        "bs58": true,
+        "multihashing-async": true,
+        "secp256k1": true
+      }
+    },
+    "libp2p-floodsub": {
+      "packages": {
+        "assert": true,
+        "async": true,
+        "debug": true,
+        "libp2p-pubsub": true,
+        "pull-length-prefixed": true,
+        "pull-stream": true
+      }
+    },
+    "libp2p-identify": {
+      "globals": {
+        "console.warn": true
+      },
+      "packages": {
+        "buffer": true,
+        "multiaddr": true,
+        "peer-id": true,
+        "peer-info": true,
+        "protons": true,
+        "pull-length-prefixed": true,
+        "pull-stream": true
+      }
+    },
+    "libp2p-kad-dht": {
       "globals": {
         "clearInterval": true,
-        "setInterval": true
-      }
-    },
-    "ethjs>ethjs-provider-http": {
-      "packages": {
-        "ethjs>ethjs-provider-http>xhr2": true
-      }
-    },
-    "ethjs>ethjs-provider-http>xhr2": {
-      "globals": {
-        "XMLHttpRequest": true
-      }
-    },
-    "ethjs>ethjs-unit": {
-      "packages": {
-        "ethjs>ethjs-unit>bn.js": true,
-        "ethjs>number-to-bn": true
-      }
-    },
-    "ethjs>ethjs-util": {
-      "packages": {
-        "browserify>buffer": true,
-        "ethjs>ethjs-util>is-hex-prefixed": true,
-        "ethjs>ethjs-util>strip-hex-prefix": true
-      }
-    },
-    "ethjs>ethjs-util>strip-hex-prefix": {
-      "packages": {
-        "ethjs>ethjs-util>is-hex-prefixed": true
-      }
-    },
-    "ethjs>js-sha3": {
-      "packages": {
-        "browserify>process": true
-      }
-    },
-    "ethjs>number-to-bn": {
-      "packages": {
-        "ethjs>ethjs-util>strip-hex-prefix": true,
-        "ethjs>number-to-bn>bn.js": true
-      }
-    },
-    "extension-port-stream": {
-      "packages": {
-        "browserify>buffer": true,
-        "browserify>stream-browserify": true
-      }
-    },
-    "fast-json-patch": {
-      "globals": {
-        "addEventListener": true,
         "clearTimeout": true,
-        "removeEventListener": true,
-        "setTimeout": true
-      },
-      "packages": {
-        "fast-json-patch>fast-deep-equal": true
-      }
-    },
-    "fuse.js": {
-      "globals": {
-        "console": true,
-        "define": true
-      }
-    },
-    "ganache>secp256k1": {
-      "packages": {
-        "3box>ethers>elliptic": true
-      }
-    },
-    "globalthis>define-properties": {
-      "packages": {
-        "nock>deep-equal>object-keys": true
-      }
-    },
-    "json-rpc-engine": {
-      "packages": {
-        "eth-rpc-errors": true,
-        "json-rpc-engine>@metamask/safe-event-emitter": true
-      }
-    },
-    "json-rpc-engine>@metamask/safe-event-emitter": {
-      "globals": {
-        "setTimeout": true
-      },
-      "packages": {
-        "browserify>events": true
-      }
-    },
-    "json-rpc-middleware-stream": {
-      "packages": {
-        "readable-stream": true
-      }
-    },
-    "jsonschema": {
-      "packages": {
-        "browserify>url": true
-      }
-    },
-    "lavamoat>json-stable-stringify": {
-      "packages": {
-        "lavamoat>json-stable-stringify>jsonify": true
+        "setInterval": true,
+        "setTimeout": true
+      },
+      "packages": {
+        "abort-controller": true,
+        "assert": true,
+        "async": true,
+        "base32.js": true,
+        "buffer": true,
+        "cids": true,
+        "debug": true,
+        "err-code": true,
+        "events": true,
+        "hashlru": true,
+        "heap": true,
+        "interface-datastore": true,
+        "is-buffer": true,
+        "k-bucket": true,
+        "libp2p-crypto": true,
+        "libp2p-record": true,
+        "multihashes": true,
+        "multihashing-async": true,
+        "p-queue": true,
+        "p-times": true,
+        "peer-id": true,
+        "peer-info": true,
+        "promise-to-callback": true,
+        "promisify-es6": true,
+        "protons": true,
+        "pull-length-prefixed": true,
+        "pull-stream": true,
+        "pull-stream-to-async-iterator": true,
+        "varint": true,
+        "xor-distance": true
+      }
+    },
+    "libp2p-keychain": {
+      "globals": {
+        "setTimeout": true
+      },
+      "packages": {
+        "async": true,
+        "buffer": true,
+        "err-code": true,
+        "interface-datastore": true,
+        "libp2p-crypto": true,
+        "merge-options": true,
+        "node-forge": true,
+        "pull-stream": true,
+        "sanitize-filename": true
+      }
+    },
+    "libp2p-ping": {
+      "packages": {
+        "debug": true,
+        "events": true,
+        "libp2p-crypto": true,
+        "pull-handshake": true,
+        "pull-stream": true
+      }
+    },
+    "libp2p-pubsub": {
+      "packages": {
+        "async": true,
+        "bs58": true,
+        "buffer": true,
+        "debug": true,
+        "err-code": true,
+        "events": true,
+        "is-buffer": true,
+        "libp2p-crypto": true,
+        "protons": true,
+        "pull-length-prefixed": true,
+        "pull-pushable": true,
+        "pull-stream": true,
+        "time-cache": true
+      }
+    },
+    "libp2p-record": {
+      "packages": {
+        "assert": true,
+        "async": true,
+        "buffer": true,
+        "buffer-split": true,
+        "err-code": true,
+        "is-buffer": true,
+        "multihashing-async": true,
+        "protons": true
+      }
+    },
+    "libp2p-secio": {
+      "packages": {
+        "assert": true,
+        "async": true,
+        "buffer": true,
+        "debug": true,
+        "interface-connection": true,
+        "libp2p-crypto": true,
+        "multihashing-async": true,
+        "once": true,
+        "peer-id": true,
+        "peer-info": true,
+        "protons": true,
+        "pull-defer": true,
+        "pull-handshake": true,
+        "pull-length-prefixed": true,
+        "pull-stream": true
+      }
+    },
+    "libp2p-switch": {
+      "packages": {
+        "assert": true,
+        "async": true,
+        "bignumber.js": true,
+        "class-is": true,
+        "debug": true,
+        "err-code": true,
+        "events": true,
+        "fsm-event": true,
+        "hashlru": true,
+        "interface-connection": true,
+        "libp2p-circuit": true,
+        "libp2p-identify": true,
+        "moving-average": true,
+        "multiaddr": true,
+        "multistream-select": true,
+        "once": true,
+        "peer-id": true,
+        "peer-info": true,
+        "pull-stream": true,
+        "retimer": true
+      }
+    },
+    "libp2p-webrtc-star": {
+      "packages": {
+        "async": true,
+        "class-is": true,
+        "debug": true,
+        "events": true,
+        "interface-connection": true,
+        "mafmt": true,
+        "multiaddr": true,
+        "once": true,
+        "peer-id": true,
+        "peer-info": true,
+        "simple-peer": true,
+        "socket.io-client": true,
+        "stream-to-pull-stream": true,
+        "webrtcsupport": true
+      }
+    },
+    "libp2p-websocket-star": {
+      "globals": {
+        "console.error": true
+      },
+      "packages": {
+        "async": true,
+        "buffer": true,
+        "class-is": true,
+        "debug": true,
+        "events": true,
+        "interface-connection": true,
+        "libp2p-crypto": true,
+        "mafmt": true,
+        "multiaddr": true,
+        "once": true,
+        "peer-id": true,
+        "peer-info": true,
+        "pull-stream": true,
+        "socket.io-client": true,
+        "socket.io-pull-stream": true,
+        "uuid": true
+      }
+    },
+    "libp2p-websocket-star-multi": {
+      "globals": {
+        "setTimeout": true
+      },
+      "packages": {
+        "async": true,
+        "debug": true,
+        "events": true,
+        "libp2p-websocket-star": true,
+        "mafmt": true,
+        "multiaddr": true,
+        "once": true
+      }
+    },
+    "libp2p-websockets": {
+      "packages": {
+        "class-is": true,
+        "debug": true,
+        "interface-connection": true,
+        "mafmt": true,
+        "multiaddr": true,
+        "multiaddr-to-uri": true,
+        "os-browserify": true,
+        "pull-ws": true
+      }
+    },
+    "locale-currency": {
+      "globals": {
+        "countryCode": true
       }
     },
     "localforage": {
@@ -6171,8 +3505,12 @@
     },
     "lodash": {
       "globals": {
+        "define": true
+      }
+    },
+    "lodash.throttle": {
+      "globals": {
         "clearTimeout": true,
-        "define": true,
         "setTimeout": true
       }
     },
@@ -6185,12 +3523,213 @@
         "log": "write"
       }
     },
+    "logplease": {
+      "globals": {
+        "LOG": true,
+        "console.error": true,
+        "console.log": true
+      },
+      "packages": {
+        "browser-resolve": true,
+        "events": true,
+        "process": true,
+        "util": true
+      }
+    },
+    "lower-case-first": {
+      "packages": {
+        "lower-case": true
+      }
+    },
+    "lru": {
+      "packages": {
+        "events": true,
+        "inherits": true
+      }
+    },
+    "lru-cache": {
+      "packages": {
+        "yallist": true
+      }
+    },
+    "ltgt": {
+      "packages": {
+        "is-buffer": true
+      }
+    },
     "luxon": {
       "globals": {
         "Intl": true
       }
     },
-    "mockttp>node-forge": {
+    "mafmt": {
+      "packages": {
+        "multiaddr": true
+      }
+    },
+    "md5": {
+      "packages": {
+        "charenc": true,
+        "crypt": true,
+        "is-buffer": true
+      }
+    },
+    "md5.js": {
+      "packages": {
+        "hash-base": true,
+        "inherits": true,
+        "safe-buffer": true
+      }
+    },
+    "merge-options": {
+      "packages": {
+        "is-plain-obj": true
+      }
+    },
+    "miller-rabin": {
+      "packages": {
+        "bn.js": true,
+        "brorand": true
+      }
+    },
+    "mini-create-react-context": {
+      "packages": {
+        "@babel/runtime": true,
+        "gud": true,
+        "prop-types": true,
+        "react": true,
+        "tiny-warning": true
+      }
+    },
+    "mortice": {
+      "globals": {
+        "Worker": true
+      },
+      "packages": {
+        "browser-resolve": true,
+        "events": true,
+        "observable-webworkers": true,
+        "p-queue": true,
+        "process": true,
+        "promise-timeout": true,
+        "shortid": true
+      }
+    },
+    "multiaddr": {
+      "packages": {
+        "bs58": true,
+        "buffer": true,
+        "class-is": true,
+        "hi-base32": true,
+        "ip": true,
+        "is-ip": true,
+        "varint": true
+      }
+    },
+    "multiaddr-to-uri": {
+      "packages": {
+        "multiaddr": true
+      }
+    },
+    "multibase": {
+      "globals": {
+        "TextDecoder": true,
+        "TextEncoder": true
+      },
+      "packages": {
+        "@multiformats/base-x": true,
+        "base-x": true,
+        "buffer": true,
+        "web-encoding": true
+      }
+    },
+    "multicodec": {
+      "packages": {
+        "buffer": true,
+        "uint8arrays": true,
+        "varint": true
+      }
+    },
+    "multiformats": {
+      "globals": {
+        "TextDecoder": true,
+        "TextEncoder": true,
+        "console.warn": true
+      }
+    },
+    "multihashes": {
+      "packages": {
+        "bs58": true,
+        "buffer": true,
+        "multibase": true,
+        "uint8arrays": true,
+        "varint": true,
+        "web-encoding": true
+      }
+    },
+    "multihashing-async": {
+      "globals": {
+        "crypto": true,
+        "msCrypto": true
+      },
+      "packages": {
+        "blakejs": true,
+        "buffer": true,
+        "err-code": true,
+        "js-sha3": true,
+        "multihashes": true,
+        "murmurhash3js": true,
+        "murmurhash3js-revisited": true,
+        "nodeify": true,
+        "process": true
+      }
+    },
+    "multistream-select": {
+      "packages": {
+        "assert": true,
+        "async": true,
+        "buffer": true,
+        "debug": true,
+        "err-code": true,
+        "interface-connection": true,
+        "once": true,
+        "pull-handshake": true,
+        "pull-length-prefixed": true,
+        "pull-stream": true,
+        "semver": true,
+        "varint": true
+      }
+    },
+    "muport-did-resolver": {
+      "packages": {
+        "@babel/runtime": true,
+        "did-resolver": true,
+        "node-fetch": true
+      }
+    },
+    "murmurhash3js": {
+      "globals": {
+        "define": true
+      }
+    },
+    "murmurhash3js-revisited": {
+      "globals": {
+        "define": true
+      }
+    },
+    "nanoid": {
+      "globals": {
+        "crypto": true,
+        "msCrypto": true,
+        "navigator": true
+      }
+    },
+    "no-case": {
+      "packages": {
+        "lower-case": true
+      }
+    },
+    "node-forge": {
       "globals": {
         "Blob": true,
         "MutationObserver": true,
@@ -6208,65 +3747,367 @@
         "setTimeout": true
       },
       "packages": {
-        "browserify>browser-resolve": true,
-        "browserify>process": true,
-        "browserify>timers-browserify": true
-      }
-    },
-    "nanoid": {
+        "browser-resolve": true,
+        "process": true,
+        "timers-browserify": true
+      }
+    },
+    "node-interval-tree": {
+      "packages": {
+        "shallowequal": true
+      }
+    },
+    "nodeify": {
+      "globals": {
+        "setTimeout": true
+      },
+      "packages": {
+        "is-promise": true,
+        "process": true,
+        "promise": true,
+        "timers-browserify": true
+      }
+    },
+    "nofilter": {
+      "packages": {
+        "buffer": true,
+        "stream-browserify": true,
+        "util": true
+      }
+    },
+    "nonce-tracker": {
+      "packages": {
+        "assert": true,
+        "await-semaphore": true,
+        "ethjs-query": true
+      }
+    },
+    "number-to-bn": {
+      "packages": {
+        "bn.js": true,
+        "strip-hex-prefix": true
+      }
+    },
+    "obj-multiplex": {
+      "globals": {
+        "console.warn": true
+      },
+      "packages": {
+        "end-of-stream": true,
+        "once": true,
+        "readable-stream": true
+      }
+    },
+    "obs-store": {
+      "packages": {
+        "safe-event-emitter": true,
+        "xtend": true
+      }
+    },
+    "once": {
+      "packages": {
+        "wrappy": true
+      }
+    },
+    "orbit-db": {
+      "globals": {
+        "console.log": true
+      },
+      "packages": {
+        "cids": true,
+        "ipfs-pubsub-1on1": true,
+        "logplease": true,
+        "multihashes": true,
+        "orbit-db-access-controllers": true,
+        "orbit-db-cache": true,
+        "orbit-db-counterstore": true,
+        "orbit-db-docstore": true,
+        "orbit-db-eventstore": true,
+        "orbit-db-feedstore": true,
+        "orbit-db-identity-provider": true,
+        "orbit-db-io": true,
+        "orbit-db-keystore": true,
+        "orbit-db-kvstore": true,
+        "orbit-db-pubsub": true,
+        "path-browserify": true
+      }
+    },
+    "orbit-db-access-controllers": {
+      "globals": {
+        "console.log": true
+      },
+      "packages": {
+        "events": true,
+        "orbit-db-io": true,
+        "p-map-series": true,
+        "path-browserify": true,
+        "safe-buffer": true
+      }
+    },
+    "orbit-db-cache": {
+      "packages": {
+        "level-js": true,
+        "logplease": true,
+        "path-browserify": true
+      }
+    },
+    "orbit-db-counterstore": {
+      "packages": {
+        "crdts": true,
+        "orbit-db-store": true
+      }
+    },
+    "orbit-db-docstore": {
+      "packages": {
+        "orbit-db-store": true,
+        "p-map": true,
+        "readable-stream": true
+      }
+    },
+    "orbit-db-eventstore": {
+      "packages": {
+        "orbit-db-store": true
+      }
+    },
+    "orbit-db-feedstore": {
+      "packages": {
+        "orbit-db-eventstore": true
+      }
+    },
+    "orbit-db-identity-provider": {
+      "packages": {
+        "orbit-db-keystore": true
+      }
+    },
+    "orbit-db-io": {
+      "packages": {
+        "buffer": true,
+        "cids": true,
+        "ipld-dag-pb": true
+      }
+    },
+    "orbit-db-keystore": {
+      "globals": {
+        "console.error": true,
+        "console.log": true
+      },
+      "packages": {
+        "elliptic": true,
+        "level-js": true,
+        "levelup": true,
+        "libp2p-crypto": true,
+        "lru": true,
+        "safe-buffer": true,
+        "secp256k1": true
+      }
+    },
+    "orbit-db-kvstore": {
+      "packages": {
+        "orbit-db-store": true
+      }
+    },
+    "orbit-db-pubsub": {
+      "packages": {
+        "buffer": true,
+        "ipfs-pubsub-peer-monitor": true,
+        "logplease": true,
+        "p-series": true
+      }
+    },
+    "orbit-db-store": {
+      "globals": {
+        "clearInterval": true,
+        "console.error": true,
+        "console.warn": true,
+        "setInterval": true,
+        "setTimeout": true
+      },
+      "packages": {
+        "buffer": true,
+        "events": true,
+        "ipfs-log": true,
+        "logplease": true,
+        "orbit-db-io": true,
+        "p-each-series": true,
+        "p-map": true,
+        "readable-stream": true
+      }
+    },
+    "os-browserify": {
+      "globals": {
+        "location": true,
+        "navigator": true
+      }
+    },
+    "p-each-series": {
+      "packages": {
+        "p-reduce": true
+      }
+    },
+    "p-map-series": {
+      "packages": {
+        "p-reduce": true
+      }
+    },
+    "p-queue": {
+      "globals": {
+        "clearInterval": true,
+        "setInterval": true,
+        "setTimeout": true
+      },
+      "packages": {
+        "eventemitter3": true
+      }
+    },
+    "p-series": {
+      "packages": {
+        "@sindresorhus/is": true,
+        "p-reduce": true
+      }
+    },
+    "p-times": {
+      "packages": {
+        "p-map": true
+      }
+    },
+    "param-case": {
+      "packages": {
+        "no-case": true
+      }
+    },
+    "parse-asn1": {
+      "packages": {
+        "asn1.js": true,
+        "browserify-aes": true,
+        "buffer": true,
+        "evp_bytestokey": true,
+        "pbkdf2": true
+      }
+    },
+    "pascal-case": {
+      "packages": {
+        "camel-case": true,
+        "upper-case-first": true
+      }
+    },
+    "path-browserify": {
+      "packages": {
+        "process": true
+      }
+    },
+    "path-case": {
+      "packages": {
+        "no-case": true
+      }
+    },
+    "path-to-regexp": {
+      "packages": {
+        "isarray": true
+      }
+    },
+    "pbkdf2": {
       "globals": {
         "crypto": true,
-        "msCrypto": true,
-        "navigator": true
-      }
-    },
-    "nock>deep-equal": {
-      "packages": {
-        "enzyme>is-regex": true,
-        "enzyme>object-is": true,
-        "nock>deep-equal>is-arguments": true,
-        "nock>deep-equal>is-date-object": true,
-        "nock>deep-equal>object-keys": true,
-        "string.prototype.matchall>regexp.prototype.flags": true
-      }
-    },
-    "node-fetch": {
-      "globals": {
-        "Headers": true,
-        "Request": true,
-        "Response": true,
-        "fetch": true
-      }
-    },
-    "nonce-tracker": {
-      "packages": {
-        "await-semaphore": true,
-        "browserify>assert": true,
-        "ethjs-query": true
-      }
-    },
-    "obj-multiplex": {
-      "globals": {
-        "console.warn": true
-      },
-      "packages": {
-        "end-of-stream": true,
-        "pump>once": true,
-        "readable-stream": true
+        "process": true,
+        "queueMicrotask": true,
+        "setImmediate": true,
+        "setTimeout": true
+      },
+      "packages": {
+        "create-hash": true,
+        "process": true,
+        "ripemd160": true,
+        "safe-buffer": true,
+        "sha.js": true
+      }
+    },
+    "peek-stream": {
+      "packages": {
+        "buffer": true,
+        "buffer-from": true,
+        "duplexify": true,
+        "through2": true
+      }
+    },
+    "peer-book": {
+      "packages": {
+        "bs58": true,
+        "is-buffer": true,
+        "peer-id": true,
+        "peer-info": true
+      }
+    },
+    "peer-id": {
+      "packages": {
+        "assert": true,
+        "async": true,
+        "buffer": true,
+        "class-is": true,
+        "libp2p-crypto": true,
+        "multihashes": true
+      }
+    },
+    "peer-info": {
+      "packages": {
+        "assert": true,
+        "multiaddr": true,
+        "peer-id": true,
+        "unique-by": true
+      }
+    },
+    "popper.js": {
+      "globals": {
+        "MSInputMethodContext": true,
+        "Node.DOCUMENT_POSITION_FOLLOWING": true,
+        "cancelAnimationFrame": true,
+        "console.warn": true,
+        "define": true,
+        "devicePixelRatio": true,
+        "document": true,
+        "getComputedStyle": true,
+        "innerHeight": true,
+        "innerWidth": true,
+        "navigator": true,
+        "requestAnimationFrame": true,
+        "setTimeout": true
+      }
+    },
+    "precond": {
+      "packages": {
+        "util": true
+      }
+    },
+    "process": {
+      "globals": {
+        "clearTimeout": true,
+        "setTimeout": true
+      }
+    },
+    "process-nextick-args": {
+      "packages": {
+        "process": true
+      }
+    },
+    "promise": {
+      "globals": {
+        "setImediate": true,
+        "setTimeout": true
+      },
+      "packages": {
+        "is-promise": true,
+        "process": true
+      }
+    },
+    "promise-timeout": {
+      "globals": {
+        "clearTimeout": true,
+        "setTimeout": true
       }
     },
     "promise-to-callback": {
       "packages": {
-        "promise-to-callback>is-fn": true,
-        "promise-to-callback>set-immediate-shim": true
-      }
-    },
-    "promise-to-callback>set-immediate-shim": {
-      "globals": {
-        "setTimeout.apply": true
-      },
-      "packages": {
-        "browserify>timers-browserify": true
+        "is-fn": true,
+        "set-immediate-shim": true
       }
     },
     "prop-types": {
@@ -6274,13 +4115,28 @@
         "console": true
       },
       "packages": {
-        "prop-types>react-is": true,
-        "react>object-assign": true
-      }
-    },
-    "prop-types>react-is": {
-      "globals": {
-        "console": true
+        "object-assign": true,
+        "react-is": true
+      }
+    },
+    "protons": {
+      "packages": {
+        "buffer": true,
+        "is-buffer": true,
+        "protocol-buffers-schema": true,
+        "safe-buffer": true,
+        "signed-varint": true,
+        "varint": true
+      }
+    },
+    "public-encrypt": {
+      "packages": {
+        "bn.js": true,
+        "browserify-rsa": true,
+        "buffer": true,
+        "create-hash": true,
+        "parse-asn1": true,
+        "randombytes": true
       }
     },
     "pubnub": {
@@ -6301,40 +4157,110 @@
         "setTimeout": true
       }
     },
-    "pubnub>cbor-sync": {
+    "pull-handshake": {
+      "packages": {
+        "pull-cat": true,
+        "pull-pair": true,
+        "pull-pushable": true,
+        "pull-reader": true
+      }
+    },
+    "pull-length-prefixed": {
+      "packages": {
+        "pull-pushable": true,
+        "pull-reader": true,
+        "safe-buffer": true,
+        "varint": true
+      }
+    },
+    "pull-mplex": {
+      "packages": {
+        "async": true,
+        "buffer": true,
+        "debug": true,
+        "events": true,
+        "interface-connection": true,
+        "looper": true,
+        "pull-abortable": true,
+        "pull-pushable": true,
+        "pull-stream": true,
+        "pull-through": true,
+        "varint": true
+      }
+    },
+    "pull-reader": {
+      "globals": {
+        "cb": true,
+        "clearTimeout": true,
+        "setTimeout": true
+      },
+      "packages": {
+        "buffer": true
+      }
+    },
+    "pull-sort": {
+      "packages": {
+        "pull-defer": true,
+        "pull-stream": true
+      }
+    },
+    "pull-stream": {
+      "globals": {
+        "console.log": true
+      }
+    },
+    "pull-stream-to-async-iterator": {
+      "packages": {
+        "pull-stream": true
+      }
+    },
+    "pull-stream-to-stream": {
+      "packages": {
+        "process": true,
+        "stream-browserify": true,
+        "timers-browserify": true
+      }
+    },
+    "pull-through": {
+      "packages": {
+        "looper": true
+      }
+    },
+    "pull-ws": {
+      "globals": {
+        "WebSocket": true,
+        "location": true
+      },
+      "packages": {
+        "browser-resolve": true,
+        "events": true,
+        "https-browserify": true,
+        "process": true,
+        "relative-url": true,
+        "safe-buffer": true,
+        "stream-http": true,
+        "timers-browserify": true,
+        "url": true
+      }
+    },
+    "pump": {
+      "packages": {
+        "browser-resolve": true,
+        "end-of-stream": true,
+        "once": true,
+        "process": true
+      }
+    },
+    "pumpify": {
+      "packages": {
+        "duplexify": true,
+        "inherits": true,
+        "pump": true
+      }
+    },
+    "punycode": {
       "globals": {
         "define": true
-      },
-      "packages": {
-        "browserify>buffer": true
-      }
-    },
-    "pubnub>superagent": {
-      "globals": {
-        "ActiveXObject": true,
-        "XMLHttpRequest": true,
-        "btoa": true,
-        "clearTimeout": true,
-        "console.error": true,
-        "console.trace": true,
-        "console.warn": true,
-        "setTimeout": true
-      },
-      "packages": {
-        "pubnub>superagent>component-emitter": true
-      }
-    },
-    "pump": {
-      "packages": {
-        "browserify>browser-resolve": true,
-        "browserify>process": true,
-        "end-of-stream": true,
-        "pump>once": true
-      }
-    },
-    "pump>once": {
-      "packages": {
-        "pump>once>wrappy": true
       }
     },
     "qrcode-generator": {
@@ -6349,13 +4275,39 @@
       },
       "packages": {
         "prop-types": true,
-        "qrcode.react>qr.js": true,
+        "qr.js": true,
         "react": true
       }
     },
-    "rc>deep-extend": {
-      "packages": {
-        "browserify>buffer": true
+    "rabin-wasm": {
+      "globals": {
+        "Blob": true,
+        "Response": true,
+        "WebAssembly": true
+      },
+      "packages": {
+        "assemblyscript": true
+      }
+    },
+    "randombytes": {
+      "globals": {
+        "crypto": true,
+        "msCrypto": true
+      },
+      "packages": {
+        "process": true,
+        "safe-buffer": true
+      }
+    },
+    "randomfill": {
+      "globals": {
+        "crypto": true,
+        "msCrypto": true
+      },
+      "packages": {
+        "process": true,
+        "randombytes": true,
+        "safe-buffer": true
       }
     },
     "react": {
@@ -6363,25 +4315,8 @@
         "console": true
       },
       "packages": {
-        "prop-types": true,
-        "react>object-assign": true
-      }
-    },
-    "react-devtools": {
-      "packages": {
-        "react-devtools>react-devtools-core": true
-      }
-    },
-    "react-devtools>ip": {
-      "packages": {
-        "browserify>buffer": true,
-        "browserify>os-browserify": true
-      }
-    },
-    "react-devtools>react-devtools-core": {
-      "globals": {
-        "WebSocket": true,
-        "setTimeout": true
+        "object-assign": true,
+        "prop-types": true
       }
     },
     "react-dnd": {
@@ -6389,14 +4324,14 @@
         "console.error": true
       },
       "packages": {
+        "disposables": true,
+        "dnd-core": true,
+        "hoist-non-react-statics": true,
+        "invariant": true,
         "lodash": true,
         "prop-types": true,
         "react": true,
-        "react-dnd>disposables": true,
-        "react-dnd>dnd-core": true,
-        "react-dnd>hoist-non-react-statics": true,
-        "react-dnd>invariant": true,
-        "react-dnd>shallowequal": true
+        "shallowequal": true
       }
     },
     "react-dnd-html5-backend": {
@@ -6410,26 +4345,8 @@
         "setTimeout": true
       }
     },
-    "react-dnd>dnd-core": {
-      "packages": {
-        "lodash": true,
-        "react-dnd>dnd-core>asap": true,
-        "react-dnd>invariant": true,
-        "redux": true
-      }
-    },
-    "react-dnd>dnd-core>asap": {
-      "globals": {
-        "clearInterval": true,
-        "clearTimeout": true,
-        "document.createTextNode": true,
-        "setInterval": true,
-        "setTimeout": true
-      }
-    },
     "react-dom": {
       "globals": {
-        "HTMLIFrameElement": true,
         "MSApp": true,
         "__REACT_DEVTOOLS_GLOBAL_HOOK__": true,
         "addEventListener": true,
@@ -6450,22 +4367,28 @@
         "trustedTypes": true
       },
       "packages": {
+        "object-assign": true,
         "prop-types": true,
         "react": true,
-        "react-dom>scheduler": true,
-        "react>object-assign": true
-      }
-    },
-    "react-dom>scheduler": {
-      "globals": {
-        "MessageChannel": true,
-        "cancelAnimationFrame": true,
-        "clearTimeout": true,
-        "console": true,
-        "navigator": true,
-        "performance": true,
-        "requestAnimationFrame": true,
-        "setTimeout": true
+        "scheduler": true
+      }
+    },
+    "react-easy-swipe": {
+      "globals": {
+        "addEventListener": true,
+        "define": true,
+        "document.addEventListener": true,
+        "document.removeEventListener": true
+      },
+      "packages": {
+        "prop-types": true,
+        "react": true
+      }
+    },
+    "react-fast-compare": {
+      "globals": {
+        "Element": true,
+        "console.warn": true
       }
     },
     "react-idle-timer": {
@@ -6491,61 +4414,41 @@
         "Node.TEXT_NODE": true
       },
       "packages": {
-        "ethjs-query>babel-runtime": true,
+        "babel-runtime": true,
+        "is-dom": true,
+        "prop-types": true,
+        "react": true
+      }
+    },
+    "react-is": {
+      "globals": {
+        "console": true
+      }
+    },
+    "react-popper": {
+      "globals": {
+        "document": true
+      },
+      "packages": {
+        "@popperjs/core": true,
+        "react": true,
+        "react-fast-compare": true,
+        "warning": true
+      }
+    },
+    "react-redux": {
+      "globals": {
+        "console": true,
+        "document": true
+      },
+      "packages": {
+        "@babel/runtime": true,
+        "hoist-non-react-statics": true,
         "prop-types": true,
         "react": true,
-        "react-inspector>is-dom": true
-      }
-    },
-    "react-inspector>is-dom": {
-      "globals": {
-        "Node": true
-      },
-      "packages": {
-        "proxyquire>fill-keys>is-object": true,
-        "react-inspector>is-dom>is-window": true
-      }
-    },
-    "react-popper": {
-      "globals": {
-        "document": true
-      },
-      "packages": {
-        "@popperjs/core": true,
-        "react": true,
-        "react-popper>react-fast-compare": true,
-        "react-popper>warning": true
-      }
-    },
-    "react-popper>react-fast-compare": {
-      "globals": {
-        "Element": true,
-        "console.warn": true
-      }
-    },
-    "react-popper>warning": {
-      "globals": {
-        "console": true
-      }
-    },
-    "react-redux": {
-      "globals": {
-        "console": true,
-        "document": true
-      },
-      "packages": {
-        "@babel/runtime": true,
-        "prop-types": true,
-        "prop-types>react-is": true,
-        "react": true,
         "react-dom": true,
-        "react-redux>hoist-non-react-statics": true,
+        "react-is": true,
         "redux": true
-      }
-    },
-    "react-redux>hoist-non-react-statics": {
-      "packages": {
-        "prop-types>react-is": true
       }
     },
     "react-responsive-carousel": {
@@ -6561,90 +4464,30 @@
         "classnames": true,
         "react": true,
         "react-dom": true,
-        "react-responsive-carousel>react-easy-swipe": true
-      }
-    },
-    "react-responsive-carousel>react-easy-swipe": {
-      "globals": {
-        "addEventListener": true,
-        "define": true,
-        "document.addEventListener": true,
-        "document.removeEventListener": true
-      },
-      "packages": {
-        "prop-types": true,
-        "react": true
-      }
-    },
-    "react-router-dom": {
-      "packages": {
+        "react-easy-swipe": true
+      }
+    },
+    "react-router": {
+      "packages": {
+        "history": true,
+        "hoist-non-react-statics": true,
+        "mini-create-react-context": true,
+        "path-to-regexp": true,
         "prop-types": true,
         "react": true,
-        "react-router-dom>history": true,
-        "react-router-dom>react-router": true,
-        "react-router-dom>tiny-invariant": true,
-        "react-router-dom>tiny-warning": true
-      }
-    },
-    "react-router-dom>history": {
-      "globals": {
-        "addEventListener": true,
-        "confirm": true,
-        "document": true,
+        "react-is": true,
+        "tiny-invariant": true,
+        "tiny-warning": true
+      }
+    },
+    "react-router-dom": {
+      "packages": {
         "history": true,
-        "location": true,
-        "navigator.userAgent": true,
-        "removeEventListener": true
-      },
-      "packages": {
-        "react-router-dom>history>resolve-pathname": true,
-        "react-router-dom>history>value-equal": true,
-        "react-router-dom>tiny-invariant": true,
-        "react-router-dom>tiny-warning": true
-      }
-    },
-    "react-router-dom>react-router": {
-      "packages": {
-        "prop-types": true,
-        "prop-types>react-is": true,
-        "react": true,
-        "react-redux>hoist-non-react-statics": true,
-        "react-router-dom>react-router>history": true,
-        "react-router-dom>react-router>mini-create-react-context": true,
-        "react-router-dom>tiny-invariant": true,
-        "react-router-dom>tiny-warning": true,
-        "sinon>nise>path-to-regexp": true
-      }
-    },
-    "react-router-dom>react-router>history": {
-      "globals": {
-        "addEventListener": true,
-        "confirm": true,
-        "document": true,
-        "history": true,
-        "location": true,
-        "navigator.userAgent": true,
-        "removeEventListener": true
-      },
-      "packages": {
-        "react-router-dom>history>resolve-pathname": true,
-        "react-router-dom>history>value-equal": true,
-        "react-router-dom>tiny-invariant": true,
-        "react-router-dom>tiny-warning": true
-      }
-    },
-    "react-router-dom>react-router>mini-create-react-context": {
-      "packages": {
-        "@babel/runtime": true,
-        "@storybook/api>@reach/router>create-react-context>gud": true,
         "prop-types": true,
         "react": true,
-        "react-router-dom>tiny-warning": true
-      }
-    },
-    "react-router-dom>tiny-warning": {
-      "globals": {
-        "console": true
+        "react-router": true,
+        "tiny-invariant": true,
+        "tiny-warning": true
       }
     },
     "react-simple-file-input": {
@@ -6680,26 +4523,9 @@
         "setTimeout": true
       },
       "packages": {
+        "popper.js": true,
         "react": true,
-        "react-dom": true,
-        "react-tippy>popper.js": true
-      }
-    },
-    "react-tippy>popper.js": {
-      "globals": {
-        "MSInputMethodContext": true,
-        "Node.DOCUMENT_POSITION_FOLLOWING": true,
-        "cancelAnimationFrame": true,
-        "console.warn": true,
-        "define": true,
-        "devicePixelRatio": true,
-        "document": true,
-        "getComputedStyle": true,
-        "innerHeight": true,
-        "innerWidth": true,
-        "navigator.userAgent": true,
-        "requestAnimationFrame": true,
-        "setTimeout": true
+        "react-dom": true
       }
     },
     "react-toggle-button": {
@@ -6716,129 +4542,375 @@
     },
     "react-transition-group": {
       "globals": {
+        "Element": true,
         "clearTimeout": true,
         "setTimeout": true
       },
       "packages": {
+        "chain-function": true,
+        "dom-helpers": true,
         "prop-types": true,
         "react": true,
         "react-dom": true,
-        "react-transition-group>chain-function": true,
-        "react-transition-group>dom-helpers": true,
-        "react-transition-group>warning": true
-      }
-    },
-    "react-transition-group>dom-helpers": {
-      "globals": {
-        "document": true,
-        "setTimeout": true
+        "warning": true
+      }
+    },
+    "readable-stream": {
+      "packages": {
+        "browser-resolve": true,
+        "buffer": true,
+        "core-util-is": true,
+        "events": true,
+        "inherits": true,
+        "isarray": true,
+        "process": true,
+        "process-nextick-args": true,
+        "safe-buffer": true,
+        "string_decoder": true,
+        "timers-browserify": true,
+        "util-deprecate": true
+      }
+    },
+    "readable-web-to-node-stream": {
+      "packages": {
+        "readable-stream": true
+      }
+    },
+    "receptacle": {
+      "globals": {
+        "clearTimeout": true,
+        "setTimeout": true
+      },
+      "packages": {
+        "ms": true
+      }
+    },
+    "redux": {
+      "globals": {
+        "console": true
       },
       "packages": {
         "@babel/runtime": true
       }
     },
-    "react-transition-group>warning": {
+    "regenerator-runtime": {
+      "globals": {
+        "regeneratorRuntime": "write"
+      }
+    },
+    "regexp.prototype.flags": {
+      "packages": {
+        "call-bind": true,
+        "define-properties": true
+      }
+    },
+    "relative-url": {
+      "packages": {
+        "url": true
+      }
+    },
+    "retimer": {
+      "globals": {
+        "clearTimeout": true,
+        "setTimeout": true
+      }
+    },
+    "ripemd160": {
+      "packages": {
+        "buffer": true,
+        "hash-base": true,
+        "inherits": true
+      }
+    },
+    "rlp": {
+      "globals": {
+        "TextEncoder": true
+      },
+      "packages": {
+        "bn.js": true,
+        "buffer": true
+      }
+    },
+    "rlp-browser": {
+      "packages": {
+        "assert": true,
+        "buffer": true
+      }
+    },
+    "safe-buffer": {
+      "packages": {
+        "buffer": true
+      }
+    },
+    "safe-event-emitter": {
+      "globals": {
+        "setTimeout": true
+      },
+      "packages": {
+        "events": true,
+        "util": true
+      }
+    },
+    "sanitize-filename": {
+      "packages": {
+        "truncate-utf8-bytes": true
+      }
+    },
+    "scheduler": {
+      "globals": {
+        "MessageChannel": true,
+        "cancelAnimationFrame": true,
+        "clearTimeout": true,
+        "console": true,
+        "navigator": true,
+        "performance": true,
+        "requestAnimationFrame": true,
+        "setTimeout": true
+      }
+    },
+    "scrypt-js": {
+      "globals": {
+        "define": true,
+        "setTimeout": true
+      },
+      "packages": {
+        "timers-browserify": true
+      }
+    },
+    "scryptsy": {
+      "packages": {
+        "buffer": true,
+        "pbkdf2": true
+      }
+    },
+    "secp256k1": {
+      "packages": {
+        "bip66": true,
+        "bn.js": true,
+        "create-hash": true,
+        "drbg.js": true,
+        "elliptic": true,
+        "is-buffer": true,
+        "safe-buffer": true
+      }
+    },
+    "semaphore": {
+      "globals": {
+        "define": true,
+        "setTimeout": true
+      },
+      "packages": {
+        "process": true
+      }
+    },
+    "semver": {
       "globals": {
         "console": true
-      }
-    },
-    "readable-stream": {
-      "packages": {
-        "@storybook/api>util-deprecate": true,
-        "browserify>browser-resolve": true,
-        "browserify>events": true,
-        "browserify>process": true,
-        "browserify>timers-browserify": true,
-        "pumpify>inherits": true,
-        "readable-stream>core-util-is": true,
-        "readable-stream>isarray": true,
-        "readable-stream>process-nextick-args": true,
-        "readable-stream>safe-buffer": true,
-        "readable-stream>string_decoder": true
-      }
-    },
-    "readable-stream>core-util-is": {
-      "packages": {
-        "browserify>insert-module-globals>is-buffer": true
-      }
-    },
-    "readable-stream>process-nextick-args": {
-      "packages": {
-        "browserify>process": true
-      }
-    },
-    "readable-stream>safe-buffer": {
-      "packages": {
-        "browserify>buffer": true
-      }
-    },
-    "readable-stream>string_decoder": {
-      "packages": {
-        "readable-stream>safe-buffer": true
-      }
-    },
-    "redux": {
-      "globals": {
+      },
+      "packages": {
+        "lru-cache": true,
+        "process": true
+      }
+    },
+    "sentence-case": {
+      "packages": {
+        "no-case": true,
+        "upper-case-first": true
+      }
+    },
+    "set-immediate-shim": {
+      "globals": {
+        "setTimeout.apply": true
+      },
+      "packages": {
+        "timers-browserify": true
+      }
+    },
+    "sha.js": {
+      "packages": {
+        "inherits": true,
+        "safe-buffer": true
+      }
+    },
+    "shortid": {
+      "globals": {
+        "crypto": true,
+        "msCrypto": true
+      },
+      "packages": {
+        "nanoid": true
+      }
+    },
+    "signed-varint": {
+      "packages": {
+        "varint": true
+      }
+    },
+    "simple-peer": {
+      "globals": {
+        "clearInterval": true,
+        "console.warn": true,
+        "setInterval": true,
+        "setTimeout": true
+      },
+      "packages": {
+        "buffer": true,
+        "debug": true,
+        "get-browser-rtc": true,
+        "inherits": true,
+        "randombytes": true,
+        "readable-stream": true
+      }
+    },
+    "snake-case": {
+      "packages": {
+        "no-case": true
+      }
+    },
+    "socket.io-client": {
+      "globals": {
+        "clearTimeout": true,
+        "location": true,
+        "setTimeout": true
+      },
+      "packages": {
+        "backo2": true,
+        "component-bind": true,
+        "component-emitter": true,
+        "debug": true,
+        "engine.io-client": true,
+        "has-binary2": true,
+        "indexof": true,
+        "parseqs": true,
+        "parseuri": true,
+        "socket.io-parser": true,
+        "to-array": true
+      }
+    },
+    "socket.io-parser": {
+      "globals": {
+        "Blob": true,
+        "File": true,
+        "FileReader": true
+      },
+      "packages": {
+        "buffer": true,
+        "component-emitter": true,
+        "debug": true,
+        "isarray": true
+      }
+    },
+    "socket.io-pull-stream": {
+      "globals": {
+        "console.error": true
+      },
+      "packages": {
+        "buffer": true,
+        "data-queue": true,
+        "debug": true,
+        "pull-stream": true,
+        "uuid": true
+      }
+    },
+    "sort-keys": {
+      "packages": {
+        "is-plain-obj": true
+      }
+    },
+    "stable": {
+      "globals": {
+        "define": true
+      }
+    },
+    "store": {
+      "globals": {
+        "ActiveXObject": true,
         "console": true
-      },
-      "packages": {
-        "@babel/runtime": true
-      }
-    },
-    "safe-event-emitter": {
-      "globals": {
-        "setTimeout": true
-      },
-      "packages": {
-        "3box>events": true,
-        "browserify>util": true
-      }
-    },
-    "semver": {
+      }
+    },
+    "stream-browserify": {
+      "packages": {
+        "events": true,
+        "inherits": true,
+        "readable-stream": true
+      }
+    },
+    "stream-http": {
+      "globals": {
+        "AbortController": true,
+        "Blob": true,
+        "MSStreamReader": true,
+        "ReadableStream": true,
+        "WritableStream": true,
+        "XDomainRequest": true,
+        "XMLHttpRequest": true,
+        "clearTimeout": true,
+        "fetch": true,
+        "location.protocol.search": true,
+        "setTimeout": true
+      },
+      "packages": {
+        "buffer": true,
+        "builtin-status-codes": true,
+        "inherits": true,
+        "process": true,
+        "readable-stream": true,
+        "url": true,
+        "xtend": true
+      }
+    },
+    "stream-to-pull-stream": {
       "globals": {
         "console.error": true
       },
       "packages": {
-        "browserify>process": true,
-        "semver>lru-cache": true
-      }
-    },
-    "semver>lru-cache": {
-      "packages": {
-        "semver>lru-cache>yallist": true
-      }
-    },
-    "sinon>nise>path-to-regexp": {
-      "packages": {
-        "sinon>nise>path-to-regexp>isarray": true
-      }
-    },
-    "source-map-explorer>btoa": {
-      "packages": {
-        "browserify>buffer": true
-      }
-    },
-    "string.prototype.matchall>call-bind": {
-      "packages": {
-        "eslint-plugin-react>array-includes>get-intrinsic": true,
-        "mocha>object.assign>function-bind": true
-      }
-    },
-    "string.prototype.matchall>regexp.prototype.flags": {
-      "packages": {
-        "globalthis>define-properties": true,
-        "string.prototype.matchall>call-bind": true
-      }
-    },
-    "stylelint>write-file-atomic>typedarray-to-buffer": {
-      "packages": {
-        "browserify>buffer": true,
-        "jsdom>request>is-typedarray": true
-      }
-    },
-    "terser>source-map-support>buffer-from": {
-      "packages": {
-        "browserify>buffer": true
+        "looper": true,
+        "process": true,
+        "pull-stream": true
+      }
+    },
+    "string_decoder": {
+      "packages": {
+        "safe-buffer": true
+      }
+    },
+    "strip-hex-prefix": {
+      "packages": {
+        "is-hex-prefixed": true
+      }
+    },
+    "superagent": {
+      "globals": {
+        "ActiveXObject": true,
+        "XMLHttpRequest": true,
+        "btoa": true,
+        "clearTimeout": true,
+        "console.error": true,
+        "console.trace": true,
+        "console.warn": true,
+        "setTimeout": true
+      },
+      "packages": {
+        "component-emitter": true
+      }
+    },
+    "swap-case": {
+      "packages": {
+        "lower-case": true,
+        "upper-case": true
+      }
+    },
+    "tar-stream": {
+      "packages": {
+        "bl": true,
+        "buffer": true,
+        "end-of-stream": true,
+        "fs-constants": true,
+        "inherits": true,
+        "process": true,
+        "readable-stream": true,
+        "string_decoder": true,
+        "util": true
       }
     },
     "textarea-caret": {
@@ -6852,36 +4924,248 @@
         "mozInnerScreenX": true
       }
     },
+    "through": {
+      "packages": {
+        "process": true,
+        "stream-browserify": true
+      }
+    },
+    "through2": {
+      "packages": {
+        "process": true,
+        "readable-stream": true,
+        "util": true,
+        "xtend": true
+      }
+    },
+    "time-cache": {
+      "packages": {
+        "lodash.throttle": true
+      }
+    },
+    "timers-browserify": {
+      "globals": {
+        "clearInterval": true,
+        "clearTimeout": true,
+        "setInterval": true,
+        "setTimeout": true
+      },
+      "packages": {
+        "process": true
+      }
+    },
+    "tiny-warning": {
+      "globals": {
+        "console": true
+      }
+    },
+    "title-case": {
+      "packages": {
+        "no-case": true,
+        "upper-case": true
+      }
+    },
+    "toggle-selection": {
+      "globals": {
+        "document.activeElement": true,
+        "document.getSelection": true
+      }
+    },
+    "trezor-connect": {
+      "globals": {
+        "__TREZOR_CONNECT_SRC": true,
+        "addEventListener": true,
+        "btoa": true,
+        "chrome": true,
+        "clearInterval": true,
+        "clearTimeout": true,
+        "console": true,
+        "document.body": true,
+        "document.createElement": true,
+        "document.createTextNode": true,
+        "document.getElementById": true,
+        "document.querySelectorAll": true,
+        "location": true,
+        "navigator": true,
+        "open": true,
+        "removeEventListener": true,
+        "setInterval": true,
+        "setTimeout": true
+      },
+      "packages": {
+        "@babel/runtime": true,
+        "@metamask/eth-sig-util": true,
+        "cross-fetch": true,
+        "events": true
+      }
+    },
+    "truncate-utf8-bytes": {
+      "packages": {
+        "utf8-byte-length": true
+      }
+    },
+    "tslib": {
+      "globals": {
+        "define": true
+      }
+    },
+    "tweetnacl": {
+      "globals": {
+        "crypto": true,
+        "msCrypto": true,
+        "nacl": "write"
+      },
+      "packages": {
+        "browser-resolve": true
+      }
+    },
+    "tweetnacl-util": {
+      "globals": {
+        "atob": true,
+        "btoa": true
+      },
+      "packages": {
+        "browser-resolve": true
+      }
+    },
+    "typedarray-to-buffer": {
+      "packages": {
+        "buffer": true,
+        "is-typedarray": true
+      }
+    },
+    "typical": {
+      "globals": {
+        "define": true
+      }
+    },
+    "uint8arrays": {
+      "globals": {
+        "TextDecoder": true,
+        "TextEncoder": true
+      },
+      "packages": {
+        "multibase": true,
+        "web-encoding": true
+      }
+    },
+    "unorm": {
+      "globals": {
+        "define": true
+      }
+    },
+    "uport-base64url": {
+      "packages": {
+        "buffer": true
+      }
+    },
+    "upper-case-first": {
+      "packages": {
+        "upper-case": true
+      }
+    },
+    "url": {
+      "packages": {
+        "punycode": true,
+        "querystring-es3": true
+      }
+    },
+    "utf8": {
+      "globals": {
+        "define": true
+      }
+    },
+    "util": {
+      "globals": {
+        "console.error": true,
+        "console.log": true,
+        "console.trace": true,
+        "process": true
+      },
+      "packages": {
+        "inherits": true,
+        "process": true
+      }
+    },
+    "util-deprecate": {
+      "globals": {
+        "console.trace": true,
+        "console.warn": true,
+        "localStorage": true
+      }
+    },
     "uuid": {
       "globals": {
         "crypto": true,
         "msCrypto": true
       }
     },
-    "vinyl>clone": {
-      "packages": {
-        "browserify>buffer": true
-      }
-    },
-    "vinyl>cloneable-readable>process-nextick-args": {
-      "packages": {
-        "browserify>process": true
+    "varint-decoder": {
+      "packages": {
+        "is-buffer": true,
+        "varint": true
+      }
+    },
+    "vm-browserify": {
+      "globals": {
+        "document.body.appendChild": true,
+        "document.body.removeChild": true,
+        "document.createElement": true
+      }
+    },
+    "warning": {
+      "globals": {
+        "console": true
+      }
+    },
+    "web-encoding": {
+      "globals": {
+        "TextDecoder": true,
+        "TextEncoder": true
+      },
+      "packages": {
+        "util": true
       }
     },
     "web3": {
       "globals": {
         "Web3": "write",
-        "XMLHttpRequest": true,
+        "XMLHttpRequest": "write",
         "clearTimeout": true,
         "console.error": true,
         "setTimeout": true
       },
       "packages": {
-        "browserify>buffer": true,
-        "web3>bignumber.js": true,
-        "web3>crypto-js": true,
-        "web3>utf8": true,
-        "web3>xhr2-cookies": true
+        "bignumber.js": true,
+        "buffer": true,
+        "crypto-js": true,
+        "utf8": true,
+        "xhr2-cookies": true
+      }
+    },
+    "web3-provider-engine": {
+      "globals": {
+        "WebSocket": true,
+        "console": true,
+        "setTimeout": true
+      },
+      "packages": {
+        "@ethereumjs/tx": true,
+        "async": true,
+        "backoff": true,
+        "browser-resolve": true,
+        "buffer": true,
+        "eth-block-tracker": true,
+        "eth-json-rpc-filters": true,
+        "eth-json-rpc-infura": true,
+        "eth-json-rpc-middleware": true,
+        "eth-sig-util": true,
+        "ethereumjs-util": true,
+        "events": true,
+        "json-stable-stringify": true,
+        "semaphore": true,
+        "util": true,
+        "xtend": true
       }
     },
     "web3-stream-provider": {
@@ -6889,52 +5173,24 @@
         "setTimeout": true
       },
       "packages": {
-        "browserify>util": true,
         "readable-stream": true,
-        "web3-stream-provider>uuid": true
-      }
-    },
-    "web3-stream-provider>uuid": {
-      "globals": {
-        "crypto": true,
-        "msCrypto": true
-      }
-    },
-    "web3>bignumber.js": {
-      "globals": {
-        "define": true
-      },
-      "packages": {
-        "browserify>crypto-browserify": true
-      }
-    },
-    "web3>crypto-js": {
-      "globals": {
-        "define": true
-      }
-    },
-    "web3>utf8": {
-      "globals": {
-        "define": true
-      }
-    },
-    "web3>xhr2-cookies": {
-      "globals": {
-        "console.warn": true
-      },
-      "packages": {
-        "browserify>buffer": true,
-        "browserify>https-browserify": true,
-        "browserify>os-browserify": true,
-        "browserify>process": true,
-        "browserify>stream-http": true,
-        "browserify>url": true,
-        "web3>xhr2-cookies>cookiejar": true
-      }
-    },
-    "web3>xhr2-cookies>cookiejar": {
-      "globals": {
-        "console.warn": true
+        "util": true,
+        "uuid": true
+      }
+    },
+    "web3-utils": {
+      "globals": {
+        "setTimeout": true
+      },
+      "packages": {
+        "bn.js": true,
+        "eth-lib": true,
+        "ethereum-bloom-filters": true,
+        "ethjs-unit": true,
+        "is-buffer": true,
+        "number-to-bn": true,
+        "randombytes": true,
+        "utf8": true
       }
     },
     "webextension-polyfill": {
@@ -6946,9 +5202,61 @@
         "define": true
       }
     },
-    "webpack>memory-fs>errno": {
-      "packages": {
-        "webpack>memory-fs>errno>prr": true
+    "webrtcsupport": {
+      "globals": {
+        "AudioContext": true,
+        "MediaStream": true,
+        "RTCIceCandidate": true,
+        "RTCPeerConnection": true,
+        "RTCSessionDescription": true,
+        "document": true,
+        "location.protocol": true,
+        "mozRTCIceCandidate": true,
+        "mozRTCPeerConnection": true,
+        "mozRTCSessionDescription": true,
+        "navigator.getUserMedia": true,
+        "navigator.mozGetUserMedia": true,
+        "navigator.msGetUserMedia": true,
+        "navigator.userAgent.match": true,
+        "navigator.webkitGetUserMedia": true,
+        "webkitAudioContext": true,
+        "webkitMediaStream": true,
+        "webkitRTCPeerConnection": true
+      }
+    },
+    "whatwg-fetch": {
+      "globals": {
+        "Blob": true,
+        "FileReader": true,
+        "FormData": true,
+        "URLSearchParams.prototype.isPrototypeOf": true,
+        "XMLHttpRequest": true,
+        "define": true,
+        "setTimeout": true
+      }
+    },
+    "xhr2": {
+      "globals": {
+        "XMLHttpRequest": true
+      }
+    },
+    "xhr2-cookies": {
+      "globals": {
+        "console.warn": true
+      },
+      "packages": {
+        "buffer": true,
+        "cookiejar": true,
+        "https-browserify": true,
+        "os-browserify": true,
+        "process": true,
+        "stream-http": true,
+        "url": true
+      }
+    },
+    "xor-distance": {
+      "packages": {
+        "buffer": true
       }
     }
   }
