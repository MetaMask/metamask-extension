--- conflicted
+++ resolved
@@ -712,38 +712,8 @@
     },
     "@metamask/address-book-controller": {
       "packages": {
-        "@metamask/address-book-controller>@metamask/controller-utils": true,
-        "@metamask/base-controller": true
-      }
-    },
-    "@metamask/address-book-controller>@metamask/controller-utils": {
-      "globals": {
-        "URL": true,
-        "console.error": true,
-        "fetch": true,
-        "setTimeout": true
-      },
-      "packages": {
-        "@metamask/address-book-controller>@metamask/controller-utils>@metamask/utils": true,
-        "@metamask/controller-utils>@spruceid/siwe-parser": true,
-        "browserify>buffer": true,
-        "eslint>fast-deep-equal": true,
-        "eth-ens-namehash": true,
-        "ethereumjs-util": true,
-        "ethjs>ethjs-unit": true
-      }
-    },
-    "@metamask/address-book-controller>@metamask/controller-utils>@metamask/utils": {
-      "globals": {
-        "TextDecoder": true,
-        "TextEncoder": true
-      },
-      "packages": {
-        "@metamask/key-tree>@noble/hashes": true,
-        "browserify>buffer": true,
-        "nock>debug": true,
-        "semver": true,
-        "superstruct": true
+        "@metamask/base-controller": true,
+        "@metamask/controller-utils": true
       }
     },
     "@metamask/announcement-controller": {
@@ -783,10 +753,7 @@
         "@ethersproject/contracts": true,
         "@ethersproject/providers": true,
         "@metamask/assets-controllers>@metamask/abi-utils": true,
-<<<<<<< HEAD
-=======
         "@metamask/assets-controllers>@metamask/polling-controller": true,
->>>>>>> 1cb36fa4
         "@metamask/assets-controllers>@metamask/utils": true,
         "@metamask/assets-controllers>multiformats": true,
         "@metamask/base-controller": true,
@@ -821,8 +788,6 @@
         "superstruct": true
       }
     },
-<<<<<<< HEAD
-=======
     "@metamask/assets-controllers>@metamask/polling-controller": {
       "globals": {
         "clearTimeout": true,
@@ -835,7 +800,6 @@
         "uuid": true
       }
     },
->>>>>>> 1cb36fa4
     "@metamask/assets-controllers>@metamask/utils": {
       "globals": {
         "TextDecoder": true,
@@ -1552,21 +1516,14 @@
         "setInterval": true
       },
       "packages": {
-<<<<<<< HEAD
         "@metamask/controller-utils": true,
         "@metamask/controller-utils>@metamask/eth-query": true,
         "@metamask/gas-fee-controller>@metamask/polling-controller": true,
-=======
-        "@metamask/base-controller": true,
-        "@metamask/gas-fee-controller>@metamask/controller-utils": true,
-        "eth-query": true,
->>>>>>> 1cb36fa4
         "ethereumjs-util": true,
         "ethjs>ethjs-unit": true,
         "uuid": true
       }
     },
-<<<<<<< HEAD
     "@metamask/gas-fee-controller>@metamask/polling-controller": {
       "globals": {
         "clearTimeout": true,
@@ -1576,36 +1533,6 @@
       "packages": {
         "@metamask/base-controller": true,
         "uuid": true
-=======
-    "@metamask/gas-fee-controller>@metamask/controller-utils": {
-      "globals": {
-        "URL": true,
-        "console.error": true,
-        "fetch": true,
-        "setTimeout": true
-      },
-      "packages": {
-        "@metamask/controller-utils>@spruceid/siwe-parser": true,
-        "@metamask/gas-fee-controller>@metamask/controller-utils>@metamask/utils": true,
-        "browserify>buffer": true,
-        "eslint>fast-deep-equal": true,
-        "eth-ens-namehash": true,
-        "ethereumjs-util": true,
-        "ethjs>ethjs-unit": true
-      }
-    },
-    "@metamask/gas-fee-controller>@metamask/controller-utils>@metamask/utils": {
-      "globals": {
-        "TextDecoder": true,
-        "TextEncoder": true
-      },
-      "packages": {
-        "@metamask/key-tree>@noble/hashes": true,
-        "browserify>buffer": true,
-        "nock>debug": true,
-        "semver": true,
-        "superstruct": true
->>>>>>> 1cb36fa4
       }
     },
     "@metamask/jazzicon": {
@@ -1988,12 +1915,7 @@
         "@metamask/providers>@metamask/json-rpc-engine": true,
         "@metamask/providers>@metamask/rpc-errors": true,
         "deep-freeze-strict": true,
-<<<<<<< HEAD
         "immer": true
-=======
-        "eth-rpc-errors": true,
-        "immer": true,
-        "json-rpc-engine": true
       }
     },
     "@metamask/permission-controller>@metamask/utils": {
@@ -2040,7 +1962,6 @@
         "eth-ens-namehash": true,
         "ethereumjs-util": true,
         "ethjs>ethjs-unit": true
->>>>>>> 1cb36fa4
       }
     },
     "@metamask/phishing-controller>@metamask/controller-utils>@metamask/utils": {
@@ -2070,14 +1991,6 @@
       },
       "packages": {
         "@metamask/base-controller": true,
-<<<<<<< HEAD
-        "@metamask/phishing-controller>@metamask/controller-utils": true,
-        "@metamask/phishing-warning>eth-phishing-detect": true,
-        "punycode": true
-      }
-    },
-    "@metamask/phishing-controller>@metamask/controller-utils": {
-=======
         "@metamask/ppom-validator>@metamask/controller-utils": true,
         "@metamask/ppom-validator>elliptic": true,
         "await-semaphore": true,
@@ -2086,40 +1999,12 @@
       }
     },
     "@metamask/ppom-validator>@metamask/controller-utils": {
->>>>>>> 1cb36fa4
       "globals": {
         "URL": true,
         "console.error": true,
         "fetch": true,
         "setTimeout": true
       },
-<<<<<<< HEAD
-      "packages": {
-        "@metamask/controller-utils>@spruceid/siwe-parser": true,
-        "@metamask/phishing-controller>@metamask/controller-utils>@metamask/utils": true,
-        "browserify>buffer": true,
-        "eslint>fast-deep-equal": true,
-        "eth-ens-namehash": true,
-        "ethereumjs-util": true,
-        "ethjs>ethjs-unit": true
-      }
-    },
-    "@metamask/phishing-controller>@metamask/controller-utils>@metamask/utils": {
-      "globals": {
-        "TextDecoder": true,
-        "TextEncoder": true
-      },
-      "packages": {
-        "@metamask/key-tree>@noble/hashes": true,
-        "browserify>buffer": true,
-        "nock>debug": true,
-        "semver": true,
-        "superstruct": true
-      }
-    },
-    "@metamask/phishing-warning>eth-phishing-detect": {
-=======
->>>>>>> 1cb36fa4
       "packages": {
         "@metamask/controller-utils>@spruceid/siwe-parser": true,
         "@metamask/ppom-validator>@metamask/controller-utils>@metamask/utils": true,
@@ -2362,40 +2247,10 @@
         "@ethersproject/bignumber": true,
         "@ethersproject/providers": true,
         "@metamask/base-controller": true,
-        "@metamask/smart-transactions-controller>@metamask/controller-utils": true,
+        "@metamask/controller-utils": true,
         "@metamask/smart-transactions-controller>bignumber.js": true,
         "fast-json-patch": true,
         "lodash": true
-      }
-    },
-    "@metamask/smart-transactions-controller>@metamask/controller-utils": {
-      "globals": {
-        "URL": true,
-        "console.error": true,
-        "fetch": true,
-        "setTimeout": true
-      },
-      "packages": {
-        "@metamask/controller-utils>@spruceid/siwe-parser": true,
-        "@metamask/smart-transactions-controller>@metamask/controller-utils>@metamask/utils": true,
-        "browserify>buffer": true,
-        "eslint>fast-deep-equal": true,
-        "eth-ens-namehash": true,
-        "ethereumjs-util": true,
-        "ethjs>ethjs-unit": true
-      }
-    },
-    "@metamask/smart-transactions-controller>@metamask/controller-utils>@metamask/utils": {
-      "globals": {
-        "TextDecoder": true,
-        "TextEncoder": true
-      },
-      "packages": {
-        "@metamask/key-tree>@noble/hashes": true,
-        "browserify>buffer": true,
-        "nock>debug": true,
-        "semver": true,
-        "superstruct": true
       }
     },
     "@metamask/smart-transactions-controller>@metamask/controllers>nanoid": {
