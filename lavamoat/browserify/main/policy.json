--- conflicted
+++ resolved
@@ -105,15 +105,6 @@
         "3box>js-sha256": true,
         "3box>tweetnacl": true,
         "browserify>buffer": true
-      }
-    },
-    "3box>did-jwt>buffer": {
-      "globals": {
-        "console": true
-      },
-      "packages": {
-        "base64-js": true,
-        "browserify>buffer>ieee754": true
       }
     },
     "3box>did-jwt>js-sha3": {
@@ -2263,34 +2254,11 @@
     },
     "@ensdomains/content-hash>cids>uint8arrays": {
       "globals": {
-<<<<<<< HEAD
         "TextDecoder": true,
         "TextEncoder": true
       },
       "packages": {
         "@ensdomains/content-hash>cids>multibase": true
-=======
-        "addEventListener": true,
-        "browser": true,
-        "clearInterval": true,
-        "console.warn": true,
-        "fetch": true,
-        "open": true,
-        "setInterval": true,
-        "txData.type": true
-      },
-      "packages": {
-        "@ethereumjs/common": true,
-        "@ethereumjs/tx": true,
-        "bn.js": true,
-        "buffer": true,
-        "crypto-browserify": true,
-        "ethereumjs-util": true,
-        "events": true,
-        "gridplus-sdk": true,
-        "rlp": true,
-        "secp256k1": true
->>>>>>> b0ad0cb1
       }
     },
     "@ensdomains/content-hash>js-base64": {
@@ -2629,12 +2597,9 @@
     },
     "@material-ui/core>popper.js": {
       "globals": {
-<<<<<<< HEAD
         "MSInputMethodContext": true,
         "Node.DOCUMENT_POSITION_FOLLOWING": true,
         "cancelAnimationFrame": true,
-=======
->>>>>>> b0ad0cb1
         "console.warn": true,
         "define": true,
         "devicePixelRatio": true,
@@ -2653,32 +2618,10 @@
         "setTimeout": true
       },
       "packages": {
-<<<<<<< HEAD
         "@material-ui/core>react-transition-group>dom-helpers": true,
         "prop-types": true,
         "react": true,
         "react-dom": true
-=======
-        "@ethereumjs/common": true,
-        "@ethereumjs/tx": true,
-        "aes-js": true,
-        "bech32": true,
-        "bignumber.js": true,
-        "bitwise": true,
-        "bn.js": true,
-        "borc": true,
-        "bs58check": true,
-        "buffer": true,
-        "crc-32": true,
-        "elliptic": true,
-        "eth-eip712-util-browser": true,
-        "hash.js": true,
-        "js-sha3": true,
-        "lodash": true,
-        "rlp": true,
-        "secp256k1": true,
-        "superagent": true
->>>>>>> b0ad0cb1
       }
     },
     "@material-ui/core>react-transition-group>dom-helpers": {
@@ -4707,7 +4650,6 @@
         "eth-ens-namehash>js-sha3": true
       }
     },
-<<<<<<< HEAD
     "eth-ens-namehash>idna-uts46-hx": {
       "globals": {
         "define": true
@@ -4717,9 +4659,6 @@
       }
     },
     "eth-ens-namehash>js-sha3": {
-=======
-    "safe-buffer": {
->>>>>>> b0ad0cb1
       "packages": {
         "browserify>process": true
       }
@@ -4950,9 +4889,11 @@
         "addEventListener": true,
         "browser": true,
         "clearInterval": true,
+        "console.warn": true,
+        "fetch": true,
         "open": true,
-        "rlp.encode": true,
-        "setInterval": true
+        "setInterval": true,
+        "txData.type": true
       },
       "packages": {
         "@ethereumjs/common": true,
@@ -4962,6 +4903,7 @@
         "browserify>events": true,
         "eth-lattice-keyring>bn.js": true,
         "eth-lattice-keyring>gridplus-sdk": true,
+        "eth-lattice-keyring>rlp": true,
         "eth-lattice-keyring>secp256k1": true,
         "ethereumjs-util": true
       }
@@ -4976,28 +4918,28 @@
     },
     "eth-lattice-keyring>gridplus-sdk": {
       "globals": {
-        "console.error": true,
         "console.warn": true,
         "setTimeout": true
       },
       "packages": {
-        "3box>did-jwt>buffer": true,
         "3box>ethers>elliptic": true,
         "@ethereumjs/common": true,
         "@ethereumjs/common>crc-32": true,
         "@ethereumjs/tx": true,
+        "bn.js": true,
+        "browserify>buffer": true,
         "eth-lattice-keyring>gridplus-sdk>bech32": true,
         "eth-lattice-keyring>gridplus-sdk>bignumber.js": true,
         "eth-lattice-keyring>gridplus-sdk>bitwise": true,
         "eth-lattice-keyring>gridplus-sdk>borc": true,
         "eth-lattice-keyring>gridplus-sdk>eth-eip712-util-browser": true,
         "eth-lattice-keyring>gridplus-sdk>rlp": true,
-        "eth-lattice-keyring>gridplus-sdk>rlp-browser": true,
         "eth-lattice-keyring>gridplus-sdk>secp256k1": true,
         "ethereumjs-wallet>aes-js": true,
         "ethereumjs-wallet>bs58check": true,
         "ethers>@ethersproject/keccak256>js-sha3": true,
         "ethers>@ethersproject/sha2>hash.js": true,
+        "lodash": true,
         "pubnub>superagent": true
       }
     },
@@ -5061,15 +5003,14 @@
         "TextEncoder": true
       }
     },
-    "eth-lattice-keyring>gridplus-sdk>rlp-browser": {
-      "packages": {
-        "3box>did-jwt>buffer": true,
-        "browserify>assert": true
-      }
-    },
     "eth-lattice-keyring>gridplus-sdk>secp256k1": {
       "packages": {
         "3box>ethers>elliptic": true
+      }
+    },
+    "eth-lattice-keyring>rlp": {
+      "globals": {
+        "TextEncoder": true
       }
     },
     "eth-lattice-keyring>secp256k1": {
