--- conflicted
+++ resolved
@@ -2299,8 +2299,6 @@
         "pumpify>inherits": true,
         "readable-stream>util-deprecate": true,
         "webpack>events": true
-<<<<<<< HEAD
-=======
       }
     },
     "@metamask/snaps-controllers>@metamask/snaps-rpc-methods": {
@@ -2313,7 +2311,6 @@
         "@metamask/utils": true,
         "@noble/hashes": true,
         "superstruct": true
->>>>>>> c0896728
       }
     },
     "@metamask/snaps-controllers>concat-stream": {
