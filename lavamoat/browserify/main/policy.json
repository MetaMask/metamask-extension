--- conflicted
+++ resolved
@@ -211,19 +211,6 @@
         "ethers>@ethersproject/keccak256>@ethersproject/bytes>@ethersproject/logger": true
       }
     },
-<<<<<<< HEAD
-    "ethers>@ethersproject/providers>@ethersproject/bytes": {
-      "packages": {
-        "ethers>@ethersproject/providers>@ethersproject/logger": true
-      }
-    },
-    "ethers>@ethersproject/web>@ethersproject/bytes": {
-      "packages": {
-        "ethers>@ethersproject/web>@ethersproject/logger": true
-      }
-    },
-=======
->>>>>>> 7cdc1939
     "ethers>@ethersproject/bytes": {
       "packages": {
         "ethers>@ethersproject/bytes>@ethersproject/logger": true
@@ -306,7 +293,6 @@
       }
     },
     "@ethersproject/abi>@ethersproject/logger": {
-<<<<<<< HEAD
       "globals": {
         "console": true
       }
@@ -321,42 +307,9 @@
         "console": true
       }
     },
-    "ethers>@ethersproject/providers>@ethersproject/logger": {
+    "ethers>@ethersproject/logger": {
       "globals": {
         "console": true
-      }
-    },
-    "ethers>@ethersproject/web>@ethersproject/logger": {
-      "globals": {
-        "console": true
-      }
-    },
-    "ethers>@ethersproject/logger": {
-=======
->>>>>>> 7cdc1939
-      "globals": {
-        "console": true
-      }
-    },
-<<<<<<< HEAD
-    "ethers>@ethersproject/providers>@ethersproject/networks": {
-      "packages": {
-        "ethers>@ethersproject/providers>@ethersproject/logger": true
-=======
-    "ethers>@ethersproject/keccak256>@ethersproject/bytes>@ethersproject/logger": {
-      "globals": {
-        "console": true
-      }
-    },
-    "ethers>@ethersproject/bytes>@ethersproject/logger": {
-      "globals": {
-        "console": true
-      }
-    },
-    "ethers>@ethersproject/logger": {
-      "globals": {
-        "console": true
->>>>>>> 7cdc1939
       }
     },
     "ethers>@ethersproject/networks": {
@@ -396,11 +349,7 @@
         "ethers>@ethersproject/constants": true,
         "@ethersproject/hash": true,
         "@ethersproject/abi>@ethersproject/logger": true,
-<<<<<<< HEAD
-        "@metamask/test-bundler>@ethersproject/networks": true,
-=======
         "ethers>@ethersproject/networks": true,
->>>>>>> 7cdc1939
         "ethers>@ethersproject/properties": true,
         "ethers>@ethersproject/random": true,
         "ethers>@ethersproject/sha2": true,
@@ -410,40 +359,6 @@
         "@ethersproject/providers>bech32": true
       }
     },
-<<<<<<< HEAD
-    "ethers>@ethersproject/providers": {
-      "globals": {
-        "WebSocket": true,
-        "clearInterval": true,
-        "clearTimeout": true,
-        "console.log": true,
-        "console.warn": true,
-        "setInterval": true,
-        "setTimeout": true
-      },
-      "packages": {
-        "ethers>@ethersproject/abstract-provider": true,
-        "ethers>@ethersproject/abstract-signer": true,
-        "ethers>@ethersproject/address": true,
-        "ethers>@ethersproject/base64": true,
-        "ethers>@ethersproject/basex": true,
-        "@ethersproject/bignumber": true,
-        "ethers>@ethersproject/providers>@ethersproject/bytes": true,
-        "ethers>@ethersproject/constants": true,
-        "@ethersproject/hash": true,
-        "ethers>@ethersproject/providers>@ethersproject/logger": true,
-        "ethers>@ethersproject/providers>@ethersproject/networks": true,
-        "ethers>@ethersproject/properties": true,
-        "ethers>@ethersproject/random": true,
-        "ethers>@ethersproject/sha2": true,
-        "ethers>@ethersproject/strings": true,
-        "ethers>@ethersproject/transactions": true,
-        "ethers>@ethersproject/providers>@ethersproject/web": true,
-        "ethers>@ethersproject/providers>bech32": true
-      }
-    },
-=======
->>>>>>> 7cdc1939
     "@ethersproject/providers>@ethersproject/random": {
       "globals": {
         "crypto.getRandomValues": true
@@ -529,8 +444,7 @@
         "ethers>@ethersproject/transactions": true
       }
     },
-<<<<<<< HEAD
-    "@ethersproject/providers>@ethersproject/web": {
+    "ethers>@ethersproject/web": {
       "globals": {
         "clearTimeout": true,
         "fetch": true,
@@ -540,41 +454,6 @@
         "ethers>@ethersproject/base64": true,
         "@ethersproject/bytes": true,
         "@ethersproject/abi>@ethersproject/logger": true,
-        "ethers>@ethersproject/properties": true,
-        "ethers>@ethersproject/strings": true
-      }
-    },
-    "ethers>@ethersproject/providers>@ethersproject/web": {
-      "globals": {
-        "clearTimeout": true,
-        "fetch": true,
-        "setTimeout": true
-      },
-      "packages": {
-        "ethers>@ethersproject/base64": true,
-        "ethers>@ethersproject/providers>@ethersproject/bytes": true,
-        "ethers>@ethersproject/providers>@ethersproject/logger": true,
-        "ethers>@ethersproject/properties": true,
-        "ethers>@ethersproject/strings": true
-      }
-    },
-=======
->>>>>>> 7cdc1939
-    "ethers>@ethersproject/web": {
-      "globals": {
-        "clearTimeout": true,
-        "fetch": true,
-        "setTimeout": true
-      },
-      "packages": {
-        "ethers>@ethersproject/base64": true,
-<<<<<<< HEAD
-        "ethers>@ethersproject/web>@ethersproject/bytes": true,
-        "ethers>@ethersproject/web>@ethersproject/logger": true,
-=======
-        "@ethersproject/bytes": true,
-        "@ethersproject/abi>@ethersproject/logger": true,
->>>>>>> 7cdc1939
         "ethers>@ethersproject/properties": true,
         "ethers>@ethersproject/strings": true
       }
