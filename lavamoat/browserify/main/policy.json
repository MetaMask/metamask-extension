--- conflicted
+++ resolved
@@ -852,15 +852,6 @@
         "ethereumjs-util": true
       }
     },
-<<<<<<< HEAD
-    "@metamask/assets-controllers>@metamask/controller-utils>@metamask/ethjs-unit": {
-      "packages": {
-        "bn.js": true,
-        "ethjs>number-to-bn": true
-      }
-    },
-=======
->>>>>>> e1da0ef1
     "@metamask/assets-controllers>cockatiel": {
       "globals": {
         "AbortController": true,
@@ -883,6 +874,7 @@
     },
     "@metamask/base-controller": {
       "globals": {
+        "console.error": true,
         "setTimeout": true
       },
       "packages": {
@@ -2274,9 +2266,9 @@
         "setInterval": true
       },
       "packages": {
-        "@metamask/assets-controllers>@metamask/controller-utils>@metamask/ethjs-unit": true,
         "@metamask/ethjs-query": true,
         "@metamask/ethjs-query>@metamask/ethjs-format>@metamask/ethjs-util": true,
+        "@metamask/gas-fee-controller>@metamask/ethjs-unit": true,
         "@metamask/transaction-controller>eth-method-registry>@metamask/ethjs>@metamask/ethjs-contract": true,
         "@metamask/transaction-controller>eth-method-registry>@metamask/ethjs>@metamask/ethjs-filter": true,
         "@metamask/transaction-controller>eth-method-registry>@metamask/ethjs>@metamask/ethjs-provider-http": true,
@@ -2373,8 +2365,8 @@
         "setTimeout": true
       },
       "packages": {
-        "@metamask/assets-controllers>@metamask/controller-utils>@metamask/ethjs-unit": true,
         "@metamask/controller-utils>@spruceid/siwe-parser": true,
+        "@metamask/gas-fee-controller>@metamask/ethjs-unit": true,
         "@metamask/utils": true,
         "browserify>buffer": true,
         "eslint>fast-deep-equal": true,
