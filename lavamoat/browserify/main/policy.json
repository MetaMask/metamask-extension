{
  "resources": {
    "@babel/runtime": {
      "globals": {
        "regeneratorRuntime": "write"
      }
    },
    "@metamask/notification-services-controller>@contentful/rich-text-html-renderer": {
      "globals": {
        "SuppressedError": true
      }
    },
    "@ensdomains/content-hash": {
      "globals": {
        "console.warn": true
      },
      "packages": {
        "browserify>buffer": true,
        "@ensdomains/content-hash>cids": true,
        "@ensdomains/content-hash>js-base64": true,
        "@ensdomains/content-hash>multicodec": true,
        "@ensdomains/content-hash>multihashes": true
      }
    },
    "@ethereumjs/tx>@ethereumjs/common": {
      "packages": {
        "@ethereumjs/tx>@ethereumjs/util": true,
        "webpack>events": true
      }
    },
    "eth-lattice-keyring>gridplus-sdk>@ethereumjs/common": {
      "packages": {
        "eth-lattice-keyring>gridplus-sdk>@ethereumjs/common>@ethereumjs/util": true,
        "browserify>buffer": true,
        "eth-lattice-keyring>gridplus-sdk>crc-32": true,
        "webpack>events": true
      }
    },
    "@ethereumjs/tx>@ethereumjs/rlp": {
      "globals": {
        "TextEncoder": true
      }
    },
    "@ethereumjs/tx>@ethereumjs/util>@ethereumjs/rlp": {
      "globals": {
        "TextEncoder": true
      }
    },
    "@keystonehq/metamask-airgapped-keyring>@ethereumjs/rlp": {
      "globals": {
        "TextEncoder": true
      }
    },
    "@metamask/eth-ledger-bridge-keyring>@ethereumjs/rlp": {
      "globals": {
        "TextEncoder": true
      }
    },
    "@metamask/eth-ledger-bridge-keyring>@metamask/eth-sig-util>@ethereumjs/rlp": {
      "globals": {
        "TextEncoder": true
      }
    },
    "@ethereumjs/tx": {
      "packages": {
        "@ethereumjs/tx>@ethereumjs/common": true,
        "@ethereumjs/tx>@ethereumjs/rlp": true,
        "@ethereumjs/tx>@ethereumjs/util": true,
        "@ethereumjs/tx>ethereum-cryptography": true
      }
    },
    "eth-lattice-keyring>gridplus-sdk>@ethereumjs/common>@ethereumjs/util": {
      "globals": {
        "console.warn": true
      },
      "packages": {
        "@keystonehq/metamask-airgapped-keyring>@ethereumjs/rlp": true,
        "browserify>buffer": true,
        "@ethereumjs/tx>ethereum-cryptography": true,
        "webpack>events": true,
        "browserify>insert-module-globals>is-buffer": true,
        "eth-lattice-keyring>@ethereumjs/util>micro-ftch": true
      }
    },
    "@ethereumjs/tx>@ethereumjs/util": {
      "globals": {
        "console.warn": true,
        "fetch": true
      },
      "packages": {
        "@ethereumjs/tx>@ethereumjs/util>@ethereumjs/rlp": true,
        "@ethereumjs/tx>ethereum-cryptography": true,
        "webpack>events": true
      }
    },
    "@keystonehq/metamask-airgapped-keyring>@keystonehq/base-eth-keyring>@ethereumjs/util": {
      "globals": {
        "console.warn": true
      },
      "packages": {
        "@keystonehq/metamask-airgapped-keyring>@ethereumjs/rlp": true,
        "browserify>buffer": true,
        "@ethereumjs/tx>ethereum-cryptography": true,
        "webpack>events": true,
        "browserify>insert-module-globals>is-buffer": true,
        "eth-lattice-keyring>@ethereumjs/util>micro-ftch": true
      }
    },
    "@keystonehq/metamask-airgapped-keyring>@keystonehq/bc-ur-registry-eth>@ethereumjs/util": {
      "globals": {
        "console.warn": true
      },
      "packages": {
        "@keystonehq/metamask-airgapped-keyring>@ethereumjs/rlp": true,
        "browserify>buffer": true,
        "@ethereumjs/tx>ethereum-cryptography": true,
        "webpack>events": true,
        "browserify>insert-module-globals>is-buffer": true,
        "eth-lattice-keyring>@ethereumjs/util>micro-ftch": true
      }
    },
    "@metamask/eth-sig-util>@ethereumjs/util": {
      "globals": {
        "console.warn": true
      },
      "packages": {
        "@keystonehq/metamask-airgapped-keyring>@ethereumjs/rlp": true,
        "browserify>buffer": true,
        "@ethereumjs/tx>ethereum-cryptography": true,
        "webpack>events": true,
        "browserify>insert-module-globals>is-buffer": true,
        "eth-lattice-keyring>@ethereumjs/util>micro-ftch": true
      }
    },
    "@metamask/keyring-controller>@metamask/eth-hd-keyring>@metamask/eth-sig-util>@ethereumjs/util": {
      "globals": {
        "console.warn": true
      },
      "packages": {
        "@keystonehq/metamask-airgapped-keyring>@ethereumjs/rlp": true,
        "browserify>buffer": true,
        "@ethereumjs/tx>ethereum-cryptography": true,
        "webpack>events": true,
        "browserify>insert-module-globals>is-buffer": true,
        "eth-lattice-keyring>@ethereumjs/util>micro-ftch": true
      }
    },
    "@metamask/eth-json-rpc-middleware>@metamask/eth-sig-util>@ethereumjs/util": {
      "globals": {
        "console.warn": true
      },
      "packages": {
        "@keystonehq/metamask-airgapped-keyring>@ethereumjs/rlp": true,
        "browserify>buffer": true,
        "@ethereumjs/tx>ethereum-cryptography": true,
        "webpack>events": true,
        "browserify>insert-module-globals>is-buffer": true,
        "eth-lattice-keyring>@ethereumjs/util>micro-ftch": true
      }
    },
    "@metamask/network-controller>@metamask/eth-json-rpc-middleware>@metamask/eth-sig-util>@ethereumjs/util": {
      "globals": {
        "console.warn": true
      },
      "packages": {
        "@keystonehq/metamask-airgapped-keyring>@ethereumjs/rlp": true,
        "browserify>buffer": true,
        "@ethereumjs/tx>ethereum-cryptography": true,
        "webpack>events": true,
        "browserify>insert-module-globals>is-buffer": true,
        "eth-lattice-keyring>@ethereumjs/util>micro-ftch": true
      }
    },
    "@metamask/eth-ledger-bridge-keyring>@metamask/eth-sig-util>@ethereumjs/util": {
      "globals": {
        "console.warn": true
      },
      "packages": {
        "@metamask/eth-ledger-bridge-keyring>@metamask/eth-sig-util>@ethereumjs/rlp": true,
        "browserify>buffer": true,
        "@ethereumjs/tx>ethereum-cryptography": true,
        "webpack>events": true,
        "browserify>insert-module-globals>is-buffer": true,
        "eth-lattice-keyring>@ethereumjs/util>micro-ftch": true
      }
    },
    "@metamask/keyring-controller>@metamask/eth-simple-keyring>@metamask/eth-sig-util>@ethereumjs/util": {
      "globals": {
        "console.warn": true
      },
      "packages": {
        "@keystonehq/metamask-airgapped-keyring>@ethereumjs/rlp": true,
        "browserify>buffer": true,
        "@ethereumjs/tx>ethereum-cryptography": true,
        "webpack>events": true,
        "browserify>insert-module-globals>is-buffer": true,
        "eth-lattice-keyring>@ethereumjs/util>micro-ftch": true
      }
    },
    "@metamask/eth-snap-keyring>@metamask/eth-sig-util>@ethereumjs/util": {
      "globals": {
        "console.warn": true
      },
      "packages": {
        "@keystonehq/metamask-airgapped-keyring>@ethereumjs/rlp": true,
        "browserify>buffer": true,
        "@ethereumjs/tx>ethereum-cryptography": true,
        "webpack>events": true,
        "browserify>insert-module-globals>is-buffer": true,
        "eth-lattice-keyring>@ethereumjs/util>micro-ftch": true
      }
    },
    "@metamask/eth-trezor-keyring>@metamask/eth-sig-util>@ethereumjs/util": {
      "globals": {
        "console.warn": true
      },
      "packages": {
        "@keystonehq/metamask-airgapped-keyring>@ethereumjs/rlp": true,
        "browserify>buffer": true,
        "@ethereumjs/tx>ethereum-cryptography": true,
        "webpack>events": true,
        "browserify>insert-module-globals>is-buffer": true,
        "eth-lattice-keyring>@ethereumjs/util>micro-ftch": true
      }
    },
    "@metamask/keyring-controller>@metamask/eth-sig-util>@ethereumjs/util": {
      "globals": {
        "console.warn": true
      },
      "packages": {
        "@keystonehq/metamask-airgapped-keyring>@ethereumjs/rlp": true,
        "browserify>buffer": true,
        "@ethereumjs/tx>ethereum-cryptography": true,
        "webpack>events": true,
        "browserify>insert-module-globals>is-buffer": true,
        "eth-lattice-keyring>@ethereumjs/util>micro-ftch": true
      }
    },
    "@metamask/signature-controller>@metamask/eth-sig-util>@ethereumjs/util": {
      "globals": {
        "console.warn": true
      },
      "packages": {
        "@keystonehq/metamask-airgapped-keyring>@ethereumjs/rlp": true,
        "browserify>buffer": true,
        "@ethereumjs/tx>ethereum-cryptography": true,
        "webpack>events": true,
        "browserify>insert-module-globals>is-buffer": true,
        "eth-lattice-keyring>@ethereumjs/util>micro-ftch": true
      }
    },
    "eth-lattice-keyring>@ethereumjs/util": {
      "globals": {
        "console.warn": true
      },
      "packages": {
        "@keystonehq/metamask-airgapped-keyring>@ethereumjs/rlp": true,
        "browserify>buffer": true,
        "@ethereumjs/tx>ethereum-cryptography": true,
        "webpack>events": true,
        "browserify>insert-module-globals>is-buffer": true,
        "eth-lattice-keyring>@ethereumjs/util>micro-ftch": true
      }
    },
    "@ethersproject/abi": {
      "globals": {
        "console.log": true
      },
      "packages": {
        "ethers>@ethersproject/address": true,
        "@ethersproject/bignumber": true,
        "@ethersproject/bytes": true,
        "ethers>@ethersproject/constants": true,
        "@ethersproject/hash": true,
        "ethers>@ethersproject/keccak256": true,
        "ethers>@ethersproject/logger": true,
        "ethers>@ethersproject/properties": true,
        "ethers>@ethersproject/strings": true
      }
    },
    "ethers>@ethersproject/abstract-provider": {
      "packages": {
        "@ethersproject/bignumber": true,
        "@ethersproject/bytes": true,
        "ethers>@ethersproject/logger": true,
        "ethers>@ethersproject/properties": true
      }
    },
    "ethers>@ethersproject/abstract-signer": {
      "packages": {
        "ethers>@ethersproject/logger": true,
        "ethers>@ethersproject/properties": true
      }
    },
    "ethers>@ethersproject/address": {
      "packages": {
        "@ethersproject/bignumber": true,
        "@ethersproject/bytes": true,
        "ethers>@ethersproject/keccak256": true,
        "ethers>@ethersproject/logger": true,
        "ethers>@ethersproject/rlp": true
      }
    },
    "ethers>@ethersproject/base64": {
      "globals": {
        "atob": true,
        "btoa": true
      },
      "packages": {
        "@ethersproject/bytes": true
      }
    },
    "ethers>@ethersproject/basex": {
      "packages": {
        "@ethersproject/bytes": true,
        "ethers>@ethersproject/properties": true
      }
    },
    "@ethersproject/bignumber": {
      "packages": {
        "@ethersproject/bytes": true,
        "ethers>@ethersproject/logger": true,
        "bn.js": true
      }
    },
    "@ethersproject/bytes": {
      "packages": {
        "ethers>@ethersproject/logger": true
      }
    },
    "ethers>@ethersproject/constants": {
      "packages": {
        "@ethersproject/bignumber": true
      }
    },
    "@ethersproject/contracts": {
      "globals": {
        "setTimeout": true
      },
      "packages": {
        "@ethersproject/abi": true,
        "ethers>@ethersproject/abstract-provider": true,
        "ethers>@ethersproject/abstract-signer": true,
        "ethers>@ethersproject/address": true,
        "@ethersproject/bignumber": true,
        "@ethersproject/bytes": true,
        "ethers>@ethersproject/logger": true,
        "ethers>@ethersproject/properties": true,
        "ethers>@ethersproject/transactions": true
      }
    },
    "@ethersproject/hash": {
      "packages": {
        "ethers>@ethersproject/address": true,
        "ethers>@ethersproject/base64": true,
        "@ethersproject/bignumber": true,
        "@ethersproject/bytes": true,
        "ethers>@ethersproject/keccak256": true,
        "ethers>@ethersproject/logger": true,
        "ethers>@ethersproject/properties": true,
        "ethers>@ethersproject/strings": true
      }
    },
    "@ethersproject/hdnode": {
      "packages": {
        "ethers>@ethersproject/basex": true,
        "@ethersproject/bignumber": true,
        "@ethersproject/bytes": true,
        "ethers>@ethersproject/logger": true,
        "ethers>@ethersproject/pbkdf2": true,
        "ethers>@ethersproject/properties": true,
        "ethers>@ethersproject/sha2": true,
        "ethers>@ethersproject/signing-key": true,
        "ethers>@ethersproject/strings": true,
        "ethers>@ethersproject/transactions": true,
        "ethers>@ethersproject/wordlists": true
      }
    },
    "ethers>@ethersproject/json-wallets": {
      "packages": {
        "ethers>@ethersproject/address": true,
        "@ethersproject/bytes": true,
        "@ethersproject/hdnode": true,
        "ethers>@ethersproject/keccak256": true,
        "ethers>@ethersproject/logger": true,
        "ethers>@ethersproject/pbkdf2": true,
        "ethers>@ethersproject/properties": true,
        "ethers>@ethersproject/random": true,
        "ethers>@ethersproject/strings": true,
        "ethers>@ethersproject/transactions": true,
        "ethers>@ethersproject/json-wallets>aes-js": true,
        "ethers>@ethersproject/json-wallets>scrypt-js": true
      }
    },
    "ethers>@ethersproject/keccak256": {
      "packages": {
        "@ethersproject/bytes": true,
        "eth-ens-namehash>js-sha3": true
      }
    },
    "ethers>@ethersproject/logger": {
      "globals": {
        "console": true
      }
    },
    "ethers>@ethersproject/providers>@ethersproject/networks": {
      "packages": {
        "ethers>@ethersproject/logger": true
      }
    },
    "@metamask/test-bundler>@ethersproject/networks": {
      "packages": {
        "ethers>@ethersproject/logger": true
      }
    },
    "ethers>@ethersproject/pbkdf2": {
      "packages": {
        "@ethersproject/bytes": true,
        "ethers>@ethersproject/sha2": true
      }
    },
    "ethers>@ethersproject/properties": {
      "packages": {
        "ethers>@ethersproject/logger": true
      }
    },
    "@ethersproject/providers": {
      "globals": {
        "WebSocket": true,
        "clearInterval": true,
        "clearTimeout": true,
        "console.log": true,
        "console.warn": true,
        "setInterval": true,
        "setTimeout": true
      },
      "packages": {
        "ethers>@ethersproject/abstract-provider": true,
        "ethers>@ethersproject/abstract-signer": true,
        "ethers>@ethersproject/address": true,
        "ethers>@ethersproject/base64": true,
        "ethers>@ethersproject/basex": true,
        "@ethersproject/bignumber": true,
        "@ethersproject/bytes": true,
        "ethers>@ethersproject/constants": true,
        "@ethersproject/hash": true,
        "ethers>@ethersproject/logger": true,
        "@metamask/test-bundler>@ethersproject/networks": true,
        "ethers>@ethersproject/properties": true,
        "ethers>@ethersproject/random": true,
        "ethers>@ethersproject/sha2": true,
        "ethers>@ethersproject/strings": true,
        "ethers>@ethersproject/transactions": true,
        "@ethersproject/providers>@ethersproject/web": true,
        "@ethersproject/providers>bech32": true
      }
    },
    "ethers>@ethersproject/providers": {
      "globals": {
        "WebSocket": true,
        "clearInterval": true,
        "clearTimeout": true,
        "console.log": true,
        "console.warn": true,
        "setInterval": true,
        "setTimeout": true
      },
      "packages": {
        "ethers>@ethersproject/abstract-provider": true,
        "ethers>@ethersproject/abstract-signer": true,
        "ethers>@ethersproject/address": true,
        "ethers>@ethersproject/base64": true,
        "ethers>@ethersproject/basex": true,
        "@ethersproject/bignumber": true,
        "@ethersproject/bytes": true,
        "ethers>@ethersproject/constants": true,
        "@ethersproject/hash": true,
        "ethers>@ethersproject/logger": true,
        "ethers>@ethersproject/providers>@ethersproject/networks": true,
        "ethers>@ethersproject/properties": true,
        "ethers>@ethersproject/random": true,
        "ethers>@ethersproject/sha2": true,
        "ethers>@ethersproject/strings": true,
        "ethers>@ethersproject/transactions": true,
        "ethers>@ethersproject/providers>@ethersproject/web": true,
        "ethers>@ethersproject/providers>bech32": true
      }
    },
    "@ethersproject/providers>@ethersproject/random": {
      "globals": {
        "crypto.getRandomValues": true
      }
    },
    "ethers>@ethersproject/random": {
      "packages": {
        "@ethersproject/bytes": true,
        "ethers>@ethersproject/logger": true
      }
    },
    "ethers>@ethersproject/rlp": {
      "packages": {
        "@ethersproject/bytes": true,
        "ethers>@ethersproject/logger": true
      }
    },
    "ethers>@ethersproject/sha2": {
      "packages": {
        "@ethersproject/bytes": true,
        "ethers>@ethersproject/logger": true,
        "ethers>@ethersproject/sha2>hash.js": true
      }
    },
    "ethers>@ethersproject/signing-key": {
      "packages": {
        "@ethersproject/bytes": true,
        "ethers>@ethersproject/logger": true,
        "ethers>@ethersproject/properties": true,
        "@metamask/ppom-validator>elliptic": true
      }
    },
    "ethers>@ethersproject/solidity": {
      "packages": {
        "@ethersproject/bignumber": true,
        "@ethersproject/bytes": true,
        "ethers>@ethersproject/keccak256": true,
        "ethers>@ethersproject/logger": true,
        "ethers>@ethersproject/sha2": true,
        "ethers>@ethersproject/strings": true
      }
    },
    "ethers>@ethersproject/strings": {
      "packages": {
        "@ethersproject/bytes": true,
        "ethers>@ethersproject/constants": true,
        "ethers>@ethersproject/logger": true
      }
    },
    "ethers>@ethersproject/transactions": {
      "packages": {
        "ethers>@ethersproject/address": true,
        "@ethersproject/bignumber": true,
        "@ethersproject/bytes": true,
        "ethers>@ethersproject/constants": true,
        "ethers>@ethersproject/keccak256": true,
        "ethers>@ethersproject/logger": true,
        "ethers>@ethersproject/properties": true,
        "ethers>@ethersproject/rlp": true,
        "ethers>@ethersproject/signing-key": true
      }
    },
    "ethers>@ethersproject/units": {
      "packages": {
        "@ethersproject/bignumber": true,
        "ethers>@ethersproject/logger": true
      }
    },
    "@ethersproject/wallet": {
      "packages": {
        "ethers>@ethersproject/abstract-provider": true,
        "ethers>@ethersproject/abstract-signer": true,
        "ethers>@ethersproject/address": true,
        "@ethersproject/bytes": true,
        "@ethersproject/hash": true,
        "@ethersproject/hdnode": true,
        "ethers>@ethersproject/json-wallets": true,
        "ethers>@ethersproject/keccak256": true,
        "ethers>@ethersproject/logger": true,
        "ethers>@ethersproject/properties": true,
        "ethers>@ethersproject/random": true,
        "ethers>@ethersproject/signing-key": true,
        "ethers>@ethersproject/transactions": true
      }
    },
    "@ethersproject/providers>@ethersproject/web": {
      "globals": {
        "clearTimeout": true,
        "fetch": true,
        "setTimeout": true
      },
      "packages": {
        "ethers>@ethersproject/base64": true,
        "@ethersproject/bytes": true,
        "ethers>@ethersproject/logger": true,
        "ethers>@ethersproject/properties": true,
        "ethers>@ethersproject/strings": true
      }
    },
    "ethers>@ethersproject/providers>@ethersproject/web": {
      "globals": {
        "clearTimeout": true,
        "fetch": true,
        "setTimeout": true
      },
      "packages": {
        "ethers>@ethersproject/base64": true,
        "@ethersproject/bytes": true,
        "ethers>@ethersproject/logger": true,
        "ethers>@ethersproject/properties": true,
        "ethers>@ethersproject/strings": true
      }
    },
    "ethers>@ethersproject/web": {
      "globals": {
        "clearTimeout": true,
        "fetch": true,
        "setTimeout": true
      },
      "packages": {
        "ethers>@ethersproject/base64": true,
        "@ethersproject/bytes": true,
        "ethers>@ethersproject/logger": true,
        "ethers>@ethersproject/properties": true,
        "ethers>@ethersproject/strings": true
      }
    },
    "ethers>@ethersproject/wordlists": {
      "packages": {
        "@ethersproject/bytes": true,
        "@ethersproject/hash": true,
        "ethers>@ethersproject/logger": true,
        "ethers>@ethersproject/properties": true,
        "ethers>@ethersproject/strings": true
      }
    },
    "@metamask/notification-services-controller>firebase>@firebase/app": {
      "globals": {
        "FinalizationRegistry": true,
        "console.warn": true
      },
      "packages": {
        "@metamask/notification-services-controller>firebase>@firebase/app>@firebase/component": true,
        "@metamask/notification-services-controller>firebase>@firebase/app>@firebase/logger": true,
        "@metamask/notification-services-controller>firebase>@firebase/util": true,
        "@metamask/notification-services-controller>firebase>@firebase/app>idb": true
      }
    },
    "@metamask/notification-services-controller>firebase>@firebase/app>@firebase/component": {
      "packages": {
        "@metamask/notification-services-controller>firebase>@firebase/util": true
      }
    },
    "@metamask/notification-services-controller>firebase>@firebase/installations": {
      "globals": {
        "BroadcastChannel": true,
        "Headers": true,
        "btoa": true,
        "console.error": true,
        "crypto": true,
        "fetch": true,
        "msCrypto": true,
        "navigator.onLine": true,
        "setTimeout": true
      },
      "packages": {
        "@metamask/notification-services-controller>firebase>@firebase/app": true,
        "@metamask/notification-services-controller>firebase>@firebase/app>@firebase/component": true,
        "@metamask/notification-services-controller>firebase>@firebase/util": true,
        "@metamask/notification-services-controller>firebase>@firebase/app>idb": true
      }
    },
    "@metamask/notification-services-controller>firebase>@firebase/app>@firebase/logger": {
      "globals": {
        "console": true
      }
    },
    "@metamask/notification-services-controller>firebase>@firebase/messaging": {
      "globals": {
        "Headers": true,
        "Notification.maxActions": true,
        "Notification.permission": true,
        "Notification.requestPermission": true,
        "PushSubscription.prototype.hasOwnProperty": true,
        "ServiceWorkerRegistration": true,
        "URL": true,
        "addEventListener": true,
        "atob": true,
        "btoa": true,
        "clearTimeout": true,
        "clients.matchAll": true,
        "clients.openWindow": true,
        "console.warn": true,
        "document": true,
        "fetch": true,
        "indexedDB": true,
        "location.href": true,
        "location.origin": true,
        "navigator": true,
        "origin.replace": true,
        "registration.showNotification": true,
        "setTimeout": true
      },
      "packages": {
        "@metamask/notification-services-controller>firebase>@firebase/app": true,
        "@metamask/notification-services-controller>firebase>@firebase/app>@firebase/component": true,
        "@metamask/notification-services-controller>firebase>@firebase/installations": true,
        "@metamask/notification-services-controller>firebase>@firebase/util": true,
        "@metamask/notification-services-controller>firebase>@firebase/app>idb": true
      }
    },
    "@metamask/notification-services-controller>firebase>@firebase/util": {
      "globals": {
        "WorkerGlobalScope": true,
        "atob": true,
        "browser": true,
        "btoa": true,
        "chrome": true,
        "console": true,
        "document": true,
        "indexedDB": true,
        "navigator": true,
        "process": true,
        "setTimeout": true
      },
      "packages": {
        "process": true
      }
    },
    "@open-rpc/schema-utils-js>@json-schema-tools/dereferencer": {
      "packages": {
        "@open-rpc/schema-utils-js>@json-schema-tools/reference-resolver": true,
        "@open-rpc/schema-utils-js>@json-schema-tools/dereferencer>@json-schema-tools/traverse": true,
        "@metamask/rpc-errors>fast-safe-stringify": true
      }
    },
    "@open-rpc/schema-utils-js>@json-schema-tools/reference-resolver": {
      "packages": {
        "@open-rpc/schema-utils-js>@json-schema-tools/reference-resolver>@json-schema-spec/json-pointer": true,
        "@open-rpc/test-coverage>isomorphic-fetch": true
      }
    },
    "@keystonehq/metamask-airgapped-keyring>@keystonehq/base-eth-keyring": {
      "packages": {
        "@keystonehq/metamask-airgapped-keyring>@ethereumjs/rlp": true,
        "@ethereumjs/tx": true,
        "@keystonehq/metamask-airgapped-keyring>@keystonehq/base-eth-keyring>@ethereumjs/util": true,
        "@keystonehq/metamask-airgapped-keyring>@keystonehq/base-eth-keyring>@keystonehq/bc-ur-registry-eth": true,
        "browserify>buffer": true,
        "@metamask/eth-trezor-keyring>hdkey": true,
        "uuid": true
      }
    },
    "@keystonehq/bc-ur-registry-eth": {
      "packages": {
        "@ethereumjs/tx>@ethereumjs/util": true,
        "@keystonehq/bc-ur-registry-eth>@keystonehq/bc-ur-registry": true,
        "browserify>buffer": true,
        "@metamask/eth-trezor-keyring>hdkey": true,
        "uuid": true
      }
    },
    "@keystonehq/metamask-airgapped-keyring>@keystonehq/base-eth-keyring>@keystonehq/bc-ur-registry-eth": {
      "packages": {
        "@keystonehq/metamask-airgapped-keyring>@keystonehq/base-eth-keyring>@ethereumjs/util": true,
        "@keystonehq/metamask-airgapped-keyring>@keystonehq/base-eth-keyring>@keystonehq/bc-ur-registry-eth>@keystonehq/bc-ur-registry": true,
        "browserify>buffer": true,
        "@metamask/eth-trezor-keyring>hdkey": true,
        "uuid": true
      }
    },
    "@keystonehq/metamask-airgapped-keyring>@keystonehq/bc-ur-registry-eth": {
      "packages": {
        "@keystonehq/metamask-airgapped-keyring>@keystonehq/bc-ur-registry-eth>@ethereumjs/util": true,
        "@keystonehq/metamask-airgapped-keyring>@keystonehq/bc-ur-registry-eth>@keystonehq/bc-ur-registry": true,
        "browserify>buffer": true,
        "@metamask/eth-trezor-keyring>hdkey": true,
        "uuid": true
      }
    },
    "@keystonehq/bc-ur-registry-eth>@keystonehq/bc-ur-registry": {
      "globals": {
        "define": true
      },
      "packages": {
        "@ngraveio/bc-ur": true,
        "ethereumjs-util>ethereum-cryptography>bs58check": true,
        "buffer": true,
        "browserify>buffer": true,
        "tslib": true
      }
    },
    "@keystonehq/metamask-airgapped-keyring>@keystonehq/base-eth-keyring>@keystonehq/bc-ur-registry-eth>@keystonehq/bc-ur-registry": {
      "globals": {
        "define": true
      },
      "packages": {
        "@ngraveio/bc-ur": true,
        "ethereumjs-util>ethereum-cryptography>bs58check": true,
        "buffer": true,
        "browserify>buffer": true,
        "tslib": true
      }
    },
    "@keystonehq/metamask-airgapped-keyring>@keystonehq/bc-ur-registry-eth>@keystonehq/bc-ur-registry": {
      "globals": {
        "define": true
      },
      "packages": {
        "@ngraveio/bc-ur": true,
        "ethereumjs-util>ethereum-cryptography>bs58check": true,
        "buffer": true,
        "browserify>buffer": true,
        "tslib": true
      }
    },
    "@keystonehq/metamask-airgapped-keyring": {
      "packages": {
        "@keystonehq/metamask-airgapped-keyring>@ethereumjs/rlp": true,
        "@ethereumjs/tx": true,
        "@keystonehq/metamask-airgapped-keyring>@keystonehq/base-eth-keyring": true,
        "@keystonehq/metamask-airgapped-keyring>@keystonehq/bc-ur-registry-eth": true,
        "@metamask/obs-store": true,
        "browserify>buffer": true,
        "webpack>events": true,
        "uuid": true
      }
    },
    "chart.js>@kurkle/color": {
      "globals": {
        "define": true
      }
    },
    "@lavamoat/lavadome-react": {
      "globals": {
        "Document.prototype": true,
        "DocumentFragment.prototype": true,
        "Element.prototype": true,
        "Event.prototype": true,
        "EventTarget.prototype": true,
        "NavigateEvent.prototype": true,
        "NavigationDestination.prototype": true,
        "Node.prototype": true,
        "console.warn": true,
        "document": true,
        "navigation": true
      },
      "packages": {
        "react": true
      }
    },
    "@metamask/eth-ledger-bridge-keyring>@ledgerhq/hw-app-eth>@ledgerhq/domain-service": {
      "packages": {
        "@metamask/eth-ledger-bridge-keyring>@ledgerhq/hw-app-eth>@ledgerhq/logs": true,
        "axios": true
      }
    },
    "@metamask/eth-ledger-bridge-keyring>@ledgerhq/hw-app-eth>@ledgerhq/errors": {
      "globals": {
        "console.warn": true
      }
    },
    "@metamask/eth-ledger-bridge-keyring>@ledgerhq/hw-app-eth>@ledgerhq/evm-tools": {
      "packages": {
        "ethers>@ethersproject/constants": true,
        "@ethersproject/hash": true,
        "@metamask/eth-ledger-bridge-keyring>@ledgerhq/hw-app-eth>@ledgerhq/cryptoassets-evm-signatures": true,
        "@metamask/eth-ledger-bridge-keyring>@ledgerhq/hw-app-eth>@ledgerhq/evm-tools>@ledgerhq/live-env": true,
        "axios": true,
        "@metamask/ppom-validator>crypto-js": true
      }
    },
    "@metamask/eth-ledger-bridge-keyring>@ledgerhq/hw-app-eth": {
      "globals": {
        "console.warn": true
      },
      "packages": {
        "@ethersproject/abi": true,
        "ethers>@ethersproject/rlp": true,
        "ethers>@ethersproject/transactions": true,
        "@metamask/eth-ledger-bridge-keyring>@ledgerhq/hw-app-eth>@ledgerhq/cryptoassets-evm-signatures": true,
        "@metamask/eth-ledger-bridge-keyring>@ledgerhq/hw-app-eth>@ledgerhq/domain-service": true,
        "@metamask/eth-ledger-bridge-keyring>@ledgerhq/hw-app-eth>@ledgerhq/errors": true,
        "@metamask/eth-ledger-bridge-keyring>@ledgerhq/hw-app-eth>@ledgerhq/evm-tools": true,
        "@metamask/eth-ledger-bridge-keyring>@ledgerhq/hw-app-eth>@ledgerhq/logs": true,
        "axios": true,
        "@metamask/eth-ledger-bridge-keyring>@ledgerhq/hw-app-eth>bignumber.js": true,
        "browserify>buffer": true,
        "semver": true
      }
    },
    "@metamask/eth-ledger-bridge-keyring>@ledgerhq/hw-app-eth>@ledgerhq/evm-tools>@ledgerhq/live-env": {
      "globals": {
        "console.warn": true
      },
      "packages": {
        "wait-on>rxjs": true
      }
    },
    "@metamask/eth-ledger-bridge-keyring>@ledgerhq/hw-app-eth>@ledgerhq/logs": {
      "globals": {
        "__ledgerLogsListen": "write",
        "console.error": true
      }
    },
    "@material-ui/core": {
      "globals": {
        "Image": true,
        "_formatMuiErrorMessage": true,
        "addEventListener": true,
        "clearInterval": true,
        "clearTimeout": true,
        "console.error": true,
        "console.warn": true,
        "document": true,
        "getComputedStyle": true,
        "getSelection": true,
        "innerHeight": true,
        "innerWidth": true,
        "matchMedia": true,
        "navigator": true,
        "performance.now": true,
        "removeEventListener": true,
        "requestAnimationFrame": true,
        "setInterval": true,
        "setTimeout": true
      },
      "packages": {
        "@babel/runtime": true,
        "@material-ui/core>@material-ui/styles": true,
        "@material-ui/core>@material-ui/system": true,
        "@material-ui/core>@material-ui/utils": true,
        "@material-ui/core>clsx": true,
        "react-redux>hoist-non-react-statics": true,
        "@material-ui/core>popper.js": true,
        "prop-types": true,
        "react": true,
        "react-dom": true,
        "react-redux>react-is": true,
        "react-transition-group": true
      }
    },
    "@material-ui/core>@material-ui/styles": {
      "globals": {
        "console.error": true,
        "console.warn": true,
        "document.createComment": true,
        "document.head": true
      },
      "packages": {
        "@babel/runtime": true,
        "@material-ui/core>@material-ui/utils": true,
        "@material-ui/core>clsx": true,
        "react-redux>hoist-non-react-statics": true,
        "@material-ui/core>@material-ui/styles>jss-plugin-camel-case": true,
        "@material-ui/core>@material-ui/styles>jss-plugin-default-unit": true,
        "@material-ui/core>@material-ui/styles>jss-plugin-global": true,
        "@material-ui/core>@material-ui/styles>jss-plugin-nested": true,
        "@material-ui/core>@material-ui/styles>jss-plugin-props-sort": true,
        "@material-ui/core>@material-ui/styles>jss-plugin-rule-value-function": true,
        "@material-ui/core>@material-ui/styles>jss-plugin-vendor-prefixer": true,
        "@material-ui/core>@material-ui/styles>jss": true,
        "prop-types": true,
        "react": true
      }
    },
    "@material-ui/core>@material-ui/system": {
      "globals": {
        "console.error": true,
        "console.warn": true
      },
      "packages": {
        "@babel/runtime": true,
        "@material-ui/core>@material-ui/utils": true,
        "prop-types": true
      }
    },
    "@material-ui/core>@material-ui/utils": {
      "packages": {
        "@babel/runtime": true,
        "prop-types": true,
        "react-redux>react-is": true
      }
    },
    "@metamask/abi-utils": {
      "packages": {
        "@metamask/superstruct": true,
        "@metamask/abi-utils>@metamask/utils": true
      }
    },
    "@metamask/keyring-controller>@metamask/eth-hd-keyring>@metamask/eth-sig-util>@metamask/abi-utils": {
      "packages": {
        "@metamask/superstruct": true,
        "@metamask/utils": true
      }
    },
    "@metamask/eth-json-rpc-middleware>@metamask/eth-sig-util>@metamask/abi-utils": {
      "packages": {
        "@metamask/superstruct": true,
        "@metamask/utils": true
      }
    },
    "@metamask/network-controller>@metamask/eth-json-rpc-middleware>@metamask/eth-sig-util>@metamask/abi-utils": {
      "packages": {
        "@metamask/superstruct": true,
        "@metamask/utils": true
      }
    },
    "@metamask/eth-ledger-bridge-keyring>@metamask/eth-sig-util>@metamask/abi-utils": {
      "packages": {
        "@metamask/superstruct": true,
        "@metamask/utils": true
      }
    },
    "@metamask/keyring-controller>@metamask/eth-simple-keyring>@metamask/eth-sig-util>@metamask/abi-utils": {
      "packages": {
        "@metamask/superstruct": true,
        "@metamask/utils": true
      }
    },
    "@metamask/eth-snap-keyring>@metamask/eth-sig-util>@metamask/abi-utils": {
      "packages": {
        "@metamask/superstruct": true,
        "@metamask/utils": true
      }
    },
    "@metamask/eth-trezor-keyring>@metamask/eth-sig-util>@metamask/abi-utils": {
      "packages": {
        "@metamask/superstruct": true,
        "@metamask/utils": true
      }
    },
    "@metamask/keyring-controller>@metamask/eth-sig-util>@metamask/abi-utils": {
      "packages": {
        "@metamask/superstruct": true,
        "@metamask/utils": true
      }
    },
    "@metamask/signature-controller>@metamask/eth-sig-util>@metamask/abi-utils": {
      "packages": {
        "@metamask/superstruct": true,
        "@metamask/utils": true
      }
    },
    "@metamask/accounts-controller": {
      "packages": {
        "@metamask/base-controller": true,
        "@metamask/eth-snap-keyring": true,
        "@metamask/keyring-api": true,
        "@metamask/keyring-controller": true,
        "@metamask/keyring-api>@metamask/keyring-utils": true,
        "@metamask/utils": true,
        "@ethereumjs/tx>ethereum-cryptography": true,
        "uuid": true
      }
    },
    "@metamask/address-book-controller": {
      "packages": {
        "@metamask/base-controller": true,
        "@metamask/controller-utils": true
      }
    },
    "@metamask/announcement-controller": {
      "packages": {
        "@metamask/base-controller": true
      }
    },
    "@metamask/approval-controller": {
      "globals": {
        "console.info": true
      },
      "packages": {
        "@metamask/base-controller": true,
        "@metamask/rpc-errors": true,
        "nanoid": true
      }
    },
    "@metamask/assets-controllers": {
      "globals": {
        "AbortController": true,
        "Headers": true,
        "URL": true,
        "URLSearchParams": true,
        "clearInterval": true,
        "clearTimeout": true,
        "console.error": true,
        "console.log": true,
        "fetch": true,
        "setInterval": true,
        "setTimeout": true
      },
      "packages": {
        "@ethereumjs/tx>@ethereumjs/util": true,
        "ethers>@ethersproject/address": true,
        "@ethersproject/bignumber": true,
        "@ethersproject/contracts": true,
        "@ethersproject/providers": true,
        "@metamask/abi-utils": true,
        "@metamask/base-controller": true,
        "@metamask/contract-metadata": true,
        "@metamask/controller-utils": true,
        "@metamask/controller-utils>@metamask/eth-query": true,
        "@metamask/assets-controllers>@metamask/keyring-api": true,
        "@metamask/keyring-snap-client": true,
        "@metamask/metamask-eth-abis": true,
        "@metamask/bridge-controller>@metamask/polling-controller": true,
        "@metamask/rpc-errors": true,
        "@metamask/snaps-utils": true,
        "@metamask/utils": true,
        "@metamask/name-controller>async-mutex": true,
        "bn.js": true,
        "lodash": true,
        "@ensdomains/content-hash>multicodec>uint8arrays>multiformats": true,
        "single-call-balance-checker-abi": true,
        "uuid": true
      }
    },
    "@metamask/base-controller": {
      "globals": {
        "setTimeout": true
      },
      "packages": {
        "immer": true
      }
    },
    "@metamask/announcement-controller>@metamask/base-controller": {
      "globals": {
        "setTimeout": true
      },
      "packages": {
        "immer": true
      }
    },
    "@metamask/smart-transactions-controller>@metamask/polling-controller>@metamask/base-controller": {
      "globals": {
        "setTimeout": true
      },
      "packages": {
        "immer": true
      }
    },
    "@metamask/ppom-validator>@metamask/base-controller": {
      "globals": {
        "setTimeout": true
      },
      "packages": {
        "immer": true
      }
    },
    "@metamask/bridge-controller": {
      "globals": {
        "AbortController": true,
        "URLSearchParams": true,
        "console.error": true,
        "console.log": true,
        "console.warn": true
      },
      "packages": {
        "ethers>@ethersproject/address": true,
        "ethers>@ethersproject/constants": true,
        "@ethersproject/contracts": true,
        "@ethersproject/providers": true,
<<<<<<< HEAD
        "@metamask/bridge-controller>@metamask/controller-utils": true,
        "@metamask/keyring-api": true,
=======
        "@metamask/controller-utils": true,
        "@metamask/bridge-controller>@metamask/keyring-api": true,
>>>>>>> d64b5fa1
        "@metamask/metamask-eth-abis": true,
        "@metamask/bridge-controller>@metamask/multichain-network-controller": true,
        "@metamask/bridge-controller>@metamask/polling-controller": true,
        "@metamask/superstruct": true,
        "@metamask/utils": true,
        "@metamask/bridge-controller>bignumber.js": true,
        "lodash": true,
        "reselect": true
      }
    },
    "@metamask/bridge-status-controller": {
      "globals": {
        "URLSearchParams": true,
        "console.error": true,
        "console.log": true,
        "setTimeout": true
      },
      "packages": {
        "@metamask/bridge-controller": true,
<<<<<<< HEAD
        "@metamask/bridge-status-controller>@metamask/controller-utils": true,
        "@metamask/keyring-api": true,
=======
        "@metamask/controller-utils": true,
        "@metamask/bridge-status-controller>@metamask/keyring-api": true,
>>>>>>> d64b5fa1
        "@metamask/bridge-controller>@metamask/polling-controller": true,
        "@metamask/superstruct": true,
        "@metamask/transaction-controller": true,
        "@metamask/utils": true,
        "@metamask/bridge-status-controller>bignumber.js": true,
        "uuid": true
      }
    },
    "@metamask/browser-passworder": {
      "globals": {
        "CryptoKey": true,
        "btoa": true,
        "crypto.getRandomValues": true,
        "crypto.subtle.decrypt": true,
        "crypto.subtle.deriveKey": true,
        "crypto.subtle.encrypt": true,
        "crypto.subtle.exportKey": true,
        "crypto.subtle.importKey": true
      },
      "packages": {
        "@metamask/browser-passworder>@metamask/utils": true,
        "browserify>buffer": true
      }
    },
    "eth-keyring-controller>@metamask/browser-passworder": {
      "globals": {
        "crypto": true
      }
    },
    "@metamask/chain-agnostic-permission": {
      "packages": {
        "@metamask/chain-agnostic-permission>@metamask/api-specs": true,
        "@metamask/controller-utils": true,
        "@metamask/permission-controller": true,
        "@metamask/rpc-errors": true,
        "@metamask/utils": true,
        "lodash": true
      }
    },
    "@metamask/multichain-api-middleware>@metamask/chain-agnostic-permission": {
      "packages": {
        "@metamask/multichain-api-middleware>@metamask/api-specs": true,
        "@metamask/controller-utils": true,
        "@metamask/permission-controller": true,
        "@metamask/rpc-errors": true,
        "@metamask/utils": true,
        "lodash": true
      }
    },
    "@metamask/controller-utils": {
      "globals": {
        "URL": true,
        "console.error": true,
        "fetch": true,
        "setTimeout": true
      },
      "packages": {
        "@ethereumjs/tx>@ethereumjs/util": true,
        "@metamask/controller-utils>@metamask/ethjs-unit": true,
        "@metamask/utils": true,
        "@metamask/controller-utils>@spruceid/siwe-parser": true,
        "bn.js": true,
        "browserify>buffer": true,
        "cockatiel": true,
        "eth-ens-namehash": true,
        "eslint>fast-deep-equal": true
      }
    },
    "@metamask/bridge-controller>@metamask/controller-utils": {
      "globals": {
        "URL": true,
        "console.error": true,
        "fetch": true,
        "setTimeout": true
      },
      "packages": {
        "@ethereumjs/tx>@ethereumjs/util": true,
        "@metamask/controller-utils>@metamask/ethjs-unit": true,
        "@metamask/utils": true,
        "@metamask/controller-utils>@spruceid/siwe-parser": true,
        "bn.js": true,
        "browserify>buffer": true,
        "cockatiel": true,
        "eth-ens-namehash": true,
        "eslint>fast-deep-equal": true
      }
    },
    "@metamask/bridge-status-controller>@metamask/controller-utils": {
      "globals": {
        "URL": true,
        "console.error": true,
        "fetch": true,
        "setTimeout": true
      },
      "packages": {
        "@ethereumjs/tx>@ethereumjs/util": true,
        "@metamask/controller-utils>@metamask/ethjs-unit": true,
        "@metamask/utils": true,
        "@metamask/controller-utils>@spruceid/siwe-parser": true,
        "bn.js": true,
        "browserify>buffer": true,
        "cockatiel": true,
        "eth-ens-namehash": true,
        "eslint>fast-deep-equal": true
      }
    },
    "@metamask/delegation-controller": {
      "packages": {
        "@metamask/base-controller": true,
        "@metamask/keyring-controller": true,
        "@metamask/utils": true
      }
    },
    "@metamask/ens-controller": {
      "packages": {
        "@ethersproject/providers": true,
        "@metamask/base-controller": true,
        "@metamask/controller-utils": true,
        "@metamask/utils": true,
        "punycode": true
      }
    },
    "@metamask/eth-token-tracker>@metamask/eth-block-tracker": {
      "globals": {
        "clearTimeout": true,
        "console.error": true,
        "setTimeout": true
      },
      "packages": {
        "@metamask/safe-event-emitter": true,
        "@metamask/utils": true,
        "@metamask/ppom-validator>json-rpc-random-id": true
      }
    },
    "@metamask/keyring-controller>@metamask/eth-hd-keyring": {
      "globals": {
        "TextEncoder": true
      },
      "packages": {
        "@ethereumjs/tx>@ethereumjs/util": true,
        "@metamask/keyring-controller>@metamask/eth-hd-keyring>@metamask/eth-sig-util": true,
        "@metamask/snaps-sdk>@metamask/key-tree": true,
        "@metamask/scure-bip39": true,
        "@metamask/utils": true,
        "browserify>buffer": true,
        "@ethereumjs/tx>ethereum-cryptography": true
      }
    },
    "@metamask/eth-json-rpc-filters": {
      "globals": {
        "console.error": true
      },
      "packages": {
        "@metamask/controller-utils>@metamask/eth-query": true,
        "@metamask/json-rpc-engine": true,
        "@metamask/safe-event-emitter": true,
        "@metamask/name-controller>async-mutex": true,
        "pify": true
      }
    },
    "@metamask/network-controller>@metamask/eth-json-rpc-infura": {
      "globals": {
        "fetch": true,
        "setTimeout": true
      },
      "packages": {
        "@metamask/eth-json-rpc-provider": true,
        "@metamask/json-rpc-engine": true,
        "@metamask/rpc-errors": true,
        "@metamask/utils": true
      }
    },
    "@metamask/eth-json-rpc-middleware": {
      "globals": {
        "URL": true,
        "console.error": true,
        "setTimeout": true
      },
      "packages": {
        "@metamask/eth-json-rpc-middleware>@metamask/eth-sig-util": true,
        "@metamask/json-rpc-engine": true,
        "@metamask/rpc-errors": true,
        "@metamask/superstruct": true,
        "@metamask/utils": true,
        "@metamask/eth-json-rpc-middleware>klona": true,
        "@metamask/eth-json-rpc-middleware>safe-stable-stringify": true
      }
    },
    "@metamask/network-controller>@metamask/eth-json-rpc-middleware": {
      "globals": {
        "URL": true,
        "console.error": true,
        "setTimeout": true
      },
      "packages": {
        "@metamask/network-controller>@metamask/eth-json-rpc-middleware>@metamask/eth-sig-util": true,
        "@metamask/json-rpc-engine": true,
        "@metamask/rpc-errors": true,
        "@metamask/superstruct": true,
        "@metamask/utils": true,
        "@metamask/eth-json-rpc-middleware>klona": true,
        "@metamask/eth-json-rpc-middleware>safe-stable-stringify": true
      }
    },
    "@metamask/eth-json-rpc-provider": {
      "packages": {
        "@metamask/json-rpc-engine": true,
        "@metamask/rpc-errors": true,
        "@metamask/safe-event-emitter": true,
        "uuid": true
      }
    },
    "@metamask/eth-ledger-bridge-keyring": {
      "globals": {
        "addEventListener": true,
        "console.error": true,
        "document.createElement": true,
        "document.head.appendChild": true,
        "fetch": true,
        "removeEventListener": true,
        "setTimeout": true
      },
      "packages": {
        "@metamask/eth-ledger-bridge-keyring>@ethereumjs/rlp": true,
        "@ethereumjs/tx": true,
        "@ethereumjs/tx>@ethereumjs/util": true,
        "@metamask/eth-ledger-bridge-keyring>@ledgerhq/hw-app-eth": true,
        "@metamask/eth-ledger-bridge-keyring>@metamask/eth-sig-util": true,
        "@metamask/utils": true,
        "browserify>buffer": true,
        "@metamask/eth-trezor-keyring>hdkey": true
      }
    },
    "@metamask/controller-utils>@metamask/eth-query": {
      "packages": {
        "@metamask/ppom-validator>json-rpc-random-id": true,
        "watchify>xtend": true
      }
    },
    "@metamask/eth-sig-util": {
      "packages": {
        "@metamask/eth-sig-util>@ethereumjs/util": true,
        "@metamask/abi-utils": true,
        "@metamask/eth-sig-util>@metamask/utils": true,
        "@metamask/eth-sig-util>@scure/base": true,
        "browserify>buffer": true,
        "@ethereumjs/tx>ethereum-cryptography": true,
        "tweetnacl": true
      }
    },
    "@metamask/keyring-controller>@metamask/eth-hd-keyring>@metamask/eth-sig-util": {
      "packages": {
        "@keystonehq/metamask-airgapped-keyring>@ethereumjs/rlp": true,
        "@metamask/keyring-controller>@metamask/eth-hd-keyring>@metamask/eth-sig-util>@ethereumjs/util": true,
        "@metamask/keyring-controller>@metamask/eth-hd-keyring>@metamask/eth-sig-util>@metamask/abi-utils": true,
        "@metamask/utils": true,
        "@metamask/keyring-controller>@metamask/eth-hd-keyring>@metamask/eth-sig-util>@scure/base": true,
        "browserify>buffer": true,
        "@ethereumjs/tx>ethereum-cryptography": true,
        "tweetnacl": true
      }
    },
    "@metamask/eth-json-rpc-middleware>@metamask/eth-sig-util": {
      "packages": {
        "@keystonehq/metamask-airgapped-keyring>@ethereumjs/rlp": true,
        "@metamask/eth-json-rpc-middleware>@metamask/eth-sig-util>@ethereumjs/util": true,
        "@metamask/eth-json-rpc-middleware>@metamask/eth-sig-util>@metamask/abi-utils": true,
        "@metamask/utils": true,
        "@metamask/eth-json-rpc-middleware>@metamask/eth-sig-util>@scure/base": true,
        "browserify>buffer": true,
        "@ethereumjs/tx>ethereum-cryptography": true,
        "tweetnacl": true
      }
    },
    "@metamask/network-controller>@metamask/eth-json-rpc-middleware>@metamask/eth-sig-util": {
      "packages": {
        "@keystonehq/metamask-airgapped-keyring>@ethereumjs/rlp": true,
        "@metamask/network-controller>@metamask/eth-json-rpc-middleware>@metamask/eth-sig-util>@ethereumjs/util": true,
        "@metamask/network-controller>@metamask/eth-json-rpc-middleware>@metamask/eth-sig-util>@metamask/abi-utils": true,
        "@metamask/utils": true,
        "@metamask/network-controller>@metamask/eth-json-rpc-middleware>@metamask/eth-sig-util>@scure/base": true,
        "browserify>buffer": true,
        "@ethereumjs/tx>ethereum-cryptography": true,
        "tweetnacl": true
      }
    },
    "@metamask/eth-ledger-bridge-keyring>@metamask/eth-sig-util": {
      "packages": {
        "@metamask/eth-ledger-bridge-keyring>@metamask/eth-sig-util>@ethereumjs/rlp": true,
        "@metamask/eth-ledger-bridge-keyring>@metamask/eth-sig-util>@ethereumjs/util": true,
        "@metamask/eth-ledger-bridge-keyring>@metamask/eth-sig-util>@metamask/abi-utils": true,
        "@metamask/utils": true,
        "@metamask/eth-ledger-bridge-keyring>@metamask/eth-sig-util>@scure/base": true,
        "browserify>buffer": true,
        "@ethereumjs/tx>ethereum-cryptography": true,
        "tweetnacl": true
      }
    },
    "@metamask/keyring-controller>@metamask/eth-simple-keyring>@metamask/eth-sig-util": {
      "packages": {
        "@keystonehq/metamask-airgapped-keyring>@ethereumjs/rlp": true,
        "@metamask/keyring-controller>@metamask/eth-simple-keyring>@metamask/eth-sig-util>@ethereumjs/util": true,
        "@metamask/keyring-controller>@metamask/eth-simple-keyring>@metamask/eth-sig-util>@metamask/abi-utils": true,
        "@metamask/utils": true,
        "@metamask/keyring-controller>@metamask/eth-simple-keyring>@metamask/eth-sig-util>@scure/base": true,
        "browserify>buffer": true,
        "@ethereumjs/tx>ethereum-cryptography": true,
        "tweetnacl": true
      }
    },
    "@metamask/eth-snap-keyring>@metamask/eth-sig-util": {
      "packages": {
        "@keystonehq/metamask-airgapped-keyring>@ethereumjs/rlp": true,
        "@metamask/eth-snap-keyring>@metamask/eth-sig-util>@ethereumjs/util": true,
        "@metamask/eth-snap-keyring>@metamask/eth-sig-util>@metamask/abi-utils": true,
        "@metamask/utils": true,
        "@metamask/eth-snap-keyring>@metamask/eth-sig-util>@scure/base": true,
        "browserify>buffer": true,
        "@ethereumjs/tx>ethereum-cryptography": true,
        "tweetnacl": true
      }
    },
    "@metamask/eth-trezor-keyring>@metamask/eth-sig-util": {
      "packages": {
        "@keystonehq/metamask-airgapped-keyring>@ethereumjs/rlp": true,
        "@metamask/eth-trezor-keyring>@metamask/eth-sig-util>@ethereumjs/util": true,
        "@metamask/eth-trezor-keyring>@metamask/eth-sig-util>@metamask/abi-utils": true,
        "@metamask/utils": true,
        "@metamask/eth-trezor-keyring>@metamask/eth-sig-util>@scure/base": true,
        "browserify>buffer": true,
        "@ethereumjs/tx>ethereum-cryptography": true,
        "tweetnacl": true
      }
    },
    "@metamask/keyring-controller>@metamask/eth-sig-util": {
      "packages": {
        "@keystonehq/metamask-airgapped-keyring>@ethereumjs/rlp": true,
        "@metamask/keyring-controller>@metamask/eth-sig-util>@ethereumjs/util": true,
        "@metamask/keyring-controller>@metamask/eth-sig-util>@metamask/abi-utils": true,
        "@metamask/utils": true,
        "@metamask/keyring-controller>@metamask/eth-sig-util>@scure/base": true,
        "browserify>buffer": true,
        "@ethereumjs/tx>ethereum-cryptography": true,
        "tweetnacl": true
      }
    },
    "@metamask/signature-controller>@metamask/eth-sig-util": {
      "packages": {
        "@keystonehq/metamask-airgapped-keyring>@ethereumjs/rlp": true,
        "@metamask/signature-controller>@metamask/eth-sig-util>@ethereumjs/util": true,
        "@metamask/signature-controller>@metamask/eth-sig-util>@metamask/abi-utils": true,
        "@metamask/utils": true,
        "@metamask/signature-controller>@metamask/eth-sig-util>@scure/base": true,
        "browserify>buffer": true,
        "@ethereumjs/tx>ethereum-cryptography": true,
        "tweetnacl": true
      }
    },
    "@metamask/keyring-controller>@metamask/eth-simple-keyring": {
      "packages": {
        "@ethereumjs/tx>@ethereumjs/util": true,
        "@metamask/keyring-controller>@metamask/eth-simple-keyring>@metamask/eth-sig-util": true,
        "@metamask/utils": true,
        "browserify>buffer": true,
        "@ethereumjs/tx>ethereum-cryptography": true,
        "crypto-browserify>randombytes": true
      }
    },
    "@metamask/eth-snap-keyring": {
      "globals": {
        "URL": true,
        "console.error": true,
        "console.info": true,
        "console.warn": true
      },
      "packages": {
        "@ethereumjs/tx": true,
        "@metamask/eth-snap-keyring>@metamask/eth-sig-util": true,
        "@metamask/keyring-api": true,
        "@metamask/keyring-internal-api": true,
        "@metamask/keyring-internal-snap-client": true,
        "@metamask/keyring-api>@metamask/keyring-utils": true,
        "@metamask/superstruct": true,
        "@metamask/utils": true,
        "webpack>events": true,
        "@metamask/eth-snap-keyring>uuid": true
      }
    },
    "@metamask/eth-token-tracker": {
      "globals": {
        "console.warn": true
      },
      "packages": {
        "@babel/runtime": true,
        "@ethersproject/bignumber": true,
        "@ethersproject/contracts": true,
        "@ethersproject/providers": true,
        "@metamask/eth-token-tracker>@metamask/eth-block-tracker": true,
        "@metamask/safe-event-emitter": true,
        "bn.js": true,
        "@metamask/eth-token-tracker>deep-equal": true,
        "human-standard-token-abi": true
      }
    },
    "@metamask/eth-trezor-keyring": {
      "globals": {
        "setTimeout": true
      },
      "packages": {
        "@ethereumjs/tx": true,
        "@ethereumjs/tx>@ethereumjs/util": true,
        "@metamask/eth-trezor-keyring>@metamask/eth-sig-util": true,
        "@metamask/utils": true,
        "@metamask/eth-trezor-keyring>@trezor/connect-plugin-ethereum": true,
        "@trezor/connect-web": true,
        "browserify>buffer": true,
        "@metamask/eth-trezor-keyring>hdkey": true
      }
    },
    "@metamask/etherscan-link": {
      "globals": {
        "URL": true
      }
    },
    "eth-method-registry>@metamask/ethjs-contract": {
      "packages": {
        "@babel/runtime": true,
        "eth-method-registry>@metamask/ethjs-contract>@metamask/ethjs-filter": true,
        "eth-method-registry>@metamask/ethjs-contract>@metamask/ethjs-util": true,
        "eth-method-registry>@metamask/ethjs-contract>ethjs-abi": true,
        "eth-ens-namehash>js-sha3": true,
        "promise-to-callback": true
      }
    },
    "eth-method-registry>@metamask/ethjs-contract>@metamask/ethjs-filter": {
      "globals": {
        "clearInterval": true,
        "setInterval": true
      }
    },
    "eth-method-registry>@metamask/ethjs-query>@metamask/ethjs-format": {
      "packages": {
        "eth-method-registry>@metamask/ethjs-contract>@metamask/ethjs-util": true,
        "@metamask/controller-utils>@metamask/ethjs-unit>@metamask/number-to-bn": true,
        "eth-method-registry>@metamask/ethjs-query>@metamask/ethjs-format>ethjs-schema": true,
        "eth-method-registry>@metamask/ethjs-query>@metamask/ethjs-format>strip-hex-prefix": true
      }
    },
    "eth-method-registry>@metamask/ethjs-query": {
      "globals": {
        "console": true
      },
      "packages": {
        "eth-method-registry>@metamask/ethjs-query>@metamask/ethjs-format": true,
        "eth-method-registry>@metamask/ethjs-query>@metamask/ethjs-rpc": true,
        "promise-to-callback": true
      }
    },
    "eth-method-registry>@metamask/ethjs-query>@metamask/ethjs-rpc": {
      "packages": {
        "promise-to-callback": true
      }
    },
    "@metamask/controller-utils>@metamask/ethjs-unit": {
      "packages": {
        "@metamask/controller-utils>@metamask/ethjs-unit>@metamask/number-to-bn": true,
        "bn.js": true
      }
    },
    "eth-method-registry>@metamask/ethjs-contract>@metamask/ethjs-util": {
      "packages": {
        "browserify>buffer": true,
        "eth-method-registry>@metamask/ethjs-query>@metamask/ethjs-format>is-hex-prefixed": true,
        "eth-method-registry>@metamask/ethjs-query>@metamask/ethjs-format>strip-hex-prefix": true
      }
    },
    "@metamask/gas-fee-controller": {
      "globals": {
        "clearInterval": true,
        "console.error": true,
        "setInterval": true
      },
      "packages": {
        "@metamask/controller-utils": true,
        "@metamask/controller-utils>@metamask/eth-query": true,
        "@metamask/bridge-controller>@metamask/polling-controller": true,
        "bn.js": true,
        "uuid": true
      }
    },
    "@metamask/jazzicon": {
      "globals": {
        "document.createElement": true,
        "document.createElementNS": true
      },
      "packages": {
        "@metamask/jazzicon>color": true,
        "@metamask/jazzicon>mersenne-twister": true
      }
    },
    "@metamask/json-rpc-engine": {
      "packages": {
        "@metamask/rpc-errors": true,
        "@metamask/safe-event-emitter": true,
        "@metamask/utils": true
      }
    },
    "@metamask/json-rpc-middleware-stream": {
      "globals": {
        "console.warn": true,
        "setTimeout": true
      },
      "packages": {
        "@metamask/safe-event-emitter": true,
        "@metamask/utils": true,
        "readable-stream": true
      }
    },
    "@metamask/snaps-sdk>@metamask/key-tree": {
      "globals": {
        "crypto.subtle": true
      },
      "packages": {
        "@metamask/scure-bip39": true,
        "@metamask/utils": true,
        "viem>ox>@noble/curves": true,
        "@noble/hashes": true,
        "@metamask/utils>@scure/base": true
      }
    },
    "@metamask/keyring-api": {
      "packages": {
        "@metamask/keyring-api>@metamask/keyring-utils": true,
        "@metamask/superstruct": true,
        "@metamask/utils": true,
        "bitcoin-address-validation": true
      }
    },
    "@metamask/assets-controllers>@metamask/keyring-api": {
      "packages": {
        "@metamask/keyring-api>@metamask/keyring-utils": true,
        "@metamask/superstruct": true,
        "@metamask/utils": true,
        "bitcoin-address-validation": true
      }
    },
    "@metamask/bridge-controller>@metamask/keyring-api": {
      "packages": {
        "@metamask/keyring-api>@metamask/keyring-utils": true,
        "@metamask/superstruct": true,
        "@metamask/utils": true,
        "bitcoin-address-validation": true
      }
    },
    "@metamask/bridge-status-controller>@metamask/keyring-api": {
      "packages": {
        "@metamask/keyring-api>@metamask/keyring-utils": true,
        "@metamask/superstruct": true,
        "@metamask/utils": true,
        "bitcoin-address-validation": true
      }
    },
    "@metamask/multichain-transactions-controller>@metamask/keyring-api": {
      "packages": {
        "@metamask/keyring-api>@metamask/keyring-utils": true,
        "@metamask/superstruct": true,
        "@metamask/utils": true,
        "bitcoin-address-validation": true
      }
    },
    "@metamask/keyring-controller": {
      "globals": {
        "console.error": true
      },
      "packages": {
        "@ethereumjs/tx>@ethereumjs/util": true,
        "@metamask/base-controller": true,
        "@metamask/browser-passworder": true,
        "@metamask/keyring-controller>@metamask/eth-hd-keyring": true,
        "@metamask/keyring-controller>@metamask/eth-sig-util": true,
        "@metamask/keyring-controller>@metamask/eth-simple-keyring": true,
        "@metamask/utils": true,
        "@metamask/name-controller>async-mutex": true,
        "@metamask/keyring-controller>ethereumjs-wallet": true,
        "lodash": true,
        "@metamask/keyring-controller>ulid": true
      }
    },
    "@metamask/keyring-internal-api": {
      "packages": {
        "@metamask/keyring-api": true,
        "@metamask/keyring-api>@metamask/keyring-utils": true,
        "@metamask/superstruct": true
      }
    },
    "@metamask/keyring-internal-snap-client": {
      "packages": {
        "@metamask/keyring-api": true,
        "@metamask/keyring-internal-api": true,
        "@metamask/keyring-snap-client": true,
        "@metamask/keyring-api>@metamask/keyring-utils": true
      }
    },
    "@metamask/keyring-snap-client": {
      "packages": {
        "@metamask/keyring-api": true,
        "@metamask/keyring-api>@metamask/keyring-utils": true,
        "@metamask/superstruct": true,
        "@metamask/keyring-snap-client>uuid": true
      }
    },
    "@metamask/multichain-transactions-controller>@metamask/keyring-snap-client": {
      "packages": {
        "@metamask/multichain-transactions-controller>@metamask/keyring-api": true,
        "@metamask/keyring-api>@metamask/keyring-utils": true,
        "@metamask/superstruct": true,
        "@metamask/multichain-transactions-controller>@metamask/keyring-snap-client>uuid": true
      }
    },
    "@metamask/keyring-api>@metamask/keyring-utils": {
      "globals": {
        "URL": true
      },
      "packages": {
        "@metamask/superstruct": true,
        "@metamask/utils": true,
        "bitcoin-address-validation": true
      }
    },
    "@metamask/logging-controller": {
      "packages": {
        "@metamask/base-controller": true,
        "uuid": true
      }
    },
    "@metamask/logo": {
      "globals": {
        "addEventListener": true,
        "document.body.appendChild": true,
        "document.createElementNS": true,
        "innerHeight": true,
        "innerWidth": true,
        "requestAnimationFrame": true
      },
      "packages": {
        "@metamask/logo>gl-mat4": true,
        "@metamask/logo>gl-vec3": true
      }
    },
    "@metamask/message-manager": {
      "packages": {
        "@metamask/base-controller": true,
        "@metamask/controller-utils": true,
        "@metamask/utils": true,
        "browserify>buffer": true,
        "webpack>events": true,
        "uuid": true
      }
    },
    "@metamask/multichain-api-middleware": {
      "globals": {
        "console.error": true
      },
      "packages": {
        "@metamask/multichain-api-middleware>@metamask/api-specs": true,
        "@metamask/multichain-api-middleware>@metamask/chain-agnostic-permission": true,
        "@metamask/controller-utils": true,
        "@metamask/eth-json-rpc-filters": true,
        "@metamask/json-rpc-engine": true,
        "@metamask/permission-controller": true,
        "@metamask/rpc-errors": true,
        "@metamask/safe-event-emitter": true,
        "@metamask/utils": true,
        "@open-rpc/schema-utils-js": true,
        "@metamask/message-manager>jsonschema": true
      }
    },
    "@metamask/multichain-network-controller": {
      "globals": {
        "URL": true
      },
      "packages": {
        "@metamask/base-controller": true,
        "@metamask/keyring-api": true,
        "@metamask/network-controller": true,
        "@metamask/superstruct": true,
        "@metamask/utils": true,
        "@metamask/multichain-network-controller>@solana/addresses": true,
        "lodash": true
      }
    },
    "@metamask/bridge-controller>@metamask/multichain-network-controller": {
      "globals": {
        "URL": true
      },
      "packages": {
        "@metamask/base-controller": true,
        "@metamask/bridge-controller>@metamask/keyring-api": true,
        "@metamask/network-controller": true,
        "@metamask/superstruct": true,
        "@metamask/utils": true,
        "@metamask/bridge-controller>@metamask/multichain-network-controller>@solana/addresses": true,
        "lodash": true
      }
    },
    "@metamask/multichain-transactions-controller": {
      "globals": {
        "console.error": true
      },
      "packages": {
        "@metamask/base-controller": true,
        "@metamask/multichain-transactions-controller>@metamask/keyring-api": true,
        "@metamask/multichain-transactions-controller>@metamask/keyring-snap-client": true,
        "@metamask/multichain-transactions-controller>@metamask/snaps-utils": true,
        "@metamask/utils": true
      }
    },
    "@metamask/name-controller": {
      "globals": {
        "fetch": true
      },
      "packages": {
        "@metamask/base-controller": true,
        "@metamask/controller-utils": true,
        "@metamask/utils": true,
        "@metamask/name-controller>async-mutex": true
      }
    },
    "@metamask/network-controller": {
      "globals": {
        "URL": true,
        "setTimeout": true
      },
      "packages": {
        "@metamask/base-controller": true,
        "@metamask/controller-utils": true,
        "@metamask/eth-token-tracker>@metamask/eth-block-tracker": true,
        "@metamask/network-controller>@metamask/eth-json-rpc-infura": true,
        "@metamask/network-controller>@metamask/eth-json-rpc-middleware": true,
        "@metamask/eth-json-rpc-provider": true,
        "@metamask/controller-utils>@metamask/eth-query": true,
        "@metamask/json-rpc-engine": true,
        "@metamask/rpc-errors": true,
        "@metamask/network-controller>@metamask/swappable-obj-proxy": true,
        "@metamask/utils": true,
        "addons-linter>deepmerge": true,
        "eslint>fast-deep-equal": true,
        "lodash": true,
        "reselect": true,
        "uri-js": true,
        "uuid": true
      }
    },
    "@metamask/transaction-controller>@metamask/nonce-tracker": {
      "packages": {
        "@ethersproject/providers": true,
        "browserify>assert": true,
        "@metamask/transaction-controller>@metamask/nonce-tracker>async-mutex": true
      }
    },
    "@metamask/notification-services-controller": {
      "globals": {
        "Intl.NumberFormat": true,
        "addEventListener": true,
        "fetch": true,
        "registration": true,
        "removeEventListener": true
      },
      "packages": {
        "@metamask/notification-services-controller>@contentful/rich-text-html-renderer": true,
        "@metamask/base-controller": true,
        "@metamask/controller-utils": true,
        "@metamask/keyring-controller": true,
        "@metamask/profile-sync-controller": true,
        "@metamask/utils": true,
        "@metamask/notification-services-controller>bignumber.js": true,
        "@metamask/notification-services-controller>firebase": true,
        "loglevel": true,
        "uuid": true
      }
    },
    "@metamask/controller-utils>@metamask/ethjs-unit>@metamask/number-to-bn": {
      "packages": {
        "bn.js": true,
        "eth-method-registry>@metamask/ethjs-query>@metamask/ethjs-format>strip-hex-prefix": true
      }
    },
    "@metamask/object-multiplex": {
      "globals": {
        "console.warn": true
      },
      "packages": {
        "@metamask/object-multiplex>once": true,
        "readable-stream": true
      }
    },
    "@metamask/obs-store": {
      "packages": {
        "@metamask/safe-event-emitter": true,
        "readable-stream": true
      }
    },
    "@metamask/permission-controller": {
      "globals": {
        "console.error": true
      },
      "packages": {
        "@metamask/base-controller": true,
        "@metamask/controller-utils": true,
        "@metamask/json-rpc-engine": true,
        "@metamask/rpc-errors": true,
        "@metamask/utils": true,
        "deep-freeze-strict": true,
        "immer": true,
        "nanoid": true
      }
    },
    "@metamask/permission-log-controller": {
      "packages": {
        "@metamask/base-controller": true,
        "@metamask/utils": true
      }
    },
    "@metamask/phishing-controller": {
      "globals": {
        "TextEncoder": true,
        "URL": true,
        "console.error": true,
        "fetch": true
      },
      "packages": {
        "@metamask/base-controller": true,
        "@metamask/controller-utils": true,
        "@noble/hashes": true,
        "@ethereumjs/tx>ethereum-cryptography": true,
        "webpack-cli>fastest-levenshtein": true,
        "punycode": true
      }
    },
    "@metamask/bridge-controller>@metamask/polling-controller": {
      "globals": {
        "clearTimeout": true,
        "console.error": true,
        "setTimeout": true
      },
      "packages": {
        "@metamask/base-controller": true,
        "@metamask/snaps-utils>fast-json-stable-stringify": true,
        "uuid": true
      }
    },
    "@metamask/smart-transactions-controller>@metamask/polling-controller": {
      "globals": {
        "clearTimeout": true,
        "console.error": true,
        "setTimeout": true
      },
      "packages": {
        "@metamask/smart-transactions-controller>@metamask/polling-controller>@metamask/base-controller": true,
        "@metamask/snaps-utils>fast-json-stable-stringify": true,
        "uuid": true
      }
    },
    "@metamask/post-message-stream": {
      "globals": {
        "MessageEvent.prototype": true,
        "WorkerGlobalScope": true,
        "addEventListener": true,
        "browser": true,
        "chrome": true,
        "location.origin": true,
        "postMessage": true,
        "removeEventListener": true
      },
      "packages": {
        "@metamask/utils": true,
        "readable-stream": true
      }
    },
    "@metamask/ppom-validator": {
      "globals": {
        "URL": true,
        "console.error": true,
        "crypto": true
      },
      "packages": {
        "@metamask/ppom-validator>@metamask/base-controller": true,
        "@metamask/controller-utils": true,
        "await-semaphore": true,
        "browserify>buffer": true,
        "@metamask/ppom-validator>crypto-js": true,
        "@metamask/ppom-validator>elliptic": true,
        "@metamask/ppom-validator>json-rpc-random-id": true
      }
    },
    "@metamask/preferences-controller": {
      "packages": {
        "@metamask/base-controller": true,
        "@metamask/controller-utils": true
      }
    },
    "@metamask/profile-sync-controller": {
      "globals": {
        "Event": true,
        "Headers": true,
        "TextDecoder": true,
        "TextEncoder": true,
        "URL": true,
        "URLSearchParams": true,
        "addEventListener": true,
        "console.error": true,
        "dispatchEvent": true,
        "fetch": true,
        "removeEventListener": true,
        "setTimeout": true
      },
      "packages": {
        "@metamask/base-controller": true,
        "@metamask/keyring-api": true,
        "@metamask/keyring-controller": true,
        "@metamask/network-controller": true,
        "@metamask/profile-sync-controller>@noble/ciphers": true,
        "@noble/hashes": true,
        "browserify>buffer": true,
        "loglevel": true,
        "@metamask/profile-sync-controller>siwe": true
      }
    },
    "@metamask/providers": {
      "globals": {
        "CustomEvent": true,
        "Event": true,
        "addEventListener": true,
        "chrome.runtime.connect": true,
        "console": true,
        "dispatchEvent": true,
        "document.createElement": true,
        "document.readyState": true,
        "ethereum": "write",
        "location.hostname": true,
        "removeEventListener": true,
        "web3": true
      },
      "packages": {
        "@metamask/json-rpc-engine": true,
        "@metamask/json-rpc-middleware-stream": true,
        "@metamask/object-multiplex": true,
        "@metamask/rpc-errors": true,
        "@metamask/safe-event-emitter": true,
        "@metamask/utils": true,
        "@metamask/providers>detect-browser": true,
        "@metamask/providers>extension-port-stream": true,
        "eslint>fast-deep-equal": true,
        "@metamask/providers>is-stream": true,
        "readable-stream": true
      }
    },
    "@metamask/rate-limit-controller": {
      "globals": {
        "setTimeout": true
      },
      "packages": {
        "@metamask/base-controller": true,
        "@metamask/rpc-errors": true,
        "@metamask/utils": true
      }
    },
    "@metamask/remote-feature-flag-controller": {
      "packages": {
        "@metamask/base-controller": true,
        "@metamask/controller-utils": true,
        "uuid": true
      }
    },
    "@metamask/rpc-errors": {
      "packages": {
        "@metamask/utils": true,
        "@metamask/rpc-errors>fast-safe-stringify": true
      }
    },
    "@metamask/safe-event-emitter": {
      "globals": {
        "setTimeout": true
      },
      "packages": {
        "webpack>events": true
      }
    },
    "@metamask/scure-bip39": {
      "globals": {
        "TextEncoder": true
      },
      "packages": {
        "@metamask/scure-bip39>@noble/hashes": true,
        "@metamask/scure-bip39>@scure/base": true
      }
    },
    "@metamask/selected-network-controller": {
      "packages": {
        "@metamask/base-controller": true,
        "@metamask/network-controller>@metamask/swappable-obj-proxy": true
      }
    },
    "@metamask/signature-controller": {
      "globals": {
        "fetch": true
      },
      "packages": {
        "@metamask/approval-controller": true,
        "@metamask/base-controller": true,
        "@metamask/controller-utils": true,
        "@metamask/signature-controller>@metamask/eth-sig-util": true,
        "@metamask/keyring-controller": true,
        "@metamask/logging-controller": true,
        "@metamask/utils": true,
        "browserify>buffer": true,
        "webpack>events": true,
        "@metamask/message-manager>jsonschema": true,
        "uuid": true
      }
    },
    "@metamask/smart-transactions-controller": {
      "globals": {
        "URLSearchParams": true,
        "clearInterval": true,
        "console.error": true,
        "console.log": true,
        "fetch": true,
        "setInterval": true
      },
      "packages": {
        "@ethereumjs/tx": true,
        "@ethereumjs/tx>@ethereumjs/util": true,
        "@ethersproject/bytes": true,
        "@metamask/controller-utils": true,
        "@metamask/controller-utils>@metamask/eth-query": true,
        "@metamask/smart-transactions-controller>@metamask/polling-controller": true,
        "@metamask/transaction-controller": true,
        "@metamask/smart-transactions-controller>bignumber.js": true,
        "browserify>buffer": true,
        "fast-json-patch": true,
        "lodash": true
      }
    },
    "@metamask/snaps-controllers": {
      "globals": {
        "DecompressionStream": true,
        "URL": true,
        "clearTimeout": true,
        "document.getElementById": true,
        "fetch.bind": true,
        "setTimeout": true
      },
      "packages": {
        "@metamask/base-controller": true,
        "@metamask/json-rpc-engine": true,
        "@metamask/json-rpc-middleware-stream": true,
        "@metamask/object-multiplex": true,
        "@metamask/permission-controller": true,
        "@metamask/post-message-stream": true,
        "@metamask/rpc-errors": true,
        "@metamask/snaps-utils>@metamask/snaps-registry": true,
        "@metamask/snaps-rpc-methods": true,
        "@metamask/snaps-sdk": true,
        "@metamask/snaps-utils": true,
        "@metamask/utils": true,
        "@metamask/snaps-controllers>@xstate/fsm": true,
        "@metamask/name-controller>async-mutex": true,
        "browserify>browserify-zlib": true,
        "@metamask/snaps-controllers>concat-stream": true,
        "eslint>fast-deep-equal": true,
        "@metamask/snaps-controllers>get-npm-tarball-url": true,
        "immer": true,
        "luxon": true,
        "nanoid": true,
        "readable-stream": true,
        "@metamask/snaps-controllers>readable-web-to-node-stream": true,
        "semver": true,
        "@metamask/snaps-controllers>tar-stream": true
      }
    },
    "@metamask/snaps-execution-environments": {
      "globals": {
        "document.getElementById": true
      },
      "packages": {
        "@metamask/post-message-stream": true,
        "@metamask/snaps-utils": true,
        "@metamask/utils": true
      }
    },
    "@metamask/snaps-utils>@metamask/snaps-registry": {
      "packages": {
        "@metamask/superstruct": true,
        "@metamask/utils": true,
        "viem>ox>@noble/curves": true,
        "@noble/hashes": true
      }
    },
    "@metamask/snaps-rpc-methods": {
      "packages": {
        "@metamask/snaps-sdk>@metamask/key-tree": true,
        "@metamask/permission-controller": true,
        "@metamask/rpc-errors": true,
        "@metamask/snaps-sdk": true,
        "@metamask/snaps-utils": true,
        "@metamask/superstruct": true,
        "@metamask/utils": true,
        "@noble/hashes": true,
        "luxon": true
      }
    },
    "@metamask/snaps-sdk": {
      "globals": {
        "URL": true,
        "fetch": true
      },
      "packages": {
        "@metamask/rpc-errors": true,
        "@metamask/superstruct": true,
        "@metamask/utils": true
      }
    },
    "@metamask/snaps-utils": {
      "globals": {
        "File": true,
        "FileReader": true,
        "TextDecoder": true,
        "URL": true,
        "console.error": true,
        "console.log": true,
        "console.warn": true,
        "crypto": true,
        "document.body.appendChild": true,
        "document.createElement": true,
        "fetch": true
      },
      "packages": {
        "@metamask/snaps-sdk>@metamask/key-tree": true,
        "@metamask/permission-controller": true,
        "@metamask/rpc-errors": true,
        "@metamask/snaps-utils>@metamask/slip44": true,
        "@metamask/snaps-sdk": true,
        "@metamask/superstruct": true,
        "@metamask/utils": true,
        "@noble/hashes": true,
        "@metamask/utils>@scure/base": true,
        "chalk": true,
        "@metamask/snaps-utils>cron-parser": true,
        "@metamask/snaps-utils>fast-json-stable-stringify": true,
        "@metamask/snaps-utils>fast-xml-parser": true,
        "luxon": true,
        "@metamask/snaps-utils>marked": true,
        "@metamask/snaps-utils>rfdc": true,
        "semver": true,
        "@metamask/snaps-utils>validate-npm-package-name": true
      }
    },
    "@metamask/multichain-transactions-controller>@metamask/snaps-utils": {
      "globals": {
        "File": true,
        "FileReader": true,
        "TextDecoder": true,
        "TextEncoder": true,
        "URL": true,
        "console.error": true,
        "console.log": true,
        "console.warn": true,
        "crypto": true,
        "document.body.appendChild": true,
        "document.createElement": true,
        "fetch": true
      },
      "packages": {
        "@metamask/snaps-sdk>@metamask/key-tree": true,
        "@metamask/permission-controller": true,
        "@metamask/rpc-errors": true,
        "@metamask/snaps-utils>@metamask/slip44": true,
        "@metamask/snaps-sdk": true,
        "@metamask/superstruct": true,
        "@metamask/utils": true,
        "@noble/hashes": true,
        "@metamask/utils>@scure/base": true,
        "chalk": true,
        "@metamask/snaps-utils>cron-parser": true,
        "@metamask/snaps-utils>fast-json-stable-stringify": true,
        "@metamask/snaps-utils>fast-xml-parser": true,
        "@metamask/snaps-utils>marked": true,
        "@metamask/snaps-utils>rfdc": true,
        "semver": true,
        "@metamask/snaps-utils>validate-npm-package-name": true
      }
    },
    "@metamask/transaction-controller": {
      "globals": {
        "clearTimeout": true,
        "console.error": true,
        "fetch": true,
        "setTimeout": true
      },
      "packages": {
        "@ethereumjs/tx>@ethereumjs/common": true,
        "@ethereumjs/tx": true,
        "@ethersproject/abi": true,
        "@ethersproject/contracts": true,
        "@ethersproject/providers": true,
        "@ethersproject/wallet": true,
        "@metamask/base-controller": true,
        "@metamask/controller-utils": true,
        "@metamask/controller-utils>@metamask/eth-query": true,
        "@metamask/gas-fee-controller": true,
        "@metamask/metamask-eth-abis": true,
        "@metamask/network-controller": true,
        "@metamask/transaction-controller>@metamask/nonce-tracker": true,
        "@metamask/rpc-errors": true,
        "@metamask/utils": true,
        "@metamask/name-controller>async-mutex": true,
        "bn.js": true,
        "browserify>buffer": true,
        "eth-method-registry": true,
        "webpack>events": true,
        "fast-json-patch": true,
        "lodash": true,
        "uuid": true
      }
    },
    "@metamask/user-operation-controller": {
      "globals": {
        "fetch": true
      },
      "packages": {
        "@metamask/base-controller": true,
        "@metamask/controller-utils": true,
        "@metamask/controller-utils>@metamask/eth-query": true,
        "@metamask/gas-fee-controller": true,
        "@metamask/bridge-controller>@metamask/polling-controller": true,
        "@metamask/rpc-errors": true,
        "@metamask/superstruct": true,
        "@metamask/transaction-controller": true,
        "@metamask/utils": true,
        "bn.js": true,
        "webpack>events": true,
        "lodash": true,
        "uuid": true
      }
    },
    "@metamask/utils": {
      "globals": {
        "TextDecoder": true,
        "TextEncoder": true
      },
      "packages": {
        "@metamask/superstruct": true,
        "@noble/hashes": true,
        "@metamask/utils>@scure/base": true,
        "browserify>buffer": true,
        "nock>debug": true,
        "@metamask/utils>pony-cause": true,
        "semver": true
      }
    },
    "@metamask/abi-utils>@metamask/utils": {
      "globals": {
        "TextDecoder": true,
        "TextEncoder": true
      },
      "packages": {
        "@metamask/superstruct": true,
        "@noble/hashes": true,
        "@metamask/utils>@scure/base": true,
        "browserify>buffer": true,
        "nock>debug": true,
        "@metamask/utils>pony-cause": true,
        "semver": true
      }
    },
    "@metamask/browser-passworder>@metamask/utils": {
      "globals": {
        "TextDecoder": true,
        "TextEncoder": true
      },
      "packages": {
        "@metamask/superstruct": true,
        "@noble/hashes": true,
        "@metamask/utils>@scure/base": true,
        "browserify>buffer": true,
        "nock>debug": true,
        "@metamask/utils>pony-cause": true,
        "semver": true
      }
    },
    "@metamask/eth-sig-util>@metamask/utils": {
      "globals": {
        "TextDecoder": true,
        "TextEncoder": true
      },
      "packages": {
        "@metamask/superstruct": true,
        "@noble/hashes": true,
        "@metamask/eth-sig-util>@metamask/utils>@scure/base": true,
        "browserify>buffer": true,
        "nock>debug": true,
        "@metamask/utils>pony-cause": true,
        "semver": true
      }
    },
    "@ngraveio/bc-ur": {
      "packages": {
        "@ngraveio/bc-ur>@keystonehq/alias-sampling": true,
        "browserify>assert": true,
        "@ngraveio/bc-ur>bignumber.js": true,
        "browserify>buffer": true,
        "@ngraveio/bc-ur>cbor-sync": true,
        "@ngraveio/bc-ur>crc": true,
        "@ngraveio/bc-ur>jsbi": true,
        "addons-linter>sha.js": true
      }
    },
    "@metamask/profile-sync-controller>@noble/ciphers": {
      "globals": {
        "TextDecoder": true,
        "TextEncoder": true,
        "crypto": true
      }
    },
    "@ethereumjs/tx>ethereum-cryptography>@noble/curves": {
      "globals": {
        "TextEncoder": true
      },
      "packages": {
        "@ethereumjs/tx>ethereum-cryptography>@noble/hashes": true
      }
    },
    "viem>ox>@noble/curves": {
      "globals": {
        "TextEncoder": true
      },
      "packages": {
        "@noble/hashes": true
      }
    },
    "@noble/hashes": {
      "globals": {
        "TextDecoder": true,
        "TextEncoder": true,
        "crypto": true
      }
    },
    "@metamask/scure-bip39>@noble/hashes": {
      "globals": {
        "TextEncoder": true,
        "crypto": true
      }
    },
    "@ethereumjs/tx>ethereum-cryptography>@noble/hashes": {
      "globals": {
        "TextEncoder": true,
        "crypto": true
      }
    },
    "@open-rpc/schema-utils-js": {
      "packages": {
        "@open-rpc/schema-utils-js>@json-schema-tools/dereferencer": true,
        "@open-rpc/schema-utils-js>@json-schema-tools/meta-schema": true,
        "@open-rpc/schema-utils-js>@json-schema-tools/reference-resolver": true,
        "@open-rpc/meta-schema": true,
        "eslint>ajv": true,
        "@metamask/rpc-errors>fast-safe-stringify": true,
        "@open-rpc/schema-utils-js>is-url": true
      }
    },
    "@popperjs/core": {
      "globals": {
        "Element": true,
        "HTMLElement": true,
        "ShadowRoot": true,
        "console.error": true,
        "console.warn": true,
        "document": true,
        "navigator.userAgent": true
      }
    },
    "@trezor/connect-web>@trezor/connect>@trezor/protobuf>protobufjs>@protobufjs/codegen": {
      "globals": {
        "console.log": true
      }
    },
    "@trezor/connect-web>@trezor/connect>@trezor/protobuf>protobufjs>@protobufjs/fetch": {
      "globals": {
        "XMLHttpRequest": true
      },
      "packages": {
        "@trezor/connect-web>@trezor/connect>@trezor/protobuf>protobufjs>@protobufjs/aspromise": true,
        "@trezor/connect-web>@trezor/connect>@trezor/protobuf>protobufjs>@protobufjs/inquire": true
      }
    },
    "@reduxjs/toolkit": {
      "globals": {
        "AbortController": true,
        "__REDUX_DEVTOOLS_EXTENSION_COMPOSE__": true,
        "__REDUX_DEVTOOLS_EXTENSION__": true,
        "console": true,
        "queueMicrotask": true,
        "requestAnimationFrame": true,
        "setTimeout": true
      },
      "packages": {
        "immer": true,
        "process": true,
        "redux": true,
        "redux-thunk": true,
        "@reduxjs/toolkit>reselect": true
      }
    },
    "react-router-dom-v5-compat>@remix-run/router": {
      "globals": {
        "AbortController": true,
        "DOMException": true,
        "FormData": true,
        "Headers": true,
        "Request": true,
        "Response": true,
        "URL": true,
        "URLSearchParams": true,
        "console": true,
        "document.defaultView": true
      }
    },
    "@metamask/eth-sig-util>@scure/base": {
      "globals": {
        "TextDecoder": true,
        "TextEncoder": true
      }
    },
    "@metamask/keyring-controller>@metamask/eth-hd-keyring>@metamask/eth-sig-util>@scure/base": {
      "globals": {
        "TextDecoder": true,
        "TextEncoder": true
      }
    },
    "@metamask/eth-json-rpc-middleware>@metamask/eth-sig-util>@scure/base": {
      "globals": {
        "TextDecoder": true,
        "TextEncoder": true
      }
    },
    "@metamask/network-controller>@metamask/eth-json-rpc-middleware>@metamask/eth-sig-util>@scure/base": {
      "globals": {
        "TextDecoder": true,
        "TextEncoder": true
      }
    },
    "@metamask/eth-ledger-bridge-keyring>@metamask/eth-sig-util>@scure/base": {
      "globals": {
        "TextDecoder": true,
        "TextEncoder": true
      }
    },
    "@metamask/keyring-controller>@metamask/eth-simple-keyring>@metamask/eth-sig-util>@scure/base": {
      "globals": {
        "TextDecoder": true,
        "TextEncoder": true
      }
    },
    "@metamask/eth-snap-keyring>@metamask/eth-sig-util>@scure/base": {
      "globals": {
        "TextDecoder": true,
        "TextEncoder": true
      }
    },
    "@metamask/eth-trezor-keyring>@metamask/eth-sig-util>@scure/base": {
      "globals": {
        "TextDecoder": true,
        "TextEncoder": true
      }
    },
    "@metamask/keyring-controller>@metamask/eth-sig-util>@scure/base": {
      "globals": {
        "TextDecoder": true,
        "TextEncoder": true
      }
    },
    "@metamask/signature-controller>@metamask/eth-sig-util>@scure/base": {
      "globals": {
        "TextDecoder": true,
        "TextEncoder": true
      }
    },
    "@metamask/scure-bip39>@scure/base": {
      "globals": {
        "TextDecoder": true,
        "TextEncoder": true
      }
    },
    "@metamask/utils>@scure/base": {
      "globals": {
        "TextDecoder": true,
        "TextEncoder": true
      }
    },
    "@metamask/eth-sig-util>@metamask/utils>@scure/base": {
      "globals": {
        "TextDecoder": true,
        "TextEncoder": true
      }
    },
    "@ethereumjs/tx>ethereum-cryptography>@scure/bip32>@scure/base": {
      "globals": {
        "TextDecoder": true,
        "TextEncoder": true
      }
    },
    "@ethereumjs/tx>ethereum-cryptography>@scure/bip32": {
      "packages": {
        "@ethereumjs/tx>ethereum-cryptography>@noble/curves": true,
        "@ethereumjs/tx>ethereum-cryptography>@noble/hashes": true,
        "@ethereumjs/tx>ethereum-cryptography>@scure/bip32>@scure/base": true
      }
    },
    "@segment/loosely-validate-event": {
      "packages": {
        "browserify>assert": true,
        "browserify>buffer": true,
        "@segment/loosely-validate-event>component-type": true,
        "@segment/loosely-validate-event>join-component": true
      }
    },
    "@sentry/browser>@sentry-internal/browser-utils": {
      "globals": {
        "PerformanceEventTiming.prototype": true,
        "PerformanceObserver": true,
        "XMLHttpRequest.prototype": true,
        "__SENTRY_DEBUG__": true,
        "addEventListener": true,
        "clearTimeout": true,
        "performance": true,
        "removeEventListener": true,
        "setTimeout": true
      },
      "packages": {
        "@sentry/browser>@sentry/core": true,
        "@sentry/utils": true
      }
    },
    "@sentry/browser>@sentry-internal/feedback": {
      "globals": {
        "FormData": true,
        "HTMLFormElement": true,
        "__SENTRY_DEBUG__": true,
        "cancelAnimationFrame": true,
        "clearTimeout": true,
        "document.createElement": true,
        "document.createElementNS": true,
        "document.createTextNode": true,
        "isSecureContext": true,
        "requestAnimationFrame": true,
        "setTimeout": true
      },
      "packages": {
        "@sentry/browser>@sentry/core": true,
        "@sentry/utils": true
      }
    },
    "@sentry/browser>@sentry-internal/replay-canvas": {
      "globals": {
        "Blob": true,
        "HTMLCanvasElement": true,
        "HTMLImageElement": true,
        "ImageData": true,
        "URL.createObjectURL": true,
        "WeakRef": true,
        "Worker": true,
        "cancelAnimationFrame": true,
        "console.error": true,
        "createImageBitmap": true,
        "document": true
      },
      "packages": {
        "@sentry/browser>@sentry/core": true,
        "@sentry/utils": true
      }
    },
    "@sentry/browser>@sentry-internal/replay": {
      "globals": {
        "Blob": true,
        "CSSConditionRule": true,
        "CSSGroupingRule": true,
        "CSSMediaRule": true,
        "CSSRule": true,
        "CSSSupportsRule": true,
        "Document": true,
        "DragEvent": true,
        "Element": true,
        "FormData": true,
        "HTMLElement": true,
        "HTMLFormElement": true,
        "Headers": true,
        "MouseEvent": true,
        "MutationObserver": true,
        "Node.DOCUMENT_FRAGMENT_NODE": true,
        "Node.prototype.contains": true,
        "PointerEvent": true,
        "TextEncoder": true,
        "URL": true,
        "URLSearchParams": true,
        "Worker": true,
        "__RRWEB_EXCLUDE_IFRAME__": true,
        "__RRWEB_EXCLUDE_SHADOW_DOM__": true,
        "__SENTRY_DEBUG__": true,
        "__SENTRY_EXCLUDE_REPLAY_WORKER__": true,
        "__rrMutationObserver": true,
        "addEventListener": true,
        "clearTimeout": true,
        "console.debug": true,
        "console.error": true,
        "console.warn": true,
        "customElements.get": true,
        "document": true,
        "innerHeight": true,
        "innerWidth": true,
        "location.href": true,
        "location.origin": true,
        "parent": true,
        "setTimeout": true
      },
      "packages": {
        "@sentry/browser>@sentry-internal/browser-utils": true,
        "@sentry/browser>@sentry/core": true,
        "@sentry/utils": true
      }
    },
    "@sentry/browser": {
      "globals": {
        "PerformanceObserver.supportedEntryTypes": true,
        "Request": true,
        "URL": true,
        "XMLHttpRequest.prototype": true,
        "__SENTRY_DEBUG__": true,
        "__SENTRY_RELEASE__": true,
        "addEventListener": true,
        "console.error": true,
        "indexedDB.open": true,
        "performance.timeOrigin": true,
        "setTimeout": true
      },
      "packages": {
        "@sentry/browser>@sentry-internal/browser-utils": true,
        "@sentry/browser>@sentry-internal/feedback": true,
        "@sentry/browser>@sentry-internal/replay-canvas": true,
        "@sentry/browser>@sentry-internal/replay": true,
        "@sentry/browser>@sentry/core": true,
        "@sentry/utils": true
      }
    },
    "@sentry/browser>@sentry/core": {
      "globals": {
        "Headers": true,
        "Request": true,
        "URL": true,
        "__SENTRY_DEBUG__": true,
        "__SENTRY_TRACING__": true,
        "clearInterval": true,
        "clearTimeout": true,
        "console.log": true,
        "console.warn": true,
        "setInterval": true,
        "setTimeout": true
      },
      "packages": {
        "@sentry/utils": true
      }
    },
    "@sentry/utils": {
      "globals": {
        "CustomEvent": true,
        "DOMError": true,
        "DOMException": true,
        "EdgeRuntime": true,
        "Element": true,
        "ErrorEvent": true,
        "Event": true,
        "HTMLElement": true,
        "Headers": true,
        "Request": true,
        "Response": true,
        "TextDecoder": true,
        "TextEncoder": true,
        "URL": true,
        "__SENTRY_BROWSER_BUNDLE__": true,
        "__SENTRY_DEBUG__": true,
        "clearTimeout": true,
        "console.error": true,
        "document": true,
        "setInterval": true,
        "setTimeout": true
      },
      "packages": {
        "process": true
      }
    },
    "@solana/addresses": {
      "globals": {
        "Intl.Collator": true,
        "TextEncoder": true,
        "crypto.subtle.digest": true,
        "crypto.subtle.exportKey": true
      },
      "packages": {
        "@solana/addresses>@solana/assertions": true,
        "@solana/addresses>@solana/codecs-core": true,
        "@solana/addresses>@solana/codecs-strings": true,
        "@solana/addresses>@solana/errors": true
      }
    },
    "@metamask/multichain-network-controller>@solana/addresses": {
      "globals": {
        "Intl.Collator": true,
        "TextEncoder": true,
        "crypto.subtle.digest": true,
        "crypto.subtle.exportKey": true
      },
      "packages": {
        "@metamask/multichain-network-controller>@solana/addresses>@solana/assertions": true,
        "@metamask/multichain-network-controller>@solana/addresses>@solana/codecs-core": true,
        "@metamask/multichain-network-controller>@solana/addresses>@solana/codecs-strings": true,
        "@metamask/multichain-network-controller>@solana/addresses>@solana/errors": true
      }
    },
    "@metamask/bridge-controller>@metamask/multichain-network-controller>@solana/addresses": {
      "globals": {
        "Intl.Collator": true,
        "TextEncoder": true,
        "crypto.subtle.digest": true,
        "crypto.subtle.exportKey": true
      },
      "packages": {
        "@metamask/multichain-network-controller>@solana/addresses>@solana/assertions": true,
        "@metamask/multichain-network-controller>@solana/addresses>@solana/codecs-core": true,
        "@metamask/multichain-network-controller>@solana/addresses>@solana/codecs-strings": true,
        "@metamask/multichain-network-controller>@solana/addresses>@solana/errors": true
      }
    },
    "@solana/addresses>@solana/assertions": {
      "globals": {
        "crypto": true,
        "isSecureContext": true
      },
      "packages": {
        "@solana/addresses>@solana/errors": true
      }
    },
    "@metamask/multichain-network-controller>@solana/addresses>@solana/assertions": {
      "globals": {
        "crypto": true,
        "isSecureContext": true
      },
      "packages": {
        "@metamask/multichain-network-controller>@solana/addresses>@solana/errors": true
      }
    },
    "@solana/addresses>@solana/codecs-core": {
      "packages": {
        "@solana/addresses>@solana/errors": true
      }
    },
    "@metamask/multichain-network-controller>@solana/addresses>@solana/codecs-core": {
      "packages": {
        "@metamask/multichain-network-controller>@solana/addresses>@solana/errors": true
      }
    },
    "@solana/addresses>@solana/codecs-strings": {
      "globals": {
        "TextDecoder": true,
        "TextEncoder": true,
        "atob": true,
        "btoa": true
      },
      "packages": {
        "@solana/addresses>@solana/codecs-core": true,
        "@solana/addresses>@solana/errors": true
      }
    },
    "@metamask/multichain-network-controller>@solana/addresses>@solana/codecs-strings": {
      "globals": {
        "TextDecoder": true,
        "TextEncoder": true,
        "atob": true,
        "btoa": true
      },
      "packages": {
        "@metamask/multichain-network-controller>@solana/addresses>@solana/codecs-core": true,
        "@metamask/multichain-network-controller>@solana/addresses>@solana/errors": true
      }
    },
    "@solana/addresses>@solana/errors": {
      "globals": {
        "btoa": true
      }
    },
    "@metamask/multichain-network-controller>@solana/addresses>@solana/errors": {
      "globals": {
        "btoa": true
      }
    },
    "@metamask/controller-utils>@spruceid/siwe-parser": {
      "globals": {
        "console.error": true,
        "console.log": true
      },
      "packages": {
        "@noble/hashes": true,
        "@metamask/controller-utils>@spruceid/siwe-parser>apg-js": true
      }
    },
    "@metamask/profile-sync-controller>siwe>@spruceid/siwe-parser": {
      "globals": {
        "console.error": true,
        "console.log": true
      },
      "packages": {
        "@noble/hashes": true,
        "@metamask/controller-utils>@spruceid/siwe-parser>apg-js": true
      }
    },
    "@metamask/profile-sync-controller>siwe>@stablelib/random>@stablelib/binary": {
      "packages": {
        "@metamask/profile-sync-controller>siwe>@stablelib/random>@stablelib/binary>@stablelib/int": true
      }
    },
    "@metamask/profile-sync-controller>siwe>@stablelib/random": {
      "globals": {
        "crypto": true,
        "msCrypto": true
      },
      "packages": {
        "@metamask/profile-sync-controller>siwe>@stablelib/random>@stablelib/binary": true,
        "@metamask/profile-sync-controller>siwe>@stablelib/random>@stablelib/wipe": true,
        "browserify>browser-resolve": true
      }
    },
    "@trezor/connect-web>@trezor/connect-common": {
      "globals": {
        "console.warn": true,
        "localStorage.getItem": true,
        "localStorage.setItem": true,
        "navigator": true,
        "setTimeout": true,
        "window": true
      },
      "packages": {
        "@trezor/connect-web>@trezor/connect-common>@trezor/env-utils": true,
        "@trezor/connect-web>@trezor/utils": true,
        "tslib": true
      }
    },
    "@metamask/eth-trezor-keyring>@trezor/connect-plugin-ethereum": {
      "packages": {
        "@metamask/eth-trezor-keyring>@metamask/eth-sig-util": true,
        "tslib": true
      }
    },
    "@trezor/connect-web": {
      "globals": {
        "URLSearchParams": true,
        "WebSocket": true,
        "__TREZOR_CONNECT_SRC": true,
        "addEventListener": true,
        "btoa": true,
        "chrome": true,
        "clearInterval": true,
        "clearTimeout": true,
        "console.error": true,
        "console.warn": true,
        "document.body": true,
        "document.createElement": true,
        "document.createTextNode": true,
        "document.getElementById": true,
        "document.querySelectorAll": true,
        "location": true,
        "navigator": true,
        "open": true,
        "origin": true,
        "removeEventListener": true,
        "setInterval": true,
        "setTimeout": true
      },
      "packages": {
        "@trezor/connect-web>@trezor/connect-common": true,
        "@trezor/connect-web>@trezor/connect": true,
        "@trezor/connect-web>@trezor/utils": true,
        "webpack>events": true,
        "tslib": true
      }
    },
    "@trezor/connect-web>@trezor/connect": {
      "packages": {
        "@trezor/connect-web>@trezor/connect>@trezor/protobuf": true,
        "@trezor/connect-web>@trezor/connect>@trezor/schema-utils": true,
        "@trezor/connect-web>@trezor/connect>@trezor/transport": true,
        "@trezor/connect-web>@trezor/utils": true,
        "tslib": true
      }
    },
    "@trezor/connect-web>@trezor/connect-common>@trezor/env-utils": {
      "globals": {
        "innerHeight": true,
        "innerWidth": true,
        "location.hostname": true,
        "location.origin": true,
        "navigator.languages": true,
        "navigator.platform": true,
        "navigator.userAgent": true,
        "screen.height": true,
        "screen.width": true
      },
      "packages": {
        "process": true,
        "tslib": true,
        "@trezor/connect-web>@trezor/connect-common>@trezor/env-utils>ua-parser-js": true
      }
    },
    "@trezor/connect-web>@trezor/connect>@trezor/protobuf": {
      "packages": {
        "@trezor/connect-web>@trezor/connect>@trezor/schema-utils": true,
        "browserify>buffer": true,
        "@trezor/connect-web>@trezor/connect>@trezor/protobuf>protobufjs": true,
        "tslib": true
      }
    },
    "@trezor/connect-web>@trezor/connect>@trezor/schema-utils": {
      "globals": {
        "console.warn": true
      },
      "packages": {
        "@trezor/connect-web>@trezor/connect>@trezor/schema-utils>@sinclair/typebox": true,
        "browserify>buffer": true,
        "ts-mixer": true
      }
    },
    "@trezor/connect-web>@trezor/utils": {
      "globals": {
        "AbortController": true,
        "Intl.NumberFormat": true,
        "clearInterval": true,
        "clearTimeout": true,
        "console.error": true,
        "console.info": true,
        "console.log": true,
        "console.warn": true,
        "crypto.getRandomValues": true,
        "setInterval": true,
        "setTimeout": true
      },
      "packages": {
        "@trezor/connect-web>@trezor/utils>bignumber.js": true,
        "browserify>browser-resolve": true,
        "browserify>buffer": true,
        "webpack>events": true,
        "tslib": true
      }
    },
    "@welldone-software/why-did-you-render": {
      "globals": {
        "Element": true,
        "console.group": true,
        "console.groupCollapsed": true,
        "console.groupEnd": true,
        "console.log": true,
        "console.warn": true,
        "define": true,
        "setTimeout": true
      },
      "packages": {
        "lodash": true,
        "react": true
      }
    },
    "@zxing/browser": {
      "globals": {
        "HTMLElement": true,
        "HTMLImageElement": true,
        "HTMLVideoElement": true,
        "clearTimeout": true,
        "console.error": true,
        "console.warn": true,
        "document": true,
        "navigator": true,
        "setTimeout": true
      },
      "packages": {
        "@zxing/library": true
      }
    },
    "@zxing/library": {
      "globals": {
        "HTMLImageElement": true,
        "HTMLVideoElement": true,
        "TextDecoder": true,
        "TextEncoder": true,
        "URL.createObjectURL": true,
        "btoa": true,
        "console.log": true,
        "console.warn": true,
        "document": true,
        "navigator": true,
        "setTimeout": true
      },
      "packages": {
        "@zxing/library>ts-custom-error": true
      }
    },
    "@lavamoat/lavapack>readable-stream>abort-controller": {
      "globals": {
        "AbortController": true
      }
    },
    "currency-formatter>accounting": {
      "globals": {
        "define": true
      }
    },
    "ethers>@ethersproject/json-wallets>aes-js": {
      "globals": {
        "define": true
      }
    },
    "eth-lattice-keyring>gridplus-sdk>aes-js": {
      "globals": {
        "define": true
      }
    },
    "eslint>ajv": {
      "globals": {
        "console": true
      },
      "packages": {
        "eslint>fast-deep-equal": true,
        "@metamask/snaps-utils>fast-json-stable-stringify": true,
        "eslint>ajv>json-schema-traverse": true,
        "uri-js": true
      }
    },
    "chalk>ansi-styles": {
      "packages": {
        "chalk>ansi-styles>color-convert": true
      }
    },
    "@metamask/controller-utils>@spruceid/siwe-parser>apg-js": {
      "packages": {
        "browserify>buffer": true
      }
    },
    "string.prototype.matchall>es-abstract>array-buffer-byte-length": {
      "packages": {
        "string.prototype.matchall>call-bind": true,
        "string.prototype.matchall>es-abstract>is-array-buffer": true
      }
    },
    "crypto-browserify>public-encrypt>parse-asn1>asn1.js": {
      "packages": {
        "bn.js": true,
        "browserify>buffer": true,
        "pumpify>inherits": true,
        "@metamask/ppom-validator>elliptic>minimalistic-assert": true,
        "browserify>vm-browserify": true
      }
    },
    "browserify>assert": {
      "globals": {
        "Buffer": true
      },
      "packages": {
        "react>object-assign": true,
        "browserify>assert>util": true
      }
    },
    "@metamask/name-controller>async-mutex": {
      "globals": {
        "clearTimeout": true,
        "setTimeout": true
      },
      "packages": {
        "tslib": true
      }
    },
    "@metamask/transaction-controller>@metamask/nonce-tracker>async-mutex": {
      "globals": {
        "clearTimeout": true,
        "setTimeout": true
      },
      "packages": {
        "tslib": true
      }
    },
    "string.prototype.matchall>es-abstract>available-typed-arrays": {
      "packages": {
        "string.prototype.matchall>es-abstract>typed-array-length>possible-typed-array-names": true
      }
    },
    "await-semaphore": {
      "packages": {
        "process": true,
        "browserify>timers-browserify": true
      }
    },
    "axios": {
      "globals": {
        "AbortController": true,
        "Blob": true,
        "FormData": true,
        "ReadableStream": true,
        "Request": true,
        "Response": true,
        "TextEncoder": true,
        "URL": true,
        "URLSearchParams": true,
        "WorkerGlobalScope": true,
        "XMLHttpRequest": true,
        "btoa": true,
        "clearTimeout": true,
        "console.warn": true,
        "document": true,
        "fetch": true,
        "importScripts": true,
        "location.href": true,
        "navigator": true,
        "queueMicrotask": true,
        "setTimeout": true
      },
      "packages": {
        "browserify>buffer": true,
        "process": true,
        "browserify>timers-browserify": true
      }
    },
    "@metamask/snaps-controllers>tar-stream>b4a": {
      "globals": {
        "TextDecoder": true,
        "TextEncoder": true
      }
    },
    "@ensdomains/content-hash>multihashes>multibase>base-x": {
      "packages": {
        "koa>content-disposition>safe-buffer": true
      }
    },
    "base32-encode": {
      "packages": {
        "base32-encode>to-data-view": true
      }
    },
    "bignumber.js": {
      "globals": {
        "crypto": true,
        "define": true
      }
    },
    "@metamask/eth-ledger-bridge-keyring>@ledgerhq/hw-app-eth>bignumber.js": {
      "globals": {
        "crypto": true,
        "define": true
      }
    },
    "@metamask/bridge-controller>bignumber.js": {
      "globals": {
        "crypto": true,
        "define": true
      }
    },
    "@metamask/bridge-status-controller>bignumber.js": {
      "globals": {
        "crypto": true,
        "define": true
      }
    },
    "@metamask/notification-services-controller>bignumber.js": {
      "globals": {
        "crypto": true,
        "define": true
      }
    },
    "@metamask/smart-transactions-controller>bignumber.js": {
      "globals": {
        "crypto": true,
        "define": true
      }
    },
    "@ngraveio/bc-ur>bignumber.js": {
      "globals": {
        "crypto": true,
        "define": true
      }
    },
    "@trezor/connect-web>@trezor/utils>bignumber.js": {
      "globals": {
        "crypto": true,
        "define": true
      }
    },
    "eth-lattice-keyring>gridplus-sdk>borc>bignumber.js": {
      "globals": {
        "crypto": true,
        "define": true
      }
    },
    "eth-lattice-keyring>gridplus-sdk>bignumber.js": {
      "globals": {
        "crypto": true,
        "define": true
      }
    },
    "eth-lattice-keyring>gridplus-sdk>bitwise": {
      "packages": {
        "browserify>buffer": true
      }
    },
    "blo": {
      "globals": {
        "btoa": true
      }
    },
    "bn.js": {
      "globals": {
        "Buffer": true
      },
      "packages": {
        "browserify>browser-resolve": true
      }
    },
    "eth-lattice-keyring>gridplus-sdk>borc": {
      "globals": {
        "console": true
      },
      "packages": {
        "eth-lattice-keyring>gridplus-sdk>borc>bignumber.js": true,
        "browserify>buffer": true,
        "buffer>ieee754": true,
        "eth-lattice-keyring>gridplus-sdk>borc>iso-url": true
      }
    },
    "bowser": {
      "globals": {
        "define": true
      }
    },
    "@metamask/ppom-validator>elliptic>brorand": {
      "globals": {
        "crypto": true,
        "msCrypto": true
      },
      "packages": {
        "browserify>browser-resolve": true
      }
    },
    "ethereumjs-util>ethereum-cryptography>browserify-aes": {
      "packages": {
        "ethereumjs-util>ethereum-cryptography>browserify-aes>buffer-xor": true,
        "browserify>buffer": true,
        "ethereumjs-util>create-hash>cipher-base": true,
        "crypto-browserify>browserify-cipher>evp_bytestokey": true,
        "pumpify>inherits": true,
        "koa>content-disposition>safe-buffer": true
      }
    },
    "crypto-browserify>browserify-cipher": {
      "packages": {
        "ethereumjs-util>ethereum-cryptography>browserify-aes": true,
        "crypto-browserify>browserify-cipher>browserify-des": true,
        "crypto-browserify>browserify-cipher>evp_bytestokey": true
      }
    },
    "crypto-browserify>browserify-cipher>browserify-des": {
      "packages": {
        "browserify>buffer": true,
        "ethereumjs-util>create-hash>cipher-base": true,
        "crypto-browserify>browserify-cipher>browserify-des>des.js": true,
        "pumpify>inherits": true
      }
    },
    "crypto-browserify>public-encrypt>browserify-rsa": {
      "packages": {
        "bn.js": true,
        "crypto-browserify>randombytes": true,
        "koa>content-disposition>safe-buffer": true
      }
    },
    "crypto-browserify>browserify-sign": {
      "packages": {
        "bn.js": true,
        "crypto-browserify>public-encrypt>browserify-rsa": true,
        "ethereumjs-util>create-hash": true,
        "crypto-browserify>create-hmac": true,
        "@metamask/ppom-validator>elliptic": true,
        "pumpify>inherits": true,
        "crypto-browserify>public-encrypt>parse-asn1": true,
        "crypto-browserify>browserify-sign>readable-stream": true,
        "koa>content-disposition>safe-buffer": true
      }
    },
    "browserify>browserify-zlib": {
      "packages": {
        "browserify>assert": true,
        "browserify>buffer": true,
        "browserify>browserify-zlib>pako": true,
        "process": true,
        "stream-browserify": true,
        "browserify>util": true
      }
    },
    "ethereumjs-util>ethereum-cryptography>bs58check>bs58": {
      "packages": {
        "@ensdomains/content-hash>multihashes>multibase>base-x": true
      }
    },
    "ethereumjs-util>ethereum-cryptography>bs58check": {
      "packages": {
        "ethereumjs-util>ethereum-cryptography>bs58check>bs58": true,
        "ethereumjs-util>create-hash": true,
        "koa>content-disposition>safe-buffer": true
      }
    },
    "buffer": {
      "globals": {
        "console": true
      },
      "packages": {
        "base64-js": true,
        "buffer>ieee754": true
      }
    },
    "terser>source-map-support>buffer-from": {
      "packages": {
        "browserify>buffer": true
      }
    },
    "ethereumjs-util>ethereum-cryptography>browserify-aes>buffer-xor": {
      "packages": {
        "browserify>buffer": true
      }
    },
    "browserify>buffer": {
      "globals": {
        "console": true
      },
      "packages": {
        "base64-js": true,
        "buffer>ieee754": true
      }
    },
    "@metamask/snaps-utils>validate-npm-package-name>builtins": {
      "packages": {
        "process": true,
        "semver": true
      }
    },
    "string.prototype.matchall>call-bind>call-bind-apply-helpers": {
      "packages": {
        "string.prototype.matchall>es-abstract>es-errors": true,
        "browserify>has>function-bind": true
      }
    },
    "string.prototype.matchall>call-bind": {
      "packages": {
        "string.prototype.matchall>call-bind>call-bind-apply-helpers": true,
        "string.prototype.matchall>call-bind>es-define-property": true,
        "string.prototype.matchall>get-intrinsic": true,
        "string.prototype.matchall>call-bind>set-function-length": true
      }
    },
    "browserify>util>which-typed-array>call-bound": {
      "packages": {
        "string.prototype.matchall>call-bind>call-bind-apply-helpers": true,
        "string.prototype.matchall>get-intrinsic": true
      }
    },
    "@ngraveio/bc-ur>cbor-sync": {
      "globals": {
        "define": true
      },
      "packages": {
        "browserify>buffer": true
      }
    },
    "chalk": {
      "packages": {
        "chalk>ansi-styles": true,
        "chalk>supports-color": true
      }
    },
    "chart.js": {
      "globals": {
        "Intl.NumberFormat": true,
        "MutationObserver": true,
        "OffscreenCanvas": true,
        "Path2D": true,
        "ResizeObserver": true,
        "addEventListener": true,
        "clearTimeout": true,
        "console.error": true,
        "console.warn": true,
        "devicePixelRatio": true,
        "document": true,
        "removeEventListener": true,
        "requestAnimationFrame": true,
        "setTimeout": true
      },
      "packages": {
        "chart.js>@kurkle/color": true
      }
    },
    "@ensdomains/content-hash>cids": {
      "packages": {
        "@ensdomains/content-hash>cids>multibase": true,
        "@ensdomains/content-hash>multicodec": true,
        "@ensdomains/content-hash>cids>multihashes": true,
        "@ensdomains/content-hash>cids>uint8arrays": true
      }
    },
    "ethereumjs-util>create-hash>cipher-base": {
      "packages": {
        "pumpify>inherits": true,
        "koa>content-disposition>safe-buffer": true,
        "stream-browserify": true,
        "browserify>string_decoder": true
      }
    },
    "classnames": {
      "globals": {
        "classNames": "write",
        "define": true
      }
    },
    "@metamask/jazzicon>color>clone": {
      "packages": {
        "browserify>buffer": true
      }
    },
    "cockatiel": {
      "globals": {
        "AbortController": true,
        "AbortSignal": true,
        "WeakRef": true,
        "clearTimeout": true,
        "performance": true,
        "setTimeout": true
      },
      "packages": {
        "process": true
      }
    },
    "chalk>ansi-styles>color-convert": {
      "packages": {
        "jest-canvas-mock>moo-color>color-name": true
      }
    },
    "@metamask/jazzicon>color>color-convert": {
      "packages": {
        "@metamask/jazzicon>color>color-convert>color-name": true
      }
    },
    "@metamask/jazzicon>color>color-string": {
      "packages": {
        "jest-canvas-mock>moo-color>color-name": true
      }
    },
    "@metamask/jazzicon>color": {
      "packages": {
        "@metamask/jazzicon>color>clone": true,
        "@metamask/jazzicon>color>color-convert": true,
        "@metamask/jazzicon>color>color-string": true
      }
    },
    "@metamask/snaps-controllers>concat-stream": {
      "packages": {
        "terser>source-map-support>buffer-from": true,
        "browserify>buffer": true,
        "pumpify>inherits": true,
        "readable-stream": true,
        "browserify>concat-stream>typedarray": true
      }
    },
    "copy-to-clipboard": {
      "globals": {
        "clipboardData": true,
        "console.error": true,
        "console.warn": true,
        "document.body.appendChild": true,
        "document.body.removeChild": true,
        "document.createElement": true,
        "document.createRange": true,
        "document.execCommand": true,
        "document.getSelection": true,
        "navigator.userAgent": true,
        "prompt": true
      },
      "packages": {
        "copy-to-clipboard>toggle-selection": true
      }
    },
    "readable-stream-2>core-util-is": {
      "packages": {
        "browserify>insert-module-globals>is-buffer": true
      }
    },
    "eth-lattice-keyring>gridplus-sdk>crc-32": {
      "globals": {
        "DO_NOT_EXPORT_CRC": true,
        "define": true
      }
    },
    "@ngraveio/bc-ur>crc": {
      "packages": {
        "browserify>buffer": true
      }
    },
    "crypto-browserify>create-ecdh": {
      "packages": {
        "bn.js": true,
        "browserify>buffer": true,
        "@metamask/ppom-validator>elliptic": true
      }
    },
    "ethereumjs-util>create-hash": {
      "packages": {
        "ethereumjs-util>create-hash>cipher-base": true,
        "pumpify>inherits": true,
        "ethereumjs-util>create-hash>md5.js": true,
        "ethereumjs-util>create-hash>ripemd160": true,
        "addons-linter>sha.js": true
      }
    },
    "crypto-browserify>create-hmac": {
      "packages": {
        "ethereumjs-util>create-hash>cipher-base": true,
        "ethereumjs-util>create-hash": true,
        "pumpify>inherits": true,
        "ethereumjs-util>create-hash>ripemd160": true,
        "koa>content-disposition>safe-buffer": true,
        "addons-linter>sha.js": true
      }
    },
    "@metamask/snaps-utils>cron-parser": {
      "packages": {
        "browserify>browser-resolve": true,
        "luxon": true
      }
    },
    "crypto-browserify": {
      "packages": {
        "crypto-browserify>browserify-cipher": true,
        "crypto-browserify>browserify-sign": true,
        "crypto-browserify>create-ecdh": true,
        "ethereumjs-util>create-hash": true,
        "crypto-browserify>create-hmac": true,
        "crypto-browserify>diffie-hellman": true,
        "crypto-browserify>pbkdf2": true,
        "crypto-browserify>public-encrypt": true,
        "crypto-browserify>randombytes": true,
        "crypto-browserify>randomfill": true
      }
    },
    "@metamask/ppom-validator>crypto-js": {
      "globals": {
        "crypto": true,
        "define": true,
        "msCrypto": true
      },
      "packages": {
        "browserify>browser-resolve": true
      }
    },
    "react-beautiful-dnd>css-box-model": {
      "globals": {
        "getComputedStyle": true,
        "pageXOffset": true,
        "pageYOffset": true
      },
      "packages": {
        "react-router-dom>tiny-invariant": true
      }
    },
    "@material-ui/core>@material-ui/styles>jss-plugin-vendor-prefixer>css-vendor": {
      "globals": {
        "document.createElement": true,
        "document.documentElement": true,
        "getComputedStyle": true
      },
      "packages": {
        "@babel/runtime": true,
        "@material-ui/core>@material-ui/styles>jss>is-in-browser": true
      }
    },
    "currency-formatter": {
      "packages": {
        "currency-formatter>accounting": true,
        "currency-formatter>locale-currency": true,
        "react>object-assign": true
      }
    },
    "debounce-stream": {
      "packages": {
        "debounce-stream>debounce": true,
        "debounce-stream>duplexer": true,
        "debounce-stream>through": true
      }
    },
    "debounce-stream>debounce": {
      "globals": {
        "clearTimeout": true,
        "setTimeout": true
      }
    },
    "nock>debug": {
      "globals": {
        "console": true,
        "document": true,
        "localStorage": true,
        "navigator": true,
        "process": true
      },
      "packages": {
        "mocha>ms": true,
        "process": true
      }
    },
    "@metamask/eth-token-tracker>deep-equal": {
      "packages": {
        "string.prototype.matchall>es-abstract>array-buffer-byte-length": true,
        "string.prototype.matchall>call-bind": true,
        "@metamask/eth-token-tracker>deep-equal>es-get-iterator": true,
        "string.prototype.matchall>get-intrinsic": true,
        "browserify>util>is-arguments": true,
        "string.prototype.matchall>es-abstract>is-array-buffer": true,
        "@metamask/eth-token-tracker>deep-equal>is-date-object": true,
        "string.prototype.matchall>es-abstract>is-regex": true,
        "string.prototype.matchall>es-abstract>is-shared-array-buffer": true,
        "@lavamoat/lavapack>json-stable-stringify>isarray": true,
        "@ngraveio/bc-ur>assert>object-is": true,
        "@lavamoat/lavapack>json-stable-stringify>object-keys": true,
        "gulp>vinyl-fs>object.assign": true,
        "string.prototype.matchall>regexp.prototype.flags": true,
        "string.prototype.matchall>side-channel": true,
        "@metamask/eth-token-tracker>deep-equal>which-boxed-primitive": true,
        "@metamask/eth-token-tracker>deep-equal>which-collection": true,
        "browserify>util>which-typed-array": true
      }
    },
    "string.prototype.matchall>define-properties>define-data-property": {
      "packages": {
        "string.prototype.matchall>call-bind>es-define-property": true,
        "string.prototype.matchall>es-abstract>es-errors": true,
        "string.prototype.matchall>es-abstract>gopd": true
      }
    },
    "string.prototype.matchall>define-properties": {
      "packages": {
        "string.prototype.matchall>define-properties>define-data-property": true,
        "string.prototype.matchall>es-abstract>has-property-descriptors": true,
        "@lavamoat/lavapack>json-stable-stringify>object-keys": true
      }
    },
    "crypto-browserify>browserify-cipher>browserify-des>des.js": {
      "packages": {
        "pumpify>inherits": true,
        "@metamask/ppom-validator>elliptic>minimalistic-assert": true
      }
    },
    "@metamask/providers>detect-browser": {
      "globals": {
        "document": true,
        "navigator": true
      },
      "packages": {
        "process": true
      }
    },
    "crypto-browserify>diffie-hellman": {
      "packages": {
        "bn.js": true,
        "browserify>buffer": true,
        "crypto-browserify>diffie-hellman>miller-rabin": true,
        "crypto-browserify>randombytes": true
      }
    },
    "react-transition-group>dom-helpers": {
      "packages": {
        "@babel/runtime": true
      }
    },
    "dompurify": {
      "globals": {
        "console.warn": true,
        "define": true
      }
    },
    "string.prototype.matchall>get-intrinsic>get-proto>dunder-proto": {
      "packages": {
        "string.prototype.matchall>call-bind>call-bind-apply-helpers": true,
        "string.prototype.matchall>es-abstract>gopd": true
      }
    },
    "debounce-stream>duplexer": {
      "packages": {
        "stream-browserify": true
      }
    },
    "@metamask/ppom-validator>elliptic": {
      "packages": {
        "bn.js": true,
        "@metamask/ppom-validator>elliptic>brorand": true,
        "ethers>@ethersproject/sha2>hash.js": true,
        "@metamask/ppom-validator>elliptic>hmac-drbg": true,
        "pumpify>inherits": true,
        "@metamask/ppom-validator>elliptic>minimalistic-assert": true,
        "@metamask/ppom-validator>elliptic>minimalistic-crypto-utils": true
      }
    },
    "@metamask/eth-token-tracker>deep-equal>es-get-iterator": {
      "packages": {
        "string.prototype.matchall>call-bind": true,
        "string.prototype.matchall>get-intrinsic": true,
        "string.prototype.matchall>has-symbols": true,
        "browserify>util>is-arguments": true,
        "@metamask/eth-token-tracker>deep-equal>es-get-iterator>is-map": true,
        "@metamask/eth-token-tracker>deep-equal>es-get-iterator>is-set": true,
        "eslint-plugin-react>array-includes>is-string": true,
        "@lavamoat/lavapack>json-stable-stringify>isarray": true,
        "process": true,
        "@metamask/eth-token-tracker>deep-equal>es-get-iterator>stop-iteration-iterator": true
      }
    },
    "eth-lattice-keyring>gridplus-sdk>eth-eip712-util-browser": {
      "globals": {
        "intToBuffer": true
      },
      "packages": {
        "bn.js": true,
        "buffer": true,
        "eth-ens-namehash>js-sha3": true
      }
    },
    "eth-ens-namehash": {
      "globals": {
        "name": "write"
      },
      "packages": {
        "browserify>buffer": true,
        "eth-ens-namehash>idna-uts46-hx": true,
        "eth-ens-namehash>js-sha3": true
      }
    },
    "eth-lattice-keyring": {
      "globals": {
        "addEventListener": true,
        "browser": true,
        "clearInterval": true,
        "fetch": true,
        "open": true,
        "setInterval": true
      },
      "packages": {
        "@ethereumjs/tx": true,
        "eth-lattice-keyring>@ethereumjs/util": true,
        "bn.js": true,
        "browserify>buffer": true,
        "crypto-browserify": true,
        "webpack>events": true,
        "eth-lattice-keyring>gridplus-sdk": true,
        "eth-lattice-keyring>rlp": true
      }
    },
    "eth-method-registry": {
      "packages": {
        "eth-method-registry>@metamask/ethjs-contract": true,
        "eth-method-registry>@metamask/ethjs-query": true
      }
    },
    "@ethereumjs/tx>ethereum-cryptography": {
      "globals": {
        "TextDecoder": true,
        "crypto": true
      },
      "packages": {
        "@ethereumjs/tx>ethereum-cryptography>@noble/curves": true,
        "@ethereumjs/tx>ethereum-cryptography>@noble/hashes": true,
        "@ethereumjs/tx>ethereum-cryptography>@scure/bip32": true
      }
    },
    "ethereumjs-util>ethereum-cryptography": {
      "packages": {
        "browserify>buffer": true,
        "ethereumjs-util>ethereum-cryptography>keccak": true,
        "crypto-browserify>randombytes": true,
        "ganache>secp256k1": true
      }
    },
    "@metamask/keyring-controller>ethereumjs-wallet>ethereum-cryptography": {
      "packages": {
        "browserify>assert": true,
        "ethereumjs-util>ethereum-cryptography>bs58check": true,
        "browserify>buffer": true,
        "crypto-browserify>create-hmac": true,
        "ethers>@ethersproject/sha2>hash.js": true,
        "ethereumjs-util>ethereum-cryptography>keccak": true,
        "crypto-browserify>randombytes": true,
        "koa>content-disposition>safe-buffer": true,
        "ganache>secp256k1": true
      }
    },
    "ethereumjs-util": {
      "packages": {
        "browserify>assert": true,
        "bn.js": true,
        "browserify>buffer": true,
        "ethereumjs-util>create-hash": true,
        "ethereumjs-util>ethereum-cryptography": true,
        "browserify>insert-module-globals>is-buffer": true,
        "ethereumjs-util>rlp": true
      }
    },
    "@metamask/keyring-controller>ethereumjs-wallet>ethereumjs-util": {
      "packages": {
        "browserify>assert": true,
        "bn.js": true,
        "browserify>buffer": true,
        "ethereumjs-util>create-hash": true,
        "@metamask/keyring-controller>ethereumjs-wallet>ethereum-cryptography": true,
        "browserify>insert-module-globals>is-buffer": true,
        "@metamask/keyring-controller>ethereumjs-wallet>ethereumjs-util>rlp": true
      }
    },
    "@metamask/keyring-controller>ethereumjs-wallet": {
      "packages": {
        "eth-lattice-keyring>gridplus-sdk>aes-js": true,
        "ethereumjs-util>ethereum-cryptography>bs58check": true,
        "browserify>buffer": true,
        "crypto-browserify": true,
        "@metamask/keyring-controller>ethereumjs-wallet>ethereum-cryptography": true,
        "@metamask/keyring-controller>ethereumjs-wallet>ethereumjs-util": true,
        "crypto-browserify>randombytes": true,
        "ethers>@ethersproject/json-wallets>scrypt-js": true,
        "@metamask/keyring-controller>ethereumjs-wallet>utf8": true,
        "uuid": true
      }
    },
    "ethers": {
      "packages": {
        "@ethersproject/abi": true,
        "ethers>@ethersproject/abstract-signer": true,
        "ethers>@ethersproject/address": true,
        "ethers>@ethersproject/base64": true,
        "ethers>@ethersproject/basex": true,
        "@ethersproject/bignumber": true,
        "@ethersproject/bytes": true,
        "ethers>@ethersproject/constants": true,
        "@ethersproject/contracts": true,
        "@ethersproject/hash": true,
        "@ethersproject/hdnode": true,
        "ethers>@ethersproject/json-wallets": true,
        "ethers>@ethersproject/keccak256": true,
        "ethers>@ethersproject/logger": true,
        "ethers>@ethersproject/properties": true,
        "ethers>@ethersproject/providers": true,
        "ethers>@ethersproject/random": true,
        "ethers>@ethersproject/rlp": true,
        "ethers>@ethersproject/sha2": true,
        "ethers>@ethersproject/signing-key": true,
        "ethers>@ethersproject/solidity": true,
        "ethers>@ethersproject/strings": true,
        "ethers>@ethersproject/transactions": true,
        "ethers>@ethersproject/units": true,
        "@ethersproject/wallet": true,
        "ethers>@ethersproject/web": true,
        "ethers>@ethersproject/wordlists": true
      }
    },
    "eth-method-registry>@metamask/ethjs-contract>ethjs-abi": {
      "packages": {
        "bn.js": true,
        "browserify>buffer": true,
        "eth-ens-namehash>js-sha3": true,
        "eth-method-registry>@metamask/ethjs-contract>ethjs-abi>number-to-bn": true
      }
    },
    "webpack>events": {
      "globals": {
        "console": true
      }
    },
    "crypto-browserify>browserify-cipher>evp_bytestokey": {
      "packages": {
        "ethereumjs-util>create-hash>md5.js": true,
        "koa>content-disposition>safe-buffer": true
      }
    },
    "extension-port-stream": {
      "packages": {
        "browserify>buffer": true,
        "extension-port-stream>readable-stream": true
      }
    },
    "@metamask/providers>extension-port-stream": {
      "packages": {
        "browserify>buffer": true,
        "@metamask/providers>extension-port-stream>readable-stream": true
      }
    },
    "fast-json-patch": {
      "globals": {
        "addEventListener": true,
        "clearTimeout": true,
        "removeEventListener": true,
        "setTimeout": true
      }
    },
    "@metamask/snaps-utils>fast-xml-parser": {
      "globals": {
        "entityName": true,
        "val": true
      },
      "packages": {
        "@metamask/snaps-utils>fast-xml-parser>strnum": true
      }
    },
    "@metamask/notification-services-controller>firebase": {
      "packages": {
        "@metamask/notification-services-controller>firebase>@firebase/app": true,
        "@metamask/notification-services-controller>firebase>@firebase/messaging": true
      }
    },
    "react-focus-lock>focus-lock": {
      "globals": {
        "HTMLIFrameElement": true,
        "Node.DOCUMENT_FRAGMENT_NODE": true,
        "Node.DOCUMENT_NODE": true,
        "Node.DOCUMENT_POSITION_CONTAINED_BY": true,
        "Node.DOCUMENT_POSITION_CONTAINS": true,
        "Node.ELEMENT_NODE": true,
        "console.error": true,
        "console.warn": true,
        "document": true,
        "getComputedStyle": true,
        "setTimeout": true
      },
      "packages": {
        "tslib": true
      }
    },
    "browserify>util>which-typed-array>for-each": {
      "packages": {
        "string.prototype.matchall>es-abstract>is-callable": true
      }
    },
    "fuse.js": {
      "globals": {
        "console": true,
        "define": true
      }
    },
    "string.prototype.matchall>get-intrinsic": {
      "globals": {
        "AggregateError": true,
        "FinalizationRegistry": true,
        "Float16Array": true,
        "WeakRef": true
      },
      "packages": {
        "string.prototype.matchall>call-bind>call-bind-apply-helpers": true,
        "string.prototype.matchall>call-bind>es-define-property": true,
        "string.prototype.matchall>es-abstract>es-errors": true,
        "string.prototype.matchall>es-abstract>es-object-atoms": true,
        "browserify>has>function-bind": true,
        "string.prototype.matchall>get-intrinsic>get-proto": true,
        "string.prototype.matchall>es-abstract>gopd": true,
        "string.prototype.matchall>has-symbols": true,
        "depcheck>is-core-module>hasown": true,
        "string.prototype.matchall>get-intrinsic>math-intrinsics": true
      }
    },
    "string.prototype.matchall>get-intrinsic>get-proto": {
      "packages": {
        "string.prototype.matchall>get-intrinsic>get-proto>dunder-proto": true,
        "string.prototype.matchall>es-abstract>es-object-atoms": true
      }
    },
    "eth-lattice-keyring>gridplus-sdk": {
      "globals": {
        "AbortController": true,
        "Request": true,
        "URL": true,
        "__values": true,
        "caches": true,
        "clearTimeout": true,
        "console.error": true,
        "console.log": true,
        "console.warn": true,
        "fetch": true,
        "setTimeout": true
      },
      "packages": {
        "eth-lattice-keyring>gridplus-sdk>@ethereumjs/common": true,
        "@ethereumjs/tx": true,
        "@ethersproject/abi": true,
        "eth-lattice-keyring>gridplus-sdk>aes-js": true,
        "bitcoin-address-validation>bech32": true,
        "eth-lattice-keyring>gridplus-sdk>bignumber.js": true,
        "eth-lattice-keyring>gridplus-sdk>bitwise": true,
        "bn.js": true,
        "eth-lattice-keyring>gridplus-sdk>borc": true,
        "ethereumjs-util>ethereum-cryptography>bs58check": true,
        "browserify>buffer": true,
        "eth-lattice-keyring>gridplus-sdk>crc-32": true,
        "@metamask/ppom-validator>elliptic": true,
        "eth-lattice-keyring>gridplus-sdk>eth-eip712-util-browser": true,
        "ethers>@ethersproject/sha2>hash.js": true,
        "eth-ens-namehash>js-sha3": true,
        "lodash": true,
        "eth-lattice-keyring>rlp": true,
        "ganache>secp256k1": true,
        "eth-lattice-keyring>gridplus-sdk>uuid": true
      }
    },
    "string.prototype.matchall>es-abstract>has-property-descriptors": {
      "packages": {
        "string.prototype.matchall>call-bind>es-define-property": true
      }
    },
    "koa>is-generator-function>has-tostringtag": {
      "packages": {
        "string.prototype.matchall>has-symbols": true
      }
    },
    "ethereumjs-util>create-hash>md5.js>hash-base": {
      "packages": {
        "pumpify>inherits": true,
        "readable-stream": true,
        "koa>content-disposition>safe-buffer": true
      }
    },
    "ethereumjs-util>create-hash>ripemd160>hash-base": {
      "packages": {
        "pumpify>inherits": true,
        "readable-stream": true,
        "koa>content-disposition>safe-buffer": true
      }
    },
    "ethers>@ethersproject/sha2>hash.js": {
      "packages": {
        "pumpify>inherits": true,
        "@metamask/ppom-validator>elliptic>minimalistic-assert": true
      }
    },
    "depcheck>is-core-module>hasown": {
      "packages": {
        "browserify>has>function-bind": true
      }
    },
    "@metamask/eth-trezor-keyring>hdkey": {
      "packages": {
        "browserify>assert": true,
        "ethereumjs-util>ethereum-cryptography>bs58check": true,
        "crypto-browserify": true,
        "ethereumjs-util>create-hash>ripemd160": true,
        "koa>content-disposition>safe-buffer": true,
        "ganache>secp256k1": true
      }
    },
    "he": {
      "globals": {
        "define": true
      }
    },
    "history": {
      "globals": {
        "console": true,
        "define": true,
        "document.defaultView": true,
        "document.querySelector": true
      }
    },
    "react-router-dom>history": {
      "globals": {
        "addEventListener": true,
        "confirm": true,
        "document": true,
        "history": true,
        "location": true,
        "navigator.userAgent": true,
        "removeEventListener": true
      },
      "packages": {
        "react-router-dom>history>resolve-pathname": true,
        "react-router-dom>tiny-invariant": true,
        "react-router-dom>tiny-warning": true,
        "react-router-dom>history>value-equal": true
      }
    },
    "@metamask/ppom-validator>elliptic>hmac-drbg": {
      "packages": {
        "ethers>@ethersproject/sha2>hash.js": true,
        "@metamask/ppom-validator>elliptic>minimalistic-assert": true,
        "@metamask/ppom-validator>elliptic>minimalistic-crypto-utils": true
      }
    },
    "react-redux>hoist-non-react-statics": {
      "packages": {
        "react-redux>hoist-non-react-statics>react-is": true
      }
    },
    "https-browserify": {
      "packages": {
        "stream-http": true,
        "browserify>url": true
      }
    },
    "@metamask/notification-services-controller>firebase>@firebase/app>idb": {
      "globals": {
        "DOMException": true,
        "IDBCursor": true,
        "IDBDatabase": true,
        "IDBIndex": true,
        "IDBObjectStore": true,
        "IDBRequest": true,
        "IDBTransaction": true,
        "indexedDB.deleteDatabase": true,
        "indexedDB.open": true
      }
    },
    "eth-ens-namehash>idna-uts46-hx": {
      "globals": {
        "define": true
      },
      "packages": {
        "browserify>punycode": true
      }
    },
    "string.prototype.matchall>internal-slot": {
      "packages": {
        "string.prototype.matchall>es-abstract>es-errors": true,
        "depcheck>is-core-module>hasown": true,
        "string.prototype.matchall>side-channel": true
      }
    },
    "browserify>util>is-arguments": {
      "packages": {
        "string.prototype.matchall>call-bind": true,
        "koa>is-generator-function>has-tostringtag": true
      }
    },
    "string.prototype.matchall>es-abstract>is-array-buffer": {
      "packages": {
        "string.prototype.matchall>call-bind": true,
        "string.prototype.matchall>get-intrinsic": true
      }
    },
    "@metamask/eth-token-tracker>deep-equal>which-boxed-primitive>is-bigint": {
      "packages": {
        "string.prototype.matchall>es-abstract>unbox-primitive>has-bigints": true
      }
    },
    "@metamask/eth-token-tracker>deep-equal>which-boxed-primitive>is-boolean-object": {
      "packages": {
        "string.prototype.matchall>call-bind": true,
        "koa>is-generator-function>has-tostringtag": true
      }
    },
    "string.prototype.matchall>es-abstract>is-callable": {
      "globals": {
        "document": true
      }
    },
    "@metamask/eth-token-tracker>deep-equal>is-date-object": {
      "packages": {
        "koa>is-generator-function>has-tostringtag": true
      }
    },
    "koa>is-generator-function": {
      "packages": {
        "koa>is-generator-function>has-tostringtag": true
      }
    },
    "@material-ui/core>@material-ui/styles>jss>is-in-browser": {
      "globals": {
        "document": true
      }
    },
    "@metamask/eth-token-tracker>deep-equal>which-boxed-primitive>is-number-object": {
      "packages": {
        "koa>is-generator-function>has-tostringtag": true
      }
    },
    "string.prototype.matchall>es-abstract>is-regex": {
      "packages": {
        "string.prototype.matchall>call-bind": true,
        "koa>is-generator-function>has-tostringtag": true
      }
    },
    "string.prototype.matchall>es-abstract>is-shared-array-buffer": {
      "packages": {
        "string.prototype.matchall>call-bind": true
      }
    },
    "eslint-plugin-react>array-includes>is-string": {
      "packages": {
        "koa>is-generator-function>has-tostringtag": true
      }
    },
    "string.prototype.matchall>es-abstract>es-to-primitive>is-symbol": {
      "packages": {
        "string.prototype.matchall>has-symbols": true
      }
    },
    "browserify>util>is-typed-array": {
      "packages": {
        "browserify>util>which-typed-array": true
      }
    },
    "@metamask/eth-token-tracker>deep-equal>which-collection>is-weakset": {
      "packages": {
        "string.prototype.matchall>call-bind": true,
        "string.prototype.matchall>get-intrinsic": true
      }
    },
    "eth-lattice-keyring>gridplus-sdk>borc>iso-url": {
      "globals": {
        "URL": true,
        "URLSearchParams": true,
        "location": true
      }
    },
    "@open-rpc/test-coverage>isomorphic-fetch": {
      "globals": {
        "fetch.bind": true
      },
      "packages": {
        "@open-rpc/test-coverage>isomorphic-fetch>whatwg-fetch": true
      }
    },
    "@ensdomains/content-hash>js-base64": {
      "globals": {
        "Base64": "write",
        "TextDecoder": true,
        "TextEncoder": true,
        "atob": true,
        "btoa": true,
        "define": true
      },
      "packages": {
        "browserify>buffer": true
      }
    },
    "eth-ens-namehash>js-sha3": {
      "globals": {
        "define": true
      },
      "packages": {
        "process": true
      }
    },
    "@ngraveio/bc-ur>jsbi": {
      "globals": {
        "define": true
      }
    },
    "@metamask/message-manager>jsonschema": {
      "packages": {
        "browserify>url": true
      }
    },
    "@material-ui/core>@material-ui/styles>jss-plugin-camel-case": {
      "packages": {
        "@material-ui/core>@material-ui/styles>jss-plugin-camel-case>hyphenate-style-name": true
      }
    },
    "@material-ui/core>@material-ui/styles>jss-plugin-default-unit": {
      "globals": {
        "CSS": true
      },
      "packages": {
        "@material-ui/core>@material-ui/styles>jss": true
      }
    },
    "@material-ui/core>@material-ui/styles>jss-plugin-global": {
      "packages": {
        "@babel/runtime": true,
        "@material-ui/core>@material-ui/styles>jss": true
      }
    },
    "@material-ui/core>@material-ui/styles>jss-plugin-nested": {
      "packages": {
        "@babel/runtime": true,
        "react-router-dom>tiny-warning": true
      }
    },
    "@material-ui/core>@material-ui/styles>jss-plugin-rule-value-function": {
      "packages": {
        "@material-ui/core>@material-ui/styles>jss": true,
        "react-router-dom>tiny-warning": true
      }
    },
    "@material-ui/core>@material-ui/styles>jss-plugin-vendor-prefixer": {
      "packages": {
        "@material-ui/core>@material-ui/styles>jss-plugin-vendor-prefixer>css-vendor": true,
        "@material-ui/core>@material-ui/styles>jss": true
      }
    },
    "@material-ui/core>@material-ui/styles>jss": {
      "globals": {
        "CSS": true,
        "document.createElement": true,
        "document.querySelector": true
      },
      "packages": {
        "@babel/runtime": true,
        "@material-ui/core>@material-ui/styles>jss>is-in-browser": true,
        "react-router-dom>tiny-warning": true
      }
    },
    "ethereumjs-util>ethereum-cryptography>keccak": {
      "packages": {
        "browserify>buffer": true,
        "readable-stream": true
      }
    },
    "currency-formatter>locale-currency": {
      "globals": {
        "countryCode": true
      }
    },
    "localforage": {
      "globals": {
        "Blob": true,
        "BlobBuilder": true,
        "FileReader": true,
        "IDBKeyRange": true,
        "MSBlobBuilder": true,
        "MozBlobBuilder": true,
        "OIndexedDB": true,
        "WebKitBlobBuilder": true,
        "atob": true,
        "btoa": true,
        "console.error": true,
        "console.info": true,
        "console.warn": true,
        "define": true,
        "fetch": true,
        "indexedDB": true,
        "localStorage": true,
        "mozIndexedDB": true,
        "msIndexedDB": true,
        "navigator.platform": true,
        "navigator.userAgent": true,
        "openDatabase": true,
        "setTimeout": true,
        "webkitIndexedDB": true
      }
    },
    "lodash": {
      "globals": {
        "clearTimeout": true,
        "define": true,
        "setTimeout": true
      }
    },
    "loglevel": {
      "globals": {
        "console": true,
        "define": true,
        "document.cookie": true,
        "localStorage": true,
        "log": "write",
        "navigator": true
      }
    },
    "lottie-web": {
      "globals": {
        "Blob": true,
        "Howl": true,
        "OffscreenCanvas": true,
        "URL.createObjectURL": true,
        "Worker": true,
        "XMLHttpRequest": true,
        "bodymovin": "write",
        "clearInterval": true,
        "console": true,
        "define": true,
        "document.body": true,
        "document.createElement": true,
        "document.createElementNS": true,
        "document.getElementsByClassName": true,
        "document.getElementsByTagName": true,
        "document.querySelectorAll": true,
        "document.readyState": true,
        "location.origin": true,
        "location.pathname": true,
        "navigator": true,
        "requestAnimationFrame": true,
        "setInterval": true,
        "setTimeout": true
      }
    },
    "luxon": {
      "globals": {
        "Intl": true
      }
    },
    "@metamask/snaps-utils>marked": {
      "globals": {
        "console.error": true,
        "console.warn": true,
        "define": true
      }
    },
    "ethereumjs-util>create-hash>md5.js": {
      "packages": {
        "ethereumjs-util>create-hash>md5.js>hash-base": true,
        "pumpify>inherits": true,
        "koa>content-disposition>safe-buffer": true
      }
    },
    "@storybook/addon-docs>remark-external-links>mdast-util-definitions": {
      "packages": {
        "react-markdown>unist-util-visit": true
      }
    },
    "react-markdown>remark-parse>mdast-util-from-markdown": {
      "packages": {
        "react-markdown>remark-parse>mdast-util-from-markdown>mdast-util-to-string": true,
        "react-markdown>remark-parse>mdast-util-from-markdown>micromark": true,
        "react-syntax-highlighter>refractor>parse-entities": true,
        "react-markdown>remark-parse>mdast-util-from-markdown>unist-util-stringify-position": true
      }
    },
    "react-markdown>remark-rehype>mdast-util-to-hast": {
      "globals": {
        "console.warn": true
      },
      "packages": {
        "@storybook/addon-docs>remark-external-links>mdast-util-definitions": true,
        "react-markdown>remark-rehype>mdast-util-to-hast>mdurl": true,
        "react-markdown>remark-rehype>mdast-util-to-hast>unist-builder": true,
        "react-markdown>remark-rehype>mdast-util-to-hast>unist-util-generated": true,
        "react-markdown>remark-rehype>mdast-util-to-hast>unist-util-position": true,
        "react-markdown>unist-util-visit": true
      }
    },
    "eth-lattice-keyring>@ethereumjs/util>micro-ftch": {
      "globals": {
        "Headers": true,
        "TextDecoder": true,
        "URL": true,
        "btoa": true,
        "fetch": true
      },
      "packages": {
        "browserify>browserify-zlib": true,
        "browserify>buffer": true,
        "https-browserify": true,
        "process": true,
        "stream-http": true,
        "browserify>url": true,
        "browserify>util": true
      }
    },
    "react-markdown>remark-parse>mdast-util-from-markdown>micromark": {
      "packages": {
        "react-syntax-highlighter>refractor>parse-entities": true
      }
    },
    "crypto-browserify>diffie-hellman>miller-rabin": {
      "packages": {
        "bn.js": true,
        "@metamask/ppom-validator>elliptic>brorand": true
      }
    },
    "@ensdomains/content-hash>cids>multibase": {
      "globals": {
        "TextDecoder": true,
        "TextEncoder": true
      },
      "packages": {
        "@ensdomains/content-hash>cids>multibase>@multiformats/base-x": true
      }
    },
    "@ensdomains/content-hash>multihashes>multibase": {
      "packages": {
        "@ensdomains/content-hash>multihashes>multibase>base-x": true,
        "browserify>buffer": true,
        "@ensdomains/content-hash>multihashes>web-encoding": true
      }
    },
    "@ensdomains/content-hash>multicodec": {
      "packages": {
        "@ensdomains/content-hash>multicodec>uint8arrays": true,
        "sass-embedded>varint": true
      }
    },
    "@ensdomains/content-hash>multicodec>uint8arrays>multiformats": {
      "globals": {
        "TextDecoder": true,
        "TextEncoder": true,
        "console.warn": true,
        "crypto.subtle.digest": true
      }
    },
    "@ensdomains/content-hash>multihashes": {
      "packages": {
        "browserify>buffer": true,
        "@ensdomains/content-hash>multihashes>multibase": true,
        "@ensdomains/content-hash>multihashes>varint": true,
        "@ensdomains/content-hash>multihashes>web-encoding": true
      }
    },
    "@ensdomains/content-hash>cids>multihashes": {
      "packages": {
        "@ensdomains/content-hash>cids>multibase": true,
        "@ensdomains/content-hash>cids>multihashes>uint8arrays": true,
        "@ensdomains/content-hash>cids>multihashes>varint": true
      }
    },
    "nanoid": {
      "globals": {
        "crypto.getRandomValues": true
      }
    },
    "@metamask/approval-controller>nanoid": {
      "globals": {
        "crypto.getRandomValues": true
      }
    },
    "@metamask/smart-transactions-controller>@metamask/controllers>nanoid": {
      "globals": {
        "crypto.getRandomValues": true
      }
    },
    "@metamask/notification-controller>nanoid": {
      "globals": {
        "crypto.getRandomValues": true
      }
    },
    "@metamask/permission-controller>nanoid": {
      "globals": {
        "crypto.getRandomValues": true
      }
    },
    "@metamask/rpc-methods>nanoid": {
      "globals": {
        "crypto.getRandomValues": true
      }
    },
    "@metamask/rpc-methods-flask>nanoid": {
      "globals": {
        "crypto.getRandomValues": true
      }
    },
    "@metamask/snaps-controllers>nanoid": {
      "globals": {
        "crypto.getRandomValues": true
      }
    },
    "@metamask/snaps-controllers-flask>nanoid": {
      "globals": {
        "crypto.getRandomValues": true
      }
    },
    "depcheck>@vue/compiler-sfc>postcss>nanoid": {
      "globals": {
        "crypto.getRandomValues": true
      }
    },
    "dependency-tree>precinct>detective-postcss>postcss>nanoid": {
      "globals": {
        "crypto.getRandomValues": true
      }
    },
    "node-fetch": {
      "globals": {
        "Headers": true,
        "Request": true,
        "Response": true,
        "fetch": true
      }
    },
    "@metamask/controllers>web3-provider-engine>cross-fetch>node-fetch": {
      "globals": {
        "fetch": true
      }
    },
    "@metamask/controllers>web3-provider-engine>eth-json-rpc-middleware>node-fetch": {
      "globals": {
        "fetch": true
      }
    },
    "eth-method-registry>@metamask/ethjs-contract>ethjs-abi>number-to-bn": {
      "packages": {
        "bn.js": true,
        "eth-method-registry>@metamask/ethjs-query>@metamask/ethjs-format>strip-hex-prefix": true
      }
    },
    "string.prototype.matchall>es-abstract>object-inspect": {
      "globals": {
        "HTMLElement": true,
        "WeakRef": true
      },
      "packages": {
        "browserify>browser-resolve": true
      }
    },
    "@ngraveio/bc-ur>assert>object-is": {
      "packages": {
        "string.prototype.matchall>call-bind": true,
        "string.prototype.matchall>define-properties": true
      }
    },
    "gulp>vinyl-fs>object.assign": {
      "packages": {
        "string.prototype.matchall>call-bind": true,
        "string.prototype.matchall>define-properties": true,
        "string.prototype.matchall>has-symbols": true,
        "@lavamoat/lavapack>json-stable-stringify>object-keys": true
      }
    },
    "@metamask/object-multiplex>once": {
      "packages": {
        "@metamask/object-multiplex>once>wrappy": true
      }
    },
    "crypto-browserify>public-encrypt>parse-asn1": {
      "packages": {
        "crypto-browserify>public-encrypt>parse-asn1>asn1.js": true,
        "ethereumjs-util>ethereum-cryptography>browserify-aes": true,
        "crypto-browserify>browserify-cipher>evp_bytestokey": true,
        "crypto-browserify>pbkdf2": true,
        "koa>content-disposition>safe-buffer": true
      }
    },
    "react-syntax-highlighter>refractor>parse-entities": {
      "globals": {
        "document.createElement": true
      }
    },
    "path-browserify": {
      "packages": {
        "process": true
      }
    },
    "serve-handler>path-to-regexp": {
      "packages": {
        "serve-handler>path-to-regexp>isarray": true
      }
    },
    "crypto-browserify>pbkdf2": {
      "globals": {
        "crypto": true,
        "process": true,
        "queueMicrotask": true,
        "setImmediate": true,
        "setTimeout": true
      },
      "packages": {
        "ethereumjs-util>create-hash": true,
        "process": true,
        "ethereumjs-util>create-hash>ripemd160": true,
        "koa>content-disposition>safe-buffer": true,
        "addons-linter>sha.js": true
      }
    },
    "@material-ui/core>popper.js": {
      "globals": {
        "MSInputMethodContext": true,
        "Node.DOCUMENT_POSITION_FOLLOWING": true,
        "cancelAnimationFrame": true,
        "console.warn": true,
        "define": true,
        "devicePixelRatio": true,
        "document": true,
        "getComputedStyle": true,
        "innerHeight": true,
        "innerWidth": true,
        "navigator": true,
        "requestAnimationFrame": true,
        "setTimeout": true
      }
    },
    "react-tippy>popper.js": {
      "globals": {
        "MSInputMethodContext": true,
        "Node.DOCUMENT_POSITION_FOLLOWING": true,
        "cancelAnimationFrame": true,
        "console.warn": true,
        "define": true,
        "devicePixelRatio": true,
        "document": true,
        "getComputedStyle": true,
        "innerHeight": true,
        "innerWidth": true,
        "navigator.userAgent": true,
        "requestAnimationFrame": true,
        "setTimeout": true
      }
    },
    "process": {
      "globals": {
        "clearTimeout": true,
        "setTimeout": true
      }
    },
    "readable-stream-2>process-nextick-args": {
      "packages": {
        "process": true
      }
    },
    "promise-to-callback": {
      "packages": {
        "promise-to-callback>is-fn": true,
        "promise-to-callback>set-immediate-shim": true
      }
    },
    "prop-types": {
      "globals": {
        "console": true
      },
      "packages": {
        "react>object-assign": true,
        "prop-types>react-is": true
      }
    },
    "react-markdown>property-information": {
      "packages": {
        "watchify>xtend": true
      }
    },
    "@trezor/connect-web>@trezor/connect>@trezor/protobuf>protobufjs": {
      "globals": {
        "process": true,
        "setTimeout": true
      },
      "packages": {
        "@trezor/connect-web>@trezor/connect>@trezor/protobuf>protobufjs>@protobufjs/aspromise": true,
        "@trezor/connect-web>@trezor/connect>@trezor/protobuf>protobufjs>@protobufjs/base64": true,
        "@trezor/connect-web>@trezor/connect>@trezor/protobuf>protobufjs>@protobufjs/codegen": true,
        "@trezor/connect-web>@trezor/connect>@trezor/protobuf>protobufjs>@protobufjs/eventemitter": true,
        "@trezor/connect-web>@trezor/connect>@trezor/protobuf>protobufjs>@protobufjs/fetch": true,
        "@trezor/connect-web>@trezor/connect>@trezor/protobuf>protobufjs>@protobufjs/float": true,
        "@trezor/connect-web>@trezor/connect>@trezor/protobuf>protobufjs>@protobufjs/inquire": true,
        "@trezor/connect-web>@trezor/connect>@trezor/protobuf>protobufjs>@protobufjs/path": true,
        "@trezor/connect-web>@trezor/connect>@trezor/protobuf>protobufjs>@protobufjs/pool": true,
        "@trezor/connect-web>@trezor/connect>@trezor/protobuf>protobufjs>@protobufjs/utf8": true
      }
    },
    "crypto-browserify>public-encrypt": {
      "packages": {
        "bn.js": true,
        "crypto-browserify>public-encrypt>browserify-rsa": true,
        "ethereumjs-util>create-hash": true,
        "crypto-browserify>public-encrypt>parse-asn1": true,
        "crypto-browserify>randombytes": true,
        "koa>content-disposition>safe-buffer": true
      }
    },
    "browserify>punycode": {
      "globals": {
        "define": true
      }
    },
    "browserify>url>punycode": {
      "globals": {
        "define": true
      }
    },
    "qrcode-generator": {
      "globals": {
        "define": true
      }
    },
    "qrcode.react": {
      "globals": {
        "Path2D": true,
        "devicePixelRatio": true
      },
      "packages": {
        "react": true
      }
    },
    "browserify>url>qs": {
      "packages": {
        "string.prototype.matchall>side-channel": true
      }
    },
    "@metamask/snaps-controllers>tar-stream>streamx>queue-tick": {
      "globals": {
        "queueMicrotask": true
      }
    },
    "react-beautiful-dnd>raf-schd": {
      "globals": {
        "cancelAnimationFrame": true,
        "requestAnimationFrame": true
      }
    },
    "crypto-browserify>randombytes": {
      "globals": {
        "crypto": true,
        "msCrypto": true
      },
      "packages": {
        "process": true,
        "koa>content-disposition>safe-buffer": true
      }
    },
    "ethereumjs-wallet>randombytes": {
      "globals": {
        "crypto.getRandomValues": true
      }
    },
    "crypto-browserify>randomfill": {
      "globals": {
        "crypto": true,
        "msCrypto": true
      },
      "packages": {
        "process": true,
        "crypto-browserify>randombytes": true,
        "koa>content-disposition>safe-buffer": true
      }
    },
    "react": {
      "globals": {
        "console": true
      },
      "packages": {
        "react>object-assign": true
      }
    },
    "react-beautiful-dnd": {
      "globals": {
        "Element.prototype": true,
        "__REDUX_DEVTOOLS_EXTENSION_COMPOSE__": true,
        "addEventListener": true,
        "cancelAnimationFrame": true,
        "clearTimeout": true,
        "console": true,
        "document": true,
        "getComputedStyle": true,
        "pageXOffset": true,
        "pageYOffset": true,
        "removeEventListener": true,
        "requestAnimationFrame": true,
        "scrollBy": true,
        "setTimeout": true
      },
      "packages": {
        "@babel/runtime": true,
        "react-beautiful-dnd>css-box-model": true,
        "react-beautiful-dnd>memoize-one": true,
        "react-beautiful-dnd>raf-schd": true,
        "react": true,
        "react-dom": true,
        "react-redux": true,
        "redux": true,
        "react-beautiful-dnd>use-memo-one": true
      }
    },
    "react-chartjs-2": {
      "globals": {
        "setTimeout": true
      },
      "packages": {
        "chart.js": true,
        "react": true
      }
    },
    "react-focus-lock>react-clientside-effect": {
      "packages": {
        "@babel/runtime": true,
        "react": true
      }
    },
    "react-devtools": {
      "packages": {
        "react-devtools>react-devtools-core": true
      }
    },
    "react-devtools>react-devtools-core": {
      "globals": {
        "WebSocket": true,
        "setTimeout": true
      }
    },
    "react-dnd-html5-backend": {
      "globals": {
        "addEventListener": true,
        "clearTimeout": true,
        "removeEventListener": true
      }
    },
    "react-dom": {
      "globals": {
        "HTMLIFrameElement": true,
        "MSApp": true,
        "__REACT_DEVTOOLS_GLOBAL_HOOK__": true,
        "addEventListener": true,
        "clearTimeout": true,
        "clipboardData": true,
        "console": true,
        "dispatchEvent": true,
        "document": true,
        "event": "write",
        "jest": true,
        "location.protocol": true,
        "navigator.userAgent.indexOf": true,
        "removeEventListener": true,
        "self": true,
        "setTimeout": true,
        "top": true
      },
      "packages": {
        "react>object-assign": true,
        "react": true,
        "react-dom>scheduler": true
      }
    },
    "react-responsive-carousel>react-easy-swipe": {
      "globals": {
        "addEventListener": true,
        "define": true,
        "document.addEventListener": true,
        "document.removeEventListener": true
      },
      "packages": {
        "prop-types": true,
        "react": true
      }
    },
    "react-popper>react-fast-compare": {
      "globals": {
        "Element": true,
        "console.warn": true
      }
    },
    "react-focus-lock": {
      "globals": {
        "addEventListener": true,
        "console.error": true,
        "console.warn": true,
        "document": true,
        "removeEventListener": true,
        "setTimeout": true
      },
      "packages": {
        "@babel/runtime": true,
        "react-focus-lock>focus-lock": true,
        "prop-types": true,
        "react": true,
        "react-focus-lock>react-clientside-effect": true,
        "react-focus-lock>use-callback-ref": true,
        "react-focus-lock>use-sidecar": true
      }
    },
    "react-idle-timer": {
      "globals": {
        "clearTimeout": true,
        "document": true,
        "setTimeout": true
      },
      "packages": {
        "prop-types": true,
        "react": true
      }
    },
    "react-redux>hoist-non-react-statics>react-is": {
      "globals": {
        "console": true
      }
    },
    "prop-types>react-is": {
      "globals": {
        "console": true
      }
    },
    "react-redux>react-is": {
      "globals": {
        "console": true
      }
    },
    "react-router-dom>react-router>react-is": {
      "globals": {
        "console": true
      }
    },
    "react-markdown": {
      "globals": {
        "console.warn": true
      },
      "packages": {
        "react-markdown>comma-separated-tokens": true,
        "prop-types": true,
        "react-markdown>property-information": true,
        "react": true,
        "react-redux>react-is": true,
        "react-markdown>remark-parse": true,
        "react-markdown>remark-rehype": true,
        "react-markdown>space-separated-tokens": true,
        "react-markdown>style-to-object": true,
        "react-markdown>unified": true,
        "react-markdown>unist-util-visit": true,
        "react-markdown>vfile": true
      }
    },
    "react-popper": {
      "globals": {
        "document": true
      },
      "packages": {
        "@popperjs/core": true,
        "react": true,
        "react-popper>react-fast-compare": true,
        "react-popper>warning": true
      }
    },
    "react-redux": {
      "globals": {
        "console": true,
        "document": true
      },
      "packages": {
        "@babel/runtime": true,
        "react-redux>hoist-non-react-statics": true,
        "prop-types": true,
        "react": true,
        "react-dom": true,
        "react-redux>react-is": true
      }
    },
    "react-responsive-carousel": {
      "globals": {
        "HTMLElement": true,
        "addEventListener": true,
        "clearTimeout": true,
        "console.warn": true,
        "document": true,
        "getComputedStyle": true,
        "removeEventListener": true,
        "setTimeout": true
      },
      "packages": {
        "classnames": true,
        "react": true,
        "react-dom": true,
        "react-responsive-carousel>react-easy-swipe": true
      }
    },
    "react-router-dom": {
      "packages": {
        "react-router-dom>history": true,
        "prop-types": true,
        "react": true,
        "react-router-dom>react-router": true,
        "react-router-dom>tiny-invariant": true,
        "react-router-dom>tiny-warning": true
      }
    },
    "react-router-dom-v5-compat": {
      "globals": {
        "FormData": true,
        "URL": true,
        "URLSearchParams": true,
        "__reactRouterVersion": "write",
        "addEventListener": true,
        "confirm": true,
        "define": true,
        "document": true,
        "history.scrollRestoration": true,
        "location.href": true,
        "removeEventListener": true,
        "scrollTo": true,
        "scrollY": true,
        "sessionStorage.getItem": true,
        "sessionStorage.setItem": true,
        "setTimeout": true
      },
      "packages": {
        "react-router-dom-v5-compat>@remix-run/router": true,
        "history": true,
        "react": true,
        "react-dom": true,
        "react-router-dom": true,
        "react-router-dom-v5-compat>react-router": true
      }
    },
    "react-router-dom>react-router": {
      "packages": {
        "react-router-dom>history": true,
        "react-redux>hoist-non-react-statics": true,
        "serve-handler>path-to-regexp": true,
        "prop-types": true,
        "react": true,
        "react-router-dom>react-router>react-is": true,
        "react-router-dom>tiny-invariant": true,
        "react-router-dom>tiny-warning": true
      }
    },
    "react-router-dom-v5-compat>react-router": {
      "globals": {
        "console.error": true,
        "define": true
      },
      "packages": {
        "react-router-dom-v5-compat>@remix-run/router": true,
        "react": true
      }
    },
    "react-simple-file-input": {
      "globals": {
        "File": true,
        "FileReader": true,
        "console.warn": true
      },
      "packages": {
        "prop-types": true,
        "react": true
      }
    },
    "react-tippy": {
      "globals": {
        "Element": true,
        "MSStream": true,
        "MutationObserver": true,
        "addEventListener": true,
        "clearTimeout": true,
        "console.error": true,
        "console.warn": true,
        "define": true,
        "document": true,
        "getComputedStyle": true,
        "innerHeight": true,
        "innerWidth": true,
        "navigator.maxTouchPoints": true,
        "navigator.msMaxTouchPoints": true,
        "navigator.userAgent": true,
        "performance": true,
        "requestAnimationFrame": true,
        "setTimeout": true
      },
      "packages": {
        "react-tippy>popper.js": true,
        "react": true,
        "react-dom": true
      }
    },
    "react-toggle-button": {
      "globals": {
        "clearTimeout": true,
        "console.warn": true,
        "define": true,
        "performance": true,
        "setTimeout": true
      },
      "packages": {
        "react": true
      }
    },
    "react-transition-group": {
      "globals": {
        "Element": true,
        "setTimeout": true
      },
      "packages": {
        "react-transition-group>dom-helpers": true,
        "prop-types": true,
        "react": true,
        "react-dom": true
      }
    },
    "readable-stream": {
      "packages": {
        "browserify>browser-resolve": true,
        "browserify>buffer": true,
        "webpack>events": true,
        "pumpify>inherits": true,
        "process": true,
        "browserify>string_decoder": true,
        "readable-stream>util-deprecate": true
      }
    },
    "crypto-browserify>browserify-sign>readable-stream": {
      "packages": {
        "browserify>browser-resolve": true,
        "readable-stream-2>core-util-is": true,
        "webpack>events": true,
        "pumpify>inherits": true,
        "crypto-browserify>browserify-sign>readable-stream>isarray": true,
        "process": true,
        "readable-stream-2>process-nextick-args": true,
        "crypto-browserify>browserify-sign>readable-stream>safe-buffer": true,
        "crypto-browserify>browserify-sign>readable-stream>string_decoder": true,
        "browserify>timers-browserify": true,
        "readable-stream>util-deprecate": true
      }
    },
    "extension-port-stream>readable-stream": {
      "globals": {
        "AbortController": true,
        "AbortSignal": true,
        "AggregateError": true,
        "Blob": true,
        "queueMicrotask": true
      },
      "packages": {
        "@lavamoat/lavapack>readable-stream>abort-controller": true,
        "browserify>buffer": true,
        "webpack>events": true,
        "process": true,
        "browserify>string_decoder": true
      }
    },
    "@metamask/providers>extension-port-stream>readable-stream": {
      "globals": {
        "AbortController": true,
        "AbortSignal": true,
        "AggregateError": true,
        "Blob": true,
        "queueMicrotask": true
      },
      "packages": {
        "@lavamoat/lavapack>readable-stream>abort-controller": true,
        "browserify>buffer": true,
        "webpack>events": true,
        "process": true,
        "browserify>string_decoder": true
      }
    },
    "@metamask/snaps-controllers>readable-web-to-node-stream": {
      "packages": {
        "readable-stream": true
      }
    },
    "redux": {
      "globals": {
        "console": true
      },
      "packages": {
        "@babel/runtime": true
      }
    },
    "string.prototype.matchall>regexp.prototype.flags": {
      "packages": {
        "string.prototype.matchall>call-bind": true,
        "string.prototype.matchall>define-properties": true,
        "string.prototype.matchall>es-abstract>es-errors": true,
        "string.prototype.matchall>get-intrinsic>get-proto": true,
        "string.prototype.matchall>es-abstract>gopd": true,
        "string.prototype.matchall>regexp.prototype.flags>set-function-name": true
      }
    },
    "react-markdown>remark-parse": {
      "packages": {
        "react-markdown>remark-parse>mdast-util-from-markdown": true
      }
    },
    "react-markdown>remark-rehype": {
      "packages": {
        "react-markdown>remark-rehype>mdast-util-to-hast": true
      }
    },
    "react-markdown>vfile>replace-ext": {
      "packages": {
        "path-browserify": true
      }
    },
    "reselect": {
      "globals": {
        "WeakRef": true,
        "console.warn": true,
        "unstable_autotrackMemoize": true
      }
    },
    "@metamask/snaps-utils>rfdc": {
      "packages": {
        "browserify>buffer": true
      }
    },
    "ethereumjs-util>create-hash>ripemd160": {
      "packages": {
        "browserify>buffer": true,
        "ethereumjs-util>create-hash>ripemd160>hash-base": true,
        "pumpify>inherits": true
      }
    },
    "eth-lattice-keyring>rlp": {
      "globals": {
        "TextEncoder": true
      }
    },
    "ethereumjs-util>rlp": {
      "packages": {
        "bn.js": true,
        "browserify>buffer": true
      }
    },
    "@metamask/keyring-controller>ethereumjs-wallet>ethereumjs-util>rlp": {
      "packages": {
        "bn.js": true,
        "browserify>buffer": true
      }
    },
    "wait-on>rxjs": {
      "globals": {
        "cancelAnimationFrame": true,
        "clearInterval": true,
        "clearTimeout": true,
        "performance": true,
        "requestAnimationFrame": true,
        "setInterval.apply": true,
        "setTimeout.apply": true
      }
    },
    "koa>content-disposition>safe-buffer": {
      "packages": {
        "browserify>buffer": true
      }
    },
    "crypto-browserify>browserify-sign>readable-stream>safe-buffer": {
      "packages": {
        "browserify>buffer": true
      }
    },
    "crypto-browserify>browserify-sign>readable-stream>string_decoder>safe-buffer": {
      "packages": {
        "browserify>buffer": true
      }
    },
    "react-dom>scheduler": {
      "globals": {
        "MessageChannel": true,
        "cancelAnimationFrame": true,
        "clearTimeout": true,
        "console": true,
        "performance": true,
        "requestAnimationFrame": true,
        "setTimeout": true
      }
    },
    "ethers>@ethersproject/json-wallets>scrypt-js": {
      "globals": {
        "define": true,
        "setTimeout": true
      },
      "packages": {
        "browserify>timers-browserify": true
      }
    },
    "ganache>secp256k1": {
      "packages": {
        "@metamask/ppom-validator>elliptic": true
      }
    },
    "semver": {
      "globals": {
        "console.error": true
      },
      "packages": {
        "process": true
      }
    },
    "string.prototype.matchall>call-bind>set-function-length": {
      "packages": {
        "string.prototype.matchall>define-properties>define-data-property": true,
        "string.prototype.matchall>es-abstract>es-errors": true,
        "string.prototype.matchall>get-intrinsic": true,
        "string.prototype.matchall>es-abstract>gopd": true,
        "string.prototype.matchall>es-abstract>has-property-descriptors": true
      }
    },
    "string.prototype.matchall>regexp.prototype.flags>set-function-name": {
      "packages": {
        "string.prototype.matchall>define-properties>define-data-property": true,
        "string.prototype.matchall>es-abstract>es-errors": true,
        "string.prototype.matchall>es-abstract>function.prototype.name>functions-have-names": true,
        "string.prototype.matchall>es-abstract>has-property-descriptors": true
      }
    },
    "promise-to-callback>set-immediate-shim": {
      "globals": {
        "setTimeout.apply": true
      },
      "packages": {
        "browserify>timers-browserify": true
      }
    },
    "addons-linter>sha.js": {
      "packages": {
        "pumpify>inherits": true,
        "koa>content-disposition>safe-buffer": true
      }
    },
    "string.prototype.matchall>side-channel>side-channel-list": {
      "packages": {
        "string.prototype.matchall>es-abstract>es-errors": true,
        "string.prototype.matchall>es-abstract>object-inspect": true
      }
    },
    "string.prototype.matchall>side-channel>side-channel-map": {
      "packages": {
        "browserify>util>which-typed-array>call-bound": true,
        "string.prototype.matchall>es-abstract>es-errors": true,
        "string.prototype.matchall>get-intrinsic": true,
        "string.prototype.matchall>es-abstract>object-inspect": true
      }
    },
    "string.prototype.matchall>side-channel>side-channel-weakmap": {
      "packages": {
        "browserify>util>which-typed-array>call-bound": true,
        "string.prototype.matchall>es-abstract>es-errors": true,
        "string.prototype.matchall>get-intrinsic": true,
        "string.prototype.matchall>es-abstract>object-inspect": true,
        "string.prototype.matchall>side-channel>side-channel-map": true
      }
    },
    "string.prototype.matchall>side-channel": {
      "packages": {
        "string.prototype.matchall>es-abstract>es-errors": true,
        "string.prototype.matchall>es-abstract>object-inspect": true,
        "string.prototype.matchall>side-channel>side-channel-list": true,
        "string.prototype.matchall>side-channel>side-channel-map": true,
        "string.prototype.matchall>side-channel>side-channel-weakmap": true
      }
    },
    "@metamask/profile-sync-controller>siwe": {
      "globals": {
        "console.error": true,
        "console.warn": true
      },
      "packages": {
        "@metamask/profile-sync-controller>siwe>@spruceid/siwe-parser": true,
        "@metamask/profile-sync-controller>siwe>@stablelib/random": true,
        "ethers": true,
        "@metamask/controller-utils>@spruceid/siwe-parser>valid-url": true
      }
    },
    "@metamask/eth-token-tracker>deep-equal>es-get-iterator>stop-iteration-iterator": {
      "globals": {
        "StopIteration": true
      },
      "packages": {
        "string.prototype.matchall>internal-slot": true
      }
    },
    "stream-browserify": {
      "packages": {
        "webpack>events": true,
        "pumpify>inherits": true,
        "readable-stream": true
      }
    },
    "stream-http": {
      "globals": {
        "AbortController": true,
        "Blob": true,
        "MSStreamReader": true,
        "ReadableStream": true,
        "WritableStream": true,
        "XDomainRequest": true,
        "XMLHttpRequest": true,
        "clearTimeout": true,
        "fetch": true,
        "location.protocol.search": true,
        "setTimeout": true
      },
      "packages": {
        "browserify>buffer": true,
        "stream-http>builtin-status-codes": true,
        "pumpify>inherits": true,
        "process": true,
        "readable-stream": true,
        "browserify>url": true,
        "watchify>xtend": true
      }
    },
    "@metamask/snaps-controllers>tar-stream>streamx": {
      "packages": {
        "webpack>events": true,
        "@metamask/snaps-controllers>tar-stream>fast-fifo": true,
        "@metamask/snaps-controllers>tar-stream>streamx>queue-tick": true
      }
    },
    "browserify>string_decoder": {
      "packages": {
        "koa>content-disposition>safe-buffer": true
      }
    },
    "crypto-browserify>browserify-sign>readable-stream>string_decoder": {
      "packages": {
        "crypto-browserify>browserify-sign>readable-stream>string_decoder>safe-buffer": true
      }
    },
    "eth-method-registry>@metamask/ethjs-query>@metamask/ethjs-format>strip-hex-prefix": {
      "packages": {
        "eth-method-registry>@metamask/ethjs-query>@metamask/ethjs-format>is-hex-prefixed": true
      }
    },
    "react-markdown>style-to-object": {
      "packages": {
        "react-markdown>style-to-object>inline-style-parser": true
      }
    },
    "@metamask/snaps-controllers>tar-stream": {
      "packages": {
        "@metamask/snaps-controllers>tar-stream>b4a": true,
        "browserify>browser-resolve": true,
        "@metamask/snaps-controllers>tar-stream>fast-fifo": true,
        "@metamask/snaps-controllers>tar-stream>streamx": true
      }
    },
    "debounce-stream>through": {
      "packages": {
        "process": true,
        "stream-browserify": true
      }
    },
    "browserify>timers-browserify": {
      "globals": {
        "clearInterval": true,
        "clearTimeout": true,
        "setInterval": true,
        "setTimeout": true
      },
      "packages": {
        "process": true
      }
    },
    "react-router-dom>tiny-warning": {
      "globals": {
        "console": true
      }
    },
    "copy-to-clipboard>toggle-selection": {
      "globals": {
        "document.activeElement": true,
        "document.getSelection": true
      }
    },
    "tslib": {
      "globals": {
        "SuppressedError": true,
        "define": true
      }
    },
    "tweetnacl": {
      "globals": {
        "crypto": true,
        "msCrypto": true,
        "nacl": "write"
      },
      "packages": {
        "browserify>browser-resolve": true
      }
    },
    "@trezor/connect-web>@trezor/connect-common>@trezor/env-utils>ua-parser-js": {
      "globals": {
        "define": true
      }
    },
    "@ensdomains/content-hash>cids>uint8arrays": {
      "globals": {
        "TextDecoder": true
      },
      "packages": {
        "@ensdomains/content-hash>cids>multibase": true
      }
    },
    "@ensdomains/content-hash>multicodec>uint8arrays": {
      "globals": {
        "Buffer": true,
        "TextDecoder": true,
        "TextEncoder": true
      },
      "packages": {
        "@ensdomains/content-hash>multicodec>uint8arrays>multiformats": true
      }
    },
    "@ensdomains/content-hash>cids>multihashes>uint8arrays": {
      "globals": {
        "TextDecoder": true,
        "TextEncoder": true
      },
      "packages": {
        "@ensdomains/content-hash>cids>multibase": true
      }
    },
    "@metamask/keyring-controller>ulid": {
      "globals": {
        "console.error": true,
        "crypto": true,
        "define": true
      }
    },
    "react-markdown>unified": {
      "packages": {
        "react-markdown>unified>bail": true,
        "react-markdown>unified>extend": true,
        "react-markdown>unified>is-buffer": true,
        "mocha>yargs-unparser>is-plain-obj": true,
        "react-markdown>unified>trough": true,
        "react-markdown>vfile": true
      }
    },
    "react-markdown>unist-util-visit>unist-util-visit-parents": {
      "packages": {
        "react-markdown>unist-util-visit>unist-util-is": true
      }
    },
    "react-markdown>unist-util-visit": {
      "packages": {
        "react-markdown>unist-util-visit>unist-util-visit-parents": true
      }
    },
    "uri-js": {
      "globals": {
        "define": true
      }
    },
    "browserify>url": {
      "packages": {
        "browserify>url>punycode": true,
        "browserify>url>qs": true
      }
    },
    "react-focus-lock>use-callback-ref": {
      "packages": {
        "react": true
      }
    },
    "react-beautiful-dnd>use-memo-one": {
      "packages": {
        "react": true
      }
    },
    "react-focus-lock>use-sidecar": {
      "globals": {
        "console.error": true
      },
      "packages": {
        "react-focus-lock>use-sidecar>detect-node-es": true,
        "react": true,
        "tslib": true
      }
    },
    "readable-stream>util-deprecate": {
      "globals": {
        "console.trace": true,
        "console.warn": true,
        "localStorage": true
      }
    },
    "browserify>assert>util": {
      "globals": {
        "console.error": true,
        "console.log": true,
        "console.trace": true,
        "process": true
      },
      "packages": {
        "browserify>assert>util>inherits": true,
        "process": true
      }
    },
    "browserify>util": {
      "globals": {
        "console.error": true,
        "console.log": true,
        "console.trace": true
      },
      "packages": {
        "pumpify>inherits": true,
        "browserify>util>is-arguments": true,
        "koa>is-generator-function": true,
        "browserify>util>is-typed-array": true,
        "process": true,
        "browserify>util>which-typed-array": true
      }
    },
    "uuid": {
      "globals": {
        "crypto": true,
        "msCrypto": true
      }
    },
    "@metamask/eth-snap-keyring>uuid": {
      "globals": {
        "crypto": true
      }
    },
    "@metamask/keyring-snap-client>uuid": {
      "globals": {
        "crypto": true
      }
    },
    "@metamask/multichain-transactions-controller>@metamask/keyring-snap-client>uuid": {
      "globals": {
        "crypto": true
      }
    },
    "eth-lattice-keyring>gridplus-sdk>uuid": {
      "globals": {
        "crypto": true
      }
    },
    "@metamask/snaps-utils>validate-npm-package-name": {
      "packages": {
        "@metamask/snaps-utils>validate-npm-package-name>builtins": true
      }
    },
    "react-markdown>vfile>vfile-message": {
      "packages": {
        "react-markdown>vfile>unist-util-stringify-position": true
      }
    },
    "react-markdown>vfile": {
      "packages": {
        "react-markdown>vfile>is-buffer": true,
        "path-browserify": true,
        "process": true,
        "react-markdown>vfile>replace-ext": true,
        "react-markdown>vfile>vfile-message": true
      }
    },
    "browserify>vm-browserify": {
      "globals": {
        "document.body.appendChild": true,
        "document.body.removeChild": true,
        "document.createElement": true
      }
    },
    "react-popper>warning": {
      "globals": {
        "console": true
      }
    },
    "@ensdomains/content-hash>multihashes>web-encoding": {
      "globals": {
        "TextDecoder": true,
        "TextEncoder": true
      },
      "packages": {
        "browserify>util": true
      }
    },
    "web3": {
      "globals": {
        "XMLHttpRequest": true
      }
    },
    "@metamask/controllers>web3": {
      "globals": {
        "XMLHttpRequest": true
      }
    },
    "webextension-polyfill": {
      "globals": {
        "browser": true,
        "chrome": true,
        "console.error": true,
        "console.warn": true,
        "define": true
      }
    },
    "@open-rpc/test-coverage>isomorphic-fetch>whatwg-fetch": {
      "globals": {
        "AbortController": true,
        "Blob": true,
        "FileReader": true,
        "FormData": true,
        "URLSearchParams.prototype.isPrototypeOf": true,
        "XMLHttpRequest": true,
        "console.warn": true,
        "define": true,
        "setTimeout": true
      }
    },
    "@metamask/eth-token-tracker>deep-equal>which-boxed-primitive": {
      "packages": {
        "@metamask/eth-token-tracker>deep-equal>which-boxed-primitive>is-bigint": true,
        "@metamask/eth-token-tracker>deep-equal>which-boxed-primitive>is-boolean-object": true,
        "@metamask/eth-token-tracker>deep-equal>which-boxed-primitive>is-number-object": true,
        "eslint-plugin-react>array-includes>is-string": true,
        "string.prototype.matchall>es-abstract>es-to-primitive>is-symbol": true
      }
    },
    "@metamask/eth-token-tracker>deep-equal>which-collection": {
      "packages": {
        "@metamask/eth-token-tracker>deep-equal>es-get-iterator>is-map": true,
        "@metamask/eth-token-tracker>deep-equal>es-get-iterator>is-set": true,
        "@metamask/eth-token-tracker>deep-equal>which-collection>is-weakmap": true,
        "@metamask/eth-token-tracker>deep-equal>which-collection>is-weakset": true
      }
    },
    "browserify>util>which-typed-array": {
      "packages": {
        "string.prototype.matchall>es-abstract>available-typed-arrays": true,
        "string.prototype.matchall>call-bind": true,
        "browserify>util>which-typed-array>call-bound": true,
        "browserify>util>which-typed-array>for-each": true,
        "string.prototype.matchall>get-intrinsic>get-proto": true,
        "string.prototype.matchall>es-abstract>gopd": true,
        "koa>is-generator-function>has-tostringtag": true
      }
    }
  }
}<|MERGE_RESOLUTION|>--- conflicted
+++ resolved
@@ -1148,13 +1148,8 @@
         "ethers>@ethersproject/constants": true,
         "@ethersproject/contracts": true,
         "@ethersproject/providers": true,
-<<<<<<< HEAD
         "@metamask/bridge-controller>@metamask/controller-utils": true,
-        "@metamask/keyring-api": true,
-=======
-        "@metamask/controller-utils": true,
         "@metamask/bridge-controller>@metamask/keyring-api": true,
->>>>>>> d64b5fa1
         "@metamask/metamask-eth-abis": true,
         "@metamask/bridge-controller>@metamask/multichain-network-controller": true,
         "@metamask/bridge-controller>@metamask/polling-controller": true,
@@ -1174,13 +1169,8 @@
       },
       "packages": {
         "@metamask/bridge-controller": true,
-<<<<<<< HEAD
         "@metamask/bridge-status-controller>@metamask/controller-utils": true,
-        "@metamask/keyring-api": true,
-=======
-        "@metamask/controller-utils": true,
         "@metamask/bridge-status-controller>@metamask/keyring-api": true,
->>>>>>> d64b5fa1
         "@metamask/bridge-controller>@metamask/polling-controller": true,
         "@metamask/superstruct": true,
         "@metamask/transaction-controller": true,
