{
  "resources": {
    "3box": {
      "globals": {
        "console.error": true,
        "console.log": true,
        "console.warn": true,
        "fetch": true,
        "setTimeout": true
      },
      "packages": {
        "3box>3box-orbitdb-plugins": true,
        "3box>3box-orbitdb-plugins>ipfs-log": true,
        "3box>3id-resolver": true,
        "3box>did-jwt": true,
        "3box>ethers": true,
        "3box>ethers>elliptic": true,
        "3box>graphql-request": true,
        "3box>https-did-resolver": true,
        "3box>ipfs": true,
        "3box>ipfs-did-document": true,
        "3box>ipfs-mini": true,
        "3box>ipfs>is-ipfs": true,
        "3box>ipfs>multihashes": true,
        "3box>js-sha256": true,
        "3box>muport-did-resolver": true,
        "3box>orbit-db": true,
        "3box>orbit-db>orbit-db-access-controllers": true,
        "3box>orbit-db>orbit-db-identity-provider": true,
        "3box>orbit-db>orbit-db-pubsub": true,
        "3box>store": true,
        "3box>tweetnacl": true,
        "3box>tweetnacl-util": true,
        "@babel/runtime": true,
        "browserify>buffer": true,
        "browserify>process": true,
        "node-fetch": true
      }
    },
    "3box>3box-orbitdb-plugins": {
      "globals": {
        "console.log": true
      },
      "packages": {
        "3box>3box-orbitdb-plugins>ipfs-log": true,
        "3box>3id-resolver>did-jwt": true,
        "3box>3id-resolver>did-jwt>base64url": true,
        "3box>did-jwt>did-resolver": true,
        "3box>ipfs>is-ipfs": true,
        "3box>orbit-db>orbit-db-access-controllers": true,
        "3box>orbit-db>orbit-db-io": true,
        "browserify>events": true,
        "ethereumjs-wallet>safe-buffer": true
      }
    },
    "3box>3box-orbitdb-plugins>ipfs-log": {
      "globals": {
        "clearTimeout": true,
        "console.warn": true,
        "setTimeout": true
      },
      "packages": {
        "3box>3box-orbitdb-plugins>ipfs-log>json-stringify-deterministic": true,
        "3box>3box-orbitdb-plugins>ipfs-log>p-map": true,
        "3box>3box-orbitdb-plugins>ipfs-log>p-whilst": true,
        "3box>orbit-db>orbit-db-io": true,
        "browserify>buffer": true,
        "jest>@jest/core>p-each-series": true
      }
    },
    "3box>3id-resolver": {
      "packages": {
        "3box>3id-resolver>did-jwt": true,
        "3box>3id-resolver>did-jwt>base64url": true,
        "3box>did-jwt>did-resolver": true,
        "3box>ipfs-did-document": true,
        "@babel/runtime": true
      }
    },
    "3box>3id-resolver>did-jwt": {
      "packages": {
        "3box>3id-resolver>did-jwt>base64url": true,
        "3box>did-jwt>did-resolver": true,
        "3box>ethers>elliptic": true,
        "3box>js-sha256": true,
        "3box>tweetnacl": true,
        "3box>tweetnacl-util": true,
        "@babel/runtime": true,
        "browserify>buffer": true,
        "ethers>@ethersproject/keccak256>js-sha3": true
      }
    },
    "3box>3id-resolver>did-jwt>base64url": {
      "packages": {
        "browserify>buffer": true
      }
    },
    "3box>did-jwt": {
      "packages": {
        "3box>did-jwt>@stablelib/utf8": true,
        "3box>did-jwt>did-resolver": true,
        "3box>did-jwt>js-sha3": true,
        "3box>did-jwt>uport-base64url": true,
        "3box>ethers>elliptic": true,
        "3box>js-sha256": true,
        "3box>tweetnacl": true,
        "browserify>buffer": true
      }
    },
    "3box>did-jwt>js-sha3": {
      "globals": {
        "define": true
      },
      "packages": {
        "browserify>process": true
      }
    },
    "3box>did-jwt>uport-base64url": {
      "packages": {
        "browserify>buffer": true
      }
    },
    "3box>ethers": {
      "globals": {
        "MessageChannel": true,
        "XMLHttpRequest": true,
        "atob": true,
        "btoa": true,
        "clearInterval": true,
        "clearTimeout": true,
        "console": true,
        "crypto.getRandomValues": true,
        "define": true,
        "setInterval": true,
        "setTimeout": true
      }
    },
    "3box>ethers>elliptic": {
      "packages": {
        "3box>ethers>elliptic>brorand": true,
        "3box>ethers>elliptic>hmac-drbg": true,
        "3box>ethers>elliptic>minimalistic-crypto-utils": true,
        "3box>ethers>hash.js>minimalistic-assert": true,
        "bn.js": true,
        "ethers>@ethersproject/sha2>hash.js": true,
        "pumpify>inherits": true
      }
    },
    "3box>ethers>elliptic>brorand": {
      "globals": {
        "crypto": true,
        "msCrypto": true
      },
      "packages": {
        "browserify>browser-resolve": true
      }
    },
    "3box>ethers>elliptic>hmac-drbg": {
      "packages": {
        "3box>ethers>elliptic>minimalistic-crypto-utils": true,
        "3box>ethers>hash.js>minimalistic-assert": true,
        "ethers>@ethersproject/sha2>hash.js": true
      }
    },
    "3box>events": {
      "globals": {
        "console": true
      }
    },
    "3box>graphql-request": {
      "globals": {
        "fetch": true
      },
      "packages": {
        "3box>graphql-request>cross-fetch": true
      }
    },
    "3box>graphql-request>cross-fetch": {
      "globals": {
        "Blob": true,
        "FileReader": true,
        "FormData": true,
        "URLSearchParams.prototype.isPrototypeOf": true,
        "XMLHttpRequest": true
      }
    },
    "3box>graphql-request>cross-fetch>node-fetch": {
      "globals": {
        "fetch": true
      }
    },
    "3box>https-did-resolver": {
      "globals": {
        "XMLHttpRequest": true
      },
      "packages": {
        "3box>did-jwt>did-resolver": true,
        "browserify>browser-resolve": true
      }
    },
    "3box>ipfs": {
      "globals": {
        "AbortController": true,
        "clearInterval": true,
        "clearTimeout": true,
        "console.log": true,
        "fetch": true,
        "setInterval": true,
        "setTimeout": true
      },
      "packages": {
        "3box>ipfs>async": true,
        "3box>ipfs>async-iterator-all": true,
        "3box>ipfs>async-iterator-to-pull-stream": true,
        "3box>ipfs>async-iterator-to-stream": true,
        "3box>ipfs>base32.js": true,
        "3box>ipfs>bignumber.js": true,
        "3box>ipfs>callbackify": true,
        "3box>ipfs>cids": true,
        "3box>ipfs>class-is": true,
        "3box>ipfs>datastore-core": true,
        "3box>ipfs>datastore-pubsub": true,
        "3box>ipfs>dlv": true,
        "3box>ipfs>err-code": true,
        "3box>ipfs>fnv1a": true,
        "3box>ipfs>fsm-event": true,
        "3box>ipfs>human-to-milliseconds": true,
        "3box>ipfs>interface-datastore": true,
        "3box>ipfs>ipfs-bitswap": true,
        "3box>ipfs>ipfs-block": true,
        "3box>ipfs>ipfs-block-service": true,
        "3box>ipfs>ipfs-mfs": true,
        "3box>ipfs>ipfs-repo": true,
        "3box>ipfs>ipfs-unixfs": true,
        "3box>ipfs>ipfs-unixfs-exporter": true,
        "3box>ipfs>ipfs-unixfs-importer": true,
        "3box>ipfs>ipfs-utils": true,
        "3box>ipfs>ipld": true,
        "3box>ipfs>ipld-dag-cbor": true,
        "3box>ipfs>ipld-dag-pb": true,
        "3box>ipfs>ipld-raw": true,
        "3box>ipfs>ipns": true,
        "3box>ipfs>is-ipfs": true,
        "3box>ipfs>is-pull-stream": true,
        "3box>ipfs>iso-url": true,
        "3box>ipfs>just-flatten-it": true,
        "3box>ipfs>kind-of": true,
        "3box>ipfs>libp2p": true,
        "3box>ipfs>libp2p-bootstrap": true,
        "3box>ipfs>libp2p-crypto": true,
        "3box>ipfs>libp2p-kad-dht": true,
        "3box>ipfs>libp2p-keychain": true,
        "3box>ipfs>libp2p-record": true,
        "3box>ipfs>libp2p-secio": true,
        "3box>ipfs>libp2p-webrtc-star": true,
        "3box>ipfs>libp2p-websocket-star-multi": true,
        "3box>ipfs>libp2p-websockets": true,
        "3box>ipfs>mafmt": true,
        "3box>ipfs>merge-options": true,
        "3box>ipfs>multiaddr": true,
        "3box>ipfs>multiaddr-to-uri": true,
        "3box>ipfs>multibase": true,
        "3box>ipfs>multicodec": true,
        "3box>ipfs>multihashes": true,
        "3box>ipfs>multihashing-async": true,
        "3box>ipfs>peer-book": true,
        "3box>ipfs>peer-id": true,
        "3box>ipfs>peer-info": true,
        "3box>ipfs>promisify-es6": true,
        "3box>ipfs>protons": true,
        "3box>ipfs>pull-cat": true,
        "3box>ipfs>pull-defer": true,
        "3box>ipfs>pull-mplex": true,
        "3box>ipfs>pull-pushable": true,
        "3box>ipfs>pull-sort": true,
        "3box>ipfs>pull-stream": true,
        "3box>ipfs>pull-stream-to-async-iterator": true,
        "3box>ipfs>pull-stream-to-stream": true,
        "3box>ipfs>pull-traverse": true,
        "3box>ipfs>readable-stream": true,
        "3box>ipfs>receptacle": true,
        "3box>ipfs>stream-to-pull-stream": true,
        "3box>ipfs>superstruct": true,
        "3box>ipfs>varint": true,
        "@metamask/providers>is-stream": true,
        "browserify>browser-resolve": true,
        "browserify>buffer": true,
        "browserify>events": true,
        "browserify>insert-module-globals>is-buffer": true,
        "browserify>timers-browserify": true,
        "eslint>debug": true
      }
    },
    "3box>ipfs-mini": {
      "globals": {
        "XMLHttpRequest": true
      }
    },
    "3box>ipfs-postmsg-proxy>shortid": {
      "globals": {
        "crypto": true,
        "msCrypto": true
      },
      "packages": {
        "nanoid": true
      }
    },
    "3box>ipfs>async": {
      "globals": {
        "clearTimeout": true,
        "setTimeout": true
      },
      "packages": {
        "browserify>process": true,
        "browserify>timers-browserify": true,
        "lodash": true
      }
    },
    "3box>ipfs>async-iterator-to-pull-stream": {
      "packages": {
        "3box>ipfs>async-iterator-to-pull-stream>get-iterator": true,
        "3box>ipfs>pull-stream-to-async-iterator": true
      }
    },
    "3box>ipfs>async-iterator-to-stream": {
      "packages": {
        "3box>ipfs>async-iterator-to-stream>readable-stream": true,
        "browserify>process": true
      }
    },
    "3box>ipfs>async-iterator-to-stream>readable-stream": {
      "packages": {
        "@storybook/api>util-deprecate": true,
        "browserify>browser-resolve": true,
        "browserify>buffer": true,
        "browserify>events": true,
        "browserify>process": true,
        "browserify>string_decoder": true,
        "pumpify>inherits": true
      }
    },
    "3box>ipfs>bignumber.js": {
      "globals": {
        "crypto": true,
        "define": true
      }
    },
    "3box>ipfs>bl": {
      "packages": {
        "3box>ipfs>bl>readable-stream": true,
        "browserify>buffer": true,
        "browserify>util": true
      }
    },
    "3box>ipfs>bl>readable-stream": {
      "packages": {
        "@storybook/api>util-deprecate": true,
        "browserify>browser-resolve": true,
        "browserify>buffer": true,
        "browserify>events": true,
        "browserify>process": true,
        "browserify>string_decoder": true,
        "pumpify>inherits": true
      }
    },
    "3box>ipfs>bs58": {
      "packages": {
        "3box>ipfs>bs58>base-x": true
      }
    },
    "3box>ipfs>bs58>base-x": {
      "packages": {
        "ethereumjs-wallet>safe-buffer": true
      }
    },
    "3box>ipfs>cids": {
      "packages": {
        "3box>ipfs>class-is": true,
        "3box>ipfs>multibase": true,
        "3box>ipfs>multicodec": true,
        "3box>ipfs>multihashes": true,
        "browserify>buffer": true,
        "browserify>insert-module-globals>is-buffer": true
      }
    },
    "3box>ipfs>datastore-core": {
      "packages": {
        "3box>ipfs>async": true,
        "3box>ipfs>datastore-core>pull-many": true,
        "3box>ipfs>interface-datastore": true,
        "3box>ipfs>pull-stream": true,
        "browserify>buffer": true
      }
    },
    "3box>ipfs>datastore-pubsub": {
      "packages": {
        "3box>ipfs>err-code": true,
        "3box>ipfs>interface-datastore": true,
        "3box>ipfs>multibase": true,
        "browserify>assert": true,
        "browserify>buffer": true,
        "eslint>debug": true
      }
    },
    "3box>ipfs>dlv": {
      "globals": {
        "define": true
      }
    },
    "3box>ipfs>fsm-event": {
      "packages": {
        "3box>ipfs>fsm-event>fsm": true,
        "browserify>assert": true,
        "browserify>events": true
      }
    },
    "3box>ipfs>human-to-milliseconds": {
      "packages": {
        "3box>ipfs>promisify-es6": true
      }
    },
    "3box>ipfs>interface-datastore": {
      "packages": {
        "3box>ipfs>async": true,
        "3box>ipfs>class-is": true,
        "3box>ipfs>err-code": true,
        "3box>ipfs>interface-datastore>uuid": true,
        "3box>ipfs>pull-defer": true,
        "3box>ipfs>pull-stream": true,
        "browserify>buffer": true,
        "browserify>os-browserify": true,
        "browserify>path-browserify": true
      }
    },
    "3box>ipfs>interface-datastore>uuid": {
      "globals": {
        "crypto": true,
        "msCrypto": true
      }
    },
    "3box>ipfs>ipfs-bitswap": {
      "globals": {
        "clearInterval": true,
        "clearTimeout": true,
        "setInterval": true,
        "setTimeout": true
      },
      "packages": {
        "3box>ipfs>async": true,
        "3box>ipfs>cids": true,
        "3box>ipfs>ipfs-bitswap>bignumber.js": true,
        "3box>ipfs>ipfs-bitswap>just-debounce-it": true,
        "3box>ipfs>ipfs-bitswap>lodash.isequalwith": true,
        "3box>ipfs>ipfs-bitswap>moving-average": true,
        "3box>ipfs>ipfs-bitswap>multihashing-async": true,
        "3box>ipfs>ipfs-bitswap>varint-decoder": true,
        "3box>ipfs>ipfs-block": true,
        "3box>ipfs>libp2p-secio>pull-length-prefixed": true,
        "3box>ipfs>multicodec": true,
        "3box>ipfs>protons": true,
        "3box>ipfs>pull-stream": true,
        "browserify>assert": true,
        "browserify>events": true,
        "eslint>debug": true
      }
    },
    "3box>ipfs>ipfs-bitswap>bignumber.js": {
      "globals": {
        "crypto": true,
        "define": true
      }
    },
    "3box>ipfs>ipfs-bitswap>just-debounce-it": {
      "globals": {
        "clearTimeout": true,
        "setTimeout": true
      }
    },
    "3box>ipfs>ipfs-bitswap>multihashing-async": {
      "globals": {
        "crypto": true,
        "msCrypto": true
      },
      "packages": {
        "3box>ipfs>multihashes": true,
        "3box>ipfs>multihashing-async>murmurhash3js": true,
        "3box>ipfs>multihashing-async>nodeify": true,
        "browserify>buffer": true,
        "browserify>process": true,
        "ethereumjs-util>ethereum-cryptography>blakejs": true,
        "ethers>@ethersproject/keccak256>js-sha3": true
      }
    },
    "3box>ipfs>ipfs-bitswap>varint-decoder": {
      "packages": {
        "3box>ipfs>varint": true,
        "browserify>insert-module-globals>is-buffer": true
      }
    },
    "3box>ipfs>ipfs-block": {
      "packages": {
        "3box>ipfs>cids": true,
        "3box>ipfs>class-is": true,
        "browserify>insert-module-globals>is-buffer": true
      }
    },
    "3box>ipfs>ipfs-block-service": {
      "packages": {
        "3box>ipfs>async": true
      }
    },
    "3box>ipfs>ipfs-mfs": {
      "globals": {
        "Blob": true,
        "FileReader": true
      },
      "packages": {
        "3box>ipfs>cids": true,
        "3box>ipfs>err-code": true,
        "3box>ipfs>interface-datastore": true,
        "3box>ipfs>ipfs-mfs>async-iterator-last": true,
        "3box>ipfs>ipfs-mfs>hamt-sharding": true,
        "3box>ipfs>ipfs-mfs>mortice": true,
        "3box>ipfs>ipfs-unixfs": true,
        "3box>ipfs>ipfs-unixfs-exporter": true,
        "3box>ipfs>ipfs-unixfs-importer": true,
        "3box>ipfs>ipld-dag-pb": true,
        "3box>ipfs>multicodec": true,
        "3box>ipfs>multihashes": true,
        "3box>ipfs>promisify-es6": true,
        "browserify>assert": true,
        "browserify>browser-resolve": true,
        "browserify>buffer": true,
        "eslint>debug": true
      }
    },
    "3box>ipfs>ipfs-mfs>hamt-sharding": {
      "packages": {
        "3box>ipfs>ipfs-mfs>hamt-sharding>sparse-array": true,
        "browserify>insert-module-globals>is-buffer": true
      }
    },
    "3box>ipfs>ipfs-mfs>mortice": {
      "globals": {
        "Worker": true
      },
      "packages": {
        "3box>ipfs-postmsg-proxy>shortid": true,
        "3box>ipfs>ipfs-mfs>mortice>observable-webworkers": true,
        "3box>ipfs>ipfs-mfs>mortice>promise-timeout": true,
        "3box>ipfs>libp2p-kad-dht>p-queue": true,
        "browserify>browser-resolve": true,
        "browserify>events": true,
        "browserify>process": true
      }
    },
    "3box>ipfs>ipfs-mfs>mortice>promise-timeout": {
      "globals": {
        "clearTimeout": true,
        "setTimeout": true
      }
    },
    "3box>ipfs>ipfs-repo": {
      "packages": {
        "3box>ipfs>async": true,
        "3box>ipfs>base32.js": true,
        "3box>ipfs>cids": true,
        "3box>ipfs>datastore-core": true,
        "3box>ipfs>dlv": true,
        "3box>ipfs>interface-datastore": true,
        "3box>ipfs>ipfs-block": true,
        "3box>ipfs>ipfs-repo>bignumber.js": true,
        "3box>ipfs>ipfs-repo>datastore-level": true,
        "3box>ipfs>ipfs-repo>sort-keys": true,
        "3box>ipfs>just-safe-set": true,
        "3box>ipfs>pull-stream": true,
        "browserify>assert": true,
        "browserify>buffer": true,
        "browserify>path-browserify": true,
        "browserify>timers-browserify": true,
        "eslint>debug": true
      }
    },
    "3box>ipfs>ipfs-repo>bignumber.js": {
      "globals": {
        "crypto": true,
        "define": true
      }
    },
    "3box>ipfs>ipfs-repo>datastore-level": {
      "packages": {
        "3box>ipfs>interface-datastore": true,
        "3box>ipfs>ipfs-repo>datastore-level>encoding-down": true,
        "3box>ipfs>ipfs-repo>datastore-level>level-js": true,
        "3box>ipfs>pull-stream": true,
        "3box>orbit-db>orbit-db-keystore>levelup": true,
        "browserify>buffer": true
      }
    },
    "3box>ipfs>ipfs-repo>datastore-level>encoding-down": {
      "packages": {
        "3box>ipfs>ipfs-repo>datastore-level>encoding-down>abstract-leveldown": true,
        "3box>ipfs>ipfs-repo>datastore-level>encoding-down>level-codec": true,
        "3box>orbit-db>orbit-db-keystore>levelup>level-errors": true,
        "pumpify>inherits": true
      }
    },
    "3box>ipfs>ipfs-repo>datastore-level>encoding-down>abstract-leveldown": {
      "packages": {
        "3box>ipfs>ipfs-repo>datastore-level>encoding-down>abstract-leveldown>level-supports": true,
        "3box>orbit-db>orbit-db-cache>level-js>immediate": true,
        "browserify>buffer": true,
        "watchify>xtend": true
      }
    },
    "3box>ipfs>ipfs-repo>datastore-level>encoding-down>abstract-leveldown>level-supports": {
      "packages": {
        "watchify>xtend": true
      }
    },
    "3box>ipfs>ipfs-repo>datastore-level>encoding-down>level-codec": {
      "packages": {
        "browserify>buffer": true
      }
    },
    "3box>ipfs>ipfs-repo>datastore-level>level-js": {
      "globals": {
        "IDBKeyRange.bound": true,
        "IDBKeyRange.lowerBound": true,
        "IDBKeyRange.only": true,
        "IDBKeyRange.upperBound": true,
        "indexedDB.deleteDatabase": true,
        "indexedDB.open": true
      },
      "packages": {
        "3box>ipfs>ipfs-repo>datastore-level>level-js>abstract-leveldown": true,
        "3box>ipfs>ipfs-repo>datastore-level>level-js>idb-readable-stream": true,
        "3box>orbit-db>orbit-db-cache>level-js>ltgt": true,
        "browserify>buffer": true,
        "browserify>process": true,
        "browserify>stream-browserify": true,
        "browserify>util": true,
        "watchify>xtend": true
      }
    },
    "3box>ipfs>ipfs-repo>datastore-level>level-js>abstract-leveldown": {
      "packages": {
        "browserify>insert-module-globals>is-buffer": true,
        "browserify>process": true,
        "watchify>xtend": true
      }
    },
    "3box>ipfs>ipfs-repo>datastore-level>level-js>idb-readable-stream": {
      "globals": {
        "IDBKeyRange.bound": true,
        "IDBKeyRange.lowerBound": true,
        "IDBKeyRange.upperBound": true
      },
      "packages": {
        "browserify>stream-browserify": true,
        "watchify>xtend": true
      }
    },
    "3box>ipfs>ipfs-repo>sort-keys": {
      "packages": {
        "geckodriver>got>is-plain-obj": true
      }
    },
    "3box>ipfs>ipfs-unixfs": {
      "packages": {
        "3box>ipfs>protons": true
      }
    },
    "3box>ipfs>ipfs-unixfs-exporter": {
      "packages": {
        "3box>ipfs>cids": true,
        "3box>ipfs>err-code": true,
        "3box>ipfs>ipfs-mfs>async-iterator-last": true,
        "3box>ipfs>ipfs-mfs>hamt-sharding": true,
        "3box>ipfs>ipfs-unixfs": true,
        "3box>ipfs>ipfs-unixfs-importer": true,
        "browserify>buffer": true,
        "browserify>insert-module-globals>is-buffer": true
      }
    },
    "3box>ipfs>ipfs-unixfs-importer": {
      "packages": {
        "3box>ipfs>async-iterator-all": true,
        "3box>ipfs>bl": true,
        "3box>ipfs>err-code": true,
        "3box>ipfs>ipfs-mfs>hamt-sharding": true,
        "3box>ipfs>ipfs-unixfs": true,
        "3box>ipfs>ipfs-unixfs-importer>async-iterator-batch": true,
        "3box>ipfs>ipfs-unixfs-importer>async-iterator-first": true,
        "3box>ipfs>ipfs-unixfs-importer>rabin-wasm": true,
        "3box>ipfs>ipld-dag-pb": true,
        "3box>ipfs>ipld-raw>multihashing-async": true,
        "3box>ipfs>multicodec": true,
        "3box>ipfs>multihashes": true,
        "3box>ipfs>superstruct": true,
        "browserify>buffer": true,
        "rc>deep-extend": true
      }
    },
    "3box>ipfs>ipfs-unixfs-importer>rabin-wasm": {
      "globals": {
        "Blob": true,
        "Response": true,
        "WebAssembly": true
      },
      "packages": {
        "3box>ipfs>ipfs-unixfs-importer>rabin-wasm>assemblyscript": true
      }
    },
    "3box>ipfs>ipfs-unixfs-importer>rabin-wasm>assemblyscript": {
      "globals": {
        "WebAssembly.Instance": true,
        "WebAssembly.Module": true,
        "WebAssembly.instantiateStreaming": true,
        "console.log": true
      }
    },
    "3box>ipfs>ipfs-utils": {
      "globals": {
        "FileReader": true
      },
      "packages": {
        "3box>ipfs>ipfs-utils>is-buffer": true,
        "3box>ipfs>ipfs-utils>readable-stream": true,
        "3box>ipfs>is-pull-stream": true,
        "3box>ipfs>kind-of": true,
        "@metamask/providers>is-stream": true
      }
    },
    "3box>ipfs>ipfs-utils>readable-stream": {
      "packages": {
        "@storybook/api>util-deprecate": true,
        "browserify>browser-resolve": true,
        "browserify>buffer": true,
        "browserify>events": true,
        "browserify>process": true,
        "browserify>string_decoder": true,
        "pumpify>inherits": true
      }
    },
    "3box>ipfs>ipld": {
      "packages": {
        "3box>ipfs>cids": true,
        "3box>ipfs>ipfs-block": true,
        "3box>ipfs>ipld-dag-cbor": true,
        "3box>ipfs>ipld-dag-pb": true,
        "3box>ipfs>ipld-raw": true,
        "3box>ipfs>ipld>typical": true,
        "3box>ipfs>merge-options": true,
        "3box>ipfs>multicodec": true,
        "3box>ipfs>promisify-es6": true,
        "browserify>insert-module-globals>is-buffer": true
      }
    },
    "3box>ipfs>ipld-dag-cbor": {
      "packages": {
        "3box>ipfs>cids": true,
        "3box>ipfs>ipld-dag-cbor>is-circular": true,
        "3box>ipfs>ipld-raw>multihashing-async": true,
        "3box>ipfs>multicodec": true,
        "browserify>buffer": true,
        "browserify>insert-module-globals>is-buffer": true,
        "eth-lattice-keyring>gridplus-sdk>borc": true
      }
    },
    "3box>ipfs>ipld-dag-pb": {
      "packages": {
        "3box>ipfs>cids": true,
        "3box>ipfs>class-is": true,
        "3box>ipfs>ipld-raw>multihashing-async": true,
        "3box>ipfs>multicodec": true,
        "3box>ipfs>protons": true,
        "@storybook/client-api>stable": true,
        "browserify>assert": true,
        "browserify>buffer": true,
        "browserify>insert-module-globals>is-buffer": true
      }
    },
    "3box>ipfs>ipld-raw": {
      "packages": {
        "3box>ipfs>cids": true,
        "3box>ipfs>ipld-raw>multihashing-async": true,
        "3box>ipfs>multicodec": true
      }
    },
    "3box>ipfs>ipld-raw>multihashing-async": {
      "globals": {
        "crypto": true,
        "msCrypto": true
      },
      "packages": {
        "3box>ipfs>err-code": true,
        "3box>ipfs>ipld-raw>multihashing-async>murmurhash3js-revisited": true,
        "3box>ipfs>multihashes": true,
        "browserify>buffer": true,
        "ethereumjs-util>ethereum-cryptography>blakejs": true,
        "ethers>@ethersproject/keccak256>js-sha3": true
      }
    },
    "3box>ipfs>ipld-raw>multihashing-async>murmurhash3js-revisited": {
      "globals": {
        "define": true
      }
    },
    "3box>ipfs>ipld>typical": {
      "globals": {
        "define": true
      }
    },
    "3box>ipfs>ipns": {
      "packages": {
        "3box>ipfs>interface-datastore": true,
        "3box>ipfs>ipns>timestamp-nano": true,
        "3box>ipfs>libp2p-crypto": true,
        "3box>ipfs>multihashes": true,
        "3box>ipfs>peer-id": true,
        "3box>ipfs>protons": true,
        "base32-encode": true,
        "browserify>buffer": true,
        "eslint>debug": true
      }
    },
    "3box>ipfs>is-ipfs": {
      "packages": {
        "3box>ipfs>bs58": true,
        "3box>ipfs>cids": true,
        "3box>ipfs>mafmt": true,
        "3box>ipfs>multiaddr": true,
        "3box>ipfs>multibase": true,
        "3box>ipfs>multihashes": true,
        "browserify>buffer": true
      }
    },
    "3box>ipfs>iso-url": {
      "globals": {
        "URL": true,
        "URLSearchParams": true,
        "location": true
      }
    },
    "3box>ipfs>libp2p": {
      "packages": {
        "3box>ipfs>async": true,
        "3box>ipfs>err-code": true,
        "3box>ipfs>fsm-event": true,
        "3box>ipfs>libp2p-websockets": true,
        "3box>ipfs>libp2p>libp2p-connection-manager": true,
        "3box>ipfs>libp2p>libp2p-floodsub": true,
        "3box>ipfs>libp2p>libp2p-ping": true,
        "3box>ipfs>libp2p>libp2p-switch": true,
        "3box>ipfs>multiaddr": true,
        "3box>ipfs>peer-book": true,
        "3box>ipfs>peer-id": true,
        "3box>ipfs>peer-info": true,
        "3box>ipfs>superstruct": true,
        "browserify>events": true,
        "browserify>insert-module-globals>is-buffer": true,
        "browserify>process": true,
        "eslint>debug": true,
        "pump>once": true
      }
    },
    "3box>ipfs>libp2p-bootstrap": {
      "globals": {
        "clearInterval": true,
        "setInterval": true
      },
      "packages": {
        "3box>ipfs>async": true,
        "3box>ipfs>mafmt": true,
        "3box>ipfs>multiaddr": true,
        "3box>ipfs>peer-id": true,
        "3box>ipfs>peer-info": true,
        "browserify>events": true,
        "eslint>debug": true
      }
    },
    "3box>ipfs>libp2p-crypto": {
      "globals": {
        "crypto": true,
        "msCrypto": true
      },
      "packages": {
        "3box>ipfs>async": true,
        "3box>ipfs>bs58": true,
        "3box>ipfs>libp2p-crypto>asn1.js": true,
        "3box>ipfs>libp2p-crypto>iso-random-stream": true,
        "3box>ipfs>libp2p-crypto>libp2p-crypto-secp256k1": true,
        "3box>ipfs>libp2p-crypto>multihashing-async": true,
        "3box>ipfs>protons": true,
        "3box>tweetnacl": true,
        "browserify>buffer": true,
        "ethereumjs-util>ethereum-cryptography>browserify-aes": true,
        "mockttp>node-forge": true
      }
    },
    "3box>ipfs>libp2p-crypto>asn1.js": {
      "packages": {
        "3box>ethers>hash.js>minimalistic-assert": true,
        "bn.js": true,
        "browserify>buffer": true,
        "pumpify>inherits": true
      }
    },
    "3box>ipfs>libp2p-crypto>iso-random-stream": {
      "globals": {
        "crypto": true,
        "msCrypto": true
      },
      "packages": {
        "browserify>buffer": true
      }
    },
    "3box>ipfs>libp2p-crypto>libp2p-crypto-secp256k1": {
      "packages": {
        "3box>ipfs>async": true,
        "3box>ipfs>bs58": true,
        "3box>ipfs>libp2p-crypto>libp2p-crypto-secp256k1>multihashing-async": true,
        "eth-trezor-keyring>hdkey>secp256k1": true
      }
    },
    "3box>ipfs>libp2p-crypto>libp2p-crypto-secp256k1>multihashing-async": {
      "globals": {
        "crypto": true,
        "msCrypto": true
      },
      "packages": {
        "3box>ipfs>multihashes": true,
        "3box>ipfs>multihashing-async>murmurhash3js": true,
        "3box>ipfs>multihashing-async>nodeify": true,
        "browserify>buffer": true,
        "browserify>process": true,
        "ethereumjs-util>ethereum-cryptography>blakejs": true,
        "ethers>@ethersproject/keccak256>js-sha3": true
      }
    },
    "3box>ipfs>libp2p-crypto>multihashing-async": {
      "globals": {
        "crypto": true,
        "msCrypto": true
      },
      "packages": {
        "3box>ipfs>multihashes": true,
        "3box>ipfs>multihashing-async>murmurhash3js": true,
        "3box>ipfs>multihashing-async>nodeify": true,
        "browserify>buffer": true,
        "browserify>process": true,
        "ethereumjs-util>ethereum-cryptography>blakejs": true,
        "ethers>@ethersproject/keccak256>js-sha3": true
      }
    },
    "3box>ipfs>libp2p-kad-dht": {
      "globals": {
        "clearInterval": true,
        "clearTimeout": true,
        "setInterval": true,
        "setTimeout": true
      },
      "packages": {
        "3box>ipfs>async": true,
        "3box>ipfs>base32.js": true,
        "3box>ipfs>cids": true,
        "3box>ipfs>err-code": true,
        "3box>ipfs>interface-datastore": true,
        "3box>ipfs>libp2p-crypto": true,
        "3box>ipfs>libp2p-kad-dht>hashlru": true,
        "3box>ipfs>libp2p-kad-dht>heap": true,
        "3box>ipfs>libp2p-kad-dht>k-bucket": true,
        "3box>ipfs>libp2p-kad-dht>multihashing-async": true,
        "3box>ipfs>libp2p-kad-dht>p-queue": true,
        "3box>ipfs>libp2p-kad-dht>p-times": true,
        "3box>ipfs>libp2p-kad-dht>xor-distance": true,
        "3box>ipfs>libp2p-record": true,
        "3box>ipfs>libp2p-secio>pull-length-prefixed": true,
        "3box>ipfs>multihashes": true,
        "3box>ipfs>peer-id": true,
        "3box>ipfs>peer-info": true,
        "3box>ipfs>promisify-es6": true,
        "3box>ipfs>protons": true,
        "3box>ipfs>pull-stream": true,
        "3box>ipfs>pull-stream-to-async-iterator": true,
        "3box>ipfs>varint": true,
        "@metamask/controllers>abort-controller": true,
        "browserify>assert": true,
        "browserify>buffer": true,
        "browserify>events": true,
        "browserify>insert-module-globals>is-buffer": true,
        "eslint>debug": true,
        "promise-to-callback": true
      }
    },
    "3box>ipfs>libp2p-kad-dht>heap": {
      "globals": {
        "define": true
      }
    },
    "3box>ipfs>libp2p-kad-dht>k-bucket": {
      "packages": {
        "browserify>events": true,
        "ethereumjs-wallet>randombytes": true
      }
    },
    "3box>ipfs>libp2p-kad-dht>multihashing-async": {
      "globals": {
        "crypto": true,
        "msCrypto": true
      },
      "packages": {
        "3box>ipfs>multihashes": true,
        "3box>ipfs>multihashing-async>murmurhash3js": true,
        "3box>ipfs>multihashing-async>nodeify": true,
        "browserify>buffer": true,
        "browserify>process": true,
        "ethereumjs-util>ethereum-cryptography>blakejs": true,
        "ethers>@ethersproject/keccak256>js-sha3": true
      }
    },
    "3box>ipfs>libp2p-kad-dht>p-queue": {
      "globals": {
        "clearInterval": true,
        "setInterval": true,
        "setTimeout": true
      },
      "packages": {
        "mockttp>@httptoolkit/subscriptions-transport-ws>eventemitter3": true
      }
    },
    "3box>ipfs>libp2p-kad-dht>p-times": {
      "packages": {
        "3box>ipfs>libp2p-kad-dht>p-times>p-map": true
      }
    },
    "3box>ipfs>libp2p-kad-dht>xor-distance": {
      "packages": {
        "browserify>buffer": true
      }
    },
    "3box>ipfs>libp2p-keychain": {
      "globals": {
        "setTimeout": true
      },
      "packages": {
        "3box>ipfs>async": true,
        "3box>ipfs>err-code": true,
        "3box>ipfs>interface-datastore": true,
        "3box>ipfs>libp2p-crypto": true,
        "3box>ipfs>libp2p-keychain>sanitize-filename": true,
        "3box>ipfs>merge-options": true,
        "3box>ipfs>pull-stream": true,
        "browserify>buffer": true,
        "mockttp>node-forge": true
      }
    },
    "3box>ipfs>libp2p-keychain>sanitize-filename": {
      "packages": {
        "3box>ipfs>libp2p-keychain>sanitize-filename>truncate-utf8-bytes": true
      }
    },
    "3box>ipfs>libp2p-keychain>sanitize-filename>truncate-utf8-bytes": {
      "packages": {
        "3box>ipfs>libp2p-keychain>sanitize-filename>truncate-utf8-bytes>utf8-byte-length": true
      }
    },
    "3box>ipfs>libp2p-record": {
      "packages": {
        "3box>ipfs>async": true,
        "3box>ipfs>err-code": true,
        "3box>ipfs>libp2p-record>buffer-split": true,
        "3box>ipfs>libp2p-record>multihashing-async": true,
        "3box>ipfs>protons": true,
        "browserify>assert": true,
        "browserify>buffer": true,
        "browserify>insert-module-globals>is-buffer": true
      }
    },
    "3box>ipfs>libp2p-record>buffer-split": {
      "packages": {
        "3box>ipfs>libp2p-record>buffer-split>buffer-indexof": true
      }
    },
    "3box>ipfs>libp2p-record>multihashing-async": {
      "globals": {
        "crypto": true,
        "msCrypto": true
      },
      "packages": {
        "3box>ipfs>multihashes": true,
        "3box>ipfs>multihashing-async>murmurhash3js": true,
        "3box>ipfs>multihashing-async>nodeify": true,
        "browserify>buffer": true,
        "browserify>process": true,
        "ethereumjs-util>ethereum-cryptography>blakejs": true,
        "ethers>@ethersproject/keccak256>js-sha3": true
      }
    },
    "3box>ipfs>libp2p-secio": {
      "packages": {
        "3box>ipfs>async": true,
        "3box>ipfs>libp2p-crypto": true,
        "3box>ipfs>libp2p-secio>multihashing-async": true,
        "3box>ipfs>libp2p-secio>pull-handshake": true,
        "3box>ipfs>libp2p-secio>pull-length-prefixed": true,
        "3box>ipfs>peer-id": true,
        "3box>ipfs>peer-info": true,
        "3box>ipfs>protons": true,
        "3box>ipfs>pull-defer": true,
        "3box>ipfs>pull-mplex>interface-connection": true,
        "3box>ipfs>pull-stream": true,
        "browserify>assert": true,
        "browserify>buffer": true,
        "eslint>debug": true,
        "pump>once": true
      }
    },
    "3box>ipfs>libp2p-secio>multihashing-async": {
      "globals": {
        "crypto": true,
        "msCrypto": true
      },
      "packages": {
        "3box>ipfs>multihashes": true,
        "3box>ipfs>multihashing-async>murmurhash3js": true,
        "3box>ipfs>multihashing-async>nodeify": true,
        "browserify>buffer": true,
        "browserify>process": true,
        "ethereumjs-util>ethereum-cryptography>blakejs": true,
        "ethers>@ethersproject/keccak256>js-sha3": true
      }
    },
    "3box>ipfs>libp2p-secio>pull-handshake": {
      "packages": {
        "3box>ipfs>libp2p-secio>pull-handshake>pull-reader": true,
        "3box>ipfs>pull-cat": true,
        "3box>ipfs>pull-mplex>pull-pair": true,
        "3box>ipfs>pull-pushable": true
      }
    },
    "3box>ipfs>libp2p-secio>pull-handshake>pull-reader": {
      "globals": {
        "cb": true,
        "clearTimeout": true,
        "setTimeout": true
      },
      "packages": {
        "browserify>buffer": true
      }
    },
    "3box>ipfs>libp2p-secio>pull-length-prefixed": {
      "packages": {
        "3box>ipfs>libp2p-secio>pull-handshake>pull-reader": true,
        "3box>ipfs>pull-pushable": true,
        "3box>ipfs>varint": true,
        "ethereumjs-wallet>safe-buffer": true
      }
    },
    "3box>ipfs>libp2p-webrtc-star": {
      "packages": {
        "3box>ipfs>async": true,
        "3box>ipfs>class-is": true,
        "3box>ipfs>libp2p-webrtc-star>simple-peer": true,
        "3box>ipfs>libp2p-webrtc-star>socket.io-client": true,
        "3box>ipfs>libp2p-webrtc-star>webrtcsupport": true,
        "3box>ipfs>mafmt": true,
        "3box>ipfs>multiaddr": true,
        "3box>ipfs>peer-id": true,
        "3box>ipfs>peer-info": true,
        "3box>ipfs>pull-mplex>interface-connection": true,
        "3box>ipfs>stream-to-pull-stream": true,
        "browserify>events": true,
        "eslint>debug": true,
        "pump>once": true
      }
    },
    "3box>ipfs>libp2p-webrtc-star>simple-peer": {
      "globals": {
        "clearInterval": true,
        "console.warn": true,
        "setInterval": true,
        "setTimeout": true
      },
      "packages": {
        "3box>ipfs>libp2p-webrtc-star>simple-peer>get-browser-rtc": true,
        "3box>ipfs>libp2p-webrtc-star>simple-peer>readable-stream": true,
        "browserify>buffer": true,
        "eslint>debug": true,
        "ethereumjs-wallet>randombytes": true,
        "pumpify>inherits": true
      }
    },
    "3box>ipfs>libp2p-webrtc-star>simple-peer>get-browser-rtc": {
      "globals": {
        "RTCIceCandidate": true,
        "RTCPeerConnection": true,
        "RTCSessionDescription": true,
        "mozRTCIceCandidate": true,
        "mozRTCPeerConnection": true,
        "mozRTCSessionDescription": true,
        "webkitRTCIceCandidate": true,
        "webkitRTCPeerConnection": true,
        "webkitRTCSessionDescription": true
      }
    },
    "3box>ipfs>libp2p-webrtc-star>simple-peer>readable-stream": {
      "packages": {
        "@storybook/api>util-deprecate": true,
        "browserify>browser-resolve": true,
        "browserify>buffer": true,
        "browserify>events": true,
        "browserify>process": true,
        "browserify>string_decoder": true,
        "pumpify>inherits": true
      }
    },
    "3box>ipfs>libp2p-webrtc-star>socket.io-client": {
      "globals": {
        "clearTimeout": true,
        "location": true,
        "setTimeout": true
      },
      "packages": {
        "3box>ipfs>libp2p-webrtc-star>socket.io-client>component-bind": true,
        "3box>ipfs>libp2p-webrtc-star>socket.io-client>debug": true,
        "3box>ipfs>libp2p-webrtc-star>socket.io-client>engine.io-client": true,
        "3box>ipfs>libp2p-webrtc-star>socket.io-client>indexof": true,
        "3box>ipfs>libp2p-webrtc-star>socket.io-client>parseqs": true,
        "3box>ipfs>libp2p-webrtc-star>socket.io-client>parseuri": true,
        "3box>ipfs>libp2p-webrtc-star>socket.io-client>socket.io-parser": true,
        "3box>ipfs>libp2p-webrtc-star>socket.io-client>to-array": true,
        "3box>ipfs>libp2p-webrtc-star>socket.io>has-binary2": true,
        "mockttp>@httptoolkit/subscriptions-transport-ws>backo2": true,
        "pubnub>superagent>component-emitter": true
      }
    },
    "3box>ipfs>libp2p-webrtc-star>socket.io-client>debug": {
      "globals": {
        "chrome": true,
        "console": true,
        "document": true,
        "localStorage": true,
        "navigator": true,
        "process": true
      },
      "packages": {
        "3box>ipfs>libp2p-webrtc-star>socket.io-client>debug>ms": true,
        "browserify>process": true
      }
    },
    "3box>ipfs>libp2p-webrtc-star>socket.io-client>engine.io-client": {
      "globals": {
        "MozWebSocket": true,
        "WebSocket": true,
        "XDomainRequest": true,
        "XMLHttpRequest": true,
        "addEventListener": true,
        "attachEvent": true,
        "clearTimeout": true,
        "document": true,
        "location": true,
        "navigator": true,
        "setTimeout": true
      },
      "packages": {
        "3box>ipfs>libp2p-webrtc-star>socket.io-client>engine.io-client>component-inherit": true,
        "3box>ipfs>libp2p-webrtc-star>socket.io-client>engine.io-client>debug": true,
        "3box>ipfs>libp2p-webrtc-star>socket.io-client>engine.io-client>engine.io-parser": true,
        "3box>ipfs>libp2p-webrtc-star>socket.io-client>engine.io-client>has-cors": true,
        "3box>ipfs>libp2p-webrtc-star>socket.io-client>engine.io-client>yeast": true,
        "3box>ipfs>libp2p-webrtc-star>socket.io-client>indexof": true,
        "3box>ipfs>libp2p-webrtc-star>socket.io-client>parseqs": true,
        "3box>ipfs>libp2p-webrtc-star>socket.io-client>parseuri": true,
        "browserify>browser-resolve": true,
        "browserify>buffer": true,
        "pubnub>superagent>component-emitter": true
      }
    },
    "3box>ipfs>libp2p-webrtc-star>socket.io-client>engine.io-client>debug": {
      "globals": {
        "chrome": true,
        "console": true,
        "document": true,
        "localStorage": true,
        "navigator": true,
        "process": true
      },
      "packages": {
        "3box>ipfs>libp2p-webrtc-star>socket.io-client>engine.io-client>debug>ms": true,
        "browserify>process": true
      }
    },
    "3box>ipfs>libp2p-webrtc-star>socket.io-client>engine.io-client>engine.io-parser": {
      "globals": {
        "FileReader": true,
        "btoa": true,
        "navigator": true
      },
      "packages": {
        "3box>ipfs>libp2p-webrtc-star>socket.io-client>engine.io-client>engine.io-parser>after": true,
        "3box>ipfs>libp2p-webrtc-star>socket.io-client>engine.io-client>engine.io-parser>arraybuffer.slice": true,
        "3box>ipfs>libp2p-webrtc-star>socket.io-client>engine.io-client>engine.io-parser>blob": true,
        "3box>ipfs>libp2p-webrtc-star>socket.io>engine.io>engine.io-parser>base64-arraybuffer": true,
        "3box>ipfs>libp2p-webrtc-star>socket.io>has-binary2": true
      }
    },
    "3box>ipfs>libp2p-webrtc-star>socket.io-client>engine.io-client>engine.io-parser>blob": {
      "globals": {
        "Blob": true,
        "MSBlobBuilder": true,
        "MozBlobBuilder": true,
        "WebKitBlobBuilder": true
      }
    },
    "3box>ipfs>libp2p-webrtc-star>socket.io-client>engine.io-client>has-cors": {
      "globals": {
        "XMLHttpRequest": true
      }
    },
    "3box>ipfs>libp2p-webrtc-star>socket.io-client>socket.io-parser": {
      "globals": {
        "Blob": true,
        "File": true,
        "FileReader": true
      },
      "packages": {
        "3box>ipfs>libp2p-webrtc-star>socket.io-client>socket.io-parser>debug": true,
        "3box>ipfs>libp2p-webrtc-star>socket.io-client>socket.io-parser>isarray": true,
        "browserify>buffer": true,
        "pubnub>superagent>component-emitter": true
      }
    },
    "3box>ipfs>libp2p-webrtc-star>socket.io-client>socket.io-parser>debug": {
      "globals": {
        "chrome": true,
        "console": true,
        "document": true,
        "localStorage": true,
        "navigator": true,
        "process": true
      },
      "packages": {
        "3box>ipfs>libp2p-webrtc-star>socket.io-client>socket.io-parser>debug>ms": true,
        "browserify>process": true
      }
    },
    "3box>ipfs>libp2p-webrtc-star>socket.io>has-binary2": {
      "globals": {
        "Blob": true,
        "File": true
      },
      "packages": {
        "3box>ipfs>libp2p-webrtc-star>socket.io>has-binary2>isarray": true,
        "browserify>buffer": true
      }
    },
    "3box>ipfs>libp2p-webrtc-star>webrtcsupport": {
      "globals": {
        "AudioContext": true,
        "MediaStream": true,
        "RTCIceCandidate": true,
        "RTCPeerConnection": true,
        "RTCSessionDescription": true,
        "document": true,
        "location.protocol": true,
        "mozRTCIceCandidate": true,
        "mozRTCPeerConnection": true,
        "mozRTCSessionDescription": true,
        "navigator.getUserMedia": true,
        "navigator.mozGetUserMedia": true,
        "navigator.msGetUserMedia": true,
        "navigator.userAgent.match": true,
        "navigator.webkitGetUserMedia": true,
        "webkitAudioContext": true,
        "webkitMediaStream": true,
        "webkitRTCPeerConnection": true
      }
    },
    "3box>ipfs>libp2p-websocket-star-multi": {
      "globals": {
        "setTimeout": true
      },
      "packages": {
        "3box>ipfs>async": true,
        "3box>ipfs>libp2p-websocket-star-multi>libp2p-websocket-star": true,
        "3box>ipfs>mafmt": true,
        "3box>ipfs>multiaddr": true,
        "browserify>events": true,
        "eslint>debug": true,
        "pump>once": true
      }
    },
    "3box>ipfs>libp2p-websocket-star-multi>libp2p-websocket-star": {
      "globals": {
        "console.error": true
      },
      "packages": {
        "3box>ipfs>async": true,
        "3box>ipfs>class-is": true,
        "3box>ipfs>libp2p-crypto": true,
        "3box>ipfs>libp2p-webrtc-star>socket.io-client": true,
        "3box>ipfs>libp2p-websocket-star-multi>libp2p-websocket-star>socket.io-pull-stream": true,
        "3box>ipfs>mafmt": true,
        "3box>ipfs>multiaddr": true,
        "3box>ipfs>peer-id": true,
        "3box>ipfs>peer-info": true,
        "3box>ipfs>pull-mplex>interface-connection": true,
        "3box>ipfs>pull-stream": true,
        "browserify>buffer": true,
        "browserify>events": true,
        "eslint>debug": true,
        "pump>once": true,
        "uuid": true
      }
    },
    "3box>ipfs>libp2p-websocket-star-multi>libp2p-websocket-star>socket.io-pull-stream": {
      "globals": {
        "console.error": true
      },
      "packages": {
        "3box>ipfs>libp2p-websocket-star-multi>libp2p-websocket-star>socket.io-pull-stream>data-queue": true,
        "3box>ipfs>libp2p-websocket-star-multi>libp2p-websocket-star>socket.io-pull-stream>debug": true,
        "3box>ipfs>libp2p-websocket-star-multi>libp2p-websocket-star>socket.io-pull-stream>uuid": true,
        "3box>ipfs>pull-stream": true,
        "browserify>buffer": true
      }
    },
    "3box>ipfs>libp2p-websocket-star-multi>libp2p-websocket-star>socket.io-pull-stream>data-queue": {
      "packages": {
        "browserify>events": true
      }
    },
    "3box>ipfs>libp2p-websocket-star-multi>libp2p-websocket-star>socket.io-pull-stream>debug": {
      "globals": {
        "console": true,
        "document": true,
        "localStorage": true,
        "navigator": true,
        "process": true
      },
      "packages": {
        "analytics-node>ms": true,
        "browserify>process": true
      }
    },
    "3box>ipfs>libp2p-websocket-star-multi>libp2p-websocket-star>socket.io-pull-stream>uuid": {
      "globals": {
        "crypto": true,
        "msCrypto": true
      }
    },
    "3box>ipfs>libp2p-websockets": {
      "packages": {
        "3box>ipfs>class-is": true,
        "3box>ipfs>libp2p-websockets>pull-ws": true,
        "3box>ipfs>mafmt": true,
        "3box>ipfs>multiaddr": true,
        "3box>ipfs>multiaddr-to-uri": true,
        "3box>ipfs>pull-mplex>interface-connection": true,
        "browserify>os-browserify": true,
        "eslint>debug": true
      }
    },
    "3box>ipfs>libp2p-websockets>pull-ws": {
      "globals": {
        "WebSocket": true,
        "location": true
      },
      "packages": {
        "3box>ipfs>libp2p-websockets>pull-ws>relative-url": true,
        "browserify>browser-resolve": true,
        "browserify>events": true,
        "browserify>https-browserify": true,
        "browserify>process": true,
        "browserify>stream-http": true,
        "browserify>timers-browserify": true,
        "browserify>url": true,
        "ethereumjs-wallet>safe-buffer": true
      }
    },
    "3box>ipfs>libp2p-websockets>pull-ws>relative-url": {
      "packages": {
        "browserify>url": true
      }
    },
    "3box>ipfs>libp2p>libp2p-connection-manager": {
      "packages": {
        "3box>ipfs>libp2p>libp2p-connection-manager>latency-monitor": true,
        "browserify>events": true,
        "eslint>debug": true
      }
    },
    "3box>ipfs>libp2p>libp2p-connection-manager>latency-monitor": {
      "globals": {
        "clearInterval": true,
        "clearTimeout": true,
        "document": true,
        "performance": true,
        "setInterval": true,
        "setTimeout": true
      },
      "packages": {
        "3box>ipfs>libp2p>libp2p-connection-manager>latency-monitor>debug": true,
        "browserify>events": true,
        "browserify>process": true,
        "lodash": true
      }
    },
    "3box>ipfs>libp2p>libp2p-connection-manager>latency-monitor>debug": {
      "globals": {
        "chrome": true,
        "console": true,
        "document": true,
        "localStorage": true,
        "navigator": true,
        "process": true
      },
      "packages": {
        "3box>ipfs>libp2p>libp2p-connection-manager>latency-monitor>debug>ms": true,
        "browserify>process": true
      }
    },
    "3box>ipfs>libp2p>libp2p-floodsub": {
      "packages": {
        "3box>ipfs>async": true,
        "3box>ipfs>libp2p-secio>pull-length-prefixed": true,
        "3box>ipfs>libp2p>libp2p-floodsub>libp2p-pubsub": true,
        "3box>ipfs>pull-stream": true,
        "browserify>assert": true,
        "eslint>debug": true
      }
    },
    "3box>ipfs>libp2p>libp2p-floodsub>libp2p-pubsub": {
      "packages": {
        "3box>ipfs>async": true,
        "3box>ipfs>bs58": true,
        "3box>ipfs>err-code": true,
        "3box>ipfs>libp2p-crypto": true,
        "3box>ipfs>libp2p-secio>pull-length-prefixed": true,
        "3box>ipfs>libp2p>libp2p-floodsub>libp2p-pubsub>time-cache": true,
        "3box>ipfs>protons": true,
        "3box>ipfs>pull-pushable": true,
        "3box>ipfs>pull-stream": true,
        "browserify>buffer": true,
        "browserify>events": true,
        "browserify>insert-module-globals>is-buffer": true,
        "eslint>debug": true
      }
    },
    "3box>ipfs>libp2p>libp2p-floodsub>libp2p-pubsub>time-cache": {
      "packages": {
        "3box>ipfs>libp2p>libp2p-floodsub>libp2p-pubsub>time-cache>lodash.throttle": true
      }
    },
    "3box>ipfs>libp2p>libp2p-floodsub>libp2p-pubsub>time-cache>lodash.throttle": {
      "globals": {
        "clearTimeout": true,
        "setTimeout": true
      }
    },
    "3box>ipfs>libp2p>libp2p-ping": {
      "packages": {
        "3box>ipfs>libp2p-crypto": true,
        "3box>ipfs>libp2p-secio>pull-handshake": true,
        "3box>ipfs>pull-stream": true,
        "browserify>events": true,
        "eslint>debug": true
      }
    },
    "3box>ipfs>libp2p>libp2p-switch": {
      "packages": {
        "3box>ipfs>async": true,
        "3box>ipfs>class-is": true,
        "3box>ipfs>err-code": true,
        "3box>ipfs>fsm-event": true,
        "3box>ipfs>ipfs-bitswap>moving-average": true,
        "3box>ipfs>libp2p-kad-dht>hashlru": true,
        "3box>ipfs>libp2p>libp2p-switch>bignumber.js": true,
        "3box>ipfs>libp2p>libp2p-switch>libp2p-circuit": true,
        "3box>ipfs>libp2p>libp2p-switch>libp2p-identify": true,
        "3box>ipfs>libp2p>libp2p-switch>multistream-select": true,
        "3box>ipfs>libp2p>libp2p-switch>retimer": true,
        "3box>ipfs>multiaddr": true,
        "3box>ipfs>peer-id": true,
        "3box>ipfs>peer-info": true,
        "3box>ipfs>pull-mplex>interface-connection": true,
        "3box>ipfs>pull-stream": true,
        "browserify>assert": true,
        "browserify>events": true,
        "eslint>debug": true,
        "pump>once": true
      }
    },
    "3box>ipfs>libp2p>libp2p-switch>bignumber.js": {
      "globals": {
        "crypto": true,
        "define": true
      }
    },
    "3box>ipfs>libp2p>libp2p-switch>libp2p-circuit": {
      "packages": {
        "3box>ipfs>async": true,
        "3box>ipfs>libp2p-secio>pull-handshake": true,
        "3box>ipfs>libp2p-secio>pull-length-prefixed": true,
        "3box>ipfs>mafmt": true,
        "3box>ipfs>multiaddr": true,
        "3box>ipfs>peer-id": true,
        "3box>ipfs>peer-info": true,
        "3box>ipfs>protons": true,
        "3box>ipfs>pull-mplex>interface-connection": true,
        "3box>ipfs>pull-stream": true,
        "browserify>events": true,
        "eslint>debug": true,
        "pump>once": true
      }
    },
    "3box>ipfs>libp2p>libp2p-switch>libp2p-identify": {
      "globals": {
        "console.warn": true
      },
      "packages": {
        "3box>ipfs>libp2p-secio>pull-length-prefixed": true,
        "3box>ipfs>multiaddr": true,
        "3box>ipfs>peer-id": true,
        "3box>ipfs>peer-info": true,
        "3box>ipfs>protons": true,
        "3box>ipfs>pull-stream": true,
        "browserify>buffer": true
      }
    },
    "3box>ipfs>libp2p>libp2p-switch>multistream-select": {
      "packages": {
        "3box>ipfs>async": true,
        "3box>ipfs>err-code": true,
        "3box>ipfs>libp2p-secio>pull-handshake": true,
        "3box>ipfs>libp2p-secio>pull-length-prefixed": true,
        "3box>ipfs>libp2p>libp2p-switch>multistream-select>semver": true,
        "3box>ipfs>pull-mplex>interface-connection": true,
        "3box>ipfs>pull-stream": true,
        "3box>ipfs>varint": true,
        "browserify>assert": true,
        "browserify>buffer": true,
        "eslint>debug": true,
        "pump>once": true
      }
    },
    "3box>ipfs>libp2p>libp2p-switch>multistream-select>semver": {
      "globals": {
        "console": true
      },
      "packages": {
        "browserify>process": true
      }
    },
    "3box>ipfs>libp2p>libp2p-switch>retimer": {
      "globals": {
        "clearTimeout": true,
        "setTimeout": true
      }
    },
    "3box>ipfs>mafmt": {
      "packages": {
        "3box>ipfs>multiaddr": true
      }
    },
    "3box>ipfs>merge-options": {
      "packages": {
        "geckodriver>got>is-plain-obj": true
      }
    },
    "3box>ipfs>multiaddr": {
      "packages": {
        "3box>ipfs>bs58": true,
        "3box>ipfs>class-is": true,
        "3box>ipfs>multiaddr>hi-base32": true,
        "3box>ipfs>multiaddr>is-ip": true,
        "3box>ipfs>varint": true,
        "browserify>buffer": true,
        "react-devtools>ip": true
      }
    },
    "3box>ipfs>multiaddr-to-uri": {
      "packages": {
        "3box>ipfs>multiaddr": true
      }
    },
    "3box>ipfs>multiaddr>hi-base32": {
      "globals": {
        "define": true
      },
      "packages": {
        "browserify>process": true
      }
    },
    "3box>ipfs>multiaddr>is-ip": {
      "packages": {
        "chromedriver>tcp-port-used>is2>ip-regex": true
      }
    },
    "3box>ipfs>multibase": {
      "packages": {
        "3box>ipfs>multibase>base-x": true,
        "browserify>buffer": true
      }
    },
    "3box>ipfs>multibase>base-x": {
      "packages": {
        "ethereumjs-wallet>safe-buffer": true
      }
    },
    "3box>ipfs>multicodec": {
      "packages": {
        "3box>ipfs>varint": true,
        "browserify>buffer": true
      }
    },
    "3box>ipfs>multihashes": {
      "packages": {
        "3box>ipfs>bs58": true,
        "3box>ipfs>varint": true,
        "browserify>buffer": true
      }
    },
    "3box>ipfs>multihashing-async": {
      "globals": {
        "crypto": true,
        "msCrypto": true
      },
      "packages": {
        "3box>ipfs>multihashes": true,
        "3box>ipfs>multihashing-async>murmurhash3js": true,
        "3box>ipfs>multihashing-async>nodeify": true,
        "browserify>buffer": true,
        "browserify>process": true,
        "ethereumjs-util>ethereum-cryptography>blakejs": true,
        "ethers>@ethersproject/keccak256>js-sha3": true
      }
    },
    "3box>ipfs>multihashing-async>murmurhash3js": {
      "globals": {
        "define": true
      }
    },
    "3box>ipfs>multihashing-async>nodeify": {
      "globals": {
        "setTimeout": true
      },
      "packages": {
        "3box>ipfs>multihashing-async>nodeify>is-promise": true,
        "3box>ipfs>multihashing-async>nodeify>promise": true,
        "browserify>process": true,
        "browserify>timers-browserify": true
      }
    },
    "3box>ipfs>multihashing-async>nodeify>promise": {
      "globals": {
        "setImediate": true,
        "setTimeout": true
      },
      "packages": {
        "3box>ipfs>multihashing-async>nodeify>is-promise": true,
        "browserify>process": true
      }
    },
    "3box>ipfs>peer-book": {
      "packages": {
        "3box>ipfs>bs58": true,
        "3box>ipfs>peer-id": true,
        "3box>ipfs>peer-info": true,
        "browserify>insert-module-globals>is-buffer": true
      }
    },
    "3box>ipfs>peer-id": {
      "packages": {
        "3box>ipfs>async": true,
        "3box>ipfs>class-is": true,
        "3box>ipfs>libp2p-crypto": true,
        "3box>ipfs>multihashes": true,
        "browserify>assert": true,
        "browserify>buffer": true
      }
    },
    "3box>ipfs>peer-info": {
      "packages": {
        "3box>ipfs>multiaddr": true,
        "3box>ipfs>peer-id": true,
        "3box>ipfs>peer-info>unique-by": true,
        "browserify>assert": true
      }
    },
    "3box>ipfs>protons": {
      "packages": {
        "3box>ipfs>protons>protocol-buffers-schema": true,
        "3box>ipfs>protons>signed-varint": true,
        "3box>ipfs>varint": true,
        "browserify>buffer": true,
        "browserify>insert-module-globals>is-buffer": true,
        "ethereumjs-wallet>safe-buffer": true
      }
    },
    "3box>ipfs>protons>signed-varint": {
      "packages": {
        "3box>ipfs>varint": true
      }
    },
    "3box>ipfs>pull-mplex": {
      "packages": {
        "3box>ipfs>async": true,
        "3box>ipfs>pull-abortable": true,
        "3box>ipfs>pull-mplex>interface-connection": true,
        "3box>ipfs>pull-mplex>looper": true,
        "3box>ipfs>pull-mplex>pull-through": true,
        "3box>ipfs>pull-pushable": true,
        "3box>ipfs>pull-stream": true,
        "3box>ipfs>varint": true,
        "browserify>buffer": true,
        "browserify>events": true,
        "eslint>debug": true
      }
    },
    "3box>ipfs>pull-mplex>interface-connection": {
      "packages": {
        "3box>ipfs>pull-defer": true
      }
    },
    "3box>ipfs>pull-mplex>pull-through": {
      "packages": {
        "3box>ipfs>stream-to-pull-stream>looper": true
      }
    },
    "3box>ipfs>pull-sort": {
      "packages": {
        "3box>ipfs>pull-defer": true,
        "3box>ipfs>pull-stream": true
      }
    },
    "3box>ipfs>pull-stream": {
      "globals": {
        "console.log": true
      }
    },
    "3box>ipfs>pull-stream-to-async-iterator": {
      "packages": {
        "3box>ipfs>pull-stream": true
      }
    },
    "3box>ipfs>pull-stream-to-stream": {
      "packages": {
        "browserify>process": true,
        "browserify>stream-browserify": true,
        "browserify>timers-browserify": true
      }
    },
    "3box>ipfs>readable-stream": {
      "packages": {
        "@storybook/api>util-deprecate": true,
        "browserify>browser-resolve": true,
        "browserify>buffer": true,
        "browserify>events": true,
        "browserify>process": true,
        "browserify>string_decoder": true,
        "pumpify>inherits": true
      }
    },
    "3box>ipfs>receptacle": {
      "globals": {
        "clearTimeout": true,
        "setTimeout": true
      },
      "packages": {
        "analytics-node>ms": true
      }
    },
    "3box>ipfs>stream-to-pull-stream": {
      "globals": {
        "console.error": true
      },
      "packages": {
        "3box>ipfs>pull-stream": true,
        "3box>ipfs>stream-to-pull-stream>looper": true,
        "browserify>process": true
      }
    },
    "3box>js-sha256": {
      "globals": {
        "define": true
      },
      "packages": {
        "browserify>process": true
      }
    },
    "3box>muport-did-resolver": {
      "packages": {
        "3box>did-jwt>did-resolver": true,
        "@babel/runtime": true,
        "node-fetch": true
      }
    },
    "3box>orbit-db": {
      "globals": {
        "console.log": true
      },
      "packages": {
        "3box>ipfs>cids": true,
        "3box>ipfs>multihashes": true,
        "3box>orbit-db>ipfs-pubsub-1on1": true,
        "3box>orbit-db>logplease": true,
        "3box>orbit-db>orbit-db-access-controllers": true,
        "3box>orbit-db>orbit-db-cache": true,
        "3box>orbit-db>orbit-db-counterstore": true,
        "3box>orbit-db>orbit-db-docstore": true,
        "3box>orbit-db>orbit-db-eventstore": true,
        "3box>orbit-db>orbit-db-feedstore": true,
        "3box>orbit-db>orbit-db-identity-provider": true,
        "3box>orbit-db>orbit-db-io": true,
        "3box>orbit-db>orbit-db-keystore": true,
        "3box>orbit-db>orbit-db-kvstore": true,
        "3box>orbit-db>orbit-db-pubsub": true,
        "browserify>path-browserify": true
      }
    },
    "3box>orbit-db>ipfs-pubsub-1on1": {
      "globals": {
        "clearInterval": true,
        "setInterval": true
      },
      "packages": {
        "3box>orbit-db>ipfs-pubsub-1on1>safe-buffer": true,
        "browserify>events": true,
        "browserify>path-browserify": true
      }
    },
    "3box>orbit-db>ipfs-pubsub-1on1>safe-buffer": {
      "packages": {
        "browserify>buffer": true
      }
    },
    "3box>orbit-db>logplease": {
      "globals": {
        "LOG": true,
        "console.error": true,
        "console.log": true
      },
      "packages": {
        "browserify>browser-resolve": true,
        "browserify>events": true,
        "browserify>process": true,
        "browserify>util": true
      }
    },
    "3box>orbit-db>orbit-db-access-controllers": {
      "globals": {
        "console.log": true
      },
      "packages": {
        "3box>orbit-db>orbit-db-access-controllers>p-map-series": true,
        "3box>orbit-db>orbit-db-io": true,
        "browserify>events": true,
        "browserify>path-browserify": true,
        "ethereumjs-wallet>safe-buffer": true
      }
    },
    "3box>orbit-db>orbit-db-access-controllers>p-map-series": {
      "packages": {
        "3box>orbit-db>orbit-db-store>p-each-series>p-reduce": true
      }
    },
    "3box>orbit-db>orbit-db-cache": {
      "packages": {
        "3box>orbit-db>logplease": true,
        "3box>orbit-db>orbit-db-cache>level-js": true,
        "browserify>path-browserify": true
      }
    },
    "3box>orbit-db>orbit-db-cache>level-js": {
      "globals": {
        "IDBKeyRange.bound": true,
        "IDBKeyRange.lowerBound": true,
        "IDBKeyRange.upperBound": true,
        "indexedDB": true
      },
      "packages": {
        "3box>orbit-db>orbit-db-cache>level-js>abstract-leveldown": true,
        "3box>orbit-db>orbit-db-cache>level-js>immediate": true,
        "3box>orbit-db>orbit-db-cache>level-js>ltgt": true,
        "browserify>buffer": true,
        "browserify>insert-module-globals>is-buffer": true,
        "pumpify>inherits": true,
        "stylelint>write-file-atomic>typedarray-to-buffer": true
      }
    },
    "3box>orbit-db>orbit-db-cache>level-js>abstract-leveldown": {
      "packages": {
        "browserify>insert-module-globals>is-buffer": true,
        "browserify>process": true,
        "watchify>xtend": true
      }
    },
    "3box>orbit-db>orbit-db-cache>level-js>immediate": {
      "globals": {
        "MessageChannel": true,
        "MutationObserver": true,
        "WebKitMutationObserver": true,
        "clearTimeout": true,
        "document.createElement": true,
        "document.createTextNode": true,
        "document.documentElement.appendChild": true,
        "setImmediate": true,
        "setTimeout": true
      },
      "packages": {
        "browserify>process": true
      }
    },
    "3box>orbit-db>orbit-db-cache>level-js>ltgt": {
      "packages": {
        "browserify>insert-module-globals>is-buffer": true
      }
    },
    "3box>orbit-db>orbit-db-counterstore": {
      "packages": {
        "3box>orbit-db>orbit-db-counterstore>crdts": true,
        "3box>orbit-db>orbit-db-store": true
      }
    },
    "3box>orbit-db>orbit-db-docstore": {
      "packages": {
        "3box>orbit-db>orbit-db-docstore>p-map": true,
        "3box>orbit-db>orbit-db-store": true,
        "readable-stream": true
      }
    },
    "3box>orbit-db>orbit-db-eventstore": {
      "packages": {
        "3box>orbit-db>orbit-db-store": true
      }
    },
    "3box>orbit-db>orbit-db-feedstore": {
      "packages": {
        "3box>orbit-db>orbit-db-eventstore": true
      }
    },
    "3box>orbit-db>orbit-db-identity-provider": {
      "packages": {
        "3box>orbit-db>orbit-db-keystore": true
      }
    },
    "3box>orbit-db>orbit-db-io": {
      "packages": {
        "3box>ipfs>cids": true,
        "3box>ipfs>ipld-dag-pb": true,
        "browserify>buffer": true
      }
    },
    "3box>orbit-db>orbit-db-keystore": {
      "globals": {
        "console.error": true,
        "console.log": true
      },
      "packages": {
        "3box>ethers>elliptic": true,
        "3box>ipfs>libp2p-crypto": true,
        "3box>orbit-db>orbit-db-cache>level-js": true,
        "3box>orbit-db>orbit-db-keystore>levelup": true,
        "3box>orbit-db>orbit-db-keystore>lru": true,
        "eth-trezor-keyring>hdkey>secp256k1": true,
        "ethereumjs-wallet>safe-buffer": true
      }
    },
    "3box>orbit-db>orbit-db-keystore>levelup": {
      "packages": {
        "3box>orbit-db>orbit-db-keystore>levelup>deferred-leveldown": true,
        "3box>orbit-db>orbit-db-keystore>levelup>level-errors": true,
        "3box>orbit-db>orbit-db-keystore>levelup>level-iterator-stream": true,
        "browserify>assert": true,
        "browserify>events": true,
        "browserify>process": true,
        "browserify>util": true,
        "watchify>xtend": true
      }
    },
    "3box>orbit-db>orbit-db-keystore>levelup>deferred-leveldown": {
      "packages": {
        "3box>orbit-db>orbit-db-cache>level-js>abstract-leveldown": true,
        "pumpify>inherits": true
      }
    },
    "3box>orbit-db>orbit-db-keystore>levelup>level-errors": {
      "packages": {
        "webpack>memory-fs>errno": true
      }
    },
    "3box>orbit-db>orbit-db-keystore>levelup>level-iterator-stream": {
      "packages": {
        "3box>orbit-db>orbit-db-keystore>levelup>level-iterator-stream>readable-stream": true,
        "pumpify>inherits": true,
        "watchify>xtend": true
      }
    },
    "3box>orbit-db>orbit-db-keystore>levelup>level-iterator-stream>readable-stream": {
      "packages": {
        "@storybook/api>util-deprecate": true,
        "browserify>browser-resolve": true,
        "browserify>buffer": true,
        "browserify>events": true,
        "browserify>process": true,
        "browserify>string_decoder": true,
        "pumpify>inherits": true
      }
    },
    "3box>orbit-db>orbit-db-keystore>lru": {
      "packages": {
        "browserify>events": true,
        "pumpify>inherits": true
      }
    },
    "3box>orbit-db>orbit-db-kvstore": {
      "packages": {
        "3box>orbit-db>orbit-db-store": true
      }
    },
    "3box>orbit-db>orbit-db-pubsub": {
      "packages": {
        "3box>orbit-db>logplease": true,
        "3box>orbit-db>orbit-db-pubsub>ipfs-pubsub-peer-monitor": true,
        "3box>orbit-db>orbit-db-pubsub>p-series": true,
        "browserify>buffer": true
      }
    },
    "3box>orbit-db>orbit-db-pubsub>ipfs-pubsub-peer-monitor": {
      "globals": {
        "clearInterval": true,
        "setInterval": true,
        "setTimeout": true
      },
      "packages": {
        "browserify>events": true
      }
    },
    "3box>orbit-db>orbit-db-pubsub>p-series": {
      "packages": {
        "3box>orbit-db>orbit-db-pubsub>p-series>@sindresorhus/is": true,
        "3box>orbit-db>orbit-db-store>p-each-series>p-reduce": true
      }
    },
    "3box>orbit-db>orbit-db-pubsub>p-series>@sindresorhus/is": {
      "packages": {
        "browserify>insert-module-globals>is-buffer": true,
        "browserify>util": true
      }
    },
    "3box>orbit-db>orbit-db-store": {
      "globals": {
        "clearInterval": true,
        "console.error": true,
        "console.warn": true,
        "setInterval": true,
        "setTimeout": true
      },
      "packages": {
        "3box>3box-orbitdb-plugins>ipfs-log": true,
        "3box>ipfs>libp2p-kad-dht>p-times>p-map": true,
        "3box>orbit-db>logplease": true,
        "3box>orbit-db>orbit-db-io": true,
        "3box>orbit-db>orbit-db-store>p-each-series": true,
        "browserify>buffer": true,
        "browserify>events": true,
        "readable-stream": true
      }
    },
    "3box>orbit-db>orbit-db-store>p-each-series": {
      "packages": {
        "3box>orbit-db>orbit-db-store>p-each-series>p-reduce": true
      }
    },
    "3box>store": {
      "globals": {
        "ActiveXObject": true,
        "console": true
      }
    },
    "3box>tweetnacl": {
      "globals": {
        "crypto": true,
        "msCrypto": true,
        "nacl": "write"
      },
      "packages": {
        "browserify>browser-resolve": true
      }
    },
    "3box>tweetnacl-util": {
      "globals": {
        "atob": true,
        "btoa": true
      },
      "packages": {
        "browserify>browser-resolve": true
      }
    },
    "@babel/runtime": {
      "packages": {
        "addons-linter>regenerator-runtime": true
      }
    },
    "@download/blockies": {
      "globals": {
        "document.createElement": true
      }
    },
    "@ensdomains/content-hash": {
      "globals": {
        "console.warn": true
      },
      "packages": {
        "@ensdomains/content-hash>cids": true,
        "@ensdomains/content-hash>js-base64": true,
        "@ensdomains/content-hash>multicodec": true,
        "@ensdomains/content-hash>multihashes": true,
        "browserify>buffer": true
      }
    },
    "@ensdomains/content-hash>cids": {
      "packages": {
        "@ensdomains/content-hash>cids>multibase": true,
        "@ensdomains/content-hash>cids>multicodec": true,
        "@ensdomains/content-hash>cids>multihashes": true,
        "@ensdomains/content-hash>cids>uint8arrays": true
      }
    },
    "@ensdomains/content-hash>cids>multibase": {
      "globals": {
        "TextDecoder": true,
        "TextEncoder": true
      },
      "packages": {
        "@ensdomains/content-hash>cids>multibase>@multiformats/base-x": true
      }
    },
    "@ensdomains/content-hash>cids>multicodec": {
      "packages": {
        "@ensdomains/content-hash>cids>multicodec>varint": true,
        "@ensdomains/content-hash>cids>uint8arrays": true
      }
    },
    "@ensdomains/content-hash>cids>multihashes": {
      "packages": {
        "3box>ipfs>varint": true,
        "@ensdomains/content-hash>cids>multibase": true,
        "@ensdomains/content-hash>cids>uint8arrays": true
      }
    },
    "@ensdomains/content-hash>cids>uint8arrays": {
      "globals": {
        "TextDecoder": true,
        "TextEncoder": true
      },
      "packages": {
        "@ensdomains/content-hash>cids>multibase": true
      }
    },
    "@ensdomains/content-hash>js-base64": {
      "globals": {
        "Base64": "write",
        "TextDecoder": true,
        "TextEncoder": true,
        "atob": true,
        "btoa": true,
        "define": true
      },
      "packages": {
        "browserify>buffer": true
      }
    },
    "@ensdomains/content-hash>multicodec": {
      "packages": {
        "@ensdomains/content-hash>multicodec>uint8arrays": true,
        "@ensdomains/content-hash>multicodec>varint": true
      }
    },
    "@ensdomains/content-hash>multicodec>uint8arrays": {
      "packages": {
        "@ensdomains/content-hash>multicodec>uint8arrays>multibase": true,
        "@ensdomains/content-hash>multihashes>web-encoding": true
      }
    },
    "@ensdomains/content-hash>multicodec>uint8arrays>multibase": {
      "packages": {
        "@ensdomains/content-hash>cids>multibase>@multiformats/base-x": true,
        "@ensdomains/content-hash>multihashes>web-encoding": true
      }
    },
    "@ensdomains/content-hash>multihashes": {
      "packages": {
        "3box>ipfs>varint": true,
        "@ensdomains/content-hash>multihashes>multibase": true,
        "@ensdomains/content-hash>multihashes>web-encoding": true,
        "browserify>buffer": true
      }
    },
    "@ensdomains/content-hash>multihashes>multibase": {
      "packages": {
        "3box>ipfs>bs58>base-x": true,
        "@ensdomains/content-hash>multihashes>web-encoding": true,
        "browserify>buffer": true
      }
    },
    "@ensdomains/content-hash>multihashes>web-encoding": {
      "globals": {
        "TextDecoder": true,
        "TextEncoder": true
      },
      "packages": {
        "browserify>util": true
      }
    },
    "@eth-optimism/contracts": {
      "packages": {
        "ethers": true,
        "ethers>@ethersproject/abstract-provider": true
      }
    },
    "@ethereumjs/common": {
      "packages": {
        "@ethereumjs/common>crc-32": true,
        "browserify>buffer": true,
        "browserify>events": true,
        "ethereumjs-util": true
      }
    },
    "@ethereumjs/common>crc-32": {
      "globals": {
        "DO_NOT_EXPORT_CRC": true,
        "define": true
      }
    },
    "@ethereumjs/tx": {
      "packages": {
        "@ethereumjs/common": true,
        "browserify>buffer": true,
        "browserify>insert-module-globals>is-buffer": true,
        "ethereumjs-util": true
      }
    },
    "@formatjs/intl-relativetimeformat": {
      "globals": {
        "Intl": true
      },
      "packages": {
        "@formatjs/intl-relativetimeformat>@formatjs/intl-utils": true
      }
    },
    "@formatjs/intl-relativetimeformat>@formatjs/intl-utils": {
      "globals": {
        "Intl.getCanonicalLocales": true
      }
    },
    "@keystonehq/bc-ur-registry-eth": {
      "packages": {
        "@keystonehq/bc-ur-registry-eth>@keystonehq/bc-ur-registry": true,
        "@keystonehq/bc-ur-registry-eth>hdkey": true,
        "browserify>buffer": true,
        "ethereumjs-util": true,
        "uuid": true
      }
    },
    "@keystonehq/bc-ur-registry-eth>@keystonehq/bc-ur-registry": {
      "globals": {
        "define": true
      },
      "packages": {
        "@ngraveio/bc-ur": true,
        "browserify>buffer": true,
        "ethereumjs-wallet>bs58check": true
      }
    },
    "@keystonehq/bc-ur-registry-eth>hdkey": {
      "packages": {
        "@keystonehq/bc-ur-registry-eth>hdkey>secp256k1": true,
        "browserify>assert": true,
        "browserify>crypto-browserify": true,
        "ethereumjs-wallet>bs58check": true,
        "ethereumjs-wallet>safe-buffer": true
      }
    },
    "@keystonehq/bc-ur-registry-eth>hdkey>secp256k1": {
      "packages": {
        "3box>ethers>elliptic": true
      }
    },
    "@keystonehq/metamask-airgapped-keyring": {
      "packages": {
        "@ethereumjs/tx": true,
        "@keystonehq/metamask-airgapped-keyring>@keystonehq/base-eth-keyring": true,
        "@keystonehq/metamask-airgapped-keyring>@keystonehq/bc-ur-registry-eth": true,
        "@keystonehq/metamask-airgapped-keyring>@metamask/obs-store": true,
        "browserify>buffer": true,
        "browserify>events": true,
        "ethereumjs-util>rlp": true,
        "uuid": true
      }
    },
    "@keystonehq/metamask-airgapped-keyring>@keystonehq/base-eth-keyring": {
      "packages": {
        "@keystonehq/bc-ur-registry-eth>hdkey": true,
        "@keystonehq/metamask-airgapped-keyring>@keystonehq/base-eth-keyring>@ethereumjs/tx": true,
        "@keystonehq/metamask-airgapped-keyring>@keystonehq/base-eth-keyring>@keystonehq/bc-ur-registry-eth": true,
        "browserify>buffer": true,
        "ethereumjs-util": true,
        "uuid": true
      }
    },
    "@keystonehq/metamask-airgapped-keyring>@keystonehq/base-eth-keyring>@ethereumjs/tx": {
      "packages": {
        "@ethereumjs/common": true,
        "browserify>buffer": true,
        "ethereumjs-util": true
      }
    },
    "@keystonehq/metamask-airgapped-keyring>@keystonehq/base-eth-keyring>@keystonehq/bc-ur-registry-eth": {
      "packages": {
        "@keystonehq/bc-ur-registry-eth>@keystonehq/bc-ur-registry": true,
        "@keystonehq/bc-ur-registry-eth>hdkey": true,
        "browserify>buffer": true,
        "ethereumjs-util": true,
        "uuid": true
      }
    },
    "@keystonehq/metamask-airgapped-keyring>@keystonehq/bc-ur-registry-eth": {
      "packages": {
        "@keystonehq/bc-ur-registry-eth>@keystonehq/bc-ur-registry": true,
        "@keystonehq/bc-ur-registry-eth>hdkey": true,
        "browserify>buffer": true,
        "ethereumjs-util": true,
        "uuid": true
      }
    },
    "@keystonehq/metamask-airgapped-keyring>@metamask/obs-store": {
      "packages": {
        "@keystonehq/metamask-airgapped-keyring>@metamask/obs-store>through2": true,
        "browserify>stream-browserify": true,
        "json-rpc-engine>@metamask/safe-event-emitter": true
      }
    },
    "@keystonehq/metamask-airgapped-keyring>@metamask/obs-store>through2": {
      "packages": {
        "browserify>process": true,
        "browserify>util": true,
        "readable-stream": true,
        "watchify>xtend": true
      }
    },
    "@material-ui/core": {
      "globals": {
        "Image": true,
        "_formatMuiErrorMessage": true,
        "addEventListener": true,
        "clearInterval": true,
        "clearTimeout": true,
        "console.error": true,
        "console.warn": true,
        "document": true,
        "getComputedStyle": true,
        "getSelection": true,
        "innerHeight": true,
        "innerWidth": true,
        "matchMedia": true,
        "navigator": true,
        "performance.now": true,
        "removeEventListener": true,
        "requestAnimationFrame": true,
        "setInterval": true,
        "setTimeout": true
      },
      "packages": {
        "@babel/runtime": true,
        "@material-ui/core>@material-ui/styles": true,
        "@material-ui/core>@material-ui/system": true,
        "@material-ui/core>@material-ui/utils": true,
        "@material-ui/core>clsx": true,
        "@material-ui/core>popper.js": true,
        "@material-ui/core>react-transition-group": true,
        "prop-types": true,
        "prop-types>react-is": true,
        "react": true,
        "react-dom": true,
        "react-redux>hoist-non-react-statics": true
      }
    },
    "@material-ui/core>@material-ui/styles": {
      "globals": {
        "console.error": true,
        "console.warn": true,
        "document.createComment": true,
        "document.head": true
      },
      "packages": {
        "@babel/runtime": true,
        "@material-ui/core>@material-ui/styles>jss": true,
        "@material-ui/core>@material-ui/styles>jss-plugin-camel-case": true,
        "@material-ui/core>@material-ui/styles>jss-plugin-default-unit": true,
        "@material-ui/core>@material-ui/styles>jss-plugin-global": true,
        "@material-ui/core>@material-ui/styles>jss-plugin-nested": true,
        "@material-ui/core>@material-ui/styles>jss-plugin-props-sort": true,
        "@material-ui/core>@material-ui/styles>jss-plugin-rule-value-function": true,
        "@material-ui/core>@material-ui/styles>jss-plugin-vendor-prefixer": true,
        "@material-ui/core>@material-ui/utils": true,
        "@material-ui/core>clsx": true,
        "prop-types": true,
        "react": true,
        "react-redux>hoist-non-react-statics": true
      }
    },
    "@material-ui/core>@material-ui/styles>jss": {
      "globals": {
        "CSS": true,
        "document.createElement": true,
        "document.querySelector": true
      },
      "packages": {
        "@babel/runtime": true,
        "@material-ui/core>@material-ui/styles>jss>is-in-browser": true,
        "react-router-dom>tiny-warning": true
      }
    },
    "@material-ui/core>@material-ui/styles>jss-plugin-camel-case": {
      "packages": {
        "@material-ui/core>@material-ui/styles>jss-plugin-camel-case>hyphenate-style-name": true
      }
    },
    "@material-ui/core>@material-ui/styles>jss-plugin-default-unit": {
      "globals": {
        "CSS": true
      },
      "packages": {
        "@material-ui/core>@material-ui/styles>jss": true
      }
    },
    "@material-ui/core>@material-ui/styles>jss-plugin-global": {
      "packages": {
        "@babel/runtime": true,
        "@material-ui/core>@material-ui/styles>jss": true
      }
    },
    "@material-ui/core>@material-ui/styles>jss-plugin-nested": {
      "packages": {
        "@babel/runtime": true,
        "react-router-dom>tiny-warning": true
      }
    },
    "@material-ui/core>@material-ui/styles>jss-plugin-rule-value-function": {
      "packages": {
        "@material-ui/core>@material-ui/styles>jss": true,
        "react-router-dom>tiny-warning": true
      }
    },
    "@material-ui/core>@material-ui/styles>jss-plugin-vendor-prefixer": {
      "packages": {
        "@material-ui/core>@material-ui/styles>jss": true,
        "@material-ui/core>@material-ui/styles>jss-plugin-vendor-prefixer>css-vendor": true
      }
    },
    "@material-ui/core>@material-ui/styles>jss-plugin-vendor-prefixer>css-vendor": {
      "globals": {
        "document.createElement": true,
        "document.documentElement": true,
        "getComputedStyle": true
      },
      "packages": {
        "@babel/runtime": true,
        "@material-ui/core>@material-ui/styles>jss>is-in-browser": true
      }
    },
    "@material-ui/core>@material-ui/styles>jss>is-in-browser": {
      "globals": {
        "document": true
      }
    },
    "@material-ui/core>@material-ui/system": {
      "globals": {
        "console.error": true
      },
      "packages": {
        "@babel/runtime": true,
        "@material-ui/core>@material-ui/utils": true,
        "prop-types": true
      }
    },
    "@material-ui/core>@material-ui/utils": {
      "packages": {
        "@babel/runtime": true,
        "prop-types": true,
        "prop-types>react-is": true
      }
    },
    "@material-ui/core>popper.js": {
      "globals": {
        "MSInputMethodContext": true,
        "Node.DOCUMENT_POSITION_FOLLOWING": true,
        "cancelAnimationFrame": true,
        "console.warn": true,
        "define": true,
        "devicePixelRatio": true,
        "document": true,
        "getComputedStyle": true,
        "innerHeight": true,
        "innerWidth": true,
        "navigator": true,
        "requestAnimationFrame": true,
        "setTimeout": true
      }
    },
    "@material-ui/core>react-transition-group": {
      "globals": {
        "Element": true,
        "setTimeout": true
      },
      "packages": {
        "@material-ui/core>react-transition-group>dom-helpers": true,
        "prop-types": true,
        "react": true,
        "react-dom": true
      }
    },
    "@material-ui/core>react-transition-group>dom-helpers": {
      "packages": {
        "@babel/runtime": true
      }
    },
    "@metamask/controllers": {
      "globals": {
        "Headers": true,
        "URL": true,
        "clearInterval": true,
        "clearTimeout": true,
        "console.error": true,
        "console.log": true,
        "fetch": true,
        "setInterval": true,
        "setTimeout": true
      },
      "packages": {
        "@ethereumjs/common": true,
        "@ethereumjs/tx": true,
        "@metamask/contract-metadata": true,
        "@metamask/controllers>abort-controller": true,
        "@metamask/controllers>async-mutex": true,
        "@metamask/controllers>eth-method-registry": true,
        "@metamask/controllers>eth-phishing-detect": true,
        "@metamask/controllers>ethereumjs-wallet": true,
        "@metamask/controllers>isomorphic-fetch": true,
        "@metamask/controllers>multiformats": true,
        "@metamask/controllers>nanoid": true,
        "@metamask/controllers>web3-provider-engine": true,
        "@metamask/metamask-eth-abis": true,
        "@storybook/api>fast-deep-equal": true,
        "browserify>buffer": true,
        "browserify>events": true,
        "deep-freeze-strict": true,
        "eth-ens-namehash": true,
        "eth-json-rpc-infura": true,
        "eth-keyring-controller": true,
        "eth-query": true,
        "eth-rpc-errors": true,
        "eth-sig-util": true,
        "ethereumjs-util": true,
        "ethers": true,
        "ethjs>ethjs-unit": true,
        "immer": true,
        "json-rpc-engine": true,
        "jsonschema": true,
        "punycode": true,
        "single-call-balance-checker-abi": true,
        "uuid": true,
        "web3": true
      }
    },
    "@metamask/controllers>abort-controller": {
      "globals": {
        "AbortController": true
      }
    },
    "@metamask/controllers>async-mutex": {
      "globals": {
        "setTimeout": true
      },
      "packages": {
        "@metamask/controllers>async-mutex>tslib": true
      }
    },
    "@metamask/controllers>async-mutex>tslib": {
      "globals": {
        "define": true
      }
    },
    "@metamask/controllers>eth-method-registry": {
      "packages": {
        "@metamask/controllers>eth-method-registry>ethjs": true
      }
    },
    "@metamask/controllers>eth-method-registry>ethjs": {
      "globals": {
        "clearInterval": true,
        "setInterval": true
      },
      "packages": {
        "@metamask/controllers>eth-method-registry>ethjs>bn.js": true,
        "@metamask/controllers>eth-method-registry>ethjs>ethjs-abi": true,
        "@metamask/controllers>eth-method-registry>ethjs>ethjs-contract": true,
        "@metamask/controllers>eth-method-registry>ethjs>ethjs-query": true,
        "@metamask/controllers>eth-method-registry>ethjs>js-sha3": true,
        "browserify>buffer": true,
        "ethjs>ethjs-filter": true,
        "ethjs>ethjs-provider-http": true,
        "ethjs>ethjs-unit": true,
        "ethjs>ethjs-util": true,
        "ethjs>number-to-bn": true
      }
    },
    "@metamask/controllers>eth-method-registry>ethjs>ethjs-abi": {
      "packages": {
        "@metamask/controllers>eth-method-registry>ethjs>bn.js": true,
        "@metamask/controllers>eth-method-registry>ethjs>js-sha3": true,
        "browserify>buffer": true,
        "ethjs>number-to-bn": true
      }
    },
    "@metamask/controllers>eth-method-registry>ethjs>ethjs-contract": {
      "packages": {
        "@metamask/controllers>eth-method-registry>ethjs>ethjs-contract>ethjs-abi": true,
        "@metamask/controllers>eth-method-registry>ethjs>js-sha3": true,
        "ethjs-query>babel-runtime": true,
        "ethjs>ethjs-filter": true,
        "ethjs>ethjs-util": true,
        "promise-to-callback": true
      }
    },
    "@metamask/controllers>eth-method-registry>ethjs>ethjs-contract>ethjs-abi": {
      "packages": {
        "@metamask/controllers>eth-method-registry>ethjs>bn.js": true,
        "@metamask/controllers>eth-method-registry>ethjs>js-sha3": true,
        "browserify>buffer": true,
        "ethjs>number-to-bn": true
      }
    },
    "@metamask/controllers>eth-method-registry>ethjs>ethjs-query": {
      "globals": {
        "console": true
      },
      "packages": {
        "ethjs-query>babel-runtime": true,
        "ethjs-query>ethjs-format": true,
        "ethjs-query>ethjs-rpc": true,
        "promise-to-callback": true
      }
    },
    "@metamask/controllers>eth-method-registry>ethjs>js-sha3": {
      "packages": {
        "browserify>process": true
      }
    },
    "@metamask/controllers>eth-phishing-detect": {
      "packages": {
        "eslint>optionator>fast-levenshtein": true
      }
    },
    "@metamask/controllers>ethereumjs-wallet": {
      "packages": {
        "@metamask/controllers>ethereumjs-wallet>uuid": true,
        "@truffle/codec>utf8": true,
        "browserify>buffer": true,
        "browserify>crypto-browserify": true,
        "ethereumjs-util": true,
        "ethereumjs-util>ethereum-cryptography": true,
        "ethereumjs-wallet>aes-js": true,
        "ethereumjs-wallet>bs58check": true,
        "ethereumjs-wallet>randombytes": true,
        "ethers>@ethersproject/json-wallets>scrypt-js": true
      }
    },
    "@metamask/controllers>ethereumjs-wallet>uuid": {
      "globals": {
        "crypto": true,
        "msCrypto": true
      }
    },
    "@metamask/controllers>isomorphic-fetch": {
      "globals": {
        "fetch.bind": true
      },
      "packages": {
        "@metamask/controllers>isomorphic-fetch>whatwg-fetch": true
      }
    },
    "@metamask/controllers>isomorphic-fetch>whatwg-fetch": {
      "globals": {
        "Blob": true,
        "FileReader": true,
        "FormData": true,
        "URLSearchParams.prototype.isPrototypeOf": true,
        "XMLHttpRequest": true,
        "define": true,
        "setTimeout": true
      }
    },
    "@metamask/controllers>multiformats": {
      "globals": {
        "TextDecoder": true,
        "TextEncoder": true,
        "console.warn": true
      }
    },
    "@metamask/controllers>nanoid": {
      "globals": {
        "crypto.getRandomValues": true
      }
    },
    "@metamask/controllers>web3-provider-engine": {
      "globals": {
        "WebSocket": true,
        "console": true,
        "setTimeout": true
      },
      "packages": {
        "3box>ipfs>async": true,
        "@ethereumjs/tx": true,
        "@metamask/controllers>web3-provider-engine>backoff": true,
        "@metamask/controllers>web3-provider-engine>eth-block-tracker": true,
        "@metamask/controllers>web3-provider-engine>eth-json-rpc-middleware": true,
        "@metamask/controllers>web3-provider-engine>eth-sig-util": true,
        "@metamask/controllers>web3-provider-engine>ethereumjs-util": true,
        "@metamask/controllers>web3-provider-engine>semaphore": true,
        "browserify>browser-resolve": true,
        "browserify>buffer": true,
        "browserify>events": true,
        "browserify>util": true,
        "eth-json-rpc-filters": true,
        "eth-json-rpc-infura": true,
        "lavamoat>json-stable-stringify": true,
        "watchify>xtend": true
      }
    },
    "@metamask/controllers>web3-provider-engine>backoff": {
      "globals": {
        "clearTimeout": true,
        "setTimeout": true
      },
      "packages": {
        "@metamask/controllers>web3-provider-engine>backoff>precond": true,
        "browserify>events": true,
        "browserify>util": true
      }
    },
    "@metamask/controllers>web3-provider-engine>backoff>precond": {
      "packages": {
        "browserify>util": true
      }
    },
    "@metamask/controllers>web3-provider-engine>cross-fetch>node-fetch": {
      "globals": {
        "fetch": true
      }
    },
    "@metamask/controllers>web3-provider-engine>eth-block-tracker": {
      "globals": {
        "clearTimeout": true,
        "console.error": true,
        "setTimeout": true
      },
      "packages": {
        "@metamask/controllers>web3-provider-engine>eth-block-tracker>pify": true,
        "eth-query": true,
        "safe-event-emitter": true
      }
    },
    "@metamask/controllers>web3-provider-engine>eth-json-rpc-middleware": {
      "globals": {
        "console.error": true,
        "fetch": true,
        "setTimeout": true
      },
      "packages": {
        "@metamask/controllers>web3-provider-engine>eth-json-rpc-middleware>json-rpc-engine": true,
        "@metamask/controllers>web3-provider-engine>eth-rpc-errors": true,
        "browserify>url": true,
        "lavamoat>json-stable-stringify": true,
        "node-fetch": true,
        "source-map-explorer>btoa": true,
        "vinyl>clone": true
      }
    },
    "@metamask/controllers>web3-provider-engine>eth-json-rpc-middleware>node-fetch": {
      "globals": {
        "fetch": true
      }
    },
    "@metamask/controllers>web3-provider-engine>eth-rpc-errors": {
      "packages": {
        "eth-rpc-errors>fast-safe-stringify": true
      }
    },
    "@metamask/controllers>web3-provider-engine>eth-sig-util": {
      "packages": {
        "@metamask/controllers>web3-provider-engine>eth-sig-util>ethereumjs-abi": true,
        "@metamask/controllers>web3-provider-engine>ethereumjs-util": true
      }
    },
    "@metamask/controllers>web3-provider-engine>eth-sig-util>ethereumjs-abi": {
      "packages": {
        "@metamask/controllers>web3-provider-engine>eth-sig-util>ethereumjs-abi>ethereumjs-util": true,
        "bn.js": true,
        "browserify>buffer": true
      }
    },
    "@metamask/controllers>web3-provider-engine>eth-sig-util>ethereumjs-abi>ethereumjs-util": {
      "packages": {
        "3box>ethers>elliptic": true,
        "@metamask/controllers>web3-provider-engine>ethereumjs-util>ethjs-util": true,
        "bn.js": true,
        "browserify>assert": true,
        "browserify>buffer": true,
        "ethereumjs-util>create-hash": true,
        "ethereumjs-util>ethereum-cryptography": true,
        "ethereumjs-util>rlp": true
      }
    },
    "@metamask/controllers>web3-provider-engine>ethereumjs-util": {
      "packages": {
        "3box>ethers>elliptic": true,
        "@metamask/controllers>web3-provider-engine>ethereumjs-util>ethjs-util": true,
        "bn.js": true,
        "browserify>assert": true,
        "browserify>buffer": true,
        "ethereumjs-util>create-hash": true,
        "ethereumjs-util>ethereum-cryptography": true,
        "ethereumjs-util>rlp": true,
        "ethereumjs-wallet>safe-buffer": true
      }
    },
    "@metamask/controllers>web3-provider-engine>ethereumjs-util>ethjs-util": {
      "packages": {
        "browserify>buffer": true,
        "ethjs>ethjs-util>is-hex-prefixed": true,
        "ethjs>ethjs-util>strip-hex-prefix": true
      }
    },
    "@metamask/controllers>web3-provider-engine>semaphore": {
      "globals": {
        "define": true,
        "setTimeout": true
      },
      "packages": {
        "browserify>process": true
      }
    },
    "@metamask/eth-ledger-bridge-keyring": {
      "globals": {
        "addEventListener": true,
        "console.log": true,
        "document.createElement": true,
        "document.head.appendChild": true,
        "fetch": true
      },
      "packages": {
        "@ethereumjs/tx": true,
        "@metamask/eth-ledger-bridge-keyring>eth-sig-util": true,
        "@metamask/eth-ledger-bridge-keyring>hdkey": true,
        "browserify>buffer": true,
        "browserify>events": true,
        "ethereumjs-util": true
      }
    },
    "@metamask/eth-ledger-bridge-keyring>eth-sig-util": {
      "packages": {
        "3box>tweetnacl": true,
        "3box>tweetnacl-util": true,
        "@metamask/eth-ledger-bridge-keyring>eth-sig-util>ethereumjs-util": true,
        "browserify>buffer": true,
        "ethereumjs-abi": true
      }
    },
    "@metamask/eth-ledger-bridge-keyring>eth-sig-util>ethereumjs-util": {
      "packages": {
        "3box>ethers>elliptic": true,
        "@metamask/eth-ledger-bridge-keyring>eth-sig-util>ethereumjs-util>ethjs-util": true,
        "bn.js": true,
        "browserify>assert": true,
        "browserify>buffer": true,
        "ethereumjs-util>create-hash": true,
        "ethereumjs-util>ethereum-cryptography": true,
        "ethereumjs-util>rlp": true,
        "ethereumjs-wallet>safe-buffer": true
      }
    },
    "@metamask/eth-ledger-bridge-keyring>eth-sig-util>ethereumjs-util>ethjs-util": {
      "packages": {
        "browserify>buffer": true,
        "ethjs>ethjs-util>is-hex-prefixed": true,
        "ethjs>ethjs-util>strip-hex-prefix": true
      }
    },
    "@metamask/eth-ledger-bridge-keyring>hdkey": {
      "packages": {
        "browserify>assert": true,
        "browserify>crypto-browserify": true,
        "eth-trezor-keyring>hdkey>coinstring": true,
        "eth-trezor-keyring>hdkey>secp256k1": true,
        "ethereumjs-wallet>safe-buffer": true
      }
    },
    "@metamask/eth-token-tracker": {
      "globals": {
        "console.warn": true
      },
      "packages": {
        "@babel/runtime": true,
        "@metamask/eth-token-tracker>eth-block-tracker": true,
        "@metamask/eth-token-tracker>ethjs": true,
        "@metamask/eth-token-tracker>human-standard-token-abi": true,
        "ethjs-contract": true,
        "ethjs-query": true,
        "nock>deep-equal": true,
        "safe-event-emitter": true
      }
    },
    "@metamask/eth-token-tracker>eth-block-tracker": {
      "globals": {
        "clearTimeout": true,
        "console.error": true,
        "setTimeout": true
      },
      "packages": {
        "@metamask/eth-token-tracker>eth-block-tracker>pify": true,
        "eth-query": true,
        "safe-event-emitter": true
      }
    },
    "@metamask/eth-token-tracker>ethjs": {
      "globals": {
        "clearInterval": true,
        "setInterval": true
      },
      "packages": {
        "@metamask/eth-token-tracker>ethjs>bn.js": true,
        "@metamask/eth-token-tracker>ethjs>ethjs-abi": true,
        "@metamask/eth-token-tracker>ethjs>ethjs-contract": true,
        "@metamask/eth-token-tracker>ethjs>ethjs-query": true,
        "@metamask/eth-token-tracker>ethjs>js-sha3": true,
        "browserify>buffer": true,
        "ethjs>ethjs-filter": true,
        "ethjs>ethjs-provider-http": true,
        "ethjs>ethjs-unit": true,
        "ethjs>ethjs-util": true,
        "ethjs>number-to-bn": true
      }
    },
    "@metamask/eth-token-tracker>ethjs>ethjs-abi": {
      "packages": {
        "@metamask/eth-token-tracker>ethjs>bn.js": true,
        "@metamask/eth-token-tracker>ethjs>js-sha3": true,
        "browserify>buffer": true,
        "ethjs>number-to-bn": true
      }
    },
    "@metamask/eth-token-tracker>ethjs>ethjs-contract": {
      "packages": {
        "@metamask/eth-token-tracker>ethjs>ethjs-contract>ethjs-abi": true,
        "@metamask/eth-token-tracker>ethjs>js-sha3": true,
        "ethjs-query>babel-runtime": true,
        "ethjs>ethjs-filter": true,
        "ethjs>ethjs-util": true,
        "promise-to-callback": true
      }
    },
    "@metamask/eth-token-tracker>ethjs>ethjs-contract>ethjs-abi": {
      "packages": {
        "@metamask/eth-token-tracker>ethjs>bn.js": true,
        "@metamask/eth-token-tracker>ethjs>js-sha3": true,
        "browserify>buffer": true,
        "ethjs>number-to-bn": true
      }
    },
    "@metamask/eth-token-tracker>ethjs>ethjs-query": {
      "globals": {
        "console": true
      },
      "packages": {
        "ethjs-query>babel-runtime": true,
        "ethjs-query>ethjs-format": true,
        "ethjs-query>ethjs-rpc": true,
        "promise-to-callback": true
      }
    },
    "@metamask/eth-token-tracker>ethjs>js-sha3": {
      "packages": {
        "browserify>process": true
      }
    },
    "@metamask/etherscan-link": {
      "globals": {
        "URL": true
      }
    },
    "@metamask/iframe-execution-environment-service>nanoid": {
      "globals": {
        "crypto.getRandomValues": true
      }
    },
    "@metamask/jazzicon": {
      "globals": {
        "document.createElement": true,
        "document.createElementNS": true
      },
      "packages": {
        "@metamask/jazzicon>color": true,
        "@metamask/jazzicon>mersenne-twister": true
      }
    },
    "@metamask/jazzicon>color": {
      "packages": {
        "@metamask/jazzicon>color>clone": true,
        "@metamask/jazzicon>color>color-convert": true,
        "@metamask/jazzicon>color>color-string": true
      }
    },
    "@metamask/jazzicon>color>clone": {
      "packages": {
        "browserify>buffer": true
      }
    },
    "@metamask/jazzicon>color>color-convert": {
      "packages": {
        "@metamask/jazzicon>color>color-convert>color-name": true
      }
    },
    "@metamask/jazzicon>color>color-string": {
      "packages": {
        "jest-canvas-mock>moo-color>color-name": true
      }
    },
    "@metamask/logo": {
      "globals": {
        "addEventListener": true,
        "document.body.appendChild": true,
        "document.createElementNS": true,
        "innerHeight": true,
        "innerWidth": true,
        "requestAnimationFrame": true
      },
      "packages": {
        "@metamask/logo>gl-mat4": true,
        "@metamask/logo>gl-vec3": true
      }
    },
    "@metamask/obs-store": {
      "globals": {
        "localStorage": true
      },
      "packages": {
        "@metamask/obs-store>through2": true,
        "browserify>stream-browserify": true,
        "json-rpc-engine>@metamask/safe-event-emitter": true
      }
    },
    "@metamask/obs-store>through2": {
      "packages": {
        "browserify>process": true,
        "browserify>util": true,
        "readable-stream": true,
        "watchify>xtend": true
      }
    },
    "@metamask/post-message-stream": {
      "globals": {
        "addEventListener": true,
        "location.origin": true,
        "onmessage": "write",
        "postMessage": true,
        "removeEventListener": true
      },
      "packages": {
        "@metamask/post-message-stream>readable-stream": true
      }
    },
    "@metamask/post-message-stream>readable-stream": {
      "packages": {
        "@metamask/post-message-stream>readable-stream>safe-buffer": true,
        "@metamask/post-message-stream>readable-stream>string_decoder": true,
        "@storybook/api>util-deprecate": true,
        "browserify>browser-resolve": true,
        "browserify>events": true,
        "browserify>process": true,
        "browserify>timers-browserify": true,
        "pumpify>inherits": true,
        "readable-stream>core-util-is": true,
        "readable-stream>isarray": true,
        "vinyl>cloneable-readable>process-nextick-args": true
      }
    },
    "@metamask/post-message-stream>readable-stream>safe-buffer": {
      "packages": {
        "browserify>buffer": true
      }
    },
    "@metamask/post-message-stream>readable-stream>string_decoder": {
      "packages": {
        "@metamask/post-message-stream>readable-stream>safe-buffer": true
      }
    },
    "@metamask/providers>@metamask/object-multiplex": {
      "globals": {
        "console.warn": true
      },
      "packages": {
        "end-of-stream": true,
        "pump>once": true,
        "readable-stream": true
      }
    },
    "@metamask/rpc-methods": {
      "packages": {
        "@metamask/controllers": true,
        "@metamask/rpc-methods>@metamask/key-tree": true,
        "@metamask/snap-controllers": true,
        "eth-rpc-errors": true
      }
    },
    "@metamask/rpc-methods>@metamask/key-tree": {
      "packages": {
        "@metamask/rpc-methods>@metamask/key-tree>bip39": true,
        "@metamask/rpc-methods>@metamask/key-tree>secp256k1": true,
        "browserify>buffer": true,
        "browserify>crypto-browserify": true,
        "browserify>insert-module-globals>is-buffer": true,
        "ethereumjs-util>ethereum-cryptography>keccak": true
      }
    },
    "@metamask/rpc-methods>@metamask/key-tree>bip39": {
      "packages": {
        "browserify>buffer": true,
        "browserify>crypto-browserify>pbkdf2": true,
        "ethereumjs-util>create-hash": true,
        "ethereumjs-wallet>randombytes": true
      }
    },
    "@metamask/rpc-methods>@metamask/key-tree>secp256k1": {
      "packages": {
        "3box>ethers>elliptic": true
      }
    },
    "@metamask/smart-transactions-controller": {
      "globals": {
        "URLSearchParams": true,
        "clearInterval": true,
        "console.error": true,
        "console.log": true,
        "fetch": true,
        "setInterval": true,
        "setTimeout": true
      },
      "packages": {
        "@metamask/controllers>isomorphic-fetch": true,
        "@metamask/smart-transactions-controller>@metamask/controllers": true,
        "@metamask/smart-transactions-controller>bignumber.js": true,
        "@metamask/smart-transactions-controller>fast-json-patch": true,
        "ethers": true,
        "lodash": true
      }
    },
    "@metamask/smart-transactions-controller>@metamask/controllers": {
      "globals": {
        "Headers": true,
        "URL": true,
        "clearInterval": true,
        "clearTimeout": true,
        "console.error": true,
        "console.log": true,
        "fetch": true,
        "setInterval": true,
        "setTimeout": true
      },
      "packages": {
        "@ethereumjs/common": true,
        "@ethereumjs/tx": true,
        "@metamask/contract-metadata": true,
        "@metamask/controllers>abort-controller": true,
        "@metamask/controllers>async-mutex": true,
        "@metamask/controllers>eth-phishing-detect": true,
        "@metamask/controllers>isomorphic-fetch": true,
        "@metamask/controllers>multiformats": true,
        "@metamask/controllers>web3-provider-engine": true,
        "@metamask/metamask-eth-abis": true,
        "@metamask/smart-transactions-controller>@metamask/controllers>eth-method-registry": true,
        "@metamask/smart-transactions-controller>@metamask/controllers>ethereumjs-wallet": true,
        "@metamask/smart-transactions-controller>@metamask/controllers>nanoid": true,
        "@storybook/api>fast-deep-equal": true,
        "browserify>buffer": true,
        "browserify>events": true,
        "deep-freeze-strict": true,
        "eth-ens-namehash": true,
        "eth-json-rpc-infura": true,
        "eth-keyring-controller": true,
        "eth-query": true,
        "eth-rpc-errors": true,
        "eth-sig-util": true,
        "ethereumjs-util": true,
        "ethers": true,
        "ethjs>ethjs-unit": true,
        "immer": true,
        "json-rpc-engine": true,
        "jsonschema": true,
        "punycode": true,
        "single-call-balance-checker-abi": true,
        "uuid": true,
        "web3": true
      }
    },
    "@metamask/smart-transactions-controller>@metamask/controllers>eth-method-registry": {
      "packages": {
        "@metamask/smart-transactions-controller>@metamask/controllers>eth-method-registry>ethjs": true
      }
    },
    "@metamask/smart-transactions-controller>@metamask/controllers>eth-method-registry>ethjs": {
      "globals": {
        "clearInterval": true,
        "setInterval": true
      },
      "packages": {
        "@metamask/smart-transactions-controller>@metamask/controllers>eth-method-registry>ethjs>bn.js": true,
        "@metamask/smart-transactions-controller>@metamask/controllers>eth-method-registry>ethjs>ethjs-abi": true,
        "@metamask/smart-transactions-controller>@metamask/controllers>eth-method-registry>ethjs>ethjs-contract": true,
        "@metamask/smart-transactions-controller>@metamask/controllers>eth-method-registry>ethjs>ethjs-query": true,
        "@metamask/smart-transactions-controller>@metamask/controllers>eth-method-registry>ethjs>js-sha3": true,
        "browserify>buffer": true,
        "ethjs>ethjs-filter": true,
        "ethjs>ethjs-provider-http": true,
        "ethjs>ethjs-unit": true,
        "ethjs>ethjs-util": true,
        "ethjs>number-to-bn": true
      }
    },
    "@metamask/smart-transactions-controller>@metamask/controllers>eth-method-registry>ethjs>ethjs-abi": {
      "packages": {
        "@metamask/smart-transactions-controller>@metamask/controllers>eth-method-registry>ethjs>bn.js": true,
        "@metamask/smart-transactions-controller>@metamask/controllers>eth-method-registry>ethjs>js-sha3": true,
        "browserify>buffer": true,
        "ethjs>number-to-bn": true
      }
    },
    "@metamask/smart-transactions-controller>@metamask/controllers>eth-method-registry>ethjs>ethjs-contract": {
      "packages": {
        "@metamask/smart-transactions-controller>@metamask/controllers>eth-method-registry>ethjs>ethjs-contract>ethjs-abi": true,
        "@metamask/smart-transactions-controller>@metamask/controllers>eth-method-registry>ethjs>js-sha3": true,
        "ethjs-query>babel-runtime": true,
        "ethjs>ethjs-filter": true,
        "ethjs>ethjs-util": true,
        "promise-to-callback": true
      }
    },
    "@metamask/smart-transactions-controller>@metamask/controllers>eth-method-registry>ethjs>ethjs-contract>ethjs-abi": {
      "packages": {
        "@metamask/smart-transactions-controller>@metamask/controllers>eth-method-registry>ethjs>bn.js": true,
        "@metamask/smart-transactions-controller>@metamask/controllers>eth-method-registry>ethjs>js-sha3": true,
        "browserify>buffer": true,
        "ethjs>number-to-bn": true
      }
    },
    "@metamask/smart-transactions-controller>@metamask/controllers>eth-method-registry>ethjs>ethjs-query": {
      "globals": {
        "console": true
      },
      "packages": {
        "ethjs-query>babel-runtime": true,
        "ethjs-query>ethjs-format": true,
        "ethjs-query>ethjs-rpc": true,
        "promise-to-callback": true
      }
    },
    "@metamask/smart-transactions-controller>@metamask/controllers>eth-method-registry>ethjs>js-sha3": {
      "packages": {
        "browserify>process": true
      }
    },
    "@metamask/smart-transactions-controller>@metamask/controllers>ethereumjs-wallet": {
      "packages": {
        "@metamask/smart-transactions-controller>@metamask/controllers>ethereumjs-wallet>uuid": true,
        "@truffle/codec>utf8": true,
        "browserify>buffer": true,
        "browserify>crypto-browserify": true,
        "ethereumjs-util": true,
        "ethereumjs-util>ethereum-cryptography": true,
        "ethereumjs-wallet>aes-js": true,
        "ethereumjs-wallet>bs58check": true,
        "ethereumjs-wallet>randombytes": true,
        "ethers>@ethersproject/json-wallets>scrypt-js": true
      }
    },
    "@metamask/smart-transactions-controller>@metamask/controllers>ethereumjs-wallet>uuid": {
      "globals": {
        "crypto": true,
        "msCrypto": true
      }
    },
    "@metamask/smart-transactions-controller>@metamask/controllers>nanoid": {
      "globals": {
        "crypto.getRandomValues": true
      }
    },
    "@metamask/smart-transactions-controller>bignumber.js": {
      "globals": {
        "crypto": true,
        "define": true
      }
    },
    "@metamask/smart-transactions-controller>fast-json-patch": {
      "globals": {
        "addEventListener": true,
        "clearTimeout": true,
        "removeEventListener": true,
        "setTimeout": true
      }
    },
    "@metamask/snap-controllers": {
      "globals": {
        "URL": true,
        "Worker": true,
        "clearTimeout": true,
        "console.error": true,
        "console.info": true,
        "console.log": true,
        "console.warn": true,
        "fetch": true,
        "setTimeout": true
      },
      "packages": {
        "@metamask/controllers": true,
        "@metamask/post-message-stream": true,
        "@metamask/providers>@metamask/object-multiplex": true,
        "@metamask/snap-controllers>@metamask/execution-environments": true,
        "@metamask/snap-controllers>@metamask/obs-store": true,
        "@metamask/snap-controllers>ajv": true,
        "@metamask/snap-controllers>concat-stream": true,
        "@metamask/snap-controllers>gunzip-maybe": true,
        "@metamask/snap-controllers>json-rpc-middleware-stream": true,
        "@metamask/snap-controllers>nanoid": true,
        "@metamask/snap-controllers>readable-web-to-node-stream": true,
        "@metamask/snap-controllers>tar-stream": true,
        "@storybook/api>fast-deep-equal": true,
        "browserify>buffer": true,
        "browserify>crypto-browserify": true,
        "eth-rpc-errors": true,
        "json-rpc-engine": true,
        "json-rpc-engine>@metamask/safe-event-emitter": true,
        "pump": true,
        "semver": true
      }
    },
    "@metamask/snap-controllers>@metamask/obs-store": {
      "packages": {
        "@metamask/snap-controllers>@metamask/obs-store>through2": true,
        "browserify>stream-browserify": true,
        "json-rpc-engine>@metamask/safe-event-emitter": true
      }
    },
    "@metamask/snap-controllers>@metamask/obs-store>through2": {
      "packages": {
        "browserify>process": true,
        "browserify>util": true,
        "readable-stream": true,
        "watchify>xtend": true
      }
    },
    "@metamask/snap-controllers>ajv": {
      "packages": {
        "@storybook/api>fast-deep-equal": true
      }
    },
    "@metamask/snap-controllers>concat-stream": {
      "packages": {
        "@metamask/snap-controllers>concat-stream>readable-stream": true,
        "browserify>buffer": true,
        "pumpify>inherits": true
      }
    },
    "@metamask/snap-controllers>concat-stream>readable-stream": {
      "packages": {
        "@storybook/api>util-deprecate": true,
        "browserify>browser-resolve": true,
        "browserify>buffer": true,
        "browserify>events": true,
        "browserify>process": true,
        "browserify>string_decoder": true,
        "pumpify>inherits": true
      }
    },
    "@metamask/snap-controllers>gunzip-maybe": {
      "packages": {
        "@metamask/snap-controllers>gunzip-maybe>browserify-zlib": true,
        "@metamask/snap-controllers>gunzip-maybe>is-deflate": true,
        "@metamask/snap-controllers>gunzip-maybe>is-gzip": true,
        "@metamask/snap-controllers>gunzip-maybe>peek-stream": true,
        "@metamask/snap-controllers>gunzip-maybe>pumpify": true,
        "@metamask/snap-controllers>gunzip-maybe>through2": true
      }
    },
    "@metamask/snap-controllers>gunzip-maybe>browserify-zlib": {
      "packages": {
        "@metamask/snap-controllers>gunzip-maybe>browserify-zlib>pako": true,
        "browserify>assert": true,
        "browserify>buffer": true,
        "browserify>process": true,
        "browserify>util": true,
        "readable-stream": true
      }
    },
    "@metamask/snap-controllers>gunzip-maybe>peek-stream": {
      "packages": {
        "@metamask/snap-controllers>gunzip-maybe>peek-stream>duplexify": true,
        "@metamask/snap-controllers>gunzip-maybe>peek-stream>through2": true,
        "browserify>buffer": true,
        "terser>source-map-support>buffer-from": true
      }
    },
    "@metamask/snap-controllers>gunzip-maybe>peek-stream>duplexify": {
      "packages": {
        "browserify>buffer": true,
        "browserify>process": true,
        "duplexify>stream-shift": true,
        "end-of-stream": true,
        "pumpify>inherits": true,
        "readable-stream": true
      }
    },
    "@metamask/snap-controllers>gunzip-maybe>peek-stream>through2": {
      "packages": {
        "browserify>process": true,
        "browserify>util": true,
        "readable-stream": true,
        "watchify>xtend": true
      }
    },
    "@metamask/snap-controllers>gunzip-maybe>pumpify": {
      "packages": {
        "@metamask/snap-controllers>gunzip-maybe>pumpify>duplexify": true,
        "@metamask/snap-controllers>gunzip-maybe>pumpify>pump": true,
        "pumpify>inherits": true
      }
    },
    "@metamask/snap-controllers>gunzip-maybe>pumpify>duplexify": {
      "packages": {
        "browserify>buffer": true,
        "browserify>process": true,
        "duplexify>stream-shift": true,
        "end-of-stream": true,
        "pumpify>inherits": true,
        "readable-stream": true
      }
    },
    "@metamask/snap-controllers>gunzip-maybe>pumpify>pump": {
      "packages": {
        "browserify>browser-resolve": true,
        "end-of-stream": true,
        "pump>once": true
      }
    },
    "@metamask/snap-controllers>gunzip-maybe>through2": {
      "packages": {
        "browserify>process": true,
        "browserify>util": true,
        "readable-stream": true,
        "watchify>xtend": true
      }
    },
    "@metamask/snap-controllers>json-rpc-middleware-stream": {
      "globals": {
        "setTimeout": true
      },
      "packages": {
        "json-rpc-engine>@metamask/safe-event-emitter": true,
        "readable-stream": true
      }
    },
    "@metamask/snap-controllers>nanoid": {
      "globals": {
        "crypto.getRandomValues": true
      }
    },
    "@metamask/snap-controllers>readable-web-to-node-stream": {
      "packages": {
        "@metamask/snap-controllers>readable-web-to-node-stream>readable-stream": true
      }
    },
    "@metamask/snap-controllers>readable-web-to-node-stream>readable-stream": {
      "packages": {
        "@storybook/api>util-deprecate": true,
        "browserify>browser-resolve": true,
        "browserify>buffer": true,
        "browserify>events": true,
        "browserify>process": true,
        "browserify>string_decoder": true,
        "pumpify>inherits": true
      }
    },
    "@metamask/snap-controllers>tar-stream": {
      "packages": {
        "@metamask/snap-controllers>tar-stream>bl": true,
        "@metamask/snap-controllers>tar-stream>fs-constants": true,
        "@metamask/snap-controllers>tar-stream>readable-stream": true,
        "browserify>buffer": true,
        "browserify>process": true,
        "browserify>string_decoder": true,
        "browserify>util": true,
        "end-of-stream": true,
        "pumpify>inherits": true
      }
    },
    "@metamask/snap-controllers>tar-stream>bl": {
      "packages": {
        "@metamask/snap-controllers>tar-stream>readable-stream": true,
        "browserify>buffer": true,
        "pumpify>inherits": true
      }
    },
    "@metamask/snap-controllers>tar-stream>fs-constants": {
      "packages": {
        "browserify>constants-browserify": true
      }
    },
    "@metamask/snap-controllers>tar-stream>readable-stream": {
      "packages": {
        "@storybook/api>util-deprecate": true,
        "browserify>browser-resolve": true,
        "browserify>buffer": true,
        "browserify>events": true,
        "browserify>process": true,
        "browserify>string_decoder": true,
        "pumpify>inherits": true
      }
    },
    "@ngraveio/bc-ur": {
      "packages": {
        "@ngraveio/bc-ur>@apocentre/alias-sampling": true,
        "@ngraveio/bc-ur>bignumber.js": true,
        "@ngraveio/bc-ur>crc": true,
        "@ngraveio/bc-ur>jsbi": true,
        "@ngraveio/bc-ur>sha.js": true,
        "browserify>assert": true,
        "browserify>buffer": true,
        "pubnub>cbor-sync": true
      }
    },
    "@ngraveio/bc-ur>bignumber.js": {
      "globals": {
        "crypto": true,
        "define": true
      }
    },
    "@ngraveio/bc-ur>crc": {
      "packages": {
        "browserify>buffer": true
      }
    },
    "@ngraveio/bc-ur>jsbi": {
      "globals": {
        "define": true
      }
    },
    "@ngraveio/bc-ur>sha.js": {
      "packages": {
        "ethereumjs-wallet>safe-buffer": true,
        "pumpify>inherits": true
      }
    },
    "@popperjs/core": {
      "globals": {
        "Element": true,
        "HTMLElement": true,
        "ShadowRoot": true,
        "console.error": true,
        "console.warn": true,
        "document": true,
        "navigator.userAgent": true
      }
    },
    "@reduxjs/toolkit": {
      "globals": {
        "AbortController": true,
        "__REDUX_DEVTOOLS_EXTENSION_COMPOSE__": true,
        "__REDUX_DEVTOOLS_EXTENSION__": true,
        "console.error": true,
        "console.info": true,
        "console.warn": true
      },
      "packages": {
        "@reduxjs/toolkit>reselect": true,
        "immer": true,
        "redux": true,
        "redux-thunk": true
      }
    },
    "@sentry/browser": {
      "globals": {
        "XMLHttpRequest": true,
        "setTimeout": true
      },
      "packages": {
        "@sentry/browser>@sentry/core": true,
        "@sentry/browser>@sentry/types": true,
        "@sentry/browser>@sentry/utils": true,
        "@sentry/browser>tslib": true
      }
    },
    "@sentry/browser>@sentry/core": {
      "globals": {
        "clearInterval": true,
        "setInterval": true
      },
      "packages": {
        "@sentry/browser>@sentry/core>@sentry/hub": true,
        "@sentry/browser>@sentry/core>@sentry/minimal": true,
        "@sentry/browser>@sentry/types": true,
        "@sentry/browser>@sentry/utils": true,
        "@sentry/browser>tslib": true
      }
    },
    "@sentry/browser>@sentry/core>@sentry/hub": {
      "globals": {
        "clearInterval": true,
        "setInterval": true
      },
      "packages": {
        "@sentry/browser>@sentry/types": true,
        "@sentry/browser>@sentry/utils": true,
        "@sentry/browser>tslib": true
      }
    },
    "@sentry/browser>@sentry/core>@sentry/minimal": {
      "packages": {
        "@sentry/browser>@sentry/core>@sentry/hub": true,
        "@sentry/browser>tslib": true
      }
    },
    "@sentry/browser>@sentry/utils": {
      "globals": {
        "CustomEvent": true,
        "DOMError": true,
        "DOMException": true,
        "Element": true,
        "ErrorEvent": true,
        "Event": true,
        "Headers": true,
        "Request": true,
        "Response": true,
        "XMLHttpRequest.prototype": true,
        "clearTimeout": true,
        "console.error": true,
        "document": true,
        "setTimeout": true
      },
      "packages": {
        "@sentry/browser>tslib": true,
        "browserify>process": true
      }
    },
    "@sentry/browser>tslib": {
      "globals": {
        "define": true
      }
    },
    "@sentry/integrations": {
      "globals": {
        "clearTimeout": true,
        "console.error": true,
        "console.log": true,
        "setTimeout": true
      },
      "packages": {
        "@sentry/browser>@sentry/types": true,
        "@sentry/browser>@sentry/utils": true,
        "@sentry/browser>tslib": true,
        "localforage": true
      }
    },
    "@storybook/api>util-deprecate": {
      "globals": {
        "console.trace": true,
        "console.warn": true,
        "localStorage": true
      }
    },
    "@storybook/client-api>stable": {
      "globals": {
        "define": true
      }
    },
    "@truffle/codec": {
      "packages": {
        "@truffle/codec>@truffle/abi-utils": true,
        "@truffle/codec>@truffle/compile-common": true,
        "@truffle/codec>big.js": true,
        "@truffle/codec>bn.js": true,
        "@truffle/codec>cbor": true,
        "@truffle/codec>lodash.escaperegexp": true,
        "@truffle/codec>lodash.partition": true,
        "@truffle/codec>lodash.sum": true,
        "@truffle/codec>utf8": true,
        "@truffle/codec>web3-utils": true,
        "browserify>buffer": true,
        "browserify>util": true,
        "eslint>debug": true,
        "gulp-dart-sass>lodash.clonedeep": true,
        "semver": true
      }
    },
    "@truffle/codec>@truffle/abi-utils": {
      "packages": {
        "@truffle/codec>@truffle/abi-utils>change-case": true,
        "@truffle/codec>@truffle/abi-utils>faker": true,
        "@truffle/codec>@truffle/abi-utils>fast-check": true
      }
    },
    "@truffle/codec>@truffle/abi-utils>change-case": {
      "packages": {
        "@truffle/codec>@truffle/abi-utils>change-case>camel-case": true,
        "@truffle/codec>@truffle/abi-utils>change-case>constant-case": true,
        "@truffle/codec>@truffle/abi-utils>change-case>dot-case": true,
        "@truffle/codec>@truffle/abi-utils>change-case>header-case": true,
        "@truffle/codec>@truffle/abi-utils>change-case>is-lower-case": true,
        "@truffle/codec>@truffle/abi-utils>change-case>is-upper-case": true,
        "@truffle/codec>@truffle/abi-utils>change-case>lower-case": true,
        "@truffle/codec>@truffle/abi-utils>change-case>lower-case-first": true,
        "@truffle/codec>@truffle/abi-utils>change-case>no-case": true,
        "@truffle/codec>@truffle/abi-utils>change-case>param-case": true,
        "@truffle/codec>@truffle/abi-utils>change-case>pascal-case": true,
        "@truffle/codec>@truffle/abi-utils>change-case>path-case": true,
        "@truffle/codec>@truffle/abi-utils>change-case>sentence-case": true,
        "@truffle/codec>@truffle/abi-utils>change-case>snake-case": true,
        "@truffle/codec>@truffle/abi-utils>change-case>swap-case": true,
        "@truffle/codec>@truffle/abi-utils>change-case>title-case": true,
        "@truffle/codec>@truffle/abi-utils>change-case>upper-case": true,
        "@truffle/codec>@truffle/abi-utils>change-case>upper-case-first": true
      }
    },
<<<<<<< HEAD
    "obs-store": {
=======
    "@truffle/codec>@truffle/abi-utils>change-case>camel-case": {
      "packages": {
        "@truffle/codec>@truffle/abi-utils>change-case>no-case": true,
        "@truffle/codec>@truffle/abi-utils>change-case>upper-case": true
      }
    },
    "@truffle/codec>@truffle/abi-utils>change-case>constant-case": {
>>>>>>> 07da8ce5
      "packages": {
        "@truffle/codec>@truffle/abi-utils>change-case>snake-case": true,
        "@truffle/codec>@truffle/abi-utils>change-case>upper-case": true
      }
    },
    "@truffle/codec>@truffle/abi-utils>change-case>dot-case": {
      "packages": {
        "@truffle/codec>@truffle/abi-utils>change-case>no-case": true
      }
    },
    "@truffle/codec>@truffle/abi-utils>change-case>header-case": {
      "packages": {
        "@truffle/codec>@truffle/abi-utils>change-case>no-case": true,
        "@truffle/codec>@truffle/abi-utils>change-case>upper-case": true
      }
    },
    "@truffle/codec>@truffle/abi-utils>change-case>is-lower-case": {
      "packages": {
        "@truffle/codec>@truffle/abi-utils>change-case>lower-case": true
      }
    },
    "@truffle/codec>@truffle/abi-utils>change-case>is-upper-case": {
      "packages": {
        "@truffle/codec>@truffle/abi-utils>change-case>upper-case": true
      }
    },
    "@truffle/codec>@truffle/abi-utils>change-case>lower-case-first": {
      "packages": {
        "@truffle/codec>@truffle/abi-utils>change-case>lower-case": true
      }
    },
    "@truffle/codec>@truffle/abi-utils>change-case>no-case": {
      "packages": {
        "@truffle/codec>@truffle/abi-utils>change-case>lower-case": true
      }
    },
    "@truffle/codec>@truffle/abi-utils>change-case>param-case": {
      "packages": {
        "@truffle/codec>@truffle/abi-utils>change-case>no-case": true
      }
    },
    "@truffle/codec>@truffle/abi-utils>change-case>pascal-case": {
      "packages": {
        "@truffle/codec>@truffle/abi-utils>change-case>camel-case": true,
        "@truffle/codec>@truffle/abi-utils>change-case>upper-case-first": true
      }
    },
    "@truffle/codec>@truffle/abi-utils>change-case>path-case": {
      "packages": {
        "@truffle/codec>@truffle/abi-utils>change-case>no-case": true
      }
    },
    "@truffle/codec>@truffle/abi-utils>change-case>sentence-case": {
      "packages": {
        "@truffle/codec>@truffle/abi-utils>change-case>no-case": true,
        "@truffle/codec>@truffle/abi-utils>change-case>upper-case-first": true
      }
    },
    "@truffle/codec>@truffle/abi-utils>change-case>snake-case": {
      "packages": {
        "@truffle/codec>@truffle/abi-utils>change-case>no-case": true
      }
    },
    "@truffle/codec>@truffle/abi-utils>change-case>swap-case": {
      "packages": {
        "@truffle/codec>@truffle/abi-utils>change-case>lower-case": true,
        "@truffle/codec>@truffle/abi-utils>change-case>upper-case": true
      }
    },
    "@truffle/codec>@truffle/abi-utils>change-case>title-case": {
      "packages": {
        "@truffle/codec>@truffle/abi-utils>change-case>no-case": true,
        "@truffle/codec>@truffle/abi-utils>change-case>upper-case": true
      }
    },
    "@truffle/codec>@truffle/abi-utils>change-case>upper-case-first": {
      "packages": {
        "@truffle/codec>@truffle/abi-utils>change-case>upper-case": true
      }
    },
    "@truffle/codec>@truffle/abi-utils>faker": {
      "globals": {
        "console.error": true,
        "console.log": true,
        "dbg": "write"
      }
    },
    "@truffle/codec>@truffle/abi-utils>fast-check": {
      "globals": {
        "clearTimeout": true,
        "console.log": true,
        "setTimeout": true
      },
      "packages": {
        "@truffle/codec>@truffle/abi-utils>fast-check>pure-rand": true,
        "browserify>buffer": true
      }
    },
    "@truffle/codec>@truffle/compile-common": {
      "packages": {
        "@truffle/codec>@truffle/compile-common>@truffle/error": true,
        "@truffle/codec>@truffle/compile-common>colors": true,
        "browserify>path-browserify": true
      }
    },
    "@truffle/codec>@truffle/compile-common>colors": {
      "globals": {
        "console.log": true
      },
      "packages": {
        "browserify>os-browserify": true,
        "browserify>process": true,
        "browserify>util": true
      }
    },
    "@truffle/codec>big.js": {
      "globals": {
        "define": true
      }
    },
    "@truffle/codec>bn.js": {
      "globals": {
        "Buffer": true
      },
      "packages": {
        "browserify>browser-resolve": true
      }
    },
    "@truffle/codec>cbor": {
      "globals": {
        "TextDecoder": true
      },
      "packages": {
        "@truffle/codec>cbor>bignumber.js": true,
        "@truffle/codec>cbor>nofilter": true,
        "browserify>buffer": true,
        "browserify>insert-module-globals>is-buffer": true,
        "browserify>stream-browserify": true,
        "browserify>url": true,
        "browserify>util": true
      }
    },
    "@truffle/codec>cbor>bignumber.js": {
      "globals": {
        "crypto": true,
        "define": true
      }
    },
    "@truffle/codec>cbor>nofilter": {
      "packages": {
        "browserify>buffer": true,
        "browserify>stream-browserify": true,
        "browserify>util": true
      }
    },
    "@truffle/codec>web3-utils": {
      "globals": {
        "setTimeout": true
      },
      "packages": {
        "@truffle/codec>utf8": true,
        "@truffle/codec>web3-utils>eth-lib": true,
        "@truffle/codec>web3-utils>ethereum-bloom-filters": true,
        "bn.js": true,
        "browserify>insert-module-globals>is-buffer": true,
        "ethereumjs-wallet>randombytes": true,
        "ethjs>ethjs-unit": true,
        "ethjs>number-to-bn": true
      }
    },
    "@truffle/codec>web3-utils>ethereum-bloom-filters": {
      "packages": {
        "ethers>@ethersproject/keccak256>js-sha3": true
      }
    },
    "@truffle/decoder": {
      "packages": {
        "@truffle/codec": true,
        "@truffle/codec>@truffle/abi-utils": true,
        "@truffle/codec>@truffle/compile-common": true,
        "@truffle/codec>web3-utils": true,
        "@truffle/decoder>@truffle/source-map-utils": true,
        "@truffle/decoder>bn.js": true,
        "eslint>debug": true
      }
    },
    "@truffle/decoder>@truffle/source-map-utils": {
      "packages": {
        "@truffle/codec": true,
        "@truffle/codec>web3-utils": true,
        "@truffle/decoder>@truffle/source-map-utils>@truffle/code-utils": true,
        "@truffle/decoder>@truffle/source-map-utils>json-pointer": true,
        "@truffle/decoder>@truffle/source-map-utils>node-interval-tree": true,
        "eslint>debug": true
      }
    },
    "@truffle/decoder>@truffle/source-map-utils>@truffle/code-utils": {
      "packages": {
        "@truffle/codec>cbor": true,
        "browserify>buffer": true
      }
    },
    "@truffle/decoder>@truffle/source-map-utils>json-pointer": {
      "packages": {
        "@truffle/decoder>@truffle/source-map-utils>json-pointer>foreach": true
      }
    },
    "@truffle/decoder>@truffle/source-map-utils>node-interval-tree": {
      "packages": {
        "react-dnd>shallowequal": true
      }
    },
    "@truffle/decoder>bn.js": {
      "globals": {
        "Buffer": true
      },
      "packages": {
        "browserify>browser-resolve": true
      }
    },
    "@zxing/browser": {
      "globals": {
        "HTMLElement": true,
        "HTMLImageElement": true,
        "HTMLVideoElement": true,
        "URL.createObjectURL": true,
        "clearTimeout": true,
        "console.error": true,
        "console.warn": true,
        "document": true,
        "navigator": true,
        "setTimeout": true
      },
      "packages": {
        "@zxing/library": true
      }
    },
    "@zxing/library": {
      "globals": {
        "TextDecoder": true,
        "TextEncoder": true,
        "btoa": true,
        "clearTimeout": true,
        "define": true,
        "document.createElement": true,
        "document.createElementNS": true,
        "document.getElementById": true,
        "navigator.mediaDevices.enumerateDevices": true,
        "navigator.mediaDevices.getUserMedia": true,
        "setTimeout": true
      }
    },
    "addons-linter>regenerator-runtime": {
      "globals": {
        "regeneratorRuntime": "write"
      }
    },
    "analytics-node": {
      "globals": {
        "clearTimeout": true,
        "console.log": true,
        "setImmediate": true,
        "setTimeout": true
      },
      "packages": {
        "analytics-node>@segment/loosely-validate-event": true,
        "analytics-node>axios": true,
        "analytics-node>axios-retry": true,
        "analytics-node>lodash.isstring": true,
        "analytics-node>md5": true,
        "analytics-node>ms": true,
        "analytics-node>remove-trailing-slash": true,
        "analytics-node>uuid": true,
        "browserify>assert": true,
        "browserify>process": true
      }
    },
    "analytics-node>@segment/loosely-validate-event": {
      "packages": {
        "analytics-node>@segment/loosely-validate-event>component-type": true,
        "analytics-node>@segment/loosely-validate-event>join-component": true,
        "browserify>assert": true,
        "browserify>buffer": true
      }
    },
    "analytics-node>axios": {
      "globals": {
        "FormData": true,
        "URLSearchParams": true,
        "XMLHttpRequest": true,
        "btoa": true,
        "console.warn": true,
        "document": true,
        "location.href": true,
        "navigator": true,
        "setTimeout": true
      },
      "packages": {
        "browserify>process": true
      }
    },
    "analytics-node>axios-retry": {
      "globals": {
        "setTimeout": true
      },
      "packages": {
        "geckodriver>got>is-retry-allowed": true
      }
    },
    "analytics-node>md5": {
      "packages": {
        "analytics-node>md5>charenc": true,
        "analytics-node>md5>crypt": true,
        "browserify>insert-module-globals>is-buffer": true
      }
    },
    "analytics-node>uuid": {
      "globals": {
        "crypto": true,
        "msCrypto": true
      }
    },
    "await-semaphore": {
      "packages": {
        "browserify>process": true,
        "browserify>timers-browserify": true
      }
    },
    "base32-encode": {
      "packages": {
        "base32-encode>to-data-view": true
      }
    },
    "bignumber.js": {
      "globals": {
        "crypto": true,
        "define": true
      }
    },
    "bn.js": {
      "globals": {
        "Buffer": true
      },
      "packages": {
        "browserify>browser-resolve": true
      }
    },
    "browserify>assert": {
      "globals": {
        "Buffer": true
      },
      "packages": {
        "browserify>assert>util": true,
        "react>object-assign": true
      }
    },
    "browserify>assert>util": {
      "globals": {
        "console.error": true,
        "console.log": true,
        "console.trace": true,
        "process": true
      },
      "packages": {
        "browserify>assert>util>inherits": true,
        "browserify>process": true
      }
    },
    "browserify>browser-resolve": {
      "packages": {
        "ethjs-query>babel-runtime>core-js": true
      }
    },
    "browserify>buffer": {
      "globals": {
        "console": true
      },
      "packages": {
        "base64-js": true,
        "browserify>buffer>ieee754": true
      }
    },
    "browserify>crypto-browserify": {
      "packages": {
        "browserify>crypto-browserify>browserify-cipher": true,
        "browserify>crypto-browserify>browserify-sign": true,
        "browserify>crypto-browserify>create-ecdh": true,
        "browserify>crypto-browserify>create-hmac": true,
        "browserify>crypto-browserify>diffie-hellman": true,
        "browserify>crypto-browserify>pbkdf2": true,
        "browserify>crypto-browserify>public-encrypt": true,
        "browserify>crypto-browserify>randomfill": true,
        "ethereumjs-util>create-hash": true,
        "ethereumjs-wallet>randombytes": true
      }
    },
    "browserify>crypto-browserify>browserify-cipher": {
      "packages": {
        "browserify>crypto-browserify>browserify-cipher>browserify-des": true,
        "browserify>crypto-browserify>browserify-cipher>evp_bytestokey": true,
        "ethereumjs-util>ethereum-cryptography>browserify-aes": true
      }
    },
    "browserify>crypto-browserify>browserify-cipher>browserify-des": {
      "packages": {
        "browserify>buffer": true,
        "browserify>crypto-browserify>browserify-cipher>browserify-des>des.js": true,
        "ethereumjs-util>create-hash>cipher-base": true,
        "pumpify>inherits": true
      }
    },
    "browserify>crypto-browserify>browserify-cipher>browserify-des>des.js": {
      "packages": {
        "3box>ethers>hash.js>minimalistic-assert": true,
        "pumpify>inherits": true
      }
    },
    "browserify>crypto-browserify>browserify-cipher>evp_bytestokey": {
      "packages": {
        "ethereumjs-util>create-hash>md5.js": true,
        "ethereumjs-wallet>safe-buffer": true
      }
    },
    "browserify>crypto-browserify>browserify-sign": {
      "packages": {
        "3box>ethers>elliptic": true,
        "bn.js": true,
        "browserify>buffer": true,
        "browserify>crypto-browserify>create-hmac": true,
        "browserify>crypto-browserify>public-encrypt>browserify-rsa": true,
        "browserify>crypto-browserify>public-encrypt>parse-asn1": true,
        "browserify>stream-browserify": true,
        "ethereumjs-util>create-hash": true,
        "pumpify>inherits": true
      }
    },
    "browserify>crypto-browserify>create-ecdh": {
      "packages": {
        "3box>ethers>elliptic": true,
        "bn.js": true,
        "browserify>buffer": true
      }
    },
    "browserify>crypto-browserify>create-hmac": {
      "packages": {
        "@ngraveio/bc-ur>sha.js": true,
        "ethereumjs-util>create-hash": true,
        "ethereumjs-util>create-hash>cipher-base": true,
        "ethereumjs-util>create-hash>ripemd160": true,
        "ethereumjs-wallet>safe-buffer": true,
        "pumpify>inherits": true
      }
    },
    "browserify>crypto-browserify>diffie-hellman": {
      "packages": {
        "bn.js": true,
        "browserify>buffer": true,
        "browserify>crypto-browserify>diffie-hellman>miller-rabin": true,
        "ethereumjs-wallet>randombytes": true
      }
    },
    "browserify>crypto-browserify>diffie-hellman>miller-rabin": {
      "packages": {
        "3box>ethers>elliptic>brorand": true,
        "bn.js": true
      }
    },
    "browserify>crypto-browserify>pbkdf2": {
      "globals": {
        "crypto": true,
        "process": true,
        "queueMicrotask": true,
        "setImmediate": true,
        "setTimeout": true
      },
      "packages": {
        "@ngraveio/bc-ur>sha.js": true,
        "browserify>process": true,
        "ethereumjs-util>create-hash": true,
        "ethereumjs-util>create-hash>ripemd160": true,
        "ethereumjs-wallet>safe-buffer": true
      }
    },
    "browserify>crypto-browserify>public-encrypt": {
      "packages": {
        "bn.js": true,
        "browserify>buffer": true,
        "browserify>crypto-browserify>public-encrypt>browserify-rsa": true,
        "browserify>crypto-browserify>public-encrypt>parse-asn1": true,
        "ethereumjs-util>create-hash": true,
        "ethereumjs-wallet>randombytes": true
      }
    },
    "browserify>crypto-browserify>public-encrypt>browserify-rsa": {
      "packages": {
        "bn.js": true,
        "browserify>buffer": true,
        "ethereumjs-wallet>randombytes": true
      }
    },
    "browserify>crypto-browserify>public-encrypt>parse-asn1": {
      "packages": {
        "browserify>buffer": true,
        "browserify>crypto-browserify>browserify-cipher>evp_bytestokey": true,
        "browserify>crypto-browserify>pbkdf2": true,
        "browserify>crypto-browserify>public-encrypt>parse-asn1>asn1.js": true,
        "ethereumjs-util>ethereum-cryptography>browserify-aes": true
      }
    },
    "browserify>crypto-browserify>public-encrypt>parse-asn1>asn1.js": {
      "packages": {
        "3box>ethers>hash.js>minimalistic-assert": true,
        "bn.js": true,
        "browserify>buffer": true,
        "browserify>vm-browserify": true,
        "pumpify>inherits": true
      }
    },
    "browserify>crypto-browserify>randomfill": {
      "globals": {
        "crypto": true,
        "msCrypto": true
      },
      "packages": {
        "browserify>process": true,
        "ethereumjs-wallet>randombytes": true,
        "ethereumjs-wallet>safe-buffer": true
      }
    },
    "browserify>events": {
      "globals": {
        "console": true
      }
    },
    "browserify>https-browserify": {
      "packages": {
        "browserify>stream-http": true,
        "browserify>url": true
      }
    },
    "browserify>os-browserify": {
      "globals": {
        "location": true,
        "navigator": true
      }
    },
    "browserify>path-browserify": {
      "packages": {
        "browserify>process": true
      }
    },
    "browserify>process": {
      "globals": {
        "clearTimeout": true,
        "setTimeout": true
      }
    },
    "browserify>punycode": {
      "globals": {
        "define": true
      }
    },
    "browserify>stream-browserify": {
      "packages": {
        "browserify>events": true,
        "pumpify>inherits": true,
        "readable-stream": true
      }
    },
    "browserify>stream-http": {
      "globals": {
        "AbortController": true,
        "Blob": true,
        "MSStreamReader": true,
        "ReadableStream": true,
        "WritableStream": true,
        "XDomainRequest": true,
        "XMLHttpRequest": true,
        "clearTimeout": true,
        "fetch": true,
        "location.protocol.search": true,
        "setTimeout": true
      },
      "packages": {
        "browserify>buffer": true,
        "browserify>process": true,
        "browserify>stream-http>builtin-status-codes": true,
        "browserify>stream-http>readable-stream": true,
        "browserify>url": true,
        "pumpify>inherits": true,
        "watchify>xtend": true
      }
    },
    "browserify>stream-http>readable-stream": {
      "packages": {
        "@storybook/api>util-deprecate": true,
        "browserify>browser-resolve": true,
        "browserify>buffer": true,
        "browserify>events": true,
        "browserify>process": true,
        "browserify>string_decoder": true,
        "pumpify>inherits": true
      }
    },
    "browserify>string_decoder": {
      "packages": {
        "ethereumjs-wallet>safe-buffer": true
      }
    },
    "browserify>timers-browserify": {
      "globals": {
        "clearInterval": true,
        "clearTimeout": true,
        "setInterval": true,
        "setTimeout": true
      },
      "packages": {
        "browserify>process": true
      }
    },
    "browserify>url": {
      "packages": {
        "browserify>punycode": true,
        "browserify>querystring-es3": true
      }
    },
    "browserify>util": {
      "globals": {
        "console.error": true,
        "console.log": true,
        "console.trace": true,
        "process": true
      },
      "packages": {
        "browserify>process": true,
        "browserify>util>inherits": true
      }
    },
    "browserify>vm-browserify": {
      "globals": {
        "document.body.appendChild": true,
        "document.body.removeChild": true,
        "document.createElement": true
      }
    },
    "classnames": {
      "globals": {
        "classNames": "write",
        "define": true
      }
    },
    "copy-to-clipboard": {
      "globals": {
        "clipboardData": true,
        "console.error": true,
        "console.warn": true,
        "document.body.appendChild": true,
        "document.body.removeChild": true,
        "document.createElement": true,
        "document.createRange": true,
        "document.execCommand": true,
        "document.getSelection": true,
        "navigator.userAgent": true,
        "prompt": true
      },
      "packages": {
        "copy-to-clipboard>toggle-selection": true
      }
    },
    "copy-to-clipboard>toggle-selection": {
      "globals": {
        "document.activeElement": true,
        "document.getSelection": true
      }
    },
    "currency-formatter": {
      "packages": {
        "currency-formatter>accounting": true,
        "currency-formatter>locale-currency": true,
        "react>object-assign": true
      }
    },
    "currency-formatter>accounting": {
      "globals": {
        "define": true
      }
    },
    "currency-formatter>locale-currency": {
      "globals": {
        "countryCode": true
      }
    },
    "debounce-stream": {
      "packages": {
        "debounce-stream>debounce": true,
        "debounce-stream>duplexer": true,
        "debounce-stream>through": true
      }
    },
    "debounce-stream>debounce": {
      "globals": {
        "clearTimeout": true,
        "setTimeout": true
      }
    },
    "debounce-stream>duplexer": {
      "packages": {
        "browserify>stream-browserify": true
      }
    },
    "debounce-stream>through": {
      "packages": {
        "browserify>process": true,
        "browserify>stream-browserify": true
      }
    },
    "depcheck>@vue/compiler-sfc>postcss>nanoid": {
      "globals": {
        "crypto.getRandomValues": true
      }
    },
    "dependency-tree>precinct>detective-postcss>postcss>nanoid": {
      "globals": {
        "crypto.getRandomValues": true
      }
    },
    "end-of-stream": {
      "packages": {
        "browserify>process": true,
        "pump>once": true
      }
    },
    "enzyme>has": {
      "packages": {
        "mocha>object.assign>function-bind": true
      }
    },
    "enzyme>is-regex": {
      "packages": {
        "string.prototype.matchall>call-bind": true,
        "string.prototype.matchall>has-symbols": true
      }
    },
    "eslint-plugin-react>array-includes>get-intrinsic": {
      "globals": {
        "AggregateError": true,
        "FinalizationRegistry": true,
        "WeakRef": true
      },
      "packages": {
        "enzyme>has": true,
        "mocha>object.assign>function-bind": true,
        "string.prototype.matchall>has-symbols": true
      }
    },
    "eslint>debug": {
      "globals": {
        "console": true,
        "document": true,
        "localStorage": true,
        "navigator": true,
        "process": true
      },
      "packages": {
        "browserify>process": true,
        "eslint>debug>ms": true
      }
    },
    "eslint>optionator>fast-levenshtein": {
      "globals": {
        "Intl": true,
        "Levenshtein": "write",
        "console.log": true,
        "define": true,
        "importScripts": true,
        "postMessage": true
      }
    },
    "eth-block-tracker": {
      "globals": {
        "clearTimeout": true,
        "console.error": true,
        "setTimeout": true
      },
      "packages": {
        "eth-block-tracker>pify": true,
        "eth-query>json-rpc-random-id": true,
        "json-rpc-engine>@metamask/safe-event-emitter": true
      }
    },
    "eth-ens-namehash": {
      "globals": {
        "name": "write"
      },
      "packages": {
        "browserify>buffer": true,
        "eth-ens-namehash>idna-uts46-hx": true,
        "eth-ens-namehash>js-sha3": true
      }
    },
    "eth-ens-namehash>idna-uts46-hx": {
      "globals": {
        "define": true
      },
      "packages": {
        "browserify>punycode": true
      }
    },
    "eth-ens-namehash>js-sha3": {
      "packages": {
        "browserify>process": true
      }
    },
    "eth-json-rpc-filters": {
      "globals": {
        "console.error": true,
        "results": "write"
      },
      "packages": {
        "await-semaphore": true,
        "eth-json-rpc-filters>eth-json-rpc-middleware": true,
        "eth-json-rpc-filters>eth-json-rpc-middleware>pify": true,
        "eth-json-rpc-filters>json-rpc-engine": true,
        "eth-json-rpc-filters>lodash.flatmap": true,
        "eth-query": true,
        "safe-event-emitter": true
      }
    },
    "eth-json-rpc-filters>eth-json-rpc-middleware": {
      "packages": {
        "eth-json-rpc-filters>json-rpc-engine": true
      }
    },
    "eth-json-rpc-infura": {
      "globals": {
        "setTimeout": true
      },
      "packages": {
        "eth-json-rpc-infura>eth-json-rpc-middleware": true,
        "eth-json-rpc-infura>eth-rpc-errors": true,
        "eth-json-rpc-infura>json-rpc-engine": true,
        "node-fetch": true
      }
    },
    "eth-json-rpc-infura>eth-json-rpc-middleware": {
      "packages": {
        "safe-event-emitter": true
      }
    },
    "eth-json-rpc-infura>eth-rpc-errors": {
      "packages": {
        "eth-rpc-errors>fast-safe-stringify": true
      }
    },
    "eth-json-rpc-infura>json-rpc-engine": {
      "packages": {
        "eth-json-rpc-infura>eth-rpc-errors": true,
        "safe-event-emitter": true
      }
    },
    "eth-json-rpc-middleware": {
      "globals": {
        "URL": true,
        "btoa": true,
        "console.error": true,
        "fetch": true,
        "setTimeout": true
      },
      "packages": {
        "browserify>browser-resolve": true,
        "eth-json-rpc-middleware>eth-sig-util": true,
        "eth-json-rpc-middleware>pify": true,
        "eth-rpc-errors": true,
        "json-rpc-engine": true,
        "json-rpc-engine>@metamask/safe-event-emitter": true,
        "lavamoat>json-stable-stringify": true,
        "vinyl>clone": true
      }
    },
    "eth-json-rpc-middleware>eth-sig-util": {
      "packages": {
        "eth-json-rpc-middleware>eth-sig-util>ethereumjs-abi": true,
        "eth-json-rpc-middleware>eth-sig-util>ethereumjs-util": true
      }
    },
    "eth-json-rpc-middleware>eth-sig-util>ethereumjs-abi": {
      "packages": {
        "bn.js": true,
        "browserify>buffer": true,
        "eth-json-rpc-middleware>eth-sig-util>ethereumjs-abi>ethereumjs-util": true
      }
    },
    "eth-json-rpc-middleware>eth-sig-util>ethereumjs-abi>ethereumjs-util": {
      "packages": {
        "3box>ethers>elliptic": true,
        "bn.js": true,
        "browserify>assert": true,
        "browserify>buffer": true,
        "eth-json-rpc-middleware>eth-sig-util>ethereumjs-util>ethjs-util": true,
        "ethereumjs-util>create-hash": true,
        "ethereumjs-util>ethereum-cryptography": true,
        "ethereumjs-util>rlp": true
      }
    },
    "eth-json-rpc-middleware>eth-sig-util>ethereumjs-util": {
      "packages": {
        "3box>ethers>elliptic": true,
        "bn.js": true,
        "browserify>assert": true,
        "browserify>buffer": true,
        "eth-json-rpc-middleware>eth-sig-util>ethereumjs-util>ethjs-util": true,
        "ethereumjs-util>create-hash": true,
        "ethereumjs-util>ethereum-cryptography": true,
        "ethereumjs-util>rlp": true,
        "ethereumjs-wallet>safe-buffer": true
      }
    },
    "eth-json-rpc-middleware>eth-sig-util>ethereumjs-util>ethjs-util": {
      "packages": {
        "browserify>buffer": true,
        "ethjs>ethjs-util>is-hex-prefixed": true,
        "ethjs>ethjs-util>strip-hex-prefix": true
      }
    },
    "eth-keyring-controller": {
      "packages": {
        "browserify>buffer": true,
        "browserify>events": true,
        "eth-keyring-controller>bip39": true,
        "eth-keyring-controller>browser-passworder": true,
        "eth-keyring-controller>eth-hd-keyring": true,
        "eth-keyring-controller>eth-simple-keyring": true,
        "eth-keyring-controller>obs-store": true,
        "eth-sig-util": true,
        "ethereumjs-util": true,
        "loglevel": true
      }
    },
    "eth-keyring-controller>bip39": {
      "globals": {
        "console.log": true
      },
      "packages": {
        "browserify>crypto-browserify>pbkdf2": true,
        "eth-keyring-controller>bip39>unorm": true,
        "ethereumjs-util>create-hash": true,
        "ethereumjs-wallet>randombytes": true,
        "ethereumjs-wallet>safe-buffer": true
      }
    },
    "eth-keyring-controller>bip39>unorm": {
      "globals": {
        "define": true
      }
    },
    "eth-keyring-controller>browser-passworder": {
      "globals": {
        "btoa": true,
        "crypto": true
      },
      "packages": {
        "eth-keyring-controller>browser-passworder>browserify-unibabel": true
      }
    },
    "eth-keyring-controller>browser-passworder>browserify-unibabel": {
      "globals": {
        "atob": true,
        "btoa": true
      }
    },
    "eth-keyring-controller>eth-hd-keyring": {
      "packages": {
        "browserify>buffer": true,
        "eth-keyring-controller>bip39": true,
        "eth-keyring-controller>eth-hd-keyring>ethereumjs-wallet": true,
        "eth-keyring-controller>eth-simple-keyring": true,
        "eth-sig-util": true
      }
    },
    "eth-keyring-controller>eth-hd-keyring>ethereumjs-wallet": {
      "packages": {
        "@truffle/codec>utf8": true,
        "browserify>buffer": true,
        "browserify>crypto-browserify": true,
        "eth-keyring-controller>eth-hd-keyring>ethereumjs-wallet>uuid": true,
        "ethereumjs-util": true,
        "ethereumjs-util>ethereum-cryptography": true,
        "ethereumjs-wallet>aes-js": true,
        "ethereumjs-wallet>bs58check": true,
        "ethereumjs-wallet>randombytes": true,
        "ethers>@ethersproject/json-wallets>scrypt-js": true
      }
    },
    "eth-keyring-controller>eth-hd-keyring>ethereumjs-wallet>uuid": {
      "globals": {
        "crypto": true,
        "msCrypto": true
      }
    },
    "eth-keyring-controller>eth-simple-keyring": {
      "packages": {
        "browserify>buffer": true,
        "browserify>events": true,
        "eth-keyring-controller>eth-simple-keyring>ethereumjs-wallet": true,
        "eth-sig-util": true,
        "ethereumjs-util": true
      }
    },
    "eth-keyring-controller>eth-simple-keyring>ethereumjs-wallet": {
      "packages": {
        "@truffle/codec>utf8": true,
        "browserify>buffer": true,
        "browserify>crypto-browserify": true,
        "eth-keyring-controller>eth-simple-keyring>ethereumjs-wallet>uuid": true,
        "ethereumjs-util": true,
        "ethereumjs-util>ethereum-cryptography": true,
        "ethereumjs-wallet>aes-js": true,
        "ethereumjs-wallet>bs58check": true,
        "ethereumjs-wallet>randombytes": true,
        "ethers>@ethersproject/json-wallets>scrypt-js": true
      }
    },
    "eth-keyring-controller>eth-simple-keyring>ethereumjs-wallet>uuid": {
      "globals": {
        "crypto": true,
        "msCrypto": true
      }
    },
    "eth-keyring-controller>obs-store": {
      "packages": {
        "safe-event-emitter": true,
        "watchify>xtend": true
      }
    },
    "eth-lattice-keyring": {
      "globals": {
        "addEventListener": true,
        "browser": true,
        "clearInterval": true,
        "console.warn": true,
        "fetch": true,
        "open": true,
        "setInterval": true,
        "txData.type": true
      },
      "packages": {
        "@ethereumjs/common": true,
        "@ethereumjs/tx": true,
        "browserify>buffer": true,
        "browserify>crypto-browserify": true,
        "browserify>events": true,
        "eth-lattice-keyring>bn.js": true,
        "eth-lattice-keyring>gridplus-sdk": true,
        "eth-lattice-keyring>rlp": true,
        "eth-lattice-keyring>secp256k1": true,
        "ethereumjs-util": true
      }
    },
    "eth-lattice-keyring>bn.js": {
      "globals": {
        "Buffer": true
      },
      "packages": {
        "browserify>browser-resolve": true
      }
    },
    "eth-lattice-keyring>gridplus-sdk": {
      "globals": {
        "console.warn": true,
        "setTimeout": true
      },
      "packages": {
        "3box>ethers>elliptic": true,
        "@ethereumjs/common": true,
        "@ethereumjs/common>crc-32": true,
        "@ethereumjs/tx": true,
        "bn.js": true,
        "browserify>buffer": true,
        "eth-lattice-keyring>gridplus-sdk>bech32": true,
        "eth-lattice-keyring>gridplus-sdk>bignumber.js": true,
        "eth-lattice-keyring>gridplus-sdk>bitwise": true,
        "eth-lattice-keyring>gridplus-sdk>borc": true,
        "eth-lattice-keyring>gridplus-sdk>eth-eip712-util-browser": true,
        "eth-lattice-keyring>gridplus-sdk>rlp": true,
        "eth-lattice-keyring>gridplus-sdk>secp256k1": true,
        "ethereumjs-wallet>aes-js": true,
        "ethereumjs-wallet>bs58check": true,
        "ethers>@ethersproject/keccak256>js-sha3": true,
        "ethers>@ethersproject/sha2>hash.js": true,
        "lodash": true,
        "pubnub>superagent": true
      }
    },
    "eth-lattice-keyring>gridplus-sdk>bignumber.js": {
      "globals": {
        "crypto": true,
        "define": true
      }
    },
    "eth-lattice-keyring>gridplus-sdk>bitwise": {
      "packages": {
        "browserify>buffer": true
      }
    },
    "eth-lattice-keyring>gridplus-sdk>borc": {
      "globals": {
        "console": true
      },
      "packages": {
        "3box>ipfs>iso-url": true,
        "browserify>buffer": true,
        "browserify>buffer>ieee754": true,
        "eth-lattice-keyring>gridplus-sdk>borc>bignumber.js": true
      }
    },
    "eth-lattice-keyring>gridplus-sdk>borc>bignumber.js": {
      "globals": {
        "crypto": true,
        "define": true
      }
    },
    "eth-lattice-keyring>gridplus-sdk>eth-eip712-util-browser": {
      "globals": {
        "intToBuffer": true
      },
      "packages": {
        "eth-lattice-keyring>gridplus-sdk>eth-eip712-util-browser>bn.js": true,
        "eth-lattice-keyring>gridplus-sdk>eth-eip712-util-browser>buffer": true,
        "ethers>@ethersproject/keccak256>js-sha3": true
      }
    },
    "eth-lattice-keyring>gridplus-sdk>eth-eip712-util-browser>bn.js": {
      "globals": {
        "Buffer": true
      },
      "packages": {
        "browserify>browser-resolve": true
      }
    },
    "eth-lattice-keyring>gridplus-sdk>eth-eip712-util-browser>buffer": {
      "globals": {
        "console": true
      },
      "packages": {
        "base64-js": true,
        "browserify>buffer>ieee754": true
      }
    },
    "eth-lattice-keyring>gridplus-sdk>rlp": {
      "globals": {
        "TextEncoder": true
      }
    },
    "eth-lattice-keyring>gridplus-sdk>secp256k1": {
      "packages": {
        "3box>ethers>elliptic": true
      }
    },
    "eth-lattice-keyring>rlp": {
      "globals": {
        "TextEncoder": true
      }
    },
    "eth-lattice-keyring>secp256k1": {
      "packages": {
        "3box>ethers>elliptic": true
      }
    },
    "eth-method-registry": {
      "packages": {
        "ethjs": true
      }
    },
    "eth-query": {
      "packages": {
        "eth-query>json-rpc-random-id": true,
        "watchify>xtend": true
      }
    },
    "eth-rpc-errors": {
      "packages": {
        "eth-rpc-errors>fast-safe-stringify": true
      }
    },
    "eth-sig-util": {
      "packages": {
        "3box>tweetnacl": true,
        "3box>tweetnacl-util": true,
        "browserify>buffer": true,
        "eth-sig-util>ethereumjs-util": true,
        "ethereumjs-abi": true
      }
    },
    "eth-sig-util>ethereumjs-util": {
      "packages": {
        "3box>ethers>elliptic": true,
        "bn.js": true,
        "browserify>assert": true,
        "browserify>buffer": true,
        "eth-sig-util>ethereumjs-util>ethjs-util": true,
        "ethereumjs-util>create-hash": true,
        "ethereumjs-util>ethereum-cryptography": true,
        "ethereumjs-util>rlp": true,
        "ethereumjs-wallet>safe-buffer": true
      }
    },
    "eth-sig-util>ethereumjs-util>ethjs-util": {
      "packages": {
        "browserify>buffer": true,
        "ethjs>ethjs-util>is-hex-prefixed": true,
        "ethjs>ethjs-util>strip-hex-prefix": true
      }
    },
    "eth-trezor-keyring": {
      "globals": {
        "setTimeout": true
      },
      "packages": {
        "@ethereumjs/tx": true,
        "browserify>buffer": true,
        "browserify>events": true,
        "eth-trezor-keyring>hdkey": true,
        "eth-trezor-keyring>trezor-connect": true,
        "ethereumjs-util": true
      }
    },
    "eth-trezor-keyring>@metamask/eth-sig-util": {
      "packages": {
        "3box>tweetnacl": true,
        "3box>tweetnacl-util": true,
        "browserify>buffer": true,
        "eth-trezor-keyring>@metamask/eth-sig-util>ethereumjs-util": true,
        "eth-trezor-keyring>@metamask/eth-sig-util>ethjs-util": true,
        "ethereumjs-abi": true
      }
    },
    "eth-trezor-keyring>@metamask/eth-sig-util>ethereumjs-util": {
      "packages": {
        "3box>ethers>elliptic": true,
        "bn.js": true,
        "browserify>assert": true,
        "browserify>buffer": true,
        "eth-trezor-keyring>@metamask/eth-sig-util>ethjs-util": true,
        "ethereumjs-util>create-hash": true,
        "ethereumjs-util>ethereum-cryptography": true,
        "ethereumjs-util>rlp": true
      }
    },
    "eth-trezor-keyring>@metamask/eth-sig-util>ethjs-util": {
      "packages": {
        "browserify>buffer": true,
        "ethjs>ethjs-util>is-hex-prefixed": true,
        "ethjs>ethjs-util>strip-hex-prefix": true
      }
    },
    "eth-trezor-keyring>hdkey": {
      "packages": {
        "browserify>assert": true,
        "browserify>crypto-browserify": true,
        "eth-trezor-keyring>hdkey>coinstring": true,
        "eth-trezor-keyring>hdkey>secp256k1": true,
        "ethereumjs-wallet>safe-buffer": true
      }
    },
    "eth-trezor-keyring>hdkey>coinstring": {
      "packages": {
        "browserify>buffer": true,
        "eth-trezor-keyring>hdkey>coinstring>bs58": true,
        "ethereumjs-util>create-hash": true
      }
    },
    "eth-trezor-keyring>hdkey>secp256k1": {
      "packages": {
        "3box>ethers>elliptic": true,
        "bn.js": true,
        "browserify>insert-module-globals>is-buffer": true,
        "eth-trezor-keyring>hdkey>secp256k1>bip66": true,
        "eth-trezor-keyring>hdkey>secp256k1>drbg.js": true,
        "ethereumjs-util>create-hash": true,
        "ethereumjs-wallet>safe-buffer": true
      }
    },
    "eth-trezor-keyring>hdkey>secp256k1>bip66": {
      "packages": {
        "ethereumjs-wallet>safe-buffer": true
      }
    },
    "eth-trezor-keyring>hdkey>secp256k1>drbg.js": {
      "packages": {
        "browserify>buffer": true,
        "browserify>crypto-browserify>create-hmac": true
      }
    },
    "eth-trezor-keyring>trezor-connect": {
      "globals": {
        "__TREZOR_CONNECT_SRC": true,
        "addEventListener": true,
        "btoa": true,
        "chrome": true,
        "clearInterval": true,
        "clearTimeout": true,
        "console": true,
        "document.body": true,
        "document.createElement": true,
        "document.createTextNode": true,
        "document.getElementById": true,
        "document.querySelectorAll": true,
        "location": true,
        "navigator": true,
        "open": true,
        "removeEventListener": true,
        "setInterval": true,
        "setTimeout": true
      },
      "packages": {
        "3box>graphql-request>cross-fetch": true,
        "@babel/runtime": true,
        "browserify>events": true,
        "eth-trezor-keyring>@metamask/eth-sig-util": true
      }
    },
    "ethereumjs-abi": {
      "packages": {
        "bn.js": true,
        "browserify>buffer": true,
        "ethereumjs-abi>ethereumjs-util": true
      }
    },
    "ethereumjs-abi>ethereumjs-util": {
      "packages": {
        "3box>ethers>elliptic": true,
        "bn.js": true,
        "browserify>assert": true,
        "browserify>buffer": true,
        "ethereumjs-abi>ethereumjs-util>ethjs-util": true,
        "ethereumjs-util>create-hash": true,
        "ethereumjs-util>ethereum-cryptography": true,
        "ethereumjs-util>rlp": true
      }
    },
    "ethereumjs-abi>ethereumjs-util>ethjs-util": {
      "packages": {
        "browserify>buffer": true,
        "ethjs>ethjs-util>is-hex-prefixed": true,
        "ethjs>ethjs-util>strip-hex-prefix": true
      }
    },
    "ethereumjs-util": {
      "packages": {
        "browserify>assert": true,
        "browserify>buffer": true,
        "browserify>insert-module-globals>is-buffer": true,
        "ethereumjs-util>bn.js": true,
        "ethereumjs-util>create-hash": true,
        "ethereumjs-util>ethereum-cryptography": true,
        "ethereumjs-util>ethjs-util": true,
        "ethereumjs-util>rlp": true
      }
    },
    "ethereumjs-util>bn.js": {
      "globals": {
        "Buffer": true
      },
      "packages": {
        "browserify>browser-resolve": true
      }
    },
    "ethereumjs-util>create-hash": {
      "packages": {
        "@ngraveio/bc-ur>sha.js": true,
        "ethereumjs-util>create-hash>cipher-base": true,
        "ethereumjs-util>create-hash>md5.js": true,
        "ethereumjs-util>create-hash>ripemd160": true,
        "pumpify>inherits": true
      }
    },
    "ethereumjs-util>create-hash>cipher-base": {
      "packages": {
        "browserify>stream-browserify": true,
        "browserify>string_decoder": true,
        "ethereumjs-wallet>safe-buffer": true,
        "pumpify>inherits": true
      }
    },
    "ethereumjs-util>create-hash>md5.js": {
      "packages": {
        "ethereumjs-util>create-hash>md5.js>hash-base": true,
        "ethereumjs-wallet>safe-buffer": true,
        "pumpify>inherits": true
      }
    },
    "ethereumjs-util>create-hash>md5.js>hash-base": {
      "packages": {
        "ethereumjs-util>create-hash>md5.js>hash-base>readable-stream": true,
        "ethereumjs-wallet>safe-buffer": true,
        "pumpify>inherits": true
      }
    },
    "ethereumjs-util>create-hash>md5.js>hash-base>readable-stream": {
      "packages": {
        "@storybook/api>util-deprecate": true,
        "browserify>browser-resolve": true,
        "browserify>buffer": true,
        "browserify>events": true,
        "browserify>process": true,
        "browserify>string_decoder": true,
        "pumpify>inherits": true
      }
    },
    "ethereumjs-util>create-hash>ripemd160": {
      "packages": {
        "browserify>buffer": true,
        "ethereumjs-util>create-hash>md5.js>hash-base": true,
        "pumpify>inherits": true
      }
    },
    "ethereumjs-util>ethereum-cryptography": {
      "packages": {
        "browserify>assert": true,
        "browserify>buffer": true,
        "browserify>crypto-browserify>create-hmac": true,
        "ethereumjs-util>ethereum-cryptography>keccak": true,
        "ethereumjs-util>ethereum-cryptography>secp256k1": true,
        "ethereumjs-wallet>bs58check": true,
        "ethereumjs-wallet>randombytes": true,
        "ethereumjs-wallet>safe-buffer": true,
        "ethers>@ethersproject/sha2>hash.js": true
      }
    },
    "ethereumjs-util>ethereum-cryptography>blakejs": {
      "globals": {
        "TextEncoder": true,
        "console.log": true
      }
    },
    "ethereumjs-util>ethereum-cryptography>browserify-aes": {
      "packages": {
        "browserify>buffer": true,
        "browserify>crypto-browserify>browserify-cipher>evp_bytestokey": true,
        "ethereumjs-util>create-hash>cipher-base": true,
        "ethereumjs-util>ethereum-cryptography>browserify-aes>buffer-xor": true,
        "ethereumjs-wallet>safe-buffer": true,
        "pumpify>inherits": true
      }
    },
    "ethereumjs-util>ethereum-cryptography>browserify-aes>buffer-xor": {
      "packages": {
        "browserify>buffer": true
      }
    },
    "ethereumjs-util>ethereum-cryptography>keccak": {
      "packages": {
        "browserify>buffer": true,
        "ethereumjs-util>ethereum-cryptography>keccak>readable-stream": true
      }
    },
    "ethereumjs-util>ethereum-cryptography>keccak>readable-stream": {
      "packages": {
        "@storybook/api>util-deprecate": true,
        "browserify>browser-resolve": true,
        "browserify>buffer": true,
        "browserify>events": true,
        "browserify>process": true,
        "browserify>string_decoder": true,
        "pumpify>inherits": true
      }
    },
    "ethereumjs-util>ethereum-cryptography>secp256k1": {
      "packages": {
        "3box>ethers>elliptic": true
      }
    },
    "ethereumjs-util>ethjs-util": {
      "packages": {
        "browserify>buffer": true,
        "ethjs>ethjs-util>is-hex-prefixed": true,
        "ethjs>ethjs-util>strip-hex-prefix": true
      }
    },
    "ethereumjs-util>rlp": {
      "packages": {
        "browserify>buffer": true,
        "ethereumjs-util>rlp>bn.js": true
      }
    },
    "ethereumjs-util>rlp>bn.js": {
      "globals": {
        "Buffer": true
      },
      "packages": {
        "browserify>browser-resolve": true
      }
    },
    "ethereumjs-wallet": {
      "packages": {
        "@truffle/codec>utf8": true,
        "browserify>crypto-browserify": true,
        "ethereumjs-wallet>aes-js": true,
        "ethereumjs-wallet>bs58check": true,
        "ethereumjs-wallet>ethereumjs-util": true,
        "ethereumjs-wallet>randombytes": true,
        "ethereumjs-wallet>safe-buffer": true,
        "ethereumjs-wallet>scryptsy": true,
        "ethereumjs-wallet>uuid": true
      }
    },
    "ethereumjs-wallet>aes-js": {
      "globals": {
        "define": true
      }
    },
    "ethereumjs-wallet>bs58check": {
      "packages": {
        "3box>ipfs>bs58": true,
        "ethereumjs-util>create-hash": true,
        "ethereumjs-wallet>safe-buffer": true
      }
    },
    "ethereumjs-wallet>ethereumjs-util": {
      "packages": {
        "3box>ethers>elliptic": true,
        "bn.js": true,
        "browserify>assert": true,
        "browserify>buffer": true,
        "ethereumjs-util>create-hash": true,
        "ethereumjs-util>ethereum-cryptography": true,
        "ethereumjs-util>rlp": true,
        "ethereumjs-wallet>ethereumjs-util>ethjs-util": true
      }
    },
    "ethereumjs-wallet>ethereumjs-util>ethjs-util": {
      "packages": {
        "browserify>buffer": true,
        "ethjs>ethjs-util>is-hex-prefixed": true,
        "ethjs>ethjs-util>strip-hex-prefix": true
      }
    },
    "ethereumjs-wallet>randombytes": {
      "globals": {
        "crypto": true,
        "msCrypto": true
      },
      "packages": {
        "browserify>process": true,
        "ethereumjs-wallet>safe-buffer": true
      }
    },
    "ethereumjs-wallet>safe-buffer": {
      "packages": {
        "browserify>buffer": true
      }
    },
    "ethereumjs-wallet>scryptsy": {
      "packages": {
        "browserify>buffer": true,
        "browserify>crypto-browserify>pbkdf2": true
      }
    },
    "ethereumjs-wallet>uuid": {
      "globals": {
        "crypto": true,
        "msCrypto": true
      }
    },
    "ethers": {
      "packages": {
        "ethers>@ethersproject/abi": true,
        "ethers>@ethersproject/abstract-signer": true,
        "ethers>@ethersproject/address": true,
        "ethers>@ethersproject/base64": true,
        "ethers>@ethersproject/basex": true,
        "ethers>@ethersproject/bignumber": true,
        "ethers>@ethersproject/bytes": true,
        "ethers>@ethersproject/constants": true,
        "ethers>@ethersproject/contracts": true,
        "ethers>@ethersproject/hash": true,
        "ethers>@ethersproject/hdnode": true,
        "ethers>@ethersproject/json-wallets": true,
        "ethers>@ethersproject/keccak256": true,
        "ethers>@ethersproject/logger": true,
        "ethers>@ethersproject/properties": true,
        "ethers>@ethersproject/providers": true,
        "ethers>@ethersproject/random": true,
        "ethers>@ethersproject/rlp": true,
        "ethers>@ethersproject/sha2": true,
        "ethers>@ethersproject/signing-key": true,
        "ethers>@ethersproject/solidity": true,
        "ethers>@ethersproject/strings": true,
        "ethers>@ethersproject/transactions": true,
        "ethers>@ethersproject/units": true,
        "ethers>@ethersproject/wallet": true,
        "ethers>@ethersproject/web": true,
        "ethers>@ethersproject/wordlists": true
      }
    },
    "ethers>@ethersproject/abi": {
      "globals": {
        "console.log": true
      },
      "packages": {
        "ethers>@ethersproject/address": true,
        "ethers>@ethersproject/bignumber": true,
        "ethers>@ethersproject/bytes": true,
        "ethers>@ethersproject/constants": true,
        "ethers>@ethersproject/hash": true,
        "ethers>@ethersproject/keccak256": true,
        "ethers>@ethersproject/logger": true,
        "ethers>@ethersproject/properties": true,
        "ethers>@ethersproject/strings": true
      }
    },
    "ethers>@ethersproject/abstract-provider": {
      "packages": {
        "ethers>@ethersproject/bignumber": true,
        "ethers>@ethersproject/bytes": true,
        "ethers>@ethersproject/logger": true,
        "ethers>@ethersproject/properties": true
      }
    },
    "ethers>@ethersproject/abstract-signer": {
      "packages": {
        "ethers>@ethersproject/logger": true,
        "ethers>@ethersproject/properties": true
      }
    },
    "ethers>@ethersproject/address": {
      "packages": {
        "ethers>@ethersproject/bignumber": true,
        "ethers>@ethersproject/bytes": true,
        "ethers>@ethersproject/keccak256": true,
        "ethers>@ethersproject/logger": true,
        "ethers>@ethersproject/rlp": true
      }
    },
    "ethers>@ethersproject/base64": {
      "globals": {
        "atob": true,
        "btoa": true
      },
      "packages": {
        "ethers>@ethersproject/bytes": true
      }
    },
    "ethers>@ethersproject/basex": {
      "packages": {
        "ethers>@ethersproject/bytes": true,
        "ethers>@ethersproject/properties": true
      }
    },
    "ethers>@ethersproject/bignumber": {
      "packages": {
        "bn.js": true,
        "ethers>@ethersproject/bytes": true,
        "ethers>@ethersproject/logger": true
      }
    },
    "ethers>@ethersproject/bytes": {
      "packages": {
        "ethers>@ethersproject/logger": true
      }
    },
    "ethers>@ethersproject/constants": {
      "packages": {
        "ethers>@ethersproject/bignumber": true
      }
    },
    "ethers>@ethersproject/contracts": {
      "globals": {
        "setTimeout": true
      },
      "packages": {
        "ethers>@ethersproject/abi": true,
        "ethers>@ethersproject/abstract-provider": true,
        "ethers>@ethersproject/abstract-signer": true,
        "ethers>@ethersproject/address": true,
        "ethers>@ethersproject/bignumber": true,
        "ethers>@ethersproject/bytes": true,
        "ethers>@ethersproject/logger": true,
        "ethers>@ethersproject/properties": true,
        "ethers>@ethersproject/transactions": true
      }
    },
    "ethers>@ethersproject/hash": {
      "packages": {
        "ethers>@ethersproject/address": true,
        "ethers>@ethersproject/bignumber": true,
        "ethers>@ethersproject/bytes": true,
        "ethers>@ethersproject/keccak256": true,
        "ethers>@ethersproject/logger": true,
        "ethers>@ethersproject/properties": true,
        "ethers>@ethersproject/strings": true
      }
    },
    "ethers>@ethersproject/hdnode": {
      "packages": {
        "ethers>@ethersproject/basex": true,
        "ethers>@ethersproject/bignumber": true,
        "ethers>@ethersproject/bytes": true,
        "ethers>@ethersproject/logger": true,
        "ethers>@ethersproject/pbkdf2": true,
        "ethers>@ethersproject/properties": true,
        "ethers>@ethersproject/sha2": true,
        "ethers>@ethersproject/signing-key": true,
        "ethers>@ethersproject/strings": true,
        "ethers>@ethersproject/transactions": true,
        "ethers>@ethersproject/wordlists": true
      }
    },
    "ethers>@ethersproject/json-wallets": {
      "packages": {
        "ethers>@ethersproject/address": true,
        "ethers>@ethersproject/bytes": true,
        "ethers>@ethersproject/hdnode": true,
        "ethers>@ethersproject/json-wallets>aes-js": true,
        "ethers>@ethersproject/json-wallets>scrypt-js": true,
        "ethers>@ethersproject/keccak256": true,
        "ethers>@ethersproject/logger": true,
        "ethers>@ethersproject/pbkdf2": true,
        "ethers>@ethersproject/properties": true,
        "ethers>@ethersproject/random": true,
        "ethers>@ethersproject/strings": true,
        "ethers>@ethersproject/transactions": true
      }
    },
    "ethers>@ethersproject/json-wallets>aes-js": {
      "globals": {
        "define": true
      }
    },
    "ethers>@ethersproject/json-wallets>scrypt-js": {
      "globals": {
        "define": true,
        "setTimeout": true
      },
      "packages": {
        "browserify>timers-browserify": true
      }
    },
    "ethers>@ethersproject/keccak256": {
      "packages": {
        "ethers>@ethersproject/bytes": true,
        "ethers>@ethersproject/keccak256>js-sha3": true
      }
    },
    "ethers>@ethersproject/keccak256>js-sha3": {
      "globals": {
        "define": true
      },
      "packages": {
        "browserify>process": true
      }
    },
    "ethers>@ethersproject/logger": {
      "globals": {
        "console": true
      }
    },
    "ethers>@ethersproject/networks": {
      "packages": {
        "ethers>@ethersproject/logger": true
      }
    },
    "ethers>@ethersproject/pbkdf2": {
      "packages": {
        "ethers>@ethersproject/bytes": true,
        "ethers>@ethersproject/sha2": true
      }
    },
    "ethers>@ethersproject/properties": {
      "packages": {
        "ethers>@ethersproject/logger": true
      }
    },
    "ethers>@ethersproject/providers": {
      "globals": {
        "WebSocket": true,
        "clearInterval": true,
        "clearTimeout": true,
        "console.log": true,
        "console.warn": true,
        "name": true,
        "setInterval": true,
        "setTimeout": true
      },
      "packages": {
        "ethers>@ethersproject/abstract-provider": true,
        "ethers>@ethersproject/abstract-signer": true,
        "ethers>@ethersproject/address": true,
        "ethers>@ethersproject/basex": true,
        "ethers>@ethersproject/bignumber": true,
        "ethers>@ethersproject/bytes": true,
        "ethers>@ethersproject/constants": true,
        "ethers>@ethersproject/hash": true,
        "ethers>@ethersproject/logger": true,
        "ethers>@ethersproject/networks": true,
        "ethers>@ethersproject/properties": true,
        "ethers>@ethersproject/providers>bech32": true,
        "ethers>@ethersproject/random": true,
        "ethers>@ethersproject/sha2": true,
        "ethers>@ethersproject/strings": true,
        "ethers>@ethersproject/transactions": true,
        "ethers>@ethersproject/web": true
      }
    },
    "ethers>@ethersproject/random": {
      "globals": {
        "crypto.getRandomValues": true
      },
      "packages": {
        "ethers>@ethersproject/bytes": true,
        "ethers>@ethersproject/logger": true
      }
    },
    "ethers>@ethersproject/rlp": {
      "packages": {
        "ethers>@ethersproject/bytes": true,
        "ethers>@ethersproject/logger": true
      }
    },
    "ethers>@ethersproject/sha2": {
      "packages": {
        "ethers>@ethersproject/bytes": true,
        "ethers>@ethersproject/logger": true,
        "ethers>@ethersproject/sha2>hash.js": true
      }
    },
    "ethers>@ethersproject/sha2>hash.js": {
      "packages": {
        "3box>ethers>hash.js>minimalistic-assert": true,
        "pumpify>inherits": true
      }
    },
    "ethers>@ethersproject/signing-key": {
      "packages": {
        "3box>ethers>elliptic": true,
        "ethers>@ethersproject/bytes": true,
        "ethers>@ethersproject/logger": true,
        "ethers>@ethersproject/properties": true
      }
    },
    "ethers>@ethersproject/solidity": {
      "packages": {
        "ethers>@ethersproject/bignumber": true,
        "ethers>@ethersproject/bytes": true,
        "ethers>@ethersproject/keccak256": true,
        "ethers>@ethersproject/logger": true,
        "ethers>@ethersproject/sha2": true,
        "ethers>@ethersproject/strings": true
      }
    },
    "ethers>@ethersproject/strings": {
      "packages": {
        "ethers>@ethersproject/bytes": true,
        "ethers>@ethersproject/constants": true,
        "ethers>@ethersproject/logger": true
      }
    },
    "ethers>@ethersproject/transactions": {
      "globals": {
        "console.log": true
      },
      "packages": {
        "ethers>@ethersproject/address": true,
        "ethers>@ethersproject/bignumber": true,
        "ethers>@ethersproject/bytes": true,
        "ethers>@ethersproject/constants": true,
        "ethers>@ethersproject/keccak256": true,
        "ethers>@ethersproject/logger": true,
        "ethers>@ethersproject/properties": true,
        "ethers>@ethersproject/rlp": true,
        "ethers>@ethersproject/signing-key": true
      }
    },
    "ethers>@ethersproject/units": {
      "packages": {
        "ethers>@ethersproject/bignumber": true,
        "ethers>@ethersproject/logger": true
      }
    },
    "ethers>@ethersproject/wallet": {
      "packages": {
        "ethers>@ethersproject/abstract-provider": true,
        "ethers>@ethersproject/abstract-signer": true,
        "ethers>@ethersproject/address": true,
        "ethers>@ethersproject/bytes": true,
        "ethers>@ethersproject/hash": true,
        "ethers>@ethersproject/hdnode": true,
        "ethers>@ethersproject/json-wallets": true,
        "ethers>@ethersproject/keccak256": true,
        "ethers>@ethersproject/logger": true,
        "ethers>@ethersproject/properties": true,
        "ethers>@ethersproject/random": true,
        "ethers>@ethersproject/signing-key": true,
        "ethers>@ethersproject/transactions": true
      }
    },
    "ethers>@ethersproject/web": {
      "globals": {
        "clearTimeout": true,
        "fetch": true,
        "setTimeout": true
      },
      "packages": {
        "ethers>@ethersproject/base64": true,
        "ethers>@ethersproject/bytes": true,
        "ethers>@ethersproject/logger": true,
        "ethers>@ethersproject/properties": true,
        "ethers>@ethersproject/strings": true
      }
    },
    "ethers>@ethersproject/wordlists": {
      "packages": {
        "ethers>@ethersproject/bytes": true,
        "ethers>@ethersproject/hash": true,
        "ethers>@ethersproject/logger": true,
        "ethers>@ethersproject/properties": true,
        "ethers>@ethersproject/strings": true
      }
    },
    "ethjs": {
      "globals": {
        "clearInterval": true,
        "setInterval": true
      },
      "packages": {
        "browserify>buffer": true,
        "ethjs-contract": true,
        "ethjs-query": true,
        "ethjs>bn.js": true,
        "ethjs>ethjs-abi": true,
        "ethjs>ethjs-filter": true,
        "ethjs>ethjs-provider-http": true,
        "ethjs>ethjs-unit": true,
        "ethjs>ethjs-util": true,
        "ethjs>js-sha3": true,
        "ethjs>number-to-bn": true
      }
    },
    "ethjs-contract": {
      "packages": {
        "ethjs-contract>ethjs-abi": true,
        "ethjs-contract>js-sha3": true,
        "ethjs-query>babel-runtime": true,
        "ethjs>ethjs-filter": true,
        "ethjs>ethjs-util": true,
        "promise-to-callback": true
      }
    },
    "ethjs-contract>ethjs-abi": {
      "packages": {
        "browserify>buffer": true,
        "ethjs-contract>ethjs-abi>bn.js": true,
        "ethjs-contract>ethjs-abi>js-sha3": true,
        "ethjs>number-to-bn": true
      }
    },
    "ethjs-contract>ethjs-abi>js-sha3": {
      "packages": {
        "browserify>process": true
      }
    },
    "ethjs-contract>js-sha3": {
      "packages": {
        "browserify>process": true
      }
    },
    "ethjs-ens": {
      "packages": {
        "ethereum-ens-network-map": true,
        "ethjs-ens>eth-ens-namehash": true,
        "ethjs-ens>ethjs-contract": true,
        "ethjs-ens>ethjs-query": true
      }
    },
    "ethjs-ens>eth-ens-namehash": {
      "globals": {
        "name": "write"
      },
      "packages": {
        "browserify>buffer": true,
        "ethjs-ens>eth-ens-namehash>idna-uts46": true,
        "ethjs-ens>eth-ens-namehash>js-sha3": true
      }
    },
    "ethjs-ens>eth-ens-namehash>idna-uts46": {
      "globals": {
        "define": true
      },
      "packages": {
        "browserify>punycode": true
      }
    },
    "ethjs-ens>eth-ens-namehash>js-sha3": {
      "packages": {
        "browserify>process": true
      }
    },
    "ethjs-ens>ethjs-contract": {
      "packages": {
        "ethjs-contract>ethjs-abi": true,
        "ethjs-ens>ethjs-contract>ethjs-filter": true,
        "ethjs-ens>ethjs-contract>js-sha3": true,
        "ethjs>ethjs-util": true
      }
    },
    "ethjs-ens>ethjs-contract>ethjs-filter": {
      "globals": {
        "clearInterval": true,
        "setInterval": true
      }
    },
    "ethjs-ens>ethjs-contract>js-sha3": {
      "packages": {
        "browserify>process": true
      }
    },
    "ethjs-ens>ethjs-query": {
      "globals": {
        "console": true
      },
      "packages": {
        "ethjs-ens>ethjs-query>ethjs-format": true,
        "ethjs-ens>ethjs-query>ethjs-rpc": true
      }
    },
    "ethjs-ens>ethjs-query>ethjs-format": {
      "packages": {
        "ethjs-ens>ethjs-query>ethjs-format>ethjs-schema": true,
        "ethjs>ethjs-util": true,
        "ethjs>ethjs-util>strip-hex-prefix": true,
        "ethjs>number-to-bn": true
      }
    },
    "ethjs-query": {
      "globals": {
        "console": true
      },
      "packages": {
        "ethjs-query>ethjs-format": true,
        "ethjs-query>ethjs-rpc": true,
        "promise-to-callback": true
      }
    },
    "ethjs-query>babel-runtime": {
      "packages": {
        "@babel/runtime": true,
        "addons-linter>regenerator-runtime": true,
        "ethjs-query>babel-runtime>core-js": true
      }
    },
    "ethjs-query>babel-runtime>core-js": {
      "globals": {
        "PromiseRejectionEvent": true,
        "__e": "write",
        "__g": "write",
        "document.createTextNode": true,
        "postMessage": true,
        "setTimeout": true
      }
    },
    "ethjs-query>ethjs-format": {
      "packages": {
        "ethjs-query>ethjs-format>ethjs-schema": true,
        "ethjs>ethjs-util": true,
        "ethjs>ethjs-util>strip-hex-prefix": true,
        "ethjs>number-to-bn": true
      }
    },
    "ethjs-query>ethjs-rpc": {
      "packages": {
        "promise-to-callback": true
      }
    },
    "ethjs>ethjs-abi": {
      "packages": {
        "browserify>buffer": true,
        "ethjs>bn.js": true,
        "ethjs>js-sha3": true,
        "ethjs>number-to-bn": true
      }
    },
    "ethjs>ethjs-filter": {
      "globals": {
        "clearInterval": true,
        "setInterval": true
      }
    },
    "ethjs>ethjs-provider-http": {
      "packages": {
        "ethjs>ethjs-provider-http>xhr2": true
      }
    },
    "ethjs>ethjs-provider-http>xhr2": {
      "globals": {
        "XMLHttpRequest": true
      }
    },
    "ethjs>ethjs-unit": {
      "packages": {
        "ethjs>ethjs-unit>bn.js": true,
        "ethjs>number-to-bn": true
      }
    },
    "ethjs>ethjs-util": {
      "packages": {
        "browserify>buffer": true,
        "ethjs>ethjs-util>is-hex-prefixed": true,
        "ethjs>ethjs-util>strip-hex-prefix": true
      }
    },
    "ethjs>ethjs-util>strip-hex-prefix": {
      "packages": {
        "ethjs>ethjs-util>is-hex-prefixed": true
      }
    },
    "ethjs>js-sha3": {
      "packages": {
        "browserify>process": true
      }
    },
    "ethjs>number-to-bn": {
      "packages": {
        "ethjs>ethjs-util>strip-hex-prefix": true,
        "ethjs>number-to-bn>bn.js": true
      }
    },
    "extension-port-stream": {
      "packages": {
        "browserify>buffer": true,
        "browserify>stream-browserify": true
      }
    },
    "fast-json-patch": {
      "globals": {
        "addEventListener": true,
        "clearTimeout": true,
        "removeEventListener": true,
        "setTimeout": true
      },
      "packages": {
        "fast-json-patch>fast-deep-equal": true
      }
    },
    "fuse.js": {
      "globals": {
        "console": true,
        "define": true
      }
    },
    "globalthis>define-properties": {
      "packages": {
        "nock>deep-equal>object-keys": true
      }
    },
    "json-rpc-engine": {
      "packages": {
        "eth-rpc-errors": true,
        "json-rpc-engine>@metamask/safe-event-emitter": true
      }
    },
    "json-rpc-engine>@metamask/safe-event-emitter": {
      "globals": {
        "setTimeout": true
      },
      "packages": {
        "browserify>events": true
      }
    },
    "json-rpc-middleware-stream": {
      "packages": {
        "readable-stream": true
      }
    },
    "jsonschema": {
      "packages": {
        "browserify>url": true
      }
    },
    "lavamoat>json-stable-stringify": {
      "packages": {
        "lavamoat>json-stable-stringify>jsonify": true
      }
    },
    "localforage": {
      "globals": {
        "Blob": true,
        "BlobBuilder": true,
        "FileReader": true,
        "IDBKeyRange": true,
        "MSBlobBuilder": true,
        "MozBlobBuilder": true,
        "OIndexedDB": true,
        "WebKitBlobBuilder": true,
        "atob": true,
        "btoa": true,
        "console.error": true,
        "console.info": true,
        "console.warn": true,
        "define": true,
        "fetch": true,
        "indexedDB": true,
        "localStorage": true,
        "mozIndexedDB": true,
        "msIndexedDB": true,
        "navigator.platform": true,
        "navigator.userAgent": true,
        "openDatabase": true,
        "setTimeout": true,
        "webkitIndexedDB": true
      }
    },
    "lodash": {
      "globals": {
        "clearTimeout": true,
        "define": true,
        "setTimeout": true
      }
    },
    "loglevel": {
      "globals": {
        "console": true,
        "define": true,
        "document.cookie": true,
        "localStorage": true,
        "log": "write"
      }
    },
    "luxon": {
      "globals": {
        "Intl": true
      }
    },
    "mockttp>node-forge": {
      "globals": {
        "Blob": true,
        "MutationObserver": true,
        "QuotaExceededError": true,
        "URL.createObjectURL": true,
        "URL.revokeObjectURL": true,
        "Worker": true,
        "addEventListener": true,
        "document": true,
        "jQuery": true,
        "localStorage": true,
        "navigator": true,
        "postMessage": true,
        "removeEventListener": true,
        "setTimeout": true
      },
      "packages": {
        "browserify>browser-resolve": true,
        "browserify>process": true,
        "browserify>timers-browserify": true
      }
    },
    "nanoid": {
      "globals": {
        "crypto": true,
        "msCrypto": true,
        "navigator": true
      }
    },
    "nock>deep-equal": {
      "packages": {
        "enzyme>is-regex": true,
        "enzyme>object-is": true,
        "nock>deep-equal>is-arguments": true,
        "nock>deep-equal>is-date-object": true,
        "nock>deep-equal>object-keys": true,
        "string.prototype.matchall>regexp.prototype.flags": true
      }
    },
    "node-fetch": {
      "globals": {
        "Headers": true,
        "Request": true,
        "Response": true,
        "fetch": true
      }
    },
    "nonce-tracker": {
      "packages": {
        "await-semaphore": true,
        "browserify>assert": true,
        "ethjs-query": true
      }
    },
    "obj-multiplex": {
      "globals": {
        "console.warn": true
      },
      "packages": {
        "end-of-stream": true,
        "pump>once": true,
        "readable-stream": true
      }
    },
    "promise-to-callback": {
      "packages": {
        "promise-to-callback>is-fn": true,
        "promise-to-callback>set-immediate-shim": true
      }
    },
    "promise-to-callback>set-immediate-shim": {
      "globals": {
        "setTimeout.apply": true
      },
      "packages": {
        "browserify>timers-browserify": true
      }
    },
    "prop-types": {
      "globals": {
        "console": true
      },
      "packages": {
        "prop-types>react-is": true,
        "react>object-assign": true
      }
    },
    "prop-types>react-is": {
      "globals": {
        "console": true
      }
    },
    "pubnub": {
      "globals": {
        "ActiveXObject": true,
        "XMLHttpRequest": true,
        "addEventListener": true,
        "btoa": true,
        "clearInterval": true,
        "clearTimeout": true,
        "console": true,
        "define": true,
        "localStorage.getItem": true,
        "localStorage.setItem": true,
        "location": true,
        "navigator": true,
        "setInterval": true,
        "setTimeout": true
      }
    },
    "pubnub>cbor-sync": {
      "globals": {
        "define": true
      },
      "packages": {
        "browserify>buffer": true
      }
    },
    "pubnub>superagent": {
      "globals": {
        "ActiveXObject": true,
        "XMLHttpRequest": true,
        "btoa": true,
        "clearTimeout": true,
        "console.error": true,
        "console.trace": true,
        "console.warn": true,
        "setTimeout": true
      },
      "packages": {
        "pubnub>superagent>component-emitter": true
      }
    },
    "pump": {
      "packages": {
        "browserify>browser-resolve": true,
        "browserify>process": true,
        "end-of-stream": true,
        "pump>once": true
      }
    },
    "pump>once": {
      "packages": {
        "pump>once>wrappy": true
      }
    },
    "qrcode-generator": {
      "globals": {
        "define": true
      }
    },
    "qrcode.react": {
      "globals": {
        "Path2D": true,
        "devicePixelRatio": true
      },
      "packages": {
        "prop-types": true,
        "qrcode.react>qr.js": true,
        "react": true
      }
    },
    "rc>deep-extend": {
      "packages": {
        "browserify>buffer": true
      }
    },
    "react": {
      "globals": {
        "console": true
      },
      "packages": {
        "prop-types": true,
        "react>object-assign": true
      }
    },
    "react-devtools": {
      "packages": {
        "react-devtools>react-devtools-core": true
      }
    },
    "react-devtools>ip": {
      "packages": {
        "browserify>buffer": true,
        "browserify>os-browserify": true
      }
    },
    "react-devtools>react-devtools-core": {
      "globals": {
        "WebSocket": true,
        "setTimeout": true
      }
    },
    "react-dnd": {
      "globals": {
        "console.error": true
      },
      "packages": {
        "lodash": true,
        "prop-types": true,
        "react": true,
        "react-dnd>disposables": true,
        "react-dnd>dnd-core": true,
        "react-dnd>hoist-non-react-statics": true,
        "react-dnd>invariant": true,
        "react-dnd>shallowequal": true
      }
    },
    "react-dnd-html5-backend": {
      "globals": {
        "Image": true,
        "console.warn": true,
        "devicePixelRatio": true,
        "document": true,
        "navigator.userAgent": true,
        "safari": true,
        "setTimeout": true
      }
    },
    "react-dnd>dnd-core": {
      "packages": {
        "lodash": true,
        "react-dnd>dnd-core>asap": true,
        "react-dnd>invariant": true,
        "redux": true
      }
    },
    "react-dnd>dnd-core>asap": {
      "globals": {
        "clearInterval": true,
        "clearTimeout": true,
        "document.createTextNode": true,
        "setInterval": true,
        "setTimeout": true
      }
    },
    "react-dom": {
      "globals": {
        "HTMLIFrameElement": true,
        "MSApp": true,
        "__REACT_DEVTOOLS_GLOBAL_HOOK__": true,
        "addEventListener": true,
        "clearTimeout": true,
        "clipboardData": true,
        "console": true,
        "dispatchEvent": true,
        "document": true,
        "event": "write",
        "jest": true,
        "location.protocol": true,
        "navigator.userAgent.indexOf": true,
        "performance": true,
        "removeEventListener": true,
        "self": true,
        "setTimeout": true,
        "top": true,
        "trustedTypes": true
      },
      "packages": {
        "prop-types": true,
        "react": true,
        "react-dom>scheduler": true,
        "react>object-assign": true
      }
    },
    "react-dom>scheduler": {
      "globals": {
        "MessageChannel": true,
        "cancelAnimationFrame": true,
        "clearTimeout": true,
        "console": true,
        "navigator": true,
        "performance": true,
        "requestAnimationFrame": true,
        "setTimeout": true
      }
    },
    "react-idle-timer": {
      "globals": {
        "clearTimeout": true,
        "document": true,
        "setTimeout": true
      },
      "packages": {
        "prop-types": true,
        "react": true
      }
    },
    "react-inspector": {
      "globals": {
        "Node.CDATA_SECTION_NODE": true,
        "Node.COMMENT_NODE": true,
        "Node.DOCUMENT_FRAGMENT_NODE": true,
        "Node.DOCUMENT_NODE": true,
        "Node.DOCUMENT_TYPE_NODE": true,
        "Node.ELEMENT_NODE": true,
        "Node.PROCESSING_INSTRUCTION_NODE": true,
        "Node.TEXT_NODE": true
      },
      "packages": {
        "ethjs-query>babel-runtime": true,
        "prop-types": true,
        "react": true,
        "react-inspector>is-dom": true
      }
    },
    "react-inspector>is-dom": {
      "globals": {
        "Node": true
      },
      "packages": {
        "proxyquire>fill-keys>is-object": true,
        "react-inspector>is-dom>is-window": true
      }
    },
    "react-popper": {
      "globals": {
        "document": true
      },
      "packages": {
        "@popperjs/core": true,
        "react": true,
        "react-popper>react-fast-compare": true,
        "react-popper>warning": true
      }
    },
    "react-popper>react-fast-compare": {
      "globals": {
        "Element": true,
        "console.warn": true
      }
    },
    "react-popper>warning": {
      "globals": {
        "console": true
      }
    },
    "react-redux": {
      "globals": {
        "console": true,
        "document": true
      },
      "packages": {
        "@babel/runtime": true,
        "prop-types": true,
        "prop-types>react-is": true,
        "react": true,
        "react-dom": true,
        "react-redux>hoist-non-react-statics": true,
        "redux": true
      }
    },
    "react-redux>hoist-non-react-statics": {
      "packages": {
        "prop-types>react-is": true
      }
    },
    "react-responsive-carousel": {
      "globals": {
        "HTMLElement": true,
        "clearTimeout": true,
        "console.warn": true,
        "document": true,
        "getComputedStyle": true,
        "setTimeout": true
      },
      "packages": {
        "classnames": true,
        "react": true,
        "react-dom": true,
        "react-responsive-carousel>react-easy-swipe": true
      }
    },
    "react-responsive-carousel>react-easy-swipe": {
      "globals": {
        "addEventListener": true,
        "define": true,
        "document.addEventListener": true,
        "document.removeEventListener": true
      },
      "packages": {
        "prop-types": true,
        "react": true
      }
    },
    "react-router-dom": {
      "packages": {
        "prop-types": true,
        "react": true,
        "react-router-dom>history": true,
        "react-router-dom>react-router": true,
        "react-router-dom>tiny-invariant": true,
        "react-router-dom>tiny-warning": true
      }
    },
    "react-router-dom>history": {
      "globals": {
        "addEventListener": true,
        "confirm": true,
        "document": true,
        "history": true,
        "location": true,
        "navigator.userAgent": true,
        "removeEventListener": true
      },
      "packages": {
        "react-router-dom>history>resolve-pathname": true,
        "react-router-dom>history>value-equal": true,
        "react-router-dom>tiny-invariant": true,
        "react-router-dom>tiny-warning": true
      }
    },
    "react-router-dom>react-router": {
      "packages": {
        "prop-types": true,
        "prop-types>react-is": true,
        "react": true,
        "react-redux>hoist-non-react-statics": true,
        "react-router-dom>react-router>history": true,
        "react-router-dom>react-router>mini-create-react-context": true,
        "react-router-dom>tiny-invariant": true,
        "react-router-dom>tiny-warning": true,
        "sinon>nise>path-to-regexp": true
      }
    },
    "react-router-dom>react-router>history": {
      "globals": {
        "addEventListener": true,
        "confirm": true,
        "document": true,
        "history": true,
        "location": true,
        "navigator.userAgent": true,
        "removeEventListener": true
      },
      "packages": {
        "react-router-dom>history>resolve-pathname": true,
        "react-router-dom>history>value-equal": true,
        "react-router-dom>tiny-invariant": true,
        "react-router-dom>tiny-warning": true
      }
    },
    "react-router-dom>react-router>mini-create-react-context": {
      "packages": {
        "@babel/runtime": true,
        "@storybook/api>@reach/router>create-react-context>gud": true,
        "prop-types": true,
        "react": true,
        "react-router-dom>tiny-warning": true
      }
    },
    "react-router-dom>tiny-warning": {
      "globals": {
        "console": true
      }
    },
    "react-simple-file-input": {
      "globals": {
        "File": true,
        "FileReader": true,
        "console.warn": true
      },
      "packages": {
        "prop-types": true,
        "react": true
      }
    },
    "react-tippy": {
      "globals": {
        "Element": true,
        "MSStream": true,
        "MutationObserver": true,
        "addEventListener": true,
        "clearTimeout": true,
        "console.error": true,
        "console.warn": true,
        "define": true,
        "document": true,
        "getComputedStyle": true,
        "innerHeight": true,
        "innerWidth": true,
        "navigator.maxTouchPoints": true,
        "navigator.msMaxTouchPoints": true,
        "navigator.userAgent": true,
        "performance": true,
        "requestAnimationFrame": true,
        "setTimeout": true
      },
      "packages": {
        "react": true,
        "react-dom": true,
        "react-tippy>popper.js": true
      }
    },
    "react-tippy>popper.js": {
      "globals": {
        "MSInputMethodContext": true,
        "Node.DOCUMENT_POSITION_FOLLOWING": true,
        "cancelAnimationFrame": true,
        "console.warn": true,
        "define": true,
        "devicePixelRatio": true,
        "document": true,
        "getComputedStyle": true,
        "innerHeight": true,
        "innerWidth": true,
        "navigator.userAgent": true,
        "requestAnimationFrame": true,
        "setTimeout": true
      }
    },
    "react-toggle-button": {
      "globals": {
        "clearTimeout": true,
        "console.warn": true,
        "define": true,
        "performance": true,
        "setTimeout": true
      },
      "packages": {
        "react": true
      }
    },
    "react-transition-group": {
      "globals": {
        "clearTimeout": true,
        "setTimeout": true
      },
      "packages": {
        "prop-types": true,
        "react": true,
        "react-dom": true,
        "react-transition-group>chain-function": true,
        "react-transition-group>dom-helpers": true,
        "react-transition-group>warning": true
      }
    },
    "react-transition-group>dom-helpers": {
      "globals": {
        "document": true,
        "setTimeout": true
      },
      "packages": {
        "@babel/runtime": true
      }
    },
    "react-transition-group>warning": {
      "globals": {
        "console": true
      }
    },
    "readable-stream": {
      "packages": {
        "@storybook/api>util-deprecate": true,
        "browserify>browser-resolve": true,
        "browserify>events": true,
        "browserify>process": true,
        "browserify>timers-browserify": true,
        "pumpify>inherits": true,
        "readable-stream>core-util-is": true,
        "readable-stream>isarray": true,
        "readable-stream>process-nextick-args": true,
        "readable-stream>safe-buffer": true,
        "readable-stream>string_decoder": true
      }
    },
    "readable-stream>core-util-is": {
      "packages": {
        "browserify>insert-module-globals>is-buffer": true
      }
    },
    "readable-stream>process-nextick-args": {
      "packages": {
        "browserify>process": true
      }
    },
    "readable-stream>safe-buffer": {
      "packages": {
        "browserify>buffer": true
      }
    },
    "readable-stream>string_decoder": {
      "packages": {
        "readable-stream>safe-buffer": true
      }
    },
    "redux": {
      "globals": {
        "console": true
      },
      "packages": {
        "@babel/runtime": true
      }
    },
    "safe-event-emitter": {
      "globals": {
        "setTimeout": true
      },
      "packages": {
        "3box>events": true,
        "browserify>util": true
      }
    },
    "semver": {
      "globals": {
        "console.error": true
      },
      "packages": {
        "browserify>process": true,
        "semver>lru-cache": true
      }
    },
    "semver>lru-cache": {
      "packages": {
        "semver>lru-cache>yallist": true
      }
    },
    "sinon>nise>path-to-regexp": {
      "packages": {
        "sinon>nise>path-to-regexp>isarray": true
      }
    },
    "source-map-explorer>btoa": {
      "packages": {
        "browserify>buffer": true
      }
    },
    "string.prototype.matchall>call-bind": {
      "packages": {
        "eslint-plugin-react>array-includes>get-intrinsic": true,
        "mocha>object.assign>function-bind": true
      }
    },
    "string.prototype.matchall>regexp.prototype.flags": {
      "packages": {
        "globalthis>define-properties": true,
        "string.prototype.matchall>call-bind": true
      }
    },
    "stylelint>write-file-atomic>typedarray-to-buffer": {
      "packages": {
        "browserify>buffer": true,
        "jsdom>request>is-typedarray": true
      }
    },
    "terser>source-map-support>buffer-from": {
      "packages": {
        "browserify>buffer": true
      }
    },
    "textarea-caret": {
      "globals": {
        "document.body.appendChild": true,
        "document.body.removeChild": true,
        "document.createElement": true,
        "document.querySelector": true,
        "getCaretCoordinates": "write",
        "getComputedStyle": true,
        "mozInnerScreenX": true
      }
    },
    "uuid": {
      "globals": {
        "crypto": true,
        "msCrypto": true
      }
    },
    "vinyl>clone": {
      "packages": {
        "browserify>buffer": true
      }
    },
    "vinyl>cloneable-readable>process-nextick-args": {
      "packages": {
        "browserify>process": true
      }
    },
    "web3": {
      "globals": {
        "Web3": "write",
        "XMLHttpRequest": true,
        "clearTimeout": true,
        "console.error": true,
        "setTimeout": true
      },
      "packages": {
        "browserify>buffer": true,
        "web3>bignumber.js": true,
        "web3>crypto-js": true,
        "web3>utf8": true,
        "web3>xhr2-cookies": true
      }
    },
    "web3-stream-provider": {
      "globals": {
        "setTimeout": true
      },
      "packages": {
        "browserify>util": true,
        "readable-stream": true,
        "web3-stream-provider>uuid": true
      }
    },
    "web3-stream-provider>uuid": {
      "globals": {
        "crypto": true,
        "msCrypto": true
      }
    },
    "web3>bignumber.js": {
      "globals": {
        "define": true
      },
      "packages": {
        "browserify>crypto-browserify": true
      }
    },
    "web3>crypto-js": {
      "globals": {
        "define": true
      }
    },
    "web3>utf8": {
      "globals": {
        "define": true
      }
    },
    "web3>xhr2-cookies": {
      "globals": {
        "console.warn": true
      },
      "packages": {
        "browserify>buffer": true,
        "browserify>https-browserify": true,
        "browserify>os-browserify": true,
        "browserify>process": true,
        "browserify>stream-http": true,
        "browserify>url": true,
        "web3>xhr2-cookies>cookiejar": true
      }
    },
    "web3>xhr2-cookies>cookiejar": {
      "globals": {
        "console.warn": true
      }
    },
    "webextension-polyfill": {
      "globals": {
        "browser": true,
        "chrome": true,
        "console.error": true,
        "console.warn": true,
        "define": true
      }
    },
    "webpack>memory-fs>errno": {
      "packages": {
        "webpack>memory-fs>errno>prr": true
      }
    }
  }
}<|MERGE_RESOLUTION|>--- conflicted
+++ resolved
@@ -3843,9 +3843,6 @@
         "@truffle/codec>@truffle/abi-utils>change-case>upper-case-first": true
       }
     },
-<<<<<<< HEAD
-    "obs-store": {
-=======
     "@truffle/codec>@truffle/abi-utils>change-case>camel-case": {
       "packages": {
         "@truffle/codec>@truffle/abi-utils>change-case>no-case": true,
@@ -3853,7 +3850,6 @@
       }
     },
     "@truffle/codec>@truffle/abi-utils>change-case>constant-case": {
->>>>>>> 07da8ce5
       "packages": {
         "@truffle/codec>@truffle/abi-utils>change-case>snake-case": true,
         "@truffle/codec>@truffle/abi-utils>change-case>upper-case": true
