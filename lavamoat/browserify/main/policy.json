--- conflicted
+++ resolved
@@ -1216,21 +1216,7 @@
         "@metamask/ethjs>@metamask/ethjs-provider-http>xhr2": true
       }
     },
-<<<<<<< HEAD
-    "@metamask/multichain": {
-      "packages": {
-        "@metamask/controller-utils": true,
-        "@metamask/multichain>@metamask/api-specs": true,
-        "@metamask/permission-controller": true,
-        "@metamask/rpc-errors": true,
-        "@metamask/utils": true,
-        "lodash": true
-      }
-    },
-    "@metamask/name-controller": {
-=======
     "@metamask/ethjs-query": {
->>>>>>> fd9eb483
       "globals": {
         "console": true
       },
