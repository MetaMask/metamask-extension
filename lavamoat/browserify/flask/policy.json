--- conflicted
+++ resolved
@@ -1842,13 +1842,10 @@
       },
       "packages": {
         "@metamask/controller-utils>@spruceid/siwe-parser": true,
-<<<<<<< HEAD
         "@metamask/ethjs>@metamask/ethjs-unit": true,
         "@metamask/utils": true,
-=======
         "@metamask/ppom-validator>@metamask/controller-utils>@metamask/utils": true,
         "@metamask/ppom-validator>@metamask/controller-utils>ethjs-unit": true,
->>>>>>> 3996f505
         "browserify>buffer": true,
         "eslint>fast-deep-equal": true,
         "eth-ens-namehash": true,
