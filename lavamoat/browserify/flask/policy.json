{
  "resources": {
    "@babel/runtime": {
      "globals": {
        "regeneratorRuntime": "write"
      }
    },
    "@ensdomains/content-hash": {
      "globals": {
        "console.warn": true
      },
      "packages": {
        "@ensdomains/content-hash>cids": true,
        "@ensdomains/content-hash>js-base64": true,
        "@ensdomains/content-hash>multicodec": true,
        "@ensdomains/content-hash>multihashes": true,
        "browserify>buffer": true
      }
    },
    "@ensdomains/content-hash>cids": {
      "packages": {
        "@ensdomains/content-hash>cids>multibase": true,
        "@ensdomains/content-hash>cids>multihashes": true,
        "@ensdomains/content-hash>cids>uint8arrays": true,
        "@ensdomains/content-hash>multicodec": true
      }
    },
    "@ensdomains/content-hash>cids>multibase": {
      "globals": {
        "TextDecoder": true,
        "TextEncoder": true
      },
      "packages": {
        "@ensdomains/content-hash>cids>multibase>@multiformats/base-x": true
      }
    },
    "@ensdomains/content-hash>cids>multihashes": {
      "packages": {
        "@ensdomains/content-hash>cids>multibase": true,
        "@ensdomains/content-hash>cids>multihashes>varint": true,
        "@ensdomains/content-hash>cids>uint8arrays": true
      }
    },
    "@ensdomains/content-hash>cids>uint8arrays": {
      "globals": {
        "TextDecoder": true,
        "TextEncoder": true
      },
      "packages": {
        "@ensdomains/content-hash>cids>multibase": true
      }
    },
    "@ensdomains/content-hash>js-base64": {
      "globals": {
        "Base64": "write",
        "TextDecoder": true,
        "TextEncoder": true,
        "atob": true,
        "btoa": true,
        "define": true
      },
      "packages": {
        "browserify>buffer": true
      }
    },
    "@ensdomains/content-hash>multicodec": {
      "packages": {
        "@ensdomains/content-hash>multicodec>uint8arrays": true,
        "sass-embedded>varint": true
      }
    },
    "@ensdomains/content-hash>multicodec>uint8arrays": {
      "globals": {
        "Buffer": true,
        "TextDecoder": true,
        "TextEncoder": true
      },
      "packages": {
        "@ensdomains/content-hash>multicodec>uint8arrays>multiformats": true
      }
    },
    "@ensdomains/content-hash>multicodec>uint8arrays>multiformats": {
      "globals": {
        "TextDecoder": true,
        "TextEncoder": true,
        "console.warn": true,
        "crypto.subtle.digest": true
      }
    },
    "@ensdomains/content-hash>multihashes": {
      "packages": {
        "@ensdomains/content-hash>multihashes>multibase": true,
        "@ensdomains/content-hash>multihashes>varint": true,
        "@ensdomains/content-hash>multihashes>web-encoding": true,
        "browserify>buffer": true
      }
    },
    "@ensdomains/content-hash>multihashes>multibase": {
      "packages": {
        "@ensdomains/content-hash>multihashes>multibase>base-x": true,
        "@ensdomains/content-hash>multihashes>web-encoding": true,
        "browserify>buffer": true
      }
    },
    "@ensdomains/content-hash>multihashes>multibase>base-x": {
      "packages": {
        "koa>content-disposition>safe-buffer": true
      }
    },
    "@ensdomains/content-hash>multihashes>web-encoding": {
      "globals": {
        "TextDecoder": true,
        "TextEncoder": true
      },
      "packages": {
        "browserify>util": true
      }
    },
    "@ethereumjs/tx": {
      "packages": {
        "@ethereumjs/tx>@ethereumjs/common": true,
        "@ethereumjs/tx>@ethereumjs/rlp": true,
        "@ethereumjs/tx>@ethereumjs/util": true,
        "@ethereumjs/tx>ethereum-cryptography": true,
        "browserify>buffer": true,
        "browserify>insert-module-globals>is-buffer": true
      }
    },
    "@ethereumjs/tx>@ethereumjs/common": {
      "packages": {
        "@ethereumjs/tx>@ethereumjs/common>crc-32": true,
        "@ethereumjs/tx>@ethereumjs/util": true,
        "browserify>buffer": true,
        "webpack>events": true
      }
    },
    "@ethereumjs/tx>@ethereumjs/common>crc-32": {
      "globals": {
        "DO_NOT_EXPORT_CRC": true,
        "define": true
      }
    },
    "@ethereumjs/tx>@ethereumjs/rlp": {
      "globals": {
        "TextEncoder": true
      }
    },
    "@ethereumjs/tx>@ethereumjs/util": {
      "globals": {
        "console.warn": true
      },
      "packages": {
        "@ethereumjs/tx>@ethereumjs/util>@ethereumjs/rlp": true,
        "@ethereumjs/tx>@ethereumjs/util>micro-ftch": true,
        "@ethereumjs/tx>ethereum-cryptography": true,
        "browserify>buffer": true,
        "browserify>insert-module-globals>is-buffer": true,
        "webpack>events": true
      }
    },
    "@ethereumjs/tx>@ethereumjs/util>@ethereumjs/rlp": {
      "globals": {
        "TextEncoder": true
      }
    },
    "@ethereumjs/tx>@ethereumjs/util>micro-ftch": {
      "globals": {
        "Headers": true,
        "TextDecoder": true,
        "URL": true,
        "btoa": true,
        "fetch": true
      },
      "packages": {
        "browserify>browserify-zlib": true,
        "browserify>buffer": true,
        "browserify>url": true,
        "browserify>util": true,
        "https-browserify": true,
        "process": true,
        "stream-http": true
      }
    },
    "@ethereumjs/tx>ethereum-cryptography": {
      "globals": {
        "TextDecoder": true,
        "crypto": true
      },
      "packages": {
        "@ethereumjs/tx>ethereum-cryptography>@noble/hashes": true,
        "@ethereumjs/tx>ethereum-cryptography>@scure/bip32": true,
        "@metamask/message-signing-snap>@noble/curves": true
      }
    },
    "@ethereumjs/tx>ethereum-cryptography>@noble/hashes": {
      "globals": {
        "TextEncoder": true,
        "crypto": true
      }
    },
    "@ethereumjs/tx>ethereum-cryptography>@scure/bip32": {
      "packages": {
        "@ethereumjs/tx>ethereum-cryptography>@scure/bip32>@noble/hashes": true,
        "@metamask/message-signing-snap>@noble/curves": true,
        "@metamask/utils>@scure/base": true
      }
    },
    "@ethereumjs/tx>ethereum-cryptography>@scure/bip32>@noble/hashes": {
      "globals": {
        "TextEncoder": true,
        "crypto": true
      }
    },
    "@ethersproject/abi": {
      "globals": {
        "console.log": true
      },
      "packages": {
        "@ethersproject/bignumber": true,
        "@ethersproject/bytes": true,
        "@ethersproject/hash": true,
        "ethers>@ethersproject/address": true,
        "ethers>@ethersproject/constants": true,
        "ethers>@ethersproject/keccak256": true,
        "ethers>@ethersproject/logger": true,
        "ethers>@ethersproject/properties": true,
        "ethers>@ethersproject/strings": true
      }
    },
    "@ethersproject/bignumber": {
      "packages": {
        "@ethersproject/bytes": true,
        "bn.js": true,
        "ethers>@ethersproject/logger": true
      }
    },
    "@ethersproject/bytes": {
      "packages": {
        "ethers>@ethersproject/logger": true
      }
    },
    "@ethersproject/contracts": {
      "globals": {
        "setTimeout": true
      },
      "packages": {
        "@ethersproject/abi": true,
        "@ethersproject/bignumber": true,
        "@ethersproject/bytes": true,
        "ethers>@ethersproject/abstract-provider": true,
        "ethers>@ethersproject/abstract-signer": true,
        "ethers>@ethersproject/address": true,
        "ethers>@ethersproject/logger": true,
        "ethers>@ethersproject/properties": true,
        "ethers>@ethersproject/transactions": true
      }
    },
    "@ethersproject/hash": {
      "packages": {
        "@ethersproject/bignumber": true,
        "@ethersproject/bytes": true,
        "ethers>@ethersproject/address": true,
        "ethers>@ethersproject/base64": true,
        "ethers>@ethersproject/keccak256": true,
        "ethers>@ethersproject/logger": true,
        "ethers>@ethersproject/properties": true,
        "ethers>@ethersproject/strings": true
      }
    },
    "@ethersproject/hdnode": {
      "packages": {
        "@ethersproject/bignumber": true,
        "@ethersproject/bytes": true,
        "ethers>@ethersproject/basex": true,
        "ethers>@ethersproject/logger": true,
        "ethers>@ethersproject/pbkdf2": true,
        "ethers>@ethersproject/properties": true,
        "ethers>@ethersproject/sha2": true,
        "ethers>@ethersproject/signing-key": true,
        "ethers>@ethersproject/strings": true,
        "ethers>@ethersproject/transactions": true,
        "ethers>@ethersproject/wordlists": true
      }
    },
    "@ethersproject/providers": {
      "globals": {
        "WebSocket": true,
        "clearInterval": true,
        "clearTimeout": true,
        "console.log": true,
        "console.warn": true,
        "setInterval": true,
        "setTimeout": true
      },
      "packages": {
        "@ethersproject/bignumber": true,
        "@ethersproject/bytes": true,
        "@ethersproject/hash": true,
        "@ethersproject/providers>@ethersproject/web": true,
        "@ethersproject/providers>bech32": true,
        "@metamask/test-bundler>@ethersproject/networks": true,
        "ethers>@ethersproject/abstract-provider": true,
        "ethers>@ethersproject/abstract-signer": true,
        "ethers>@ethersproject/address": true,
        "ethers>@ethersproject/base64": true,
        "ethers>@ethersproject/basex": true,
        "ethers>@ethersproject/constants": true,
        "ethers>@ethersproject/logger": true,
        "ethers>@ethersproject/properties": true,
        "ethers>@ethersproject/random": true,
        "ethers>@ethersproject/sha2": true,
        "ethers>@ethersproject/strings": true,
        "ethers>@ethersproject/transactions": true
      }
    },
    "@ethersproject/providers>@ethersproject/random": {
      "globals": {
        "crypto.getRandomValues": true
      }
    },
    "@ethersproject/providers>@ethersproject/web": {
      "globals": {
        "clearTimeout": true,
        "fetch": true,
        "setTimeout": true
      },
      "packages": {
        "@ethersproject/bytes": true,
        "ethers>@ethersproject/base64": true,
        "ethers>@ethersproject/logger": true,
        "ethers>@ethersproject/properties": true,
        "ethers>@ethersproject/strings": true
      }
    },
    "@ethersproject/wallet": {
      "packages": {
        "@ethersproject/bytes": true,
        "@ethersproject/hash": true,
        "@ethersproject/hdnode": true,
        "ethers>@ethersproject/abstract-provider": true,
        "ethers>@ethersproject/abstract-signer": true,
        "ethers>@ethersproject/address": true,
        "ethers>@ethersproject/json-wallets": true,
        "ethers>@ethersproject/keccak256": true,
        "ethers>@ethersproject/logger": true,
        "ethers>@ethersproject/properties": true,
        "ethers>@ethersproject/random": true,
        "ethers>@ethersproject/signing-key": true,
        "ethers>@ethersproject/transactions": true
      }
    },
    "@keystonehq/bc-ur-registry-eth": {
      "packages": {
        "@ethereumjs/tx>@ethereumjs/util": true,
        "@keystonehq/bc-ur-registry-eth>@keystonehq/bc-ur-registry": true,
        "@metamask/eth-trezor-keyring>hdkey": true,
        "browserify>buffer": true,
        "uuid": true
      }
    },
    "@keystonehq/bc-ur-registry-eth>@keystonehq/bc-ur-registry": {
      "globals": {
        "define": true
      },
      "packages": {
        "@ngraveio/bc-ur": true,
        "@swc/helpers>tslib": true,
        "browserify>buffer": true,
        "buffer": true,
        "ethereumjs-util>ethereum-cryptography>bs58check": true
      }
    },
    "@keystonehq/metamask-airgapped-keyring": {
      "packages": {
        "@ethereumjs/tx": true,
        "@keystonehq/bc-ur-registry-eth": true,
        "@keystonehq/metamask-airgapped-keyring>@keystonehq/base-eth-keyring": true,
        "@metamask/obs-store": true,
        "browserify>buffer": true,
        "ethereumjs-util>rlp": true,
        "uuid": true,
        "webpack>events": true
      }
    },
    "@keystonehq/metamask-airgapped-keyring>@keystonehq/base-eth-keyring": {
      "packages": {
        "@ethereumjs/tx": true,
        "@ethereumjs/tx>@ethereumjs/util": true,
        "@keystonehq/bc-ur-registry-eth": true,
        "@keystonehq/metamask-airgapped-keyring>@keystonehq/base-eth-keyring>rlp": true,
        "@metamask/eth-trezor-keyring>hdkey": true,
        "browserify>buffer": true,
        "uuid": true
      }
    },
    "@keystonehq/metamask-airgapped-keyring>@keystonehq/base-eth-keyring>rlp": {
      "globals": {
        "TextEncoder": true
      }
    },
    "@lavamoat/lavadome-react": {
      "globals": {
        "Document.prototype": true,
        "DocumentFragment.prototype": true,
        "Element.prototype": true,
        "Node.prototype": true,
        "console.warn": true,
        "document": true
      },
      "packages": {
        "react": true
      }
    },
    "@material-ui/core": {
      "globals": {
        "Image": true,
        "_formatMuiErrorMessage": true,
        "addEventListener": true,
        "clearInterval": true,
        "clearTimeout": true,
        "console.error": true,
        "console.warn": true,
        "document": true,
        "getComputedStyle": true,
        "getSelection": true,
        "innerHeight": true,
        "innerWidth": true,
        "matchMedia": true,
        "navigator": true,
        "performance.now": true,
        "removeEventListener": true,
        "requestAnimationFrame": true,
        "setInterval": true,
        "setTimeout": true
      },
      "packages": {
        "@babel/runtime": true,
        "@material-ui/core>@material-ui/styles": true,
        "@material-ui/core>@material-ui/system": true,
        "@material-ui/core>@material-ui/utils": true,
        "@material-ui/core>clsx": true,
        "@material-ui/core>popper.js": true,
        "@material-ui/core>react-transition-group": true,
        "prop-types": true,
        "prop-types>react-is": true,
        "react": true,
        "react-dom": true,
        "react-redux>hoist-non-react-statics": true
      }
    },
    "@material-ui/core>@material-ui/styles": {
      "globals": {
        "console.error": true,
        "console.warn": true,
        "document.createComment": true,
        "document.head": true
      },
      "packages": {
        "@babel/runtime": true,
        "@material-ui/core>@material-ui/styles>jss": true,
        "@material-ui/core>@material-ui/styles>jss-plugin-camel-case": true,
        "@material-ui/core>@material-ui/styles>jss-plugin-default-unit": true,
        "@material-ui/core>@material-ui/styles>jss-plugin-global": true,
        "@material-ui/core>@material-ui/styles>jss-plugin-nested": true,
        "@material-ui/core>@material-ui/styles>jss-plugin-props-sort": true,
        "@material-ui/core>@material-ui/styles>jss-plugin-rule-value-function": true,
        "@material-ui/core>@material-ui/styles>jss-plugin-vendor-prefixer": true,
        "@material-ui/core>@material-ui/utils": true,
        "@material-ui/core>clsx": true,
        "prop-types": true,
        "react": true,
        "react-redux>hoist-non-react-statics": true
      }
    },
    "@material-ui/core>@material-ui/styles>jss": {
      "globals": {
        "CSS": true,
        "document.createElement": true,
        "document.querySelector": true
      },
      "packages": {
        "@babel/runtime": true,
        "@material-ui/core>@material-ui/styles>jss>is-in-browser": true,
        "react-router-dom>tiny-warning": true
      }
    },
    "@material-ui/core>@material-ui/styles>jss-plugin-camel-case": {
      "packages": {
        "@material-ui/core>@material-ui/styles>jss-plugin-camel-case>hyphenate-style-name": true
      }
    },
    "@material-ui/core>@material-ui/styles>jss-plugin-default-unit": {
      "globals": {
        "CSS": true
      },
      "packages": {
        "@material-ui/core>@material-ui/styles>jss": true
      }
    },
    "@material-ui/core>@material-ui/styles>jss-plugin-global": {
      "packages": {
        "@babel/runtime": true,
        "@material-ui/core>@material-ui/styles>jss": true
      }
    },
    "@material-ui/core>@material-ui/styles>jss-plugin-nested": {
      "packages": {
        "@babel/runtime": true,
        "react-router-dom>tiny-warning": true
      }
    },
    "@material-ui/core>@material-ui/styles>jss-plugin-rule-value-function": {
      "packages": {
        "@material-ui/core>@material-ui/styles>jss": true,
        "react-router-dom>tiny-warning": true
      }
    },
    "@material-ui/core>@material-ui/styles>jss-plugin-vendor-prefixer": {
      "packages": {
        "@material-ui/core>@material-ui/styles>jss": true,
        "@material-ui/core>@material-ui/styles>jss-plugin-vendor-prefixer>css-vendor": true
      }
    },
    "@material-ui/core>@material-ui/styles>jss-plugin-vendor-prefixer>css-vendor": {
      "globals": {
        "document.createElement": true,
        "document.documentElement": true,
        "getComputedStyle": true
      },
      "packages": {
        "@babel/runtime": true,
        "@material-ui/core>@material-ui/styles>jss>is-in-browser": true
      }
    },
    "@material-ui/core>@material-ui/styles>jss>is-in-browser": {
      "globals": {
        "document": true
      }
    },
    "@material-ui/core>@material-ui/system": {
      "globals": {
        "console.error": true
      },
      "packages": {
        "@babel/runtime": true,
        "@material-ui/core>@material-ui/utils": true,
        "prop-types": true
      }
    },
    "@material-ui/core>@material-ui/utils": {
      "packages": {
        "@babel/runtime": true,
        "prop-types": true,
        "prop-types>react-is": true
      }
    },
    "@material-ui/core>popper.js": {
      "globals": {
        "MSInputMethodContext": true,
        "Node.DOCUMENT_POSITION_FOLLOWING": true,
        "cancelAnimationFrame": true,
        "console.warn": true,
        "define": true,
        "devicePixelRatio": true,
        "document": true,
        "getComputedStyle": true,
        "innerHeight": true,
        "innerWidth": true,
        "navigator": true,
        "requestAnimationFrame": true,
        "setTimeout": true
      }
    },
    "@material-ui/core>react-transition-group": {
      "globals": {
        "Element": true,
        "setTimeout": true
      },
      "packages": {
        "@material-ui/core>react-transition-group>dom-helpers": true,
        "prop-types": true,
        "react": true,
        "react-dom": true
      }
    },
    "@material-ui/core>react-transition-group>dom-helpers": {
      "packages": {
        "@babel/runtime": true
      }
    },
    "@metamask/abi-utils": {
      "packages": {
        "@metamask/abi-utils>@metamask/utils": true,
        "@metamask/utils>@metamask/superstruct": true
      }
    },
    "@metamask/abi-utils>@metamask/utils": {
      "globals": {
        "TextDecoder": true,
        "TextEncoder": true
      },
      "packages": {
        "@metamask/utils>@metamask/superstruct": true,
        "@metamask/utils>@scure/base": true,
        "@metamask/utils>pony-cause": true,
        "@noble/hashes": true,
        "browserify>buffer": true,
        "nock>debug": true,
        "semver": true
      }
    },
    "@metamask/accounts-controller": {
      "packages": {
        "@ethereumjs/tx>@ethereumjs/util": true,
        "@ethereumjs/tx>ethereum-cryptography": true,
        "@metamask/accounts-controller>@metamask/utils": true,
        "@metamask/base-controller": true,
        "@metamask/eth-snap-keyring": true,
        "@metamask/keyring-api": true,
        "@metamask/keyring-controller": true,
        "uuid": true
      }
    },
    "@metamask/accounts-controller>@metamask/utils": {
      "globals": {
        "TextDecoder": true,
        "TextEncoder": true
      },
      "packages": {
        "@metamask/utils>@metamask/superstruct": true,
        "@metamask/utils>@scure/base": true,
        "@metamask/utils>pony-cause": true,
        "@noble/hashes": true,
        "browserify>buffer": true,
        "nock>debug": true,
        "semver": true
      }
    },
    "@metamask/address-book-controller": {
      "packages": {
        "@metamask/base-controller": true,
        "@metamask/controller-utils": true
      }
    },
    "@metamask/announcement-controller": {
      "packages": {
        "@metamask/announcement-controller>@metamask/base-controller": true
      }
    },
    "@metamask/announcement-controller>@metamask/base-controller": {
      "globals": {
        "setTimeout": true
      },
      "packages": {
        "immer": true
      }
    },
    "@metamask/approval-controller": {
      "globals": {
        "console.info": true
      },
      "packages": {
        "@metamask/approval-controller>nanoid": true,
        "@metamask/base-controller": true,
        "@metamask/rpc-errors": true
      }
    },
    "@metamask/approval-controller>nanoid": {
      "globals": {
        "crypto.getRandomValues": true
      }
    },
    "@metamask/assets-controllers": {
      "globals": {
        "AbortController": true,
        "Headers": true,
        "URL": true,
        "URLSearchParams": true,
        "clearInterval": true,
        "clearTimeout": true,
        "console.error": true,
        "console.log": true,
        "setInterval": true,
        "setTimeout": true
      },
      "packages": {
        "@ensdomains/content-hash>multicodec>uint8arrays>multiformats": true,
        "@ethereumjs/tx>@ethereumjs/util": true,
        "@ethersproject/contracts": true,
        "@ethersproject/providers": true,
        "@metamask/abi-utils": true,
        "@metamask/assets-controllers>@metamask/polling-controller": true,
        "@metamask/base-controller": true,
        "@metamask/contract-metadata": true,
        "@metamask/controller-utils": true,
        "@metamask/eth-query": true,
        "@metamask/metamask-eth-abis": true,
        "@metamask/name-controller>async-mutex": true,
        "@metamask/rpc-errors": true,
        "@metamask/utils": true,
        "bn.js": true,
        "cockatiel": true,
        "ethers>@ethersproject/address": true,
        "lodash": true,
        "single-call-balance-checker-abi": true,
        "uuid": true
      }
    },
    "@metamask/assets-controllers>@metamask/polling-controller": {
      "globals": {
        "clearTimeout": true,
        "console.error": true,
        "setTimeout": true
      },
      "packages": {
        "@metamask/base-controller": true,
        "@metamask/snaps-utils>fast-json-stable-stringify": true,
        "uuid": true
      }
    },
    "@metamask/base-controller": {
      "globals": {
        "setTimeout": true
      },
      "packages": {
        "immer": true
      }
    },
    "@metamask/browser-passworder": {
      "globals": {
        "CryptoKey": true,
        "btoa": true,
        "crypto.getRandomValues": true,
        "crypto.subtle.decrypt": true,
        "crypto.subtle.deriveKey": true,
        "crypto.subtle.encrypt": true,
        "crypto.subtle.exportKey": true,
        "crypto.subtle.importKey": true
      },
      "packages": {
        "@metamask/browser-passworder>@metamask/utils": true,
        "browserify>buffer": true
      }
    },
    "@metamask/browser-passworder>@metamask/utils": {
      "globals": {
        "TextDecoder": true,
        "TextEncoder": true
      },
      "packages": {
        "@metamask/utils>@metamask/superstruct": true,
        "@metamask/utils>@scure/base": true,
        "@metamask/utils>pony-cause": true,
        "@noble/hashes": true,
        "browserify>buffer": true,
        "nock>debug": true,
        "semver": true
      }
    },
    "@metamask/controller-utils": {
      "globals": {
        "URL": true,
        "console.error": true,
        "fetch": true,
        "setTimeout": true
      },
      "packages": {
        "@ethereumjs/tx>@ethereumjs/util": true,
        "@metamask/controller-utils>@spruceid/siwe-parser": true,
        "@metamask/ethjs>@metamask/ethjs-unit": true,
        "@metamask/utils": true,
        "bn.js": true,
        "browserify>buffer": true,
        "eslint>fast-deep-equal": true,
        "eth-ens-namehash": true
      }
    },
    "@metamask/controller-utils>@spruceid/siwe-parser": {
      "globals": {
        "console.error": true,
        "console.log": true
      },
      "packages": {
        "@metamask/controller-utils>@spruceid/siwe-parser>apg-js": true,
        "@noble/hashes": true
      }
    },
    "@metamask/controller-utils>@spruceid/siwe-parser>apg-js": {
      "packages": {
        "browserify>buffer": true
      }
    },
    "@metamask/controllers>web3": {
      "globals": {
        "XMLHttpRequest": true
      }
    },
    "@metamask/controllers>web3-provider-engine>cross-fetch>node-fetch": {
      "globals": {
        "fetch": true
      }
    },
    "@metamask/controllers>web3-provider-engine>eth-json-rpc-middleware>node-fetch": {
      "globals": {
        "fetch": true
      }
    },
    "@metamask/ens-controller": {
      "packages": {
        "@ethersproject/providers": true,
        "@metamask/controller-utils": true,
        "@metamask/ens-controller>@metamask/base-controller": true,
        "@metamask/ens-controller>@metamask/utils": true,
        "punycode": true
      }
    },
    "@metamask/ens-controller>@metamask/base-controller": {
      "globals": {
        "setTimeout": true
      },
      "packages": {
        "immer": true
      }
    },
    "@metamask/ens-controller>@metamask/utils": {
      "globals": {
        "TextDecoder": true,
        "TextEncoder": true
      },
      "packages": {
        "@metamask/utils>@metamask/superstruct": true,
        "@metamask/utils>@scure/base": true,
        "@metamask/utils>pony-cause": true,
        "@noble/hashes": true,
        "browserify>buffer": true,
        "nock>debug": true,
        "semver": true
      }
    },
    "@metamask/eth-json-rpc-filters": {
      "globals": {
        "console.error": true
      },
      "packages": {
        "@metamask/eth-query": true,
        "@metamask/json-rpc-engine": true,
        "@metamask/name-controller>async-mutex": true,
        "@metamask/safe-event-emitter": true,
        "pify": true
      }
    },
    "@metamask/eth-json-rpc-middleware": {
      "globals": {
        "URL": true,
        "console.error": true,
        "setTimeout": true
      },
      "packages": {
        "@metamask/eth-json-rpc-middleware>@metamask/json-rpc-engine": true,
        "@metamask/eth-json-rpc-middleware>@metamask/rpc-errors": true,
        "@metamask/eth-json-rpc-middleware>@metamask/utils": true,
        "@metamask/eth-json-rpc-middleware>klona": true,
        "@metamask/eth-json-rpc-middleware>safe-stable-stringify": true,
        "@metamask/eth-sig-util": true
      }
    },
    "@metamask/eth-json-rpc-middleware>@metamask/eth-json-rpc-provider": {
      "packages": {
        "@metamask/eth-json-rpc-middleware>@metamask/eth-json-rpc-provider>@metamask/json-rpc-engine": true,
        "@metamask/eth-json-rpc-middleware>@metamask/eth-json-rpc-provider>@metamask/rpc-errors": true,
        "@metamask/safe-event-emitter": true,
        "uuid": true
      }
    },
    "@metamask/eth-json-rpc-middleware>@metamask/eth-json-rpc-provider>@metamask/json-rpc-engine": {
      "packages": {
        "@metamask/eth-json-rpc-middleware>@metamask/eth-json-rpc-provider>@metamask/rpc-errors": true,
        "@metamask/safe-event-emitter": true,
        "@metamask/utils": true
      }
    },
    "@metamask/eth-json-rpc-middleware>@metamask/eth-json-rpc-provider>@metamask/rpc-errors": {
      "packages": {
        "@metamask/rpc-errors>fast-safe-stringify": true,
        "@metamask/utils": true
      }
    },
    "@metamask/eth-json-rpc-middleware>@metamask/json-rpc-engine": {
      "packages": {
        "@metamask/eth-json-rpc-middleware>@metamask/rpc-errors": true,
        "@metamask/eth-json-rpc-middleware>@metamask/utils": true,
        "@metamask/safe-event-emitter": true
      }
    },
    "@metamask/eth-json-rpc-middleware>@metamask/rpc-errors": {
      "packages": {
        "@metamask/eth-json-rpc-middleware>@metamask/utils": true,
        "@metamask/rpc-errors>fast-safe-stringify": true
      }
    },
    "@metamask/eth-json-rpc-middleware>@metamask/utils": {
      "globals": {
        "TextDecoder": true,
        "TextEncoder": true
      },
      "packages": {
        "@metamask/utils>@metamask/superstruct": true,
        "@metamask/utils>@scure/base": true,
        "@metamask/utils>pony-cause": true,
        "@noble/hashes": true,
        "browserify>buffer": true,
        "nock>debug": true,
        "semver": true
      }
    },
    "@metamask/eth-ledger-bridge-keyring": {
      "globals": {
        "addEventListener": true,
        "console.log": true,
        "document.createElement": true,
        "document.head.appendChild": true,
        "fetch": true,
        "removeEventListener": true
      },
      "packages": {
        "@ethereumjs/tx": true,
        "@ethereumjs/tx>@ethereumjs/util": true,
        "@metamask/eth-ledger-bridge-keyring>@ethereumjs/rlp": true,
        "@metamask/eth-sig-util": true,
        "@metamask/eth-trezor-keyring>hdkey": true,
        "browserify>buffer": true,
        "webpack>events": true
      }
    },
    "@metamask/eth-ledger-bridge-keyring>@ethereumjs/rlp": {
      "globals": {
        "TextEncoder": true
      }
    },
    "@metamask/eth-query": {
      "packages": {
        "@metamask/eth-query>json-rpc-random-id": true,
        "watchify>xtend": true
      }
    },
    "@metamask/eth-sig-util": {
      "packages": {
        "@ethereumjs/tx>@ethereumjs/util": true,
        "@ethereumjs/tx>ethereum-cryptography": true,
        "@metamask/abi-utils": true,
        "@metamask/eth-sig-util>@metamask/utils": true,
        "@metamask/eth-sig-util>tweetnacl": true,
        "@metamask/utils>@scure/base": true,
        "browserify>buffer": true
      }
    },
    "@metamask/eth-sig-util>@metamask/utils": {
      "globals": {
        "TextDecoder": true,
        "TextEncoder": true
      },
      "packages": {
        "@metamask/utils>@metamask/superstruct": true,
        "@metamask/utils>@scure/base": true,
        "@metamask/utils>pony-cause": true,
        "@noble/hashes": true,
        "browserify>buffer": true,
        "nock>debug": true,
        "semver": true
      }
    },
    "@metamask/eth-sig-util>tweetnacl": {
      "globals": {
        "crypto": true,
        "msCrypto": true,
        "nacl": "write"
      },
      "packages": {
        "browserify>browser-resolve": true
      }
    },
    "@metamask/eth-snap-keyring": {
      "globals": {
        "URL": true,
        "console.error": true
      },
      "packages": {
        "@ethereumjs/tx": true,
        "@metamask/eth-sig-util": true,
        "@metamask/eth-snap-keyring>@metamask/utils": true,
        "@metamask/eth-snap-keyring>uuid": true,
        "@metamask/keyring-api": true,
        "@metamask/utils>@metamask/superstruct": true,
        "webpack>events": true
      }
    },
    "@metamask/eth-snap-keyring>@metamask/utils": {
      "globals": {
        "TextDecoder": true,
        "TextEncoder": true
      },
      "packages": {
        "@metamask/utils>@metamask/superstruct": true,
        "@metamask/utils>@scure/base": true,
        "@metamask/utils>pony-cause": true,
        "@noble/hashes": true,
        "browserify>buffer": true,
        "nock>debug": true,
        "semver": true
      }
    },
    "@metamask/eth-snap-keyring>uuid": {
      "globals": {
        "crypto": true
      }
    },
    "@metamask/eth-token-tracker": {
      "globals": {
        "console.warn": true
      },
      "packages": {
        "@babel/runtime": true,
        "@metamask/eth-token-tracker>@metamask/eth-block-tracker": true,
        "@metamask/eth-token-tracker>deep-equal": true,
        "@metamask/ethjs-contract": true,
        "@metamask/ethjs-query": true,
        "@metamask/safe-event-emitter": true,
        "bn.js": true,
        "human-standard-token-abi": true
      }
    },
    "@metamask/eth-token-tracker>@metamask/eth-block-tracker": {
      "globals": {
        "clearTimeout": true,
        "console.error": true,
        "setTimeout": true
      },
      "packages": {
        "@metamask/eth-query>json-rpc-random-id": true,
        "@metamask/eth-token-tracker>@metamask/eth-block-tracker>@metamask/utils": true,
        "@metamask/safe-event-emitter": true,
        "pify": true
      }
    },
    "@metamask/eth-token-tracker>@metamask/eth-block-tracker>@metamask/utils": {
      "globals": {
        "TextDecoder": true,
        "TextEncoder": true
      },
      "packages": {
        "@metamask/utils>@metamask/superstruct": true,
        "@metamask/utils>@scure/base": true,
        "@metamask/utils>pony-cause": true,
        "@noble/hashes": true,
        "browserify>buffer": true,
        "nock>debug": true,
        "semver": true
      }
    },
    "@metamask/eth-token-tracker>deep-equal": {
      "packages": {
        "@lavamoat/lavapack>json-stable-stringify>isarray": true,
        "@lavamoat/lavapack>json-stable-stringify>object-keys": true,
        "@metamask/eth-token-tracker>deep-equal>es-get-iterator": true,
        "@metamask/eth-token-tracker>deep-equal>is-date-object": true,
        "@metamask/eth-token-tracker>deep-equal>which-boxed-primitive": true,
        "@metamask/eth-token-tracker>deep-equal>which-collection": true,
        "@ngraveio/bc-ur>assert>object-is": true,
        "browserify>util>is-arguments": true,
        "browserify>util>which-typed-array": true,
        "gulp>vinyl-fs>object.assign": true,
        "string.prototype.matchall>call-bind": true,
        "string.prototype.matchall>es-abstract>array-buffer-byte-length": true,
        "string.prototype.matchall>es-abstract>is-array-buffer": true,
        "string.prototype.matchall>es-abstract>is-regex": true,
        "string.prototype.matchall>es-abstract>is-shared-array-buffer": true,
        "string.prototype.matchall>get-intrinsic": true,
        "string.prototype.matchall>regexp.prototype.flags": true,
        "string.prototype.matchall>side-channel": true
      }
    },
    "@metamask/eth-token-tracker>deep-equal>es-get-iterator": {
      "packages": {
        "@lavamoat/lavapack>json-stable-stringify>isarray": true,
        "@metamask/eth-token-tracker>deep-equal>es-get-iterator>is-map": true,
        "@metamask/eth-token-tracker>deep-equal>es-get-iterator>is-set": true,
        "@metamask/eth-token-tracker>deep-equal>es-get-iterator>stop-iteration-iterator": true,
        "browserify>util>is-arguments": true,
        "eslint-plugin-react>array-includes>is-string": true,
        "process": true,
        "string.prototype.matchall>call-bind": true,
        "string.prototype.matchall>get-intrinsic": true,
        "string.prototype.matchall>has-symbols": true
      }
    },
    "@metamask/eth-token-tracker>deep-equal>es-get-iterator>stop-iteration-iterator": {
      "globals": {
        "StopIteration": true
      },
      "packages": {
        "string.prototype.matchall>internal-slot": true
      }
    },
    "@metamask/eth-token-tracker>deep-equal>is-date-object": {
      "packages": {
        "koa>is-generator-function>has-tostringtag": true
      }
    },
    "@metamask/eth-token-tracker>deep-equal>which-boxed-primitive": {
      "packages": {
        "@metamask/eth-token-tracker>deep-equal>which-boxed-primitive>is-bigint": true,
        "@metamask/eth-token-tracker>deep-equal>which-boxed-primitive>is-boolean-object": true,
        "@metamask/eth-token-tracker>deep-equal>which-boxed-primitive>is-number-object": true,
        "eslint-plugin-react>array-includes>is-string": true,
        "string.prototype.matchall>es-abstract>es-to-primitive>is-symbol": true
      }
    },
    "@metamask/eth-token-tracker>deep-equal>which-boxed-primitive>is-bigint": {
      "packages": {
        "string.prototype.matchall>es-abstract>unbox-primitive>has-bigints": true
      }
    },
    "@metamask/eth-token-tracker>deep-equal>which-boxed-primitive>is-boolean-object": {
      "packages": {
        "koa>is-generator-function>has-tostringtag": true,
        "string.prototype.matchall>call-bind": true
      }
    },
    "@metamask/eth-token-tracker>deep-equal>which-boxed-primitive>is-number-object": {
      "packages": {
        "koa>is-generator-function>has-tostringtag": true
      }
    },
    "@metamask/eth-token-tracker>deep-equal>which-collection": {
      "packages": {
        "@metamask/eth-token-tracker>deep-equal>es-get-iterator>is-map": true,
        "@metamask/eth-token-tracker>deep-equal>es-get-iterator>is-set": true,
        "@metamask/eth-token-tracker>deep-equal>which-collection>is-weakmap": true,
        "@metamask/eth-token-tracker>deep-equal>which-collection>is-weakset": true
      }
    },
    "@metamask/eth-token-tracker>deep-equal>which-collection>is-weakset": {
      "packages": {
        "string.prototype.matchall>call-bind": true,
        "string.prototype.matchall>get-intrinsic": true
      }
    },
    "@metamask/eth-trezor-keyring": {
      "globals": {
        "setTimeout": true
      },
      "packages": {
        "@ethereumjs/tx": true,
        "@ethereumjs/tx>@ethereumjs/util": true,
        "@metamask/eth-trezor-keyring>@trezor/connect-plugin-ethereum": true,
        "@metamask/eth-trezor-keyring>hdkey": true,
        "@trezor/connect-web": true,
        "browserify>buffer": true,
        "webpack>events": true
      }
    },
    "@metamask/eth-trezor-keyring>@trezor/connect-plugin-ethereum": {
      "packages": {
        "@metamask/eth-sig-util": true,
        "@swc/helpers>tslib": true
      }
    },
    "@metamask/eth-trezor-keyring>hdkey": {
      "packages": {
        "browserify>assert": true,
        "crypto-browserify": true,
        "ethereumjs-util>create-hash>ripemd160": true,
        "ethereumjs-util>ethereum-cryptography>bs58check": true,
        "ganache>secp256k1": true,
        "koa>content-disposition>safe-buffer": true
      }
    },
    "@metamask/etherscan-link": {
      "globals": {
        "URL": true
      }
    },
    "@metamask/ethjs": {
      "globals": {
        "clearInterval": true,
        "setInterval": true
      },
      "packages": {
        "@metamask/ethjs-contract": true,
        "@metamask/ethjs-query": true,
        "@metamask/ethjs>@metamask/ethjs-filter": true,
        "@metamask/ethjs>@metamask/ethjs-provider-http": true,
        "@metamask/ethjs>@metamask/ethjs-unit": true,
        "@metamask/ethjs>@metamask/ethjs-util": true,
        "@metamask/ethjs>@metamask/number-to-bn": true,
        "@metamask/ethjs>ethjs-abi": true,
        "@metamask/ethjs>js-sha3": true,
        "bn.js": true,
        "browserify>buffer": true
      }
    },
    "@metamask/ethjs-contract": {
      "packages": {
        "@babel/runtime": true,
        "@metamask/ethjs>@metamask/ethjs-filter": true,
        "@metamask/ethjs>@metamask/ethjs-util": true,
        "@metamask/ethjs>ethjs-abi": true,
        "@metamask/ethjs>js-sha3": true,
        "promise-to-callback": true
      }
    },
    "@metamask/ethjs-query": {
      "globals": {
        "console": true
      },
      "packages": {
        "@metamask/ethjs-query>@metamask/ethjs-format": true,
        "@metamask/ethjs-query>@metamask/ethjs-rpc": true,
        "promise-to-callback": true
      }
    },
    "@metamask/ethjs-query>@metamask/ethjs-format": {
      "packages": {
        "@metamask/ethjs-query>@metamask/ethjs-format>ethjs-schema": true,
        "@metamask/ethjs>@metamask/ethjs-util": true,
        "@metamask/ethjs>@metamask/ethjs-util>strip-hex-prefix": true,
        "@metamask/ethjs>@metamask/number-to-bn": true
      }
    },
    "@metamask/ethjs-query>@metamask/ethjs-rpc": {
      "packages": {
        "promise-to-callback": true
      }
    },
    "@metamask/ethjs>@metamask/ethjs-filter": {
      "globals": {
        "clearInterval": true,
        "setInterval": true
      }
    },
    "@metamask/ethjs>@metamask/ethjs-provider-http": {
      "packages": {
        "@metamask/ethjs>@metamask/ethjs-provider-http>xhr2": true
      }
    },
    "@metamask/ethjs>@metamask/ethjs-provider-http>xhr2": {
      "globals": {
        "XMLHttpRequest": true
      }
    },
    "@metamask/ethjs>@metamask/ethjs-unit": {
      "packages": {
        "@metamask/ethjs>@metamask/number-to-bn": true,
        "bn.js": true
      }
    },
    "@metamask/ethjs>@metamask/ethjs-util": {
      "packages": {
        "@metamask/ethjs>@metamask/ethjs-util>is-hex-prefixed": true,
        "@metamask/ethjs>@metamask/ethjs-util>strip-hex-prefix": true,
        "browserify>buffer": true
      }
    },
    "@metamask/ethjs>@metamask/ethjs-util>strip-hex-prefix": {
      "packages": {
        "@metamask/ethjs>@metamask/ethjs-util>is-hex-prefixed": true
      }
    },
    "@metamask/ethjs>@metamask/number-to-bn": {
      "packages": {
        "@metamask/ethjs>@metamask/ethjs-util>strip-hex-prefix": true,
        "bn.js": true
      }
    },
    "@metamask/ethjs>ethjs-abi": {
      "packages": {
        "@metamask/ethjs>ethjs-abi>number-to-bn": true,
        "@metamask/ethjs>js-sha3": true,
        "bn.js": true,
        "browserify>buffer": true
      }
    },
    "@metamask/ethjs>ethjs-abi>number-to-bn": {
      "packages": {
        "@metamask/ethjs>@metamask/ethjs-util>strip-hex-prefix": true,
        "bn.js": true
      }
    },
    "@metamask/ethjs>js-sha3": {
      "globals": {
        "define": true
      },
      "packages": {
        "process": true
      }
    },
    "@metamask/gas-fee-controller": {
      "globals": {
        "clearInterval": true,
        "console.error": true,
        "setInterval": true
      },
      "packages": {
        "@metamask/controller-utils": true,
        "@metamask/eth-query": true,
        "@metamask/gas-fee-controller>@metamask/polling-controller": true,
        "bn.js": true,
        "uuid": true
      }
    },
    "@metamask/gas-fee-controller>@metamask/base-controller": {
      "globals": {
        "setTimeout": true
      },
      "packages": {
        "immer": true
      }
    },
    "@metamask/gas-fee-controller>@metamask/polling-controller": {
      "globals": {
        "clearTimeout": true,
        "console.error": true,
        "setTimeout": true
      },
      "packages": {
        "@metamask/gas-fee-controller>@metamask/base-controller": true,
        "@metamask/snaps-utils>fast-json-stable-stringify": true,
        "uuid": true
      }
    },
    "@metamask/jazzicon": {
      "globals": {
        "document.createElement": true,
        "document.createElementNS": true
      },
      "packages": {
        "@metamask/jazzicon>color": true,
        "@metamask/jazzicon>mersenne-twister": true
      }
    },
    "@metamask/jazzicon>color": {
      "packages": {
        "@metamask/jazzicon>color>clone": true,
        "@metamask/jazzicon>color>color-convert": true,
        "@metamask/jazzicon>color>color-string": true
      }
    },
    "@metamask/jazzicon>color>clone": {
      "packages": {
        "browserify>buffer": true
      }
    },
    "@metamask/jazzicon>color>color-convert": {
      "packages": {
        "@metamask/jazzicon>color>color-convert>color-name": true
      }
    },
    "@metamask/jazzicon>color>color-string": {
      "packages": {
        "jest-canvas-mock>moo-color>color-name": true
      }
    },
    "@metamask/json-rpc-engine": {
      "packages": {
        "@metamask/rpc-errors": true,
        "@metamask/safe-event-emitter": true,
        "@metamask/utils": true
      }
    },
    "@metamask/json-rpc-middleware-stream": {
      "globals": {
        "console.warn": true,
        "setTimeout": true
      },
      "packages": {
        "@metamask/safe-event-emitter": true,
        "@metamask/utils": true,
        "readable-stream": true
      }
    },
    "@metamask/keyring-api": {
      "globals": {
        "URL": true
      },
      "packages": {
        "@metamask/keyring-api>@metamask/utils": true,
        "@metamask/keyring-api>bech32": true,
        "@metamask/keyring-api>uuid": true,
        "@metamask/utils>@metamask/superstruct": true
      }
    },
    "@metamask/keyring-api>@metamask/utils": {
      "globals": {
        "TextDecoder": true,
        "TextEncoder": true
      },
      "packages": {
        "@metamask/utils>@metamask/superstruct": true,
        "@metamask/utils>@scure/base": true,
        "@metamask/utils>pony-cause": true,
        "@noble/hashes": true,
        "browserify>buffer": true,
        "nock>debug": true,
        "semver": true
      }
    },
    "@metamask/keyring-api>uuid": {
      "globals": {
        "crypto": true
      }
    },
    "@metamask/keyring-controller": {
      "packages": {
        "@ethereumjs/tx>@ethereumjs/util": true,
        "@metamask/base-controller": true,
        "@metamask/browser-passworder": true,
        "@metamask/eth-sig-util": true,
        "@metamask/keyring-controller>@metamask/eth-hd-keyring": true,
        "@metamask/keyring-controller>@metamask/eth-simple-keyring": true,
        "@metamask/keyring-controller>@metamask/utils": true,
        "@metamask/keyring-controller>ethereumjs-wallet": true,
        "@metamask/name-controller>async-mutex": true
      }
    },
    "@metamask/keyring-controller>@metamask/eth-hd-keyring": {
      "globals": {
        "TextEncoder": true
      },
      "packages": {
        "@ethereumjs/tx>@ethereumjs/util": true,
        "@ethereumjs/tx>ethereum-cryptography": true,
        "@metamask/eth-sig-util": true,
        "@metamask/keyring-controller>@metamask/eth-hd-keyring>@metamask/utils": true,
        "@metamask/scure-bip39": true,
        "browserify>buffer": true
      }
    },
    "@metamask/keyring-controller>@metamask/eth-hd-keyring>@metamask/utils": {
      "globals": {
        "TextDecoder": true,
        "TextEncoder": true
      },
      "packages": {
        "@metamask/utils>@metamask/superstruct": true,
        "@metamask/utils>@scure/base": true,
        "@metamask/utils>pony-cause": true,
        "@noble/hashes": true,
        "browserify>buffer": true,
        "nock>debug": true,
        "semver": true
      }
    },
    "@metamask/keyring-controller>@metamask/eth-simple-keyring": {
      "packages": {
        "@ethereumjs/tx>@ethereumjs/util": true,
        "@ethereumjs/tx>ethereum-cryptography": true,
        "@metamask/eth-sig-util": true,
        "@metamask/keyring-controller>@metamask/eth-simple-keyring>@metamask/utils": true,
        "browserify>buffer": true,
        "crypto-browserify>randombytes": true
      }
    },
    "@metamask/keyring-controller>@metamask/eth-simple-keyring>@metamask/utils": {
      "globals": {
        "TextDecoder": true,
        "TextEncoder": true
      },
      "packages": {
        "@metamask/utils>@metamask/superstruct": true,
        "@metamask/utils>@scure/base": true,
        "@metamask/utils>pony-cause": true,
        "@noble/hashes": true,
        "browserify>buffer": true,
        "nock>debug": true,
        "semver": true
      }
    },
    "@metamask/keyring-controller>@metamask/utils": {
      "globals": {
        "TextDecoder": true,
        "TextEncoder": true
      },
      "packages": {
        "@metamask/utils>@metamask/superstruct": true,
        "@metamask/utils>@scure/base": true,
        "@metamask/utils>pony-cause": true,
        "@noble/hashes": true,
        "browserify>buffer": true,
        "nock>debug": true,
        "semver": true
      }
    },
    "@metamask/keyring-controller>ethereumjs-wallet": {
      "packages": {
        "@metamask/keyring-controller>ethereumjs-wallet>ethereum-cryptography": true,
        "@metamask/keyring-controller>ethereumjs-wallet>ethereumjs-util": true,
        "@metamask/keyring-controller>ethereumjs-wallet>utf8": true,
        "browserify>buffer": true,
        "crypto-browserify": true,
        "crypto-browserify>randombytes": true,
        "eth-lattice-keyring>gridplus-sdk>aes-js": true,
        "ethereumjs-util>ethereum-cryptography>bs58check": true,
        "ethers>@ethersproject/json-wallets>scrypt-js": true,
        "uuid": true
      }
    },
    "@metamask/keyring-controller>ethereumjs-wallet>ethereum-cryptography": {
      "packages": {
        "browserify>assert": true,
        "browserify>buffer": true,
        "crypto-browserify>create-hmac": true,
        "crypto-browserify>randombytes": true,
        "ethereumjs-util>ethereum-cryptography>bs58check": true,
        "ethereumjs-util>ethereum-cryptography>keccak": true,
        "ethers>@ethersproject/sha2>hash.js": true,
        "ganache>secp256k1": true,
        "koa>content-disposition>safe-buffer": true
      }
    },
    "@metamask/keyring-controller>ethereumjs-wallet>ethereumjs-util": {
      "packages": {
        "@metamask/keyring-controller>ethereumjs-wallet>ethereum-cryptography": true,
        "bn.js": true,
        "browserify>assert": true,
        "browserify>buffer": true,
        "browserify>insert-module-globals>is-buffer": true,
        "ethereumjs-util>create-hash": true,
        "ethereumjs-util>rlp": true
      }
    },
    "@metamask/logging-controller": {
      "packages": {
        "@metamask/base-controller": true,
        "uuid": true
      }
    },
    "@metamask/logo": {
      "globals": {
        "addEventListener": true,
        "document.body.appendChild": true,
        "document.createElementNS": true,
        "innerHeight": true,
        "innerWidth": true,
        "requestAnimationFrame": true
      },
      "packages": {
        "@metamask/logo>gl-mat4": true,
        "@metamask/logo>gl-vec3": true
      }
    },
    "@metamask/message-manager": {
      "packages": {
        "@metamask/base-controller": true,
        "@metamask/controller-utils": true,
        "@metamask/eth-sig-util": true,
        "@metamask/message-manager>@metamask/utils": true,
        "@metamask/message-manager>jsonschema": true,
        "browserify>buffer": true,
        "uuid": true,
        "webpack>events": true
      }
    },
    "@metamask/message-manager>@metamask/utils": {
      "globals": {
        "TextDecoder": true,
        "TextEncoder": true
      },
      "packages": {
        "@metamask/utils>@metamask/superstruct": true,
        "@metamask/utils>@scure/base": true,
        "@metamask/utils>pony-cause": true,
        "@noble/hashes": true,
        "browserify>buffer": true,
        "nock>debug": true,
        "semver": true
      }
    },
    "@metamask/message-manager>jsonschema": {
      "packages": {
        "browserify>url": true
      }
    },
    "@metamask/message-signing-snap>@noble/ciphers": {
      "globals": {
        "TextDecoder": true,
        "TextEncoder": true,
        "crypto": true
      }
    },
    "@metamask/message-signing-snap>@noble/curves": {
      "globals": {
        "TextEncoder": true
      },
      "packages": {
        "@metamask/message-signing-snap>@noble/curves>@noble/hashes": true
      }
    },
    "@metamask/message-signing-snap>@noble/curves>@noble/hashes": {
      "globals": {
        "TextEncoder": true,
        "crypto": true
      }
    },
    "@metamask/name-controller": {
      "globals": {
        "fetch": true
      },
      "packages": {
        "@metamask/controller-utils": true,
        "@metamask/name-controller>@metamask/base-controller": true,
        "@metamask/name-controller>@metamask/utils": true,
        "@metamask/name-controller>async-mutex": true
      }
    },
    "@metamask/name-controller>@metamask/base-controller": {
      "globals": {
        "setTimeout": true
      },
      "packages": {
        "immer": true
      }
    },
    "@metamask/name-controller>@metamask/utils": {
      "globals": {
        "TextDecoder": true,
        "TextEncoder": true
      },
      "packages": {
        "@metamask/utils>@metamask/superstruct": true,
        "@metamask/utils>@scure/base": true,
        "@metamask/utils>pony-cause": true,
        "@noble/hashes": true,
        "browserify>buffer": true,
        "nock>debug": true,
        "semver": true
      }
    },
    "@metamask/name-controller>async-mutex": {
      "globals": {
        "clearTimeout": true,
        "setTimeout": true
      },
      "packages": {
        "@swc/helpers>tslib": true
      }
    },
    "@metamask/network-controller": {
      "globals": {
        "btoa": true,
        "fetch": true,
        "setTimeout": true
      },
      "packages": {
        "@metamask/base-controller": true,
        "@metamask/controller-utils": true,
        "@metamask/eth-query": true,
        "@metamask/json-rpc-engine": true,
        "@metamask/network-controller>@metamask/eth-block-tracker": true,
        "@metamask/network-controller>@metamask/eth-json-rpc-infura": true,
        "@metamask/network-controller>@metamask/eth-json-rpc-middleware": true,
        "@metamask/network-controller>@metamask/eth-json-rpc-provider": true,
        "@metamask/network-controller>@metamask/swappable-obj-proxy": true,
        "@metamask/network-controller>@metamask/utils": true,
        "@metamask/network-controller>reselect": true,
<<<<<<< HEAD
        "@metamask/rpc-errors": true,
=======
>>>>>>> 3401ef01
        "browserify>assert": true,
        "browserify>util": true,
        "uri-js": true,
        "uuid": true
      }
    },
    "@metamask/network-controller>@metamask/eth-block-tracker": {
      "globals": {
        "clearTimeout": true,
        "console.error": true,
        "setTimeout": true
      },
      "packages": {
        "@metamask/eth-query>json-rpc-random-id": true,
        "@metamask/network-controller>@metamask/eth-block-tracker>@metamask/utils": true,
        "@metamask/safe-event-emitter": true
      }
    },
    "@metamask/network-controller>@metamask/eth-block-tracker>@metamask/utils": {
      "globals": {
        "TextDecoder": true,
        "TextEncoder": true
      },
      "packages": {
        "@metamask/utils>@metamask/superstruct": true,
        "@metamask/utils>@scure/base": true,
        "@metamask/utils>pony-cause": true,
        "@noble/hashes": true,
        "browserify>buffer": true,
        "nock>debug": true,
        "semver": true
      }
    },
    "@metamask/network-controller>@metamask/eth-json-rpc-infura": {
      "globals": {
        "fetch": true,
        "setTimeout": true
      },
      "packages": {
        "@metamask/json-rpc-engine": true,
        "@metamask/network-controller>@metamask/eth-json-rpc-infura>@metamask/eth-json-rpc-provider": true,
        "@metamask/rpc-errors": true,
        "@metamask/utils": true
      }
    },
    "@metamask/network-controller>@metamask/eth-json-rpc-infura>@metamask/eth-json-rpc-provider": {
      "packages": {
        "@metamask/json-rpc-engine": true,
        "@metamask/rpc-errors": true,
        "@metamask/safe-event-emitter": true,
        "uuid": true
      }
    },
    "@metamask/network-controller>@metamask/eth-json-rpc-middleware": {
      "globals": {
        "URL": true,
        "console.error": true,
        "setTimeout": true
      },
      "packages": {
        "@metamask/eth-json-rpc-middleware>klona": true,
        "@metamask/eth-json-rpc-middleware>safe-stable-stringify": true,
        "@metamask/eth-sig-util": true,
        "@metamask/json-rpc-engine": true,
        "@metamask/network-controller>@metamask/eth-json-rpc-middleware>@metamask/utils": true,
        "@metamask/rpc-errors": true
      }
    },
    "@metamask/network-controller>@metamask/eth-json-rpc-middleware>@metamask/utils": {
      "globals": {
        "TextDecoder": true,
        "TextEncoder": true
      },
      "packages": {
        "@metamask/utils>@metamask/superstruct": true,
        "@metamask/utils>@scure/base": true,
        "@metamask/utils>pony-cause": true,
        "@noble/hashes": true,
        "browserify>buffer": true,
        "nock>debug": true,
        "semver": true
      }
    },
    "@metamask/network-controller>@metamask/eth-json-rpc-provider": {
      "packages": {
        "@metamask/json-rpc-engine": true,
        "@metamask/rpc-errors": true,
        "@metamask/safe-event-emitter": true,
        "uuid": true
      }
    },
<<<<<<< HEAD
    "@metamask/network-controller>@metamask/utils": {
=======
    "@metamask/network-controller>@metamask/eth-json-rpc-provider>@metamask/json-rpc-engine": {
      "packages": {
        "@metamask/network-controller>@metamask/eth-json-rpc-provider>@metamask/rpc-errors": true,
        "@metamask/network-controller>@metamask/eth-json-rpc-provider>@metamask/utils": true,
        "@metamask/safe-event-emitter": true
      }
    },
    "@metamask/network-controller>@metamask/eth-json-rpc-provider>@metamask/rpc-errors": {
      "packages": {
        "@metamask/network-controller>@metamask/eth-json-rpc-provider>@metamask/utils": true,
        "@metamask/rpc-errors>fast-safe-stringify": true
      }
    },
    "@metamask/network-controller>@metamask/eth-json-rpc-provider>@metamask/utils": {
>>>>>>> 3401ef01
      "globals": {
        "TextDecoder": true,
        "TextEncoder": true
      },
<<<<<<< HEAD
      "packages": {
=======
      "packages": {
        "@metamask/utils>@metamask/superstruct": true,
        "@metamask/utils>@scure/base": true,
        "@metamask/utils>pony-cause": true,
        "@noble/hashes": true,
        "browserify>buffer": true,
        "nock>debug": true,
        "semver": true
      }
    },
    "@metamask/network-controller>@metamask/json-rpc-engine": {
      "packages": {
        "@metamask/network-controller>@metamask/rpc-errors": true,
        "@metamask/network-controller>@metamask/utils": true,
        "@metamask/safe-event-emitter": true
      }
    },
    "@metamask/network-controller>@metamask/rpc-errors": {
      "packages": {
        "@metamask/network-controller>@metamask/utils": true,
        "@metamask/rpc-errors>fast-safe-stringify": true
      }
    },
    "@metamask/network-controller>@metamask/utils": {
      "globals": {
        "TextDecoder": true,
        "TextEncoder": true
      },
      "packages": {
>>>>>>> 3401ef01
        "@metamask/utils>@metamask/superstruct": true,
        "@metamask/utils>@scure/base": true,
        "@metamask/utils>pony-cause": true,
        "@noble/hashes": true,
        "browserify>buffer": true,
        "nock>debug": true,
        "semver": true
      }
    },
    "@metamask/network-controller>reselect": {
      "globals": {
        "WeakRef": true,
        "console.warn": true,
        "unstable_autotrackMemoize": true
      }
    },
    "@metamask/notification-controller": {
      "packages": {
        "@metamask/notification-controller>@metamask/base-controller": true,
        "@metamask/notification-controller>@metamask/utils": true,
        "@metamask/notification-controller>nanoid": true
      }
    },
    "@metamask/notification-controller>@metamask/base-controller": {
      "globals": {
        "setTimeout": true
      },
      "packages": {
        "immer": true
      }
    },
    "@metamask/notification-controller>@metamask/utils": {
      "globals": {
        "TextDecoder": true,
        "TextEncoder": true
      },
      "packages": {
        "@metamask/utils>@metamask/superstruct": true,
        "@metamask/utils>@scure/base": true,
        "@metamask/utils>pony-cause": true,
        "@noble/hashes": true,
        "browserify>buffer": true,
        "nock>debug": true,
        "semver": true
      }
    },
    "@metamask/notification-controller>nanoid": {
      "globals": {
        "crypto.getRandomValues": true
      }
    },
    "@metamask/notification-services-controller": {
      "globals": {
        "Intl.NumberFormat": true,
        "addEventListener": true,
        "fetch": true,
        "registration": true,
        "removeEventListener": true
      },
      "packages": {
        "@metamask/base-controller": true,
        "@metamask/controller-utils": true,
        "@metamask/notification-services-controller>@contentful/rich-text-html-renderer": true,
        "@metamask/notification-services-controller>@metamask/utils": true,
        "@metamask/notification-services-controller>firebase": true,
        "@metamask/profile-sync-controller": true,
        "bignumber.js": true,
        "loglevel": true,
        "uuid": true
      }
    },
    "@metamask/notification-services-controller>@contentful/rich-text-html-renderer": {
      "globals": {
        "SuppressedError": true
      }
    },
    "@metamask/notification-services-controller>@metamask/utils": {
      "globals": {
        "TextDecoder": true,
        "TextEncoder": true
      },
      "packages": {
        "@metamask/utils>@metamask/superstruct": true,
        "@metamask/utils>@scure/base": true,
        "@metamask/utils>pony-cause": true,
        "@noble/hashes": true,
        "browserify>buffer": true,
        "nock>debug": true,
        "semver": true
      }
    },
    "@metamask/notification-services-controller>firebase": {
      "packages": {
        "@metamask/notification-services-controller>firebase>@firebase/app": true,
        "@metamask/notification-services-controller>firebase>@firebase/messaging": true
      }
    },
    "@metamask/notification-services-controller>firebase>@firebase/app": {
      "globals": {
        "FinalizationRegistry": true,
        "console.warn": true
      },
      "packages": {
        "@metamask/notification-services-controller>firebase>@firebase/app>@firebase/component": true,
        "@metamask/notification-services-controller>firebase>@firebase/app>@firebase/logger": true,
        "@metamask/notification-services-controller>firebase>@firebase/app>idb": true,
        "@metamask/notification-services-controller>firebase>@firebase/util": true
      }
    },
    "@metamask/notification-services-controller>firebase>@firebase/app>@firebase/component": {
      "packages": {
        "@metamask/notification-services-controller>firebase>@firebase/util": true
      }
    },
    "@metamask/notification-services-controller>firebase>@firebase/app>@firebase/logger": {
      "globals": {
        "console": true
      },
      "packages": {
        "@swc/helpers>tslib": true
      }
    },
    "@metamask/notification-services-controller>firebase>@firebase/app>idb": {
      "globals": {
        "DOMException": true,
        "IDBCursor": true,
        "IDBDatabase": true,
        "IDBIndex": true,
        "IDBObjectStore": true,
        "IDBRequest": true,
        "IDBTransaction": true,
        "indexedDB.deleteDatabase": true,
        "indexedDB.open": true
      }
    },
    "@metamask/notification-services-controller>firebase>@firebase/installations": {
      "globals": {
        "BroadcastChannel": true,
        "Headers": true,
        "btoa": true,
        "console.error": true,
        "crypto": true,
        "fetch": true,
        "msCrypto": true,
        "navigator.onLine": true,
        "setTimeout": true
      },
      "packages": {
        "@metamask/notification-services-controller>firebase>@firebase/app": true,
        "@metamask/notification-services-controller>firebase>@firebase/app>@firebase/component": true,
        "@metamask/notification-services-controller>firebase>@firebase/app>idb": true,
        "@metamask/notification-services-controller>firebase>@firebase/util": true
      }
    },
    "@metamask/notification-services-controller>firebase>@firebase/messaging": {
      "globals": {
        "Headers": true,
        "Notification.maxActions": true,
        "Notification.permission": true,
        "Notification.requestPermission": true,
        "PushSubscription.prototype.hasOwnProperty": true,
        "ServiceWorkerRegistration": true,
        "URL": true,
        "addEventListener": true,
        "atob": true,
        "btoa": true,
        "clients.matchAll": true,
        "clients.openWindow": true,
        "console.warn": true,
        "document": true,
        "fetch": true,
        "indexedDB": true,
        "location.href": true,
        "location.origin": true,
        "navigator": true,
        "origin.replace": true,
        "registration.showNotification": true,
        "setTimeout": true
      },
      "packages": {
        "@metamask/notification-services-controller>firebase>@firebase/app": true,
        "@metamask/notification-services-controller>firebase>@firebase/app>@firebase/component": true,
        "@metamask/notification-services-controller>firebase>@firebase/app>idb": true,
        "@metamask/notification-services-controller>firebase>@firebase/installations": true,
        "@metamask/notification-services-controller>firebase>@firebase/util": true,
        "@swc/helpers>tslib": true
      }
    },
    "@metamask/notification-services-controller>firebase>@firebase/util": {
      "globals": {
        "atob": true,
        "browser": true,
        "btoa": true,
        "chrome": true,
        "console": true,
        "document": true,
        "indexedDB": true,
        "navigator": true,
        "process": true,
        "self": true,
        "setTimeout": true
      },
      "packages": {
        "process": true
      }
    },
    "@metamask/object-multiplex": {
      "globals": {
        "console.warn": true
      },
      "packages": {
        "@metamask/object-multiplex>once": true,
        "readable-stream": true
      }
    },
    "@metamask/object-multiplex>once": {
      "packages": {
        "@metamask/object-multiplex>once>wrappy": true
      }
    },
    "@metamask/obs-store": {
      "packages": {
        "@metamask/safe-event-emitter": true,
        "readable-stream": true
      }
    },
    "@metamask/permission-controller": {
      "globals": {
        "console.error": true
      },
      "packages": {
        "@metamask/controller-utils": true,
        "@metamask/permission-controller>@metamask/base-controller": true,
        "@metamask/permission-controller>@metamask/json-rpc-engine": true,
        "@metamask/permission-controller>@metamask/rpc-errors": true,
        "@metamask/permission-controller>@metamask/utils": true,
        "@metamask/permission-controller>nanoid": true,
        "deep-freeze-strict": true,
        "immer": true
      }
    },
    "@metamask/permission-controller>@metamask/base-controller": {
      "globals": {
        "setTimeout": true
      },
      "packages": {
        "immer": true
      }
    },
    "@metamask/permission-controller>@metamask/json-rpc-engine": {
      "packages": {
        "@metamask/permission-controller>@metamask/json-rpc-engine>@metamask/utils": true,
        "@metamask/permission-controller>@metamask/rpc-errors": true,
        "@metamask/safe-event-emitter": true
      }
    },
    "@metamask/permission-controller>@metamask/json-rpc-engine>@metamask/utils": {
      "globals": {
        "TextDecoder": true,
        "TextEncoder": true
      },
      "packages": {
        "@metamask/utils>@metamask/superstruct": true,
        "@metamask/utils>@scure/base": true,
        "@metamask/utils>pony-cause": true,
        "@noble/hashes": true,
        "browserify>buffer": true,
        "nock>debug": true,
        "semver": true
      }
    },
    "@metamask/permission-controller>@metamask/rpc-errors": {
      "packages": {
        "@metamask/permission-controller>@metamask/rpc-errors>@metamask/utils": true,
        "@metamask/rpc-errors>fast-safe-stringify": true
      }
    },
    "@metamask/permission-controller>@metamask/rpc-errors>@metamask/utils": {
      "globals": {
        "TextDecoder": true,
        "TextEncoder": true
      },
      "packages": {
        "@metamask/utils>@metamask/superstruct": true,
        "@metamask/utils>@scure/base": true,
        "@metamask/utils>pony-cause": true,
        "@noble/hashes": true,
        "browserify>buffer": true,
        "nock>debug": true,
        "semver": true
      }
    },
    "@metamask/permission-controller>@metamask/utils": {
      "globals": {
        "TextDecoder": true,
        "TextEncoder": true
      },
      "packages": {
        "@metamask/utils>@metamask/superstruct": true,
        "@metamask/utils>@scure/base": true,
        "@metamask/utils>pony-cause": true,
        "@noble/hashes": true,
        "browserify>buffer": true,
        "nock>debug": true,
        "semver": true
      }
    },
    "@metamask/permission-controller>nanoid": {
      "globals": {
        "crypto.getRandomValues": true
      }
    },
    "@metamask/permission-log-controller": {
      "packages": {
        "@metamask/permission-log-controller>@metamask/base-controller": true,
        "@metamask/permission-log-controller>@metamask/utils": true
      }
    },
    "@metamask/permission-log-controller>@metamask/base-controller": {
      "globals": {
        "setTimeout": true
      },
      "packages": {
        "immer": true
      }
    },
    "@metamask/permission-log-controller>@metamask/utils": {
      "globals": {
        "TextDecoder": true,
        "TextEncoder": true
      },
      "packages": {
        "@metamask/utils>@metamask/superstruct": true,
        "@metamask/utils>@scure/base": true,
        "@metamask/utils>pony-cause": true,
        "@noble/hashes": true,
        "browserify>buffer": true,
        "nock>debug": true,
        "semver": true
      }
    },
    "@metamask/phishing-controller": {
      "globals": {
        "TextEncoder": true,
        "URL": true,
        "console.error": true,
        "fetch": true
      },
      "packages": {
        "@ethereumjs/tx>ethereum-cryptography": true,
        "@metamask/base-controller": true,
        "@metamask/controller-utils": true,
        "@noble/hashes": true,
        "punycode": true,
        "webpack-cli>fastest-levenshtein": true
      }
    },
    "@metamask/polling-controller": {
      "globals": {
        "clearTimeout": true,
        "console.error": true,
        "setTimeout": true
      },
      "packages": {
        "@metamask/base-controller": true,
        "@metamask/snaps-utils>fast-json-stable-stringify": true,
        "uuid": true
      }
    },
    "@metamask/post-message-stream": {
      "globals": {
        "MessageEvent.prototype": true,
        "WorkerGlobalScope": true,
        "addEventListener": true,
        "browser": true,
        "chrome": true,
        "location.origin": true,
        "postMessage": true,
        "removeEventListener": true
      },
      "packages": {
        "@metamask/post-message-stream>@metamask/utils": true,
        "readable-stream": true
      }
    },
    "@metamask/post-message-stream>@metamask/utils": {
      "globals": {
        "TextDecoder": true,
        "TextEncoder": true
      },
      "packages": {
        "@metamask/utils>@metamask/superstruct": true,
        "@metamask/utils>@scure/base": true,
        "@metamask/utils>pony-cause": true,
        "@noble/hashes": true,
        "browserify>buffer": true,
        "nock>debug": true,
        "semver": true
      }
    },
    "@metamask/ppom-validator": {
      "globals": {
        "URL": true,
        "console.error": true,
        "crypto": true
      },
      "packages": {
        "@metamask/base-controller": true,
        "@metamask/controller-utils": true,
        "@metamask/eth-query>json-rpc-random-id": true,
        "@metamask/ppom-validator>crypto-js": true,
        "@metamask/ppom-validator>elliptic": true,
        "await-semaphore": true,
        "browserify>buffer": true
      }
    },
    "@metamask/ppom-validator>crypto-js": {
      "globals": {
        "crypto": true,
        "define": true,
        "msCrypto": true
      },
      "packages": {
        "browserify>browser-resolve": true
      }
    },
    "@metamask/ppom-validator>elliptic": {
      "packages": {
        "@metamask/ppom-validator>elliptic>brorand": true,
        "@metamask/ppom-validator>elliptic>hmac-drbg": true,
        "@metamask/ppom-validator>elliptic>minimalistic-assert": true,
        "@metamask/ppom-validator>elliptic>minimalistic-crypto-utils": true,
        "bn.js": true,
        "ethers>@ethersproject/sha2>hash.js": true,
        "pumpify>inherits": true
      }
    },
    "@metamask/ppom-validator>elliptic>brorand": {
      "globals": {
        "crypto": true,
        "msCrypto": true
      },
      "packages": {
        "browserify>browser-resolve": true
      }
    },
    "@metamask/ppom-validator>elliptic>hmac-drbg": {
      "packages": {
        "@metamask/ppom-validator>elliptic>minimalistic-assert": true,
        "@metamask/ppom-validator>elliptic>minimalistic-crypto-utils": true,
        "ethers>@ethersproject/sha2>hash.js": true
      }
    },
    "@metamask/preferences-controller": {
      "packages": {
        "@metamask/base-controller": true,
        "@metamask/controller-utils": true
      }
    },
    "@metamask/profile-sync-controller": {
      "globals": {
        "Event": true,
        "Headers": true,
        "TextDecoder": true,
        "TextEncoder": true,
        "URL": true,
        "URLSearchParams": true,
        "addEventListener": true,
        "console.error": true,
        "dispatchEvent": true,
        "fetch": true,
        "removeEventListener": true,
        "setTimeout": true
      },
      "packages": {
        "@metamask/base-controller": true,
        "@metamask/keyring-api": true,
        "@metamask/keyring-controller": true,
        "@metamask/message-signing-snap>@noble/ciphers": true,
        "@metamask/profile-sync-controller>siwe": true,
        "@noble/hashes": true,
        "browserify>buffer": true,
        "loglevel": true
      }
    },
    "@metamask/profile-sync-controller>siwe": {
      "globals": {
        "console.error": true,
        "console.warn": true
      },
      "packages": {
        "@metamask/controller-utils>@spruceid/siwe-parser>valid-url": true,
        "@metamask/profile-sync-controller>siwe>@spruceid/siwe-parser": true,
        "@metamask/profile-sync-controller>siwe>@stablelib/random": true,
        "ethers": true
      }
    },
    "@metamask/profile-sync-controller>siwe>@spruceid/siwe-parser": {
      "globals": {
        "console.error": true,
        "console.log": true
      },
      "packages": {
        "@metamask/controller-utils>@spruceid/siwe-parser>apg-js": true,
        "@noble/hashes": true
      }
    },
    "@metamask/profile-sync-controller>siwe>@stablelib/random": {
      "globals": {
        "crypto": true,
        "msCrypto": true
      },
      "packages": {
        "@metamask/profile-sync-controller>siwe>@stablelib/random>@stablelib/binary": true,
        "@metamask/profile-sync-controller>siwe>@stablelib/random>@stablelib/wipe": true,
        "browserify>browser-resolve": true
      }
    },
    "@metamask/profile-sync-controller>siwe>@stablelib/random>@stablelib/binary": {
      "packages": {
        "@metamask/profile-sync-controller>siwe>@stablelib/random>@stablelib/binary>@stablelib/int": true
      }
    },
    "@metamask/queued-request-controller": {
      "packages": {
        "@metamask/base-controller": true,
        "@metamask/json-rpc-engine": true,
        "@metamask/rpc-errors": true,
        "@metamask/selected-network-controller": true,
        "@metamask/utils": true
      }
    },
    "@metamask/rate-limit-controller": {
      "globals": {
        "setTimeout": true
      },
      "packages": {
        "@metamask/rate-limit-controller>@metamask/base-controller": true,
        "@metamask/rate-limit-controller>@metamask/rpc-errors": true,
        "@metamask/rate-limit-controller>@metamask/utils": true
      }
    },
    "@metamask/rate-limit-controller>@metamask/base-controller": {
      "globals": {
        "setTimeout": true
      },
      "packages": {
        "immer": true
      }
    },
    "@metamask/rate-limit-controller>@metamask/rpc-errors": {
      "packages": {
        "@metamask/rate-limit-controller>@metamask/rpc-errors>@metamask/utils": true,
        "@metamask/rpc-errors>fast-safe-stringify": true
      }
    },
    "@metamask/rate-limit-controller>@metamask/rpc-errors>@metamask/utils": {
      "globals": {
        "TextDecoder": true,
        "TextEncoder": true
      },
      "packages": {
        "@metamask/utils>@metamask/superstruct": true,
        "@metamask/utils>@scure/base": true,
        "@metamask/utils>pony-cause": true,
        "@noble/hashes": true,
        "browserify>buffer": true,
        "nock>debug": true,
        "semver": true
      }
    },
    "@metamask/rate-limit-controller>@metamask/utils": {
      "globals": {
        "TextDecoder": true,
        "TextEncoder": true
      },
      "packages": {
        "@metamask/utils>@metamask/superstruct": true,
        "@metamask/utils>@scure/base": true,
        "@metamask/utils>pony-cause": true,
        "@noble/hashes": true,
        "browserify>buffer": true,
        "nock>debug": true,
        "semver": true
      }
    },
    "@metamask/rpc-errors": {
      "packages": {
        "@metamask/rpc-errors>fast-safe-stringify": true,
        "@metamask/utils": true
      }
    },
    "@metamask/rpc-methods-flask>nanoid": {
      "globals": {
        "crypto.getRandomValues": true
      }
    },
    "@metamask/rpc-methods>nanoid": {
      "globals": {
        "crypto.getRandomValues": true
      }
    },
    "@metamask/safe-event-emitter": {
      "globals": {
        "setTimeout": true
      },
      "packages": {
        "webpack>events": true
      }
    },
    "@metamask/scure-bip39": {
      "globals": {
        "TextEncoder": true
      },
      "packages": {
        "@metamask/scure-bip39>@noble/hashes": true,
        "@metamask/utils>@scure/base": true
      }
    },
    "@metamask/scure-bip39>@noble/hashes": {
      "globals": {
        "TextEncoder": true,
        "crypto": true
      }
    },
    "@metamask/selected-network-controller": {
      "packages": {
        "@metamask/base-controller": true,
        "@metamask/network-controller>@metamask/swappable-obj-proxy": true
      }
    },
    "@metamask/signature-controller": {
      "packages": {
        "@metamask/base-controller": true,
        "@metamask/controller-utils": true,
        "@metamask/keyring-controller": true,
        "@metamask/logging-controller": true,
        "@metamask/message-manager>jsonschema": true,
        "@metamask/signature-controller>@metamask/eth-sig-util": true,
        "@metamask/utils": true,
        "browserify>buffer": true,
        "uuid": true,
        "webpack>events": true
      }
    },
    "@metamask/signature-controller>@metamask/eth-sig-util": {
      "packages": {
        "@ethereumjs/tx>@ethereumjs/util": true,
        "@ethereumjs/tx>ethereum-cryptography": true,
        "@metamask/abi-utils": true,
        "@metamask/eth-sig-util>tweetnacl": true,
        "@metamask/signature-controller>@metamask/eth-sig-util>@metamask/utils": true,
        "@metamask/utils>@scure/base": true,
        "browserify>buffer": true
      }
    },
    "@metamask/signature-controller>@metamask/eth-sig-util>@metamask/utils": {
      "globals": {
        "TextDecoder": true,
        "TextEncoder": true
      },
      "packages": {
        "@metamask/utils>@metamask/superstruct": true,
        "@metamask/utils>@scure/base": true,
        "@metamask/utils>pony-cause": true,
        "@noble/hashes": true,
        "browserify>buffer": true,
        "nock>debug": true,
        "semver": true
      }
    },
    "@metamask/smart-transactions-controller": {
      "globals": {
        "URLSearchParams": true,
        "clearInterval": true,
        "console.error": true,
        "console.log": true,
        "fetch": true,
        "setInterval": true
      },
      "packages": {
        "@ethersproject/bytes": true,
        "@metamask/controller-utils": true,
        "@metamask/eth-query": true,
        "@metamask/smart-transactions-controller>@ethereumjs/tx": true,
        "@metamask/smart-transactions-controller>@ethereumjs/util": true,
        "@metamask/smart-transactions-controller>@metamask/polling-controller": true,
        "@metamask/smart-transactions-controller>@metamask/transaction-controller": true,
        "@metamask/smart-transactions-controller>bignumber.js": true,
        "browserify>buffer": true,
        "fast-json-patch": true,
        "lodash": true
      }
    },
    "@metamask/smart-transactions-controller>@ethereumjs/tx": {
      "packages": {
        "@ethereumjs/tx>ethereum-cryptography": true,
        "@metamask/smart-transactions-controller>@ethereumjs/tx>@ethereumjs/common": true,
        "@metamask/smart-transactions-controller>@ethereumjs/util": true,
        "eth-lattice-keyring>gridplus-sdk>@ethereumjs/rlp": true
      }
    },
    "@metamask/smart-transactions-controller>@ethereumjs/tx>@ethereumjs/common": {
      "packages": {
        "@metamask/smart-transactions-controller>@ethereumjs/util": true,
        "webpack>events": true
      }
    },
    "@metamask/smart-transactions-controller>@ethereumjs/util": {
      "globals": {
        "console.warn": true,
        "fetch": true
      },
      "packages": {
        "@ethereumjs/tx>ethereum-cryptography": true,
        "eth-lattice-keyring>gridplus-sdk>@ethereumjs/rlp": true,
        "webpack>events": true
      }
    },
    "@metamask/smart-transactions-controller>@metamask/base-controller": {
      "globals": {
        "setTimeout": true
      },
      "packages": {
        "immer": true
      }
    },
    "@metamask/smart-transactions-controller>@metamask/controllers>nanoid": {
      "globals": {
        "crypto.getRandomValues": true
      }
    },
    "@metamask/smart-transactions-controller>@metamask/network-controller": {
      "globals": {
        "URL": true,
        "btoa": true,
        "fetch": true,
        "setTimeout": true
      },
      "packages": {
        "@metamask/controller-utils": true,
        "@metamask/eth-json-rpc-middleware>@metamask/eth-json-rpc-provider": true,
        "@metamask/eth-query": true,
        "@metamask/eth-token-tracker>@metamask/eth-block-tracker": true,
        "@metamask/network-controller>@metamask/swappable-obj-proxy": true,
        "@metamask/smart-transactions-controller>@metamask/base-controller": true,
        "@metamask/smart-transactions-controller>@metamask/network-controller>@metamask/eth-json-rpc-infura": true,
        "@metamask/smart-transactions-controller>@metamask/network-controller>@metamask/eth-json-rpc-middleware": true,
        "@metamask/smart-transactions-controller>@metamask/network-controller>@metamask/json-rpc-engine": true,
        "@metamask/smart-transactions-controller>@metamask/network-controller>@metamask/rpc-errors": true,
        "@metamask/utils": true,
        "browserify>assert": true,
        "uuid": true
      }
    },
    "@metamask/smart-transactions-controller>@metamask/network-controller>@metamask/eth-json-rpc-infura": {
      "globals": {
        "setTimeout": true
      },
      "packages": {
        "@metamask/smart-transactions-controller>@metamask/network-controller>@metamask/eth-json-rpc-infura>@metamask/eth-json-rpc-provider": true,
        "@metamask/smart-transactions-controller>@metamask/network-controller>@metamask/eth-json-rpc-infura>@metamask/json-rpc-engine": true,
        "@metamask/smart-transactions-controller>@metamask/network-controller>@metamask/eth-json-rpc-infura>@metamask/utils": true,
        "@metamask/smart-transactions-controller>@metamask/network-controller>@metamask/rpc-errors": true,
        "node-fetch": true
      }
    },
    "@metamask/smart-transactions-controller>@metamask/network-controller>@metamask/eth-json-rpc-infura>@metamask/eth-json-rpc-provider": {
      "packages": {
        "@metamask/safe-event-emitter": true,
        "@metamask/smart-transactions-controller>@metamask/network-controller>@metamask/eth-json-rpc-infura>@metamask/json-rpc-engine": true
      }
    },
    "@metamask/smart-transactions-controller>@metamask/network-controller>@metamask/eth-json-rpc-infura>@metamask/json-rpc-engine": {
      "packages": {
        "@metamask/safe-event-emitter": true,
        "@metamask/smart-transactions-controller>@metamask/network-controller>@metamask/eth-json-rpc-infura>@metamask/json-rpc-engine>@metamask/utils": true,
        "@metamask/smart-transactions-controller>@metamask/network-controller>@metamask/rpc-errors": true
      }
    },
    "@metamask/smart-transactions-controller>@metamask/network-controller>@metamask/eth-json-rpc-infura>@metamask/json-rpc-engine>@metamask/utils": {
      "globals": {
        "TextDecoder": true,
        "TextEncoder": true
      },
      "packages": {
        "@metamask/utils>@metamask/superstruct": true,
        "@metamask/utils>@scure/base": true,
        "@metamask/utils>pony-cause": true,
        "@noble/hashes": true,
        "browserify>buffer": true,
        "nock>debug": true,
        "semver": true
      }
    },
    "@metamask/smart-transactions-controller>@metamask/network-controller>@metamask/eth-json-rpc-infura>@metamask/utils": {
      "globals": {
        "TextDecoder": true,
        "TextEncoder": true
      },
      "packages": {
        "@metamask/utils>@metamask/superstruct": true,
        "@metamask/utils>@scure/base": true,
        "@metamask/utils>pony-cause": true,
        "@noble/hashes": true,
        "browserify>buffer": true,
        "nock>debug": true,
        "semver": true
      }
    },
    "@metamask/smart-transactions-controller>@metamask/network-controller>@metamask/eth-json-rpc-middleware": {
      "globals": {
        "URL": true,
        "console.error": true,
        "setTimeout": true
      },
      "packages": {
        "@metamask/eth-json-rpc-middleware>klona": true,
        "@metamask/eth-json-rpc-middleware>safe-stable-stringify": true,
        "@metamask/eth-sig-util": true,
        "@metamask/smart-transactions-controller>@metamask/network-controller>@metamask/eth-json-rpc-middleware>@metamask/json-rpc-engine": true,
        "@metamask/smart-transactions-controller>@metamask/network-controller>@metamask/eth-json-rpc-middleware>@metamask/utils": true,
        "@metamask/smart-transactions-controller>@metamask/network-controller>@metamask/rpc-errors": true,
        "pify": true
      }
    },
    "@metamask/smart-transactions-controller>@metamask/network-controller>@metamask/eth-json-rpc-middleware>@metamask/json-rpc-engine": {
      "packages": {
        "@metamask/safe-event-emitter": true,
        "@metamask/smart-transactions-controller>@metamask/network-controller>@metamask/eth-json-rpc-middleware>@metamask/utils": true,
        "@metamask/smart-transactions-controller>@metamask/network-controller>@metamask/rpc-errors": true
      }
    },
    "@metamask/smart-transactions-controller>@metamask/network-controller>@metamask/eth-json-rpc-middleware>@metamask/utils": {
      "globals": {
        "TextDecoder": true,
        "TextEncoder": true
      },
      "packages": {
        "@metamask/utils>@metamask/superstruct": true,
        "@metamask/utils>@scure/base": true,
        "@metamask/utils>pony-cause": true,
        "@noble/hashes": true,
        "browserify>buffer": true,
        "nock>debug": true,
        "semver": true
      }
    },
    "@metamask/smart-transactions-controller>@metamask/network-controller>@metamask/json-rpc-engine": {
      "packages": {
        "@metamask/safe-event-emitter": true,
        "@metamask/smart-transactions-controller>@metamask/network-controller>@metamask/rpc-errors": true,
        "@metamask/utils": true
      }
    },
    "@metamask/smart-transactions-controller>@metamask/network-controller>@metamask/rpc-errors": {
      "packages": {
        "@metamask/rpc-errors>fast-safe-stringify": true,
        "@metamask/utils": true
      }
    },
    "@metamask/smart-transactions-controller>@metamask/polling-controller": {
      "globals": {
        "clearTimeout": true,
        "console.error": true,
        "setTimeout": true
      },
      "packages": {
        "@metamask/smart-transactions-controller>@metamask/base-controller": true,
        "@metamask/snaps-utils>fast-json-stable-stringify": true,
        "uuid": true
      }
    },
    "@metamask/smart-transactions-controller>@metamask/transaction-controller": {
      "globals": {
        "clearTimeout": true,
        "console.error": true,
        "fetch": true,
        "setTimeout": true
      },
      "packages": {
        "@ethereumjs/tx>@ethereumjs/common": true,
        "@ethersproject/abi": true,
        "@ethersproject/contracts": true,
        "@ethersproject/providers": true,
        "@metamask/controller-utils": true,
        "@metamask/eth-query": true,
        "@metamask/metamask-eth-abis": true,
        "@metamask/name-controller>async-mutex": true,
        "@metamask/smart-transactions-controller>@metamask/base-controller": true,
        "@metamask/smart-transactions-controller>@metamask/network-controller": true,
        "@metamask/smart-transactions-controller>@metamask/network-controller>@metamask/rpc-errors": true,
        "@metamask/smart-transactions-controller>@metamask/transaction-controller>@ethereumjs/tx": true,
        "@metamask/smart-transactions-controller>@metamask/transaction-controller>@ethereumjs/util": true,
        "@metamask/smart-transactions-controller>@metamask/transaction-controller>@metamask/gas-fee-controller": true,
        "@metamask/smart-transactions-controller>@metamask/transaction-controller>@metamask/nonce-tracker": true,
        "@metamask/smart-transactions-controller>@metamask/transaction-controller>@metamask/utils": true,
        "bn.js": true,
        "browserify>buffer": true,
        "eth-method-registry": true,
        "fast-json-patch": true,
        "lodash": true,
        "uuid": true,
        "webpack>events": true
      }
    },
    "@metamask/smart-transactions-controller>@metamask/transaction-controller>@ethereumjs/tx": {
      "packages": {
        "@ethereumjs/tx>@ethereumjs/common": true,
        "@ethereumjs/tx>ethereum-cryptography": true,
        "@metamask/smart-transactions-controller>@metamask/transaction-controller>@ethereumjs/tx>@ethereumjs/rlp": true,
        "@metamask/smart-transactions-controller>@metamask/transaction-controller>@ethereumjs/util": true,
        "browserify>buffer": true,
        "browserify>insert-module-globals>is-buffer": true
      }
    },
    "@metamask/smart-transactions-controller>@metamask/transaction-controller>@ethereumjs/tx>@ethereumjs/rlp": {
      "globals": {
        "TextEncoder": true
      }
    },
    "@metamask/smart-transactions-controller>@metamask/transaction-controller>@ethereumjs/util": {
      "globals": {
        "console.warn": true
      },
      "packages": {
        "@ethereumjs/tx>@ethereumjs/util>micro-ftch": true,
        "@ethereumjs/tx>ethereum-cryptography": true,
        "@metamask/smart-transactions-controller>@metamask/transaction-controller>@ethereumjs/tx>@ethereumjs/rlp": true,
        "browserify>buffer": true,
        "browserify>insert-module-globals>is-buffer": true,
        "webpack>events": true
      }
    },
    "@metamask/smart-transactions-controller>@metamask/transaction-controller>@metamask/gas-fee-controller": {
      "globals": {
        "clearInterval": true,
        "console.error": true,
        "setInterval": true
      },
      "packages": {
        "@metamask/controller-utils": true,
        "@metamask/eth-query": true,
        "@metamask/smart-transactions-controller>@metamask/polling-controller": true,
        "bn.js": true,
        "uuid": true
      }
    },
    "@metamask/smart-transactions-controller>@metamask/transaction-controller>@metamask/nonce-tracker": {
      "packages": {
        "@ethersproject/providers": true,
        "@metamask/smart-transactions-controller>@metamask/transaction-controller>@metamask/nonce-tracker>async-mutex": true,
        "browserify>assert": true
      }
    },
    "@metamask/smart-transactions-controller>@metamask/transaction-controller>@metamask/nonce-tracker>async-mutex": {
      "globals": {
        "clearTimeout": true,
        "setTimeout": true
      },
      "packages": {
        "@swc/helpers>tslib": true
      }
    },
<<<<<<< HEAD
=======
    "@metamask/smart-transactions-controller>@metamask/transaction-controller>@metamask/rpc-errors": {
      "packages": {
        "@metamask/rpc-errors>fast-safe-stringify": true,
        "@metamask/smart-transactions-controller>@metamask/transaction-controller>@metamask/rpc-errors>@metamask/utils": true
      }
    },
    "@metamask/smart-transactions-controller>@metamask/transaction-controller>@metamask/rpc-errors>@metamask/utils": {
      "globals": {
        "TextDecoder": true,
        "TextEncoder": true
      },
      "packages": {
        "@metamask/utils>@metamask/superstruct": true,
        "@metamask/utils>@scure/base": true,
        "@metamask/utils>pony-cause": true,
        "@noble/hashes": true,
        "browserify>buffer": true,
        "nock>debug": true,
        "semver": true
      }
    },
>>>>>>> 3401ef01
    "@metamask/smart-transactions-controller>@metamask/transaction-controller>@metamask/utils": {
      "globals": {
        "TextDecoder": true,
        "TextEncoder": true
      },
      "packages": {
        "@metamask/utils>@metamask/superstruct": true,
        "@metamask/utils>@scure/base": true,
        "@metamask/utils>pony-cause": true,
        "@noble/hashes": true,
        "browserify>buffer": true,
        "nock>debug": true,
        "semver": true
      }
    },
    "@metamask/smart-transactions-controller>bignumber.js": {
      "globals": {
        "crypto": true,
        "define": true
      }
    },
    "@metamask/snaps-controllers": {
      "globals": {
        "DecompressionStream": true,
        "URL": true,
        "clearTimeout": true,
        "document.getElementById": true,
        "fetch.bind": true,
        "setTimeout": true
      },
      "packages": {
        "@metamask/base-controller": true,
        "@metamask/json-rpc-engine": true,
        "@metamask/json-rpc-middleware-stream": true,
        "@metamask/object-multiplex": true,
        "@metamask/post-message-stream": true,
        "@metamask/rpc-errors": true,
        "@metamask/snaps-controllers>@metamask/permission-controller": true,
        "@metamask/snaps-controllers>@xstate/fsm": true,
        "@metamask/snaps-controllers>concat-stream": true,
        "@metamask/snaps-controllers>get-npm-tarball-url": true,
        "@metamask/snaps-controllers>nanoid": true,
        "@metamask/snaps-controllers>readable-web-to-node-stream": true,
        "@metamask/snaps-controllers>tar-stream": true,
        "@metamask/snaps-rpc-methods": true,
        "@metamask/snaps-sdk": true,
        "@metamask/snaps-utils": true,
        "@metamask/snaps-utils>@metamask/snaps-registry": true,
        "@metamask/utils": true,
        "browserify>browserify-zlib": true,
        "eslint>fast-deep-equal": true,
        "immer": true,
        "readable-stream": true,
        "semver": true
      }
    },
    "@metamask/snaps-controllers-flask>nanoid": {
      "globals": {
        "crypto.getRandomValues": true
      }
    },
    "@metamask/snaps-controllers>@metamask/permission-controller": {
      "globals": {
        "console.error": true
      },
      "packages": {
        "@metamask/base-controller": true,
        "@metamask/controller-utils": true,
        "@metamask/json-rpc-engine": true,
        "@metamask/rpc-errors": true,
        "@metamask/snaps-controllers>nanoid": true,
        "@metamask/utils": true,
        "deep-freeze-strict": true,
        "immer": true
      }
    },
    "@metamask/snaps-controllers>concat-stream": {
      "packages": {
        "browserify>buffer": true,
        "browserify>concat-stream>typedarray": true,
        "pumpify>inherits": true,
        "readable-stream": true,
        "terser>source-map-support>buffer-from": true
      }
    },
    "@metamask/snaps-controllers>nanoid": {
      "globals": {
        "crypto.getRandomValues": true
      }
    },
    "@metamask/snaps-controllers>readable-web-to-node-stream": {
      "packages": {
        "readable-stream": true
      }
    },
    "@metamask/snaps-controllers>tar-stream": {
      "packages": {
        "@metamask/snaps-controllers>tar-stream>b4a": true,
        "@metamask/snaps-controllers>tar-stream>fast-fifo": true,
        "@metamask/snaps-controllers>tar-stream>streamx": true,
        "browserify>browser-resolve": true
      }
    },
    "@metamask/snaps-controllers>tar-stream>b4a": {
      "globals": {
        "TextDecoder": true,
        "TextEncoder": true
      }
    },
    "@metamask/snaps-controllers>tar-stream>streamx": {
      "packages": {
        "@metamask/snaps-controllers>tar-stream>fast-fifo": true,
        "@metamask/snaps-controllers>tar-stream>streamx>queue-tick": true,
        "webpack>events": true
      }
    },
    "@metamask/snaps-controllers>tar-stream>streamx>queue-tick": {
      "globals": {
        "queueMicrotask": true
      }
    },
    "@metamask/snaps-execution-environments": {
      "globals": {
        "document.getElementById": true
      },
      "packages": {
        "@metamask/post-message-stream": true,
        "@metamask/snaps-utils": true,
        "@metamask/utils": true
      }
    },
    "@metamask/snaps-rpc-methods": {
      "packages": {
        "@metamask/rpc-errors": true,
        "@metamask/snaps-rpc-methods>@metamask/permission-controller": true,
        "@metamask/snaps-sdk": true,
        "@metamask/snaps-sdk>@metamask/key-tree": true,
        "@metamask/snaps-utils": true,
        "@metamask/utils": true,
        "@metamask/utils>@metamask/superstruct": true,
        "@noble/hashes": true
      }
    },
    "@metamask/snaps-rpc-methods>@metamask/permission-controller": {
      "globals": {
        "console.error": true
      },
      "packages": {
        "@metamask/base-controller": true,
        "@metamask/controller-utils": true,
        "@metamask/json-rpc-engine": true,
        "@metamask/rpc-errors": true,
        "@metamask/snaps-rpc-methods>@metamask/permission-controller>nanoid": true,
        "@metamask/utils": true,
        "deep-freeze-strict": true,
        "immer": true
      }
    },
    "@metamask/snaps-rpc-methods>@metamask/permission-controller>nanoid": {
      "globals": {
        "crypto.getRandomValues": true
      }
    },
    "@metamask/snaps-sdk": {
      "globals": {
        "fetch": true
      },
      "packages": {
        "@metamask/rpc-errors": true,
        "@metamask/utils": true,
        "@metamask/utils>@metamask/superstruct": true
      }
    },
    "@metamask/snaps-sdk>@metamask/key-tree": {
      "packages": {
        "@metamask/message-signing-snap>@noble/curves": true,
        "@metamask/scure-bip39": true,
        "@metamask/snaps-sdk>@metamask/key-tree>@metamask/utils": true,
        "@metamask/utils>@scure/base": true,
        "@noble/hashes": true
      }
    },
    "@metamask/snaps-sdk>@metamask/key-tree>@metamask/utils": {
      "globals": {
        "TextDecoder": true,
        "TextEncoder": true
      },
      "packages": {
        "@metamask/utils>@metamask/superstruct": true,
        "@metamask/utils>@scure/base": true,
        "@metamask/utils>pony-cause": true,
        "@noble/hashes": true,
        "browserify>buffer": true,
        "nock>debug": true,
        "semver": true
      }
    },
    "@metamask/snaps-utils": {
      "globals": {
        "File": true,
        "FileReader": true,
        "TextDecoder": true,
        "TextEncoder": true,
        "URL": true,
        "console.error": true,
        "console.log": true,
        "console.warn": true,
        "crypto": true,
        "document.body.appendChild": true,
        "document.createElement": true,
        "fetch": true
      },
      "packages": {
        "@metamask/rpc-errors": true,
        "@metamask/snaps-sdk": true,
        "@metamask/snaps-sdk>@metamask/key-tree": true,
        "@metamask/snaps-utils>@metamask/permission-controller": true,
        "@metamask/snaps-utils>@metamask/slip44": true,
        "@metamask/snaps-utils>cron-parser": true,
        "@metamask/snaps-utils>fast-json-stable-stringify": true,
        "@metamask/snaps-utils>fast-xml-parser": true,
        "@metamask/snaps-utils>marked": true,
        "@metamask/snaps-utils>rfdc": true,
        "@metamask/snaps-utils>validate-npm-package-name": true,
        "@metamask/utils": true,
        "@metamask/utils>@metamask/superstruct": true,
        "@metamask/utils>@scure/base": true,
        "@noble/hashes": true,
        "chalk": true,
        "semver": true
      }
    },
    "@metamask/snaps-utils>@metamask/permission-controller": {
      "globals": {
        "console.error": true
      },
      "packages": {
        "@metamask/base-controller": true,
        "@metamask/controller-utils": true,
        "@metamask/json-rpc-engine": true,
        "@metamask/rpc-errors": true,
        "@metamask/snaps-utils>@metamask/permission-controller>nanoid": true,
        "@metamask/utils": true,
        "deep-freeze-strict": true,
        "immer": true
      }
    },
    "@metamask/snaps-utils>@metamask/permission-controller>nanoid": {
      "globals": {
        "crypto.getRandomValues": true
      }
    },
    "@metamask/snaps-utils>@metamask/snaps-registry": {
      "packages": {
        "@metamask/message-signing-snap>@noble/curves": true,
        "@metamask/utils": true,
        "@metamask/utils>@metamask/superstruct": true,
        "@noble/hashes": true
      }
    },
    "@metamask/snaps-utils>cron-parser": {
      "packages": {
        "browserify>browser-resolve": true,
        "luxon": true
      }
    },
    "@metamask/snaps-utils>fast-xml-parser": {
      "globals": {
        "entityName": true,
        "val": true
      },
      "packages": {
        "@metamask/snaps-utils>fast-xml-parser>strnum": true
      }
    },
    "@metamask/snaps-utils>marked": {
      "globals": {
        "console.error": true,
        "console.warn": true,
        "define": true
      }
    },
    "@metamask/snaps-utils>rfdc": {
      "packages": {
        "browserify>buffer": true
      }
    },
    "@metamask/snaps-utils>validate-npm-package-name": {
      "packages": {
        "@metamask/snaps-utils>validate-npm-package-name>builtins": true
      }
    },
    "@metamask/snaps-utils>validate-npm-package-name>builtins": {
      "packages": {
        "process": true,
        "semver": true
      }
    },
    "@metamask/test-bundler>@ethersproject/networks": {
      "packages": {
        "ethers>@ethersproject/logger": true
      }
    },
    "@metamask/transaction-controller": {
      "globals": {
        "clearTimeout": true,
        "console.error": true,
        "fetch": true,
        "setTimeout": true
      },
      "packages": {
        "@ethereumjs/tx": true,
        "@ethereumjs/tx>@ethereumjs/common": true,
        "@ethereumjs/tx>@ethereumjs/util": true,
        "@ethersproject/abi": true,
        "@ethersproject/contracts": true,
        "@ethersproject/providers": true,
        "@metamask/base-controller": true,
        "@metamask/controller-utils": true,
        "@metamask/eth-query": true,
        "@metamask/gas-fee-controller": true,
        "@metamask/metamask-eth-abis": true,
        "@metamask/name-controller>async-mutex": true,
        "@metamask/network-controller": true,
        "@metamask/rpc-errors": true,
        "@metamask/transaction-controller>@metamask/nonce-tracker": true,
        "@metamask/utils": true,
        "bn.js": true,
        "browserify>buffer": true,
        "eth-method-registry": true,
        "fast-json-patch": true,
        "lodash": true,
        "uuid": true,
        "webpack>events": true
      }
    },
    "@metamask/transaction-controller>@metamask/nonce-tracker": {
      "packages": {
        "@ethersproject/providers": true,
        "@metamask/transaction-controller>@metamask/nonce-tracker>async-mutex": true,
        "browserify>assert": true
      }
    },
    "@metamask/transaction-controller>@metamask/nonce-tracker>async-mutex": {
      "globals": {
        "clearTimeout": true,
        "setTimeout": true
      },
      "packages": {
        "@swc/helpers>tslib": true
      }
    },
    "@metamask/user-operation-controller": {
      "globals": {
        "fetch": true
      },
      "packages": {
        "@metamask/controller-utils": true,
        "@metamask/eth-query": true,
        "@metamask/gas-fee-controller": true,
        "@metamask/transaction-controller": true,
        "@metamask/user-operation-controller>@metamask/base-controller": true,
        "@metamask/user-operation-controller>@metamask/polling-controller": true,
        "@metamask/user-operation-controller>@metamask/rpc-errors": true,
        "@metamask/user-operation-controller>@metamask/utils": true,
        "bn.js": true,
        "lodash": true,
        "superstruct": true,
        "uuid": true,
        "webpack>events": true
      }
    },
    "@metamask/user-operation-controller>@metamask/base-controller": {
      "globals": {
        "setTimeout": true
      },
      "packages": {
        "immer": true
      }
    },
    "@metamask/user-operation-controller>@metamask/polling-controller": {
      "globals": {
        "clearTimeout": true,
        "console.error": true,
        "setTimeout": true
      },
      "packages": {
        "@metamask/snaps-utils>fast-json-stable-stringify": true,
        "@metamask/user-operation-controller>@metamask/base-controller": true,
        "uuid": true
      }
    },
    "@metamask/user-operation-controller>@metamask/rpc-errors": {
      "packages": {
        "@metamask/rpc-errors>fast-safe-stringify": true,
        "@metamask/user-operation-controller>@metamask/rpc-errors>@metamask/utils": true
      }
    },
    "@metamask/user-operation-controller>@metamask/rpc-errors>@metamask/utils": {
      "globals": {
        "TextDecoder": true,
        "TextEncoder": true
      },
      "packages": {
        "@metamask/utils>@metamask/superstruct": true,
        "@metamask/utils>@scure/base": true,
        "@metamask/utils>pony-cause": true,
        "@noble/hashes": true,
        "browserify>buffer": true,
        "nock>debug": true,
        "semver": true
      }
    },
    "@metamask/user-operation-controller>@metamask/utils": {
      "globals": {
        "TextDecoder": true,
        "TextEncoder": true
      },
      "packages": {
        "@metamask/utils>@metamask/superstruct": true,
        "@metamask/utils>@scure/base": true,
        "@metamask/utils>pony-cause": true,
        "@noble/hashes": true,
        "browserify>buffer": true,
        "nock>debug": true,
        "semver": true
      }
    },
    "@metamask/utils": {
      "globals": {
        "TextDecoder": true,
        "TextEncoder": true
      },
      "packages": {
        "@metamask/utils>@metamask/superstruct": true,
        "@metamask/utils>@scure/base": true,
        "@metamask/utils>pony-cause": true,
        "@noble/hashes": true,
        "browserify>buffer": true,
        "nock>debug": true,
        "semver": true
      }
    },
    "@metamask/utils>@scure/base": {
      "globals": {
        "TextDecoder": true,
        "TextEncoder": true
      }
    },
    "@ngraveio/bc-ur": {
      "packages": {
        "@ngraveio/bc-ur>@keystonehq/alias-sampling": true,
        "@ngraveio/bc-ur>bignumber.js": true,
        "@ngraveio/bc-ur>cbor-sync": true,
        "@ngraveio/bc-ur>crc": true,
        "@ngraveio/bc-ur>jsbi": true,
        "addons-linter>sha.js": true,
        "browserify>assert": true,
        "browserify>buffer": true
      }
    },
    "@ngraveio/bc-ur>assert>object-is": {
      "packages": {
        "string.prototype.matchall>call-bind": true,
        "string.prototype.matchall>define-properties": true
      }
    },
    "@ngraveio/bc-ur>bignumber.js": {
      "globals": {
        "crypto": true,
        "define": true
      }
    },
    "@ngraveio/bc-ur>cbor-sync": {
      "globals": {
        "define": true
      },
      "packages": {
        "browserify>buffer": true
      }
    },
    "@ngraveio/bc-ur>crc": {
      "packages": {
        "browserify>buffer": true
      }
    },
    "@ngraveio/bc-ur>jsbi": {
      "globals": {
        "define": true
      }
    },
    "@noble/hashes": {
      "globals": {
        "TextEncoder": true,
        "crypto": true
      }
    },
    "@popperjs/core": {
      "globals": {
        "Element": true,
        "HTMLElement": true,
        "ShadowRoot": true,
        "console.error": true,
        "console.warn": true,
        "document": true,
        "navigator.userAgent": true
      }
    },
    "@reduxjs/toolkit": {
      "globals": {
        "AbortController": true,
        "__REDUX_DEVTOOLS_EXTENSION_COMPOSE__": true,
        "__REDUX_DEVTOOLS_EXTENSION__": true,
        "console": true,
        "queueMicrotask": true,
        "requestAnimationFrame": true,
        "setTimeout": true
      },
      "packages": {
        "@reduxjs/toolkit>reselect": true,
        "immer": true,
        "process": true,
        "redux": true,
        "redux-thunk": true
      }
    },
    "@segment/loosely-validate-event": {
      "packages": {
        "@segment/loosely-validate-event>component-type": true,
        "@segment/loosely-validate-event>join-component": true,
        "browserify>assert": true,
        "browserify>buffer": true
      }
    },
    "@sentry/browser": {
      "globals": {
        "PerformanceObserver.supportedEntryTypes": true,
        "Request": true,
        "URL": true,
        "XMLHttpRequest.prototype": true,
        "__SENTRY_DEBUG__": true,
        "__SENTRY_RELEASE__": true,
        "addEventListener": true,
        "console.error": true,
        "indexedDB.open": true,
        "performance.timeOrigin": true,
        "setTimeout": true
      },
      "packages": {
        "@sentry/browser>@sentry-internal/browser-utils": true,
        "@sentry/browser>@sentry-internal/feedback": true,
        "@sentry/browser>@sentry-internal/replay": true,
        "@sentry/browser>@sentry-internal/replay-canvas": true,
        "@sentry/browser>@sentry/core": true,
        "@sentry/utils": true
      }
    },
    "@sentry/browser>@sentry-internal/browser-utils": {
      "globals": {
        "PerformanceEventTiming.prototype": true,
        "PerformanceObserver": true,
        "XMLHttpRequest.prototype": true,
        "__SENTRY_DEBUG__": true,
        "addEventListener": true,
        "clearTimeout": true,
        "performance": true,
        "removeEventListener": true,
        "setTimeout": true
      },
      "packages": {
        "@sentry/browser>@sentry/core": true,
        "@sentry/utils": true
      }
    },
    "@sentry/browser>@sentry-internal/feedback": {
      "globals": {
        "FormData": true,
        "HTMLFormElement": true,
        "__SENTRY_DEBUG__": true,
        "cancelAnimationFrame": true,
        "clearTimeout": true,
        "document.createElement": true,
        "document.createElementNS": true,
        "document.createTextNode": true,
        "isSecureContext": true,
        "requestAnimationFrame": true,
        "setTimeout": true
      },
      "packages": {
        "@sentry/browser>@sentry/core": true,
        "@sentry/utils": true
      }
    },
    "@sentry/browser>@sentry-internal/replay": {
      "globals": {
        "Blob": true,
        "CSSConditionRule": true,
        "CSSGroupingRule": true,
        "CSSMediaRule": true,
        "CSSRule": true,
        "CSSSupportsRule": true,
        "Document": true,
        "DragEvent": true,
        "Element": true,
        "FormData": true,
        "HTMLElement": true,
        "HTMLFormElement": true,
        "Headers": true,
        "MouseEvent": true,
        "MutationObserver": true,
        "Node.DOCUMENT_FRAGMENT_NODE": true,
        "Node.prototype.contains": true,
        "PointerEvent": true,
        "TextEncoder": true,
        "URL": true,
        "URLSearchParams": true,
        "Worker": true,
        "__RRWEB_EXCLUDE_IFRAME__": true,
        "__RRWEB_EXCLUDE_SHADOW_DOM__": true,
        "__SENTRY_DEBUG__": true,
        "__SENTRY_EXCLUDE_REPLAY_WORKER__": true,
        "__rrMutationObserver": true,
        "addEventListener": true,
        "clearTimeout": true,
        "console.debug": true,
        "console.error": true,
        "console.warn": true,
        "customElements.get": true,
        "document": true,
        "innerHeight": true,
        "innerWidth": true,
        "location.href": true,
        "location.origin": true,
        "parent": true,
        "setTimeout": true
      },
      "packages": {
        "@sentry/browser>@sentry-internal/browser-utils": true,
        "@sentry/browser>@sentry/core": true,
        "@sentry/utils": true
      }
    },
    "@sentry/browser>@sentry-internal/replay-canvas": {
      "globals": {
        "Blob": true,
        "HTMLCanvasElement": true,
        "HTMLImageElement": true,
        "ImageData": true,
        "URL.createObjectURL": true,
        "WeakRef": true,
        "Worker": true,
        "cancelAnimationFrame": true,
        "console.error": true,
        "createImageBitmap": true,
        "document": true
      },
      "packages": {
        "@sentry/browser>@sentry/core": true,
        "@sentry/utils": true
      }
    },
    "@sentry/browser>@sentry/core": {
      "globals": {
        "Headers": true,
        "Request": true,
        "URL": true,
        "__SENTRY_DEBUG__": true,
        "__SENTRY_TRACING__": true,
        "clearInterval": true,
        "clearTimeout": true,
        "console.log": true,
        "console.warn": true,
        "setInterval": true,
        "setTimeout": true
      },
      "packages": {
        "@sentry/utils": true
      }
    },
    "@sentry/utils": {
      "globals": {
        "CustomEvent": true,
        "DOMError": true,
        "DOMException": true,
        "EdgeRuntime": true,
        "Element": true,
        "ErrorEvent": true,
        "Event": true,
        "HTMLElement": true,
        "Headers": true,
        "Request": true,
        "Response": true,
        "TextDecoder": true,
        "TextEncoder": true,
        "URL": true,
        "__SENTRY_BROWSER_BUNDLE__": true,
        "__SENTRY_DEBUG__": true,
        "clearTimeout": true,
        "console.error": true,
        "document": true,
        "setInterval": true,
        "setTimeout": true
      },
      "packages": {
        "process": true
      }
    },
    "@solana/addresses": {
      "globals": {
        "Intl.Collator": true,
        "TextEncoder": true,
        "crypto.subtle.digest": true,
        "crypto.subtle.exportKey": true
      },
      "packages": {
        "@solana/addresses>@solana/assertions": true,
        "@solana/addresses>@solana/codecs-core": true,
        "@solana/addresses>@solana/codecs-strings": true,
        "@solana/addresses>@solana/errors": true
      }
    },
    "@solana/addresses>@solana/assertions": {
      "globals": {
        "crypto": true,
        "isSecureContext": true
      },
      "packages": {
        "@solana/addresses>@solana/errors": true
      }
    },
    "@solana/addresses>@solana/codecs-core": {
      "packages": {
        "@solana/addresses>@solana/errors": true
      }
    },
    "@solana/addresses>@solana/codecs-strings": {
      "globals": {
        "TextDecoder": true,
        "TextEncoder": true,
        "atob": true,
        "btoa": true
      },
      "packages": {
        "@solana/addresses>@solana/codecs-core": true,
        "@solana/addresses>@solana/errors": true
      }
    },
    "@solana/addresses>@solana/errors": {
      "globals": {
        "btoa": true
      }
    },
    "@storybook/addon-docs>remark-external-links>mdast-util-definitions": {
      "packages": {
        "react-markdown>unist-util-visit": true
      }
    },
    "@storybook/addon-knobs>qs": {
      "packages": {
        "string.prototype.matchall>side-channel": true
      }
    },
    "@swc/helpers>tslib": {
      "globals": {
        "SuppressedError": true,
        "define": true
      }
    },
    "@trezor/connect-web": {
      "globals": {
        "URLSearchParams": true,
        "__TREZOR_CONNECT_SRC": true,
        "addEventListener": true,
        "btoa": true,
        "chrome": true,
        "clearInterval": true,
        "clearTimeout": true,
        "console.warn": true,
        "document.body": true,
        "document.createElement": true,
        "document.createTextNode": true,
        "document.getElementById": true,
        "document.querySelectorAll": true,
        "location": true,
        "navigator": true,
        "open": true,
        "origin": true,
        "removeEventListener": true,
        "setInterval": true,
        "setTimeout": true
      },
      "packages": {
        "@swc/helpers>tslib": true,
        "@trezor/connect-web>@trezor/connect": true,
        "@trezor/connect-web>@trezor/connect-common": true,
        "@trezor/connect-web>@trezor/utils": true,
        "webpack>events": true
      }
    },
    "@trezor/connect-web>@trezor/connect": {
      "packages": {
        "@swc/helpers>tslib": true,
        "@trezor/connect-web>@trezor/connect>@trezor/protobuf": true,
        "@trezor/connect-web>@trezor/connect>@trezor/schema-utils": true,
        "@trezor/connect-web>@trezor/connect>@trezor/transport": true,
        "@trezor/connect-web>@trezor/utils": true
      }
    },
    "@trezor/connect-web>@trezor/connect-common": {
      "globals": {
        "console.warn": true,
        "localStorage.getItem": true,
        "localStorage.setItem": true,
        "navigator": true,
        "setTimeout": true,
        "window": true
      },
      "packages": {
        "@swc/helpers>tslib": true,
        "@trezor/connect-web>@trezor/connect-common>@trezor/env-utils": true,
        "@trezor/connect-web>@trezor/utils": true
      }
    },
    "@trezor/connect-web>@trezor/connect-common>@trezor/env-utils": {
      "globals": {
        "innerHeight": true,
        "innerWidth": true,
        "location.hostname": true,
        "location.origin": true,
        "navigator.languages": true,
        "navigator.platform": true,
        "navigator.userAgent": true,
        "screen.height": true,
        "screen.width": true
      },
      "packages": {
        "@swc/helpers>tslib": true,
        "@trezor/connect-web>@trezor/connect-common>@trezor/env-utils>ua-parser-js": true,
        "process": true
      }
    },
    "@trezor/connect-web>@trezor/connect-common>@trezor/env-utils>ua-parser-js": {
      "globals": {
        "define": true
      }
    },
    "@trezor/connect-web>@trezor/connect>@trezor/protobuf": {
      "packages": {
        "@swc/helpers>tslib": true,
        "@trezor/connect-web>@trezor/connect>@trezor/protobuf>protobufjs": true,
        "@trezor/connect-web>@trezor/connect>@trezor/schema-utils": true,
        "browserify>buffer": true
      }
    },
    "@trezor/connect-web>@trezor/connect>@trezor/protobuf>protobufjs": {
      "globals": {
        "process": true,
        "setTimeout": true
      },
      "packages": {
        "@trezor/connect-web>@trezor/connect>@trezor/protobuf>protobufjs>@protobufjs/aspromise": true,
        "@trezor/connect-web>@trezor/connect>@trezor/protobuf>protobufjs>@protobufjs/base64": true,
        "@trezor/connect-web>@trezor/connect>@trezor/protobuf>protobufjs>@protobufjs/codegen": true,
        "@trezor/connect-web>@trezor/connect>@trezor/protobuf>protobufjs>@protobufjs/eventemitter": true,
        "@trezor/connect-web>@trezor/connect>@trezor/protobuf>protobufjs>@protobufjs/fetch": true,
        "@trezor/connect-web>@trezor/connect>@trezor/protobuf>protobufjs>@protobufjs/float": true,
        "@trezor/connect-web>@trezor/connect>@trezor/protobuf>protobufjs>@protobufjs/inquire": true,
        "@trezor/connect-web>@trezor/connect>@trezor/protobuf>protobufjs>@protobufjs/path": true,
        "@trezor/connect-web>@trezor/connect>@trezor/protobuf>protobufjs>@protobufjs/pool": true,
        "@trezor/connect-web>@trezor/connect>@trezor/protobuf>protobufjs>@protobufjs/utf8": true
      }
    },
    "@trezor/connect-web>@trezor/connect>@trezor/protobuf>protobufjs>@protobufjs/codegen": {
      "globals": {
        "console.log": true
      }
    },
    "@trezor/connect-web>@trezor/connect>@trezor/protobuf>protobufjs>@protobufjs/fetch": {
      "globals": {
        "XMLHttpRequest": true
      },
      "packages": {
        "@trezor/connect-web>@trezor/connect>@trezor/protobuf>protobufjs>@protobufjs/aspromise": true,
        "@trezor/connect-web>@trezor/connect>@trezor/protobuf>protobufjs>@protobufjs/inquire": true
      }
    },
    "@trezor/connect-web>@trezor/connect>@trezor/schema-utils": {
      "globals": {
        "console.warn": true
      },
      "packages": {
        "@trezor/connect-web>@trezor/connect>@trezor/schema-utils>@sinclair/typebox": true,
        "browserify>buffer": true,
        "ts-mixer": true
      }
    },
    "@trezor/connect-web>@trezor/utils": {
      "globals": {
        "AbortController": true,
        "Intl.NumberFormat": true,
        "clearInterval": true,
        "clearTimeout": true,
        "console.error": true,
        "console.info": true,
        "console.log": true,
        "console.warn": true,
        "setInterval": true,
        "setTimeout": true
      },
      "packages": {
        "@swc/helpers>tslib": true,
        "@trezor/connect-web>@trezor/utils>bignumber.js": true,
        "browserify>buffer": true,
        "webpack>events": true
      }
    },
    "@trezor/connect-web>@trezor/utils>bignumber.js": {
      "globals": {
        "crypto": true,
        "define": true
      }
    },
    "@welldone-software/why-did-you-render": {
      "globals": {
        "Element": true,
        "console.group": true,
        "console.groupCollapsed": true,
        "console.groupEnd": true,
        "console.log": true,
        "console.warn": true,
        "define": true,
        "setTimeout": true
      },
      "packages": {
        "lodash": true,
        "react": true
      }
    },
    "@zxing/browser": {
      "globals": {
        "HTMLElement": true,
        "HTMLImageElement": true,
        "HTMLVideoElement": true,
        "clearTimeout": true,
        "console.error": true,
        "console.warn": true,
        "document": true,
        "navigator": true,
        "setTimeout": true
      },
      "packages": {
        "@zxing/library": true
      }
    },
    "@zxing/library": {
      "globals": {
        "HTMLImageElement": true,
        "HTMLVideoElement": true,
        "TextDecoder": true,
        "TextEncoder": true,
        "URL.createObjectURL": true,
        "btoa": true,
        "console.log": true,
        "console.warn": true,
        "document": true,
        "navigator": true,
        "setTimeout": true
      },
      "packages": {
        "@zxing/library>ts-custom-error": true
      }
    },
    "addons-linter>sha.js": {
      "packages": {
        "koa>content-disposition>safe-buffer": true,
        "pumpify>inherits": true
      }
    },
    "await-semaphore": {
      "packages": {
        "browserify>timers-browserify": true,
        "process": true
      }
    },
    "base32-encode": {
      "packages": {
        "base32-encode>to-data-view": true
      }
    },
    "bignumber.js": {
      "globals": {
        "crypto": true,
        "define": true
      }
    },
    "blo": {
      "globals": {
        "btoa": true
      }
    },
    "bn.js": {
      "globals": {
        "Buffer": true
      },
      "packages": {
        "browserify>browser-resolve": true
      }
    },
    "bowser": {
      "globals": {
        "define": true
      }
    },
    "browserify>assert": {
      "globals": {
        "Buffer": true
      },
      "packages": {
        "browserify>assert>util": true,
        "react>object-assign": true
      }
    },
    "browserify>assert>util": {
      "globals": {
        "console.error": true,
        "console.log": true,
        "console.trace": true,
        "process": true
      },
      "packages": {
        "browserify>assert>util>inherits": true,
        "process": true
      }
    },
    "browserify>browserify-zlib": {
      "packages": {
        "browserify>assert": true,
        "browserify>browserify-zlib>pako": true,
        "browserify>buffer": true,
        "browserify>util": true,
        "process": true,
        "stream-browserify": true
      }
    },
    "browserify>buffer": {
      "globals": {
        "console": true
      },
      "packages": {
        "base64-js": true,
        "buffer>ieee754": true
      }
    },
    "browserify>punycode": {
      "globals": {
        "define": true
      }
    },
    "browserify>string_decoder": {
      "packages": {
        "koa>content-disposition>safe-buffer": true
      }
    },
    "browserify>timers-browserify": {
      "globals": {
        "clearInterval": true,
        "clearTimeout": true,
        "setInterval": true,
        "setTimeout": true
      },
      "packages": {
        "process": true
      }
    },
    "browserify>url": {
      "packages": {
        "@storybook/addon-knobs>qs": true,
        "browserify>punycode": true
      }
    },
    "browserify>util": {
      "globals": {
        "console.error": true,
        "console.log": true,
        "console.trace": true
      },
      "packages": {
        "browserify>util>is-arguments": true,
        "browserify>util>is-typed-array": true,
        "browserify>util>which-typed-array": true,
        "koa>is-generator-function": true,
        "process": true,
        "pumpify>inherits": true
      }
    },
    "browserify>util>is-arguments": {
      "packages": {
        "koa>is-generator-function>has-tostringtag": true,
        "string.prototype.matchall>call-bind": true
      }
    },
    "browserify>util>is-typed-array": {
      "packages": {
        "browserify>util>which-typed-array": true
      }
    },
    "browserify>util>which-typed-array": {
      "packages": {
        "browserify>util>which-typed-array>for-each": true,
        "koa>is-generator-function>has-tostringtag": true,
        "string.prototype.matchall>call-bind": true,
        "string.prototype.matchall>es-abstract>available-typed-arrays": true,
        "string.prototype.matchall>es-abstract>gopd": true
      }
    },
    "browserify>util>which-typed-array>for-each": {
      "packages": {
        "string.prototype.matchall>es-abstract>is-callable": true
      }
    },
    "browserify>vm-browserify": {
      "globals": {
        "document.body.appendChild": true,
        "document.body.removeChild": true,
        "document.createElement": true
      }
    },
    "buffer": {
      "globals": {
        "console": true
      },
      "packages": {
        "base64-js": true,
        "buffer>ieee754": true
      }
    },
    "chalk": {
      "packages": {
        "chalk>ansi-styles": true,
        "chalk>supports-color": true
      }
    },
    "chalk>ansi-styles": {
      "packages": {
        "chalk>ansi-styles>color-convert": true
      }
    },
    "chalk>ansi-styles>color-convert": {
      "packages": {
        "jest-canvas-mock>moo-color>color-name": true
      }
    },
    "chart.js": {
      "globals": {
        "Intl.NumberFormat": true,
        "MutationObserver": true,
        "OffscreenCanvas": true,
        "Path2D": true,
        "ResizeObserver": true,
        "addEventListener": true,
        "clearTimeout": true,
        "console.error": true,
        "console.warn": true,
        "devicePixelRatio": true,
        "document": true,
        "removeEventListener": true,
        "requestAnimationFrame": true,
        "setTimeout": true
      },
      "packages": {
        "chart.js>@kurkle/color": true
      }
    },
    "chart.js>@kurkle/color": {
      "globals": {
        "define": true
      }
    },
    "classnames": {
      "globals": {
        "classNames": "write",
        "define": true
      }
    },
    "cockatiel": {
      "globals": {
        "AbortController": true,
        "AbortSignal": true,
        "WeakRef": true,
        "clearTimeout": true,
        "performance": true,
        "setTimeout": true
      },
      "packages": {
        "process": true
      }
    },
    "copy-to-clipboard": {
      "globals": {
        "clipboardData": true,
        "console.error": true,
        "console.warn": true,
        "document.body.appendChild": true,
        "document.body.removeChild": true,
        "document.createElement": true,
        "document.createRange": true,
        "document.execCommand": true,
        "document.getSelection": true,
        "navigator.userAgent": true,
        "prompt": true
      },
      "packages": {
        "copy-to-clipboard>toggle-selection": true
      }
    },
    "copy-to-clipboard>toggle-selection": {
      "globals": {
        "document.activeElement": true,
        "document.getSelection": true
      }
    },
    "crypto-browserify": {
      "packages": {
        "crypto-browserify>browserify-cipher": true,
        "crypto-browserify>browserify-sign": true,
        "crypto-browserify>create-ecdh": true,
        "crypto-browserify>create-hmac": true,
        "crypto-browserify>diffie-hellman": true,
        "crypto-browserify>pbkdf2": true,
        "crypto-browserify>public-encrypt": true,
        "crypto-browserify>randombytes": true,
        "crypto-browserify>randomfill": true,
        "ethereumjs-util>create-hash": true
      }
    },
    "crypto-browserify>browserify-cipher": {
      "packages": {
        "crypto-browserify>browserify-cipher>browserify-des": true,
        "crypto-browserify>browserify-cipher>evp_bytestokey": true,
        "ethereumjs-util>ethereum-cryptography>browserify-aes": true
      }
    },
    "crypto-browserify>browserify-cipher>browserify-des": {
      "packages": {
        "browserify>buffer": true,
        "crypto-browserify>browserify-cipher>browserify-des>des.js": true,
        "ethereumjs-util>create-hash>cipher-base": true,
        "pumpify>inherits": true
      }
    },
    "crypto-browserify>browserify-cipher>browserify-des>des.js": {
      "packages": {
        "@metamask/ppom-validator>elliptic>minimalistic-assert": true,
        "pumpify>inherits": true
      }
    },
    "crypto-browserify>browserify-cipher>evp_bytestokey": {
      "packages": {
        "ethereumjs-util>create-hash>md5.js": true,
        "koa>content-disposition>safe-buffer": true
      }
    },
    "crypto-browserify>browserify-sign": {
      "packages": {
        "@metamask/ppom-validator>elliptic": true,
        "bn.js": true,
        "browserify>buffer": true,
        "crypto-browserify>create-hmac": true,
        "crypto-browserify>public-encrypt>browserify-rsa": true,
        "crypto-browserify>public-encrypt>parse-asn1": true,
        "ethereumjs-util>create-hash": true,
        "pumpify>inherits": true,
        "stream-browserify": true
      }
    },
    "crypto-browserify>create-ecdh": {
      "packages": {
        "@metamask/ppom-validator>elliptic": true,
        "bn.js": true,
        "browserify>buffer": true
      }
    },
    "crypto-browserify>create-hmac": {
      "packages": {
        "addons-linter>sha.js": true,
        "ethereumjs-util>create-hash": true,
        "ethereumjs-util>create-hash>cipher-base": true,
        "ethereumjs-util>create-hash>ripemd160": true,
        "koa>content-disposition>safe-buffer": true,
        "pumpify>inherits": true
      }
    },
    "crypto-browserify>diffie-hellman": {
      "packages": {
        "bn.js": true,
        "browserify>buffer": true,
        "crypto-browserify>diffie-hellman>miller-rabin": true,
        "crypto-browserify>randombytes": true
      }
    },
    "crypto-browserify>diffie-hellman>miller-rabin": {
      "packages": {
        "@metamask/ppom-validator>elliptic>brorand": true,
        "bn.js": true
      }
    },
    "crypto-browserify>pbkdf2": {
      "globals": {
        "crypto": true,
        "process": true,
        "queueMicrotask": true,
        "setImmediate": true,
        "setTimeout": true
      },
      "packages": {
        "addons-linter>sha.js": true,
        "ethereumjs-util>create-hash": true,
        "ethereumjs-util>create-hash>ripemd160": true,
        "koa>content-disposition>safe-buffer": true,
        "process": true
      }
    },
    "crypto-browserify>public-encrypt": {
      "packages": {
        "bn.js": true,
        "browserify>buffer": true,
        "crypto-browserify>public-encrypt>browserify-rsa": true,
        "crypto-browserify>public-encrypt>parse-asn1": true,
        "crypto-browserify>randombytes": true,
        "ethereumjs-util>create-hash": true
      }
    },
    "crypto-browserify>public-encrypt>browserify-rsa": {
      "packages": {
        "bn.js": true,
        "browserify>buffer": true,
        "crypto-browserify>randombytes": true
      }
    },
    "crypto-browserify>public-encrypt>parse-asn1": {
      "packages": {
        "browserify>buffer": true,
        "crypto-browserify>browserify-cipher>evp_bytestokey": true,
        "crypto-browserify>pbkdf2": true,
        "crypto-browserify>public-encrypt>parse-asn1>asn1.js": true,
        "ethereumjs-util>ethereum-cryptography>browserify-aes": true
      }
    },
    "crypto-browserify>public-encrypt>parse-asn1>asn1.js": {
      "packages": {
        "@metamask/ppom-validator>elliptic>minimalistic-assert": true,
        "bn.js": true,
        "browserify>buffer": true,
        "browserify>vm-browserify": true,
        "pumpify>inherits": true
      }
    },
    "crypto-browserify>randombytes": {
      "globals": {
        "crypto": true,
        "msCrypto": true
      },
      "packages": {
        "koa>content-disposition>safe-buffer": true,
        "process": true
      }
    },
    "crypto-browserify>randomfill": {
      "globals": {
        "crypto": true,
        "msCrypto": true
      },
      "packages": {
        "crypto-browserify>randombytes": true,
        "koa>content-disposition>safe-buffer": true,
        "process": true
      }
    },
    "currency-formatter": {
      "packages": {
        "currency-formatter>accounting": true,
        "currency-formatter>locale-currency": true,
        "react>object-assign": true
      }
    },
    "currency-formatter>accounting": {
      "globals": {
        "define": true
      }
    },
    "currency-formatter>locale-currency": {
      "globals": {
        "countryCode": true
      }
    },
    "debounce-stream": {
      "packages": {
        "debounce-stream>debounce": true,
        "debounce-stream>duplexer": true,
        "debounce-stream>through": true
      }
    },
    "debounce-stream>debounce": {
      "globals": {
        "clearTimeout": true,
        "setTimeout": true
      }
    },
    "debounce-stream>duplexer": {
      "packages": {
        "stream-browserify": true
      }
    },
    "debounce-stream>through": {
      "packages": {
        "process": true,
        "stream-browserify": true
      }
    },
    "depcheck>@vue/compiler-sfc>postcss>nanoid": {
      "globals": {
        "crypto.getRandomValues": true
      }
    },
    "depcheck>is-core-module>hasown": {
      "packages": {
        "browserify>has>function-bind": true
      }
    },
    "dependency-tree>precinct>detective-postcss>postcss>nanoid": {
      "globals": {
        "crypto.getRandomValues": true
      }
    },
    "eslint-plugin-react>array-includes>is-string": {
      "packages": {
        "koa>is-generator-function>has-tostringtag": true
      }
    },
    "eth-ens-namehash": {
      "globals": {
        "name": "write"
      },
      "packages": {
        "@metamask/ethjs>js-sha3": true,
        "browserify>buffer": true,
        "eth-ens-namehash>idna-uts46-hx": true
      }
    },
    "eth-ens-namehash>idna-uts46-hx": {
      "globals": {
        "define": true
      },
      "packages": {
        "browserify>punycode": true
      }
    },
    "eth-keyring-controller>@metamask/browser-passworder": {
      "globals": {
        "crypto": true
      }
    },
    "eth-lattice-keyring": {
      "globals": {
        "addEventListener": true,
        "browser": true,
        "clearInterval": true,
        "fetch": true,
        "open": true,
        "setInterval": true
      },
      "packages": {
        "@ethereumjs/tx": true,
        "@ethereumjs/tx>@ethereumjs/util": true,
        "bn.js": true,
        "browserify>buffer": true,
        "crypto-browserify": true,
        "eth-lattice-keyring>gridplus-sdk": true,
        "eth-lattice-keyring>rlp": true,
        "webpack>events": true
      }
    },
    "eth-lattice-keyring>gridplus-sdk": {
      "globals": {
        "AbortController": true,
        "Request": true,
        "URL": true,
        "__values": true,
        "caches": true,
        "clearTimeout": true,
        "console.error": true,
        "console.log": true,
        "console.warn": true,
        "fetch": true,
        "setTimeout": true
      },
      "packages": {
        "@ethereumjs/tx>@ethereumjs/common>crc-32": true,
        "@ethersproject/abi": true,
        "@metamask/eth-sig-util": true,
        "@metamask/ethjs>js-sha3": true,
        "@metamask/keyring-api>bech32": true,
        "@metamask/ppom-validator>elliptic": true,
        "bn.js": true,
        "browserify>buffer": true,
        "eth-lattice-keyring>gridplus-sdk>@ethereumjs/common": true,
        "eth-lattice-keyring>gridplus-sdk>@ethereumjs/rlp": true,
        "eth-lattice-keyring>gridplus-sdk>@ethereumjs/tx": true,
        "eth-lattice-keyring>gridplus-sdk>aes-js": true,
        "eth-lattice-keyring>gridplus-sdk>bignumber.js": true,
        "eth-lattice-keyring>gridplus-sdk>borc": true,
        "eth-lattice-keyring>gridplus-sdk>bs58check": true,
        "eth-lattice-keyring>gridplus-sdk>secp256k1": true,
        "eth-lattice-keyring>gridplus-sdk>uuid": true,
        "ethers>@ethersproject/sha2>hash.js": true,
        "lodash": true
      }
    },
    "eth-lattice-keyring>gridplus-sdk>@ethereumjs/common": {
      "packages": {
        "eth-lattice-keyring>gridplus-sdk>@ethereumjs/tx>@ethereumjs/util": true,
        "webpack>events": true
      }
    },
    "eth-lattice-keyring>gridplus-sdk>@ethereumjs/rlp": {
      "globals": {
        "TextEncoder": true
      }
    },
    "eth-lattice-keyring>gridplus-sdk>@ethereumjs/tx": {
      "packages": {
        "@ethereumjs/tx>ethereum-cryptography": true,
        "eth-lattice-keyring>gridplus-sdk>@ethereumjs/rlp": true,
        "eth-lattice-keyring>gridplus-sdk>@ethereumjs/tx>@ethereumjs/common": true,
        "eth-lattice-keyring>gridplus-sdk>@ethereumjs/tx>@ethereumjs/util": true
      }
    },
    "eth-lattice-keyring>gridplus-sdk>@ethereumjs/tx>@ethereumjs/common": {
      "packages": {
        "eth-lattice-keyring>gridplus-sdk>@ethereumjs/tx>@ethereumjs/util": true,
        "webpack>events": true
      }
    },
    "eth-lattice-keyring>gridplus-sdk>@ethereumjs/tx>@ethereumjs/util": {
      "globals": {
        "console.warn": true,
        "fetch": true
      },
      "packages": {
        "@ethereumjs/tx>ethereum-cryptography": true,
        "eth-lattice-keyring>gridplus-sdk>@ethereumjs/rlp": true,
        "webpack>events": true
      }
    },
    "eth-lattice-keyring>gridplus-sdk>aes-js": {
      "globals": {
        "define": true
      }
    },
    "eth-lattice-keyring>gridplus-sdk>bignumber.js": {
      "globals": {
        "crypto": true,
        "define": true
      }
    },
    "eth-lattice-keyring>gridplus-sdk>borc": {
      "globals": {
        "console": true
      },
      "packages": {
        "browserify>buffer": true,
        "buffer>ieee754": true,
        "eth-lattice-keyring>gridplus-sdk>borc>bignumber.js": true,
        "eth-lattice-keyring>gridplus-sdk>borc>iso-url": true
      }
    },
    "eth-lattice-keyring>gridplus-sdk>borc>bignumber.js": {
      "globals": {
        "crypto": true,
        "define": true
      }
    },
    "eth-lattice-keyring>gridplus-sdk>borc>iso-url": {
      "globals": {
        "URL": true,
        "URLSearchParams": true,
        "location": true,
        "navigator": true
      }
    },
    "eth-lattice-keyring>gridplus-sdk>bs58check": {
      "packages": {
        "@noble/hashes": true,
        "eth-lattice-keyring>gridplus-sdk>bs58check>bs58": true
      }
    },
    "eth-lattice-keyring>gridplus-sdk>bs58check>bs58": {
      "packages": {
        "eth-lattice-keyring>gridplus-sdk>bs58check>bs58>base-x": true
      }
    },
    "eth-lattice-keyring>gridplus-sdk>secp256k1": {
      "packages": {
        "@metamask/ppom-validator>elliptic": true
      }
    },
    "eth-lattice-keyring>gridplus-sdk>uuid": {
      "globals": {
        "crypto": true
      }
    },
    "eth-lattice-keyring>rlp": {
      "globals": {
        "TextEncoder": true
      }
    },
    "eth-method-registry": {
      "packages": {
        "@metamask/ethjs-contract": true,
        "@metamask/ethjs-query": true
      }
    },
    "ethereumjs-util": {
      "packages": {
        "bn.js": true,
        "browserify>assert": true,
        "browserify>buffer": true,
        "browserify>insert-module-globals>is-buffer": true,
        "ethereumjs-util>create-hash": true,
        "ethereumjs-util>ethereum-cryptography": true,
        "ethereumjs-util>rlp": true
      }
    },
    "ethereumjs-util>create-hash": {
      "packages": {
        "addons-linter>sha.js": true,
        "ethereumjs-util>create-hash>cipher-base": true,
        "ethereumjs-util>create-hash>md5.js": true,
        "ethereumjs-util>create-hash>ripemd160": true,
        "pumpify>inherits": true
      }
    },
    "ethereumjs-util>create-hash>cipher-base": {
      "packages": {
        "browserify>string_decoder": true,
        "koa>content-disposition>safe-buffer": true,
        "pumpify>inherits": true,
        "stream-browserify": true
      }
    },
    "ethereumjs-util>create-hash>md5.js": {
      "packages": {
        "ethereumjs-util>create-hash>md5.js>hash-base": true,
        "koa>content-disposition>safe-buffer": true,
        "pumpify>inherits": true
      }
    },
    "ethereumjs-util>create-hash>md5.js>hash-base": {
      "packages": {
        "koa>content-disposition>safe-buffer": true,
        "pumpify>inherits": true,
        "readable-stream": true
      }
    },
    "ethereumjs-util>create-hash>ripemd160": {
      "packages": {
        "browserify>buffer": true,
        "ethereumjs-util>create-hash>md5.js>hash-base": true,
        "pumpify>inherits": true
      }
    },
    "ethereumjs-util>ethereum-cryptography": {
      "packages": {
        "browserify>buffer": true,
        "crypto-browserify>randombytes": true,
        "ethereumjs-util>ethereum-cryptography>keccak": true,
        "ganache>secp256k1": true
      }
    },
    "ethereumjs-util>ethereum-cryptography>browserify-aes": {
      "packages": {
        "browserify>buffer": true,
        "crypto-browserify>browserify-cipher>evp_bytestokey": true,
        "ethereumjs-util>create-hash>cipher-base": true,
        "ethereumjs-util>ethereum-cryptography>browserify-aes>buffer-xor": true,
        "koa>content-disposition>safe-buffer": true,
        "pumpify>inherits": true
      }
    },
    "ethereumjs-util>ethereum-cryptography>browserify-aes>buffer-xor": {
      "packages": {
        "browserify>buffer": true
      }
    },
    "ethereumjs-util>ethereum-cryptography>bs58check": {
      "packages": {
        "ethereumjs-util>create-hash": true,
        "ethereumjs-util>ethereum-cryptography>bs58check>bs58": true,
        "koa>content-disposition>safe-buffer": true
      }
    },
    "ethereumjs-util>ethereum-cryptography>bs58check>bs58": {
      "packages": {
        "@ensdomains/content-hash>multihashes>multibase>base-x": true
      }
    },
    "ethereumjs-util>ethereum-cryptography>keccak": {
      "packages": {
        "browserify>buffer": true,
        "readable-stream": true
      }
    },
    "ethereumjs-util>rlp": {
      "packages": {
        "bn.js": true,
        "browserify>buffer": true
      }
    },
    "ethereumjs-wallet>randombytes": {
      "globals": {
        "crypto.getRandomValues": true
      }
    },
    "ethers": {
      "packages": {
        "@ethersproject/abi": true,
        "@ethersproject/bignumber": true,
        "@ethersproject/bytes": true,
        "@ethersproject/contracts": true,
        "@ethersproject/hash": true,
        "@ethersproject/hdnode": true,
        "@ethersproject/wallet": true,
        "ethers>@ethersproject/abstract-signer": true,
        "ethers>@ethersproject/address": true,
        "ethers>@ethersproject/base64": true,
        "ethers>@ethersproject/basex": true,
        "ethers>@ethersproject/constants": true,
        "ethers>@ethersproject/json-wallets": true,
        "ethers>@ethersproject/keccak256": true,
        "ethers>@ethersproject/logger": true,
        "ethers>@ethersproject/properties": true,
        "ethers>@ethersproject/providers": true,
        "ethers>@ethersproject/random": true,
        "ethers>@ethersproject/rlp": true,
        "ethers>@ethersproject/sha2": true,
        "ethers>@ethersproject/signing-key": true,
        "ethers>@ethersproject/solidity": true,
        "ethers>@ethersproject/strings": true,
        "ethers>@ethersproject/transactions": true,
        "ethers>@ethersproject/units": true,
        "ethers>@ethersproject/web": true,
        "ethers>@ethersproject/wordlists": true
      }
    },
    "ethers>@ethersproject/abstract-provider": {
      "packages": {
        "@ethersproject/bignumber": true,
        "@ethersproject/bytes": true,
        "ethers>@ethersproject/logger": true,
        "ethers>@ethersproject/properties": true
      }
    },
    "ethers>@ethersproject/abstract-signer": {
      "packages": {
        "ethers>@ethersproject/logger": true,
        "ethers>@ethersproject/properties": true
      }
    },
    "ethers>@ethersproject/address": {
      "packages": {
        "@ethersproject/bignumber": true,
        "@ethersproject/bytes": true,
        "ethers>@ethersproject/keccak256": true,
        "ethers>@ethersproject/logger": true,
        "ethers>@ethersproject/rlp": true
      }
    },
    "ethers>@ethersproject/base64": {
      "globals": {
        "atob": true,
        "btoa": true
      },
      "packages": {
        "@ethersproject/bytes": true
      }
    },
    "ethers>@ethersproject/basex": {
      "packages": {
        "@ethersproject/bytes": true,
        "ethers>@ethersproject/properties": true
      }
    },
    "ethers>@ethersproject/constants": {
      "packages": {
        "@ethersproject/bignumber": true
      }
    },
    "ethers>@ethersproject/json-wallets": {
      "packages": {
        "@ethersproject/bytes": true,
        "@ethersproject/hdnode": true,
        "ethers>@ethersproject/address": true,
        "ethers>@ethersproject/json-wallets>aes-js": true,
        "ethers>@ethersproject/json-wallets>scrypt-js": true,
        "ethers>@ethersproject/keccak256": true,
        "ethers>@ethersproject/logger": true,
        "ethers>@ethersproject/pbkdf2": true,
        "ethers>@ethersproject/properties": true,
        "ethers>@ethersproject/random": true,
        "ethers>@ethersproject/strings": true,
        "ethers>@ethersproject/transactions": true
      }
    },
    "ethers>@ethersproject/json-wallets>aes-js": {
      "globals": {
        "define": true
      }
    },
    "ethers>@ethersproject/json-wallets>scrypt-js": {
      "globals": {
        "define": true,
        "setTimeout": true
      },
      "packages": {
        "browserify>timers-browserify": true
      }
    },
    "ethers>@ethersproject/keccak256": {
      "packages": {
        "@ethersproject/bytes": true,
        "@metamask/ethjs>js-sha3": true
      }
    },
    "ethers>@ethersproject/logger": {
      "globals": {
        "console": true
      }
    },
    "ethers>@ethersproject/pbkdf2": {
      "packages": {
        "@ethersproject/bytes": true,
        "ethers>@ethersproject/sha2": true
      }
    },
    "ethers>@ethersproject/properties": {
      "packages": {
        "ethers>@ethersproject/logger": true
      }
    },
    "ethers>@ethersproject/providers": {
      "globals": {
        "WebSocket": true,
        "clearInterval": true,
        "clearTimeout": true,
        "console.log": true,
        "console.warn": true,
        "setInterval": true,
        "setTimeout": true
      },
      "packages": {
        "@ethersproject/bignumber": true,
        "@ethersproject/bytes": true,
        "@ethersproject/hash": true,
        "ethers>@ethersproject/abstract-provider": true,
        "ethers>@ethersproject/abstract-signer": true,
        "ethers>@ethersproject/address": true,
        "ethers>@ethersproject/base64": true,
        "ethers>@ethersproject/basex": true,
        "ethers>@ethersproject/constants": true,
        "ethers>@ethersproject/logger": true,
        "ethers>@ethersproject/properties": true,
        "ethers>@ethersproject/providers>@ethersproject/networks": true,
        "ethers>@ethersproject/providers>@ethersproject/web": true,
        "ethers>@ethersproject/providers>bech32": true,
        "ethers>@ethersproject/random": true,
        "ethers>@ethersproject/sha2": true,
        "ethers>@ethersproject/strings": true,
        "ethers>@ethersproject/transactions": true
      }
    },
    "ethers>@ethersproject/providers>@ethersproject/networks": {
      "packages": {
        "ethers>@ethersproject/logger": true
      }
    },
    "ethers>@ethersproject/providers>@ethersproject/web": {
      "globals": {
        "clearTimeout": true,
        "fetch": true,
        "setTimeout": true
      },
      "packages": {
        "@ethersproject/bytes": true,
        "ethers>@ethersproject/base64": true,
        "ethers>@ethersproject/logger": true,
        "ethers>@ethersproject/properties": true,
        "ethers>@ethersproject/strings": true
      }
    },
    "ethers>@ethersproject/random": {
      "packages": {
        "@ethersproject/bytes": true,
        "ethers>@ethersproject/logger": true
      }
    },
    "ethers>@ethersproject/rlp": {
      "packages": {
        "@ethersproject/bytes": true,
        "ethers>@ethersproject/logger": true
      }
    },
    "ethers>@ethersproject/sha2": {
      "packages": {
        "@ethersproject/bytes": true,
        "ethers>@ethersproject/logger": true,
        "ethers>@ethersproject/sha2>hash.js": true
      }
    },
    "ethers>@ethersproject/sha2>hash.js": {
      "packages": {
        "@metamask/ppom-validator>elliptic>minimalistic-assert": true,
        "pumpify>inherits": true
      }
    },
    "ethers>@ethersproject/signing-key": {
      "packages": {
        "@ethersproject/bytes": true,
        "@metamask/ppom-validator>elliptic": true,
        "ethers>@ethersproject/logger": true,
        "ethers>@ethersproject/properties": true
      }
    },
    "ethers>@ethersproject/solidity": {
      "packages": {
        "@ethersproject/bignumber": true,
        "@ethersproject/bytes": true,
        "ethers>@ethersproject/keccak256": true,
        "ethers>@ethersproject/logger": true,
        "ethers>@ethersproject/sha2": true,
        "ethers>@ethersproject/strings": true
      }
    },
    "ethers>@ethersproject/strings": {
      "packages": {
        "@ethersproject/bytes": true,
        "ethers>@ethersproject/constants": true,
        "ethers>@ethersproject/logger": true
      }
    },
    "ethers>@ethersproject/transactions": {
      "packages": {
        "@ethersproject/bignumber": true,
        "@ethersproject/bytes": true,
        "ethers>@ethersproject/address": true,
        "ethers>@ethersproject/constants": true,
        "ethers>@ethersproject/keccak256": true,
        "ethers>@ethersproject/logger": true,
        "ethers>@ethersproject/properties": true,
        "ethers>@ethersproject/rlp": true,
        "ethers>@ethersproject/signing-key": true
      }
    },
    "ethers>@ethersproject/units": {
      "packages": {
        "@ethersproject/bignumber": true,
        "ethers>@ethersproject/logger": true
      }
    },
    "ethers>@ethersproject/web": {
      "globals": {
        "clearTimeout": true,
        "fetch": true,
        "setTimeout": true
      },
      "packages": {
        "@ethersproject/bytes": true,
        "ethers>@ethersproject/base64": true,
        "ethers>@ethersproject/logger": true,
        "ethers>@ethersproject/properties": true,
        "ethers>@ethersproject/strings": true
      }
    },
    "ethers>@ethersproject/wordlists": {
      "packages": {
        "@ethersproject/bytes": true,
        "@ethersproject/hash": true,
        "ethers>@ethersproject/logger": true,
        "ethers>@ethersproject/properties": true,
        "ethers>@ethersproject/strings": true
      }
    },
    "extension-port-stream": {
      "packages": {
        "browserify>buffer": true,
        "extension-port-stream>readable-stream": true
      }
    },
    "extension-port-stream>readable-stream": {
      "globals": {
        "AbortController": true,
        "AggregateError": true,
        "Blob": true
      },
      "packages": {
        "browserify>buffer": true,
        "browserify>string_decoder": true,
        "extension-port-stream>readable-stream>abort-controller": true,
        "process": true,
        "webpack>events": true
      }
    },
    "extension-port-stream>readable-stream>abort-controller": {
      "globals": {
        "AbortController": true
      }
    },
    "fast-json-patch": {
      "globals": {
        "addEventListener": true,
        "clearTimeout": true,
        "removeEventListener": true,
        "setTimeout": true
      }
    },
    "fuse.js": {
      "globals": {
        "console": true,
        "define": true
      }
    },
    "ganache>secp256k1": {
      "packages": {
        "@metamask/ppom-validator>elliptic": true
      }
    },
    "gulp>vinyl-fs>object.assign": {
      "packages": {
        "@lavamoat/lavapack>json-stable-stringify>object-keys": true,
        "string.prototype.matchall>call-bind": true,
        "string.prototype.matchall>define-properties": true,
        "string.prototype.matchall>has-symbols": true
      }
    },
    "he": {
      "globals": {
        "define": true
      }
    },
    "history": {
      "globals": {
        "console": true,
        "define": true,
        "document.defaultView": true,
        "document.querySelector": true
      }
    },
    "https-browserify": {
      "packages": {
        "browserify>url": true,
        "stream-http": true
      }
    },
    "koa>content-disposition>safe-buffer": {
      "packages": {
        "browserify>buffer": true
      }
    },
    "koa>is-generator-function": {
      "packages": {
        "koa>is-generator-function>has-tostringtag": true
      }
    },
    "koa>is-generator-function>has-tostringtag": {
      "packages": {
        "string.prototype.matchall>has-symbols": true
      }
    },
    "localforage": {
      "globals": {
        "Blob": true,
        "BlobBuilder": true,
        "FileReader": true,
        "IDBKeyRange": true,
        "MSBlobBuilder": true,
        "MozBlobBuilder": true,
        "OIndexedDB": true,
        "WebKitBlobBuilder": true,
        "atob": true,
        "btoa": true,
        "console.error": true,
        "console.info": true,
        "console.warn": true,
        "define": true,
        "fetch": true,
        "indexedDB": true,
        "localStorage": true,
        "mozIndexedDB": true,
        "msIndexedDB": true,
        "navigator.platform": true,
        "navigator.userAgent": true,
        "openDatabase": true,
        "setTimeout": true,
        "webkitIndexedDB": true
      }
    },
    "lodash": {
      "globals": {
        "clearTimeout": true,
        "define": true,
        "setTimeout": true
      }
    },
    "loglevel": {
      "globals": {
        "console": true,
        "define": true,
        "document.cookie": true,
        "localStorage": true,
        "log": "write",
        "navigator": true
      }
    },
    "lottie-web": {
      "globals": {
        "Blob": true,
        "Howl": true,
        "OffscreenCanvas": true,
        "URL.createObjectURL": true,
        "Worker": true,
        "XMLHttpRequest": true,
        "bodymovin": "write",
        "clearInterval": true,
        "console": true,
        "define": true,
        "document.body": true,
        "document.createElement": true,
        "document.createElementNS": true,
        "document.getElementsByClassName": true,
        "document.getElementsByTagName": true,
        "document.querySelectorAll": true,
        "document.readyState": true,
        "location.origin": true,
        "location.pathname": true,
        "navigator": true,
        "requestAnimationFrame": true,
        "setInterval": true,
        "setTimeout": true
      }
    },
    "luxon": {
      "globals": {
        "Intl": true
      }
    },
    "nanoid": {
      "globals": {
        "crypto": true,
        "msCrypto": true,
        "navigator": true
      }
    },
    "nock>debug": {
      "globals": {
        "console": true,
        "document": true,
        "localStorage": true,
        "navigator": true,
        "process": true
      },
      "packages": {
        "nock>debug>ms": true,
        "process": true
      }
    },
    "node-fetch": {
      "globals": {
        "Headers": true,
        "Request": true,
        "Response": true,
        "fetch": true
      }
    },
    "path-browserify": {
      "packages": {
        "process": true
      }
    },
    "process": {
      "globals": {
        "clearTimeout": true,
        "setTimeout": true
      }
    },
    "promise-to-callback": {
      "packages": {
        "promise-to-callback>is-fn": true,
        "promise-to-callback>set-immediate-shim": true
      }
    },
    "promise-to-callback>set-immediate-shim": {
      "globals": {
        "setTimeout.apply": true
      },
      "packages": {
        "browserify>timers-browserify": true
      }
    },
    "prop-types": {
      "globals": {
        "console": true
      },
      "packages": {
        "prop-types>react-is": true,
        "react>object-assign": true
      }
    },
    "prop-types>react-is": {
      "globals": {
        "console": true
      }
    },
    "qrcode-generator": {
      "globals": {
        "define": true
      }
    },
    "qrcode.react": {
      "globals": {
        "Path2D": true,
        "devicePixelRatio": true
      },
      "packages": {
        "react": true
      }
    },
    "react": {
      "globals": {
        "console": true
      },
      "packages": {
        "prop-types": true,
        "react>object-assign": true
      }
    },
    "react-beautiful-dnd": {
      "globals": {
        "Element.prototype": true,
        "__REDUX_DEVTOOLS_EXTENSION_COMPOSE__": true,
        "addEventListener": true,
        "cancelAnimationFrame": true,
        "clearTimeout": true,
        "console": true,
        "document": true,
        "getComputedStyle": true,
        "pageXOffset": true,
        "pageYOffset": true,
        "removeEventListener": true,
        "requestAnimationFrame": true,
        "scrollBy": true,
        "setTimeout": true
      },
      "packages": {
        "@babel/runtime": true,
        "react": true,
        "react-beautiful-dnd>css-box-model": true,
        "react-beautiful-dnd>memoize-one": true,
        "react-beautiful-dnd>raf-schd": true,
        "react-beautiful-dnd>use-memo-one": true,
        "react-dom": true,
        "react-redux": true,
        "redux": true
      }
    },
    "react-beautiful-dnd>css-box-model": {
      "globals": {
        "getComputedStyle": true,
        "pageXOffset": true,
        "pageYOffset": true
      },
      "packages": {
        "react-router-dom>tiny-invariant": true
      }
    },
    "react-beautiful-dnd>raf-schd": {
      "globals": {
        "cancelAnimationFrame": true,
        "requestAnimationFrame": true
      }
    },
    "react-beautiful-dnd>use-memo-one": {
      "packages": {
        "react": true
      }
    },
    "react-chartjs-2": {
      "globals": {
        "setTimeout": true
      },
      "packages": {
        "chart.js": true,
        "react": true
      }
    },
    "react-devtools": {
      "packages": {
        "react-devtools>react-devtools-core": true
      }
    },
    "react-devtools>react-devtools-core": {
      "globals": {
        "WebSocket": true,
        "setTimeout": true
      }
    },
    "react-dnd-html5-backend": {
      "globals": {
        "addEventListener": true,
        "clearTimeout": true,
        "removeEventListener": true
      }
    },
    "react-dom": {
      "globals": {
        "HTMLIFrameElement": true,
        "MSApp": true,
        "__REACT_DEVTOOLS_GLOBAL_HOOK__": true,
        "addEventListener": true,
        "clearTimeout": true,
        "clipboardData": true,
        "console": true,
        "dispatchEvent": true,
        "document": true,
        "event": "write",
        "jest": true,
        "location.protocol": true,
        "navigator.userAgent.indexOf": true,
        "performance": true,
        "removeEventListener": true,
        "self": true,
        "setTimeout": true,
        "top": true,
        "trustedTypes": true
      },
      "packages": {
        "prop-types": true,
        "react": true,
        "react-dom>scheduler": true,
        "react>object-assign": true
      }
    },
    "react-dom>scheduler": {
      "globals": {
        "MessageChannel": true,
        "cancelAnimationFrame": true,
        "clearTimeout": true,
        "console": true,
        "navigator": true,
        "performance": true,
        "requestAnimationFrame": true,
        "setTimeout": true
      }
    },
    "react-focus-lock": {
      "globals": {
        "addEventListener": true,
        "console.error": true,
        "console.warn": true,
        "document": true,
        "removeEventListener": true,
        "setTimeout": true
      },
      "packages": {
        "@babel/runtime": true,
        "prop-types": true,
        "react": true,
        "react-focus-lock>focus-lock": true,
        "react-focus-lock>react-clientside-effect": true,
        "react-focus-lock>use-callback-ref": true,
        "react-focus-lock>use-sidecar": true
      }
    },
    "react-focus-lock>focus-lock": {
      "globals": {
        "HTMLIFrameElement": true,
        "Node.DOCUMENT_FRAGMENT_NODE": true,
        "Node.DOCUMENT_NODE": true,
        "Node.DOCUMENT_POSITION_CONTAINED_BY": true,
        "Node.DOCUMENT_POSITION_CONTAINS": true,
        "Node.ELEMENT_NODE": true,
        "console.error": true,
        "console.warn": true,
        "document": true,
        "getComputedStyle": true,
        "setTimeout": true
      },
      "packages": {
        "@swc/helpers>tslib": true
      }
    },
    "react-focus-lock>react-clientside-effect": {
      "packages": {
        "@babel/runtime": true,
        "react": true
      }
    },
    "react-focus-lock>use-callback-ref": {
      "packages": {
        "react": true
      }
    },
    "react-focus-lock>use-sidecar": {
      "globals": {
        "console.error": true
      },
      "packages": {
        "@swc/helpers>tslib": true,
        "react": true,
        "react-focus-lock>use-sidecar>detect-node-es": true
      }
    },
    "react-idle-timer": {
      "globals": {
        "clearTimeout": true,
        "document": true,
        "setTimeout": true
      },
      "packages": {
        "prop-types": true,
        "react": true
      }
    },
    "react-inspector": {
      "globals": {
        "Node": true,
        "chromeDark": true,
        "chromeLight": true
      },
      "packages": {
        "react": true
      }
    },
    "react-markdown": {
      "globals": {
        "console.warn": true
      },
      "packages": {
        "prop-types": true,
        "react": true,
        "react-markdown>comma-separated-tokens": true,
        "react-markdown>property-information": true,
        "react-markdown>react-is": true,
        "react-markdown>remark-parse": true,
        "react-markdown>remark-rehype": true,
        "react-markdown>space-separated-tokens": true,
        "react-markdown>style-to-object": true,
        "react-markdown>unified": true,
        "react-markdown>unist-util-visit": true,
        "react-markdown>vfile": true
      }
    },
    "react-markdown>property-information": {
      "packages": {
        "watchify>xtend": true
      }
    },
    "react-markdown>react-is": {
      "globals": {
        "console": true
      }
    },
    "react-markdown>remark-parse": {
      "packages": {
        "react-markdown>remark-parse>mdast-util-from-markdown": true
      }
    },
    "react-markdown>remark-parse>mdast-util-from-markdown": {
      "packages": {
        "react-markdown>remark-parse>mdast-util-from-markdown>mdast-util-to-string": true,
        "react-markdown>remark-parse>mdast-util-from-markdown>micromark": true,
        "react-markdown>remark-parse>mdast-util-from-markdown>unist-util-stringify-position": true,
        "react-syntax-highlighter>refractor>parse-entities": true
      }
    },
    "react-markdown>remark-parse>mdast-util-from-markdown>micromark": {
      "packages": {
        "react-syntax-highlighter>refractor>parse-entities": true
      }
    },
    "react-markdown>remark-rehype": {
      "packages": {
        "react-markdown>remark-rehype>mdast-util-to-hast": true
      }
    },
    "react-markdown>remark-rehype>mdast-util-to-hast": {
      "globals": {
        "console.warn": true
      },
      "packages": {
        "@storybook/addon-docs>remark-external-links>mdast-util-definitions": true,
        "react-markdown>remark-rehype>mdast-util-to-hast>mdurl": true,
        "react-markdown>remark-rehype>mdast-util-to-hast>unist-builder": true,
        "react-markdown>remark-rehype>mdast-util-to-hast>unist-util-generated": true,
        "react-markdown>remark-rehype>mdast-util-to-hast>unist-util-position": true,
        "react-markdown>unist-util-visit": true
      }
    },
    "react-markdown>style-to-object": {
      "packages": {
        "react-markdown>style-to-object>inline-style-parser": true
      }
    },
    "react-markdown>unified": {
      "packages": {
        "mocha>yargs-unparser>is-plain-obj": true,
        "react-markdown>unified>bail": true,
        "react-markdown>unified>extend": true,
        "react-markdown>unified>is-buffer": true,
        "react-markdown>unified>trough": true,
        "react-markdown>vfile": true
      }
    },
    "react-markdown>unist-util-visit": {
      "packages": {
        "react-markdown>unist-util-visit>unist-util-visit-parents": true
      }
    },
    "react-markdown>unist-util-visit>unist-util-visit-parents": {
      "packages": {
        "react-markdown>unist-util-visit>unist-util-is": true
      }
    },
    "react-markdown>vfile": {
      "packages": {
        "path-browserify": true,
        "process": true,
        "react-markdown>vfile>is-buffer": true,
        "react-markdown>vfile>replace-ext": true,
        "react-markdown>vfile>vfile-message": true
      }
    },
    "react-markdown>vfile>replace-ext": {
      "packages": {
        "path-browserify": true
      }
    },
    "react-markdown>vfile>vfile-message": {
      "packages": {
        "react-markdown>vfile>unist-util-stringify-position": true
      }
    },
    "react-popper": {
      "globals": {
        "document": true
      },
      "packages": {
        "@popperjs/core": true,
        "react": true,
        "react-popper>react-fast-compare": true,
        "react-popper>warning": true
      }
    },
    "react-popper>react-fast-compare": {
      "globals": {
        "Element": true,
        "console.warn": true
      }
    },
    "react-popper>warning": {
      "globals": {
        "console": true
      }
    },
    "react-redux": {
      "globals": {
        "console": true,
        "document": true
      },
      "packages": {
        "@babel/runtime": true,
        "prop-types": true,
        "react": true,
        "react-dom": true,
        "react-redux>hoist-non-react-statics": true,
        "react-redux>react-is": true
      }
    },
    "react-redux>hoist-non-react-statics": {
      "packages": {
        "prop-types>react-is": true
      }
    },
    "react-redux>react-is": {
      "globals": {
        "console": true
      }
    },
    "react-responsive-carousel": {
      "globals": {
        "HTMLElement": true,
        "addEventListener": true,
        "clearTimeout": true,
        "console.warn": true,
        "document": true,
        "getComputedStyle": true,
        "removeEventListener": true,
        "setTimeout": true
      },
      "packages": {
        "classnames": true,
        "react": true,
        "react-dom": true,
        "react-responsive-carousel>react-easy-swipe": true
      }
    },
    "react-responsive-carousel>react-easy-swipe": {
      "globals": {
        "addEventListener": true,
        "define": true,
        "document.addEventListener": true,
        "document.removeEventListener": true
      },
      "packages": {
        "prop-types": true,
        "react": true
      }
    },
    "react-router-dom": {
      "packages": {
        "prop-types": true,
        "react": true,
        "react-router-dom>history": true,
        "react-router-dom>react-router": true,
        "react-router-dom>tiny-invariant": true,
        "react-router-dom>tiny-warning": true
      }
    },
    "react-router-dom-v5-compat": {
      "globals": {
        "FormData": true,
        "URL": true,
        "URLSearchParams": true,
        "__reactRouterVersion": "write",
        "addEventListener": true,
        "confirm": true,
        "define": true,
        "document": true,
        "history.scrollRestoration": true,
        "location.href": true,
        "removeEventListener": true,
        "scrollTo": true,
        "scrollY": true,
        "sessionStorage.getItem": true,
        "sessionStorage.setItem": true,
        "setTimeout": true
      },
      "packages": {
        "history": true,
        "react": true,
        "react-dom": true,
        "react-router-dom": true,
        "react-router-dom-v5-compat>@remix-run/router": true,
        "react-router-dom-v5-compat>react-router": true
      }
    },
    "react-router-dom-v5-compat>@remix-run/router": {
      "globals": {
        "AbortController": true,
        "DOMException": true,
        "FormData": true,
        "Headers": true,
        "Request": true,
        "Response": true,
        "URL": true,
        "URLSearchParams": true,
        "console": true,
        "document.defaultView": true
      }
    },
    "react-router-dom-v5-compat>react-router": {
      "globals": {
        "console.error": true,
        "define": true
      },
      "packages": {
        "react": true,
        "react-router-dom-v5-compat>@remix-run/router": true
      }
    },
    "react-router-dom>history": {
      "globals": {
        "addEventListener": true,
        "confirm": true,
        "document": true,
        "history": true,
        "location": true,
        "navigator.userAgent": true,
        "removeEventListener": true
      },
      "packages": {
        "react-router-dom>history>resolve-pathname": true,
        "react-router-dom>history>value-equal": true,
        "react-router-dom>tiny-invariant": true,
        "react-router-dom>tiny-warning": true
      }
    },
    "react-router-dom>react-router": {
      "packages": {
        "prop-types": true,
        "prop-types>react-is": true,
        "react": true,
        "react-redux>hoist-non-react-statics": true,
        "react-router-dom>history": true,
        "react-router-dom>tiny-invariant": true,
        "react-router-dom>tiny-warning": true,
        "serve-handler>path-to-regexp": true
      }
    },
    "react-router-dom>tiny-warning": {
      "globals": {
        "console": true
      }
    },
    "react-simple-file-input": {
      "globals": {
        "File": true,
        "FileReader": true,
        "console.warn": true
      },
      "packages": {
        "prop-types": true,
        "react": true
      }
    },
    "react-syntax-highlighter>refractor>parse-entities": {
      "globals": {
        "document.createElement": true
      }
    },
    "react-tippy": {
      "globals": {
        "Element": true,
        "MSStream": true,
        "MutationObserver": true,
        "addEventListener": true,
        "clearTimeout": true,
        "console.error": true,
        "console.warn": true,
        "define": true,
        "document": true,
        "getComputedStyle": true,
        "innerHeight": true,
        "innerWidth": true,
        "navigator.maxTouchPoints": true,
        "navigator.msMaxTouchPoints": true,
        "navigator.userAgent": true,
        "performance": true,
        "requestAnimationFrame": true,
        "setTimeout": true
      },
      "packages": {
        "react": true,
        "react-dom": true,
        "react-tippy>popper.js": true
      }
    },
    "react-tippy>popper.js": {
      "globals": {
        "MSInputMethodContext": true,
        "Node.DOCUMENT_POSITION_FOLLOWING": true,
        "cancelAnimationFrame": true,
        "console.warn": true,
        "define": true,
        "devicePixelRatio": true,
        "document": true,
        "getComputedStyle": true,
        "innerHeight": true,
        "innerWidth": true,
        "navigator.userAgent": true,
        "requestAnimationFrame": true,
        "setTimeout": true
      }
    },
    "react-toggle-button": {
      "globals": {
        "clearTimeout": true,
        "console.warn": true,
        "define": true,
        "performance": true,
        "setTimeout": true
      },
      "packages": {
        "react": true
      }
    },
    "readable-stream": {
      "packages": {
        "browserify>browser-resolve": true,
        "browserify>buffer": true,
        "browserify>string_decoder": true,
        "process": true,
        "pumpify>inherits": true,
        "readable-stream>util-deprecate": true,
        "webpack>events": true
      }
    },
    "readable-stream>util-deprecate": {
      "globals": {
        "console.trace": true,
        "console.warn": true,
        "localStorage": true
      }
    },
    "redux": {
      "globals": {
        "console": true
      },
      "packages": {
        "@babel/runtime": true
      }
    },
    "semver": {
      "globals": {
        "console.error": true
      },
      "packages": {
        "process": true
      }
    },
    "serve-handler>path-to-regexp": {
      "packages": {
        "serve-handler>path-to-regexp>isarray": true
      }
    },
    "stream-browserify": {
      "packages": {
        "pumpify>inherits": true,
        "readable-stream": true,
        "webpack>events": true
      }
    },
    "stream-http": {
      "globals": {
        "AbortController": true,
        "Blob": true,
        "MSStreamReader": true,
        "ReadableStream": true,
        "WritableStream": true,
        "XDomainRequest": true,
        "XMLHttpRequest": true,
        "clearTimeout": true,
        "fetch": true,
        "location.protocol.search": true,
        "setTimeout": true
      },
      "packages": {
        "browserify>buffer": true,
        "browserify>url": true,
        "process": true,
        "pumpify>inherits": true,
        "readable-stream": true,
        "stream-http>builtin-status-codes": true,
        "watchify>xtend": true
      }
    },
    "string.prototype.matchall>call-bind": {
      "packages": {
        "browserify>has>function-bind": true,
        "string.prototype.matchall>call-bind>es-define-property": true,
        "string.prototype.matchall>call-bind>es-errors": true,
        "string.prototype.matchall>call-bind>set-function-length": true,
        "string.prototype.matchall>get-intrinsic": true
      }
    },
    "string.prototype.matchall>call-bind>es-define-property": {
      "packages": {
        "string.prototype.matchall>get-intrinsic": true
      }
    },
    "string.prototype.matchall>call-bind>set-function-length": {
      "packages": {
        "string.prototype.matchall>call-bind>es-errors": true,
        "string.prototype.matchall>define-properties>define-data-property": true,
        "string.prototype.matchall>es-abstract>gopd": true,
        "string.prototype.matchall>es-abstract>has-property-descriptors": true,
        "string.prototype.matchall>get-intrinsic": true
      }
    },
    "string.prototype.matchall>define-properties": {
      "packages": {
        "@lavamoat/lavapack>json-stable-stringify>object-keys": true,
        "string.prototype.matchall>define-properties>define-data-property": true,
        "string.prototype.matchall>es-abstract>has-property-descriptors": true
      }
    },
    "string.prototype.matchall>define-properties>define-data-property": {
      "packages": {
        "string.prototype.matchall>call-bind>es-define-property": true,
        "string.prototype.matchall>call-bind>es-errors": true,
        "string.prototype.matchall>es-abstract>gopd": true
      }
    },
    "string.prototype.matchall>es-abstract>array-buffer-byte-length": {
      "packages": {
        "string.prototype.matchall>call-bind": true,
        "string.prototype.matchall>es-abstract>is-array-buffer": true
      }
    },
    "string.prototype.matchall>es-abstract>available-typed-arrays": {
      "packages": {
        "string.prototype.matchall>es-abstract>typed-array-length>possible-typed-array-names": true
      }
    },
    "string.prototype.matchall>es-abstract>es-to-primitive>is-symbol": {
      "packages": {
        "string.prototype.matchall>has-symbols": true
      }
    },
    "string.prototype.matchall>es-abstract>gopd": {
      "packages": {
        "string.prototype.matchall>get-intrinsic": true
      }
    },
    "string.prototype.matchall>es-abstract>has-property-descriptors": {
      "packages": {
        "string.prototype.matchall>call-bind>es-define-property": true
      }
    },
    "string.prototype.matchall>es-abstract>is-array-buffer": {
      "packages": {
        "string.prototype.matchall>call-bind": true,
        "string.prototype.matchall>get-intrinsic": true
      }
    },
    "string.prototype.matchall>es-abstract>is-callable": {
      "globals": {
        "document": true
      }
    },
    "string.prototype.matchall>es-abstract>is-regex": {
      "packages": {
        "koa>is-generator-function>has-tostringtag": true,
        "string.prototype.matchall>call-bind": true
      }
    },
    "string.prototype.matchall>es-abstract>is-shared-array-buffer": {
      "packages": {
        "string.prototype.matchall>call-bind": true
      }
    },
    "string.prototype.matchall>es-abstract>object-inspect": {
      "globals": {
        "HTMLElement": true,
        "WeakRef": true
      },
      "packages": {
        "browserify>browser-resolve": true
      }
    },
    "string.prototype.matchall>get-intrinsic": {
      "globals": {
        "AggregateError": true,
        "FinalizationRegistry": true,
        "WeakRef": true
      },
      "packages": {
        "browserify>has>function-bind": true,
        "depcheck>is-core-module>hasown": true,
        "string.prototype.matchall>call-bind>es-errors": true,
        "string.prototype.matchall>es-abstract>has-proto": true,
        "string.prototype.matchall>has-symbols": true
      }
    },
    "string.prototype.matchall>internal-slot": {
      "packages": {
        "depcheck>is-core-module>hasown": true,
        "string.prototype.matchall>call-bind>es-errors": true,
        "string.prototype.matchall>side-channel": true
      }
    },
    "string.prototype.matchall>regexp.prototype.flags": {
      "packages": {
        "string.prototype.matchall>call-bind": true,
        "string.prototype.matchall>call-bind>es-errors": true,
        "string.prototype.matchall>define-properties": true,
        "string.prototype.matchall>regexp.prototype.flags>set-function-name": true
      }
    },
    "string.prototype.matchall>regexp.prototype.flags>set-function-name": {
      "packages": {
        "string.prototype.matchall>call-bind>es-errors": true,
        "string.prototype.matchall>define-properties>define-data-property": true,
        "string.prototype.matchall>es-abstract>function.prototype.name>functions-have-names": true,
        "string.prototype.matchall>es-abstract>has-property-descriptors": true
      }
    },
    "string.prototype.matchall>side-channel": {
      "packages": {
        "string.prototype.matchall>call-bind": true,
        "string.prototype.matchall>es-abstract>object-inspect": true,
        "string.prototype.matchall>get-intrinsic": true
      }
    },
    "superstruct": {
      "globals": {
        "console.warn": true,
        "define": true
      }
    },
    "terser>source-map-support>buffer-from": {
      "packages": {
        "browserify>buffer": true
      }
    },
    "uri-js": {
      "globals": {
        "define": true
      }
    },
    "uuid": {
      "globals": {
        "crypto": true,
        "msCrypto": true
      }
    },
    "web3": {
      "globals": {
        "XMLHttpRequest": true
      }
    },
    "web3-stream-provider": {
      "globals": {
        "setTimeout": true
      },
      "packages": {
        "browserify>util": true,
        "readable-stream": true,
        "web3-stream-provider>uuid": true
      }
    },
    "web3-stream-provider>uuid": {
      "globals": {
        "crypto": true
      }
    },
    "webextension-polyfill": {
      "globals": {
        "browser": true,
        "chrome": true,
        "console.error": true,
        "console.warn": true,
        "define": true
      }
    },
    "webpack>events": {
      "globals": {
        "console": true
      }
    }
  }
}<|MERGE_RESOLUTION|>--- conflicted
+++ resolved
@@ -864,27 +864,6 @@
         "@metamask/eth-sig-util": true
       }
     },
-    "@metamask/eth-json-rpc-middleware>@metamask/eth-json-rpc-provider": {
-      "packages": {
-        "@metamask/eth-json-rpc-middleware>@metamask/eth-json-rpc-provider>@metamask/json-rpc-engine": true,
-        "@metamask/eth-json-rpc-middleware>@metamask/eth-json-rpc-provider>@metamask/rpc-errors": true,
-        "@metamask/safe-event-emitter": true,
-        "uuid": true
-      }
-    },
-    "@metamask/eth-json-rpc-middleware>@metamask/eth-json-rpc-provider>@metamask/json-rpc-engine": {
-      "packages": {
-        "@metamask/eth-json-rpc-middleware>@metamask/eth-json-rpc-provider>@metamask/rpc-errors": true,
-        "@metamask/safe-event-emitter": true,
-        "@metamask/utils": true
-      }
-    },
-    "@metamask/eth-json-rpc-middleware>@metamask/eth-json-rpc-provider>@metamask/rpc-errors": {
-      "packages": {
-        "@metamask/rpc-errors>fast-safe-stringify": true,
-        "@metamask/utils": true
-      }
-    },
     "@metamask/eth-json-rpc-middleware>@metamask/json-rpc-engine": {
       "packages": {
         "@metamask/eth-json-rpc-middleware>@metamask/rpc-errors": true,
@@ -1414,12 +1393,12 @@
         "@ethereumjs/tx>@ethereumjs/util": true,
         "@metamask/base-controller": true,
         "@metamask/browser-passworder": true,
-        "@metamask/eth-sig-util": true,
         "@metamask/keyring-controller>@metamask/eth-hd-keyring": true,
+        "@metamask/keyring-controller>@metamask/eth-sig-util": true,
         "@metamask/keyring-controller>@metamask/eth-simple-keyring": true,
-        "@metamask/keyring-controller>@metamask/utils": true,
         "@metamask/keyring-controller>ethereumjs-wallet": true,
-        "@metamask/name-controller>async-mutex": true
+        "@metamask/name-controller>async-mutex": true,
+        "@metamask/utils": true
       }
     },
     "@metamask/keyring-controller>@metamask/eth-hd-keyring": {
@@ -1450,6 +1429,32 @@
         "semver": true
       }
     },
+    "@metamask/keyring-controller>@metamask/eth-sig-util": {
+      "packages": {
+        "@ethereumjs/tx>@ethereumjs/util": true,
+        "@ethereumjs/tx>ethereum-cryptography": true,
+        "@metamask/abi-utils": true,
+        "@metamask/eth-sig-util>tweetnacl": true,
+        "@metamask/keyring-controller>@metamask/eth-sig-util>@metamask/utils": true,
+        "@metamask/utils>@scure/base": true,
+        "browserify>buffer": true
+      }
+    },
+    "@metamask/keyring-controller>@metamask/eth-sig-util>@metamask/utils": {
+      "globals": {
+        "TextDecoder": true,
+        "TextEncoder": true
+      },
+      "packages": {
+        "@metamask/utils>@metamask/superstruct": true,
+        "@metamask/utils>@scure/base": true,
+        "@metamask/utils>pony-cause": true,
+        "@noble/hashes": true,
+        "browserify>buffer": true,
+        "nock>debug": true,
+        "semver": true
+      }
+    },
     "@metamask/keyring-controller>@metamask/eth-simple-keyring": {
       "packages": {
         "@ethereumjs/tx>@ethereumjs/util": true,
@@ -1461,21 +1466,6 @@
       }
     },
     "@metamask/keyring-controller>@metamask/eth-simple-keyring>@metamask/utils": {
-      "globals": {
-        "TextDecoder": true,
-        "TextEncoder": true
-      },
-      "packages": {
-        "@metamask/utils>@metamask/superstruct": true,
-        "@metamask/utils>@scure/base": true,
-        "@metamask/utils>pony-cause": true,
-        "@noble/hashes": true,
-        "browserify>buffer": true,
-        "nock>debug": true,
-        "semver": true
-      }
-    },
-    "@metamask/keyring-controller>@metamask/utils": {
       "globals": {
         "TextDecoder": true,
         "TextEncoder": true
@@ -1654,18 +1644,15 @@
         "@metamask/base-controller": true,
         "@metamask/controller-utils": true,
         "@metamask/eth-query": true,
-        "@metamask/json-rpc-engine": true,
         "@metamask/network-controller>@metamask/eth-block-tracker": true,
         "@metamask/network-controller>@metamask/eth-json-rpc-infura": true,
         "@metamask/network-controller>@metamask/eth-json-rpc-middleware": true,
         "@metamask/network-controller>@metamask/eth-json-rpc-provider": true,
+        "@metamask/network-controller>@metamask/json-rpc-engine": true,
+        "@metamask/network-controller>@metamask/rpc-errors": true,
         "@metamask/network-controller>@metamask/swappable-obj-proxy": true,
         "@metamask/network-controller>@metamask/utils": true,
         "@metamask/network-controller>reselect": true,
-<<<<<<< HEAD
-        "@metamask/rpc-errors": true,
-=======
->>>>>>> 3401ef01
         "browserify>assert": true,
         "browserify>util": true,
         "uri-js": true,
@@ -1681,7 +1668,8 @@
       "packages": {
         "@metamask/eth-query>json-rpc-random-id": true,
         "@metamask/network-controller>@metamask/eth-block-tracker>@metamask/utils": true,
-        "@metamask/safe-event-emitter": true
+        "@metamask/safe-event-emitter": true,
+        "pify": true
       }
     },
     "@metamask/network-controller>@metamask/eth-block-tracker>@metamask/utils": {
@@ -1701,17 +1689,98 @@
     },
     "@metamask/network-controller>@metamask/eth-json-rpc-infura": {
       "globals": {
-        "fetch": true,
-        "setTimeout": true
-      },
-      "packages": {
-        "@metamask/json-rpc-engine": true,
+        "setTimeout": true
+      },
+      "packages": {
         "@metamask/network-controller>@metamask/eth-json-rpc-infura>@metamask/eth-json-rpc-provider": true,
-        "@metamask/rpc-errors": true,
-        "@metamask/utils": true
+        "@metamask/network-controller>@metamask/eth-json-rpc-infura>@metamask/json-rpc-engine": true,
+        "@metamask/network-controller>@metamask/eth-json-rpc-infura>@metamask/rpc-errors": true,
+        "@metamask/network-controller>@metamask/eth-json-rpc-infura>@metamask/utils": true,
+        "node-fetch": true
       }
     },
     "@metamask/network-controller>@metamask/eth-json-rpc-infura>@metamask/eth-json-rpc-provider": {
+      "packages": {
+        "@metamask/network-controller>@metamask/eth-json-rpc-infura>@metamask/json-rpc-engine": true,
+        "@metamask/safe-event-emitter": true
+      }
+    },
+    "@metamask/network-controller>@metamask/eth-json-rpc-infura>@metamask/json-rpc-engine": {
+      "packages": {
+        "@metamask/network-controller>@metamask/eth-json-rpc-infura>@metamask/rpc-errors": true,
+        "@metamask/network-controller>@metamask/eth-json-rpc-infura>@metamask/utils": true,
+        "@metamask/safe-event-emitter": true
+      }
+    },
+    "@metamask/network-controller>@metamask/eth-json-rpc-infura>@metamask/rpc-errors": {
+      "packages": {
+        "@metamask/network-controller>@metamask/eth-json-rpc-infura>@metamask/rpc-errors>@metamask/utils": true,
+        "@metamask/rpc-errors>fast-safe-stringify": true
+      }
+    },
+    "@metamask/network-controller>@metamask/eth-json-rpc-infura>@metamask/rpc-errors>@metamask/utils": {
+      "globals": {
+        "TextDecoder": true,
+        "TextEncoder": true
+      },
+      "packages": {
+        "@metamask/utils>@metamask/superstruct": true,
+        "@metamask/utils>@scure/base": true,
+        "@metamask/utils>pony-cause": true,
+        "@noble/hashes": true,
+        "browserify>buffer": true,
+        "nock>debug": true,
+        "semver": true
+      }
+    },
+    "@metamask/network-controller>@metamask/eth-json-rpc-infura>@metamask/utils": {
+      "globals": {
+        "TextDecoder": true,
+        "TextEncoder": true
+      },
+      "packages": {
+        "@metamask/utils>@metamask/superstruct": true,
+        "@metamask/utils>@scure/base": true,
+        "@metamask/utils>pony-cause": true,
+        "@noble/hashes": true,
+        "browserify>buffer": true,
+        "nock>debug": true,
+        "semver": true
+      }
+    },
+    "@metamask/network-controller>@metamask/eth-json-rpc-middleware": {
+      "globals": {
+        "URL": true,
+        "console.error": true,
+        "setTimeout": true
+      },
+      "packages": {
+        "@metamask/eth-json-rpc-middleware>klona": true,
+        "@metamask/eth-json-rpc-middleware>safe-stable-stringify": true,
+        "@metamask/eth-sig-util": true,
+        "@metamask/network-controller>@metamask/eth-json-rpc-middleware>@metamask/utils": true,
+        "@metamask/network-controller>@metamask/json-rpc-engine": true,
+        "@metamask/network-controller>@metamask/rpc-errors": true,
+        "bn.js": true,
+        "pify": true
+      }
+    },
+    "@metamask/network-controller>@metamask/eth-json-rpc-middleware>@metamask/utils": {
+      "globals": {
+        "TextDecoder": true,
+        "TextEncoder": true
+      },
+      "packages": {
+        "@metamask/utils>@metamask/superstruct": true,
+        "@metamask/utils>@scure/base": true,
+        "@metamask/utils>pony-cause": true,
+        "@noble/hashes": true,
+        "browserify>buffer": true,
+        "nock>debug": true,
+        "semver": true
+      }
+    },
+    "@metamask/network-controller>@metamask/eth-json-rpc-provider": {
       "packages": {
         "@metamask/json-rpc-engine": true,
         "@metamask/rpc-errors": true,
@@ -1719,79 +1788,6 @@
         "uuid": true
       }
     },
-    "@metamask/network-controller>@metamask/eth-json-rpc-middleware": {
-      "globals": {
-        "URL": true,
-        "console.error": true,
-        "setTimeout": true
-      },
-      "packages": {
-        "@metamask/eth-json-rpc-middleware>klona": true,
-        "@metamask/eth-json-rpc-middleware>safe-stable-stringify": true,
-        "@metamask/eth-sig-util": true,
-        "@metamask/json-rpc-engine": true,
-        "@metamask/network-controller>@metamask/eth-json-rpc-middleware>@metamask/utils": true,
-        "@metamask/rpc-errors": true
-      }
-    },
-    "@metamask/network-controller>@metamask/eth-json-rpc-middleware>@metamask/utils": {
-      "globals": {
-        "TextDecoder": true,
-        "TextEncoder": true
-      },
-      "packages": {
-        "@metamask/utils>@metamask/superstruct": true,
-        "@metamask/utils>@scure/base": true,
-        "@metamask/utils>pony-cause": true,
-        "@noble/hashes": true,
-        "browserify>buffer": true,
-        "nock>debug": true,
-        "semver": true
-      }
-    },
-    "@metamask/network-controller>@metamask/eth-json-rpc-provider": {
-      "packages": {
-        "@metamask/json-rpc-engine": true,
-        "@metamask/rpc-errors": true,
-        "@metamask/safe-event-emitter": true,
-        "uuid": true
-      }
-    },
-<<<<<<< HEAD
-    "@metamask/network-controller>@metamask/utils": {
-=======
-    "@metamask/network-controller>@metamask/eth-json-rpc-provider>@metamask/json-rpc-engine": {
-      "packages": {
-        "@metamask/network-controller>@metamask/eth-json-rpc-provider>@metamask/rpc-errors": true,
-        "@metamask/network-controller>@metamask/eth-json-rpc-provider>@metamask/utils": true,
-        "@metamask/safe-event-emitter": true
-      }
-    },
-    "@metamask/network-controller>@metamask/eth-json-rpc-provider>@metamask/rpc-errors": {
-      "packages": {
-        "@metamask/network-controller>@metamask/eth-json-rpc-provider>@metamask/utils": true,
-        "@metamask/rpc-errors>fast-safe-stringify": true
-      }
-    },
-    "@metamask/network-controller>@metamask/eth-json-rpc-provider>@metamask/utils": {
->>>>>>> 3401ef01
-      "globals": {
-        "TextDecoder": true,
-        "TextEncoder": true
-      },
-<<<<<<< HEAD
-      "packages": {
-=======
-      "packages": {
-        "@metamask/utils>@metamask/superstruct": true,
-        "@metamask/utils>@scure/base": true,
-        "@metamask/utils>pony-cause": true,
-        "@noble/hashes": true,
-        "browserify>buffer": true,
-        "nock>debug": true,
-        "semver": true
-      }
-    },
     "@metamask/network-controller>@metamask/json-rpc-engine": {
       "packages": {
         "@metamask/network-controller>@metamask/rpc-errors": true,
@@ -1811,7 +1807,6 @@
         "TextEncoder": true
       },
       "packages": {
->>>>>>> 3401ef01
         "@metamask/utils>@metamask/superstruct": true,
         "@metamask/utils>@scure/base": true,
         "@metamask/utils>pony-cause": true,
@@ -2544,135 +2539,6 @@
         "crypto.getRandomValues": true
       }
     },
-    "@metamask/smart-transactions-controller>@metamask/network-controller": {
-      "globals": {
-        "URL": true,
-        "btoa": true,
-        "fetch": true,
-        "setTimeout": true
-      },
-      "packages": {
-        "@metamask/controller-utils": true,
-        "@metamask/eth-json-rpc-middleware>@metamask/eth-json-rpc-provider": true,
-        "@metamask/eth-query": true,
-        "@metamask/eth-token-tracker>@metamask/eth-block-tracker": true,
-        "@metamask/network-controller>@metamask/swappable-obj-proxy": true,
-        "@metamask/smart-transactions-controller>@metamask/base-controller": true,
-        "@metamask/smart-transactions-controller>@metamask/network-controller>@metamask/eth-json-rpc-infura": true,
-        "@metamask/smart-transactions-controller>@metamask/network-controller>@metamask/eth-json-rpc-middleware": true,
-        "@metamask/smart-transactions-controller>@metamask/network-controller>@metamask/json-rpc-engine": true,
-        "@metamask/smart-transactions-controller>@metamask/network-controller>@metamask/rpc-errors": true,
-        "@metamask/utils": true,
-        "browserify>assert": true,
-        "uuid": true
-      }
-    },
-    "@metamask/smart-transactions-controller>@metamask/network-controller>@metamask/eth-json-rpc-infura": {
-      "globals": {
-        "setTimeout": true
-      },
-      "packages": {
-        "@metamask/smart-transactions-controller>@metamask/network-controller>@metamask/eth-json-rpc-infura>@metamask/eth-json-rpc-provider": true,
-        "@metamask/smart-transactions-controller>@metamask/network-controller>@metamask/eth-json-rpc-infura>@metamask/json-rpc-engine": true,
-        "@metamask/smart-transactions-controller>@metamask/network-controller>@metamask/eth-json-rpc-infura>@metamask/utils": true,
-        "@metamask/smart-transactions-controller>@metamask/network-controller>@metamask/rpc-errors": true,
-        "node-fetch": true
-      }
-    },
-    "@metamask/smart-transactions-controller>@metamask/network-controller>@metamask/eth-json-rpc-infura>@metamask/eth-json-rpc-provider": {
-      "packages": {
-        "@metamask/safe-event-emitter": true,
-        "@metamask/smart-transactions-controller>@metamask/network-controller>@metamask/eth-json-rpc-infura>@metamask/json-rpc-engine": true
-      }
-    },
-    "@metamask/smart-transactions-controller>@metamask/network-controller>@metamask/eth-json-rpc-infura>@metamask/json-rpc-engine": {
-      "packages": {
-        "@metamask/safe-event-emitter": true,
-        "@metamask/smart-transactions-controller>@metamask/network-controller>@metamask/eth-json-rpc-infura>@metamask/json-rpc-engine>@metamask/utils": true,
-        "@metamask/smart-transactions-controller>@metamask/network-controller>@metamask/rpc-errors": true
-      }
-    },
-    "@metamask/smart-transactions-controller>@metamask/network-controller>@metamask/eth-json-rpc-infura>@metamask/json-rpc-engine>@metamask/utils": {
-      "globals": {
-        "TextDecoder": true,
-        "TextEncoder": true
-      },
-      "packages": {
-        "@metamask/utils>@metamask/superstruct": true,
-        "@metamask/utils>@scure/base": true,
-        "@metamask/utils>pony-cause": true,
-        "@noble/hashes": true,
-        "browserify>buffer": true,
-        "nock>debug": true,
-        "semver": true
-      }
-    },
-    "@metamask/smart-transactions-controller>@metamask/network-controller>@metamask/eth-json-rpc-infura>@metamask/utils": {
-      "globals": {
-        "TextDecoder": true,
-        "TextEncoder": true
-      },
-      "packages": {
-        "@metamask/utils>@metamask/superstruct": true,
-        "@metamask/utils>@scure/base": true,
-        "@metamask/utils>pony-cause": true,
-        "@noble/hashes": true,
-        "browserify>buffer": true,
-        "nock>debug": true,
-        "semver": true
-      }
-    },
-    "@metamask/smart-transactions-controller>@metamask/network-controller>@metamask/eth-json-rpc-middleware": {
-      "globals": {
-        "URL": true,
-        "console.error": true,
-        "setTimeout": true
-      },
-      "packages": {
-        "@metamask/eth-json-rpc-middleware>klona": true,
-        "@metamask/eth-json-rpc-middleware>safe-stable-stringify": true,
-        "@metamask/eth-sig-util": true,
-        "@metamask/smart-transactions-controller>@metamask/network-controller>@metamask/eth-json-rpc-middleware>@metamask/json-rpc-engine": true,
-        "@metamask/smart-transactions-controller>@metamask/network-controller>@metamask/eth-json-rpc-middleware>@metamask/utils": true,
-        "@metamask/smart-transactions-controller>@metamask/network-controller>@metamask/rpc-errors": true,
-        "pify": true
-      }
-    },
-    "@metamask/smart-transactions-controller>@metamask/network-controller>@metamask/eth-json-rpc-middleware>@metamask/json-rpc-engine": {
-      "packages": {
-        "@metamask/safe-event-emitter": true,
-        "@metamask/smart-transactions-controller>@metamask/network-controller>@metamask/eth-json-rpc-middleware>@metamask/utils": true,
-        "@metamask/smart-transactions-controller>@metamask/network-controller>@metamask/rpc-errors": true
-      }
-    },
-    "@metamask/smart-transactions-controller>@metamask/network-controller>@metamask/eth-json-rpc-middleware>@metamask/utils": {
-      "globals": {
-        "TextDecoder": true,
-        "TextEncoder": true
-      },
-      "packages": {
-        "@metamask/utils>@metamask/superstruct": true,
-        "@metamask/utils>@scure/base": true,
-        "@metamask/utils>pony-cause": true,
-        "@noble/hashes": true,
-        "browserify>buffer": true,
-        "nock>debug": true,
-        "semver": true
-      }
-    },
-    "@metamask/smart-transactions-controller>@metamask/network-controller>@metamask/json-rpc-engine": {
-      "packages": {
-        "@metamask/safe-event-emitter": true,
-        "@metamask/smart-transactions-controller>@metamask/network-controller>@metamask/rpc-errors": true,
-        "@metamask/utils": true
-      }
-    },
-    "@metamask/smart-transactions-controller>@metamask/network-controller>@metamask/rpc-errors": {
-      "packages": {
-        "@metamask/rpc-errors>fast-safe-stringify": true,
-        "@metamask/utils": true
-      }
-    },
     "@metamask/smart-transactions-controller>@metamask/polling-controller": {
       "globals": {
         "clearTimeout": true,
@@ -2699,15 +2565,15 @@
         "@ethersproject/providers": true,
         "@metamask/controller-utils": true,
         "@metamask/eth-query": true,
+        "@metamask/gas-fee-controller": true,
         "@metamask/metamask-eth-abis": true,
         "@metamask/name-controller>async-mutex": true,
+        "@metamask/network-controller": true,
         "@metamask/smart-transactions-controller>@metamask/base-controller": true,
-        "@metamask/smart-transactions-controller>@metamask/network-controller": true,
-        "@metamask/smart-transactions-controller>@metamask/network-controller>@metamask/rpc-errors": true,
         "@metamask/smart-transactions-controller>@metamask/transaction-controller>@ethereumjs/tx": true,
         "@metamask/smart-transactions-controller>@metamask/transaction-controller>@ethereumjs/util": true,
-        "@metamask/smart-transactions-controller>@metamask/transaction-controller>@metamask/gas-fee-controller": true,
         "@metamask/smart-transactions-controller>@metamask/transaction-controller>@metamask/nonce-tracker": true,
+        "@metamask/smart-transactions-controller>@metamask/transaction-controller>@metamask/rpc-errors": true,
         "@metamask/smart-transactions-controller>@metamask/transaction-controller>@metamask/utils": true,
         "bn.js": true,
         "browserify>buffer": true,
@@ -2746,20 +2612,6 @@
         "webpack>events": true
       }
     },
-    "@metamask/smart-transactions-controller>@metamask/transaction-controller>@metamask/gas-fee-controller": {
-      "globals": {
-        "clearInterval": true,
-        "console.error": true,
-        "setInterval": true
-      },
-      "packages": {
-        "@metamask/controller-utils": true,
-        "@metamask/eth-query": true,
-        "@metamask/smart-transactions-controller>@metamask/polling-controller": true,
-        "bn.js": true,
-        "uuid": true
-      }
-    },
     "@metamask/smart-transactions-controller>@metamask/transaction-controller>@metamask/nonce-tracker": {
       "packages": {
         "@ethersproject/providers": true,
@@ -2776,8 +2628,6 @@
         "@swc/helpers>tslib": true
       }
     },
-<<<<<<< HEAD
-=======
     "@metamask/smart-transactions-controller>@metamask/transaction-controller>@metamask/rpc-errors": {
       "packages": {
         "@metamask/rpc-errors>fast-safe-stringify": true,
@@ -2799,7 +2649,6 @@
         "semver": true
       }
     },
->>>>>>> 3401ef01
     "@metamask/smart-transactions-controller>@metamask/transaction-controller>@metamask/utils": {
       "globals": {
         "TextDecoder": true,
