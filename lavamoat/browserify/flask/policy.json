--- conflicted
+++ resolved
@@ -359,11 +359,7 @@
         "@ethersproject/providers>bech32": true
       }
     },
-<<<<<<< HEAD
-    "@ethersproject/providers>@ethersproject/random": {
-=======
     "ethers>@ethersproject/random": {
->>>>>>> 96b3dd4d
       "globals": {
         "crypto.getRandomValues": true
       },
@@ -829,7 +825,6 @@
       "packages": {
         "@metamask/superstruct": true,
         "@metamask/utils": true
-<<<<<<< HEAD
       }
     },
     "@metamask/assets-controllers>@metamask/abi-utils": {
@@ -840,18 +835,6 @@
     },
     "@metamask/account-api": {
       "packages": {
-=======
-      }
-    },
-    "@metamask/assets-controllers>@metamask/abi-utils": {
-      "packages": {
-        "@metamask/superstruct": true,
-        "@metamask/assets-controllers>@metamask/abi-utils>@metamask/utils": true
-      }
-    },
-    "@metamask/account-api": {
-      "packages": {
->>>>>>> 96b3dd4d
         "@metamask/keyring-api": true,
         "@metamask/account-api>@metamask/keyring-utils": true,
         "@metamask/superstruct": true
@@ -875,7 +858,7 @@
       },
       "packages": {
         "@metamask/base-controller": true,
-        "@metamask/accounts-controller>@metamask/eth-snap-keyring": true,
+        "@metamask/eth-snap-keyring": true,
         "@metamask/keyring-api": true,
         "@metamask/keyring-controller": true,
         "@metamask/account-api>@metamask/keyring-utils": true,
@@ -1247,26 +1230,6 @@
         "@metamask/eth-snap-keyring>uuid": true
       }
     },
-    "@metamask/accounts-controller>@metamask/eth-snap-keyring": {
-      "globals": {
-        "URL": true,
-        "console.error": true,
-        "console.info": true,
-        "console.warn": true
-      },
-      "packages": {
-        "@ethereumjs/tx": true,
-        "@metamask/eth-sig-util": true,
-        "@metamask/keyring-api": true,
-        "@metamask/keyring-internal-api": true,
-        "@metamask/keyring-internal-snap-client": true,
-        "@metamask/account-api>@metamask/keyring-utils": true,
-        "@metamask/superstruct": true,
-        "@metamask/utils": true,
-        "webpack>events": true,
-        "@metamask/accounts-controller>@metamask/eth-snap-keyring>uuid": true
-      }
-    },
     "@metamask/eth-token-tracker": {
       "globals": {
         "console.warn": true
@@ -1412,8 +1375,6 @@
     "@metamask/keyring-api": {
       "packages": {
         "@metamask/account-api>@metamask/keyring-utils": true,
-<<<<<<< HEAD
-=======
         "@metamask/superstruct": true,
         "@metamask/utils": true,
         "bitcoin-address-validation": true
@@ -1422,7 +1383,6 @@
     "@metamask/assets-controllers>@metamask/keyring-api": {
       "packages": {
         "@metamask/account-api>@metamask/keyring-utils": true,
->>>>>>> 96b3dd4d
         "@metamask/superstruct": true,
         "@metamask/utils": true,
         "bitcoin-address-validation": true
@@ -1526,12 +1486,9 @@
       }
     },
     "@metamask/multichain-account-service": {
-<<<<<<< HEAD
-=======
       "globals": {
         "console.warn": true
       },
->>>>>>> 96b3dd4d
       "packages": {
         "@metamask/account-api": true,
         "@metamask/keyring-api": true,
@@ -2007,7 +1964,6 @@
         "@metamask/utils": true
       }
     },
-<<<<<<< HEAD
     "@metamask/snaps-utils": {
       "globals": {
         "File": true,
@@ -2043,8 +1999,6 @@
         "@metamask/snaps-utils>validate-npm-package-name": true
       }
     },
-=======
->>>>>>> 96b3dd4d
     "@metamask/multichain-transactions-controller>@metamask/snaps-utils": {
       "globals": {
         "File": true,
@@ -5299,11 +5253,6 @@
         "crypto": true
       }
     },
-    "@metamask/accounts-controller>@metamask/eth-snap-keyring>uuid": {
-      "globals": {
-        "crypto": true
-      }
-    },
     "@metamask/keyring-snap-client>uuid": {
       "globals": {
         "crypto": true
