--- conflicted
+++ resolved
@@ -1687,9 +1687,6 @@
         "@metamask/keyring-snap-client>uuid": true
       }
     },
-<<<<<<< HEAD
-    "@metamask/keyring-utils": {
-=======
     "@metamask/multichain-transactions-controller>@metamask/keyring-snap-client": {
       "packages": {
         "@metamask/multichain-transactions-controller>@metamask/keyring-api": true,
@@ -1699,7 +1696,6 @@
       }
     },
     "@metamask/keyring-api>@metamask/keyring-utils": {
->>>>>>> 06825466
       "globals": {
         "URL": true
       },
@@ -1777,16 +1773,10 @@
       },
       "packages": {
         "@metamask/base-controller": true,
-<<<<<<< HEAD
-        "@metamask/keyring-api": true,
-        "@metamask/keyring-snap-client": true,
-        "@metamask/snaps-utils": true
-=======
         "@metamask/multichain-transactions-controller>@metamask/keyring-api": true,
         "@metamask/multichain-transactions-controller>@metamask/keyring-snap-client": true,
         "@metamask/multichain-transactions-controller>@metamask/snaps-utils": true,
         "@metamask/utils": true
->>>>>>> 06825466
       }
     },
     "@metamask/name-controller": {
