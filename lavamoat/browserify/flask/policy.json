{
  "resources": {
    "@babel/runtime": {
      "globals": {
        "regeneratorRuntime": "write"
      }
    },
    "eth-lattice-keyring>@ethereumjs/tx>@chainsafe/ssz>@chainsafe/persistent-merkle-tree": {
      "globals": {
        "WeakRef": true
      },
      "packages": {
        "browserify": true
      }
    },
    "eth-lattice-keyring>@ethereumjs/tx>@chainsafe/ssz": {
      "packages": {
        "eth-lattice-keyring>@ethereumjs/tx>@chainsafe/ssz>@chainsafe/persistent-merkle-tree": true,
        "browserify": true,
        "browserify>buffer": true,
        "eth-lattice-keyring>@ethereumjs/tx>@chainsafe/ssz>case": true
      }
    },
    "@metamask/notification-services-controller>@contentful/rich-text-html-renderer": {
      "globals": {
        "SuppressedError": true
      }
    },
    "@ensdomains/content-hash": {
      "globals": {
        "console.warn": true
      },
      "packages": {
        "browserify>buffer": true,
        "@ensdomains/content-hash>cids": true,
        "@ensdomains/content-hash>js-base64": true,
        "@ensdomains/content-hash>multicodec": true,
        "@ensdomains/content-hash>multihashes": true
      }
    },
    "@ethereumjs/tx>@ethereumjs/common": {
      "packages": {
        "@ethereumjs/tx>@ethereumjs/util": true,
        "browserify>buffer": true,
        "@ethereumjs/tx>@ethereumjs/common>crc-32": true,
        "webpack>events": true
      }
    },
    "@metamask/smart-transactions-controller>@ethereumjs/tx>@ethereumjs/common": {
      "packages": {
        "@metamask/smart-transactions-controller>@ethereumjs/util": true,
        "webpack>events": true
      }
    },
    "eth-lattice-keyring>gridplus-sdk>@ethereumjs/tx>@ethereumjs/common": {
      "packages": {
        "@ethereumjs/tx>@ethereumjs/util": true,
        "browserify>buffer": true,
        "@ethereumjs/tx>@ethereumjs/common>crc-32": true,
        "webpack>events": true
      }
    },
    "eth-lattice-keyring>gridplus-sdk>@ethereumjs/common": {
      "packages": {
        "@ethereumjs/tx>@ethereumjs/util": true,
        "browserify>buffer": true,
        "@ethereumjs/tx>@ethereumjs/common>crc-32": true,
        "webpack>events": true
      }
    },
    "@ethereumjs/tx>@ethereumjs/rlp": {
      "globals": {
        "TextEncoder": true
      }
    },
    "@metamask/smart-transactions-controller>@ethereumjs/tx>@ethereumjs/rlp": {
      "globals": {
        "TextEncoder": true
      }
    },
    "@metamask/eth-ledger-bridge-keyring>@ethereumjs/rlp": {
      "globals": {
        "TextEncoder": true
      }
    },
    "@metamask/eth-ledger-bridge-keyring>@metamask/eth-sig-util>@ethereumjs/rlp": {
      "globals": {
        "TextEncoder": true
      }
    },
    "@ethereumjs/tx": {
      "packages": {
        "@ethereumjs/tx>@ethereumjs/common": true,
        "@ethereumjs/tx>@ethereumjs/rlp": true,
        "@ethereumjs/tx>@ethereumjs/util": true,
        "browserify>buffer": true,
        "@ethereumjs/tx>ethereum-cryptography": true,
        "browserify>insert-module-globals>is-buffer": true
      }
    },
    "@metamask/smart-transactions-controller>@ethereumjs/tx": {
      "packages": {
        "@metamask/smart-transactions-controller>@ethereumjs/tx>@ethereumjs/common": true,
        "@metamask/smart-transactions-controller>@ethereumjs/tx>@ethereumjs/rlp": true,
        "@metamask/smart-transactions-controller>@ethereumjs/util": true,
        "@ethereumjs/tx>ethereum-cryptography": true
      }
    },
    "eth-lattice-keyring>@ethereumjs/tx": {
      "packages": {
        "eth-lattice-keyring>@ethereumjs/tx>@chainsafe/ssz": true,
        "@ethereumjs/tx>@ethereumjs/common": true,
        "@ethereumjs/tx>@ethereumjs/rlp": true,
        "@ethereumjs/tx>@ethereumjs/util": true,
        "@ethersproject/providers": true,
        "browserify>buffer": true,
        "eth-lattice-keyring>@ethereumjs/tx>ethereum-cryptography": true,
        "browserify>insert-module-globals>is-buffer": true
      }
    },
    "eth-lattice-keyring>gridplus-sdk>@ethereumjs/tx": {
      "packages": {
        "eth-lattice-keyring>@ethereumjs/tx>@chainsafe/ssz": true,
        "eth-lattice-keyring>gridplus-sdk>@ethereumjs/tx>@ethereumjs/common": true,
        "@ethereumjs/tx>@ethereumjs/rlp": true,
        "@ethereumjs/tx>@ethereumjs/util": true,
        "@ethersproject/providers": true,
        "browserify>buffer": true,
        "eth-lattice-keyring>gridplus-sdk>@ethereumjs/tx>ethereum-cryptography": true,
        "browserify>insert-module-globals>is-buffer": true
      }
    },
    "@ethereumjs/tx>@ethereumjs/util": {
      "globals": {
        "console.warn": true
      },
      "packages": {
        "@ethereumjs/tx>@ethereumjs/rlp": true,
        "browserify>buffer": true,
        "@ethereumjs/tx>ethereum-cryptography": true,
        "webpack>events": true,
        "browserify>insert-module-globals>is-buffer": true,
        "@ethereumjs/tx>@ethereumjs/util>micro-ftch": true
      }
    },
    "@metamask/smart-transactions-controller>@ethereumjs/util": {
      "globals": {
        "console.warn": true,
        "fetch": true
      },
      "packages": {
        "@metamask/smart-transactions-controller>@ethereumjs/tx>@ethereumjs/rlp": true,
        "@ethereumjs/tx>ethereum-cryptography": true,
        "webpack>events": true
      }
    },
    "@ethersproject/abi": {
      "globals": {
        "console.log": true
      },
      "packages": {
        "ethers>@ethersproject/address": true,
        "@ethersproject/bignumber": true,
        "@ethersproject/bytes": true,
        "ethers>@ethersproject/constants": true,
        "@ethersproject/hash": true,
        "ethers>@ethersproject/keccak256": true,
        "ethers>@ethersproject/logger": true,
        "ethers>@ethersproject/properties": true,
        "ethers>@ethersproject/strings": true
      }
    },
    "ethers>@ethersproject/abstract-provider": {
      "packages": {
        "@ethersproject/bignumber": true,
        "@ethersproject/bytes": true,
        "ethers>@ethersproject/logger": true,
        "ethers>@ethersproject/properties": true
      }
    },
    "ethers>@ethersproject/abstract-signer": {
      "packages": {
        "ethers>@ethersproject/logger": true,
        "ethers>@ethersproject/properties": true
      }
    },
    "ethers>@ethersproject/address": {
      "packages": {
        "@ethersproject/bignumber": true,
        "@ethersproject/bytes": true,
        "ethers>@ethersproject/keccak256": true,
        "ethers>@ethersproject/logger": true,
        "ethers>@ethersproject/rlp": true
      }
    },
    "ethers>@ethersproject/base64": {
      "globals": {
        "atob": true,
        "btoa": true
      },
      "packages": {
        "@ethersproject/bytes": true
      }
    },
    "ethers>@ethersproject/basex": {
      "packages": {
        "@ethersproject/bytes": true,
        "ethers>@ethersproject/properties": true
      }
    },
    "@ethersproject/bignumber": {
      "packages": {
        "@ethersproject/bytes": true,
        "ethers>@ethersproject/logger": true,
        "bn.js": true
      }
    },
    "@ethersproject/bytes": {
      "packages": {
        "ethers>@ethersproject/logger": true
      }
    },
    "ethers>@ethersproject/constants": {
      "packages": {
        "@ethersproject/bignumber": true
      }
    },
    "@ethersproject/contracts": {
      "globals": {
        "setTimeout": true
      },
      "packages": {
        "@ethersproject/abi": true,
        "ethers>@ethersproject/abstract-provider": true,
        "ethers>@ethersproject/abstract-signer": true,
        "ethers>@ethersproject/address": true,
        "@ethersproject/bignumber": true,
        "@ethersproject/bytes": true,
        "ethers>@ethersproject/logger": true,
        "ethers>@ethersproject/properties": true,
        "ethers>@ethersproject/transactions": true
      }
    },
    "@ethersproject/hash": {
      "packages": {
        "ethers>@ethersproject/address": true,
        "ethers>@ethersproject/base64": true,
        "@ethersproject/bignumber": true,
        "@ethersproject/bytes": true,
        "ethers>@ethersproject/keccak256": true,
        "ethers>@ethersproject/logger": true,
        "ethers>@ethersproject/properties": true,
        "ethers>@ethersproject/strings": true
      }
    },
    "@ethersproject/hdnode": {
      "packages": {
        "ethers>@ethersproject/basex": true,
        "@ethersproject/bignumber": true,
        "@ethersproject/bytes": true,
        "ethers>@ethersproject/logger": true,
        "ethers>@ethersproject/pbkdf2": true,
        "ethers>@ethersproject/properties": true,
        "ethers>@ethersproject/sha2": true,
        "ethers>@ethersproject/signing-key": true,
        "ethers>@ethersproject/strings": true,
        "ethers>@ethersproject/transactions": true,
        "ethers>@ethersproject/wordlists": true
      }
    },
    "ethers>@ethersproject/json-wallets": {
      "packages": {
        "ethers>@ethersproject/address": true,
        "@ethersproject/bytes": true,
        "@ethersproject/hdnode": true,
        "ethers>@ethersproject/keccak256": true,
        "ethers>@ethersproject/logger": true,
        "ethers>@ethersproject/pbkdf2": true,
        "ethers>@ethersproject/properties": true,
        "ethers>@ethersproject/random": true,
        "ethers>@ethersproject/strings": true,
        "ethers>@ethersproject/transactions": true,
        "ethers>@ethersproject/json-wallets>aes-js": true,
        "ethers>@ethersproject/json-wallets>scrypt-js": true
      }
    },
    "ethers>@ethersproject/keccak256": {
      "packages": {
        "@ethersproject/bytes": true,
        "eth-ens-namehash>js-sha3": true
      }
    },
    "ethers>@ethersproject/logger": {
      "globals": {
        "console": true
      }
    },
    "ethers>@ethersproject/providers>@ethersproject/networks": {
      "packages": {
        "ethers>@ethersproject/logger": true
      }
    },
    "@metamask/test-bundler>@ethersproject/networks": {
      "packages": {
        "ethers>@ethersproject/logger": true
      }
    },
    "ethers>@ethersproject/pbkdf2": {
      "packages": {
        "@ethersproject/bytes": true,
        "ethers>@ethersproject/sha2": true
      }
    },
    "ethers>@ethersproject/properties": {
      "packages": {
        "ethers>@ethersproject/logger": true
      }
    },
    "@ethersproject/providers": {
      "globals": {
        "WebSocket": true,
        "clearInterval": true,
        "clearTimeout": true,
        "console.log": true,
        "console.warn": true,
        "setInterval": true,
        "setTimeout": true
      },
      "packages": {
        "ethers>@ethersproject/abstract-provider": true,
        "ethers>@ethersproject/abstract-signer": true,
        "ethers>@ethersproject/address": true,
        "ethers>@ethersproject/base64": true,
        "ethers>@ethersproject/basex": true,
        "@ethersproject/bignumber": true,
        "@ethersproject/bytes": true,
        "ethers>@ethersproject/constants": true,
        "@ethersproject/hash": true,
        "ethers>@ethersproject/logger": true,
        "@metamask/test-bundler>@ethersproject/networks": true,
        "ethers>@ethersproject/properties": true,
        "ethers>@ethersproject/random": true,
        "ethers>@ethersproject/sha2": true,
        "ethers>@ethersproject/strings": true,
        "ethers>@ethersproject/transactions": true,
        "@ethersproject/providers>@ethersproject/web": true,
        "@ethersproject/providers>bech32": true
      }
    },
    "ethers>@ethersproject/providers": {
      "globals": {
        "WebSocket": true,
        "clearInterval": true,
        "clearTimeout": true,
        "console.log": true,
        "console.warn": true,
        "setInterval": true,
        "setTimeout": true
      },
      "packages": {
        "ethers>@ethersproject/abstract-provider": true,
        "ethers>@ethersproject/abstract-signer": true,
        "ethers>@ethersproject/address": true,
        "ethers>@ethersproject/base64": true,
        "ethers>@ethersproject/basex": true,
        "@ethersproject/bignumber": true,
        "@ethersproject/bytes": true,
        "ethers>@ethersproject/constants": true,
        "@ethersproject/hash": true,
        "ethers>@ethersproject/logger": true,
        "ethers>@ethersproject/providers>@ethersproject/networks": true,
        "ethers>@ethersproject/properties": true,
        "ethers>@ethersproject/random": true,
        "ethers>@ethersproject/sha2": true,
        "ethers>@ethersproject/strings": true,
        "ethers>@ethersproject/transactions": true,
        "ethers>@ethersproject/providers>@ethersproject/web": true,
        "ethers>@ethersproject/providers>bech32": true
      }
    },
    "@ethersproject/providers>@ethersproject/random": {
      "globals": {
        "crypto.getRandomValues": true
      }
    },
    "ethers>@ethersproject/random": {
      "packages": {
        "@ethersproject/bytes": true,
        "ethers>@ethersproject/logger": true
      }
    },
    "ethers>@ethersproject/rlp": {
      "packages": {
        "@ethersproject/bytes": true,
        "ethers>@ethersproject/logger": true
      }
    },
    "ethers>@ethersproject/sha2": {
      "packages": {
        "@ethersproject/bytes": true,
        "ethers>@ethersproject/logger": true,
        "ethers>@ethersproject/sha2>hash.js": true
      }
    },
    "ethers>@ethersproject/signing-key": {
      "packages": {
        "@ethersproject/bytes": true,
        "ethers>@ethersproject/logger": true,
        "ethers>@ethersproject/properties": true,
        "@metamask/ppom-validator>elliptic": true
      }
    },
    "ethers>@ethersproject/solidity": {
      "packages": {
        "@ethersproject/bignumber": true,
        "@ethersproject/bytes": true,
        "ethers>@ethersproject/keccak256": true,
        "ethers>@ethersproject/logger": true,
        "ethers>@ethersproject/sha2": true,
        "ethers>@ethersproject/strings": true
      }
    },
    "ethers>@ethersproject/strings": {
      "packages": {
        "@ethersproject/bytes": true,
        "ethers>@ethersproject/constants": true,
        "ethers>@ethersproject/logger": true
      }
    },
    "ethers>@ethersproject/transactions": {
      "packages": {
        "ethers>@ethersproject/address": true,
        "@ethersproject/bignumber": true,
        "@ethersproject/bytes": true,
        "ethers>@ethersproject/constants": true,
        "ethers>@ethersproject/keccak256": true,
        "ethers>@ethersproject/logger": true,
        "ethers>@ethersproject/properties": true,
        "ethers>@ethersproject/rlp": true,
        "ethers>@ethersproject/signing-key": true
      }
    },
    "ethers>@ethersproject/units": {
      "packages": {
        "@ethersproject/bignumber": true,
        "ethers>@ethersproject/logger": true
      }
    },
    "@ethersproject/wallet": {
      "packages": {
        "ethers>@ethersproject/abstract-provider": true,
        "ethers>@ethersproject/abstract-signer": true,
        "ethers>@ethersproject/address": true,
        "@ethersproject/bytes": true,
        "@ethersproject/hash": true,
        "@ethersproject/hdnode": true,
        "ethers>@ethersproject/json-wallets": true,
        "ethers>@ethersproject/keccak256": true,
        "ethers>@ethersproject/logger": true,
        "ethers>@ethersproject/properties": true,
        "ethers>@ethersproject/random": true,
        "ethers>@ethersproject/signing-key": true,
        "ethers>@ethersproject/transactions": true
      }
    },
    "@ethersproject/providers>@ethersproject/web": {
      "globals": {
        "clearTimeout": true,
        "fetch": true,
        "setTimeout": true
      },
      "packages": {
        "ethers>@ethersproject/base64": true,
        "@ethersproject/bytes": true,
        "ethers>@ethersproject/logger": true,
        "ethers>@ethersproject/properties": true,
        "ethers>@ethersproject/strings": true
      }
    },
    "ethers>@ethersproject/providers>@ethersproject/web": {
      "globals": {
        "clearTimeout": true,
        "fetch": true,
        "setTimeout": true
      },
      "packages": {
        "ethers>@ethersproject/base64": true,
        "@ethersproject/bytes": true,
        "ethers>@ethersproject/logger": true,
        "ethers>@ethersproject/properties": true,
        "ethers>@ethersproject/strings": true
      }
    },
    "ethers>@ethersproject/web": {
      "globals": {
        "clearTimeout": true,
        "fetch": true,
        "setTimeout": true
      },
      "packages": {
        "ethers>@ethersproject/base64": true,
        "@ethersproject/bytes": true,
        "ethers>@ethersproject/logger": true,
        "ethers>@ethersproject/properties": true,
        "ethers>@ethersproject/strings": true
      }
    },
    "ethers>@ethersproject/wordlists": {
      "packages": {
        "@ethersproject/bytes": true,
        "@ethersproject/hash": true,
        "ethers>@ethersproject/logger": true,
        "ethers>@ethersproject/properties": true,
        "ethers>@ethersproject/strings": true
      }
    },
    "@metamask/notification-services-controller>firebase>@firebase/app": {
      "globals": {
        "FinalizationRegistry": true,
        "console.warn": true
      },
      "packages": {
        "@metamask/notification-services-controller>firebase>@firebase/app>@firebase/component": true,
        "@metamask/notification-services-controller>firebase>@firebase/app>@firebase/logger": true,
        "@metamask/notification-services-controller>firebase>@firebase/util": true,
        "@metamask/notification-services-controller>firebase>@firebase/app>idb": true
      }
    },
    "@metamask/notification-services-controller>firebase>@firebase/app>@firebase/component": {
      "packages": {
        "@metamask/notification-services-controller>firebase>@firebase/util": true
      }
    },
    "@metamask/notification-services-controller>firebase>@firebase/installations": {
      "globals": {
        "BroadcastChannel": true,
        "Headers": true,
        "btoa": true,
        "console.error": true,
        "crypto": true,
        "fetch": true,
        "msCrypto": true,
        "navigator.onLine": true,
        "setTimeout": true
      },
      "packages": {
        "@metamask/notification-services-controller>firebase>@firebase/app": true,
        "@metamask/notification-services-controller>firebase>@firebase/app>@firebase/component": true,
        "@metamask/notification-services-controller>firebase>@firebase/util": true,
        "@metamask/notification-services-controller>firebase>@firebase/app>idb": true
      }
    },
    "@metamask/notification-services-controller>firebase>@firebase/app>@firebase/logger": {
      "globals": {
        "console": true
      }
    },
    "@metamask/notification-services-controller>firebase>@firebase/messaging": {
      "globals": {
        "Headers": true,
        "Notification.maxActions": true,
        "Notification.permission": true,
        "Notification.requestPermission": true,
        "PushSubscription.prototype.hasOwnProperty": true,
        "ServiceWorkerRegistration": true,
        "URL": true,
        "addEventListener": true,
        "atob": true,
        "btoa": true,
        "clearTimeout": true,
        "clients.matchAll": true,
        "clients.openWindow": true,
        "console.warn": true,
        "document": true,
        "fetch": true,
        "indexedDB": true,
        "location.href": true,
        "location.origin": true,
        "navigator": true,
        "origin.replace": true,
        "registration.showNotification": true,
        "setTimeout": true
      },
      "packages": {
        "@metamask/notification-services-controller>firebase>@firebase/app": true,
        "@metamask/notification-services-controller>firebase>@firebase/app>@firebase/component": true,
        "@metamask/notification-services-controller>firebase>@firebase/installations": true,
        "@metamask/notification-services-controller>firebase>@firebase/util": true,
        "@metamask/notification-services-controller>firebase>@firebase/app>idb": true
      }
    },
    "@metamask/notification-services-controller>firebase>@firebase/util": {
      "globals": {
        "WorkerGlobalScope": true,
        "atob": true,
        "browser": true,
        "btoa": true,
        "chrome": true,
        "console": true,
        "document": true,
        "indexedDB": true,
        "navigator": true,
        "process": true,
        "setTimeout": true
      },
      "packages": {
        "process": true
      }
    },
    "@metamask/multichain>@open-rpc/schema-utils-js>@json-schema-tools/dereferencer": {
      "packages": {
        "@open-rpc/schema-utils-js>@json-schema-tools/reference-resolver": true,
        "@open-rpc/schema-utils-js>@json-schema-tools/dereferencer>@json-schema-tools/traverse": true,
        "@metamask/rpc-errors>fast-safe-stringify": true
      }
    },
    "@open-rpc/schema-utils-js>@json-schema-tools/reference-resolver": {
      "packages": {
        "@open-rpc/schema-utils-js>@json-schema-tools/reference-resolver>@json-schema-spec/json-pointer": true,
        "@open-rpc/test-coverage>isomorphic-fetch": true
      }
    },
    "@keystonehq/metamask-airgapped-keyring>@keystonehq/base-eth-keyring": {
      "packages": {
        "@ethereumjs/tx": true,
        "@ethereumjs/tx>@ethereumjs/util": true,
        "@keystonehq/bc-ur-registry-eth": true,
        "browserify>buffer": true,
        "@metamask/eth-trezor-keyring>hdkey": true,
        "eth-lattice-keyring>rlp": true,
        "uuid": true
      }
    },
    "@keystonehq/bc-ur-registry-eth": {
      "packages": {
        "@ethereumjs/tx>@ethereumjs/util": true,
        "@keystonehq/bc-ur-registry-eth>@keystonehq/bc-ur-registry": true,
        "browserify>buffer": true,
        "@metamask/eth-trezor-keyring>hdkey": true,
        "uuid": true
      }
    },
    "@keystonehq/bc-ur-registry-eth>@keystonehq/bc-ur-registry": {
      "globals": {
        "define": true
      },
      "packages": {
        "@ngraveio/bc-ur": true,
        "ethereumjs-util>ethereum-cryptography>bs58check": true,
        "buffer": true,
        "browserify>buffer": true,
        "tslib": true
      }
    },
    "@keystonehq/metamask-airgapped-keyring": {
      "packages": {
        "@ethereumjs/tx": true,
        "@keystonehq/metamask-airgapped-keyring>@keystonehq/base-eth-keyring": true,
        "@keystonehq/bc-ur-registry-eth": true,
        "@metamask/obs-store": true,
        "browserify>buffer": true,
        "webpack>events": true,
        "@keystonehq/metamask-airgapped-keyring>rlp": true,
        "uuid": true
      }
    },
    "chart.js>@kurkle/color": {
      "globals": {
        "define": true
      }
    },
    "@lavamoat/lavadome-react": {
      "globals": {
        "Document.prototype": true,
        "DocumentFragment.prototype": true,
        "Element.prototype": true,
        "Event.prototype": true,
        "EventTarget.prototype": true,
        "NavigateEvent.prototype": true,
        "NavigationDestination.prototype": true,
        "Node.prototype": true,
        "console.warn": true,
        "document": true,
        "navigation": true
      },
      "packages": {
        "react": true
      }
    },
    "@metamask/eth-ledger-bridge-keyring>@ledgerhq/hw-app-eth>@ledgerhq/domain-service": {
      "packages": {
        "@metamask/eth-ledger-bridge-keyring>@ledgerhq/hw-app-eth>@ledgerhq/logs": true,
        "@metamask/eth-ledger-bridge-keyring>@ledgerhq/hw-app-eth>@ledgerhq/domain-service>axios": true
      }
    },
    "@metamask/eth-ledger-bridge-keyring>@ledgerhq/hw-app-eth>@ledgerhq/errors": {
      "globals": {
        "console.warn": true
      }
    },
    "@metamask/eth-ledger-bridge-keyring>@ledgerhq/hw-app-eth>@ledgerhq/evm-tools": {
      "packages": {
        "ethers>@ethersproject/constants": true,
        "@ethersproject/hash": true,
        "@metamask/eth-ledger-bridge-keyring>@ledgerhq/hw-app-eth>@ledgerhq/cryptoassets-evm-signatures": true,
        "@metamask/eth-ledger-bridge-keyring>@ledgerhq/hw-app-eth>@ledgerhq/evm-tools>@ledgerhq/live-env": true,
        "@metamask/eth-ledger-bridge-keyring>@ledgerhq/hw-app-eth>@ledgerhq/evm-tools>axios": true,
        "@metamask/ppom-validator>crypto-js": true
      }
    },
    "@metamask/eth-ledger-bridge-keyring>@ledgerhq/hw-app-eth": {
      "globals": {
        "console.warn": true
      },
      "packages": {
        "@ethersproject/abi": true,
        "ethers>@ethersproject/rlp": true,
        "ethers>@ethersproject/transactions": true,
        "@metamask/eth-ledger-bridge-keyring>@ledgerhq/hw-app-eth>@ledgerhq/cryptoassets-evm-signatures": true,
        "@metamask/eth-ledger-bridge-keyring>@ledgerhq/hw-app-eth>@ledgerhq/domain-service": true,
        "@metamask/eth-ledger-bridge-keyring>@ledgerhq/hw-app-eth>@ledgerhq/errors": true,
        "@metamask/eth-ledger-bridge-keyring>@ledgerhq/hw-app-eth>@ledgerhq/evm-tools": true,
        "@metamask/eth-ledger-bridge-keyring>@ledgerhq/hw-app-eth>@ledgerhq/logs": true,
        "@metamask/eth-ledger-bridge-keyring>@ledgerhq/hw-app-eth>axios": true,
        "@metamask/eth-ledger-bridge-keyring>@ledgerhq/hw-app-eth>bignumber.js": true,
        "browserify>buffer": true,
        "semver": true
      }
    },
    "@metamask/eth-ledger-bridge-keyring>@ledgerhq/hw-app-eth>@ledgerhq/evm-tools>@ledgerhq/live-env": {
      "globals": {
        "console.warn": true
      },
      "packages": {
        "wait-on>rxjs": true
      }
    },
    "@metamask/eth-ledger-bridge-keyring>@ledgerhq/hw-app-eth>@ledgerhq/logs": {
      "globals": {
        "__ledgerLogsListen": "write",
        "console.error": true
      }
    },
    "@material-ui/core": {
      "globals": {
        "Image": true,
        "_formatMuiErrorMessage": true,
        "addEventListener": true,
        "clearInterval": true,
        "clearTimeout": true,
        "console.error": true,
        "console.warn": true,
        "document": true,
        "getComputedStyle": true,
        "getSelection": true,
        "innerHeight": true,
        "innerWidth": true,
        "matchMedia": true,
        "navigator": true,
        "performance.now": true,
        "removeEventListener": true,
        "requestAnimationFrame": true,
        "setInterval": true,
        "setTimeout": true
      },
      "packages": {
        "@babel/runtime": true,
        "@material-ui/core>@material-ui/styles": true,
        "@material-ui/core>@material-ui/system": true,
        "@material-ui/core>@material-ui/utils": true,
        "@material-ui/core>clsx": true,
        "react-redux>hoist-non-react-statics": true,
        "@material-ui/core>popper.js": true,
        "prop-types": true,
        "react": true,
        "react-dom": true,
        "prop-types>react-is": true,
        "@material-ui/core>react-transition-group": true
      }
    },
    "@material-ui/core>@material-ui/styles": {
      "globals": {
        "console.error": true,
        "console.warn": true,
        "document.createComment": true,
        "document.head": true
      },
      "packages": {
        "@babel/runtime": true,
        "@material-ui/core>@material-ui/utils": true,
        "@material-ui/core>clsx": true,
        "react-redux>hoist-non-react-statics": true,
        "@material-ui/core>@material-ui/styles>jss-plugin-camel-case": true,
        "@material-ui/core>@material-ui/styles>jss-plugin-default-unit": true,
        "@material-ui/core>@material-ui/styles>jss-plugin-global": true,
        "@material-ui/core>@material-ui/styles>jss-plugin-nested": true,
        "@material-ui/core>@material-ui/styles>jss-plugin-props-sort": true,
        "@material-ui/core>@material-ui/styles>jss-plugin-rule-value-function": true,
        "@material-ui/core>@material-ui/styles>jss-plugin-vendor-prefixer": true,
        "@material-ui/core>@material-ui/styles>jss": true,
        "prop-types": true,
        "react": true
      }
    },
    "@material-ui/core>@material-ui/system": {
      "globals": {
        "console.error": true
      },
      "packages": {
        "@babel/runtime": true,
        "@material-ui/core>@material-ui/utils": true,
        "prop-types": true
      }
    },
    "@material-ui/core>@material-ui/utils": {
      "packages": {
        "@babel/runtime": true,
        "prop-types": true,
        "prop-types>react-is": true
      }
    },
    "@metamask/abi-utils": {
      "packages": {
        "@metamask/utils>@metamask/superstruct": true,
        "@metamask/abi-utils>@metamask/utils": true
      }
    },
    "@metamask/eth-json-rpc-middleware>@metamask/eth-sig-util>@metamask/abi-utils": {
      "packages": {
        "@metamask/utils>@metamask/superstruct": true,
        "@metamask/utils": true
      }
    },
    "@metamask/eth-ledger-bridge-keyring>@metamask/eth-sig-util>@metamask/abi-utils": {
      "packages": {
        "@metamask/utils>@metamask/superstruct": true,
        "@metamask/utils": true
      }
    },
    "@metamask/eth-snap-keyring>@metamask/eth-sig-util>@metamask/abi-utils": {
      "packages": {
        "@metamask/utils>@metamask/superstruct": true,
        "@metamask/utils": true
      }
    },
    "@metamask/eth-trezor-keyring>@metamask/eth-sig-util>@metamask/abi-utils": {
      "packages": {
        "@metamask/utils>@metamask/superstruct": true,
        "@metamask/utils": true
      }
    },
    "@metamask/keyring-controller>@metamask/eth-sig-util>@metamask/abi-utils": {
      "packages": {
        "@metamask/utils>@metamask/superstruct": true,
        "@metamask/utils": true
      }
    },
    "@metamask/signature-controller>@metamask/eth-sig-util>@metamask/abi-utils": {
      "packages": {
        "@metamask/utils>@metamask/superstruct": true,
        "@metamask/signature-controller>@metamask/eth-sig-util>@metamask/abi-utils>@metamask/utils": true
      }
    },
    "@metamask/accounts-controller": {
      "packages": {
        "@ethereumjs/tx>@ethereumjs/util": true,
        "@metamask/base-controller": true,
        "@metamask/eth-snap-keyring": true,
        "@metamask/keyring-api": true,
        "@metamask/keyring-controller": true,
        "@metamask/utils": true,
        "@ethereumjs/tx>ethereum-cryptography": true,
        "uuid": true
      }
    },
    "@metamask/address-book-controller": {
      "packages": {
        "@metamask/base-controller": true,
        "@metamask/controller-utils": true
      }
    },
    "@metamask/announcement-controller": {
      "packages": {
        "@metamask/base-controller": true
      }
    },
    "@metamask/approval-controller": {
      "globals": {
        "console.info": true
      },
      "packages": {
        "@metamask/base-controller": true,
        "@metamask/rpc-errors": true,
        "nanoid": true
      }
    },
    "@metamask/assets-controllers": {
      "globals": {
        "AbortController": true,
        "Headers": true,
        "URL": true,
        "URLSearchParams": true,
        "clearInterval": true,
        "clearTimeout": true,
        "console.error": true,
        "console.log": true,
        "setInterval": true,
        "setTimeout": true
      },
      "packages": {
        "@ethereumjs/tx>@ethereumjs/util": true,
        "ethers>@ethersproject/address": true,
        "@ethersproject/bignumber": true,
        "@ethersproject/contracts": true,
        "@ethersproject/providers": true,
        "@metamask/abi-utils": true,
        "@metamask/base-controller": true,
        "@metamask/contract-metadata": true,
        "@metamask/controller-utils": true,
        "@metamask/controller-utils>@metamask/eth-query": true,
        "@metamask/keyring-api": true,
        "@metamask/keyring-snap-client": true,
        "@metamask/metamask-eth-abis": true,
        "@metamask/polling-controller": true,
        "@metamask/rpc-errors": true,
        "@metamask/assets-controllers>@metamask/snaps-utils": true,
        "@metamask/utils": true,
        "@metamask/name-controller>async-mutex": true,
        "bn.js": true,
        "lodash": true,
        "@ensdomains/content-hash>multicodec>uint8arrays>multiformats": true,
        "single-call-balance-checker-abi": true,
        "uuid": true
      }
    },
    "@metamask/base-controller": {
      "globals": {
        "setTimeout": true
      },
      "packages": {
        "immer": true
      }
    },
    "@metamask/announcement-controller>@metamask/base-controller": {
      "globals": {
        "setTimeout": true
      },
      "packages": {
        "immer": true
      }
    },
    "@metamask/network-controller>@metamask/base-controller": {
      "globals": {
        "setTimeout": true
      },
      "packages": {
        "immer": true
      }
    },
    "@metamask/ppom-validator>@metamask/base-controller": {
      "globals": {
        "setTimeout": true
      },
      "packages": {
        "immer": true
      }
    },
    "@metamask/queued-request-controller>@metamask/base-controller": {
      "globals": {
        "setTimeout": true
      },
      "packages": {
        "immer": true
      }
    },
    "@metamask/remote-feature-flag-controller>@metamask/base-controller": {
      "globals": {
        "setTimeout": true
      },
      "packages": {
        "immer": true
      }
    },
    "@metamask/selected-network-controller>@metamask/base-controller": {
      "globals": {
        "setTimeout": true
      },
      "packages": {
        "immer": true
      }
    },
    "@metamask/signature-controller>@metamask/base-controller": {
      "globals": {
        "setTimeout": true
      },
      "packages": {
        "immer": true
      }
    },
    "@metamask/transaction-controller>@metamask/base-controller": {
      "globals": {
        "setTimeout": true
      },
      "packages": {
        "immer": true
      }
    },
    "@metamask/browser-passworder": {
      "globals": {
        "CryptoKey": true,
        "btoa": true,
        "crypto.getRandomValues": true,
        "crypto.subtle.decrypt": true,
        "crypto.subtle.deriveKey": true,
        "crypto.subtle.encrypt": true,
        "crypto.subtle.exportKey": true,
        "crypto.subtle.importKey": true
      },
      "packages": {
        "@metamask/browser-passworder>@metamask/utils": true,
        "browserify>buffer": true
      }
    },
    "eth-keyring-controller>@metamask/browser-passworder": {
      "globals": {
        "crypto": true
      }
    },
    "@metamask/controller-utils": {
      "globals": {
        "URL": true,
        "console.error": true,
        "fetch": true,
        "setTimeout": true
      },
      "packages": {
        "@ethereumjs/tx>@ethereumjs/util": true,
        "@metamask/controller-utils>@metamask/ethjs-unit": true,
        "@metamask/utils": true,
        "@metamask/controller-utils>@spruceid/siwe-parser": true,
        "bn.js": true,
        "browserify>buffer": true,
        "cockatiel": true,
        "eth-ens-namehash": true,
        "eslint>fast-deep-equal": true
      }
    },
    "@metamask/ens-controller": {
      "packages": {
        "@ethersproject/providers": true,
        "@metamask/base-controller": true,
        "@metamask/controller-utils": true,
        "@metamask/utils": true,
        "punycode": true
      }
    },
    "@metamask/eth-token-tracker>@metamask/eth-block-tracker": {
      "globals": {
        "clearTimeout": true,
        "console.error": true,
        "setTimeout": true
      },
      "packages": {
        "@metamask/safe-event-emitter": true,
        "@metamask/utils": true,
        "@metamask/ppom-validator>json-rpc-random-id": true
      }
    },
    "@metamask/keyring-controller>@metamask/eth-hd-keyring": {
      "globals": {
        "TextEncoder": true
      },
      "packages": {
        "@ethereumjs/tx>@ethereumjs/util": true,
        "@metamask/eth-sig-util": true,
        "@metamask/scure-bip39": true,
        "@metamask/keyring-controller>@metamask/eth-hd-keyring>@metamask/utils": true,
        "browserify>buffer": true,
        "@ethereumjs/tx>ethereum-cryptography": true
      }
    },
    "@metamask/eth-json-rpc-filters": {
      "globals": {
        "console.error": true
      },
      "packages": {
        "@metamask/controller-utils>@metamask/eth-query": true,
        "@metamask/json-rpc-engine": true,
        "@metamask/safe-event-emitter": true,
        "@metamask/name-controller>async-mutex": true,
        "pify": true
      }
    },
    "@metamask/network-controller>@metamask/eth-json-rpc-infura": {
      "globals": {
        "fetch": true,
        "setTimeout": true
      },
      "packages": {
        "@metamask/eth-json-rpc-provider": true,
        "@metamask/json-rpc-engine": true,
        "@metamask/rpc-errors": true,
        "@metamask/network-controller>@metamask/eth-json-rpc-infura>@metamask/utils": true
      }
    },
    "@metamask/eth-json-rpc-middleware": {
      "globals": {
        "URL": true,
        "console.error": true,
        "setTimeout": true
      },
      "packages": {
        "@metamask/eth-json-rpc-middleware>@metamask/eth-sig-util": true,
        "@metamask/json-rpc-engine": true,
        "@metamask/rpc-errors": true,
        "@metamask/utils": true,
        "@metamask/eth-json-rpc-middleware>klona": true,
        "@metamask/eth-json-rpc-middleware>safe-stable-stringify": true
      }
    },
    "@metamask/eth-json-rpc-provider": {
      "packages": {
        "@metamask/json-rpc-engine": true,
        "@metamask/rpc-errors": true,
        "@metamask/safe-event-emitter": true,
        "uuid": true
      }
    },
    "@metamask/eth-ledger-bridge-keyring": {
      "globals": {
        "addEventListener": true,
        "console.error": true,
        "document.createElement": true,
        "document.head.appendChild": true,
        "fetch": true,
        "removeEventListener": true
      },
      "packages": {
        "@metamask/eth-ledger-bridge-keyring>@ethereumjs/rlp": true,
        "@ethereumjs/tx": true,
        "@ethereumjs/tx>@ethereumjs/util": true,
        "@metamask/eth-ledger-bridge-keyring>@ledgerhq/hw-app-eth": true,
        "@metamask/eth-ledger-bridge-keyring>@metamask/eth-sig-util": true,
        "browserify>buffer": true,
        "webpack>events": true,
        "@metamask/eth-trezor-keyring>hdkey": true
      }
    },
    "@metamask/controller-utils>@metamask/eth-query": {
      "packages": {
        "@metamask/ppom-validator>json-rpc-random-id": true,
        "watchify>xtend": true
      }
    },
    "@metamask/eth-sig-util": {
      "packages": {
        "@ethereumjs/tx>@ethereumjs/util": true,
        "@metamask/abi-utils": true,
        "@metamask/eth-sig-util>@metamask/utils": true,
        "@metamask/utils>@scure/base": true,
        "browserify>buffer": true,
        "@ethereumjs/tx>ethereum-cryptography": true,
        "@metamask/eth-sig-util>tweetnacl": true
      }
    },
    "@metamask/eth-json-rpc-middleware>@metamask/eth-sig-util": {
      "packages": {
        "@ethereumjs/tx>@ethereumjs/rlp": true,
        "@ethereumjs/tx>@ethereumjs/util": true,
        "@metamask/eth-json-rpc-middleware>@metamask/eth-sig-util>@metamask/abi-utils": true,
        "@metamask/utils": true,
        "@metamask/utils>@scure/base": true,
        "browserify>buffer": true,
        "@ethereumjs/tx>ethereum-cryptography": true,
        "@metamask/eth-sig-util>tweetnacl": true
      }
    },
    "@metamask/eth-ledger-bridge-keyring>@metamask/eth-sig-util": {
      "packages": {
        "@metamask/eth-ledger-bridge-keyring>@metamask/eth-sig-util>@ethereumjs/rlp": true,
        "@ethereumjs/tx>@ethereumjs/util": true,
        "@metamask/eth-ledger-bridge-keyring>@metamask/eth-sig-util>@metamask/abi-utils": true,
        "@metamask/utils": true,
        "@metamask/utils>@scure/base": true,
        "browserify>buffer": true,
        "@ethereumjs/tx>ethereum-cryptography": true,
        "@metamask/eth-sig-util>tweetnacl": true
      }
    },
    "@metamask/eth-snap-keyring>@metamask/eth-sig-util": {
      "packages": {
        "@ethereumjs/tx>@ethereumjs/rlp": true,
        "@ethereumjs/tx>@ethereumjs/util": true,
        "@metamask/eth-snap-keyring>@metamask/eth-sig-util>@metamask/abi-utils": true,
        "@metamask/utils": true,
        "@metamask/utils>@scure/base": true,
        "browserify>buffer": true,
        "@ethereumjs/tx>ethereum-cryptography": true,
        "@metamask/eth-sig-util>tweetnacl": true
      }
    },
    "@metamask/eth-trezor-keyring>@metamask/eth-sig-util": {
      "packages": {
        "@ethereumjs/tx>@ethereumjs/rlp": true,
        "@ethereumjs/tx>@ethereumjs/util": true,
        "@metamask/eth-trezor-keyring>@metamask/eth-sig-util>@metamask/abi-utils": true,
        "@metamask/utils": true,
        "@metamask/utils>@scure/base": true,
        "browserify>buffer": true,
        "@ethereumjs/tx>ethereum-cryptography": true,
        "@metamask/eth-sig-util>tweetnacl": true
      }
    },
    "@metamask/keyring-controller>@metamask/eth-sig-util": {
      "packages": {
        "@ethereumjs/tx>@ethereumjs/rlp": true,
        "@ethereumjs/tx>@ethereumjs/util": true,
        "@metamask/keyring-controller>@metamask/eth-sig-util>@metamask/abi-utils": true,
        "@metamask/utils": true,
        "@metamask/utils>@scure/base": true,
        "browserify>buffer": true,
        "@ethereumjs/tx>ethereum-cryptography": true,
        "@metamask/eth-sig-util>tweetnacl": true
      }
    },
    "@metamask/signature-controller>@metamask/eth-sig-util": {
      "packages": {
        "@ethereumjs/tx>@ethereumjs/rlp": true,
        "@ethereumjs/tx>@ethereumjs/util": true,
        "@metamask/signature-controller>@metamask/eth-sig-util>@metamask/abi-utils": true,
        "@metamask/signature-controller>@metamask/eth-sig-util>@metamask/utils": true,
        "@metamask/utils>@scure/base": true,
        "browserify>buffer": true,
        "@ethereumjs/tx>ethereum-cryptography": true,
        "@metamask/eth-sig-util>tweetnacl": true
      }
    },
    "@metamask/keyring-controller>@metamask/eth-simple-keyring": {
      "packages": {
        "@ethereumjs/tx>@ethereumjs/util": true,
        "@metamask/eth-sig-util": true,
        "@metamask/keyring-controller>@metamask/eth-simple-keyring>@metamask/utils": true,
        "browserify>buffer": true,
        "@ethereumjs/tx>ethereum-cryptography": true,
        "crypto-browserify>randombytes": true
      }
    },
    "@metamask/eth-snap-keyring": {
      "globals": {
        "URL": true,
        "console.error": true,
        "console.info": true
      },
      "packages": {
        "@ethereumjs/tx": true,
        "@metamask/eth-snap-keyring>@metamask/eth-sig-util": true,
        "@metamask/keyring-api": true,
        "@metamask/eth-snap-keyring>@metamask/keyring-internal-snap-client": true,
        "@metamask/keyring-api>@metamask/keyring-utils": true,
        "@metamask/utils>@metamask/superstruct": true,
        "@metamask/utils": true,
        "webpack>events": true,
        "@metamask/eth-snap-keyring>uuid": true
      }
    },
    "@metamask/eth-token-tracker": {
      "globals": {
        "console.warn": true
      },
      "packages": {
        "@babel/runtime": true,
        "@ethersproject/bignumber": true,
        "@ethersproject/contracts": true,
        "@ethersproject/providers": true,
        "@metamask/eth-token-tracker>@metamask/eth-block-tracker": true,
        "@metamask/safe-event-emitter": true,
        "bn.js": true,
        "@metamask/eth-token-tracker>deep-equal": true,
        "human-standard-token-abi": true
      }
    },
    "@metamask/eth-trezor-keyring": {
      "globals": {
        "setTimeout": true
      },
      "packages": {
        "@ethereumjs/tx": true,
        "@ethereumjs/tx>@ethereumjs/util": true,
        "@metamask/eth-trezor-keyring>@metamask/eth-sig-util": true,
        "@metamask/eth-trezor-keyring>@trezor/connect-plugin-ethereum": true,
        "@trezor/connect-web": true,
        "browserify>buffer": true,
        "webpack>events": true,
        "@metamask/eth-trezor-keyring>hdkey": true
      }
    },
    "@metamask/etherscan-link": {
      "globals": {
        "URL": true
      }
    },
    "eth-method-registry>@metamask/ethjs-contract": {
      "packages": {
        "@babel/runtime": true,
        "eth-method-registry>@metamask/ethjs-contract>@metamask/ethjs-filter": true,
        "eth-method-registry>@metamask/ethjs-contract>@metamask/ethjs-util": true,
        "eth-method-registry>@metamask/ethjs-contract>ethjs-abi": true,
        "eth-ens-namehash>js-sha3": true,
        "promise-to-callback": true
      }
    },
    "eth-method-registry>@metamask/ethjs-contract>@metamask/ethjs-filter": {
      "globals": {
        "clearInterval": true,
        "setInterval": true
      }
    },
    "eth-method-registry>@metamask/ethjs-query>@metamask/ethjs-format": {
      "packages": {
        "eth-method-registry>@metamask/ethjs-contract>@metamask/ethjs-util": true,
        "@metamask/controller-utils>@metamask/ethjs-unit>@metamask/number-to-bn": true,
        "eth-method-registry>@metamask/ethjs-query>@metamask/ethjs-format>ethjs-schema": true,
        "eth-method-registry>@metamask/ethjs-query>@metamask/ethjs-format>strip-hex-prefix": true
      }
    },
    "eth-method-registry>@metamask/ethjs-query": {
      "globals": {
        "console": true
      },
      "packages": {
        "eth-method-registry>@metamask/ethjs-query>@metamask/ethjs-format": true,
        "eth-method-registry>@metamask/ethjs-query>@metamask/ethjs-rpc": true,
        "promise-to-callback": true
      }
    },
    "eth-method-registry>@metamask/ethjs-query>@metamask/ethjs-rpc": {
      "packages": {
        "promise-to-callback": true
      }
    },
    "@metamask/controller-utils>@metamask/ethjs-unit": {
      "packages": {
        "@metamask/controller-utils>@metamask/ethjs-unit>@metamask/number-to-bn": true,
        "bn.js": true
      }
    },
    "eth-method-registry>@metamask/ethjs-contract>@metamask/ethjs-util": {
      "packages": {
        "browserify>buffer": true,
        "eth-method-registry>@metamask/ethjs-query>@metamask/ethjs-format>is-hex-prefixed": true,
        "eth-method-registry>@metamask/ethjs-query>@metamask/ethjs-format>strip-hex-prefix": true
      }
    },
    "@metamask/gas-fee-controller": {
      "globals": {
        "clearInterval": true,
        "console.error": true,
        "setInterval": true
      },
      "packages": {
        "@metamask/controller-utils": true,
        "@metamask/controller-utils>@metamask/eth-query": true,
        "@metamask/polling-controller": true,
        "bn.js": true,
        "uuid": true
      }
    },
    "@metamask/jazzicon": {
      "globals": {
        "document.createElement": true,
        "document.createElementNS": true
      },
      "packages": {
        "@metamask/jazzicon>color": true,
        "@metamask/jazzicon>mersenne-twister": true
      }
    },
    "@metamask/json-rpc-engine": {
      "packages": {
        "@metamask/rpc-errors": true,
        "@metamask/safe-event-emitter": true,
        "@metamask/utils": true
      }
    },
    "@metamask/json-rpc-middleware-stream": {
      "globals": {
        "console.warn": true,
        "setTimeout": true
      },
      "packages": {
        "@metamask/safe-event-emitter": true,
        "@metamask/utils": true,
        "readable-stream": true
      }
    },
    "@metamask/snaps-sdk>@metamask/key-tree": {
      "globals": {
        "crypto.subtle": true
      },
      "packages": {
        "@metamask/scure-bip39": true,
<<<<<<< HEAD
        "@metamask/snaps-sdk>@metamask/key-tree>@metamask/utils": true,
        "viem>@scure/bip32>@noble/curves": true,
=======
        "@metamask/utils": true,
        "@ethereumjs/tx>ethereum-cryptography>@noble/curves": true,
>>>>>>> 68f20eca
        "@noble/hashes": true,
        "@metamask/utils>@scure/base": true
      }
    },
    "@metamask/keyring-api": {
      "packages": {
        "@metamask/keyring-api>@metamask/keyring-utils": true,
        "@metamask/utils>@metamask/superstruct": true,
        "@metamask/utils": true,
        "@metamask/keyring-api>bech32": true
      }
    },
    "@metamask/multichain-transactions-controller>@metamask/keyring-snap-client>@metamask/keyring-api": {
      "packages": {
        "@metamask/keyring-api>@metamask/keyring-utils": true,
        "@metamask/utils>@metamask/superstruct": true,
        "@metamask/utils": true,
        "@metamask/keyring-api>bech32": true
      }
    },
    "@metamask/keyring-controller": {
      "packages": {
        "@ethereumjs/tx>@ethereumjs/util": true,
        "@metamask/base-controller": true,
        "@metamask/browser-passworder": true,
        "@metamask/keyring-controller>@metamask/eth-hd-keyring": true,
        "@metamask/keyring-controller>@metamask/eth-sig-util": true,
        "@metamask/keyring-controller>@metamask/eth-simple-keyring": true,
        "@metamask/utils": true,
        "@metamask/name-controller>async-mutex": true,
        "@metamask/keyring-controller>ethereumjs-wallet": true
      }
    },
    "@metamask/eth-snap-keyring>@metamask/keyring-internal-snap-client": {
      "packages": {
        "@metamask/keyring-snap-client": true
      }
    },
    "@metamask/keyring-snap-client": {
      "packages": {
        "@metamask/keyring-api": true,
        "@metamask/keyring-api>@metamask/keyring-utils": true,
        "@metamask/utils>@metamask/superstruct": true,
        "@metamask/keyring-snap-client>uuid": true
      }
    },
    "@metamask/multichain-transactions-controller>@metamask/keyring-snap-client": {
      "packages": {
        "@metamask/multichain-transactions-controller>@metamask/keyring-snap-client>@metamask/keyring-api": true,
        "@metamask/keyring-api>@metamask/keyring-utils": true,
        "@metamask/utils>@metamask/superstruct": true,
        "@metamask/multichain-transactions-controller>@metamask/keyring-snap-client>uuid": true
      }
    },
    "@metamask/keyring-api>@metamask/keyring-utils": {
      "globals": {
        "URL": true
      },
      "packages": {
        "@metamask/utils>@metamask/superstruct": true,
        "@metamask/utils": true,
        "bitcoin-address-validation": true
      }
    },
    "@metamask/logging-controller": {
      "packages": {
        "@metamask/base-controller": true,
        "uuid": true
      }
    },
    "@metamask/logo": {
      "globals": {
        "addEventListener": true,
        "document.body.appendChild": true,
        "document.createElementNS": true,
        "innerHeight": true,
        "innerWidth": true,
        "requestAnimationFrame": true
      },
      "packages": {
        "@metamask/logo>gl-mat4": true,
        "@metamask/logo>gl-vec3": true
      }
    },
    "@metamask/message-manager": {
      "packages": {
        "@metamask/base-controller": true,
        "@metamask/controller-utils": true,
        "@metamask/utils": true,
        "browserify>buffer": true,
        "webpack>events": true,
        "uuid": true
      }
    },
    "@metamask/multichain": {
      "globals": {
        "console.error": true
      },
      "packages": {
        "@metamask/api-specs": true,
        "@metamask/controller-utils": true,
        "@metamask/eth-json-rpc-filters": true,
        "@metamask/json-rpc-engine": true,
        "@metamask/permission-controller": true,
        "@metamask/rpc-errors": true,
        "@metamask/safe-event-emitter": true,
        "@metamask/utils": true,
        "@metamask/multichain>@open-rpc/schema-utils-js": true,
        "@metamask/multichain>jsonschema": true,
        "lodash": true
      }
    },
    "@metamask/multichain-network-controller": {
      "packages": {
        "@metamask/base-controller": true,
        "@metamask/keyring-api": true,
        "@metamask/network-controller": true,
        "@metamask/utils": true,
        "@metamask/multichain-network-controller>@solana/addresses": true
      }
    },
    "@metamask/multichain-transactions-controller": {
      "globals": {
        "console.error": true
      },
      "packages": {
        "@metamask/base-controller": true,
        "@metamask/keyring-api": true,
        "@metamask/multichain-transactions-controller>@metamask/keyring-snap-client": true,
        "@metamask/multichain-transactions-controller>@metamask/snaps-utils": true,
        "@metamask/utils": true
      }
    },
    "@metamask/name-controller": {
      "globals": {
        "fetch": true
      },
      "packages": {
        "@metamask/base-controller": true,
        "@metamask/controller-utils": true,
        "@metamask/utils": true,
        "@metamask/name-controller>async-mutex": true
      }
    },
    "@metamask/network-controller": {
      "globals": {
        "btoa": true,
        "fetch": true,
        "setTimeout": true
      },
      "packages": {
        "@metamask/network-controller>@metamask/base-controller": true,
        "@metamask/controller-utils": true,
        "@metamask/eth-token-tracker>@metamask/eth-block-tracker": true,
        "@metamask/network-controller>@metamask/eth-json-rpc-infura": true,
        "@metamask/eth-json-rpc-middleware": true,
        "@metamask/eth-json-rpc-provider": true,
        "@metamask/controller-utils>@metamask/eth-query": true,
        "@metamask/json-rpc-engine": true,
        "@metamask/rpc-errors": true,
        "@metamask/network-controller>@metamask/swappable-obj-proxy": true,
        "@metamask/network-controller>@metamask/utils": true,
        "eslint>fast-deep-equal": true,
        "reselect": true,
        "uri-js": true,
        "uuid": true
      }
    },
    "@metamask/transaction-controller>@metamask/nonce-tracker": {
      "packages": {
        "@ethersproject/providers": true,
        "browserify>assert": true,
        "@metamask/transaction-controller>@metamask/nonce-tracker>async-mutex": true
      }
    },
    "@metamask/notification-services-controller": {
      "globals": {
        "Intl.NumberFormat": true,
        "addEventListener": true,
        "fetch": true,
        "registration": true,
        "removeEventListener": true
      },
      "packages": {
        "@metamask/notification-services-controller>@contentful/rich-text-html-renderer": true,
        "@metamask/base-controller": true,
        "@metamask/controller-utils": true,
        "@metamask/profile-sync-controller": true,
        "@metamask/utils": true,
        "@metamask/notification-services-controller>bignumber.js": true,
        "@metamask/notification-services-controller>firebase": true,
        "loglevel": true,
        "uuid": true
      }
    },
    "@metamask/controller-utils>@metamask/ethjs-unit>@metamask/number-to-bn": {
      "packages": {
        "bn.js": true,
        "eth-method-registry>@metamask/ethjs-query>@metamask/ethjs-format>strip-hex-prefix": true
      }
    },
    "@metamask/object-multiplex": {
      "globals": {
        "console.warn": true
      },
      "packages": {
        "@metamask/object-multiplex>once": true,
        "readable-stream": true
      }
    },
    "@metamask/obs-store": {
      "packages": {
        "@metamask/safe-event-emitter": true,
        "readable-stream": true
      }
    },
    "@metamask/permission-controller": {
      "globals": {
        "console.error": true
      },
      "packages": {
        "@metamask/base-controller": true,
        "@metamask/controller-utils": true,
        "@metamask/json-rpc-engine": true,
        "@metamask/rpc-errors": true,
        "@metamask/utils": true,
        "deep-freeze-strict": true,
        "immer": true,
        "nanoid": true
      }
    },
    "@metamask/permission-log-controller": {
      "packages": {
        "@metamask/base-controller": true,
        "@metamask/utils": true
      }
    },
    "@metamask/phishing-controller": {
      "globals": {
        "TextEncoder": true,
        "URL": true,
        "console.error": true,
        "fetch": true
      },
      "packages": {
        "@metamask/base-controller": true,
        "@metamask/controller-utils": true,
        "@noble/hashes": true,
        "@ethereumjs/tx>ethereum-cryptography": true,
        "webpack-cli>fastest-levenshtein": true,
        "punycode": true
      }
    },
    "@metamask/polling-controller": {
      "globals": {
        "clearTimeout": true,
        "console.error": true,
        "setTimeout": true
      },
      "packages": {
        "@metamask/base-controller": true,
        "@metamask/snaps-utils>fast-json-stable-stringify": true,
        "uuid": true
      }
    },
    "@metamask/post-message-stream": {
      "globals": {
        "MessageEvent.prototype": true,
        "WorkerGlobalScope": true,
        "addEventListener": true,
        "browser": true,
        "chrome": true,
        "location.origin": true,
        "postMessage": true,
        "removeEventListener": true
      },
      "packages": {
        "@metamask/utils": true,
        "readable-stream": true
      }
    },
    "@metamask/ppom-validator": {
      "globals": {
        "URL": true,
        "console.error": true,
        "crypto": true
      },
      "packages": {
        "@metamask/ppom-validator>@metamask/base-controller": true,
        "@metamask/controller-utils": true,
        "await-semaphore": true,
        "browserify>buffer": true,
        "@metamask/ppom-validator>crypto-js": true,
        "@metamask/ppom-validator>elliptic": true,
        "@metamask/ppom-validator>json-rpc-random-id": true
      }
    },
    "@metamask/preferences-controller": {
      "packages": {
        "@metamask/base-controller": true,
        "@metamask/controller-utils": true
      }
    },
    "@metamask/profile-sync-controller": {
      "globals": {
        "Event": true,
        "Headers": true,
        "TextDecoder": true,
        "TextEncoder": true,
        "URL": true,
        "URLSearchParams": true,
        "addEventListener": true,
        "console.error": true,
        "dispatchEvent": true,
        "fetch": true,
        "removeEventListener": true,
        "setTimeout": true
      },
      "packages": {
        "@metamask/base-controller": true,
        "@metamask/keyring-api": true,
        "@metamask/keyring-controller": true,
        "@metamask/network-controller": true,
        "@metamask/profile-sync-controller>@noble/ciphers": true,
        "@noble/hashes": true,
        "browserify>buffer": true,
        "loglevel": true,
        "@metamask/profile-sync-controller>siwe": true
      }
    },
    "@metamask/providers": {
      "globals": {
        "CustomEvent": true,
        "Event": true,
        "addEventListener": true,
        "chrome.runtime.connect": true,
        "console": true,
        "dispatchEvent": true,
        "document.createElement": true,
        "document.readyState": true,
        "ethereum": "write",
        "location.hostname": true,
        "removeEventListener": true,
        "web3": true
      },
      "packages": {
        "@metamask/json-rpc-engine": true,
        "@metamask/json-rpc-middleware-stream": true,
        "@metamask/object-multiplex": true,
        "@metamask/rpc-errors": true,
        "@metamask/safe-event-emitter": true,
        "@metamask/utils": true,
        "@metamask/providers>detect-browser": true,
        "@metamask/providers>extension-port-stream": true,
        "eslint>fast-deep-equal": true,
        "@metamask/providers>is-stream": true,
        "readable-stream": true
      }
    },
    "@metamask/queued-request-controller": {
      "packages": {
        "@metamask/queued-request-controller>@metamask/base-controller": true,
        "@metamask/json-rpc-engine": true,
        "@metamask/rpc-errors": true,
        "@metamask/selected-network-controller": true,
        "@metamask/queued-request-controller>@metamask/utils": true
      }
    },
    "@metamask/rate-limit-controller": {
      "globals": {
        "setTimeout": true
      },
      "packages": {
        "@metamask/base-controller": true,
        "@metamask/rpc-errors": true,
        "@metamask/utils": true
      }
    },
    "@metamask/remote-feature-flag-controller": {
      "packages": {
        "@metamask/remote-feature-flag-controller>@metamask/base-controller": true,
        "cockatiel": true,
        "uuid": true
      }
    },
    "@metamask/rpc-errors": {
      "packages": {
        "@metamask/utils": true,
        "@metamask/rpc-errors>fast-safe-stringify": true
      }
    },
    "@metamask/safe-event-emitter": {
      "globals": {
        "setTimeout": true
      },
      "packages": {
        "webpack>events": true
      }
    },
    "@metamask/scure-bip39": {
      "globals": {
        "TextEncoder": true
      },
      "packages": {
        "@metamask/scure-bip39>@noble/hashes": true,
        "@metamask/utils>@scure/base": true
      }
    },
    "@metamask/selected-network-controller": {
      "packages": {
        "@metamask/selected-network-controller>@metamask/base-controller": true,
        "@metamask/network-controller>@metamask/swappable-obj-proxy": true
      }
    },
    "@metamask/signature-controller": {
      "globals": {
        "fetch": true
      },
      "packages": {
        "@metamask/signature-controller>@metamask/base-controller": true,
        "@metamask/controller-utils": true,
        "@metamask/signature-controller>@metamask/eth-sig-util": true,
        "@metamask/keyring-controller": true,
        "@metamask/logging-controller": true,
        "@metamask/signature-controller>@metamask/utils": true,
        "browserify>buffer": true,
        "webpack>events": true,
        "@metamask/multichain>jsonschema": true,
        "uuid": true
      }
    },
    "@metamask/smart-transactions-controller": {
      "globals": {
        "URLSearchParams": true,
        "clearInterval": true,
        "console.error": true,
        "console.log": true,
        "fetch": true,
        "setInterval": true
      },
      "packages": {
        "@metamask/smart-transactions-controller>@ethereumjs/tx": true,
        "@metamask/smart-transactions-controller>@ethereumjs/util": true,
        "@ethersproject/bytes": true,
        "@metamask/controller-utils": true,
        "@metamask/controller-utils>@metamask/eth-query": true,
        "@metamask/polling-controller": true,
        "@metamask/transaction-controller": true,
        "@metamask/smart-transactions-controller>bignumber.js": true,
        "browserify>buffer": true,
        "fast-json-patch": true,
        "lodash": true
      }
    },
    "@metamask/snaps-controllers": {
      "globals": {
        "DecompressionStream": true,
        "URL": true,
        "clearTimeout": true,
        "document.getElementById": true,
        "fetch.bind": true,
        "setTimeout": true
      },
      "packages": {
        "@metamask/base-controller": true,
        "@metamask/json-rpc-engine": true,
        "@metamask/json-rpc-middleware-stream": true,
        "@metamask/object-multiplex": true,
        "@metamask/permission-controller": true,
        "@metamask/post-message-stream": true,
        "@metamask/rpc-errors": true,
        "@metamask/snaps-utils>@metamask/snaps-registry": true,
        "@metamask/snaps-rpc-methods": true,
        "@metamask/snaps-sdk": true,
        "@metamask/snaps-utils": true,
        "@metamask/utils": true,
        "@metamask/snaps-controllers>@xstate/fsm": true,
        "@metamask/name-controller>async-mutex": true,
        "browserify>browserify-zlib": true,
        "@metamask/snaps-controllers>concat-stream": true,
        "eslint>fast-deep-equal": true,
        "@metamask/snaps-controllers>get-npm-tarball-url": true,
        "immer": true,
        "luxon": true,
        "nanoid": true,
        "readable-stream": true,
        "@metamask/snaps-controllers>readable-web-to-node-stream": true,
        "semver": true,
        "@metamask/snaps-controllers>tar-stream": true
      }
    },
    "@metamask/snaps-execution-environments": {
      "globals": {
        "document.getElementById": true
      },
      "packages": {
        "@metamask/post-message-stream": true,
        "@metamask/snaps-utils": true,
        "@metamask/utils": true
      }
    },
    "@metamask/snaps-utils>@metamask/snaps-registry": {
      "packages": {
        "@metamask/utils>@metamask/superstruct": true,
<<<<<<< HEAD
        "@metamask/snaps-utils>@metamask/snaps-registry>@metamask/utils": true,
        "viem>@scure/bip32>@noble/curves": true,
=======
        "@metamask/utils": true,
        "@ethereumjs/tx>ethereum-cryptography>@noble/curves": true,
>>>>>>> 68f20eca
        "@noble/hashes": true
      }
    },
    "@metamask/snaps-rpc-methods": {
      "packages": {
        "@metamask/snaps-sdk>@metamask/key-tree": true,
        "@metamask/permission-controller": true,
        "@metamask/rpc-errors": true,
        "@metamask/snaps-sdk": true,
        "@metamask/snaps-utils": true,
        "@metamask/utils>@metamask/superstruct": true,
        "@metamask/utils": true,
        "@noble/hashes": true,
        "luxon": true
      }
    },
    "@metamask/snaps-sdk": {
      "globals": {
        "URL": true,
        "fetch": true
      },
      "packages": {
        "@metamask/rpc-errors": true,
        "@metamask/utils>@metamask/superstruct": true,
        "@metamask/utils": true
      }
    },
    "@metamask/snaps-utils": {
      "globals": {
        "File": true,
        "FileReader": true,
        "TextDecoder": true,
        "TextEncoder": true,
        "URL": true,
        "console.error": true,
        "console.log": true,
        "console.warn": true,
        "crypto": true,
        "document.body.appendChild": true,
        "document.createElement": true,
        "fetch": true
      },
      "packages": {
        "@metamask/snaps-sdk>@metamask/key-tree": true,
        "@metamask/permission-controller": true,
        "@metamask/rpc-errors": true,
        "@metamask/snaps-utils>@metamask/slip44": true,
        "@metamask/snaps-sdk": true,
        "@metamask/utils>@metamask/superstruct": true,
        "@metamask/utils": true,
        "@noble/hashes": true,
        "@metamask/utils>@scure/base": true,
        "chalk": true,
        "@metamask/snaps-utils>cron-parser": true,
        "@metamask/snaps-utils>fast-json-stable-stringify": true,
        "@metamask/snaps-utils>fast-xml-parser": true,
        "@metamask/snaps-utils>marked": true,
        "@metamask/snaps-utils>rfdc": true,
        "semver": true,
        "@metamask/snaps-utils>validate-npm-package-name": true
      }
    },
    "@metamask/assets-controllers>@metamask/snaps-utils": {
      "globals": {
        "File": true,
        "FileReader": true,
        "TextDecoder": true,
        "TextEncoder": true,
        "URL": true,
        "console.error": true,
        "console.log": true,
        "console.warn": true,
        "crypto": true,
        "document.body.appendChild": true,
        "document.createElement": true,
        "fetch": true
      },
      "packages": {
        "@metamask/snaps-sdk>@metamask/key-tree": true,
        "@metamask/permission-controller": true,
        "@metamask/rpc-errors": true,
        "@metamask/snaps-utils>@metamask/slip44": true,
        "@metamask/snaps-sdk": true,
        "@metamask/utils>@metamask/superstruct": true,
        "@metamask/utils": true,
        "@noble/hashes": true,
        "@metamask/utils>@scure/base": true,
        "chalk": true,
        "@metamask/snaps-utils>cron-parser": true,
        "@metamask/snaps-utils>fast-json-stable-stringify": true,
        "@metamask/snaps-utils>fast-xml-parser": true,
        "@metamask/snaps-utils>marked": true,
        "@metamask/snaps-utils>rfdc": true,
        "semver": true,
        "@metamask/snaps-utils>validate-npm-package-name": true
      }
    },
    "@metamask/multichain-transactions-controller>@metamask/snaps-utils": {
      "globals": {
        "File": true,
        "FileReader": true,
        "TextDecoder": true,
        "TextEncoder": true,
        "URL": true,
        "console.error": true,
        "console.log": true,
        "console.warn": true,
        "crypto": true,
        "document.body.appendChild": true,
        "document.createElement": true,
        "fetch": true
      },
      "packages": {
        "@metamask/snaps-sdk>@metamask/key-tree": true,
        "@metamask/permission-controller": true,
        "@metamask/rpc-errors": true,
        "@metamask/snaps-utils>@metamask/slip44": true,
        "@metamask/snaps-sdk": true,
        "@metamask/utils>@metamask/superstruct": true,
        "@metamask/utils": true,
        "@noble/hashes": true,
        "@metamask/utils>@scure/base": true,
        "chalk": true,
        "@metamask/snaps-utils>cron-parser": true,
        "@metamask/snaps-utils>fast-json-stable-stringify": true,
        "@metamask/snaps-utils>fast-xml-parser": true,
        "@metamask/snaps-utils>marked": true,
        "@metamask/snaps-utils>rfdc": true,
        "semver": true,
        "@metamask/snaps-utils>validate-npm-package-name": true
      }
    },
    "@metamask/transaction-controller": {
      "globals": {
        "clearTimeout": true,
        "console.error": true,
        "fetch": true,
        "setTimeout": true
      },
      "packages": {
        "@ethereumjs/tx>@ethereumjs/common": true,
        "@ethereumjs/tx": true,
        "@ethereumjs/tx>@ethereumjs/util": true,
        "@ethersproject/abi": true,
        "@ethersproject/contracts": true,
        "@ethersproject/providers": true,
        "@metamask/transaction-controller>@metamask/base-controller": true,
        "@metamask/controller-utils": true,
        "@metamask/controller-utils>@metamask/eth-query": true,
        "@metamask/gas-fee-controller": true,
        "@metamask/metamask-eth-abis": true,
        "@metamask/network-controller": true,
        "@metamask/transaction-controller>@metamask/nonce-tracker": true,
        "@metamask/rpc-errors": true,
        "@metamask/utils": true,
        "@metamask/name-controller>async-mutex": true,
        "bn.js": true,
        "browserify>buffer": true,
        "eth-method-registry": true,
        "webpack>events": true,
        "fast-json-patch": true,
        "lodash": true,
        "uuid": true
      }
    },
    "@metamask/user-operation-controller": {
      "globals": {
        "fetch": true
      },
      "packages": {
        "@metamask/base-controller": true,
        "@metamask/controller-utils": true,
        "@metamask/controller-utils>@metamask/eth-query": true,
        "@metamask/gas-fee-controller": true,
        "@metamask/polling-controller": true,
        "@metamask/rpc-errors": true,
        "@metamask/utils>@metamask/superstruct": true,
        "@metamask/transaction-controller": true,
        "@metamask/utils": true,
        "bn.js": true,
        "webpack>events": true,
        "lodash": true,
        "uuid": true
      }
    },
    "@metamask/utils": {
      "globals": {
        "TextDecoder": true,
        "TextEncoder": true
      },
      "packages": {
        "@metamask/utils>@metamask/superstruct": true,
        "@noble/hashes": true,
        "@metamask/utils>@scure/base": true,
        "browserify>buffer": true,
        "nock>debug": true,
        "@metamask/utils>pony-cause": true,
        "semver": true
      }
    },
    "@metamask/abi-utils>@metamask/utils": {
      "globals": {
        "TextDecoder": true,
        "TextEncoder": true
      },
      "packages": {
        "@metamask/utils>@metamask/superstruct": true,
        "@noble/hashes": true,
        "@metamask/utils>@scure/base": true,
        "browserify>buffer": true,
        "nock>debug": true,
        "@metamask/utils>pony-cause": true,
        "semver": true
      }
    },
    "@metamask/signature-controller>@metamask/eth-sig-util>@metamask/abi-utils>@metamask/utils": {
      "globals": {
        "TextDecoder": true,
        "TextEncoder": true
      },
      "packages": {
        "@metamask/utils>@metamask/superstruct": true,
        "@noble/hashes": true,
        "@metamask/utils>@scure/base": true,
        "browserify>buffer": true,
        "nock>debug": true,
        "@metamask/utils>pony-cause": true,
        "semver": true
      }
    },
    "@metamask/browser-passworder>@metamask/utils": {
      "globals": {
        "TextDecoder": true,
        "TextEncoder": true
      },
      "packages": {
        "@metamask/utils>@metamask/superstruct": true,
        "@noble/hashes": true,
        "@metamask/utils>@scure/base": true,
        "browserify>buffer": true,
        "nock>debug": true,
        "@metamask/utils>pony-cause": true,
        "semver": true
      }
    },
    "@metamask/keyring-controller>@metamask/eth-hd-keyring>@metamask/utils": {
      "globals": {
        "TextDecoder": true,
        "TextEncoder": true
      },
      "packages": {
        "@metamask/utils>@metamask/superstruct": true,
        "@noble/hashes": true,
        "@metamask/utils>@scure/base": true,
        "browserify>buffer": true,
        "nock>debug": true,
        "@metamask/utils>pony-cause": true,
        "semver": true
      }
    },
    "@metamask/network-controller>@metamask/eth-json-rpc-infura>@metamask/utils": {
      "globals": {
        "TextDecoder": true,
        "TextEncoder": true
      },
      "packages": {
        "@metamask/utils>@metamask/superstruct": true,
        "@noble/hashes": true,
        "@metamask/utils>@scure/base": true,
        "browserify>buffer": true,
        "nock>debug": true,
        "@metamask/utils>pony-cause": true,
        "semver": true
      }
    },
    "@metamask/eth-sig-util>@metamask/utils": {
      "globals": {
        "TextDecoder": true,
        "TextEncoder": true
      },
      "packages": {
        "@metamask/utils>@metamask/superstruct": true,
        "@noble/hashes": true,
        "@metamask/utils>@scure/base": true,
        "browserify>buffer": true,
        "nock>debug": true,
        "@metamask/utils>pony-cause": true,
        "semver": true
      }
    },
    "@metamask/signature-controller>@metamask/eth-sig-util>@metamask/utils": {
      "globals": {
        "TextDecoder": true,
        "TextEncoder": true
      },
      "packages": {
        "@metamask/utils>@metamask/superstruct": true,
        "@noble/hashes": true,
        "@metamask/utils>@scure/base": true,
        "browserify>buffer": true,
        "nock>debug": true,
        "@metamask/utils>pony-cause": true,
        "semver": true
      }
    },
    "@metamask/keyring-controller>@metamask/eth-simple-keyring>@metamask/utils": {
      "globals": {
        "TextDecoder": true,
        "TextEncoder": true
      },
      "packages": {
        "@metamask/utils>@metamask/superstruct": true,
        "@noble/hashes": true,
        "@metamask/utils>@scure/base": true,
        "browserify>buffer": true,
        "nock>debug": true,
        "@metamask/utils>pony-cause": true,
        "semver": true
      }
    },
    "@metamask/network-controller>@metamask/utils": {
      "globals": {
        "TextDecoder": true,
        "TextEncoder": true
      },
      "packages": {
        "@metamask/utils>@metamask/superstruct": true,
        "@noble/hashes": true,
        "@metamask/utils>@scure/base": true,
        "browserify>buffer": true,
        "nock>debug": true,
        "@metamask/utils>pony-cause": true,
        "semver": true
      }
    },
    "@metamask/queued-request-controller>@metamask/utils": {
      "globals": {
        "TextDecoder": true,
        "TextEncoder": true
      },
      "packages": {
        "@metamask/utils>@metamask/superstruct": true,
        "@noble/hashes": true,
        "@metamask/utils>@scure/base": true,
        "browserify>buffer": true,
        "nock>debug": true,
        "@metamask/utils>pony-cause": true,
        "semver": true
      }
    },
    "@metamask/signature-controller>@metamask/utils": {
      "globals": {
        "TextDecoder": true,
        "TextEncoder": true
      },
      "packages": {
        "@metamask/utils>@metamask/superstruct": true,
        "@noble/hashes": true,
        "@metamask/utils>@scure/base": true,
        "browserify>buffer": true,
        "nock>debug": true,
        "@metamask/utils>pony-cause": true,
        "semver": true
      }
    },
    "@ngraveio/bc-ur": {
      "packages": {
        "@ngraveio/bc-ur>@keystonehq/alias-sampling": true,
        "browserify>assert": true,
        "@ngraveio/bc-ur>bignumber.js": true,
        "browserify>buffer": true,
        "@ngraveio/bc-ur>cbor-sync": true,
        "@ngraveio/bc-ur>crc": true,
        "@ngraveio/bc-ur>jsbi": true,
        "addons-linter>sha.js": true
      }
    },
    "@metamask/profile-sync-controller>@noble/ciphers": {
      "globals": {
        "TextDecoder": true,
        "TextEncoder": true,
        "crypto": true
      }
    },
    "@ethereumjs/tx>ethereum-cryptography>@noble/curves": {
      "globals": {
        "TextEncoder": true
      },
      "packages": {
        "@ethereumjs/tx>ethereum-cryptography>@noble/curves>@noble/hashes": true
      }
    },
    "@noble/hashes": {
      "globals": {
        "TextEncoder": true,
        "crypto": true
      }
    },
    "@metamask/scure-bip39>@noble/hashes": {
      "globals": {
        "TextEncoder": true,
        "crypto": true
      }
    },
    "@ethereumjs/tx>ethereum-cryptography>@noble/curves>@noble/hashes": {
      "globals": {
        "TextEncoder": true,
        "crypto": true
      }
    },
    "@ethereumjs/tx>ethereum-cryptography>@scure/bip32>@noble/hashes": {
      "globals": {
        "TextEncoder": true,
        "crypto": true
      }
    },
<<<<<<< HEAD
    "@metamask/json-rpc-middleware-stream>@metamask/utils": {
      "globals": {
        "TextDecoder": true,
        "TextEncoder": true
      },
      "packages": {
        "@metamask/utils>@metamask/superstruct": true,
        "@noble/hashes": true,
        "@metamask/utils>@scure/base": true,
        "browserify>buffer": true,
        "nock>debug": true,
        "@metamask/utils>pony-cause": true,
        "semver": true
      }
    },
    "@metamask/snaps-sdk>@metamask/key-tree>@metamask/utils": {
      "globals": {
        "TextDecoder": true,
        "TextEncoder": true
      },
      "packages": {
        "@metamask/utils>@metamask/superstruct": true,
        "@noble/hashes": true,
        "@metamask/utils>@scure/base": true,
        "browserify>buffer": true,
        "nock>debug": true,
        "@metamask/utils>pony-cause": true,
        "semver": true
      }
    },
    "@metamask/keyring-api>@metamask/utils": {
      "globals": {
        "TextDecoder": true,
        "TextEncoder": true
      },
      "packages": {
        "@metamask/utils>@metamask/superstruct": true,
        "@noble/hashes": true,
        "@metamask/utils>@scure/base": true,
        "browserify>buffer": true,
        "nock>debug": true,
        "@metamask/utils>pony-cause": true,
        "semver": true
      }
    },
    "@metamask/keyring-controller>@metamask/utils": {
      "globals": {
        "TextDecoder": true,
        "TextEncoder": true
      },
      "packages": {
        "@metamask/utils>@metamask/superstruct": true,
        "@noble/hashes": true,
        "@metamask/utils>@scure/base": true,
        "browserify>buffer": true,
        "nock>debug": true,
        "@metamask/utils>pony-cause": true,
        "semver": true
      }
    },
    "@metamask/keyring-api>@metamask/keyring-utils>@metamask/utils": {
      "globals": {
        "TextDecoder": true,
        "TextEncoder": true
      },
      "packages": {
        "@metamask/utils>@metamask/superstruct": true,
        "@noble/hashes": true,
        "@metamask/utils>@scure/base": true,
        "browserify>buffer": true,
        "nock>debug": true,
        "@metamask/utils>pony-cause": true,
        "semver": true
      }
    },
    "@metamask/message-manager>@metamask/utils": {
      "globals": {
        "TextDecoder": true,
        "TextEncoder": true
      },
      "packages": {
        "@metamask/utils>@metamask/superstruct": true,
        "@noble/hashes": true,
        "@metamask/utils>@scure/base": true,
        "browserify>buffer": true,
        "nock>debug": true,
        "@metamask/utils>pony-cause": true,
        "semver": true
      }
    },
    "@metamask/multichain>@metamask/utils": {
      "globals": {
        "TextDecoder": true,
        "TextEncoder": true
      },
      "packages": {
        "@metamask/utils>@metamask/superstruct": true,
        "@noble/hashes": true,
        "@metamask/utils>@scure/base": true,
        "browserify>buffer": true,
        "nock>debug": true,
        "@metamask/utils>pony-cause": true,
        "semver": true
      }
    },
    "@metamask/multichain-transactions-controller>@metamask/utils": {
      "globals": {
        "TextDecoder": true,
        "TextEncoder": true
      },
      "packages": {
        "@metamask/utils>@metamask/superstruct": true,
        "@noble/hashes": true,
        "@metamask/utils>@scure/base": true,
        "browserify>buffer": true,
        "nock>debug": true,
        "@metamask/utils>pony-cause": true,
        "semver": true
      }
    },
    "@metamask/name-controller>@metamask/utils": {
      "globals": {
        "TextDecoder": true,
        "TextEncoder": true
      },
      "packages": {
        "@metamask/utils>@metamask/superstruct": true,
        "@noble/hashes": true,
        "@metamask/utils>@scure/base": true,
        "browserify>buffer": true,
        "nock>debug": true,
        "@metamask/utils>pony-cause": true,
        "semver": true
      }
    },
    "@metamask/notification-services-controller>@metamask/utils": {
      "globals": {
        "TextDecoder": true,
        "TextEncoder": true
      },
      "packages": {
        "@metamask/utils>@metamask/superstruct": true,
        "@noble/hashes": true,
        "@metamask/utils>@scure/base": true,
        "browserify>buffer": true,
        "nock>debug": true,
        "@metamask/utils>pony-cause": true,
        "semver": true
      }
    },
    "@metamask/permission-controller>@metamask/utils": {
      "globals": {
        "TextDecoder": true,
        "TextEncoder": true
      },
      "packages": {
        "@metamask/utils>@metamask/superstruct": true,
        "@noble/hashes": true,
        "@metamask/utils>@scure/base": true,
        "browserify>buffer": true,
        "nock>debug": true,
        "@metamask/utils>pony-cause": true,
        "semver": true
      }
    },
    "@metamask/permission-log-controller>@metamask/utils": {
      "globals": {
        "TextDecoder": true,
        "TextEncoder": true
      },
      "packages": {
        "@metamask/utils>@metamask/superstruct": true,
        "@noble/hashes": true,
        "@metamask/utils>@scure/base": true,
        "browserify>buffer": true,
        "nock>debug": true,
        "@metamask/utils>pony-cause": true,
        "semver": true
      }
    },
    "@metamask/post-message-stream>@metamask/utils": {
      "globals": {
        "TextDecoder": true,
        "TextEncoder": true
      },
      "packages": {
        "@metamask/utils>@metamask/superstruct": true,
        "@noble/hashes": true,
        "@metamask/utils>@scure/base": true,
        "browserify>buffer": true,
        "nock>debug": true,
        "@metamask/utils>pony-cause": true,
        "semver": true
      }
    },
    "@metamask/providers>@metamask/utils": {
      "globals": {
        "TextDecoder": true,
        "TextEncoder": true
      },
      "packages": {
        "@metamask/utils>@metamask/superstruct": true,
        "@noble/hashes": true,
        "@metamask/utils>@scure/base": true,
        "browserify>buffer": true,
        "nock>debug": true,
        "@metamask/utils>pony-cause": true,
        "semver": true
      }
    },
    "@metamask/rate-limit-controller>@metamask/utils": {
      "globals": {
        "TextDecoder": true,
        "TextEncoder": true
      },
      "packages": {
        "@metamask/utils>@metamask/superstruct": true,
        "@noble/hashes": true,
        "@metamask/utils>@scure/base": true,
        "browserify>buffer": true,
        "nock>debug": true,
        "@metamask/utils>pony-cause": true,
        "semver": true
      }
    },
    "@metamask/rpc-errors>@metamask/utils": {
      "globals": {
        "TextDecoder": true,
        "TextEncoder": true
      },
      "packages": {
        "@metamask/utils>@metamask/superstruct": true,
        "@noble/hashes": true,
        "@metamask/utils>@scure/base": true,
        "browserify>buffer": true,
        "nock>debug": true,
        "@metamask/utils>pony-cause": true,
        "semver": true
      }
    },
    "@metamask/snaps-controllers>@metamask/utils": {
      "globals": {
        "TextDecoder": true,
        "TextEncoder": true
      },
      "packages": {
        "@metamask/utils>@metamask/superstruct": true,
        "@noble/hashes": true,
        "@metamask/utils>@scure/base": true,
        "browserify>buffer": true,
        "nock>debug": true,
        "@metamask/utils>pony-cause": true,
        "semver": true
      }
    },
    "@metamask/snaps-execution-environments>@metamask/utils": {
      "globals": {
        "TextDecoder": true,
        "TextEncoder": true
      },
      "packages": {
        "@metamask/utils>@metamask/superstruct": true,
        "@noble/hashes": true,
        "@metamask/utils>@scure/base": true,
        "browserify>buffer": true,
        "nock>debug": true,
        "@metamask/utils>pony-cause": true,
        "semver": true
      }
    },
    "@metamask/snaps-utils>@metamask/snaps-registry>@metamask/utils": {
      "globals": {
        "TextDecoder": true,
        "TextEncoder": true
      },
      "packages": {
        "@metamask/utils>@metamask/superstruct": true,
        "@noble/hashes": true,
        "@metamask/utils>@scure/base": true,
        "browserify>buffer": true,
        "nock>debug": true,
        "@metamask/utils>pony-cause": true,
        "semver": true
      }
    },
    "@metamask/snaps-rpc-methods>@metamask/utils": {
      "globals": {
        "TextDecoder": true,
        "TextEncoder": true
      },
      "packages": {
        "@metamask/utils>@metamask/superstruct": true,
        "@noble/hashes": true,
        "@metamask/utils>@scure/base": true,
        "browserify>buffer": true,
        "nock>debug": true,
        "@metamask/utils>pony-cause": true,
        "semver": true
      }
    },
    "@metamask/snaps-sdk>@metamask/utils": {
      "globals": {
        "TextDecoder": true,
        "TextEncoder": true
      },
      "packages": {
        "@metamask/utils>@metamask/superstruct": true,
        "@noble/hashes": true,
        "@metamask/utils>@scure/base": true,
        "browserify>buffer": true,
        "nock>debug": true,
        "@metamask/utils>pony-cause": true,
        "semver": true
      }
    },
    "@metamask/snaps-utils>@metamask/utils": {
      "globals": {
        "TextDecoder": true,
        "TextEncoder": true
      },
      "packages": {
        "@metamask/utils>@metamask/superstruct": true,
        "@noble/hashes": true,
        "@metamask/utils>@scure/base": true,
        "browserify>buffer": true,
        "nock>debug": true,
        "@metamask/utils>pony-cause": true,
        "semver": true
      }
    },
    "@metamask/transaction-controller>@metamask/utils": {
      "globals": {
        "TextDecoder": true,
        "TextEncoder": true
      },
      "packages": {
        "@metamask/utils>@metamask/superstruct": true,
        "@noble/hashes": true,
        "@metamask/utils>@scure/base": true,
        "browserify>buffer": true,
        "nock>debug": true,
        "@metamask/utils>pony-cause": true,
        "semver": true
      }
    },
    "@metamask/user-operation-controller>@metamask/utils": {
      "globals": {
        "TextDecoder": true,
        "TextEncoder": true
      },
      "packages": {
        "@metamask/utils>@metamask/superstruct": true,
        "@noble/hashes": true,
        "@metamask/utils>@scure/base": true,
        "browserify>buffer": true,
        "nock>debug": true,
        "@metamask/utils>pony-cause": true,
        "semver": true
      }
    },
    "@ngraveio/bc-ur": {
      "packages": {
        "@ngraveio/bc-ur>@keystonehq/alias-sampling": true,
        "browserify>assert": true,
        "@ngraveio/bc-ur>bignumber.js": true,
        "browserify>buffer": true,
        "@ngraveio/bc-ur>cbor-sync": true,
        "@ngraveio/bc-ur>crc": true,
        "@ngraveio/bc-ur>jsbi": true,
        "addons-linter>sha.js": true
      }
    },
    "@metamask/profile-sync-controller>@noble/ciphers": {
      "globals": {
        "TextDecoder": true,
        "TextEncoder": true,
        "crypto": true
      }
    },
    "viem>@scure/bip32>@noble/curves": {
      "globals": {
        "TextEncoder": true
      },
      "packages": {
        "viem>@scure/bip32>@noble/curves>@noble/hashes": true
      }
    },
    "@noble/hashes": {
      "globals": {
        "TextEncoder": true,
        "crypto": true
      }
    },
    "@metamask/scure-bip39>@noble/hashes": {
      "globals": {
        "TextEncoder": true,
        "crypto": true
      }
    },
    "viem>@scure/bip32>@noble/curves>@noble/hashes": {
      "globals": {
        "TextEncoder": true,
        "crypto": true
      }
    },
    "viem>@scure/bip32>@noble/hashes": {
      "globals": {
        "TextEncoder": true,
        "crypto": true
      }
    },
=======
>>>>>>> 68f20eca
    "@ethereumjs/tx>ethereum-cryptography>@noble/hashes": {
      "globals": {
        "TextEncoder": true,
        "crypto": true
      }
    },
    "eth-lattice-keyring>@ethereumjs/tx>ethereum-cryptography>@noble/hashes": {
      "globals": {
        "TextEncoder": true,
        "crypto": true
      }
    },
    "eth-lattice-keyring>gridplus-sdk>@ethereumjs/tx>ethereum-cryptography>@noble/hashes": {
      "globals": {
        "TextEncoder": true,
        "crypto": true
      }
    },
    "@metamask/multichain>@open-rpc/schema-utils-js": {
      "packages": {
        "@metamask/multichain>@open-rpc/schema-utils-js>@json-schema-tools/dereferencer": true,
        "@metamask/multichain>@open-rpc/schema-utils-js>@json-schema-tools/meta-schema": true,
        "@open-rpc/schema-utils-js>@json-schema-tools/reference-resolver": true,
        "@open-rpc/meta-schema": true,
        "eslint>ajv": true,
        "@metamask/rpc-errors>fast-safe-stringify": true,
        "@open-rpc/schema-utils-js>is-url": true
      }
    },
    "@popperjs/core": {
      "globals": {
        "Element": true,
        "HTMLElement": true,
        "ShadowRoot": true,
        "console.error": true,
        "console.warn": true,
        "document": true,
        "navigator.userAgent": true
      }
    },
    "@trezor/connect-web>@trezor/connect>@trezor/protobuf>protobufjs>@protobufjs/codegen": {
      "globals": {
        "console.log": true
      }
    },
    "@trezor/connect-web>@trezor/connect>@trezor/protobuf>protobufjs>@protobufjs/fetch": {
      "globals": {
        "XMLHttpRequest": true
      },
      "packages": {
        "@trezor/connect-web>@trezor/connect>@trezor/protobuf>protobufjs>@protobufjs/aspromise": true,
        "@trezor/connect-web>@trezor/connect>@trezor/protobuf>protobufjs>@protobufjs/inquire": true
      }
    },
    "@reduxjs/toolkit": {
      "globals": {
        "AbortController": true,
        "__REDUX_DEVTOOLS_EXTENSION_COMPOSE__": true,
        "__REDUX_DEVTOOLS_EXTENSION__": true,
        "console": true,
        "queueMicrotask": true,
        "requestAnimationFrame": true,
        "setTimeout": true
      },
      "packages": {
        "immer": true,
        "process": true,
        "redux": true,
        "redux-thunk": true,
        "@reduxjs/toolkit>reselect": true
      }
    },
    "react-router-dom-v5-compat>@remix-run/router": {
      "globals": {
        "AbortController": true,
        "DOMException": true,
        "FormData": true,
        "Headers": true,
        "Request": true,
        "Response": true,
        "URL": true,
        "URLSearchParams": true,
        "console": true,
        "document.defaultView": true
      }
    },
    "@metamask/utils>@scure/base": {
      "globals": {
        "TextDecoder": true,
        "TextEncoder": true
      }
    },
    "viem>@scure/bip32": {
      "packages": {
        "viem>@scure/bip32>@noble/curves": true,
        "viem>@scure/bip32>@noble/hashes": true,
        "@metamask/utils>@scure/base": true
      }
    },
    "@segment/loosely-validate-event": {
      "packages": {
        "browserify>assert": true,
        "browserify>buffer": true,
        "@segment/loosely-validate-event>component-type": true,
        "@segment/loosely-validate-event>join-component": true
      }
    },
    "@sentry/browser>@sentry-internal/browser-utils": {
      "globals": {
        "PerformanceEventTiming.prototype": true,
        "PerformanceObserver": true,
        "XMLHttpRequest.prototype": true,
        "__SENTRY_DEBUG__": true,
        "addEventListener": true,
        "clearTimeout": true,
        "performance": true,
        "removeEventListener": true,
        "setTimeout": true
      },
      "packages": {
        "@sentry/browser>@sentry/core": true,
        "@sentry/utils": true
      }
    },
    "@sentry/browser>@sentry-internal/feedback": {
      "globals": {
        "FormData": true,
        "HTMLFormElement": true,
        "__SENTRY_DEBUG__": true,
        "cancelAnimationFrame": true,
        "clearTimeout": true,
        "document.createElement": true,
        "document.createElementNS": true,
        "document.createTextNode": true,
        "isSecureContext": true,
        "requestAnimationFrame": true,
        "setTimeout": true
      },
      "packages": {
        "@sentry/browser>@sentry/core": true,
        "@sentry/utils": true
      }
    },
    "@sentry/browser>@sentry-internal/replay-canvas": {
      "globals": {
        "Blob": true,
        "HTMLCanvasElement": true,
        "HTMLImageElement": true,
        "ImageData": true,
        "URL.createObjectURL": true,
        "WeakRef": true,
        "Worker": true,
        "cancelAnimationFrame": true,
        "console.error": true,
        "createImageBitmap": true,
        "document": true
      },
      "packages": {
        "@sentry/browser>@sentry/core": true,
        "@sentry/utils": true
      }
    },
    "@sentry/browser>@sentry-internal/replay": {
      "globals": {
        "Blob": true,
        "CSSConditionRule": true,
        "CSSGroupingRule": true,
        "CSSMediaRule": true,
        "CSSRule": true,
        "CSSSupportsRule": true,
        "Document": true,
        "DragEvent": true,
        "Element": true,
        "FormData": true,
        "HTMLElement": true,
        "HTMLFormElement": true,
        "Headers": true,
        "MouseEvent": true,
        "MutationObserver": true,
        "Node.DOCUMENT_FRAGMENT_NODE": true,
        "Node.prototype.contains": true,
        "PointerEvent": true,
        "TextEncoder": true,
        "URL": true,
        "URLSearchParams": true,
        "Worker": true,
        "__RRWEB_EXCLUDE_IFRAME__": true,
        "__RRWEB_EXCLUDE_SHADOW_DOM__": true,
        "__SENTRY_DEBUG__": true,
        "__SENTRY_EXCLUDE_REPLAY_WORKER__": true,
        "__rrMutationObserver": true,
        "addEventListener": true,
        "clearTimeout": true,
        "console.debug": true,
        "console.error": true,
        "console.warn": true,
        "customElements.get": true,
        "document": true,
        "innerHeight": true,
        "innerWidth": true,
        "location.href": true,
        "location.origin": true,
        "parent": true,
        "setTimeout": true
      },
      "packages": {
        "@sentry/browser>@sentry-internal/browser-utils": true,
        "@sentry/browser>@sentry/core": true,
        "@sentry/utils": true
      }
    },
    "@sentry/browser": {
      "globals": {
        "PerformanceObserver.supportedEntryTypes": true,
        "Request": true,
        "URL": true,
        "XMLHttpRequest.prototype": true,
        "__SENTRY_DEBUG__": true,
        "__SENTRY_RELEASE__": true,
        "addEventListener": true,
        "console.error": true,
        "indexedDB.open": true,
        "performance.timeOrigin": true,
        "setTimeout": true
      },
      "packages": {
        "@sentry/browser>@sentry-internal/browser-utils": true,
        "@sentry/browser>@sentry-internal/feedback": true,
        "@sentry/browser>@sentry-internal/replay-canvas": true,
        "@sentry/browser>@sentry-internal/replay": true,
        "@sentry/browser>@sentry/core": true,
        "@sentry/utils": true
      }
    },
    "@sentry/browser>@sentry/core": {
      "globals": {
        "Headers": true,
        "Request": true,
        "URL": true,
        "__SENTRY_DEBUG__": true,
        "__SENTRY_TRACING__": true,
        "clearInterval": true,
        "clearTimeout": true,
        "console.log": true,
        "console.warn": true,
        "setInterval": true,
        "setTimeout": true
      },
      "packages": {
        "@sentry/utils": true
      }
    },
    "@sentry/utils": {
      "globals": {
        "CustomEvent": true,
        "DOMError": true,
        "DOMException": true,
        "EdgeRuntime": true,
        "Element": true,
        "ErrorEvent": true,
        "Event": true,
        "HTMLElement": true,
        "Headers": true,
        "Request": true,
        "Response": true,
        "TextDecoder": true,
        "TextEncoder": true,
        "URL": true,
        "__SENTRY_BROWSER_BUNDLE__": true,
        "__SENTRY_DEBUG__": true,
        "clearTimeout": true,
        "console.error": true,
        "document": true,
        "setInterval": true,
        "setTimeout": true
      },
      "packages": {
        "process": true
      }
    },
    "@solana/addresses": {
      "globals": {
        "Intl.Collator": true,
        "TextEncoder": true,
        "crypto.subtle.digest": true,
        "crypto.subtle.exportKey": true
      },
      "packages": {
        "@solana/addresses>@solana/assertions": true,
        "@solana/addresses>@solana/codecs-core": true,
        "@solana/addresses>@solana/codecs-strings": true,
        "@solana/addresses>@solana/errors": true
      }
    },
    "@metamask/multichain-network-controller>@solana/addresses": {
      "globals": {
        "Intl.Collator": true,
        "TextEncoder": true,
        "crypto.subtle.digest": true,
        "crypto.subtle.exportKey": true
      },
      "packages": {
        "@metamask/multichain-network-controller>@solana/addresses>@solana/assertions": true,
        "@metamask/multichain-network-controller>@solana/addresses>@solana/codecs-core": true,
        "@metamask/multichain-network-controller>@solana/addresses>@solana/codecs-strings": true,
        "@metamask/multichain-network-controller>@solana/addresses>@solana/errors": true
      }
    },
    "@solana/addresses>@solana/assertions": {
      "globals": {
        "crypto": true,
        "isSecureContext": true
      },
      "packages": {
        "@solana/addresses>@solana/errors": true
      }
    },
    "@metamask/multichain-network-controller>@solana/addresses>@solana/assertions": {
      "globals": {
        "crypto": true,
        "isSecureContext": true
      },
      "packages": {
        "@metamask/multichain-network-controller>@solana/addresses>@solana/errors": true
      }
    },
    "@solana/addresses>@solana/codecs-core": {
      "packages": {
        "@solana/addresses>@solana/errors": true
      }
    },
    "@metamask/multichain-network-controller>@solana/addresses>@solana/codecs-core": {
      "packages": {
        "@metamask/multichain-network-controller>@solana/addresses>@solana/errors": true
      }
    },
    "@solana/addresses>@solana/codecs-strings": {
      "globals": {
        "TextDecoder": true,
        "TextEncoder": true,
        "atob": true,
        "btoa": true
      },
      "packages": {
        "@solana/addresses>@solana/codecs-core": true,
        "@solana/addresses>@solana/errors": true
      }
    },
    "@metamask/multichain-network-controller>@solana/addresses>@solana/codecs-strings": {
      "globals": {
        "TextDecoder": true,
        "TextEncoder": true,
        "atob": true,
        "btoa": true
      },
      "packages": {
        "@metamask/multichain-network-controller>@solana/addresses>@solana/codecs-core": true,
        "@metamask/multichain-network-controller>@solana/addresses>@solana/errors": true
      }
    },
    "@solana/addresses>@solana/errors": {
      "globals": {
        "btoa": true
      }
    },
    "@metamask/multichain-network-controller>@solana/addresses>@solana/errors": {
      "globals": {
        "btoa": true
      }
    },
    "@metamask/controller-utils>@spruceid/siwe-parser": {
      "globals": {
        "console.error": true,
        "console.log": true
      },
      "packages": {
        "@noble/hashes": true,
        "@metamask/controller-utils>@spruceid/siwe-parser>apg-js": true
      }
    },
    "@metamask/profile-sync-controller>siwe>@spruceid/siwe-parser": {
      "globals": {
        "console.error": true,
        "console.log": true
      },
      "packages": {
        "@noble/hashes": true,
        "@metamask/controller-utils>@spruceid/siwe-parser>apg-js": true
      }
    },
    "@metamask/profile-sync-controller>siwe>@stablelib/random>@stablelib/binary": {
      "packages": {
        "@metamask/profile-sync-controller>siwe>@stablelib/random>@stablelib/binary>@stablelib/int": true
      }
    },
    "@metamask/profile-sync-controller>siwe>@stablelib/random": {
      "globals": {
        "crypto": true,
        "msCrypto": true
      },
      "packages": {
        "@metamask/profile-sync-controller>siwe>@stablelib/random>@stablelib/binary": true,
        "@metamask/profile-sync-controller>siwe>@stablelib/random>@stablelib/wipe": true,
        "browserify>browser-resolve": true
      }
    },
    "@trezor/connect-web>@trezor/connect-common": {
      "globals": {
        "console.warn": true,
        "localStorage.getItem": true,
        "localStorage.setItem": true,
        "navigator": true,
        "setTimeout": true,
        "window": true
      },
      "packages": {
        "@trezor/connect-web>@trezor/connect-common>@trezor/env-utils": true,
        "@trezor/connect-web>@trezor/utils": true,
        "tslib": true
      }
    },
    "@metamask/eth-trezor-keyring>@trezor/connect-plugin-ethereum": {
      "packages": {
        "@metamask/eth-trezor-keyring>@metamask/eth-sig-util": true,
        "tslib": true
      }
    },
    "@trezor/connect-web": {
      "globals": {
        "URLSearchParams": true,
        "__TREZOR_CONNECT_SRC": true,
        "addEventListener": true,
        "btoa": true,
        "chrome": true,
        "clearInterval": true,
        "clearTimeout": true,
        "console.warn": true,
        "document.body": true,
        "document.createElement": true,
        "document.createTextNode": true,
        "document.getElementById": true,
        "document.querySelectorAll": true,
        "location": true,
        "navigator": true,
        "open": true,
        "origin": true,
        "removeEventListener": true,
        "setInterval": true,
        "setTimeout": true
      },
      "packages": {
        "@trezor/connect-web>@trezor/connect-common": true,
        "@trezor/connect-web>@trezor/connect": true,
        "@trezor/connect-web>@trezor/utils": true,
        "webpack>events": true,
        "tslib": true
      }
    },
    "@trezor/connect-web>@trezor/connect": {
      "packages": {
        "@trezor/connect-web>@trezor/connect>@trezor/protobuf": true,
        "@trezor/connect-web>@trezor/connect>@trezor/schema-utils": true,
        "@trezor/connect-web>@trezor/connect>@trezor/transport": true,
        "@trezor/connect-web>@trezor/utils": true,
        "tslib": true
      }
    },
    "@trezor/connect-web>@trezor/connect-common>@trezor/env-utils": {
      "globals": {
        "innerHeight": true,
        "innerWidth": true,
        "location.hostname": true,
        "location.origin": true,
        "navigator.languages": true,
        "navigator.platform": true,
        "navigator.userAgent": true,
        "screen.height": true,
        "screen.width": true
      },
      "packages": {
        "process": true,
        "tslib": true,
        "@trezor/connect-web>@trezor/connect-common>@trezor/env-utils>ua-parser-js": true
      }
    },
    "@trezor/connect-web>@trezor/connect>@trezor/protobuf": {
      "packages": {
        "@trezor/connect-web>@trezor/connect>@trezor/schema-utils": true,
        "browserify>buffer": true,
        "@trezor/connect-web>@trezor/connect>@trezor/protobuf>protobufjs": true,
        "tslib": true
      }
    },
    "@trezor/connect-web>@trezor/connect>@trezor/schema-utils": {
      "globals": {
        "console.warn": true
      },
      "packages": {
        "@trezor/connect-web>@trezor/connect>@trezor/schema-utils>@sinclair/typebox": true,
        "browserify>buffer": true,
        "ts-mixer": true
      }
    },
    "@trezor/connect-web>@trezor/utils": {
      "globals": {
        "AbortController": true,
        "Intl.NumberFormat": true,
        "clearInterval": true,
        "clearTimeout": true,
        "console.error": true,
        "console.info": true,
        "console.log": true,
        "console.warn": true,
        "setInterval": true,
        "setTimeout": true
      },
      "packages": {
        "@trezor/connect-web>@trezor/utils>bignumber.js": true,
        "browserify>buffer": true,
        "webpack>events": true,
        "tslib": true
      }
    },
    "@welldone-software/why-did-you-render": {
      "globals": {
        "Element": true,
        "console.group": true,
        "console.groupCollapsed": true,
        "console.groupEnd": true,
        "console.log": true,
        "console.warn": true,
        "define": true,
        "setTimeout": true
      },
      "packages": {
        "lodash": true,
        "react": true
      }
    },
    "@zxing/browser": {
      "globals": {
        "HTMLElement": true,
        "HTMLImageElement": true,
        "HTMLVideoElement": true,
        "clearTimeout": true,
        "console.error": true,
        "console.warn": true,
        "document": true,
        "navigator": true,
        "setTimeout": true
      },
      "packages": {
        "@zxing/library": true
      }
    },
    "@zxing/library": {
      "globals": {
        "HTMLImageElement": true,
        "HTMLVideoElement": true,
        "TextDecoder": true,
        "TextEncoder": true,
        "URL.createObjectURL": true,
        "btoa": true,
        "console.log": true,
        "console.warn": true,
        "document": true,
        "navigator": true,
        "setTimeout": true
      },
      "packages": {
        "@zxing/library>ts-custom-error": true
      }
    },
    "@lavamoat/lavapack>readable-stream>abort-controller": {
      "globals": {
        "AbortController": true
      }
    },
    "currency-formatter>accounting": {
      "globals": {
        "define": true
      }
    },
    "ethers>@ethersproject/json-wallets>aes-js": {
      "globals": {
        "define": true
      }
    },
    "eth-lattice-keyring>gridplus-sdk>aes-js": {
      "globals": {
        "define": true
      }
    },
    "eslint>ajv": {
      "globals": {
        "console": true
      },
      "packages": {
        "eslint>fast-deep-equal": true,
        "@metamask/snaps-utils>fast-json-stable-stringify": true,
        "eslint>ajv>json-schema-traverse": true,
        "uri-js": true
      }
    },
    "chalk>ansi-styles": {
      "packages": {
        "chalk>ansi-styles>color-convert": true
      }
    },
    "@metamask/controller-utils>@spruceid/siwe-parser>apg-js": {
      "packages": {
        "browserify>buffer": true
      }
    },
    "string.prototype.matchall>es-abstract>array-buffer-byte-length": {
      "packages": {
        "string.prototype.matchall>call-bind": true,
        "string.prototype.matchall>es-abstract>is-array-buffer": true
      }
    },
    "crypto-browserify>public-encrypt>parse-asn1>asn1.js": {
      "packages": {
        "bn.js": true,
        "browserify>buffer": true,
        "pumpify>inherits": true,
        "@metamask/ppom-validator>elliptic>minimalistic-assert": true,
        "browserify>vm-browserify": true
      }
    },
    "browserify>assert": {
      "globals": {
        "Buffer": true
      },
      "packages": {
        "react>object-assign": true,
        "browserify>assert>util": true
      }
    },
    "@metamask/name-controller>async-mutex": {
      "globals": {
        "clearTimeout": true,
        "setTimeout": true
      },
      "packages": {
        "tslib": true
      }
    },
    "@metamask/transaction-controller>@metamask/nonce-tracker>async-mutex": {
      "globals": {
        "clearTimeout": true,
        "setTimeout": true
      },
      "packages": {
        "tslib": true
      }
    },
    "string.prototype.matchall>es-abstract>available-typed-arrays": {
      "packages": {
        "string.prototype.matchall>es-abstract>typed-array-length>possible-typed-array-names": true
      }
    },
    "await-semaphore": {
      "packages": {
        "process": true,
        "browserify>timers-browserify": true
      }
    },
    "@metamask/eth-ledger-bridge-keyring>@ledgerhq/hw-app-eth>@ledgerhq/domain-service>axios": {
      "globals": {
        "Blob": true,
        "FormData": true,
        "URLSearchParams": true,
        "XMLHttpRequest": true,
        "btoa": true,
        "console.warn": true,
        "document": true,
        "location.href": true,
        "navigator": true,
        "setTimeout": true
      },
      "packages": {
        "browserify>buffer": true,
        "axios>form-data": true,
        "process": true
      }
    },
    "@metamask/eth-ledger-bridge-keyring>@ledgerhq/hw-app-eth>@ledgerhq/evm-tools>axios": {
      "globals": {
        "Blob": true,
        "FormData": true,
        "URLSearchParams": true,
        "XMLHttpRequest": true,
        "btoa": true,
        "console.warn": true,
        "document": true,
        "location.href": true,
        "navigator": true,
        "setTimeout": true
      },
      "packages": {
        "browserify>buffer": true,
        "axios>form-data": true,
        "process": true
      }
    },
    "@metamask/eth-ledger-bridge-keyring>@ledgerhq/hw-app-eth>axios": {
      "globals": {
        "Blob": true,
        "FormData": true,
        "URLSearchParams": true,
        "XMLHttpRequest": true,
        "btoa": true,
        "console.warn": true,
        "document": true,
        "location.href": true,
        "navigator": true,
        "setTimeout": true
      },
      "packages": {
        "browserify>buffer": true,
        "axios>form-data": true,
        "process": true
      }
    },
    "@metamask/snaps-controllers>tar-stream>b4a": {
      "globals": {
        "TextDecoder": true,
        "TextEncoder": true
      }
    },
    "@ensdomains/content-hash>multihashes>multibase>base-x": {
      "packages": {
        "koa>content-disposition>safe-buffer": true
      }
    },
    "base32-encode": {
      "packages": {
        "base32-encode>to-data-view": true
      }
    },
    "bignumber.js": {
      "globals": {
        "crypto": true,
        "define": true
      }
    },
    "@metamask/eth-ledger-bridge-keyring>@ledgerhq/hw-app-eth>bignumber.js": {
      "globals": {
        "crypto": true,
        "define": true
      }
    },
    "@metamask/notification-services-controller>bignumber.js": {
      "globals": {
        "crypto": true,
        "define": true
      }
    },
    "@metamask/smart-transactions-controller>bignumber.js": {
      "globals": {
        "crypto": true,
        "define": true
      }
    },
    "@ngraveio/bc-ur>bignumber.js": {
      "globals": {
        "crypto": true,
        "define": true
      }
    },
    "@trezor/connect-web>@trezor/utils>bignumber.js": {
      "globals": {
        "crypto": true,
        "define": true
      }
    },
    "eth-lattice-keyring>gridplus-sdk>borc>bignumber.js": {
      "globals": {
        "crypto": true,
        "define": true
      }
    },
    "eth-lattice-keyring>gridplus-sdk>bignumber.js": {
      "globals": {
        "crypto": true,
        "define": true
      }
    },
    "eth-lattice-keyring>gridplus-sdk>bitwise": {
      "packages": {
        "browserify>buffer": true
      }
    },
    "blo": {
      "globals": {
        "btoa": true
      }
    },
    "bn.js": {
      "globals": {
        "Buffer": true
      },
      "packages": {
        "browserify>browser-resolve": true
      }
    },
    "eth-lattice-keyring>gridplus-sdk>borc": {
      "globals": {
        "console": true
      },
      "packages": {
        "eth-lattice-keyring>gridplus-sdk>borc>bignumber.js": true,
        "browserify>buffer": true,
        "buffer>ieee754": true,
        "eth-lattice-keyring>gridplus-sdk>borc>iso-url": true
      }
    },
    "bowser": {
      "globals": {
        "define": true
      }
    },
    "@metamask/ppom-validator>elliptic>brorand": {
      "globals": {
        "crypto": true,
        "msCrypto": true
      },
      "packages": {
        "browserify>browser-resolve": true
      }
    },
    "ethereumjs-util>ethereum-cryptography>browserify-aes": {
      "packages": {
        "ethereumjs-util>ethereum-cryptography>browserify-aes>buffer-xor": true,
        "browserify>buffer": true,
        "ethereumjs-util>create-hash>cipher-base": true,
        "crypto-browserify>browserify-cipher>evp_bytestokey": true,
        "pumpify>inherits": true,
        "koa>content-disposition>safe-buffer": true
      }
    },
    "crypto-browserify>browserify-cipher": {
      "packages": {
        "ethereumjs-util>ethereum-cryptography>browserify-aes": true,
        "crypto-browserify>browserify-cipher>browserify-des": true,
        "crypto-browserify>browserify-cipher>evp_bytestokey": true
      }
    },
    "crypto-browserify>browserify-cipher>browserify-des": {
      "packages": {
        "browserify>buffer": true,
        "ethereumjs-util>create-hash>cipher-base": true,
        "crypto-browserify>browserify-cipher>browserify-des>des.js": true,
        "pumpify>inherits": true
      }
    },
    "crypto-browserify>public-encrypt>browserify-rsa": {
      "packages": {
        "bn.js": true,
        "browserify>buffer": true,
        "crypto-browserify>randombytes": true
      }
    },
    "crypto-browserify>browserify-sign": {
      "packages": {
        "bn.js": true,
        "crypto-browserify>public-encrypt>browserify-rsa": true,
        "browserify>buffer": true,
        "ethereumjs-util>create-hash": true,
        "crypto-browserify>create-hmac": true,
        "@metamask/ppom-validator>elliptic": true,
        "pumpify>inherits": true,
        "crypto-browserify>public-encrypt>parse-asn1": true,
        "stream-browserify": true
      }
    },
    "browserify>browserify-zlib": {
      "packages": {
        "browserify>assert": true,
        "browserify>buffer": true,
        "browserify>browserify-zlib>pako": true,
        "process": true,
        "stream-browserify": true,
        "browserify>util": true
      }
    },
    "ethereumjs-util>ethereum-cryptography>bs58check>bs58": {
      "packages": {
        "@ensdomains/content-hash>multihashes>multibase>base-x": true
      }
    },
    "ethereumjs-util>ethereum-cryptography>bs58check": {
      "packages": {
        "ethereumjs-util>ethereum-cryptography>bs58check>bs58": true,
        "ethereumjs-util>create-hash": true,
        "koa>content-disposition>safe-buffer": true
      }
    },
    "buffer": {
      "globals": {
        "console": true
      },
      "packages": {
        "base64-js": true,
        "buffer>ieee754": true
      }
    },
    "terser>source-map-support>buffer-from": {
      "packages": {
        "browserify>buffer": true
      }
    },
    "ethereumjs-util>ethereum-cryptography>browserify-aes>buffer-xor": {
      "packages": {
        "browserify>buffer": true
      }
    },
    "browserify>buffer": {
      "globals": {
        "console": true
      },
      "packages": {
        "base64-js": true,
        "buffer>ieee754": true
      }
    },
    "@metamask/snaps-utils>validate-npm-package-name>builtins": {
      "packages": {
        "process": true,
        "semver": true
      }
    },
    "string.prototype.matchall>get-intrinsic>call-bind-apply-helpers": {
      "packages": {
        "string.prototype.matchall>call-bind>es-errors": true,
        "browserify>has>function-bind": true
      }
    },
    "string.prototype.matchall>call-bind": {
      "packages": {
        "string.prototype.matchall>call-bind>es-define-property": true,
        "string.prototype.matchall>call-bind>es-errors": true,
        "browserify>has>function-bind": true,
        "string.prototype.matchall>get-intrinsic": true,
        "string.prototype.matchall>call-bind>set-function-length": true
      }
    },
    "string.prototype.matchall>side-channel>side-channel-map>call-bound": {
      "packages": {
        "string.prototype.matchall>get-intrinsic>call-bind-apply-helpers": true,
        "string.prototype.matchall>get-intrinsic": true
      }
    },
    "@ngraveio/bc-ur>cbor-sync": {
      "globals": {
        "define": true
      },
      "packages": {
        "browserify>buffer": true
      }
    },
    "chalk": {
      "packages": {
        "chalk>ansi-styles": true,
        "chalk>supports-color": true
      }
    },
    "chart.js": {
      "globals": {
        "Intl.NumberFormat": true,
        "MutationObserver": true,
        "OffscreenCanvas": true,
        "Path2D": true,
        "ResizeObserver": true,
        "addEventListener": true,
        "clearTimeout": true,
        "console.error": true,
        "console.warn": true,
        "devicePixelRatio": true,
        "document": true,
        "removeEventListener": true,
        "requestAnimationFrame": true,
        "setTimeout": true
      },
      "packages": {
        "chart.js>@kurkle/color": true
      }
    },
    "@ensdomains/content-hash>cids": {
      "packages": {
        "@ensdomains/content-hash>cids>multibase": true,
        "@ensdomains/content-hash>multicodec": true,
        "@ensdomains/content-hash>cids>multihashes": true,
        "@ensdomains/content-hash>cids>uint8arrays": true
      }
    },
    "ethereumjs-util>create-hash>cipher-base": {
      "packages": {
        "pumpify>inherits": true,
        "koa>content-disposition>safe-buffer": true,
        "stream-browserify": true,
        "browserify>string_decoder": true
      }
    },
    "classnames": {
      "globals": {
        "classNames": "write",
        "define": true
      }
    },
    "@metamask/jazzicon>color>clone": {
      "packages": {
        "browserify>buffer": true
      }
    },
    "cockatiel": {
      "globals": {
        "AbortController": true,
        "AbortSignal": true,
        "WeakRef": true,
        "clearTimeout": true,
        "performance": true,
        "setTimeout": true
      },
      "packages": {
        "process": true
      }
    },
    "chalk>ansi-styles>color-convert": {
      "packages": {
        "jest-canvas-mock>moo-color>color-name": true
      }
    },
    "@metamask/jazzicon>color>color-convert": {
      "packages": {
        "@metamask/jazzicon>color>color-convert>color-name": true
      }
    },
    "@metamask/jazzicon>color>color-string": {
      "packages": {
        "jest-canvas-mock>moo-color>color-name": true
      }
    },
    "@metamask/jazzicon>color": {
      "packages": {
        "@metamask/jazzicon>color>clone": true,
        "@metamask/jazzicon>color>color-convert": true,
        "@metamask/jazzicon>color>color-string": true
      }
    },
    "@metamask/snaps-controllers>concat-stream": {
      "packages": {
        "terser>source-map-support>buffer-from": true,
        "browserify>buffer": true,
        "pumpify>inherits": true,
        "readable-stream": true,
        "browserify>concat-stream>typedarray": true
      }
    },
    "copy-to-clipboard": {
      "globals": {
        "clipboardData": true,
        "console.error": true,
        "console.warn": true,
        "document.body.appendChild": true,
        "document.body.removeChild": true,
        "document.createElement": true,
        "document.createRange": true,
        "document.execCommand": true,
        "document.getSelection": true,
        "navigator.userAgent": true,
        "prompt": true
      },
      "packages": {
        "copy-to-clipboard>toggle-selection": true
      }
    },
    "@ethereumjs/tx>@ethereumjs/common>crc-32": {
      "globals": {
        "DO_NOT_EXPORT_CRC": true,
        "define": true
      }
    },
    "@ngraveio/bc-ur>crc": {
      "packages": {
        "browserify>buffer": true
      }
    },
    "crypto-browserify>create-ecdh": {
      "packages": {
        "bn.js": true,
        "browserify>buffer": true,
        "@metamask/ppom-validator>elliptic": true
      }
    },
    "ethereumjs-util>create-hash": {
      "packages": {
        "ethereumjs-util>create-hash>cipher-base": true,
        "pumpify>inherits": true,
        "ethereumjs-util>create-hash>md5.js": true,
        "ethereumjs-util>create-hash>ripemd160": true,
        "addons-linter>sha.js": true
      }
    },
    "crypto-browserify>create-hmac": {
      "packages": {
        "ethereumjs-util>create-hash>cipher-base": true,
        "ethereumjs-util>create-hash": true,
        "pumpify>inherits": true,
        "ethereumjs-util>create-hash>ripemd160": true,
        "koa>content-disposition>safe-buffer": true,
        "addons-linter>sha.js": true
      }
    },
    "@metamask/snaps-utils>cron-parser": {
      "packages": {
        "browserify>browser-resolve": true,
        "luxon": true
      }
    },
    "crypto-browserify": {
      "packages": {
        "crypto-browserify>browserify-cipher": true,
        "crypto-browserify>browserify-sign": true,
        "crypto-browserify>create-ecdh": true,
        "ethereumjs-util>create-hash": true,
        "crypto-browserify>create-hmac": true,
        "crypto-browserify>diffie-hellman": true,
        "crypto-browserify>pbkdf2": true,
        "crypto-browserify>public-encrypt": true,
        "crypto-browserify>randombytes": true,
        "crypto-browserify>randomfill": true
      }
    },
    "@metamask/ppom-validator>crypto-js": {
      "globals": {
        "crypto": true,
        "define": true,
        "msCrypto": true
      },
      "packages": {
        "browserify>browser-resolve": true
      }
    },
    "react-beautiful-dnd>css-box-model": {
      "globals": {
        "getComputedStyle": true,
        "pageXOffset": true,
        "pageYOffset": true
      },
      "packages": {
        "react-router-dom>tiny-invariant": true
      }
    },
    "@material-ui/core>@material-ui/styles>jss-plugin-vendor-prefixer>css-vendor": {
      "globals": {
        "document.createElement": true,
        "document.documentElement": true,
        "getComputedStyle": true
      },
      "packages": {
        "@babel/runtime": true,
        "@material-ui/core>@material-ui/styles>jss>is-in-browser": true
      }
    },
    "currency-formatter": {
      "packages": {
        "currency-formatter>accounting": true,
        "currency-formatter>locale-currency": true,
        "react>object-assign": true
      }
    },
    "debounce-stream": {
      "packages": {
        "debounce-stream>debounce": true,
        "debounce-stream>duplexer": true,
        "debounce-stream>through": true
      }
    },
    "debounce-stream>debounce": {
      "globals": {
        "clearTimeout": true,
        "setTimeout": true
      }
    },
    "nock>debug": {
      "globals": {
        "console": true,
        "document": true,
        "localStorage": true,
        "navigator": true,
        "process": true
      },
      "packages": {
        "nock>debug>ms": true,
        "process": true
      }
    },
    "@metamask/eth-token-tracker>deep-equal": {
      "packages": {
        "string.prototype.matchall>es-abstract>array-buffer-byte-length": true,
        "string.prototype.matchall>call-bind": true,
        "@metamask/eth-token-tracker>deep-equal>es-get-iterator": true,
        "string.prototype.matchall>get-intrinsic": true,
        "browserify>util>is-arguments": true,
        "string.prototype.matchall>es-abstract>is-array-buffer": true,
        "@metamask/eth-token-tracker>deep-equal>is-date-object": true,
        "string.prototype.matchall>es-abstract>is-regex": true,
        "string.prototype.matchall>es-abstract>is-shared-array-buffer": true,
        "@lavamoat/lavapack>json-stable-stringify>isarray": true,
        "@ngraveio/bc-ur>assert>object-is": true,
        "@lavamoat/lavapack>json-stable-stringify>object-keys": true,
        "gulp>vinyl-fs>object.assign": true,
        "string.prototype.matchall>regexp.prototype.flags": true,
        "string.prototype.matchall>side-channel": true,
        "@metamask/eth-token-tracker>deep-equal>which-boxed-primitive": true,
        "@metamask/eth-token-tracker>deep-equal>which-collection": true,
        "browserify>util>which-typed-array": true
      }
    },
    "string.prototype.matchall>define-properties>define-data-property": {
      "packages": {
        "string.prototype.matchall>call-bind>es-define-property": true,
        "string.prototype.matchall>call-bind>es-errors": true,
        "string.prototype.matchall>es-abstract>gopd": true
      }
    },
    "string.prototype.matchall>define-properties": {
      "packages": {
        "string.prototype.matchall>define-properties>define-data-property": true,
        "string.prototype.matchall>es-abstract>has-property-descriptors": true,
        "@lavamoat/lavapack>json-stable-stringify>object-keys": true
      }
    },
    "crypto-browserify>browserify-cipher>browserify-des>des.js": {
      "packages": {
        "pumpify>inherits": true,
        "@metamask/ppom-validator>elliptic>minimalistic-assert": true
      }
    },
    "@metamask/providers>detect-browser": {
      "globals": {
        "document": true,
        "navigator": true
      },
      "packages": {
        "process": true
      }
    },
    "crypto-browserify>diffie-hellman": {
      "packages": {
        "bn.js": true,
        "browserify>buffer": true,
        "crypto-browserify>diffie-hellman>miller-rabin": true,
        "crypto-browserify>randombytes": true
      }
    },
    "@material-ui/core>react-transition-group>dom-helpers": {
      "packages": {
        "@babel/runtime": true
      }
    },
    "string.prototype.matchall>get-intrinsic>get-proto>dunder-proto": {
      "packages": {
        "string.prototype.matchall>get-intrinsic>call-bind-apply-helpers": true,
        "string.prototype.matchall>es-abstract>gopd": true
      }
    },
    "debounce-stream>duplexer": {
      "packages": {
        "stream-browserify": true
      }
    },
    "@metamask/ppom-validator>elliptic": {
      "packages": {
        "bn.js": true,
        "@metamask/ppom-validator>elliptic>brorand": true,
        "ethers>@ethersproject/sha2>hash.js": true,
        "@metamask/ppom-validator>elliptic>hmac-drbg": true,
        "pumpify>inherits": true,
        "@metamask/ppom-validator>elliptic>minimalistic-assert": true,
        "@metamask/ppom-validator>elliptic>minimalistic-crypto-utils": true
      }
    },
    "@metamask/eth-token-tracker>deep-equal>es-get-iterator": {
      "packages": {
        "string.prototype.matchall>call-bind": true,
        "string.prototype.matchall>get-intrinsic": true,
        "string.prototype.matchall>has-symbols": true,
        "browserify>util>is-arguments": true,
        "@metamask/eth-token-tracker>deep-equal>es-get-iterator>is-map": true,
        "@metamask/eth-token-tracker>deep-equal>es-get-iterator>is-set": true,
        "eslint-plugin-react>array-includes>is-string": true,
        "@lavamoat/lavapack>json-stable-stringify>isarray": true,
        "process": true,
        "@metamask/eth-token-tracker>deep-equal>es-get-iterator>stop-iteration-iterator": true
      }
    },
    "eth-lattice-keyring>gridplus-sdk>eth-eip712-util-browser": {
      "globals": {
        "intToBuffer": true
      },
      "packages": {
        "bn.js": true,
        "buffer": true,
        "eth-ens-namehash>js-sha3": true
      }
    },
    "eth-ens-namehash": {
      "globals": {
        "name": "write"
      },
      "packages": {
        "browserify>buffer": true,
        "eth-ens-namehash>idna-uts46-hx": true,
        "eth-ens-namehash>js-sha3": true
      }
    },
    "eth-lattice-keyring": {
      "globals": {
        "addEventListener": true,
        "browser": true,
        "clearInterval": true,
        "fetch": true,
        "open": true,
        "setInterval": true
      },
      "packages": {
        "eth-lattice-keyring>@ethereumjs/tx": true,
        "@ethereumjs/tx>@ethereumjs/util": true,
        "bn.js": true,
        "browserify>buffer": true,
        "crypto-browserify": true,
        "webpack>events": true,
        "eth-lattice-keyring>gridplus-sdk": true,
        "eth-lattice-keyring>rlp": true
      }
    },
    "eth-method-registry": {
      "packages": {
        "eth-method-registry>@metamask/ethjs-contract": true,
        "eth-method-registry>@metamask/ethjs-query": true
      }
    },
    "@ethereumjs/tx>ethereum-cryptography": {
      "globals": {
        "TextDecoder": true,
        "crypto": true
      },
      "packages": {
        "viem>@scure/bip32>@noble/curves": true,
        "@ethereumjs/tx>ethereum-cryptography>@noble/hashes": true,
        "viem>@scure/bip32": true
      }
    },
    "eth-lattice-keyring>@ethereumjs/tx>ethereum-cryptography": {
      "globals": {
        "TextDecoder": true,
        "crypto": true
      },
      "packages": {
        "eth-lattice-keyring>@ethereumjs/tx>ethereum-cryptography>@noble/hashes": true
      }
    },
    "eth-lattice-keyring>gridplus-sdk>@ethereumjs/tx>ethereum-cryptography": {
      "globals": {
        "TextDecoder": true,
        "crypto": true
      },
      "packages": {
        "eth-lattice-keyring>gridplus-sdk>@ethereumjs/tx>ethereum-cryptography>@noble/hashes": true
      }
    },
    "ethereumjs-util>ethereum-cryptography": {
      "packages": {
        "browserify>buffer": true,
        "ethereumjs-util>ethereum-cryptography>keccak": true,
        "crypto-browserify>randombytes": true,
        "ganache>secp256k1": true
      }
    },
    "@metamask/keyring-controller>ethereumjs-wallet>ethereum-cryptography": {
      "packages": {
        "browserify>assert": true,
        "ethereumjs-util>ethereum-cryptography>bs58check": true,
        "browserify>buffer": true,
        "crypto-browserify>create-hmac": true,
        "ethers>@ethersproject/sha2>hash.js": true,
        "ethereumjs-util>ethereum-cryptography>keccak": true,
        "crypto-browserify>randombytes": true,
        "koa>content-disposition>safe-buffer": true,
        "ganache>secp256k1": true
      }
    },
    "ethereumjs-util": {
      "packages": {
        "browserify>assert": true,
        "bn.js": true,
        "browserify>buffer": true,
        "ethereumjs-util>create-hash": true,
        "ethereumjs-util>ethereum-cryptography": true,
        "browserify>insert-module-globals>is-buffer": true,
        "ethereumjs-util>rlp": true
      }
    },
    "@metamask/keyring-controller>ethereumjs-wallet>ethereumjs-util": {
      "packages": {
        "browserify>assert": true,
        "bn.js": true,
        "browserify>buffer": true,
        "ethereumjs-util>create-hash": true,
        "@metamask/keyring-controller>ethereumjs-wallet>ethereum-cryptography": true,
        "browserify>insert-module-globals>is-buffer": true,
        "@metamask/keyring-controller>ethereumjs-wallet>ethereumjs-util>rlp": true
      }
    },
    "@metamask/keyring-controller>ethereumjs-wallet": {
      "packages": {
        "eth-lattice-keyring>gridplus-sdk>aes-js": true,
        "ethereumjs-util>ethereum-cryptography>bs58check": true,
        "browserify>buffer": true,
        "crypto-browserify": true,
        "@metamask/keyring-controller>ethereumjs-wallet>ethereum-cryptography": true,
        "@metamask/keyring-controller>ethereumjs-wallet>ethereumjs-util": true,
        "crypto-browserify>randombytes": true,
        "ethers>@ethersproject/json-wallets>scrypt-js": true,
        "@metamask/keyring-controller>ethereumjs-wallet>utf8": true,
        "uuid": true
      }
    },
    "ethers": {
      "packages": {
        "@ethersproject/abi": true,
        "ethers>@ethersproject/abstract-signer": true,
        "ethers>@ethersproject/address": true,
        "ethers>@ethersproject/base64": true,
        "ethers>@ethersproject/basex": true,
        "@ethersproject/bignumber": true,
        "@ethersproject/bytes": true,
        "ethers>@ethersproject/constants": true,
        "@ethersproject/contracts": true,
        "@ethersproject/hash": true,
        "@ethersproject/hdnode": true,
        "ethers>@ethersproject/json-wallets": true,
        "ethers>@ethersproject/keccak256": true,
        "ethers>@ethersproject/logger": true,
        "ethers>@ethersproject/properties": true,
        "ethers>@ethersproject/providers": true,
        "ethers>@ethersproject/random": true,
        "ethers>@ethersproject/rlp": true,
        "ethers>@ethersproject/sha2": true,
        "ethers>@ethersproject/signing-key": true,
        "ethers>@ethersproject/solidity": true,
        "ethers>@ethersproject/strings": true,
        "ethers>@ethersproject/transactions": true,
        "ethers>@ethersproject/units": true,
        "@ethersproject/wallet": true,
        "ethers>@ethersproject/web": true,
        "ethers>@ethersproject/wordlists": true
      }
    },
    "eth-method-registry>@metamask/ethjs-contract>ethjs-abi": {
      "packages": {
        "bn.js": true,
        "browserify>buffer": true,
        "eth-ens-namehash>js-sha3": true,
        "eth-method-registry>@metamask/ethjs-contract>ethjs-abi>number-to-bn": true
      }
    },
    "webpack>events": {
      "globals": {
        "console": true
      }
    },
    "crypto-browserify>browserify-cipher>evp_bytestokey": {
      "packages": {
        "ethereumjs-util>create-hash>md5.js": true,
        "koa>content-disposition>safe-buffer": true
      }
    },
    "extension-port-stream": {
      "packages": {
        "browserify>buffer": true,
        "extension-port-stream>readable-stream": true
      }
    },
    "@metamask/providers>extension-port-stream": {
      "packages": {
        "browserify>buffer": true,
        "@metamask/providers>extension-port-stream>readable-stream": true
      }
    },
    "fast-json-patch": {
      "globals": {
        "addEventListener": true,
        "clearTimeout": true,
        "removeEventListener": true,
        "setTimeout": true
      }
    },
    "@metamask/snaps-utils>fast-xml-parser": {
      "globals": {
        "entityName": true,
        "val": true
      },
      "packages": {
        "@metamask/snaps-utils>fast-xml-parser>strnum": true
      }
    },
    "@metamask/notification-services-controller>firebase": {
      "packages": {
        "@metamask/notification-services-controller>firebase>@firebase/app": true,
        "@metamask/notification-services-controller>firebase>@firebase/messaging": true
      }
    },
    "react-focus-lock>focus-lock": {
      "globals": {
        "HTMLIFrameElement": true,
        "Node.DOCUMENT_FRAGMENT_NODE": true,
        "Node.DOCUMENT_NODE": true,
        "Node.DOCUMENT_POSITION_CONTAINED_BY": true,
        "Node.DOCUMENT_POSITION_CONTAINS": true,
        "Node.ELEMENT_NODE": true,
        "console.error": true,
        "console.warn": true,
        "document": true,
        "getComputedStyle": true,
        "setTimeout": true
      },
      "packages": {
        "tslib": true
      }
    },
    "browserify>util>which-typed-array>for-each": {
      "packages": {
        "string.prototype.matchall>es-abstract>is-callable": true
      }
    },
    "axios>form-data": {
      "globals": {
        "FormData": true
      }
    },
    "fuse.js": {
      "globals": {
        "console": true,
        "define": true
      }
    },
    "string.prototype.matchall>get-intrinsic": {
      "globals": {
        "AggregateError": true,
        "FinalizationRegistry": true,
        "WeakRef": true
      },
      "packages": {
        "string.prototype.matchall>get-intrinsic>call-bind-apply-helpers": true,
        "string.prototype.matchall>call-bind>es-define-property": true,
        "string.prototype.matchall>call-bind>es-errors": true,
        "string.prototype.matchall>es-abstract>es-object-atoms": true,
        "browserify>has>function-bind": true,
        "string.prototype.matchall>get-intrinsic>get-proto": true,
        "string.prototype.matchall>es-abstract>gopd": true,
        "string.prototype.matchall>has-symbols": true,
        "depcheck>is-core-module>hasown": true,
        "string.prototype.matchall>get-intrinsic>math-intrinsics": true
      }
    },
    "string.prototype.matchall>get-intrinsic>get-proto": {
      "packages": {
        "string.prototype.matchall>get-intrinsic>get-proto>dunder-proto": true,
        "string.prototype.matchall>es-abstract>es-object-atoms": true
      }
    },
    "eth-lattice-keyring>gridplus-sdk": {
      "globals": {
        "AbortController": true,
        "Request": true,
        "URL": true,
        "__values": true,
        "caches": true,
        "clearTimeout": true,
        "console.error": true,
        "console.log": true,
        "console.warn": true,
        "fetch": true,
        "setTimeout": true
      },
      "packages": {
        "eth-lattice-keyring>gridplus-sdk>@ethereumjs/common": true,
        "eth-lattice-keyring>gridplus-sdk>@ethereumjs/tx": true,
        "@ethersproject/abi": true,
        "eth-lattice-keyring>gridplus-sdk>aes-js": true,
        "@metamask/keyring-api>bech32": true,
        "eth-lattice-keyring>gridplus-sdk>bignumber.js": true,
        "eth-lattice-keyring>gridplus-sdk>bitwise": true,
        "bn.js": true,
        "eth-lattice-keyring>gridplus-sdk>borc": true,
        "ethereumjs-util>ethereum-cryptography>bs58check": true,
        "browserify>buffer": true,
        "@ethereumjs/tx>@ethereumjs/common>crc-32": true,
        "@metamask/ppom-validator>elliptic": true,
        "eth-lattice-keyring>gridplus-sdk>eth-eip712-util-browser": true,
        "ethers>@ethersproject/sha2>hash.js": true,
        "eth-ens-namehash>js-sha3": true,
        "lodash": true,
        "eth-lattice-keyring>rlp": true,
        "ganache>secp256k1": true,
        "eth-lattice-keyring>gridplus-sdk>uuid": true
      }
    },
    "string.prototype.matchall>es-abstract>has-property-descriptors": {
      "packages": {
        "string.prototype.matchall>call-bind>es-define-property": true
      }
    },
    "koa>is-generator-function>has-tostringtag": {
      "packages": {
        "string.prototype.matchall>has-symbols": true
      }
    },
    "ethereumjs-util>create-hash>md5.js>hash-base": {
      "packages": {
        "pumpify>inherits": true,
        "readable-stream": true,
        "koa>content-disposition>safe-buffer": true
      }
    },
    "ethers>@ethersproject/sha2>hash.js": {
      "packages": {
        "pumpify>inherits": true,
        "@metamask/ppom-validator>elliptic>minimalistic-assert": true
      }
    },
    "depcheck>is-core-module>hasown": {
      "packages": {
        "browserify>has>function-bind": true
      }
    },
    "@metamask/eth-trezor-keyring>hdkey": {
      "packages": {
        "browserify>assert": true,
        "ethereumjs-util>ethereum-cryptography>bs58check": true,
        "crypto-browserify": true,
        "ethereumjs-util>create-hash>ripemd160": true,
        "koa>content-disposition>safe-buffer": true,
        "ganache>secp256k1": true
      }
    },
    "he": {
      "globals": {
        "define": true
      }
    },
    "history": {
      "globals": {
        "console": true,
        "define": true,
        "document.defaultView": true,
        "document.querySelector": true
      }
    },
    "react-router-dom>history": {
      "globals": {
        "addEventListener": true,
        "confirm": true,
        "document": true,
        "history": true,
        "location": true,
        "navigator.userAgent": true,
        "removeEventListener": true
      },
      "packages": {
        "react-router-dom>history>resolve-pathname": true,
        "react-router-dom>tiny-invariant": true,
        "react-router-dom>tiny-warning": true,
        "react-router-dom>history>value-equal": true
      }
    },
    "@metamask/ppom-validator>elliptic>hmac-drbg": {
      "packages": {
        "ethers>@ethersproject/sha2>hash.js": true,
        "@metamask/ppom-validator>elliptic>minimalistic-assert": true,
        "@metamask/ppom-validator>elliptic>minimalistic-crypto-utils": true
      }
    },
    "react-redux>hoist-non-react-statics": {
      "packages": {
        "prop-types>react-is": true
      }
    },
    "https-browserify": {
      "packages": {
        "stream-http": true,
        "browserify>url": true
      }
    },
    "@metamask/notification-services-controller>firebase>@firebase/app>idb": {
      "globals": {
        "DOMException": true,
        "IDBCursor": true,
        "IDBDatabase": true,
        "IDBIndex": true,
        "IDBObjectStore": true,
        "IDBRequest": true,
        "IDBTransaction": true,
        "indexedDB.deleteDatabase": true,
        "indexedDB.open": true
      }
    },
    "eth-ens-namehash>idna-uts46-hx": {
      "globals": {
        "define": true
      },
      "packages": {
        "browserify>punycode": true
      }
    },
    "string.prototype.matchall>internal-slot": {
      "packages": {
        "string.prototype.matchall>call-bind>es-errors": true,
        "depcheck>is-core-module>hasown": true,
        "string.prototype.matchall>side-channel": true
      }
    },
    "browserify>util>is-arguments": {
      "packages": {
        "string.prototype.matchall>call-bind": true,
        "koa>is-generator-function>has-tostringtag": true
      }
    },
    "string.prototype.matchall>es-abstract>is-array-buffer": {
      "packages": {
        "string.prototype.matchall>call-bind": true,
        "string.prototype.matchall>get-intrinsic": true
      }
    },
    "@metamask/eth-token-tracker>deep-equal>which-boxed-primitive>is-bigint": {
      "packages": {
        "string.prototype.matchall>es-abstract>unbox-primitive>has-bigints": true
      }
    },
    "@metamask/eth-token-tracker>deep-equal>which-boxed-primitive>is-boolean-object": {
      "packages": {
        "string.prototype.matchall>call-bind": true,
        "koa>is-generator-function>has-tostringtag": true
      }
    },
    "string.prototype.matchall>es-abstract>is-callable": {
      "globals": {
        "document": true
      }
    },
    "@metamask/eth-token-tracker>deep-equal>is-date-object": {
      "packages": {
        "koa>is-generator-function>has-tostringtag": true
      }
    },
    "koa>is-generator-function": {
      "packages": {
        "koa>is-generator-function>has-tostringtag": true
      }
    },
    "@material-ui/core>@material-ui/styles>jss>is-in-browser": {
      "globals": {
        "document": true
      }
    },
    "@metamask/eth-token-tracker>deep-equal>which-boxed-primitive>is-number-object": {
      "packages": {
        "koa>is-generator-function>has-tostringtag": true
      }
    },
    "string.prototype.matchall>es-abstract>is-regex": {
      "packages": {
        "string.prototype.matchall>call-bind": true,
        "koa>is-generator-function>has-tostringtag": true
      }
    },
    "string.prototype.matchall>es-abstract>is-shared-array-buffer": {
      "packages": {
        "string.prototype.matchall>call-bind": true
      }
    },
    "eslint-plugin-react>array-includes>is-string": {
      "packages": {
        "koa>is-generator-function>has-tostringtag": true
      }
    },
    "string.prototype.matchall>es-abstract>es-to-primitive>is-symbol": {
      "packages": {
        "string.prototype.matchall>has-symbols": true
      }
    },
    "browserify>util>is-typed-array": {
      "packages": {
        "browserify>util>which-typed-array": true
      }
    },
    "@metamask/eth-token-tracker>deep-equal>which-collection>is-weakset": {
      "packages": {
        "string.prototype.matchall>call-bind": true,
        "string.prototype.matchall>get-intrinsic": true
      }
    },
    "eth-lattice-keyring>gridplus-sdk>borc>iso-url": {
      "globals": {
        "URL": true,
        "URLSearchParams": true,
        "location": true
      }
    },
    "@open-rpc/test-coverage>isomorphic-fetch": {
      "globals": {
        "fetch.bind": true
      },
      "packages": {
        "@open-rpc/test-coverage>isomorphic-fetch>whatwg-fetch": true
      }
    },
    "@ensdomains/content-hash>js-base64": {
      "globals": {
        "Base64": "write",
        "TextDecoder": true,
        "TextEncoder": true,
        "atob": true,
        "btoa": true,
        "define": true
      },
      "packages": {
        "browserify>buffer": true
      }
    },
    "eth-ens-namehash>js-sha3": {
      "globals": {
        "define": true
      },
      "packages": {
        "process": true
      }
    },
    "@ngraveio/bc-ur>jsbi": {
      "globals": {
        "define": true
      }
    },
    "@metamask/multichain>jsonschema": {
      "packages": {
        "browserify>url": true
      }
    },
    "@material-ui/core>@material-ui/styles>jss-plugin-camel-case": {
      "packages": {
        "@material-ui/core>@material-ui/styles>jss-plugin-camel-case>hyphenate-style-name": true
      }
    },
    "@material-ui/core>@material-ui/styles>jss-plugin-default-unit": {
      "globals": {
        "CSS": true
      },
      "packages": {
        "@material-ui/core>@material-ui/styles>jss": true
      }
    },
    "@material-ui/core>@material-ui/styles>jss-plugin-global": {
      "packages": {
        "@babel/runtime": true,
        "@material-ui/core>@material-ui/styles>jss": true
      }
    },
    "@material-ui/core>@material-ui/styles>jss-plugin-nested": {
      "packages": {
        "@babel/runtime": true,
        "react-router-dom>tiny-warning": true
      }
    },
    "@material-ui/core>@material-ui/styles>jss-plugin-rule-value-function": {
      "packages": {
        "@material-ui/core>@material-ui/styles>jss": true,
        "react-router-dom>tiny-warning": true
      }
    },
    "@material-ui/core>@material-ui/styles>jss-plugin-vendor-prefixer": {
      "packages": {
        "@material-ui/core>@material-ui/styles>jss-plugin-vendor-prefixer>css-vendor": true,
        "@material-ui/core>@material-ui/styles>jss": true
      }
    },
    "@material-ui/core>@material-ui/styles>jss": {
      "globals": {
        "CSS": true,
        "document.createElement": true,
        "document.querySelector": true
      },
      "packages": {
        "@babel/runtime": true,
        "@material-ui/core>@material-ui/styles>jss>is-in-browser": true,
        "react-router-dom>tiny-warning": true
      }
    },
    "ethereumjs-util>ethereum-cryptography>keccak": {
      "packages": {
        "browserify>buffer": true,
        "readable-stream": true
      }
    },
    "currency-formatter>locale-currency": {
      "globals": {
        "countryCode": true
      }
    },
    "localforage": {
      "globals": {
        "Blob": true,
        "BlobBuilder": true,
        "FileReader": true,
        "IDBKeyRange": true,
        "MSBlobBuilder": true,
        "MozBlobBuilder": true,
        "OIndexedDB": true,
        "WebKitBlobBuilder": true,
        "atob": true,
        "btoa": true,
        "console.error": true,
        "console.info": true,
        "console.warn": true,
        "define": true,
        "fetch": true,
        "indexedDB": true,
        "localStorage": true,
        "mozIndexedDB": true,
        "msIndexedDB": true,
        "navigator.platform": true,
        "navigator.userAgent": true,
        "openDatabase": true,
        "setTimeout": true,
        "webkitIndexedDB": true
      }
    },
    "lodash": {
      "globals": {
        "clearTimeout": true,
        "define": true,
        "setTimeout": true
      }
    },
    "loglevel": {
      "globals": {
        "console": true,
        "define": true,
        "document.cookie": true,
        "localStorage": true,
        "log": "write",
        "navigator": true
      }
    },
    "lottie-web": {
      "globals": {
        "Blob": true,
        "Howl": true,
        "OffscreenCanvas": true,
        "URL.createObjectURL": true,
        "Worker": true,
        "XMLHttpRequest": true,
        "bodymovin": "write",
        "clearInterval": true,
        "console": true,
        "define": true,
        "document.body": true,
        "document.createElement": true,
        "document.createElementNS": true,
        "document.getElementsByClassName": true,
        "document.getElementsByTagName": true,
        "document.querySelectorAll": true,
        "document.readyState": true,
        "location.origin": true,
        "location.pathname": true,
        "navigator": true,
        "requestAnimationFrame": true,
        "setInterval": true,
        "setTimeout": true
      }
    },
    "luxon": {
      "globals": {
        "Intl": true
      }
    },
    "@metamask/snaps-utils>marked": {
      "globals": {
        "console.error": true,
        "console.warn": true,
        "define": true
      }
    },
    "ethereumjs-util>create-hash>md5.js": {
      "packages": {
        "ethereumjs-util>create-hash>md5.js>hash-base": true,
        "pumpify>inherits": true,
        "koa>content-disposition>safe-buffer": true
      }
    },
    "@storybook/addon-docs>remark-external-links>mdast-util-definitions": {
      "packages": {
        "react-markdown>unist-util-visit": true
      }
    },
    "react-markdown>remark-parse>mdast-util-from-markdown": {
      "packages": {
        "react-markdown>remark-parse>mdast-util-from-markdown>mdast-util-to-string": true,
        "react-markdown>remark-parse>mdast-util-from-markdown>micromark": true,
        "react-syntax-highlighter>refractor>parse-entities": true,
        "react-markdown>remark-parse>mdast-util-from-markdown>unist-util-stringify-position": true
      }
    },
    "react-markdown>remark-rehype>mdast-util-to-hast": {
      "globals": {
        "console.warn": true
      },
      "packages": {
        "@storybook/addon-docs>remark-external-links>mdast-util-definitions": true,
        "react-markdown>remark-rehype>mdast-util-to-hast>mdurl": true,
        "react-markdown>remark-rehype>mdast-util-to-hast>unist-builder": true,
        "react-markdown>remark-rehype>mdast-util-to-hast>unist-util-generated": true,
        "react-markdown>remark-rehype>mdast-util-to-hast>unist-util-position": true,
        "react-markdown>unist-util-visit": true
      }
    },
    "@ethereumjs/tx>@ethereumjs/util>micro-ftch": {
      "globals": {
        "Headers": true,
        "TextDecoder": true,
        "URL": true,
        "btoa": true,
        "fetch": true
      },
      "packages": {
        "browserify>browserify-zlib": true,
        "browserify>buffer": true,
        "https-browserify": true,
        "process": true,
        "stream-http": true,
        "browserify>url": true,
        "browserify>util": true
      }
    },
    "react-markdown>remark-parse>mdast-util-from-markdown>micromark": {
      "packages": {
        "react-syntax-highlighter>refractor>parse-entities": true
      }
    },
    "crypto-browserify>diffie-hellman>miller-rabin": {
      "packages": {
        "bn.js": true,
        "@metamask/ppom-validator>elliptic>brorand": true
      }
    },
    "@ensdomains/content-hash>cids>multibase": {
      "globals": {
        "TextDecoder": true,
        "TextEncoder": true
      },
      "packages": {
        "@ensdomains/content-hash>cids>multibase>@multiformats/base-x": true
      }
    },
    "@ensdomains/content-hash>multihashes>multibase": {
      "packages": {
        "@ensdomains/content-hash>multihashes>multibase>base-x": true,
        "browserify>buffer": true,
        "@ensdomains/content-hash>multihashes>web-encoding": true
      }
    },
    "@ensdomains/content-hash>multicodec": {
      "packages": {
        "@ensdomains/content-hash>multicodec>uint8arrays": true,
        "sass-embedded>varint": true
      }
    },
    "@ensdomains/content-hash>multicodec>uint8arrays>multiformats": {
      "globals": {
        "TextDecoder": true,
        "TextEncoder": true,
        "console.warn": true,
        "crypto.subtle.digest": true
      }
    },
    "@ensdomains/content-hash>multihashes": {
      "packages": {
        "browserify>buffer": true,
        "@ensdomains/content-hash>multihashes>multibase": true,
        "@ensdomains/content-hash>multihashes>varint": true,
        "@ensdomains/content-hash>multihashes>web-encoding": true
      }
    },
    "@ensdomains/content-hash>cids>multihashes": {
      "packages": {
        "@ensdomains/content-hash>cids>multibase": true,
        "@ensdomains/content-hash>cids>uint8arrays": true,
        "@ensdomains/content-hash>cids>multihashes>varint": true
      }
    },
    "nanoid": {
      "globals": {
        "crypto.getRandomValues": true
      }
    },
    "@metamask/approval-controller>nanoid": {
      "globals": {
        "crypto.getRandomValues": true
      }
    },
    "@metamask/smart-transactions-controller>@metamask/controllers>nanoid": {
      "globals": {
        "crypto.getRandomValues": true
      }
    },
    "@metamask/notification-controller>nanoid": {
      "globals": {
        "crypto.getRandomValues": true
      }
    },
    "@metamask/permission-controller>nanoid": {
      "globals": {
        "crypto.getRandomValues": true
      }
    },
    "@metamask/rpc-methods>nanoid": {
      "globals": {
        "crypto.getRandomValues": true
      }
    },
    "@metamask/rpc-methods-flask>nanoid": {
      "globals": {
        "crypto.getRandomValues": true
      }
    },
    "@metamask/snaps-controllers>nanoid": {
      "globals": {
        "crypto.getRandomValues": true
      }
    },
    "@metamask/snaps-controllers-flask>nanoid": {
      "globals": {
        "crypto.getRandomValues": true
      }
    },
    "depcheck>@vue/compiler-sfc>postcss>nanoid": {
      "globals": {
        "crypto.getRandomValues": true
      }
    },
    "dependency-tree>precinct>detective-postcss>postcss>nanoid": {
      "globals": {
        "crypto.getRandomValues": true
      }
    },
    "node-fetch": {
      "globals": {
        "Headers": true,
        "Request": true,
        "Response": true,
        "fetch": true
      }
    },
    "@metamask/controllers>web3-provider-engine>cross-fetch>node-fetch": {
      "globals": {
        "fetch": true
      }
    },
    "@metamask/controllers>web3-provider-engine>eth-json-rpc-middleware>node-fetch": {
      "globals": {
        "fetch": true
      }
    },
    "eth-method-registry>@metamask/ethjs-contract>ethjs-abi>number-to-bn": {
      "packages": {
        "bn.js": true,
        "eth-method-registry>@metamask/ethjs-query>@metamask/ethjs-format>strip-hex-prefix": true
      }
    },
    "string.prototype.matchall>es-abstract>object-inspect": {
      "globals": {
        "HTMLElement": true,
        "WeakRef": true
      },
      "packages": {
        "browserify>browser-resolve": true
      }
    },
    "@ngraveio/bc-ur>assert>object-is": {
      "packages": {
        "string.prototype.matchall>call-bind": true,
        "string.prototype.matchall>define-properties": true
      }
    },
    "gulp>vinyl-fs>object.assign": {
      "packages": {
        "string.prototype.matchall>call-bind": true,
        "string.prototype.matchall>define-properties": true,
        "string.prototype.matchall>has-symbols": true,
        "@lavamoat/lavapack>json-stable-stringify>object-keys": true
      }
    },
    "@metamask/object-multiplex>once": {
      "packages": {
        "@metamask/object-multiplex>once>wrappy": true
      }
    },
    "crypto-browserify>public-encrypt>parse-asn1": {
      "packages": {
        "crypto-browserify>public-encrypt>parse-asn1>asn1.js": true,
        "ethereumjs-util>ethereum-cryptography>browserify-aes": true,
        "browserify>buffer": true,
        "crypto-browserify>browserify-cipher>evp_bytestokey": true,
        "crypto-browserify>pbkdf2": true
      }
    },
    "react-syntax-highlighter>refractor>parse-entities": {
      "globals": {
        "document.createElement": true
      }
    },
    "path-browserify": {
      "packages": {
        "process": true
      }
    },
    "serve-handler>path-to-regexp": {
      "packages": {
        "serve-handler>path-to-regexp>isarray": true
      }
    },
    "crypto-browserify>pbkdf2": {
      "globals": {
        "crypto": true,
        "process": true,
        "queueMicrotask": true,
        "setImmediate": true,
        "setTimeout": true
      },
      "packages": {
        "ethereumjs-util>create-hash": true,
        "process": true,
        "ethereumjs-util>create-hash>ripemd160": true,
        "koa>content-disposition>safe-buffer": true,
        "addons-linter>sha.js": true
      }
    },
    "@material-ui/core>popper.js": {
      "globals": {
        "MSInputMethodContext": true,
        "Node.DOCUMENT_POSITION_FOLLOWING": true,
        "cancelAnimationFrame": true,
        "console.warn": true,
        "define": true,
        "devicePixelRatio": true,
        "document": true,
        "getComputedStyle": true,
        "innerHeight": true,
        "innerWidth": true,
        "navigator": true,
        "requestAnimationFrame": true,
        "setTimeout": true
      }
    },
    "react-tippy>popper.js": {
      "globals": {
        "MSInputMethodContext": true,
        "Node.DOCUMENT_POSITION_FOLLOWING": true,
        "cancelAnimationFrame": true,
        "console.warn": true,
        "define": true,
        "devicePixelRatio": true,
        "document": true,
        "getComputedStyle": true,
        "innerHeight": true,
        "innerWidth": true,
        "navigator.userAgent": true,
        "requestAnimationFrame": true,
        "setTimeout": true
      }
    },
    "process": {
      "globals": {
        "clearTimeout": true,
        "setTimeout": true
      }
    },
    "promise-to-callback": {
      "packages": {
        "promise-to-callback>is-fn": true,
        "promise-to-callback>set-immediate-shim": true
      }
    },
    "prop-types": {
      "globals": {
        "console": true
      },
      "packages": {
        "react>object-assign": true,
        "prop-types>react-is": true
      }
    },
    "react-markdown>property-information": {
      "packages": {
        "watchify>xtend": true
      }
    },
    "@trezor/connect-web>@trezor/connect>@trezor/protobuf>protobufjs": {
      "globals": {
        "process": true,
        "setTimeout": true
      },
      "packages": {
        "@trezor/connect-web>@trezor/connect>@trezor/protobuf>protobufjs>@protobufjs/aspromise": true,
        "@trezor/connect-web>@trezor/connect>@trezor/protobuf>protobufjs>@protobufjs/base64": true,
        "@trezor/connect-web>@trezor/connect>@trezor/protobuf>protobufjs>@protobufjs/codegen": true,
        "@trezor/connect-web>@trezor/connect>@trezor/protobuf>protobufjs>@protobufjs/eventemitter": true,
        "@trezor/connect-web>@trezor/connect>@trezor/protobuf>protobufjs>@protobufjs/fetch": true,
        "@trezor/connect-web>@trezor/connect>@trezor/protobuf>protobufjs>@protobufjs/float": true,
        "@trezor/connect-web>@trezor/connect>@trezor/protobuf>protobufjs>@protobufjs/inquire": true,
        "@trezor/connect-web>@trezor/connect>@trezor/protobuf>protobufjs>@protobufjs/path": true,
        "@trezor/connect-web>@trezor/connect>@trezor/protobuf>protobufjs>@protobufjs/pool": true,
        "@trezor/connect-web>@trezor/connect>@trezor/protobuf>protobufjs>@protobufjs/utf8": true
      }
    },
    "crypto-browserify>public-encrypt": {
      "packages": {
        "bn.js": true,
        "crypto-browserify>public-encrypt>browserify-rsa": true,
        "browserify>buffer": true,
        "ethereumjs-util>create-hash": true,
        "crypto-browserify>public-encrypt>parse-asn1": true,
        "crypto-browserify>randombytes": true
      }
    },
    "browserify>punycode": {
      "globals": {
        "define": true
      }
    },
    "qrcode-generator": {
      "globals": {
        "define": true
      }
    },
    "qrcode.react": {
      "globals": {
        "Path2D": true,
        "devicePixelRatio": true
      },
      "packages": {
        "react": true
      }
    },
    "mockttp>body-parser>qs": {
      "packages": {
        "string.prototype.matchall>side-channel": true
      }
    },
    "@metamask/snaps-controllers>tar-stream>streamx>queue-tick": {
      "globals": {
        "queueMicrotask": true
      }
    },
    "react-beautiful-dnd>raf-schd": {
      "globals": {
        "cancelAnimationFrame": true,
        "requestAnimationFrame": true
      }
    },
    "crypto-browserify>randombytes": {
      "globals": {
        "crypto": true,
        "msCrypto": true
      },
      "packages": {
        "process": true,
        "koa>content-disposition>safe-buffer": true
      }
    },
    "ethereumjs-wallet>randombytes": {
      "globals": {
        "crypto.getRandomValues": true
      }
    },
    "crypto-browserify>randomfill": {
      "globals": {
        "crypto": true,
        "msCrypto": true
      },
      "packages": {
        "process": true,
        "crypto-browserify>randombytes": true,
        "koa>content-disposition>safe-buffer": true
      }
    },
    "react": {
      "globals": {
        "console": true
      },
      "packages": {
        "react>object-assign": true,
        "prop-types": true
      }
    },
    "react-beautiful-dnd": {
      "globals": {
        "Element.prototype": true,
        "__REDUX_DEVTOOLS_EXTENSION_COMPOSE__": true,
        "addEventListener": true,
        "cancelAnimationFrame": true,
        "clearTimeout": true,
        "console": true,
        "document": true,
        "getComputedStyle": true,
        "pageXOffset": true,
        "pageYOffset": true,
        "removeEventListener": true,
        "requestAnimationFrame": true,
        "scrollBy": true,
        "setTimeout": true
      },
      "packages": {
        "@babel/runtime": true,
        "react-beautiful-dnd>css-box-model": true,
        "react-beautiful-dnd>memoize-one": true,
        "react-beautiful-dnd>raf-schd": true,
        "react": true,
        "react-dom": true,
        "react-redux": true,
        "redux": true,
        "react-beautiful-dnd>use-memo-one": true
      }
    },
    "react-chartjs-2": {
      "globals": {
        "setTimeout": true
      },
      "packages": {
        "chart.js": true,
        "react": true
      }
    },
    "react-focus-lock>react-clientside-effect": {
      "packages": {
        "@babel/runtime": true,
        "react": true
      }
    },
    "react-devtools": {
      "packages": {
        "react-devtools>react-devtools-core": true
      }
    },
    "react-devtools>react-devtools-core": {
      "globals": {
        "WebSocket": true,
        "setTimeout": true
      }
    },
    "react-dnd-html5-backend": {
      "globals": {
        "addEventListener": true,
        "clearTimeout": true,
        "removeEventListener": true
      }
    },
    "react-dom": {
      "globals": {
        "HTMLIFrameElement": true,
        "MSApp": true,
        "__REACT_DEVTOOLS_GLOBAL_HOOK__": true,
        "addEventListener": true,
        "clearTimeout": true,
        "clipboardData": true,
        "console": true,
        "dispatchEvent": true,
        "document": true,
        "event": "write",
        "jest": true,
        "location.protocol": true,
        "navigator.userAgent.indexOf": true,
        "performance": true,
        "removeEventListener": true,
        "self": true,
        "setTimeout": true,
        "top": true,
        "trustedTypes": true
      },
      "packages": {
        "react>object-assign": true,
        "prop-types": true,
        "react": true,
        "react-dom>scheduler": true
      }
    },
    "react-responsive-carousel>react-easy-swipe": {
      "globals": {
        "addEventListener": true,
        "define": true,
        "document.addEventListener": true,
        "document.removeEventListener": true
      },
      "packages": {
        "prop-types": true,
        "react": true
      }
    },
    "react-popper>react-fast-compare": {
      "globals": {
        "Element": true,
        "console.warn": true
      }
    },
    "react-focus-lock": {
      "globals": {
        "addEventListener": true,
        "console.error": true,
        "console.warn": true,
        "document": true,
        "removeEventListener": true,
        "setTimeout": true
      },
      "packages": {
        "@babel/runtime": true,
        "react-focus-lock>focus-lock": true,
        "prop-types": true,
        "react": true,
        "react-focus-lock>react-clientside-effect": true,
        "react-focus-lock>use-callback-ref": true,
        "react-focus-lock>use-sidecar": true
      }
    },
    "react-idle-timer": {
      "globals": {
        "clearTimeout": true,
        "document": true,
        "setTimeout": true
      },
      "packages": {
        "prop-types": true,
        "react": true
      }
    },
    "prop-types>react-is": {
      "globals": {
        "console": true
      }
    },
    "react-markdown>react-is": {
      "globals": {
        "console": true
      }
    },
    "react-redux>react-is": {
      "globals": {
        "console": true
      }
    },
    "react-markdown": {
      "globals": {
        "console.warn": true
      },
      "packages": {
        "react-markdown>comma-separated-tokens": true,
        "prop-types": true,
        "react-markdown>property-information": true,
        "react": true,
        "react-markdown>react-is": true,
        "react-markdown>remark-parse": true,
        "react-markdown>remark-rehype": true,
        "react-markdown>space-separated-tokens": true,
        "react-markdown>style-to-object": true,
        "react-markdown>unified": true,
        "react-markdown>unist-util-visit": true,
        "react-markdown>vfile": true
      }
    },
    "react-popper": {
      "globals": {
        "document": true
      },
      "packages": {
        "@popperjs/core": true,
        "react": true,
        "react-popper>react-fast-compare": true,
        "react-popper>warning": true
      }
    },
    "react-redux": {
      "globals": {
        "console": true,
        "document": true
      },
      "packages": {
        "@babel/runtime": true,
        "react-redux>hoist-non-react-statics": true,
        "prop-types": true,
        "react": true,
        "react-dom": true,
        "react-redux>react-is": true
      }
    },
    "react-responsive-carousel": {
      "globals": {
        "HTMLElement": true,
        "addEventListener": true,
        "clearTimeout": true,
        "console.warn": true,
        "document": true,
        "getComputedStyle": true,
        "removeEventListener": true,
        "setTimeout": true
      },
      "packages": {
        "classnames": true,
        "react": true,
        "react-dom": true,
        "react-responsive-carousel>react-easy-swipe": true
      }
    },
    "react-router-dom": {
      "packages": {
        "react-router-dom>history": true,
        "prop-types": true,
        "react": true,
        "react-router-dom>react-router": true,
        "react-router-dom>tiny-invariant": true,
        "react-router-dom>tiny-warning": true
      }
    },
    "react-router-dom-v5-compat": {
      "globals": {
        "FormData": true,
        "URL": true,
        "URLSearchParams": true,
        "__reactRouterVersion": "write",
        "addEventListener": true,
        "confirm": true,
        "define": true,
        "document": true,
        "history.scrollRestoration": true,
        "location.href": true,
        "removeEventListener": true,
        "scrollTo": true,
        "scrollY": true,
        "sessionStorage.getItem": true,
        "sessionStorage.setItem": true,
        "setTimeout": true
      },
      "packages": {
        "react-router-dom-v5-compat>@remix-run/router": true,
        "history": true,
        "react": true,
        "react-dom": true,
        "react-router-dom": true,
        "react-router-dom-v5-compat>react-router": true
      }
    },
    "react-router-dom>react-router": {
      "packages": {
        "react-router-dom>history": true,
        "react-redux>hoist-non-react-statics": true,
        "serve-handler>path-to-regexp": true,
        "prop-types": true,
        "react": true,
        "prop-types>react-is": true,
        "react-router-dom>tiny-invariant": true,
        "react-router-dom>tiny-warning": true
      }
    },
    "react-router-dom-v5-compat>react-router": {
      "globals": {
        "console.error": true,
        "define": true
      },
      "packages": {
        "react-router-dom-v5-compat>@remix-run/router": true,
        "react": true
      }
    },
    "react-simple-file-input": {
      "globals": {
        "File": true,
        "FileReader": true,
        "console.warn": true
      },
      "packages": {
        "prop-types": true,
        "react": true
      }
    },
    "react-tippy": {
      "globals": {
        "Element": true,
        "MSStream": true,
        "MutationObserver": true,
        "addEventListener": true,
        "clearTimeout": true,
        "console.error": true,
        "console.warn": true,
        "define": true,
        "document": true,
        "getComputedStyle": true,
        "innerHeight": true,
        "innerWidth": true,
        "navigator.maxTouchPoints": true,
        "navigator.msMaxTouchPoints": true,
        "navigator.userAgent": true,
        "performance": true,
        "requestAnimationFrame": true,
        "setTimeout": true
      },
      "packages": {
        "react-tippy>popper.js": true,
        "react": true,
        "react-dom": true
      }
    },
    "react-toggle-button": {
      "globals": {
        "clearTimeout": true,
        "console.warn": true,
        "define": true,
        "performance": true,
        "setTimeout": true
      },
      "packages": {
        "react": true
      }
    },
    "@material-ui/core>react-transition-group": {
      "globals": {
        "Element": true,
        "setTimeout": true
      },
      "packages": {
        "@material-ui/core>react-transition-group>dom-helpers": true,
        "prop-types": true,
        "react": true,
        "react-dom": true
      }
    },
    "readable-stream": {
      "packages": {
        "browserify>browser-resolve": true,
        "browserify>buffer": true,
        "webpack>events": true,
        "pumpify>inherits": true,
        "process": true,
        "browserify>string_decoder": true,
        "readable-stream>util-deprecate": true
      }
    },
    "extension-port-stream>readable-stream": {
      "globals": {
        "AbortController": true,
        "AbortSignal": true,
        "AggregateError": true,
        "Blob": true,
        "ERR_INVALID_ARG_TYPE": true,
        "queueMicrotask": true
      },
      "packages": {
        "@lavamoat/lavapack>readable-stream>abort-controller": true,
        "browserify>buffer": true,
        "webpack>events": true,
        "process": true,
        "browserify>string_decoder": true
      }
    },
    "@metamask/providers>extension-port-stream>readable-stream": {
      "globals": {
        "AbortController": true,
        "AbortSignal": true,
        "AggregateError": true,
        "Blob": true,
        "ERR_INVALID_ARG_TYPE": true,
        "queueMicrotask": true
      },
      "packages": {
        "@lavamoat/lavapack>readable-stream>abort-controller": true,
        "browserify>buffer": true,
        "webpack>events": true,
        "process": true,
        "browserify>string_decoder": true
      }
    },
    "@metamask/snaps-controllers>readable-web-to-node-stream": {
      "packages": {
        "readable-stream": true
      }
    },
    "redux": {
      "globals": {
        "console": true
      },
      "packages": {
        "@babel/runtime": true
      }
    },
    "string.prototype.matchall>regexp.prototype.flags": {
      "packages": {
        "string.prototype.matchall>call-bind": true,
        "string.prototype.matchall>define-properties": true,
        "string.prototype.matchall>call-bind>es-errors": true,
        "string.prototype.matchall>regexp.prototype.flags>set-function-name": true
      }
    },
    "react-markdown>remark-parse": {
      "packages": {
        "react-markdown>remark-parse>mdast-util-from-markdown": true
      }
    },
    "react-markdown>remark-rehype": {
      "packages": {
        "react-markdown>remark-rehype>mdast-util-to-hast": true
      }
    },
    "react-markdown>vfile>replace-ext": {
      "packages": {
        "path-browserify": true
      }
    },
    "reselect": {
      "globals": {
        "WeakRef": true,
        "console.warn": true,
        "unstable_autotrackMemoize": true
      }
    },
    "@metamask/snaps-utils>rfdc": {
      "packages": {
        "browserify>buffer": true
      }
    },
    "ethereumjs-util>create-hash>ripemd160": {
      "packages": {
        "browserify>buffer": true,
        "ethereumjs-util>create-hash>md5.js>hash-base": true,
        "pumpify>inherits": true
      }
    },
    "@keystonehq/metamask-airgapped-keyring>rlp": {
      "packages": {
        "bn.js": true,
        "browserify>buffer": true
      }
    },
    "eth-lattice-keyring>rlp": {
      "globals": {
        "TextEncoder": true
      }
    },
    "ethereumjs-util>rlp": {
      "packages": {
        "bn.js": true,
        "browserify>buffer": true
      }
    },
    "@metamask/keyring-controller>ethereumjs-wallet>ethereumjs-util>rlp": {
      "packages": {
        "bn.js": true,
        "browserify>buffer": true
      }
    },
    "wait-on>rxjs": {
      "globals": {
        "cancelAnimationFrame": true,
        "clearInterval": true,
        "clearTimeout": true,
        "performance": true,
        "requestAnimationFrame": true,
        "setInterval.apply": true,
        "setTimeout.apply": true
      }
    },
    "koa>content-disposition>safe-buffer": {
      "packages": {
        "browserify>buffer": true
      }
    },
    "react-dom>scheduler": {
      "globals": {
        "MessageChannel": true,
        "cancelAnimationFrame": true,
        "clearTimeout": true,
        "console": true,
        "navigator": true,
        "performance": true,
        "requestAnimationFrame": true,
        "setTimeout": true
      }
    },
    "ethers>@ethersproject/json-wallets>scrypt-js": {
      "globals": {
        "define": true,
        "setTimeout": true
      },
      "packages": {
        "browserify>timers-browserify": true
      }
    },
    "ganache>secp256k1": {
      "packages": {
        "@metamask/ppom-validator>elliptic": true
      }
    },
    "semver": {
      "globals": {
        "console.error": true
      },
      "packages": {
        "process": true
      }
    },
    "string.prototype.matchall>call-bind>set-function-length": {
      "packages": {
        "string.prototype.matchall>define-properties>define-data-property": true,
        "string.prototype.matchall>call-bind>es-errors": true,
        "string.prototype.matchall>get-intrinsic": true,
        "string.prototype.matchall>es-abstract>gopd": true,
        "string.prototype.matchall>es-abstract>has-property-descriptors": true
      }
    },
    "string.prototype.matchall>regexp.prototype.flags>set-function-name": {
      "packages": {
        "string.prototype.matchall>define-properties>define-data-property": true,
        "string.prototype.matchall>call-bind>es-errors": true,
        "string.prototype.matchall>es-abstract>function.prototype.name>functions-have-names": true,
        "string.prototype.matchall>es-abstract>has-property-descriptors": true
      }
    },
    "promise-to-callback>set-immediate-shim": {
      "globals": {
        "setTimeout.apply": true
      },
      "packages": {
        "browserify>timers-browserify": true
      }
    },
    "addons-linter>sha.js": {
      "packages": {
        "pumpify>inherits": true,
        "koa>content-disposition>safe-buffer": true
      }
    },
    "string.prototype.matchall>side-channel>side-channel-list": {
      "packages": {
        "string.prototype.matchall>call-bind>es-errors": true,
        "string.prototype.matchall>es-abstract>object-inspect": true
      }
    },
    "string.prototype.matchall>side-channel>side-channel-map": {
      "packages": {
        "string.prototype.matchall>side-channel>side-channel-map>call-bound": true,
        "string.prototype.matchall>call-bind>es-errors": true,
        "string.prototype.matchall>get-intrinsic": true,
        "string.prototype.matchall>es-abstract>object-inspect": true
      }
    },
    "string.prototype.matchall>side-channel>side-channel-weakmap": {
      "packages": {
        "string.prototype.matchall>side-channel>side-channel-map>call-bound": true,
        "string.prototype.matchall>call-bind>es-errors": true,
        "string.prototype.matchall>get-intrinsic": true,
        "string.prototype.matchall>es-abstract>object-inspect": true,
        "string.prototype.matchall>side-channel>side-channel-map": true
      }
    },
    "string.prototype.matchall>side-channel": {
      "packages": {
        "string.prototype.matchall>call-bind>es-errors": true,
        "string.prototype.matchall>es-abstract>object-inspect": true,
        "string.prototype.matchall>side-channel>side-channel-list": true,
        "string.prototype.matchall>side-channel>side-channel-map": true,
        "string.prototype.matchall>side-channel>side-channel-weakmap": true
      }
    },
    "@metamask/profile-sync-controller>siwe": {
      "globals": {
        "console.error": true,
        "console.warn": true
      },
      "packages": {
        "@metamask/profile-sync-controller>siwe>@spruceid/siwe-parser": true,
        "@metamask/profile-sync-controller>siwe>@stablelib/random": true,
        "ethers": true,
        "@metamask/controller-utils>@spruceid/siwe-parser>valid-url": true
      }
    },
    "@metamask/eth-token-tracker>deep-equal>es-get-iterator>stop-iteration-iterator": {
      "globals": {
        "StopIteration": true
      },
      "packages": {
        "string.prototype.matchall>internal-slot": true
      }
    },
    "stream-browserify": {
      "packages": {
        "webpack>events": true,
        "pumpify>inherits": true,
        "readable-stream": true
      }
    },
    "stream-http": {
      "globals": {
        "AbortController": true,
        "Blob": true,
        "MSStreamReader": true,
        "ReadableStream": true,
        "WritableStream": true,
        "XDomainRequest": true,
        "XMLHttpRequest": true,
        "clearTimeout": true,
        "fetch": true,
        "location.protocol.search": true,
        "setTimeout": true
      },
      "packages": {
        "browserify>buffer": true,
        "stream-http>builtin-status-codes": true,
        "pumpify>inherits": true,
        "process": true,
        "readable-stream": true,
        "browserify>url": true,
        "watchify>xtend": true
      }
    },
    "@metamask/snaps-controllers>tar-stream>streamx": {
      "packages": {
        "webpack>events": true,
        "@metamask/snaps-controllers>tar-stream>fast-fifo": true,
        "@metamask/snaps-controllers>tar-stream>streamx>queue-tick": true
      }
    },
    "browserify>string_decoder": {
      "packages": {
        "koa>content-disposition>safe-buffer": true
      }
    },
    "eth-method-registry>@metamask/ethjs-query>@metamask/ethjs-format>strip-hex-prefix": {
      "packages": {
        "eth-method-registry>@metamask/ethjs-query>@metamask/ethjs-format>is-hex-prefixed": true
      }
    },
    "react-markdown>style-to-object": {
      "packages": {
        "react-markdown>style-to-object>inline-style-parser": true
      }
    },
    "@metamask/snaps-controllers>tar-stream": {
      "packages": {
        "@metamask/snaps-controllers>tar-stream>b4a": true,
        "browserify>browser-resolve": true,
        "@metamask/snaps-controllers>tar-stream>fast-fifo": true,
        "@metamask/snaps-controllers>tar-stream>streamx": true
      }
    },
    "debounce-stream>through": {
      "packages": {
        "process": true,
        "stream-browserify": true
      }
    },
    "browserify>timers-browserify": {
      "globals": {
        "clearInterval": true,
        "clearTimeout": true,
        "setInterval": true,
        "setTimeout": true
      },
      "packages": {
        "process": true
      }
    },
    "react-router-dom>tiny-warning": {
      "globals": {
        "console": true
      }
    },
    "copy-to-clipboard>toggle-selection": {
      "globals": {
        "document.activeElement": true,
        "document.getSelection": true
      }
    },
    "tslib": {
      "globals": {
        "SuppressedError": true,
        "define": true
      }
    },
    "@metamask/eth-sig-util>tweetnacl": {
      "globals": {
        "crypto": true,
        "msCrypto": true,
        "nacl": "write"
      },
      "packages": {
        "browserify>browser-resolve": true
      }
    },
    "@trezor/connect-web>@trezor/connect-common>@trezor/env-utils>ua-parser-js": {
      "globals": {
        "define": true
      }
    },
    "@ensdomains/content-hash>cids>uint8arrays": {
      "globals": {
        "TextDecoder": true,
        "TextEncoder": true
      },
      "packages": {
        "@ensdomains/content-hash>cids>multibase": true
      }
    },
    "@ensdomains/content-hash>multicodec>uint8arrays": {
      "globals": {
        "Buffer": true,
        "TextDecoder": true,
        "TextEncoder": true
      },
      "packages": {
        "@ensdomains/content-hash>multicodec>uint8arrays>multiformats": true
      }
    },
    "react-markdown>unified": {
      "packages": {
        "react-markdown>unified>bail": true,
        "react-markdown>unified>extend": true,
        "react-markdown>unified>is-buffer": true,
        "mocha>yargs-unparser>is-plain-obj": true,
        "react-markdown>unified>trough": true,
        "react-markdown>vfile": true
      }
    },
    "react-markdown>unist-util-visit>unist-util-visit-parents": {
      "packages": {
        "react-markdown>unist-util-visit>unist-util-is": true
      }
    },
    "react-markdown>unist-util-visit": {
      "packages": {
        "react-markdown>unist-util-visit>unist-util-visit-parents": true
      }
    },
    "uri-js": {
      "globals": {
        "define": true
      }
    },
    "browserify>url": {
      "packages": {
        "browserify>punycode": true,
        "mockttp>body-parser>qs": true
      }
    },
    "react-focus-lock>use-callback-ref": {
      "packages": {
        "react": true
      }
    },
    "react-beautiful-dnd>use-memo-one": {
      "packages": {
        "react": true
      }
    },
    "react-focus-lock>use-sidecar": {
      "globals": {
        "console.error": true
      },
      "packages": {
        "react-focus-lock>use-sidecar>detect-node-es": true,
        "react": true,
        "tslib": true
      }
    },
    "readable-stream>util-deprecate": {
      "globals": {
        "console.trace": true,
        "console.warn": true,
        "localStorage": true
      }
    },
    "browserify>assert>util": {
      "globals": {
        "console.error": true,
        "console.log": true,
        "console.trace": true,
        "process": true
      },
      "packages": {
        "browserify>assert>util>inherits": true,
        "process": true
      }
    },
    "browserify>util": {
      "globals": {
        "console.error": true,
        "console.log": true,
        "console.trace": true
      },
      "packages": {
        "pumpify>inherits": true,
        "browserify>util>is-arguments": true,
        "koa>is-generator-function": true,
        "browserify>util>is-typed-array": true,
        "process": true,
        "browserify>util>which-typed-array": true
      }
    },
    "uuid": {
      "globals": {
        "crypto": true,
        "msCrypto": true
      }
    },
    "@metamask/eth-snap-keyring>uuid": {
      "globals": {
        "crypto": true
      }
    },
    "@metamask/keyring-snap-client>uuid": {
      "globals": {
        "crypto": true
      }
    },
    "@metamask/multichain-transactions-controller>@metamask/keyring-snap-client>uuid": {
      "globals": {
        "crypto": true
      }
    },
    "eth-lattice-keyring>gridplus-sdk>uuid": {
      "globals": {
        "crypto": true
      }
    },
    "@metamask/snaps-utils>validate-npm-package-name": {
      "packages": {
        "@metamask/snaps-utils>validate-npm-package-name>builtins": true
      }
    },
    "react-markdown>vfile>vfile-message": {
      "packages": {
        "react-markdown>vfile>unist-util-stringify-position": true
      }
    },
    "react-markdown>vfile": {
      "packages": {
        "react-markdown>vfile>is-buffer": true,
        "path-browserify": true,
        "process": true,
        "react-markdown>vfile>replace-ext": true,
        "react-markdown>vfile>vfile-message": true
      }
    },
    "browserify>vm-browserify": {
      "globals": {
        "document.body.appendChild": true,
        "document.body.removeChild": true,
        "document.createElement": true
      }
    },
    "react-popper>warning": {
      "globals": {
        "console": true
      }
    },
    "@ensdomains/content-hash>multihashes>web-encoding": {
      "globals": {
        "TextDecoder": true,
        "TextEncoder": true
      },
      "packages": {
        "browserify>util": true
      }
    },
    "web3": {
      "globals": {
        "XMLHttpRequest": true
      }
    },
    "@metamask/controllers>web3": {
      "globals": {
        "XMLHttpRequest": true
      }
    },
    "webextension-polyfill": {
      "globals": {
        "browser": true,
        "chrome": true,
        "console.error": true,
        "console.warn": true,
        "define": true
      }
    },
    "@open-rpc/test-coverage>isomorphic-fetch>whatwg-fetch": {
      "globals": {
        "AbortController": true,
        "Blob": true,
        "FileReader": true,
        "FormData": true,
        "URLSearchParams.prototype.isPrototypeOf": true,
        "XMLHttpRequest": true,
        "console.warn": true,
        "define": true,
        "setTimeout": true
      }
    },
    "@metamask/eth-token-tracker>deep-equal>which-boxed-primitive": {
      "packages": {
        "@metamask/eth-token-tracker>deep-equal>which-boxed-primitive>is-bigint": true,
        "@metamask/eth-token-tracker>deep-equal>which-boxed-primitive>is-boolean-object": true,
        "@metamask/eth-token-tracker>deep-equal>which-boxed-primitive>is-number-object": true,
        "eslint-plugin-react>array-includes>is-string": true,
        "string.prototype.matchall>es-abstract>es-to-primitive>is-symbol": true
      }
    },
    "@metamask/eth-token-tracker>deep-equal>which-collection": {
      "packages": {
        "@metamask/eth-token-tracker>deep-equal>es-get-iterator>is-map": true,
        "@metamask/eth-token-tracker>deep-equal>es-get-iterator>is-set": true,
        "@metamask/eth-token-tracker>deep-equal>which-collection>is-weakmap": true,
        "@metamask/eth-token-tracker>deep-equal>which-collection>is-weakset": true
      }
    },
    "browserify>util>which-typed-array": {
      "packages": {
        "string.prototype.matchall>es-abstract>available-typed-arrays": true,
        "string.prototype.matchall>call-bind": true,
        "browserify>util>which-typed-array>for-each": true,
        "string.prototype.matchall>es-abstract>gopd": true,
        "koa>is-generator-function>has-tostringtag": true
      }
    }
  }
}<|MERGE_RESOLUTION|>--- conflicted
+++ resolved
@@ -1399,13 +1399,8 @@
       },
       "packages": {
         "@metamask/scure-bip39": true,
-<<<<<<< HEAD
-        "@metamask/snaps-sdk>@metamask/key-tree>@metamask/utils": true,
+        "@metamask/utils": true,
         "viem>@scure/bip32>@noble/curves": true,
-=======
-        "@metamask/utils": true,
-        "@ethereumjs/tx>ethereum-cryptography>@noble/curves": true,
->>>>>>> 68f20eca
         "@noble/hashes": true,
         "@metamask/utils>@scure/base": true
       }
@@ -1910,13 +1905,8 @@
     "@metamask/snaps-utils>@metamask/snaps-registry": {
       "packages": {
         "@metamask/utils>@metamask/superstruct": true,
-<<<<<<< HEAD
-        "@metamask/snaps-utils>@metamask/snaps-registry>@metamask/utils": true,
+        "@metamask/utils": true,
         "viem>@scure/bip32>@noble/curves": true,
-=======
-        "@metamask/utils": true,
-        "@ethereumjs/tx>ethereum-cryptography>@noble/curves": true,
->>>>>>> 68f20eca
         "@noble/hashes": true
       }
     },
@@ -2301,12 +2291,12 @@
         "crypto": true
       }
     },
-    "@ethereumjs/tx>ethereum-cryptography>@noble/curves": {
+    "viem>@scure/bip32>@noble/curves": {
       "globals": {
         "TextEncoder": true
       },
       "packages": {
-        "@ethereumjs/tx>ethereum-cryptography>@noble/curves>@noble/hashes": true
+        "viem>@scure/bip32>@noble/curves>@noble/hashes": true
       }
     },
     "@noble/hashes": {
@@ -2321,432 +2311,18 @@
         "crypto": true
       }
     },
-    "@ethereumjs/tx>ethereum-cryptography>@noble/curves>@noble/hashes": {
+    "viem>@scure/bip32>@noble/curves>@noble/hashes": {
       "globals": {
         "TextEncoder": true,
         "crypto": true
       }
     },
-    "@ethereumjs/tx>ethereum-cryptography>@scure/bip32>@noble/hashes": {
+    "viem>@scure/bip32>@noble/hashes": {
       "globals": {
         "TextEncoder": true,
         "crypto": true
       }
     },
-<<<<<<< HEAD
-    "@metamask/json-rpc-middleware-stream>@metamask/utils": {
-      "globals": {
-        "TextDecoder": true,
-        "TextEncoder": true
-      },
-      "packages": {
-        "@metamask/utils>@metamask/superstruct": true,
-        "@noble/hashes": true,
-        "@metamask/utils>@scure/base": true,
-        "browserify>buffer": true,
-        "nock>debug": true,
-        "@metamask/utils>pony-cause": true,
-        "semver": true
-      }
-    },
-    "@metamask/snaps-sdk>@metamask/key-tree>@metamask/utils": {
-      "globals": {
-        "TextDecoder": true,
-        "TextEncoder": true
-      },
-      "packages": {
-        "@metamask/utils>@metamask/superstruct": true,
-        "@noble/hashes": true,
-        "@metamask/utils>@scure/base": true,
-        "browserify>buffer": true,
-        "nock>debug": true,
-        "@metamask/utils>pony-cause": true,
-        "semver": true
-      }
-    },
-    "@metamask/keyring-api>@metamask/utils": {
-      "globals": {
-        "TextDecoder": true,
-        "TextEncoder": true
-      },
-      "packages": {
-        "@metamask/utils>@metamask/superstruct": true,
-        "@noble/hashes": true,
-        "@metamask/utils>@scure/base": true,
-        "browserify>buffer": true,
-        "nock>debug": true,
-        "@metamask/utils>pony-cause": true,
-        "semver": true
-      }
-    },
-    "@metamask/keyring-controller>@metamask/utils": {
-      "globals": {
-        "TextDecoder": true,
-        "TextEncoder": true
-      },
-      "packages": {
-        "@metamask/utils>@metamask/superstruct": true,
-        "@noble/hashes": true,
-        "@metamask/utils>@scure/base": true,
-        "browserify>buffer": true,
-        "nock>debug": true,
-        "@metamask/utils>pony-cause": true,
-        "semver": true
-      }
-    },
-    "@metamask/keyring-api>@metamask/keyring-utils>@metamask/utils": {
-      "globals": {
-        "TextDecoder": true,
-        "TextEncoder": true
-      },
-      "packages": {
-        "@metamask/utils>@metamask/superstruct": true,
-        "@noble/hashes": true,
-        "@metamask/utils>@scure/base": true,
-        "browserify>buffer": true,
-        "nock>debug": true,
-        "@metamask/utils>pony-cause": true,
-        "semver": true
-      }
-    },
-    "@metamask/message-manager>@metamask/utils": {
-      "globals": {
-        "TextDecoder": true,
-        "TextEncoder": true
-      },
-      "packages": {
-        "@metamask/utils>@metamask/superstruct": true,
-        "@noble/hashes": true,
-        "@metamask/utils>@scure/base": true,
-        "browserify>buffer": true,
-        "nock>debug": true,
-        "@metamask/utils>pony-cause": true,
-        "semver": true
-      }
-    },
-    "@metamask/multichain>@metamask/utils": {
-      "globals": {
-        "TextDecoder": true,
-        "TextEncoder": true
-      },
-      "packages": {
-        "@metamask/utils>@metamask/superstruct": true,
-        "@noble/hashes": true,
-        "@metamask/utils>@scure/base": true,
-        "browserify>buffer": true,
-        "nock>debug": true,
-        "@metamask/utils>pony-cause": true,
-        "semver": true
-      }
-    },
-    "@metamask/multichain-transactions-controller>@metamask/utils": {
-      "globals": {
-        "TextDecoder": true,
-        "TextEncoder": true
-      },
-      "packages": {
-        "@metamask/utils>@metamask/superstruct": true,
-        "@noble/hashes": true,
-        "@metamask/utils>@scure/base": true,
-        "browserify>buffer": true,
-        "nock>debug": true,
-        "@metamask/utils>pony-cause": true,
-        "semver": true
-      }
-    },
-    "@metamask/name-controller>@metamask/utils": {
-      "globals": {
-        "TextDecoder": true,
-        "TextEncoder": true
-      },
-      "packages": {
-        "@metamask/utils>@metamask/superstruct": true,
-        "@noble/hashes": true,
-        "@metamask/utils>@scure/base": true,
-        "browserify>buffer": true,
-        "nock>debug": true,
-        "@metamask/utils>pony-cause": true,
-        "semver": true
-      }
-    },
-    "@metamask/notification-services-controller>@metamask/utils": {
-      "globals": {
-        "TextDecoder": true,
-        "TextEncoder": true
-      },
-      "packages": {
-        "@metamask/utils>@metamask/superstruct": true,
-        "@noble/hashes": true,
-        "@metamask/utils>@scure/base": true,
-        "browserify>buffer": true,
-        "nock>debug": true,
-        "@metamask/utils>pony-cause": true,
-        "semver": true
-      }
-    },
-    "@metamask/permission-controller>@metamask/utils": {
-      "globals": {
-        "TextDecoder": true,
-        "TextEncoder": true
-      },
-      "packages": {
-        "@metamask/utils>@metamask/superstruct": true,
-        "@noble/hashes": true,
-        "@metamask/utils>@scure/base": true,
-        "browserify>buffer": true,
-        "nock>debug": true,
-        "@metamask/utils>pony-cause": true,
-        "semver": true
-      }
-    },
-    "@metamask/permission-log-controller>@metamask/utils": {
-      "globals": {
-        "TextDecoder": true,
-        "TextEncoder": true
-      },
-      "packages": {
-        "@metamask/utils>@metamask/superstruct": true,
-        "@noble/hashes": true,
-        "@metamask/utils>@scure/base": true,
-        "browserify>buffer": true,
-        "nock>debug": true,
-        "@metamask/utils>pony-cause": true,
-        "semver": true
-      }
-    },
-    "@metamask/post-message-stream>@metamask/utils": {
-      "globals": {
-        "TextDecoder": true,
-        "TextEncoder": true
-      },
-      "packages": {
-        "@metamask/utils>@metamask/superstruct": true,
-        "@noble/hashes": true,
-        "@metamask/utils>@scure/base": true,
-        "browserify>buffer": true,
-        "nock>debug": true,
-        "@metamask/utils>pony-cause": true,
-        "semver": true
-      }
-    },
-    "@metamask/providers>@metamask/utils": {
-      "globals": {
-        "TextDecoder": true,
-        "TextEncoder": true
-      },
-      "packages": {
-        "@metamask/utils>@metamask/superstruct": true,
-        "@noble/hashes": true,
-        "@metamask/utils>@scure/base": true,
-        "browserify>buffer": true,
-        "nock>debug": true,
-        "@metamask/utils>pony-cause": true,
-        "semver": true
-      }
-    },
-    "@metamask/rate-limit-controller>@metamask/utils": {
-      "globals": {
-        "TextDecoder": true,
-        "TextEncoder": true
-      },
-      "packages": {
-        "@metamask/utils>@metamask/superstruct": true,
-        "@noble/hashes": true,
-        "@metamask/utils>@scure/base": true,
-        "browserify>buffer": true,
-        "nock>debug": true,
-        "@metamask/utils>pony-cause": true,
-        "semver": true
-      }
-    },
-    "@metamask/rpc-errors>@metamask/utils": {
-      "globals": {
-        "TextDecoder": true,
-        "TextEncoder": true
-      },
-      "packages": {
-        "@metamask/utils>@metamask/superstruct": true,
-        "@noble/hashes": true,
-        "@metamask/utils>@scure/base": true,
-        "browserify>buffer": true,
-        "nock>debug": true,
-        "@metamask/utils>pony-cause": true,
-        "semver": true
-      }
-    },
-    "@metamask/snaps-controllers>@metamask/utils": {
-      "globals": {
-        "TextDecoder": true,
-        "TextEncoder": true
-      },
-      "packages": {
-        "@metamask/utils>@metamask/superstruct": true,
-        "@noble/hashes": true,
-        "@metamask/utils>@scure/base": true,
-        "browserify>buffer": true,
-        "nock>debug": true,
-        "@metamask/utils>pony-cause": true,
-        "semver": true
-      }
-    },
-    "@metamask/snaps-execution-environments>@metamask/utils": {
-      "globals": {
-        "TextDecoder": true,
-        "TextEncoder": true
-      },
-      "packages": {
-        "@metamask/utils>@metamask/superstruct": true,
-        "@noble/hashes": true,
-        "@metamask/utils>@scure/base": true,
-        "browserify>buffer": true,
-        "nock>debug": true,
-        "@metamask/utils>pony-cause": true,
-        "semver": true
-      }
-    },
-    "@metamask/snaps-utils>@metamask/snaps-registry>@metamask/utils": {
-      "globals": {
-        "TextDecoder": true,
-        "TextEncoder": true
-      },
-      "packages": {
-        "@metamask/utils>@metamask/superstruct": true,
-        "@noble/hashes": true,
-        "@metamask/utils>@scure/base": true,
-        "browserify>buffer": true,
-        "nock>debug": true,
-        "@metamask/utils>pony-cause": true,
-        "semver": true
-      }
-    },
-    "@metamask/snaps-rpc-methods>@metamask/utils": {
-      "globals": {
-        "TextDecoder": true,
-        "TextEncoder": true
-      },
-      "packages": {
-        "@metamask/utils>@metamask/superstruct": true,
-        "@noble/hashes": true,
-        "@metamask/utils>@scure/base": true,
-        "browserify>buffer": true,
-        "nock>debug": true,
-        "@metamask/utils>pony-cause": true,
-        "semver": true
-      }
-    },
-    "@metamask/snaps-sdk>@metamask/utils": {
-      "globals": {
-        "TextDecoder": true,
-        "TextEncoder": true
-      },
-      "packages": {
-        "@metamask/utils>@metamask/superstruct": true,
-        "@noble/hashes": true,
-        "@metamask/utils>@scure/base": true,
-        "browserify>buffer": true,
-        "nock>debug": true,
-        "@metamask/utils>pony-cause": true,
-        "semver": true
-      }
-    },
-    "@metamask/snaps-utils>@metamask/utils": {
-      "globals": {
-        "TextDecoder": true,
-        "TextEncoder": true
-      },
-      "packages": {
-        "@metamask/utils>@metamask/superstruct": true,
-        "@noble/hashes": true,
-        "@metamask/utils>@scure/base": true,
-        "browserify>buffer": true,
-        "nock>debug": true,
-        "@metamask/utils>pony-cause": true,
-        "semver": true
-      }
-    },
-    "@metamask/transaction-controller>@metamask/utils": {
-      "globals": {
-        "TextDecoder": true,
-        "TextEncoder": true
-      },
-      "packages": {
-        "@metamask/utils>@metamask/superstruct": true,
-        "@noble/hashes": true,
-        "@metamask/utils>@scure/base": true,
-        "browserify>buffer": true,
-        "nock>debug": true,
-        "@metamask/utils>pony-cause": true,
-        "semver": true
-      }
-    },
-    "@metamask/user-operation-controller>@metamask/utils": {
-      "globals": {
-        "TextDecoder": true,
-        "TextEncoder": true
-      },
-      "packages": {
-        "@metamask/utils>@metamask/superstruct": true,
-        "@noble/hashes": true,
-        "@metamask/utils>@scure/base": true,
-        "browserify>buffer": true,
-        "nock>debug": true,
-        "@metamask/utils>pony-cause": true,
-        "semver": true
-      }
-    },
-    "@ngraveio/bc-ur": {
-      "packages": {
-        "@ngraveio/bc-ur>@keystonehq/alias-sampling": true,
-        "browserify>assert": true,
-        "@ngraveio/bc-ur>bignumber.js": true,
-        "browserify>buffer": true,
-        "@ngraveio/bc-ur>cbor-sync": true,
-        "@ngraveio/bc-ur>crc": true,
-        "@ngraveio/bc-ur>jsbi": true,
-        "addons-linter>sha.js": true
-      }
-    },
-    "@metamask/profile-sync-controller>@noble/ciphers": {
-      "globals": {
-        "TextDecoder": true,
-        "TextEncoder": true,
-        "crypto": true
-      }
-    },
-    "viem>@scure/bip32>@noble/curves": {
-      "globals": {
-        "TextEncoder": true
-      },
-      "packages": {
-        "viem>@scure/bip32>@noble/curves>@noble/hashes": true
-      }
-    },
-    "@noble/hashes": {
-      "globals": {
-        "TextEncoder": true,
-        "crypto": true
-      }
-    },
-    "@metamask/scure-bip39>@noble/hashes": {
-      "globals": {
-        "TextEncoder": true,
-        "crypto": true
-      }
-    },
-    "viem>@scure/bip32>@noble/curves>@noble/hashes": {
-      "globals": {
-        "TextEncoder": true,
-        "crypto": true
-      }
-    },
-    "viem>@scure/bip32>@noble/hashes": {
-      "globals": {
-        "TextEncoder": true,
-        "crypto": true
-      }
-    },
-=======
->>>>>>> 68f20eca
     "@ethereumjs/tx>ethereum-cryptography>@noble/hashes": {
       "globals": {
         "TextEncoder": true,
