--- conflicted
+++ resolved
@@ -1782,10 +1782,6 @@
         "@metamask/controller-utils": true,
         "@metamask/eth-query": true,
         "@metamask/network-controller>@metamask/base-controller": true,
-<<<<<<< HEAD
-        "@metamask/network-controller>@metamask/eth-block-tracker": true,
-=======
->>>>>>> 6b4257b5
         "@metamask/network-controller>@metamask/eth-json-rpc-infura": true,
         "@metamask/network-controller>@metamask/eth-json-rpc-middleware": true,
         "@metamask/network-controller>@metamask/eth-json-rpc-provider": true,
@@ -1807,22 +1803,6 @@
         "immer": true
       }
     },
-<<<<<<< HEAD
-    "@metamask/network-controller>@metamask/eth-block-tracker": {
-      "globals": {
-        "clearTimeout": true,
-        "console.error": true,
-        "setTimeout": true
-      },
-      "packages": {
-        "@metamask/eth-query>json-rpc-random-id": true,
-        "@metamask/safe-event-emitter": true,
-        "@metamask/utils": true,
-        "pify": true
-      }
-    },
-=======
->>>>>>> 6b4257b5
     "@metamask/network-controller>@metamask/eth-json-rpc-infura": {
       "globals": {
         "setTimeout": true
