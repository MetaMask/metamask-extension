--- conflicted
+++ resolved
@@ -1948,6 +1948,7 @@
       "packages": {
         "@ethereumjs/tx>@ethereumjs/common": true,
         "@ethereumjs/tx": true,
+        "@ethereumjs/tx>@ethereumjs/common": true,
         "@ethereumjs/tx>@ethereumjs/util": true,
         "@ethersproject/abi": true,
         "@ethersproject/contracts": true,
@@ -2663,26 +2664,11 @@
         "addons-linter>sha.js": true
       }
     },
-<<<<<<< HEAD
-    "@metamask/smart-transactions-controller>@ethereumjs/tx": {
-      "packages": {
-        "@ethereumjs/tx>ethereum-cryptography": true,
-        "@metamask/eth-ledger-bridge-keyring>@ethereumjs/rlp": true,
-        "@metamask/smart-transactions-controller>@ethereumjs/tx>@ethereumjs/common": true,
-        "@metamask/smart-transactions-controller>@ethereumjs/util": true
-      }
-    },
-    "@metamask/smart-transactions-controller>@ethereumjs/tx>@ethereumjs/common": {
-      "packages": {
-        "@metamask/smart-transactions-controller>@ethereumjs/util": true,
-        "webpack>events": true
-=======
     "@metamask/profile-sync-controller>@noble/ciphers": {
       "globals": {
         "TextDecoder": true,
         "TextEncoder": true,
         "crypto": true
->>>>>>> c4aa6a9f
       }
     },
     "@ethereumjs/tx>ethereum-cryptography>@noble/curves": {
@@ -3316,34 +3302,6 @@
         "setTimeout": true
       },
       "packages": {
-<<<<<<< HEAD
-        "@ethereumjs/tx": true,
-        "@ethereumjs/tx>@ethereumjs/common": true,
-        "@ethereumjs/tx>@ethereumjs/util": true,
-        "@ethersproject/abi": true,
-        "@ethersproject/contracts": true,
-        "@ethersproject/providers": true,
-        "@metamask/base-controller": true,
-        "@metamask/controller-utils": true,
-        "@metamask/eth-query": true,
-        "@metamask/gas-fee-controller": true,
-        "@metamask/metamask-eth-abis": true,
-        "@metamask/name-controller>async-mutex": true,
-        "@metamask/network-controller": true,
-        "@metamask/rpc-errors": true,
-        "@metamask/transaction-controller>@metamask/nonce-tracker": true,
-        "@metamask/utils": true,
-        "bn.js": true,
-        "browserify>buffer": true,
-        "eth-method-registry": true,
-        "fast-json-patch": true,
-        "lodash": true,
-        "uuid": true,
-        "webpack>events": true
-      }
-    },
-    "@metamask/transaction-controller>@metamask/nonce-tracker": {
-=======
         "tslib": true
       }
     },
@@ -3357,7 +3315,6 @@
       }
     },
     "string.prototype.matchall>es-abstract>available-typed-arrays": {
->>>>>>> c4aa6a9f
       "packages": {
         "string.prototype.matchall>es-abstract>typed-array-length>possible-typed-array-names": true
       }
@@ -3633,9 +3590,6 @@
         "semver": true
       }
     },
-<<<<<<< HEAD
-    "@trezor/connect-web>@trezor/connect>@trezor/protobuf": {
-=======
     "string.prototype.matchall>call-bind": {
       "packages": {
         "string.prototype.matchall>call-bind>es-define-property": true,
@@ -3654,7 +3608,6 @@
       }
     },
     "chalk": {
->>>>>>> c4aa6a9f
       "packages": {
         "chalk>ansi-styles": true,
         "chalk>supports-color": true
