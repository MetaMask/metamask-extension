--- conflicted
+++ resolved
@@ -3834,19 +3834,11 @@
         "string.prototype.matchall>es-abstract>gopd": true
       }
     },
-<<<<<<< HEAD
-    "debounce-stream>duplexer": {
-      "packages": {
-        "stream-browserify": true
-      }
-    },
     "jsonwebtoken>jws>jwa>ecdsa-sig-formatter": {
       "packages": {
         "koa>content-disposition>safe-buffer": true
       }
     },
-=======
->>>>>>> 50b1ca1a
     "@metamask/ppom-validator>elliptic": {
       "packages": {
         "bn.js": true,
