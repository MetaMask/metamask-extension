--- conflicted
+++ resolved
@@ -862,11 +862,7 @@
         "@metamask/abi-utils": true,
         "@metamask/assets-controllers>@metamask/base-controller": true,
         "@metamask/assets-controllers>@metamask/polling-controller": true,
-<<<<<<< HEAD
-        "@metamask/assets-controllers>cockatiel": true,
-=======
         "@metamask/assets-controllers>multiformats": true,
->>>>>>> 0100886d
         "@metamask/contract-metadata": true,
         "@metamask/controller-utils": true,
         "@metamask/eth-query": true,
@@ -901,26 +897,12 @@
         "uuid": true
       }
     },
-<<<<<<< HEAD
-    "@metamask/assets-controllers>cockatiel": {
-      "globals": {
-        "AbortController": true,
-        "AbortSignal": true,
-        "WeakRef": true,
-        "clearTimeout": true,
-        "performance": true,
-        "setTimeout": true
-      },
-      "packages": {
-        "process": true
-=======
     "@metamask/assets-controllers>multiformats": {
       "globals": {
         "TextDecoder": true,
         "TextEncoder": true,
         "console.warn": true,
         "crypto.subtle.digest": true
->>>>>>> 0100886d
       }
     },
     "@metamask/base-controller": {
