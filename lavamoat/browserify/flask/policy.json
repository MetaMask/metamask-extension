--- conflicted
+++ resolved
@@ -1680,8 +1680,6 @@
         "bitcoin-address-validation": true
       }
     },
-<<<<<<< HEAD
-=======
     "@metamask/bridge-controller>@metamask/keyring-api": {
       "packages": {
         "@metamask/keyring-api>@metamask/keyring-utils": true,
@@ -1706,7 +1704,6 @@
         "bitcoin-address-validation": true
       }
     },
->>>>>>> 962e0d52
     "@metamask/keyring-controller": {
       "globals": {
         "console.error": true
