--- conflicted
+++ resolved
@@ -2288,8 +2288,6 @@
         "@metamask/snaps-utils>validate-npm-package-name": true
       }
     },
-<<<<<<< HEAD
-=======
     "@metamask/multichain-transactions-controller>@metamask/snaps-utils": {
       "globals": {
         "File": true,
@@ -2325,7 +2323,6 @@
         "@metamask/snaps-utils>validate-npm-package-name": true
       }
     },
->>>>>>> 97fefc80
     "@metamask/transaction-controller": {
       "globals": {
         "clearTimeout": true,
