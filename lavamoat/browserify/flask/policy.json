{
  "resources": {
    "@babel/runtime": {
      "globals": {
        "regeneratorRuntime": "write"
      }
    },
    "@ensdomains/content-hash": {
      "globals": {
        "console.warn": true
      },
      "packages": {
        "@ensdomains/content-hash>cids": true,
        "@ensdomains/content-hash>js-base64": true,
        "@ensdomains/content-hash>multicodec": true,
        "@ensdomains/content-hash>multihashes": true,
        "browserify>buffer": true
      }
    },
    "@ensdomains/content-hash>cids": {
      "packages": {
        "@ensdomains/content-hash>cids>multibase": true,
        "@ensdomains/content-hash>cids>multihashes": true,
        "@ensdomains/content-hash>cids>uint8arrays": true,
        "@ensdomains/content-hash>multicodec": true
      }
    },
    "@ensdomains/content-hash>cids>multibase": {
      "globals": {
        "TextDecoder": true,
        "TextEncoder": true
      },
      "packages": {
        "@ensdomains/content-hash>cids>multibase>@multiformats/base-x": true
      }
    },
    "@ensdomains/content-hash>cids>multihashes": {
      "packages": {
        "@ensdomains/content-hash>cids>multibase": true,
        "@ensdomains/content-hash>cids>multihashes>varint": true,
        "@ensdomains/content-hash>cids>uint8arrays": true
      }
    },
    "@ensdomains/content-hash>cids>uint8arrays": {
      "globals": {
        "TextDecoder": true,
        "TextEncoder": true
      },
      "packages": {
        "@ensdomains/content-hash>cids>multibase": true
      }
    },
    "@ensdomains/content-hash>js-base64": {
      "globals": {
        "Base64": "write",
        "TextDecoder": true,
        "TextEncoder": true,
        "atob": true,
        "btoa": true,
        "define": true
      },
      "packages": {
        "browserify>buffer": true
      }
    },
    "@ensdomains/content-hash>multicodec": {
      "packages": {
        "@ensdomains/content-hash>multicodec>uint8arrays": true,
        "sass-embedded>varint": true
      }
    },
    "@ensdomains/content-hash>multicodec>uint8arrays": {
      "globals": {
        "Buffer": true,
        "TextDecoder": true,
        "TextEncoder": true
      },
      "packages": {
        "@metamask/assets-controllers>multiformats": true
      }
    },
    "@ensdomains/content-hash>multihashes": {
      "packages": {
        "@ensdomains/content-hash>multihashes>multibase": true,
        "@ensdomains/content-hash>multihashes>varint": true,
        "@ensdomains/content-hash>multihashes>web-encoding": true,
        "browserify>buffer": true
      }
    },
    "@ensdomains/content-hash>multihashes>multibase": {
      "packages": {
        "@ensdomains/content-hash>multihashes>multibase>base-x": true,
        "@ensdomains/content-hash>multihashes>web-encoding": true,
        "browserify>buffer": true
      }
    },
    "@ensdomains/content-hash>multihashes>multibase>base-x": {
      "packages": {
        "koa>content-disposition>safe-buffer": true
      }
    },
    "@ensdomains/content-hash>multihashes>web-encoding": {
      "globals": {
        "TextDecoder": true,
        "TextEncoder": true
      },
      "packages": {
        "browserify>util": true
      }
    },
    "@ethereumjs/tx": {
      "packages": {
        "@ethereumjs/tx>@ethereumjs/common": true,
        "@ethereumjs/tx>@ethereumjs/rlp": true,
        "@ethereumjs/tx>@ethereumjs/util": true,
        "@ethereumjs/tx>ethereum-cryptography": true,
        "browserify>buffer": true,
        "browserify>insert-module-globals>is-buffer": true
      }
    },
    "@ethereumjs/tx>@ethereumjs/common": {
      "packages": {
        "@ethereumjs/tx>@ethereumjs/common>crc-32": true,
        "@ethereumjs/tx>@ethereumjs/util": true,
        "browserify>buffer": true,
        "webpack>events": true
      }
    },
    "@ethereumjs/tx>@ethereumjs/common>crc-32": {
      "globals": {
        "DO_NOT_EXPORT_CRC": true,
        "define": true
      }
    },
    "@ethereumjs/tx>@ethereumjs/rlp": {
      "globals": {
        "TextEncoder": true
      }
    },
    "@ethereumjs/tx>@ethereumjs/util": {
      "globals": {
        "console.warn": true
      },
      "packages": {
        "@ethereumjs/tx>@ethereumjs/rlp": true,
        "@ethereumjs/tx>@ethereumjs/util>micro-ftch": true,
        "@ethereumjs/tx>ethereum-cryptography": true,
        "browserify>buffer": true,
        "browserify>insert-module-globals>is-buffer": true,
        "webpack>events": true
      }
    },
    "@ethereumjs/tx>@ethereumjs/util>micro-ftch": {
      "globals": {
        "Headers": true,
        "TextDecoder": true,
        "URL": true,
        "btoa": true,
        "fetch": true
      },
      "packages": {
        "browserify>browserify-zlib": true,
        "browserify>buffer": true,
        "browserify>url": true,
        "browserify>util": true,
        "https-browserify": true,
        "process": true,
        "stream-http": true
      }
    },
    "@ethereumjs/tx>ethereum-cryptography": {
      "globals": {
        "TextDecoder": true,
        "crypto": true
      },
      "packages": {
        "@ethereumjs/tx>ethereum-cryptography>@scure/bip32": true,
        "@metamask/message-signing-snap>@noble/curves": true,
        "@noble/hashes": true
      }
    },
    "@ethereumjs/tx>ethereum-cryptography>@scure/bip32": {
      "packages": {
        "@metamask/message-signing-snap>@noble/curves": true,
        "@metamask/utils>@scure/base": true,
        "@noble/hashes": true
      }
    },
    "@ethersproject/abi": {
      "globals": {
        "console.log": true
      },
      "packages": {
        "@ethersproject/abi>@ethersproject/address": true,
        "@ethersproject/abi>@ethersproject/constants": true,
        "@ethersproject/abi>@ethersproject/keccak256": true,
        "@ethersproject/abi>@ethersproject/logger": true,
        "@ethersproject/abi>@ethersproject/properties": true,
        "@ethersproject/abi>@ethersproject/strings": true,
        "@ethersproject/bignumber": true,
        "@ethersproject/bytes": true,
        "@ethersproject/hash": true
      }
    },
    "@ethersproject/abi>@ethersproject/address": {
      "packages": {
        "@ethersproject/abi>@ethersproject/keccak256": true,
        "@ethersproject/abi>@ethersproject/logger": true,
        "@ethersproject/bignumber": true,
        "@ethersproject/bytes": true,
        "@ethersproject/providers>@ethersproject/rlp": true
      }
    },
    "@ethersproject/abi>@ethersproject/constants": {
      "packages": {
        "@ethersproject/bignumber": true
      }
    },
    "@ethersproject/abi>@ethersproject/keccak256": {
      "packages": {
        "@ethersproject/bytes": true,
        "@metamask/ethjs>js-sha3": true
      }
    },
    "@ethersproject/abi>@ethersproject/logger": {
      "globals": {
        "console": true
      }
    },
    "@ethersproject/abi>@ethersproject/properties": {
      "packages": {
        "@ethersproject/abi>@ethersproject/logger": true
      }
    },
    "@ethersproject/abi>@ethersproject/strings": {
      "packages": {
        "@ethersproject/abi>@ethersproject/constants": true,
        "@ethersproject/abi>@ethersproject/logger": true,
        "@ethersproject/bytes": true
      }
    },
    "@ethersproject/bignumber": {
      "packages": {
        "@ethersproject/abi>@ethersproject/logger": true,
        "@ethersproject/bytes": true,
        "bn.js": true
      }
    },
    "@ethersproject/bytes": {
      "packages": {
        "@ethersproject/abi>@ethersproject/logger": true
      }
    },
    "@ethersproject/contracts": {
      "globals": {
        "setTimeout": true
      },
      "packages": {
        "@ethersproject/abi": true,
        "@ethersproject/abi>@ethersproject/address": true,
        "@ethersproject/abi>@ethersproject/logger": true,
        "@ethersproject/abi>@ethersproject/properties": true,
        "@ethersproject/bignumber": true,
        "@ethersproject/bytes": true,
        "@ethersproject/hash>@ethersproject/abstract-signer": true,
        "@ethersproject/hdnode>@ethersproject/transactions": true,
        "@ethersproject/wallet>@ethersproject/abstract-provider": true
      }
    },
    "@ethersproject/hash": {
      "packages": {
        "@ethersproject/abi>@ethersproject/address": true,
        "@ethersproject/abi>@ethersproject/keccak256": true,
        "@ethersproject/abi>@ethersproject/logger": true,
        "@ethersproject/abi>@ethersproject/properties": true,
        "@ethersproject/abi>@ethersproject/strings": true,
        "@ethersproject/bignumber": true,
        "@ethersproject/bytes": true,
        "@ethersproject/hash>@ethersproject/base64": true
      }
    },
    "@ethersproject/hash>@ethersproject/abstract-signer": {
      "packages": {
        "@ethersproject/abi>@ethersproject/logger": true,
        "@ethersproject/abi>@ethersproject/properties": true
      }
    },
    "@ethersproject/hash>@ethersproject/base64": {
      "globals": {
        "atob": true,
        "btoa": true
      },
      "packages": {
        "@ethersproject/bytes": true
      }
    },
    "@ethersproject/hdnode": {
      "packages": {
        "@ethersproject/abi>@ethersproject/logger": true,
        "@ethersproject/abi>@ethersproject/properties": true,
        "@ethersproject/abi>@ethersproject/strings": true,
        "@ethersproject/bignumber": true,
        "@ethersproject/bytes": true,
        "@ethersproject/hdnode>@ethersproject/basex": true,
        "@ethersproject/hdnode>@ethersproject/pbkdf2": true,
        "@ethersproject/hdnode>@ethersproject/sha2": true,
        "@ethersproject/hdnode>@ethersproject/signing-key": true,
        "@ethersproject/hdnode>@ethersproject/transactions": true,
        "@ethersproject/hdnode>@ethersproject/wordlists": true
      }
    },
    "@ethersproject/hdnode>@ethersproject/basex": {
      "packages": {
        "@ethersproject/abi>@ethersproject/properties": true,
        "@ethersproject/bytes": true
      }
    },
    "@ethersproject/hdnode>@ethersproject/pbkdf2": {
      "packages": {
        "@ethersproject/bytes": true,
        "@ethersproject/hdnode>@ethersproject/sha2": true
      }
    },
    "@ethersproject/hdnode>@ethersproject/sha2": {
      "packages": {
        "@ethersproject/abi>@ethersproject/logger": true,
        "@ethersproject/bytes": true,
        "ethereumjs-util>ethereum-cryptography>hash.js": true
      }
    },
    "@ethersproject/hdnode>@ethersproject/signing-key": {
      "packages": {
        "@ethersproject/abi>@ethersproject/logger": true,
        "@ethersproject/abi>@ethersproject/properties": true,
        "@ethersproject/bytes": true,
        "@ethersproject/hdnode>@ethersproject/signing-key>elliptic": true
      }
    },
    "@ethersproject/hdnode>@ethersproject/signing-key>elliptic": {
      "packages": {
        "@metamask/ppom-validator>elliptic>brorand": true,
        "@metamask/ppom-validator>elliptic>hmac-drbg": true,
        "@metamask/ppom-validator>elliptic>minimalistic-assert": true,
        "@metamask/ppom-validator>elliptic>minimalistic-crypto-utils": true,
        "bn.js": true,
        "ethereumjs-util>ethereum-cryptography>hash.js": true,
        "pumpify>inherits": true
      }
    },
    "@ethersproject/hdnode>@ethersproject/transactions": {
      "packages": {
        "@ethersproject/abi>@ethersproject/address": true,
        "@ethersproject/abi>@ethersproject/constants": true,
        "@ethersproject/abi>@ethersproject/keccak256": true,
        "@ethersproject/abi>@ethersproject/logger": true,
        "@ethersproject/abi>@ethersproject/properties": true,
        "@ethersproject/bignumber": true,
        "@ethersproject/bytes": true,
        "@ethersproject/hdnode>@ethersproject/signing-key": true,
        "@ethersproject/providers>@ethersproject/rlp": true
      }
    },
    "@ethersproject/hdnode>@ethersproject/wordlists": {
      "packages": {
        "@ethersproject/abi>@ethersproject/logger": true,
        "@ethersproject/abi>@ethersproject/properties": true,
        "@ethersproject/abi>@ethersproject/strings": true,
        "@ethersproject/bytes": true,
        "@ethersproject/hash": true
      }
    },
    "@ethersproject/providers": {
      "globals": {
        "WebSocket": true,
        "clearInterval": true,
        "clearTimeout": true,
        "console.log": true,
        "console.warn": true,
        "setInterval": true,
        "setTimeout": true
      },
      "packages": {
        "@ethersproject/abi>@ethersproject/address": true,
        "@ethersproject/abi>@ethersproject/constants": true,
        "@ethersproject/abi>@ethersproject/logger": true,
        "@ethersproject/abi>@ethersproject/properties": true,
        "@ethersproject/abi>@ethersproject/strings": true,
        "@ethersproject/bignumber": true,
        "@ethersproject/bytes": true,
        "@ethersproject/hash": true,
        "@ethersproject/hash>@ethersproject/abstract-signer": true,
        "@ethersproject/hash>@ethersproject/base64": true,
        "@ethersproject/hdnode>@ethersproject/basex": true,
        "@ethersproject/hdnode>@ethersproject/sha2": true,
        "@ethersproject/hdnode>@ethersproject/transactions": true,
        "@ethersproject/providers>@ethersproject/web": true,
        "@ethersproject/providers>bech32": true,
        "@ethersproject/wallet>@ethersproject/abstract-provider": true,
        "@ethersproject/wallet>@ethersproject/random": true,
        "@metamask/test-bundler>@ethersproject/networks": true
      }
    },
    "@ethersproject/providers>@ethersproject/random": {
      "globals": {
        "crypto.getRandomValues": true
      }
    },
    "@ethersproject/providers>@ethersproject/rlp": {
      "packages": {
        "@ethersproject/abi>@ethersproject/logger": true,
        "@ethersproject/bytes": true
      }
    },
    "@ethersproject/providers>@ethersproject/web": {
      "globals": {
        "clearTimeout": true,
        "fetch": true,
        "setTimeout": true
      },
      "packages": {
        "@ethersproject/abi>@ethersproject/logger": true,
        "@ethersproject/abi>@ethersproject/properties": true,
        "@ethersproject/abi>@ethersproject/strings": true,
        "@ethersproject/bytes": true,
        "@ethersproject/hash>@ethersproject/base64": true
      }
    },
    "@ethersproject/wallet": {
      "packages": {
        "@ethersproject/abi>@ethersproject/address": true,
        "@ethersproject/abi>@ethersproject/keccak256": true,
        "@ethersproject/abi>@ethersproject/logger": true,
        "@ethersproject/abi>@ethersproject/properties": true,
        "@ethersproject/bytes": true,
        "@ethersproject/hash": true,
        "@ethersproject/hash>@ethersproject/abstract-signer": true,
        "@ethersproject/hdnode": true,
        "@ethersproject/hdnode>@ethersproject/signing-key": true,
        "@ethersproject/hdnode>@ethersproject/transactions": true,
        "@ethersproject/wallet>@ethersproject/abstract-provider": true,
        "@ethersproject/wallet>@ethersproject/json-wallets": true,
        "@ethersproject/wallet>@ethersproject/random": true
      }
    },
    "@ethersproject/wallet>@ethersproject/abstract-provider": {
      "packages": {
        "@ethersproject/abi>@ethersproject/logger": true,
        "@ethersproject/abi>@ethersproject/properties": true,
        "@ethersproject/bignumber": true,
        "@ethersproject/bytes": true
      }
    },
    "@ethersproject/wallet>@ethersproject/json-wallets": {
      "packages": {
        "@ethersproject/abi>@ethersproject/address": true,
        "@ethersproject/abi>@ethersproject/keccak256": true,
        "@ethersproject/abi>@ethersproject/logger": true,
        "@ethersproject/abi>@ethersproject/properties": true,
        "@ethersproject/abi>@ethersproject/strings": true,
        "@ethersproject/bytes": true,
        "@ethersproject/hdnode": true,
        "@ethersproject/hdnode>@ethersproject/pbkdf2": true,
        "@ethersproject/hdnode>@ethersproject/transactions": true,
        "@ethersproject/wallet>@ethersproject/json-wallets>aes-js": true,
        "@ethersproject/wallet>@ethersproject/random": true,
        "ethereumjs-util>ethereum-cryptography>scrypt-js": true
      }
    },
    "@ethersproject/wallet>@ethersproject/json-wallets>aes-js": {
      "globals": {
        "define": true
      }
    },
    "@ethersproject/wallet>@ethersproject/random": {
      "packages": {
        "@ethersproject/abi>@ethersproject/logger": true,
        "@ethersproject/bytes": true
      }
    },
    "@keystonehq/bc-ur-registry-eth": {
      "packages": {
        "@ethereumjs/tx>@ethereumjs/util": true,
        "@keystonehq/bc-ur-registry-eth>@keystonehq/bc-ur-registry": true,
        "@metamask/eth-trezor-keyring>hdkey": true,
        "browserify>buffer": true,
        "uuid": true
      }
    },
    "@keystonehq/bc-ur-registry-eth>@keystonehq/bc-ur-registry": {
      "globals": {
        "define": true
      },
      "packages": {
        "@ngraveio/bc-ur": true,
        "@swc/helpers>tslib": true,
        "browserify>buffer": true,
        "buffer": true,
        "ethereumjs-util>ethereum-cryptography>bs58check": true
      }
    },
    "@keystonehq/metamask-airgapped-keyring": {
      "packages": {
        "@ethereumjs/tx": true,
        "@keystonehq/bc-ur-registry-eth": true,
        "@keystonehq/metamask-airgapped-keyring>@keystonehq/base-eth-keyring": true,
        "@keystonehq/metamask-airgapped-keyring>@metamask/obs-store": true,
        "browserify>buffer": true,
        "ethereumjs-util>rlp": true,
        "uuid": true,
        "webpack>events": true
      }
    },
    "@keystonehq/metamask-airgapped-keyring>@keystonehq/base-eth-keyring": {
      "packages": {
        "@ethereumjs/tx": true,
        "@ethereumjs/tx>@ethereumjs/util": true,
        "@keystonehq/bc-ur-registry-eth": true,
        "@keystonehq/metamask-airgapped-keyring>@keystonehq/base-eth-keyring>rlp": true,
        "@metamask/eth-trezor-keyring>hdkey": true,
        "browserify>buffer": true,
        "uuid": true
      }
    },
    "@keystonehq/metamask-airgapped-keyring>@keystonehq/base-eth-keyring>rlp": {
      "globals": {
        "TextEncoder": true
      }
    },
    "@keystonehq/metamask-airgapped-keyring>@metamask/obs-store": {
      "packages": {
        "@keystonehq/metamask-airgapped-keyring>@metamask/obs-store>@metamask/safe-event-emitter": true,
        "@keystonehq/metamask-airgapped-keyring>@metamask/obs-store>through2": true,
        "stream-browserify": true
      }
    },
    "@keystonehq/metamask-airgapped-keyring>@metamask/obs-store>@metamask/safe-event-emitter": {
      "globals": {
        "setTimeout": true
      },
      "packages": {
        "webpack>events": true
      }
    },
    "@keystonehq/metamask-airgapped-keyring>@metamask/obs-store>through2": {
      "packages": {
        "@keystonehq/metamask-airgapped-keyring>@metamask/obs-store>through2>readable-stream": true,
        "browserify>util": true,
        "process": true,
        "watchify>xtend": true
      }
    },
    "@keystonehq/metamask-airgapped-keyring>@metamask/obs-store>through2>readable-stream": {
      "packages": {
        "@keystonehq/metamask-airgapped-keyring>@metamask/obs-store>through2>readable-stream>isarray": true,
        "@keystonehq/metamask-airgapped-keyring>@metamask/obs-store>through2>readable-stream>safe-buffer": true,
        "@keystonehq/metamask-airgapped-keyring>@metamask/obs-store>through2>readable-stream>string_decoder": true,
        "browserify>browser-resolve": true,
        "browserify>timers-browserify": true,
        "process": true,
        "pumpify>inherits": true,
        "readable-stream-2>core-util-is": true,
        "readable-stream-2>process-nextick-args": true,
        "readable-stream>util-deprecate": true,
        "webpack>events": true
      }
    },
    "@keystonehq/metamask-airgapped-keyring>@metamask/obs-store>through2>readable-stream>safe-buffer": {
      "packages": {
        "browserify>buffer": true
      }
    },
    "@keystonehq/metamask-airgapped-keyring>@metamask/obs-store>through2>readable-stream>string_decoder": {
      "packages": {
        "@keystonehq/metamask-airgapped-keyring>@metamask/obs-store>through2>readable-stream>safe-buffer": true
      }
    },
    "@lavamoat/lavadome-react": {
      "globals": {
        "Document.prototype": true,
        "DocumentFragment.prototype": true,
        "Element.prototype": true,
        "Node.prototype": true,
        "console.warn": true,
        "document": true
      },
      "packages": {
        "react": true
      }
    },
    "@material-ui/core": {
      "globals": {
        "Image": true,
        "_formatMuiErrorMessage": true,
        "addEventListener": true,
        "clearInterval": true,
        "clearTimeout": true,
        "console.error": true,
        "console.warn": true,
        "document": true,
        "getComputedStyle": true,
        "getSelection": true,
        "innerHeight": true,
        "innerWidth": true,
        "matchMedia": true,
        "navigator": true,
        "performance.now": true,
        "removeEventListener": true,
        "requestAnimationFrame": true,
        "setInterval": true,
        "setTimeout": true
      },
      "packages": {
        "@babel/runtime": true,
        "@material-ui/core>@material-ui/styles": true,
        "@material-ui/core>@material-ui/system": true,
        "@material-ui/core>@material-ui/utils": true,
        "@material-ui/core>clsx": true,
        "@material-ui/core>popper.js": true,
        "@material-ui/core>react-transition-group": true,
        "prop-types": true,
        "prop-types>react-is": true,
        "react": true,
        "react-dom": true,
        "react-redux>hoist-non-react-statics": true
      }
    },
    "@material-ui/core>@material-ui/styles": {
      "globals": {
        "console.error": true,
        "console.warn": true,
        "document.createComment": true,
        "document.head": true
      },
      "packages": {
        "@babel/runtime": true,
        "@material-ui/core>@material-ui/styles>jss": true,
        "@material-ui/core>@material-ui/styles>jss-plugin-camel-case": true,
        "@material-ui/core>@material-ui/styles>jss-plugin-default-unit": true,
        "@material-ui/core>@material-ui/styles>jss-plugin-global": true,
        "@material-ui/core>@material-ui/styles>jss-plugin-nested": true,
        "@material-ui/core>@material-ui/styles>jss-plugin-props-sort": true,
        "@material-ui/core>@material-ui/styles>jss-plugin-rule-value-function": true,
        "@material-ui/core>@material-ui/styles>jss-plugin-vendor-prefixer": true,
        "@material-ui/core>@material-ui/utils": true,
        "@material-ui/core>clsx": true,
        "prop-types": true,
        "react": true,
        "react-redux>hoist-non-react-statics": true
      }
    },
    "@material-ui/core>@material-ui/styles>jss": {
      "globals": {
        "CSS": true,
        "document.createElement": true,
        "document.querySelector": true
      },
      "packages": {
        "@babel/runtime": true,
        "@material-ui/core>@material-ui/styles>jss>is-in-browser": true,
        "react-router-dom>tiny-warning": true
      }
    },
    "@material-ui/core>@material-ui/styles>jss-plugin-camel-case": {
      "packages": {
        "@material-ui/core>@material-ui/styles>jss-plugin-camel-case>hyphenate-style-name": true
      }
    },
    "@material-ui/core>@material-ui/styles>jss-plugin-default-unit": {
      "globals": {
        "CSS": true
      },
      "packages": {
        "@material-ui/core>@material-ui/styles>jss": true
      }
    },
    "@material-ui/core>@material-ui/styles>jss-plugin-global": {
      "packages": {
        "@babel/runtime": true,
        "@material-ui/core>@material-ui/styles>jss": true
      }
    },
    "@material-ui/core>@material-ui/styles>jss-plugin-nested": {
      "packages": {
        "@babel/runtime": true,
        "react-router-dom>tiny-warning": true
      }
    },
    "@material-ui/core>@material-ui/styles>jss-plugin-rule-value-function": {
      "packages": {
        "@material-ui/core>@material-ui/styles>jss": true,
        "react-router-dom>tiny-warning": true
      }
    },
    "@material-ui/core>@material-ui/styles>jss-plugin-vendor-prefixer": {
      "packages": {
        "@material-ui/core>@material-ui/styles>jss": true,
        "@material-ui/core>@material-ui/styles>jss-plugin-vendor-prefixer>css-vendor": true
      }
    },
    "@material-ui/core>@material-ui/styles>jss-plugin-vendor-prefixer>css-vendor": {
      "globals": {
        "document.createElement": true,
        "document.documentElement": true,
        "getComputedStyle": true
      },
      "packages": {
        "@babel/runtime": true,
        "@material-ui/core>@material-ui/styles>jss>is-in-browser": true
      }
    },
    "@material-ui/core>@material-ui/styles>jss>is-in-browser": {
      "globals": {
        "document": true
      }
    },
    "@material-ui/core>@material-ui/system": {
      "globals": {
        "console.error": true
      },
      "packages": {
        "@babel/runtime": true,
        "@material-ui/core>@material-ui/utils": true,
        "prop-types": true
      }
    },
    "@material-ui/core>@material-ui/utils": {
      "packages": {
        "@babel/runtime": true,
        "prop-types": true,
        "prop-types>react-is": true
      }
    },
    "@material-ui/core>popper.js": {
      "globals": {
        "MSInputMethodContext": true,
        "Node.DOCUMENT_POSITION_FOLLOWING": true,
        "cancelAnimationFrame": true,
        "console.warn": true,
        "define": true,
        "devicePixelRatio": true,
        "document": true,
        "getComputedStyle": true,
        "innerHeight": true,
        "innerWidth": true,
        "navigator": true,
        "requestAnimationFrame": true,
        "setTimeout": true
      }
    },
    "@material-ui/core>react-transition-group": {
      "globals": {
        "Element": true,
        "setTimeout": true
      },
      "packages": {
        "@material-ui/core>react-transition-group>dom-helpers": true,
        "prop-types": true,
        "react": true,
        "react-dom": true
      }
    },
    "@material-ui/core>react-transition-group>dom-helpers": {
      "packages": {
        "@babel/runtime": true
      }
    },
    "@metamask/abi-utils": {
      "packages": {
        "@metamask/abi-utils>@metamask/utils": true,
        "@metamask/utils>@metamask/superstruct": true
      }
    },
    "@metamask/abi-utils>@metamask/utils": {
      "globals": {
        "TextDecoder": true,
        "TextEncoder": true
      },
      "packages": {
        "@metamask/utils>@metamask/superstruct": true,
        "@metamask/utils>@scure/base": true,
        "@metamask/utils>pony-cause": true,
        "@noble/hashes": true,
        "browserify>buffer": true,
        "nock>debug": true,
        "semver": true
      }
    },
    "@metamask/accounts-controller": {
      "packages": {
        "@ethereumjs/tx>@ethereumjs/util": true,
        "@ethereumjs/tx>ethereum-cryptography": true,
        "@metamask/accounts-controller>@metamask/base-controller": true,
        "@metamask/accounts-controller>@metamask/utils": true,
        "@metamask/eth-snap-keyring": true,
        "@metamask/keyring-api": true,
        "@metamask/keyring-controller": true,
        "uuid": true
      }
    },
    "@metamask/accounts-controller>@metamask/base-controller": {
      "globals": {
        "setTimeout": true
      },
      "packages": {
        "immer": true
      }
    },
    "@metamask/accounts-controller>@metamask/utils": {
      "globals": {
        "TextDecoder": true,
        "TextEncoder": true
      },
      "packages": {
        "@metamask/utils>@metamask/superstruct": true,
        "@metamask/utils>@scure/base": true,
        "@metamask/utils>pony-cause": true,
        "@noble/hashes": true,
        "browserify>buffer": true,
        "nock>debug": true,
        "semver": true
      }
    },
    "@metamask/address-book-controller": {
      "packages": {
        "@metamask/base-controller": true,
        "@metamask/controller-utils": true
      }
    },
    "@metamask/announcement-controller": {
      "packages": {
        "@metamask/base-controller": true
      }
    },
    "@metamask/announcement-controller>@metamask/base-controller": {
      "globals": {
        "setTimeout": true
      },
      "packages": {
        "immer": true
      }
    },
    "@metamask/approval-controller": {
      "globals": {
        "console.info": true
      },
      "packages": {
        "@metamask/approval-controller>@metamask/base-controller": true,
        "@metamask/approval-controller>nanoid": true,
        "@metamask/rpc-errors": true
      }
    },
    "@metamask/approval-controller>@metamask/base-controller": {
      "globals": {
        "setTimeout": true
      },
      "packages": {
        "immer": true
      }
    },
    "@metamask/approval-controller>nanoid": {
      "globals": {
        "crypto.getRandomValues": true
      }
    },
    "@metamask/assets-controllers": {
      "globals": {
        "AbortController": true,
        "Headers": true,
        "URL": true,
        "URLSearchParams": true,
        "clearInterval": true,
        "clearTimeout": true,
        "console.error": true,
        "console.log": true,
        "setInterval": true,
        "setTimeout": true
      },
      "packages": {
        "@ethereumjs/tx>@ethereumjs/util": true,
        "@ethersproject/abi>@ethersproject/address": true,
        "@ethersproject/contracts": true,
        "@ethersproject/providers": true,
        "@metamask/abi-utils": true,
        "@metamask/assets-controllers>@metamask/base-controller": true,
        "@metamask/assets-controllers>@metamask/polling-controller": true,
        "@metamask/assets-controllers>@metamask/utils": true,
        "@metamask/assets-controllers>cockatiel": true,
        "@metamask/assets-controllers>multiformats": true,
        "@metamask/contract-metadata": true,
        "@metamask/controller-utils": true,
        "@metamask/eth-query": true,
        "@metamask/metamask-eth-abis": true,
        "@metamask/name-controller>async-mutex": true,
        "@metamask/rpc-errors": true,
        "bn.js": true,
        "lodash": true,
        "single-call-balance-checker-abi": true,
        "uuid": true
      }
    },
    "@metamask/assets-controllers>@metamask/base-controller": {
      "globals": {
        "setTimeout": true
      },
      "packages": {
        "immer": true
      }
    },
    "@metamask/assets-controllers>@metamask/polling-controller": {
      "globals": {
        "clearTimeout": true,
        "console.error": true,
        "setTimeout": true
      },
      "packages": {
        "@metamask/assets-controllers>@metamask/base-controller": true,
        "@metamask/snaps-utils>fast-json-stable-stringify": true,
        "uuid": true
      }
    },
    "@metamask/assets-controllers>@metamask/utils": {
      "globals": {
        "TextDecoder": true,
        "TextEncoder": true
      },
      "packages": {
        "@metamask/utils>@metamask/superstruct": true,
        "@metamask/utils>@scure/base": true,
        "@metamask/utils>pony-cause": true,
        "@noble/hashes": true,
        "browserify>buffer": true,
        "nock>debug": true,
        "semver": true
      }
    },
    "@metamask/assets-controllers>cockatiel": {
      "globals": {
        "AbortController": true,
        "AbortSignal": true,
        "WeakRef": true,
        "clearTimeout": true,
        "performance": true,
        "setTimeout": true
      },
      "packages": {
        "process": true
      }
    },
    "@metamask/assets-controllers>multiformats": {
      "globals": {
        "TextDecoder": true,
        "TextEncoder": true,
        "console.warn": true,
        "crypto.subtle.digest": true
      }
    },
    "@metamask/base-controller": {
      "globals": {
        "setTimeout": true
      },
      "packages": {
        "immer": true
      }
    },
    "@metamask/browser-passworder": {
      "globals": {
        "CryptoKey": true,
        "btoa": true,
        "crypto.getRandomValues": true,
        "crypto.subtle.decrypt": true,
        "crypto.subtle.deriveKey": true,
        "crypto.subtle.encrypt": true,
        "crypto.subtle.exportKey": true,
        "crypto.subtle.importKey": true
      },
      "packages": {
        "@metamask/utils": true,
        "browserify>buffer": true
      }
    },
    "@metamask/controller-utils": {
      "globals": {
        "URL": true,
        "console.error": true,
        "fetch": true,
        "setTimeout": true
      },
      "packages": {
        "@ethereumjs/tx>@ethereumjs/util": true,
        "@metamask/controller-utils>@metamask/utils": true,
        "@metamask/controller-utils>@spruceid/siwe-parser": true,
        "@metamask/ethjs>@metamask/ethjs-unit": true,
        "bn.js": true,
        "browserify>buffer": true,
        "eslint>fast-deep-equal": true,
        "eth-ens-namehash": true
      }
    },
    "@metamask/controller-utils>@metamask/utils": {
      "globals": {
        "TextDecoder": true,
        "TextEncoder": true
      },
      "packages": {
        "@metamask/utils>@metamask/superstruct": true,
        "@metamask/utils>@scure/base": true,
        "@metamask/utils>pony-cause": true,
        "@noble/hashes": true,
        "browserify>buffer": true,
        "nock>debug": true,
        "semver": true
      }
    },
    "@metamask/controller-utils>@spruceid/siwe-parser": {
      "globals": {
        "console.error": true,
        "console.log": true
      },
      "packages": {
        "@metamask/controller-utils>@spruceid/siwe-parser>apg-js": true,
        "@noble/hashes": true
      }
    },
    "@metamask/controller-utils>@spruceid/siwe-parser>apg-js": {
      "packages": {
        "browserify>buffer": true
      }
    },
    "@metamask/controllers>web3": {
      "globals": {
        "XMLHttpRequest": true
      }
    },
    "@metamask/controllers>web3-provider-engine>cross-fetch>node-fetch": {
      "globals": {
        "fetch": true
      }
    },
    "@metamask/controllers>web3-provider-engine>eth-json-rpc-middleware>node-fetch": {
      "globals": {
        "fetch": true
      }
    },
    "@metamask/ens-controller": {
      "packages": {
        "@ethersproject/providers": true,
        "@metamask/controller-utils": true,
        "@metamask/ens-controller>@metamask/base-controller": true,
        "@metamask/ens-controller>@metamask/utils": true,
        "punycode": true
      }
    },
    "@metamask/ens-controller>@metamask/base-controller": {
      "globals": {
        "setTimeout": true
      },
      "packages": {
        "immer": true
      }
    },
    "@metamask/ens-controller>@metamask/utils": {
      "globals": {
        "TextDecoder": true,
        "TextEncoder": true
      },
      "packages": {
        "@metamask/utils>@metamask/superstruct": true,
        "@metamask/utils>@scure/base": true,
        "@metamask/utils>pony-cause": true,
        "@noble/hashes": true,
        "browserify>buffer": true,
        "nock>debug": true,
        "semver": true
      }
    },
    "@metamask/eth-json-rpc-filters": {
      "globals": {
        "console.error": true
      },
      "packages": {
        "@metamask/eth-json-rpc-filters>@metamask/eth-query": true,
        "@metamask/eth-json-rpc-filters>@metamask/json-rpc-engine": true,
        "@metamask/eth-json-rpc-filters>async-mutex": true,
        "@metamask/safe-event-emitter": true,
        "pify": true
      }
    },
    "@metamask/eth-json-rpc-filters>@metamask/eth-query": {
      "packages": {
        "@metamask/eth-query>json-rpc-random-id": true,
        "watchify>xtend": true
      }
    },
    "@metamask/eth-json-rpc-filters>@metamask/json-rpc-engine": {
      "packages": {
        "@metamask/rpc-errors": true,
        "@metamask/safe-event-emitter": true,
        "@metamask/utils": true
      }
    },
    "@metamask/eth-json-rpc-filters>async-mutex": {
      "globals": {
        "setTimeout": true
      },
      "packages": {
        "@swc/helpers>tslib": true
      }
    },
    "@metamask/eth-json-rpc-middleware": {
      "globals": {
        "URL": true,
        "console.error": true,
        "setTimeout": true
      },
      "packages": {
        "@metamask/eth-json-rpc-middleware>@metamask/utils": true,
        "@metamask/eth-json-rpc-middleware>klona": true,
        "@metamask/eth-json-rpc-middleware>safe-stable-stringify": true,
        "@metamask/eth-sig-util": true,
        "@metamask/rpc-errors": true,
        "@metamask/snaps-controllers>@metamask/json-rpc-engine": true
      }
    },
    "@metamask/eth-json-rpc-middleware>@metamask/utils": {
      "globals": {
        "TextDecoder": true,
        "TextEncoder": true
      },
      "packages": {
        "@metamask/utils>@metamask/superstruct": true,
        "@metamask/utils>@scure/base": true,
        "@metamask/utils>pony-cause": true,
        "@noble/hashes": true,
        "browserify>buffer": true,
        "nock>debug": true,
        "semver": true
      }
    },
    "@metamask/eth-ledger-bridge-keyring": {
      "globals": {
        "addEventListener": true,
        "console.log": true,
        "document.createElement": true,
        "document.head.appendChild": true,
        "fetch": true,
        "removeEventListener": true
      },
      "packages": {
        "@ethereumjs/tx": true,
        "@ethereumjs/tx>@ethereumjs/rlp": true,
        "@ethereumjs/tx>@ethereumjs/util": true,
        "@metamask/eth-sig-util": true,
        "@metamask/eth-trezor-keyring>hdkey": true,
        "browserify>buffer": true,
        "webpack>events": true
      }
    },
    "@metamask/eth-query": {
      "packages": {
        "@metamask/eth-query>json-rpc-random-id": true,
        "watchify>xtend": true
      }
    },
    "@metamask/eth-sig-util": {
      "packages": {
        "@ethereumjs/tx>@ethereumjs/util": true,
        "@ethereumjs/tx>ethereum-cryptography": true,
        "@metamask/abi-utils": true,
        "@metamask/eth-sig-util>@metamask/utils": true,
        "@metamask/eth-sig-util>tweetnacl": true,
        "@metamask/utils>@scure/base": true,
        "browserify>buffer": true
      }
    },
    "@metamask/eth-sig-util>@metamask/utils": {
      "globals": {
        "TextDecoder": true,
        "TextEncoder": true
      },
      "packages": {
        "@metamask/utils>@metamask/superstruct": true,
        "@metamask/utils>@scure/base": true,
        "@metamask/utils>pony-cause": true,
        "@noble/hashes": true,
        "browserify>buffer": true,
        "nock>debug": true,
        "semver": true
      }
    },
    "@metamask/eth-sig-util>tweetnacl": {
      "globals": {
        "crypto": true,
        "msCrypto": true,
        "nacl": "write"
      },
      "packages": {
        "browserify>browser-resolve": true
      }
    },
    "@metamask/eth-snap-keyring": {
      "globals": {
        "URL": true,
        "console.error": true
      },
      "packages": {
        "@ethereumjs/tx": true,
        "@metamask/eth-sig-util": true,
        "@metamask/eth-snap-keyring>uuid": true,
        "@metamask/keyring-api": true,
        "@metamask/utils": true,
        "superstruct": true,
        "webpack>events": true
      }
    },
    "@metamask/eth-snap-keyring>uuid": {
      "globals": {
        "crypto": true
      }
    },
    "@metamask/eth-token-tracker": {
      "globals": {
        "console.warn": true
      },
      "packages": {
        "@babel/runtime": true,
        "@metamask/eth-token-tracker>@metamask/eth-block-tracker": true,
        "@metamask/eth-token-tracker>deep-equal": true,
        "@metamask/ethjs-contract": true,
        "@metamask/ethjs-query": true,
        "@metamask/safe-event-emitter": true,
        "bn.js": true,
        "human-standard-token-abi": true
      }
    },
    "@metamask/eth-token-tracker>@metamask/eth-block-tracker": {
      "globals": {
        "clearTimeout": true,
        "console.error": true,
        "setTimeout": true
      },
      "packages": {
        "@metamask/eth-query>json-rpc-random-id": true,
        "@metamask/safe-event-emitter": true,
        "@metamask/utils": true,
        "pify": true
      }
    },
    "@metamask/eth-token-tracker>deep-equal": {
      "packages": {
        "@lavamoat/lavapack>json-stable-stringify>isarray": true,
        "@lavamoat/lavapack>json-stable-stringify>object-keys": true,
        "@metamask/eth-token-tracker>deep-equal>es-get-iterator": true,
        "@metamask/eth-token-tracker>deep-equal>is-date-object": true,
        "@metamask/eth-token-tracker>deep-equal>which-boxed-primitive": true,
        "@metamask/eth-token-tracker>deep-equal>which-collection": true,
        "@ngraveio/bc-ur>assert>object-is": true,
        "browserify>util>is-arguments": true,
        "browserify>util>which-typed-array": true,
        "gulp>vinyl-fs>object.assign": true,
        "string.prototype.matchall>call-bind": true,
        "string.prototype.matchall>es-abstract>array-buffer-byte-length": true,
        "string.prototype.matchall>es-abstract>is-array-buffer": true,
        "string.prototype.matchall>es-abstract>is-regex": true,
        "string.prototype.matchall>es-abstract>is-shared-array-buffer": true,
        "string.prototype.matchall>get-intrinsic": true,
        "string.prototype.matchall>regexp.prototype.flags": true,
        "string.prototype.matchall>side-channel": true
      }
    },
    "@metamask/eth-token-tracker>deep-equal>es-get-iterator": {
      "packages": {
        "@lavamoat/lavapack>json-stable-stringify>isarray": true,
        "@metamask/eth-token-tracker>deep-equal>es-get-iterator>is-map": true,
        "@metamask/eth-token-tracker>deep-equal>es-get-iterator>is-set": true,
        "@metamask/eth-token-tracker>deep-equal>es-get-iterator>stop-iteration-iterator": true,
        "browserify>util>is-arguments": true,
        "eslint-plugin-react>array-includes>is-string": true,
        "process": true,
        "string.prototype.matchall>call-bind": true,
        "string.prototype.matchall>get-intrinsic": true,
        "string.prototype.matchall>has-symbols": true
      }
    },
    "@metamask/eth-token-tracker>deep-equal>es-get-iterator>stop-iteration-iterator": {
      "globals": {
        "StopIteration": true
      },
      "packages": {
        "string.prototype.matchall>internal-slot": true
      }
    },
    "@metamask/eth-token-tracker>deep-equal>is-date-object": {
      "packages": {
        "koa>is-generator-function>has-tostringtag": true
      }
    },
    "@metamask/eth-token-tracker>deep-equal>which-boxed-primitive": {
      "packages": {
        "@metamask/eth-token-tracker>deep-equal>which-boxed-primitive>is-bigint": true,
        "@metamask/eth-token-tracker>deep-equal>which-boxed-primitive>is-boolean-object": true,
        "@metamask/eth-token-tracker>deep-equal>which-boxed-primitive>is-number-object": true,
        "eslint-plugin-react>array-includes>is-string": true,
        "string.prototype.matchall>es-abstract>es-to-primitive>is-symbol": true
      }
    },
    "@metamask/eth-token-tracker>deep-equal>which-boxed-primitive>is-bigint": {
      "packages": {
        "string.prototype.matchall>es-abstract>unbox-primitive>has-bigints": true
      }
    },
    "@metamask/eth-token-tracker>deep-equal>which-boxed-primitive>is-boolean-object": {
      "packages": {
        "koa>is-generator-function>has-tostringtag": true,
        "string.prototype.matchall>call-bind": true
      }
    },
    "@metamask/eth-token-tracker>deep-equal>which-boxed-primitive>is-number-object": {
      "packages": {
        "koa>is-generator-function>has-tostringtag": true
      }
    },
    "@metamask/eth-token-tracker>deep-equal>which-collection": {
      "packages": {
        "@metamask/eth-token-tracker>deep-equal>es-get-iterator>is-map": true,
        "@metamask/eth-token-tracker>deep-equal>es-get-iterator>is-set": true,
        "@metamask/eth-token-tracker>deep-equal>which-collection>is-weakmap": true,
        "@metamask/eth-token-tracker>deep-equal>which-collection>is-weakset": true
      }
    },
    "@metamask/eth-token-tracker>deep-equal>which-collection>is-weakset": {
      "packages": {
        "string.prototype.matchall>call-bind": true,
        "string.prototype.matchall>get-intrinsic": true
      }
    },
    "@metamask/eth-trezor-keyring": {
      "globals": {
        "setTimeout": true
      },
      "packages": {
        "@ethereumjs/tx": true,
        "@ethereumjs/tx>@ethereumjs/util": true,
        "@metamask/eth-trezor-keyring>@trezor/connect-plugin-ethereum": true,
        "@metamask/eth-trezor-keyring>hdkey": true,
        "@trezor/connect-web": true,
        "browserify>buffer": true,
        "webpack>events": true
      }
    },
    "@metamask/eth-trezor-keyring>@trezor/connect-plugin-ethereum": {
      "packages": {
        "@metamask/eth-sig-util": true,
        "@swc/helpers>tslib": true
      }
    },
    "@metamask/eth-trezor-keyring>hdkey": {
      "packages": {
        "browserify>assert": true,
        "crypto-browserify": true,
        "ethereumjs-util>create-hash>ripemd160": true,
        "ethereumjs-util>ethereum-cryptography>bs58check": true,
        "ganache>secp256k1": true,
        "koa>content-disposition>safe-buffer": true
      }
    },
    "@metamask/etherscan-link": {
      "globals": {
        "URL": true
      }
    },
    "@metamask/ethjs": {
      "globals": {
        "clearInterval": true,
        "setInterval": true
      },
      "packages": {
        "@metamask/ethjs-contract": true,
        "@metamask/ethjs-query": true,
        "@metamask/ethjs>@metamask/ethjs-filter": true,
        "@metamask/ethjs>@metamask/ethjs-provider-http": true,
        "@metamask/ethjs>@metamask/ethjs-unit": true,
        "@metamask/ethjs>@metamask/ethjs-util": true,
        "@metamask/ethjs>@metamask/number-to-bn": true,
        "@metamask/ethjs>ethjs-abi": true,
        "@metamask/ethjs>js-sha3": true,
        "bn.js": true,
        "browserify>buffer": true
      }
    },
    "@metamask/ethjs-contract": {
      "packages": {
        "@babel/runtime": true,
        "@metamask/ethjs>@metamask/ethjs-filter": true,
        "@metamask/ethjs>@metamask/ethjs-util": true,
        "@metamask/ethjs>ethjs-abi": true,
        "@metamask/ethjs>js-sha3": true,
        "promise-to-callback": true
      }
    },
    "@metamask/ethjs-query": {
      "globals": {
        "console": true
      },
      "packages": {
        "@metamask/ethjs-query>@metamask/ethjs-format": true,
        "@metamask/ethjs-query>@metamask/ethjs-rpc": true,
        "promise-to-callback": true
      }
    },
    "@metamask/ethjs-query>@metamask/ethjs-format": {
      "packages": {
        "@metamask/ethjs-query>@metamask/ethjs-format>ethjs-schema": true,
        "@metamask/ethjs>@metamask/ethjs-util": true,
        "@metamask/ethjs>@metamask/ethjs-util>strip-hex-prefix": true,
        "@metamask/ethjs>@metamask/number-to-bn": true
      }
    },
    "@metamask/ethjs-query>@metamask/ethjs-rpc": {
      "packages": {
        "promise-to-callback": true
      }
    },
    "@metamask/ethjs>@metamask/ethjs-filter": {
      "globals": {
        "clearInterval": true,
        "setInterval": true
      }
    },
    "@metamask/ethjs>@metamask/ethjs-provider-http": {
      "packages": {
        "@metamask/ethjs>@metamask/ethjs-provider-http>xhr2": true
      }
    },
    "@metamask/ethjs>@metamask/ethjs-provider-http>xhr2": {
      "globals": {
        "XMLHttpRequest": true
      }
    },
    "@metamask/ethjs>@metamask/ethjs-unit": {
      "packages": {
        "@metamask/ethjs>@metamask/number-to-bn": true,
        "bn.js": true
      }
    },
    "@metamask/ethjs>@metamask/ethjs-util": {
      "packages": {
        "@metamask/ethjs>@metamask/ethjs-util>is-hex-prefixed": true,
        "@metamask/ethjs>@metamask/ethjs-util>strip-hex-prefix": true,
        "browserify>buffer": true
      }
    },
    "@metamask/ethjs>@metamask/ethjs-util>strip-hex-prefix": {
      "packages": {
        "@metamask/ethjs>@metamask/ethjs-util>is-hex-prefixed": true
      }
    },
    "@metamask/ethjs>@metamask/number-to-bn": {
      "packages": {
        "@metamask/ethjs>@metamask/ethjs-util>strip-hex-prefix": true,
        "bn.js": true
      }
    },
    "@metamask/ethjs>ethjs-abi": {
      "packages": {
        "@metamask/ethjs>ethjs-abi>number-to-bn": true,
        "@metamask/ethjs>js-sha3": true,
        "bn.js": true,
        "browserify>buffer": true
      }
    },
    "@metamask/ethjs>ethjs-abi>number-to-bn": {
      "packages": {
        "@metamask/ethjs>@metamask/ethjs-util>strip-hex-prefix": true,
        "bn.js": true
      }
    },
    "@metamask/ethjs>js-sha3": {
      "globals": {
        "define": true
      },
      "packages": {
        "process": true
      }
    },
    "@metamask/gas-fee-controller": {
      "globals": {
        "clearInterval": true,
        "console.error": true,
        "setInterval": true
      },
      "packages": {
        "@metamask/controller-utils": true,
        "@metamask/eth-query": true,
        "@metamask/gas-fee-controller>@metamask/polling-controller": true,
        "bn.js": true,
        "uuid": true
      }
    },
    "@metamask/gas-fee-controller>@metamask/polling-controller": {
      "globals": {
        "clearTimeout": true,
        "console.error": true,
        "setTimeout": true
      },
      "packages": {
        "@metamask/gas-fee-controller>@metamask/polling-controller>@metamask/base-controller": true,
        "@metamask/snaps-utils>fast-json-stable-stringify": true,
        "uuid": true
      }
    },
    "@metamask/gas-fee-controller>@metamask/polling-controller>@metamask/base-controller": {
      "globals": {
        "setTimeout": true
      },
      "packages": {
        "immer": true
      }
    },
    "@metamask/jazzicon": {
      "globals": {
        "document.createElement": true,
        "document.createElementNS": true
      },
      "packages": {
        "@metamask/jazzicon>color": true,
        "@metamask/jazzicon>mersenne-twister": true
      }
    },
    "@metamask/jazzicon>color": {
      "packages": {
        "@metamask/jazzicon>color>clone": true,
        "@metamask/jazzicon>color>color-convert": true,
        "@metamask/jazzicon>color>color-string": true
      }
    },
    "@metamask/jazzicon>color>clone": {
      "packages": {
        "browserify>buffer": true
      }
    },
    "@metamask/jazzicon>color>color-convert": {
      "packages": {
        "@metamask/jazzicon>color>color-convert>color-name": true
      }
    },
    "@metamask/jazzicon>color>color-string": {
      "packages": {
        "jest-canvas-mock>moo-color>color-name": true
      }
    },
    "@metamask/keyring-api": {
      "globals": {
        "URL": true
      },
      "packages": {
        "@metamask/keyring-api>@metamask/utils": true,
        "@metamask/keyring-api>bech32": true,
        "@metamask/keyring-api>uuid": true,
        "@metamask/utils>@metamask/superstruct": true
      }
    },
    "@metamask/keyring-api>@metamask/utils": {
      "globals": {
        "TextDecoder": true,
        "TextEncoder": true
      },
      "packages": {
        "@metamask/utils>@metamask/superstruct": true,
        "@metamask/utils>@scure/base": true,
        "@metamask/utils>pony-cause": true,
        "@noble/hashes": true,
        "browserify>buffer": true,
        "nock>debug": true,
        "semver": true
      }
    },
    "@metamask/keyring-api>uuid": {
      "globals": {
        "crypto": true
      }
    },
    "@metamask/keyring-controller": {
      "packages": {
        "@ethereumjs/tx>@ethereumjs/util": true,
        "@metamask/browser-passworder": true,
        "@metamask/eth-sig-util": true,
        "@metamask/keyring-controller>@metamask/base-controller": true,
        "@metamask/keyring-controller>@metamask/eth-hd-keyring": true,
        "@metamask/keyring-controller>@metamask/eth-simple-keyring": true,
        "@metamask/keyring-controller>@metamask/utils": true,
        "@metamask/keyring-controller>ethereumjs-wallet": true,
        "@metamask/name-controller>async-mutex": true
      }
    },
    "@metamask/keyring-controller>@metamask/base-controller": {
      "globals": {
        "setTimeout": true
      },
      "packages": {
        "immer": true
      }
    },
    "@metamask/keyring-controller>@metamask/eth-hd-keyring": {
      "globals": {
        "TextEncoder": true
      },
      "packages": {
        "@ethereumjs/tx>@ethereumjs/util": true,
        "@ethereumjs/tx>ethereum-cryptography": true,
        "@metamask/eth-sig-util": true,
        "@metamask/scure-bip39": true,
        "@metamask/utils": true,
        "browserify>buffer": true
      }
    },
    "@metamask/keyring-controller>@metamask/eth-simple-keyring": {
      "packages": {
        "@ethereumjs/tx>@ethereumjs/util": true,
        "@ethereumjs/tx>ethereum-cryptography": true,
        "@metamask/eth-sig-util": true,
        "@metamask/utils": true,
        "browserify>buffer": true,
        "crypto-browserify>randombytes": true
      }
    },
    "@metamask/keyring-controller>@metamask/utils": {
      "globals": {
        "TextDecoder": true,
        "TextEncoder": true
      },
      "packages": {
        "@metamask/utils>@metamask/superstruct": true,
        "@metamask/utils>@scure/base": true,
        "@metamask/utils>pony-cause": true,
        "@noble/hashes": true,
        "browserify>buffer": true,
        "nock>debug": true,
        "semver": true
      }
    },
    "@metamask/keyring-controller>ethereumjs-wallet": {
      "packages": {
        "@metamask/keyring-controller>ethereumjs-wallet>ethereum-cryptography": true,
        "@metamask/keyring-controller>ethereumjs-wallet>ethereumjs-util": true,
        "@metamask/keyring-controller>ethereumjs-wallet>utf8": true,
        "browserify>buffer": true,
        "crypto-browserify": true,
        "crypto-browserify>randombytes": true,
        "eth-lattice-keyring>gridplus-sdk>aes-js": true,
        "ethereumjs-util>ethereum-cryptography>bs58check": true,
        "ethereumjs-util>ethereum-cryptography>scrypt-js": true,
        "uuid": true
      }
    },
    "@metamask/keyring-controller>ethereumjs-wallet>ethereum-cryptography": {
      "packages": {
        "browserify>assert": true,
        "browserify>buffer": true,
        "crypto-browserify>create-hmac": true,
        "crypto-browserify>randombytes": true,
        "ethereumjs-util>ethereum-cryptography>bs58check": true,
        "ethereumjs-util>ethereum-cryptography>hash.js": true,
        "ethereumjs-util>ethereum-cryptography>keccak": true,
        "ganache>secp256k1": true,
        "koa>content-disposition>safe-buffer": true
      }
    },
    "@metamask/keyring-controller>ethereumjs-wallet>ethereumjs-util": {
      "packages": {
        "@metamask/keyring-controller>ethereumjs-wallet>ethereum-cryptography": true,
        "bn.js": true,
        "browserify>assert": true,
        "browserify>buffer": true,
        "browserify>insert-module-globals>is-buffer": true,
        "ethereumjs-util>create-hash": true,
        "ethereumjs-util>rlp": true
      }
    },
    "@metamask/logging-controller": {
      "packages": {
        "@metamask/logging-controller>@metamask/base-controller": true,
        "uuid": true
      }
    },
    "@metamask/logging-controller>@metamask/base-controller": {
      "globals": {
        "setTimeout": true
      },
      "packages": {
        "immer": true
      }
    },
    "@metamask/logo": {
      "globals": {
        "addEventListener": true,
        "document.body.appendChild": true,
        "document.createElementNS": true,
        "innerHeight": true,
        "innerWidth": true,
        "requestAnimationFrame": true
      },
      "packages": {
        "@metamask/logo>gl-mat4": true,
        "@metamask/logo>gl-vec3": true
      }
    },
    "@metamask/message-manager": {
      "packages": {
        "@metamask/controller-utils": true,
        "@metamask/eth-sig-util": true,
        "@metamask/message-manager>@metamask/base-controller": true,
        "@metamask/message-manager>jsonschema": true,
        "@metamask/utils": true,
        "browserify>buffer": true,
        "uuid": true,
        "webpack>events": true
      }
    },
    "@metamask/message-manager>@metamask/base-controller": {
      "globals": {
        "setTimeout": true
      },
      "packages": {
        "immer": true
      }
    },
    "@metamask/message-manager>jsonschema": {
      "packages": {
        "browserify>url": true
      }
    },
    "@metamask/message-signing-snap>@noble/ciphers": {
      "globals": {
        "TextDecoder": true,
        "TextEncoder": true,
        "crypto": true
      }
    },
    "@metamask/message-signing-snap>@noble/curves": {
      "globals": {
        "TextEncoder": true
      },
      "packages": {
        "@noble/hashes": true
      }
    },
    "@metamask/name-controller": {
      "globals": {
        "fetch": true
      },
      "packages": {
        "@metamask/controller-utils": true,
        "@metamask/name-controller>@metamask/base-controller": true,
        "@metamask/name-controller>async-mutex": true,
        "@metamask/utils": true
      }
    },
    "@metamask/name-controller>@metamask/base-controller": {
      "globals": {
        "setTimeout": true
      },
      "packages": {
        "immer": true
      }
    },
    "@metamask/name-controller>async-mutex": {
      "globals": {
        "clearTimeout": true,
        "setTimeout": true
      },
      "packages": {
        "@swc/helpers>tslib": true
      }
    },
    "@metamask/network-controller": {
      "globals": {
        "btoa": true,
        "fetch": true,
        "setTimeout": true
      },
      "packages": {
        "@metamask/controller-utils": true,
        "@metamask/eth-query": true,
        "@metamask/network-controller>@metamask/base-controller": true,
        "@metamask/network-controller>@metamask/eth-block-tracker": true,
        "@metamask/network-controller>@metamask/eth-json-rpc-infura": true,
        "@metamask/network-controller>@metamask/eth-json-rpc-middleware": true,
        "@metamask/network-controller>@metamask/eth-json-rpc-provider": true,
        "@metamask/network-controller>@metamask/swappable-obj-proxy": true,
        "@metamask/network-controller>@metamask/utils": true,
        "@metamask/rpc-errors": true,
        "@metamask/snaps-controllers>@metamask/json-rpc-engine": true,
        "browserify>assert": true,
        "browserify>util": true,
        "uri-js": true,
        "uuid": true
      }
    },
    "@metamask/network-controller>@metamask/base-controller": {
      "globals": {
        "setTimeout": true
      },
      "packages": {
        "immer": true
      }
    },
    "@metamask/network-controller>@metamask/eth-block-tracker": {
      "globals": {
        "clearTimeout": true,
        "console.error": true,
        "setTimeout": true
      },
      "packages": {
        "@metamask/eth-query>json-rpc-random-id": true,
        "@metamask/safe-event-emitter": true,
        "@metamask/utils": true,
        "pify": true
      }
    },
    "@metamask/network-controller>@metamask/eth-json-rpc-infura": {
      "globals": {
        "setTimeout": true
      },
      "packages": {
        "@metamask/network-controller>@metamask/eth-json-rpc-infura>@metamask/eth-json-rpc-provider": true,
        "@metamask/network-controller>@metamask/eth-json-rpc-infura>@metamask/json-rpc-engine": true,
        "@metamask/rpc-errors": true,
        "@metamask/utils": true,
        "node-fetch": true
      }
    },
    "@metamask/network-controller>@metamask/eth-json-rpc-infura>@metamask/eth-json-rpc-provider": {
      "packages": {
        "@metamask/network-controller>@metamask/eth-json-rpc-infura>@metamask/json-rpc-engine": true,
        "@metamask/safe-event-emitter": true
      }
    },
    "@metamask/network-controller>@metamask/eth-json-rpc-infura>@metamask/json-rpc-engine": {
      "packages": {
        "@metamask/rpc-errors": true,
        "@metamask/safe-event-emitter": true,
        "@metamask/utils": true
      }
    },
    "@metamask/network-controller>@metamask/eth-json-rpc-middleware": {
      "globals": {
        "URL": true,
        "console.error": true,
        "setTimeout": true
      },
      "packages": {
        "@metamask/eth-json-rpc-middleware>klona": true,
        "@metamask/eth-json-rpc-middleware>safe-stable-stringify": true,
        "@metamask/eth-sig-util": true,
        "@metamask/network-controller>@metamask/eth-json-rpc-middleware>@metamask/utils": true,
        "@metamask/rpc-errors": true,
        "@metamask/snaps-controllers>@metamask/json-rpc-engine": true,
        "bn.js": true,
        "pify": true
      }
    },
    "@metamask/network-controller>@metamask/eth-json-rpc-middleware>@metamask/utils": {
      "globals": {
        "TextDecoder": true,
        "TextEncoder": true
      },
      "packages": {
        "@metamask/utils>@metamask/superstruct": true,
        "@metamask/utils>@scure/base": true,
        "@metamask/utils>pony-cause": true,
        "@noble/hashes": true,
        "browserify>buffer": true,
        "nock>debug": true,
        "semver": true
      }
    },
    "@metamask/network-controller>@metamask/eth-json-rpc-provider": {
      "packages": {
        "@metamask/rpc-errors": true,
        "@metamask/safe-event-emitter": true,
        "@metamask/snaps-controllers>@metamask/json-rpc-engine": true,
        "uuid": true
      }
    },
    "@metamask/network-controller>@metamask/utils": {
      "globals": {
        "TextDecoder": true,
        "TextEncoder": true
      },
      "packages": {
        "@metamask/utils>@metamask/superstruct": true,
        "@metamask/utils>@scure/base": true,
        "@metamask/utils>pony-cause": true,
        "@noble/hashes": true,
        "browserify>buffer": true,
        "nock>debug": true,
        "semver": true
      }
    },
    "@metamask/notification-controller": {
      "packages": {
        "@metamask/base-controller": true,
        "@metamask/notification-controller>nanoid": true,
        "@metamask/utils": true
      }
    },
    "@metamask/notification-controller>nanoid": {
      "globals": {
        "crypto.getRandomValues": true
      }
    },
    "@metamask/notification-services-controller": {
      "globals": {
        "Intl.NumberFormat": true,
        "addEventListener": true,
        "fetch": true,
        "registration": true,
        "removeEventListener": true
      },
      "packages": {
        "@metamask/controller-utils": true,
        "@metamask/notification-services-controller>@contentful/rich-text-html-renderer": true,
        "@metamask/notification-services-controller>@metamask/base-controller": true,
        "@metamask/notification-services-controller>firebase": true,
        "@metamask/profile-sync-controller": true,
        "bignumber.js": true,
        "loglevel": true,
        "uuid": true
      }
    },
    "@metamask/notification-services-controller>@contentful/rich-text-html-renderer": {
      "globals": {
        "SuppressedError": true
      }
    },
    "@metamask/notification-services-controller>@metamask/base-controller": {
      "globals": {
        "setTimeout": true
      },
      "packages": {
        "immer": true
      }
    },
    "@metamask/notification-services-controller>firebase": {
      "packages": {
        "@metamask/notification-services-controller>firebase>@firebase/app": true,
        "@metamask/notification-services-controller>firebase>@firebase/messaging": true
      }
    },
    "@metamask/notification-services-controller>firebase>@firebase/app": {
      "globals": {
        "FinalizationRegistry": true,
        "console.warn": true
      },
      "packages": {
        "@metamask/notification-services-controller>firebase>@firebase/app>@firebase/component": true,
        "@metamask/notification-services-controller>firebase>@firebase/app>@firebase/logger": true,
        "@metamask/notification-services-controller>firebase>@firebase/app>idb": true,
        "@metamask/notification-services-controller>firebase>@firebase/util": true
      }
    },
    "@metamask/notification-services-controller>firebase>@firebase/app>@firebase/component": {
      "packages": {
        "@metamask/notification-services-controller>firebase>@firebase/util": true
      }
    },
    "@metamask/notification-services-controller>firebase>@firebase/app>@firebase/logger": {
      "globals": {
        "console": true
      },
      "packages": {
        "@swc/helpers>tslib": true
      }
    },
    "@metamask/notification-services-controller>firebase>@firebase/app>idb": {
      "globals": {
        "DOMException": true,
        "IDBCursor": true,
        "IDBDatabase": true,
        "IDBIndex": true,
        "IDBObjectStore": true,
        "IDBRequest": true,
        "IDBTransaction": true,
        "indexedDB.deleteDatabase": true,
        "indexedDB.open": true
      }
    },
    "@metamask/notification-services-controller>firebase>@firebase/installations": {
      "globals": {
        "BroadcastChannel": true,
        "Headers": true,
        "btoa": true,
        "console.error": true,
        "crypto": true,
        "fetch": true,
        "msCrypto": true,
        "navigator.onLine": true,
        "setTimeout": true
      },
      "packages": {
        "@metamask/notification-services-controller>firebase>@firebase/app": true,
        "@metamask/notification-services-controller>firebase>@firebase/app>@firebase/component": true,
        "@metamask/notification-services-controller>firebase>@firebase/app>idb": true,
        "@metamask/notification-services-controller>firebase>@firebase/util": true
      }
    },
    "@metamask/notification-services-controller>firebase>@firebase/messaging": {
      "globals": {
        "Headers": true,
        "Notification.maxActions": true,
        "Notification.permission": true,
        "Notification.requestPermission": true,
        "PushSubscription.prototype.hasOwnProperty": true,
        "ServiceWorkerRegistration": true,
        "URL": true,
        "addEventListener": true,
        "atob": true,
        "btoa": true,
        "clients.matchAll": true,
        "clients.openWindow": true,
        "console.warn": true,
        "document": true,
        "fetch": true,
        "indexedDB": true,
        "location.href": true,
        "location.origin": true,
        "navigator": true,
        "origin.replace": true,
        "registration.showNotification": true,
        "setTimeout": true
      },
      "packages": {
        "@metamask/notification-services-controller>firebase>@firebase/app": true,
        "@metamask/notification-services-controller>firebase>@firebase/app>@firebase/component": true,
        "@metamask/notification-services-controller>firebase>@firebase/app>idb": true,
        "@metamask/notification-services-controller>firebase>@firebase/installations": true,
        "@metamask/notification-services-controller>firebase>@firebase/util": true,
        "@swc/helpers>tslib": true
      }
    },
    "@metamask/notification-services-controller>firebase>@firebase/util": {
      "globals": {
        "atob": true,
        "browser": true,
        "btoa": true,
        "chrome": true,
        "console": true,
        "document": true,
        "indexedDB": true,
        "navigator": true,
        "process": true,
        "self": true,
        "setTimeout": true
      },
      "packages": {
        "process": true
      }
    },
    "@metamask/object-multiplex": {
      "globals": {
        "console.warn": true
      },
      "packages": {
        "@metamask/object-multiplex>once": true,
        "readable-stream": true
      }
    },
    "@metamask/object-multiplex>once": {
      "packages": {
        "@metamask/object-multiplex>once>wrappy": true
      }
    },
    "@metamask/obs-store": {
      "packages": {
        "@metamask/safe-event-emitter": true,
        "readable-stream": true
      }
    },
    "@metamask/permission-controller": {
      "globals": {
        "console.error": true
      },
      "packages": {
        "@metamask/controller-utils": true,
        "@metamask/permission-controller>@metamask/base-controller": true,
        "@metamask/permission-controller>nanoid": true,
        "@metamask/rpc-errors": true,
        "@metamask/snaps-controllers>@metamask/json-rpc-engine": true,
        "@metamask/utils": true,
        "deep-freeze-strict": true,
        "immer": true
      }
    },
    "@metamask/permission-controller>@metamask/base-controller": {
      "globals": {
        "setTimeout": true
      },
      "packages": {
        "immer": true
      }
    },
    "@metamask/permission-controller>nanoid": {
      "globals": {
        "crypto.getRandomValues": true
      }
    },
    "@metamask/permission-log-controller": {
      "packages": {
        "@metamask/base-controller": true,
        "@metamask/utils": true
      }
    },
    "@metamask/phishing-controller": {
      "globals": {
        "TextEncoder": true,
        "URL": true,
        "fetch": true
      },
      "packages": {
<<<<<<< HEAD
        "@metamask/base-controller": true,
        "@metamask/controller-utils": true,
        "@metamask/phishing-warning>eth-phishing-detect": true,
        "punycode": true
      }
    },
    "@metamask/phishing-warning>eth-phishing-detect": {
      "packages": {
        "eslint>optionator>fast-levenshtein": true
=======
        "@ethereumjs/tx>ethereum-cryptography": true,
        "@metamask/controller-utils": true,
        "@metamask/phishing-controller>@metamask/base-controller": true,
        "@metamask/phishing-controller>fastest-levenshtein": true,
        "@noble/hashes": true,
        "punycode": true
      }
    },
    "@metamask/phishing-controller>@metamask/base-controller": {
      "globals": {
        "setTimeout": true
      },
      "packages": {
        "immer": true
>>>>>>> be04ca81
      }
    },
    "@metamask/post-message-stream": {
      "globals": {
        "MessageEvent.prototype": true,
        "WorkerGlobalScope": true,
        "addEventListener": true,
        "browser": true,
        "chrome": true,
        "location.origin": true,
        "postMessage": true,
        "removeEventListener": true
      },
      "packages": {
        "@metamask/utils": true,
        "readable-stream": true
      }
    },
    "@metamask/ppom-validator": {
      "globals": {
        "URL": true,
        "console.error": true,
        "crypto": true
      },
      "packages": {
        "@metamask/controller-utils": true,
        "@metamask/eth-query>json-rpc-random-id": true,
        "@metamask/ppom-validator>@metamask/base-controller": true,
        "@metamask/ppom-validator>crypto-js": true,
        "@metamask/ppom-validator>elliptic": true,
        "await-semaphore": true,
        "browserify>buffer": true
      }
    },
    "@metamask/ppom-validator>@metamask/base-controller": {
      "globals": {
        "setTimeout": true
      },
      "packages": {
        "immer": true
      }
    },
    "@metamask/ppom-validator>crypto-js": {
      "globals": {
        "crypto": true,
        "define": true,
        "msCrypto": true
      },
      "packages": {
        "browserify>browser-resolve": true
      }
    },
    "@metamask/ppom-validator>elliptic": {
      "packages": {
        "@metamask/ppom-validator>elliptic>brorand": true,
        "@metamask/ppom-validator>elliptic>hmac-drbg": true,
        "@metamask/ppom-validator>elliptic>minimalistic-assert": true,
        "@metamask/ppom-validator>elliptic>minimalistic-crypto-utils": true,
        "bn.js": true,
        "ethereumjs-util>ethereum-cryptography>hash.js": true,
        "pumpify>inherits": true
      }
    },
    "@metamask/ppom-validator>elliptic>brorand": {
      "globals": {
        "crypto": true,
        "msCrypto": true
      },
      "packages": {
        "browserify>browser-resolve": true
      }
    },
    "@metamask/ppom-validator>elliptic>hmac-drbg": {
      "packages": {
        "@metamask/ppom-validator>elliptic>minimalistic-assert": true,
        "@metamask/ppom-validator>elliptic>minimalistic-crypto-utils": true,
        "ethereumjs-util>ethereum-cryptography>hash.js": true
      }
    },
    "@metamask/profile-sync-controller": {
      "globals": {
        "Event": true,
        "Headers": true,
        "TextDecoder": true,
        "URL": true,
        "URLSearchParams": true,
        "addEventListener": true,
        "console.error": true,
        "dispatchEvent": true,
        "fetch": true,
        "removeEventListener": true,
        "setTimeout": true
      },
      "packages": {
        "@metamask/message-signing-snap>@noble/ciphers": true,
        "@metamask/profile-sync-controller>@metamask/base-controller": true,
        "@metamask/profile-sync-controller>siwe": true,
        "@noble/hashes": true,
        "browserify>buffer": true,
        "loglevel": true
      }
    },
    "@metamask/profile-sync-controller>@metamask/base-controller": {
      "globals": {
        "setTimeout": true
      },
      "packages": {
        "immer": true
      }
    },
    "@metamask/profile-sync-controller>siwe": {
      "globals": {
        "console.error": true,
        "console.warn": true
      },
      "packages": {
        "@metamask/controller-utils>@spruceid/siwe-parser>valid-url": true,
        "@metamask/profile-sync-controller>siwe>@spruceid/siwe-parser": true,
        "@metamask/profile-sync-controller>siwe>@stablelib/random": true,
        "@metamask/test-bundler>ethers": true
      }
    },
    "@metamask/profile-sync-controller>siwe>@spruceid/siwe-parser": {
      "globals": {
        "console.error": true,
        "console.log": true
      },
      "packages": {
        "@metamask/controller-utils>@spruceid/siwe-parser>apg-js": true,
        "@noble/hashes": true
      }
    },
    "@metamask/profile-sync-controller>siwe>@stablelib/random": {
      "globals": {
        "crypto": true,
        "msCrypto": true
      },
      "packages": {
        "@metamask/profile-sync-controller>siwe>@stablelib/random>@stablelib/binary": true,
        "@metamask/profile-sync-controller>siwe>@stablelib/random>@stablelib/wipe": true,
        "browserify>browser-resolve": true
      }
    },
    "@metamask/profile-sync-controller>siwe>@stablelib/random>@stablelib/binary": {
      "packages": {
        "@metamask/profile-sync-controller>siwe>@stablelib/random>@stablelib/binary>@stablelib/int": true
      }
    },
    "@metamask/queued-request-controller": {
      "packages": {
        "@metamask/queued-request-controller>@metamask/base-controller": true,
        "@metamask/rpc-errors": true,
        "@metamask/selected-network-controller": true,
        "@metamask/snaps-controllers>@metamask/json-rpc-engine": true,
        "@metamask/utils": true
      }
    },
    "@metamask/queued-request-controller>@metamask/base-controller": {
      "globals": {
        "setTimeout": true
      },
      "packages": {
        "immer": true
      }
    },
    "@metamask/rate-limit-controller": {
      "globals": {
        "setTimeout": true
      },
      "packages": {
        "@metamask/base-controller": true,
        "@metamask/rpc-errors": true,
        "@metamask/utils": true
      }
    },
    "@metamask/rpc-errors": {
      "packages": {
        "@metamask/rpc-errors>@metamask/utils": true,
        "eth-rpc-errors>fast-safe-stringify": true
      }
    },
    "@metamask/rpc-errors>@metamask/utils": {
      "globals": {
        "TextDecoder": true,
        "TextEncoder": true
      },
      "packages": {
        "@metamask/utils>@metamask/superstruct": true,
        "@metamask/utils>@scure/base": true,
        "@metamask/utils>pony-cause": true,
        "@noble/hashes": true,
        "browserify>buffer": true,
        "nock>debug": true,
        "semver": true
      }
    },
    "@metamask/rpc-methods-flask>nanoid": {
      "globals": {
        "crypto.getRandomValues": true
      }
    },
    "@metamask/rpc-methods>nanoid": {
      "globals": {
        "crypto.getRandomValues": true
      }
    },
    "@metamask/safe-event-emitter": {
      "globals": {
        "setTimeout": true
      },
      "packages": {
        "webpack>events": true
      }
    },
    "@metamask/scure-bip39": {
      "globals": {
        "TextEncoder": true
      },
      "packages": {
        "@metamask/scure-bip39>@noble/hashes": true,
        "@metamask/utils>@scure/base": true
      }
    },
    "@metamask/scure-bip39>@noble/hashes": {
      "globals": {
        "TextEncoder": true,
        "crypto": true
      }
    },
    "@metamask/selected-network-controller": {
      "packages": {
        "@metamask/network-controller>@metamask/swappable-obj-proxy": true,
        "@metamask/selected-network-controller>@metamask/base-controller": true
      }
    },
    "@metamask/selected-network-controller>@metamask/base-controller": {
      "globals": {
        "setTimeout": true
      },
      "packages": {
        "immer": true
      }
    },
    "@metamask/signature-controller": {
      "globals": {
        "console.info": true
      },
      "packages": {
        "@metamask/controller-utils": true,
        "@metamask/logging-controller": true,
        "@metamask/signature-controller>@metamask/base-controller": true,
        "@metamask/signature-controller>@metamask/message-manager": true,
        "lodash": true,
        "webpack>events": true
      }
    },
    "@metamask/signature-controller>@metamask/base-controller": {
      "globals": {
        "setTimeout": true
      },
      "packages": {
        "immer": true
      }
    },
    "@metamask/signature-controller>@metamask/message-manager": {
      "packages": {
        "@metamask/controller-utils": true,
        "@metamask/eth-sig-util": true,
        "@metamask/message-manager>jsonschema": true,
        "@metamask/signature-controller>@metamask/base-controller": true,
        "@metamask/signature-controller>@metamask/utils": true,
        "browserify>buffer": true,
        "uuid": true,
        "webpack>events": true
      }
    },
    "@metamask/signature-controller>@metamask/utils": {
      "globals": {
        "TextDecoder": true,
        "TextEncoder": true
      },
      "packages": {
        "@metamask/utils>@metamask/superstruct": true,
        "@metamask/utils>@scure/base": true,
        "@metamask/utils>pony-cause": true,
        "@noble/hashes": true,
        "browserify>buffer": true,
        "nock>debug": true,
        "semver": true
      }
    },
    "@metamask/smart-transactions-controller": {
      "globals": {
        "URLSearchParams": true,
        "clearInterval": true,
        "console.error": true,
        "console.log": true,
        "fetch": true,
        "setInterval": true
      },
      "packages": {
        "@ethersproject/bytes": true,
        "@metamask/controller-utils": true,
        "@metamask/eth-query": true,
        "@metamask/gas-fee-controller>@metamask/polling-controller": true,
        "@metamask/smart-transactions-controller>@ethereumjs/tx": true,
        "@metamask/smart-transactions-controller>@ethereumjs/util": true,
        "@metamask/smart-transactions-controller>@metamask/transaction-controller": true,
        "@metamask/smart-transactions-controller>bignumber.js": true,
        "browserify>buffer": true,
        "fast-json-patch": true,
        "lodash": true,
        "webpack>events": true
      }
    },
    "@metamask/smart-transactions-controller>@babel/runtime": {
      "globals": {
        "regeneratorRuntime": "write"
      }
    },
    "@metamask/smart-transactions-controller>@ethereumjs/tx": {
      "packages": {
        "@ethereumjs/tx>ethereum-cryptography": true,
        "@metamask/smart-transactions-controller>@ethereumjs/tx>@ethereumjs/common": true,
        "@metamask/smart-transactions-controller>@ethereumjs/tx>@ethereumjs/rlp": true,
        "@metamask/smart-transactions-controller>@ethereumjs/util": true
      }
    },
    "@metamask/smart-transactions-controller>@ethereumjs/tx>@ethereumjs/common": {
      "packages": {
        "@metamask/smart-transactions-controller>@ethereumjs/util": true,
        "webpack>events": true
      }
    },
    "@metamask/smart-transactions-controller>@ethereumjs/tx>@ethereumjs/rlp": {
      "globals": {
        "TextEncoder": true
      }
    },
    "@metamask/smart-transactions-controller>@ethereumjs/util": {
      "globals": {
        "console.warn": true,
        "fetch": true
      },
      "packages": {
        "@ethereumjs/tx>ethereum-cryptography": true,
        "@metamask/smart-transactions-controller>@ethereumjs/util>@ethereumjs/rlp": true,
        "webpack>events": true
      }
    },
    "@metamask/smart-transactions-controller>@ethereumjs/util>@ethereumjs/rlp": {
      "globals": {
        "TextEncoder": true
      }
    },
    "@metamask/smart-transactions-controller>@metamask/base-controller": {
      "globals": {
        "setTimeout": true
      },
      "packages": {
        "immer": true
      }
    },
    "@metamask/smart-transactions-controller>@metamask/controllers>nanoid": {
      "globals": {
        "crypto.getRandomValues": true
      }
    },
    "@metamask/smart-transactions-controller>@metamask/transaction-controller": {
      "globals": {
        "clearTimeout": true,
        "console.error": true,
        "fetch": true,
        "setTimeout": true
      },
      "packages": {
        "@ethereumjs/tx>@ethereumjs/common": true,
        "@ethersproject/abi": true,
        "@ethersproject/contracts": true,
        "@ethersproject/providers": true,
        "@metamask/controller-utils": true,
        "@metamask/eth-query": true,
        "@metamask/gas-fee-controller": true,
        "@metamask/metamask-eth-abis": true,
        "@metamask/name-controller>async-mutex": true,
        "@metamask/network-controller": true,
        "@metamask/rpc-errors": true,
        "@metamask/smart-transactions-controller>@metamask/base-controller": true,
        "@metamask/smart-transactions-controller>@metamask/transaction-controller>@ethereumjs/tx": true,
        "@metamask/smart-transactions-controller>@metamask/transaction-controller>@ethereumjs/util": true,
        "@metamask/smart-transactions-controller>@metamask/transaction-controller>@metamask/nonce-tracker": true,
        "@metamask/smart-transactions-controller>@metamask/transaction-controller>eth-method-registry": true,
        "@metamask/utils": true,
        "bn.js": true,
        "browserify>buffer": true,
        "fast-json-patch": true,
        "lodash": true,
        "uuid": true,
        "webpack>events": true
      }
    },
    "@metamask/smart-transactions-controller>@metamask/transaction-controller>@ethereumjs/tx": {
      "packages": {
        "@ethereumjs/tx>@ethereumjs/common": true,
        "@ethereumjs/tx>@ethereumjs/rlp": true,
        "@ethereumjs/tx>ethereum-cryptography": true,
        "@metamask/smart-transactions-controller>@metamask/transaction-controller>@ethereumjs/util": true,
        "browserify>buffer": true,
        "browserify>insert-module-globals>is-buffer": true
      }
    },
    "@metamask/smart-transactions-controller>@metamask/transaction-controller>@ethereumjs/util": {
      "globals": {
        "console.warn": true
      },
      "packages": {
        "@ethereumjs/tx>@ethereumjs/rlp": true,
        "@ethereumjs/tx>@ethereumjs/util>micro-ftch": true,
        "@ethereumjs/tx>ethereum-cryptography": true,
        "browserify>buffer": true,
        "browserify>insert-module-globals>is-buffer": true,
        "webpack>events": true
      }
    },
    "@metamask/smart-transactions-controller>@metamask/transaction-controller>@metamask/nonce-tracker": {
      "packages": {
        "@ethersproject/providers": true,
        "@metamask/smart-transactions-controller>@metamask/transaction-controller>@metamask/nonce-tracker>async-mutex": true,
        "browserify>assert": true
      }
    },
    "@metamask/smart-transactions-controller>@metamask/transaction-controller>@metamask/nonce-tracker>async-mutex": {
      "globals": {
        "clearTimeout": true,
        "setTimeout": true
      },
      "packages": {
        "@swc/helpers>tslib": true
      }
    },
    "@metamask/smart-transactions-controller>@metamask/transaction-controller>eth-method-registry": {
      "packages": {
        "@metamask/smart-transactions-controller>@metamask/transaction-controller>eth-method-registry>@metamask/ethjs-contract": true,
        "@metamask/smart-transactions-controller>@metamask/transaction-controller>eth-method-registry>@metamask/ethjs-query": true
      }
    },
    "@metamask/smart-transactions-controller>@metamask/transaction-controller>eth-method-registry>@metamask/ethjs-contract": {
      "packages": {
        "@metamask/ethjs>ethjs-abi": true,
        "@metamask/ethjs>js-sha3": true,
        "@metamask/smart-transactions-controller>@babel/runtime": true,
        "@metamask/smart-transactions-controller>@metamask/transaction-controller>eth-method-registry>@metamask/ethjs-contract>@metamask/ethjs-filter": true,
        "@metamask/smart-transactions-controller>@metamask/transaction-controller>eth-method-registry>@metamask/ethjs-contract>@metamask/ethjs-util": true,
        "promise-to-callback": true
      }
    },
    "@metamask/smart-transactions-controller>@metamask/transaction-controller>eth-method-registry>@metamask/ethjs-contract>@metamask/ethjs-filter": {
      "globals": {
        "clearInterval": true,
        "setInterval": true
      }
    },
    "@metamask/smart-transactions-controller>@metamask/transaction-controller>eth-method-registry>@metamask/ethjs-contract>@metamask/ethjs-util": {
      "packages": {
        "@metamask/ethjs>@metamask/ethjs-util>is-hex-prefixed": true,
        "@metamask/ethjs>@metamask/ethjs-util>strip-hex-prefix": true,
        "browserify>buffer": true
      }
    },
    "@metamask/smart-transactions-controller>@metamask/transaction-controller>eth-method-registry>@metamask/ethjs-query": {
      "globals": {
        "console": true
      },
      "packages": {
        "@metamask/smart-transactions-controller>@metamask/transaction-controller>eth-method-registry>@metamask/ethjs-query>@metamask/ethjs-format": true,
        "@metamask/smart-transactions-controller>@metamask/transaction-controller>eth-method-registry>@metamask/ethjs-query>@metamask/ethjs-rpc": true,
        "promise-to-callback": true
      }
    },
    "@metamask/smart-transactions-controller>@metamask/transaction-controller>eth-method-registry>@metamask/ethjs-query>@metamask/ethjs-format": {
      "packages": {
        "@metamask/ethjs-query>@metamask/ethjs-format>ethjs-schema": true,
        "@metamask/ethjs>@metamask/ethjs-util>strip-hex-prefix": true,
        "@metamask/ethjs>@metamask/number-to-bn": true,
        "@metamask/smart-transactions-controller>@metamask/transaction-controller>eth-method-registry>@metamask/ethjs-contract>@metamask/ethjs-util": true
      }
    },
    "@metamask/smart-transactions-controller>@metamask/transaction-controller>eth-method-registry>@metamask/ethjs-query>@metamask/ethjs-rpc": {
      "packages": {
        "promise-to-callback": true
      }
    },
    "@metamask/smart-transactions-controller>bignumber.js": {
      "globals": {
        "crypto": true,
        "define": true
      }
    },
    "@metamask/snaps-controllers": {
      "globals": {
        "DecompressionStream": true,
        "URL": true,
        "clearTimeout": true,
        "document.getElementById": true,
        "fetch.bind": true,
        "setTimeout": true
      },
      "packages": {
        "@metamask/object-multiplex": true,
        "@metamask/post-message-stream": true,
        "@metamask/rpc-errors": true,
        "@metamask/snaps-controllers>@metamask/base-controller": true,
        "@metamask/snaps-controllers>@metamask/json-rpc-engine": true,
        "@metamask/snaps-controllers>@metamask/json-rpc-middleware-stream": true,
        "@metamask/snaps-controllers>@metamask/permission-controller": true,
        "@metamask/snaps-controllers>@metamask/utils": true,
        "@metamask/snaps-controllers>@xstate/fsm": true,
        "@metamask/snaps-controllers>concat-stream": true,
        "@metamask/snaps-controllers>get-npm-tarball-url": true,
        "@metamask/snaps-controllers>nanoid": true,
        "@metamask/snaps-controllers>readable-web-to-node-stream": true,
        "@metamask/snaps-controllers>tar-stream": true,
        "@metamask/snaps-rpc-methods": true,
        "@metamask/snaps-sdk": true,
        "@metamask/snaps-utils": true,
        "@metamask/snaps-utils>@metamask/snaps-registry": true,
        "browserify>browserify-zlib": true,
        "eslint>fast-deep-equal": true,
        "readable-stream": true
      }
    },
    "@metamask/snaps-controllers-flask>nanoid": {
      "globals": {
        "crypto.getRandomValues": true
      }
    },
    "@metamask/snaps-controllers>@metamask/base-controller": {
      "globals": {
        "setTimeout": true
      },
      "packages": {
        "immer": true
      }
    },
    "@metamask/snaps-controllers>@metamask/json-rpc-engine": {
      "packages": {
        "@metamask/rpc-errors": true,
        "@metamask/safe-event-emitter": true,
        "@metamask/snaps-controllers>@metamask/json-rpc-engine>@metamask/utils": true
      }
    },
    "@metamask/snaps-controllers>@metamask/json-rpc-engine>@metamask/utils": {
      "globals": {
        "TextDecoder": true,
        "TextEncoder": true
      },
      "packages": {
        "@metamask/utils>@metamask/superstruct": true,
        "@metamask/utils>@scure/base": true,
        "@metamask/utils>pony-cause": true,
        "@noble/hashes": true,
        "browserify>buffer": true,
        "nock>debug": true,
        "semver": true
      }
    },
    "@metamask/snaps-controllers>@metamask/json-rpc-middleware-stream": {
      "globals": {
        "console.warn": true,
        "setTimeout": true
      },
      "packages": {
        "@metamask/safe-event-emitter": true,
        "@metamask/snaps-controllers>@metamask/json-rpc-middleware-stream>@metamask/utils": true,
        "readable-stream": true
      }
    },
    "@metamask/snaps-controllers>@metamask/json-rpc-middleware-stream>@metamask/utils": {
      "globals": {
        "TextDecoder": true,
        "TextEncoder": true
      },
      "packages": {
        "@metamask/utils>@metamask/superstruct": true,
        "@metamask/utils>@scure/base": true,
        "@metamask/utils>pony-cause": true,
        "@noble/hashes": true,
        "browserify>buffer": true,
        "nock>debug": true,
        "semver": true
      }
    },
    "@metamask/snaps-controllers>@metamask/permission-controller": {
      "globals": {
        "console.error": true
      },
      "packages": {
        "@metamask/controller-utils": true,
        "@metamask/rpc-errors": true,
        "@metamask/snaps-controllers>@metamask/base-controller": true,
        "@metamask/snaps-controllers>@metamask/json-rpc-engine": true,
        "@metamask/snaps-controllers>@metamask/utils": true,
        "@metamask/snaps-controllers>nanoid": true,
        "deep-freeze-strict": true,
        "immer": true
      }
    },
    "@metamask/snaps-controllers>@metamask/utils": {
      "globals": {
        "TextDecoder": true,
        "TextEncoder": true
      },
      "packages": {
        "@metamask/utils>@metamask/superstruct": true,
        "@metamask/utils>@scure/base": true,
        "@metamask/utils>pony-cause": true,
        "@noble/hashes": true,
        "browserify>buffer": true,
        "nock>debug": true,
        "semver": true
      }
    },
    "@metamask/snaps-controllers>concat-stream": {
      "packages": {
        "browserify>buffer": true,
        "browserify>concat-stream>typedarray": true,
        "pumpify>inherits": true,
        "readable-stream": true,
        "terser>source-map-support>buffer-from": true
      }
    },
    "@metamask/snaps-controllers>nanoid": {
      "globals": {
        "crypto.getRandomValues": true
      }
    },
    "@metamask/snaps-controllers>readable-web-to-node-stream": {
      "packages": {
        "readable-stream": true
      }
    },
    "@metamask/snaps-controllers>tar-stream": {
      "packages": {
        "@metamask/snaps-controllers>tar-stream>b4a": true,
        "@metamask/snaps-controllers>tar-stream>fast-fifo": true,
        "@metamask/snaps-controllers>tar-stream>streamx": true,
        "browserify>browser-resolve": true
      }
    },
    "@metamask/snaps-controllers>tar-stream>b4a": {
      "globals": {
        "TextDecoder": true,
        "TextEncoder": true
      }
    },
    "@metamask/snaps-controllers>tar-stream>streamx": {
      "packages": {
        "@metamask/snaps-controllers>tar-stream>fast-fifo": true,
        "@metamask/snaps-controllers>tar-stream>streamx>queue-tick": true,
        "webpack>events": true
      }
    },
    "@metamask/snaps-controllers>tar-stream>streamx>queue-tick": {
      "globals": {
        "queueMicrotask": true
      }
    },
    "@metamask/snaps-execution-environments": {
      "globals": {
        "document.getElementById": true
      },
      "packages": {
        "@metamask/post-message-stream": true,
        "@metamask/snaps-execution-environments>@metamask/snaps-utils": true,
        "@metamask/snaps-execution-environments>@metamask/utils": true,
        "@metamask/snaps-utils": true,
        "@metamask/utils": true
      }
    },
    "@metamask/snaps-execution-environments>@metamask/snaps-utils": {
      "globals": {
        "File": true,
        "FileReader": true,
        "TextDecoder": true,
        "TextEncoder": true,
        "URL": true,
        "console.error": true,
        "console.log": true,
        "console.warn": true,
        "crypto": true,
        "document.body.appendChild": true,
        "document.createElement": true,
        "fetch": true
      },
      "packages": {
        "@metamask/eth-snap-keyring>@metamask/snaps-utils>@metamask/slip44": true,
        "@metamask/rpc-errors": true,
        "@metamask/snaps-execution-environments>@metamask/snaps-utils>@metamask/permission-controller": true,
        "@metamask/snaps-execution-environments>@metamask/utils": true,
        "@metamask/snaps-sdk": true,
        "@metamask/snaps-sdk>@metamask/key-tree": true,
        "@metamask/snaps-utils>cron-parser": true,
        "@metamask/snaps-utils>fast-json-stable-stringify": true,
        "@metamask/snaps-utils>fast-xml-parser": true,
        "@metamask/snaps-utils>marked": true,
        "@metamask/snaps-utils>rfdc": true,
        "@metamask/snaps-utils>validate-npm-package-name": true,
        "@metamask/utils>@metamask/superstruct": true,
        "@metamask/utils>@scure/base": true,
        "@noble/hashes": true,
        "chalk": true,
        "semver": true
      }
    },
    "@metamask/snaps-execution-environments>@metamask/snaps-utils>@metamask/base-controller": {
      "globals": {
        "setTimeout": true
      },
      "packages": {
        "immer": true
      }
    },
    "@metamask/snaps-execution-environments>@metamask/snaps-utils>@metamask/permission-controller": {
      "globals": {
        "console.error": true
      },
      "packages": {
        "@metamask/controller-utils": true,
        "@metamask/rpc-errors": true,
        "@metamask/snaps-controllers>@metamask/json-rpc-engine": true,
        "@metamask/snaps-execution-environments>@metamask/snaps-utils>@metamask/base-controller": true,
        "@metamask/snaps-execution-environments>@metamask/utils": true,
        "@metamask/snaps-execution-environments>nanoid": true,
        "deep-freeze-strict": true,
        "immer": true
      }
    },
    "@metamask/snaps-execution-environments>@metamask/utils": {
      "globals": {
        "TextDecoder": true,
        "TextEncoder": true
      },
      "packages": {
        "@metamask/utils>@metamask/superstruct": true,
        "@metamask/utils>@scure/base": true,
        "@metamask/utils>pony-cause": true,
        "@noble/hashes": true,
        "browserify>buffer": true,
        "nock>debug": true,
        "semver": true
      }
    },
    "@metamask/snaps-execution-environments>nanoid": {
      "globals": {
        "crypto.getRandomValues": true
      }
    },
    "@metamask/snaps-rpc-methods": {
      "packages": {
        "@metamask/rpc-errors": true,
        "@metamask/snaps-rpc-methods>@metamask/permission-controller": true,
        "@metamask/snaps-rpc-methods>@metamask/utils": true,
        "@metamask/snaps-sdk": true,
        "@metamask/snaps-sdk>@metamask/key-tree": true,
        "@metamask/snaps-utils": true,
        "@metamask/utils>@metamask/superstruct": true,
        "@noble/hashes": true
      }
    },
    "@metamask/snaps-rpc-methods>@metamask/permission-controller": {
      "globals": {
        "console.error": true
      },
      "packages": {
        "@metamask/controller-utils": true,
        "@metamask/rpc-errors": true,
        "@metamask/snaps-controllers>@metamask/json-rpc-engine": true,
        "@metamask/snaps-rpc-methods>@metamask/permission-controller>@metamask/base-controller": true,
        "@metamask/snaps-rpc-methods>@metamask/permission-controller>nanoid": true,
        "@metamask/snaps-rpc-methods>@metamask/utils": true,
        "deep-freeze-strict": true,
        "immer": true
      }
    },
    "@metamask/snaps-rpc-methods>@metamask/permission-controller>@metamask/base-controller": {
      "globals": {
        "setTimeout": true
      },
      "packages": {
        "immer": true
      }
    },
    "@metamask/snaps-rpc-methods>@metamask/permission-controller>nanoid": {
      "globals": {
        "crypto.getRandomValues": true
      }
    },
    "@metamask/snaps-rpc-methods>@metamask/utils": {
      "globals": {
        "TextDecoder": true,
        "TextEncoder": true
      },
      "packages": {
        "@metamask/utils>@metamask/superstruct": true,
        "@metamask/utils>@scure/base": true,
        "@metamask/utils>pony-cause": true,
        "@noble/hashes": true,
        "browserify>buffer": true,
        "nock>debug": true,
        "semver": true
      }
    },
    "@metamask/snaps-sdk": {
      "globals": {
        "fetch": true
      },
      "packages": {
        "@metamask/rpc-errors": true,
        "@metamask/snaps-sdk>@metamask/utils": true,
        "@metamask/utils>@metamask/superstruct": true
      }
    },
    "@metamask/snaps-sdk>@metamask/key-tree": {
      "packages": {
        "@metamask/message-signing-snap>@noble/curves": true,
        "@metamask/scure-bip39": true,
        "@metamask/snaps-sdk>@metamask/key-tree>@metamask/utils": true,
        "@metamask/utils>@scure/base": true,
        "@noble/hashes": true
      }
    },
    "@metamask/snaps-sdk>@metamask/key-tree>@metamask/utils": {
      "globals": {
        "TextDecoder": true,
        "TextEncoder": true
      },
      "packages": {
        "@metamask/utils>@metamask/superstruct": true,
        "@metamask/utils>@scure/base": true,
        "@metamask/utils>pony-cause": true,
        "@noble/hashes": true,
        "browserify>buffer": true,
        "nock>debug": true,
        "semver": true
      }
    },
    "@metamask/snaps-sdk>@metamask/utils": {
      "globals": {
        "TextDecoder": true,
        "TextEncoder": true
      },
      "packages": {
        "@metamask/utils>@metamask/superstruct": true,
        "@metamask/utils>@scure/base": true,
        "@metamask/utils>pony-cause": true,
        "@noble/hashes": true,
        "browserify>buffer": true,
        "nock>debug": true,
        "semver": true
      }
    },
    "@metamask/snaps-utils": {
      "globals": {
        "File": true,
        "FileReader": true,
        "TextDecoder": true,
        "TextEncoder": true,
        "URL": true,
        "console.error": true,
        "console.log": true,
        "console.warn": true,
        "crypto": true,
        "document.body.appendChild": true,
        "document.createElement": true,
        "fetch": true
      },
      "packages": {
        "@metamask/rpc-errors": true,
        "@metamask/snaps-sdk": true,
        "@metamask/snaps-sdk>@metamask/key-tree": true,
        "@metamask/snaps-utils>@metamask/permission-controller": true,
        "@metamask/snaps-utils>@metamask/slip44": true,
        "@metamask/snaps-utils>@metamask/utils": true,
        "@metamask/snaps-utils>cron-parser": true,
        "@metamask/snaps-utils>fast-json-stable-stringify": true,
        "@metamask/snaps-utils>fast-xml-parser": true,
        "@metamask/snaps-utils>marked": true,
        "@metamask/snaps-utils>rfdc": true,
        "@metamask/snaps-utils>validate-npm-package-name": true,
        "@metamask/utils>@metamask/superstruct": true,
        "@metamask/utils>@scure/base": true,
        "@noble/hashes": true,
        "chalk": true,
        "semver": true
      }
    },
    "@metamask/snaps-utils>@metamask/base-controller": {
      "globals": {
        "setTimeout": true
      },
      "packages": {
        "immer": true
      }
    },
    "@metamask/snaps-utils>@metamask/permission-controller": {
      "globals": {
        "console.error": true
      },
      "packages": {
        "@metamask/controller-utils": true,
        "@metamask/rpc-errors": true,
        "@metamask/snaps-controllers>@metamask/json-rpc-engine": true,
        "@metamask/snaps-utils>@metamask/base-controller": true,
        "@metamask/snaps-utils>@metamask/permission-controller>nanoid": true,
        "@metamask/snaps-utils>@metamask/utils": true,
        "deep-freeze-strict": true,
        "immer": true
      }
    },
    "@metamask/snaps-utils>@metamask/permission-controller>nanoid": {
      "globals": {
        "crypto.getRandomValues": true
      }
    },
    "@metamask/snaps-utils>@metamask/snaps-registry": {
      "packages": {
        "@metamask/message-signing-snap>@noble/curves": true,
        "@metamask/snaps-utils>@metamask/snaps-registry>@metamask/utils": true,
        "@metamask/utils>@metamask/superstruct": true,
        "@noble/hashes": true
      }
    },
    "@metamask/snaps-utils>@metamask/snaps-registry>@metamask/utils": {
      "globals": {
        "TextDecoder": true,
        "TextEncoder": true
      },
      "packages": {
        "@metamask/utils>@metamask/superstruct": true,
        "@metamask/utils>@scure/base": true,
        "@metamask/utils>pony-cause": true,
        "@noble/hashes": true,
        "browserify>buffer": true,
        "nock>debug": true,
        "semver": true
      }
    },
    "@metamask/snaps-utils>@metamask/utils": {
      "globals": {
        "TextDecoder": true,
        "TextEncoder": true
      },
      "packages": {
        "@metamask/utils>@metamask/superstruct": true,
        "@metamask/utils>@scure/base": true,
        "@metamask/utils>pony-cause": true,
        "@noble/hashes": true,
        "browserify>buffer": true,
        "nock>debug": true,
        "semver": true
      }
    },
    "@metamask/snaps-utils>cron-parser": {
      "packages": {
        "browserify>browser-resolve": true,
        "luxon": true
      }
    },
    "@metamask/snaps-utils>fast-xml-parser": {
      "globals": {
        "entityName": true,
        "val": true
      },
      "packages": {
        "@metamask/snaps-utils>fast-xml-parser>strnum": true
      }
    },
    "@metamask/snaps-utils>marked": {
      "globals": {
        "console.error": true,
        "console.warn": true,
        "define": true
      }
    },
    "@metamask/snaps-utils>rfdc": {
      "packages": {
        "browserify>buffer": true
      }
    },
    "@metamask/snaps-utils>validate-npm-package-name": {
      "packages": {
        "@metamask/snaps-utils>validate-npm-package-name>builtins": true
      }
    },
    "@metamask/snaps-utils>validate-npm-package-name>builtins": {
      "packages": {
        "process": true,
        "semver": true
      }
    },
    "@metamask/test-bundler>@ethersproject/networks": {
      "packages": {
        "@ethersproject/abi>@ethersproject/logger": true
      }
    },
    "@metamask/test-bundler>ethers": {
      "packages": {
        "@ethersproject/abi": true,
        "@ethersproject/abi>@ethersproject/address": true,
        "@ethersproject/abi>@ethersproject/constants": true,
        "@ethersproject/abi>@ethersproject/keccak256": true,
        "@ethersproject/abi>@ethersproject/logger": true,
        "@ethersproject/abi>@ethersproject/properties": true,
        "@ethersproject/abi>@ethersproject/strings": true,
        "@ethersproject/bignumber": true,
        "@ethersproject/bytes": true,
        "@ethersproject/contracts": true,
        "@ethersproject/hash": true,
        "@ethersproject/hash>@ethersproject/abstract-signer": true,
        "@ethersproject/hash>@ethersproject/base64": true,
        "@ethersproject/hdnode": true,
        "@ethersproject/hdnode>@ethersproject/basex": true,
        "@ethersproject/hdnode>@ethersproject/sha2": true,
        "@ethersproject/hdnode>@ethersproject/signing-key": true,
        "@ethersproject/hdnode>@ethersproject/transactions": true,
        "@ethersproject/hdnode>@ethersproject/wordlists": true,
        "@ethersproject/providers": true,
        "@ethersproject/providers>@ethersproject/rlp": true,
        "@ethersproject/providers>@ethersproject/web": true,
        "@ethersproject/wallet": true,
        "@ethersproject/wallet>@ethersproject/json-wallets": true,
        "@ethersproject/wallet>@ethersproject/random": true,
        "@metamask/test-bundler>ethers>@ethersproject/solidity": true,
        "@metamask/test-bundler>ethers>@ethersproject/units": true
      }
    },
    "@metamask/test-bundler>ethers>@ethersproject/solidity": {
      "packages": {
        "@ethersproject/abi>@ethersproject/keccak256": true,
        "@ethersproject/abi>@ethersproject/logger": true,
        "@ethersproject/abi>@ethersproject/strings": true,
        "@ethersproject/bignumber": true,
        "@ethersproject/bytes": true,
        "@ethersproject/hdnode>@ethersproject/sha2": true
      }
    },
    "@metamask/test-bundler>ethers>@ethersproject/units": {
      "packages": {
        "@ethersproject/abi>@ethersproject/logger": true,
        "@ethersproject/bignumber": true
      }
    },
    "@metamask/transaction-controller": {
      "globals": {
        "clearTimeout": true,
        "console.error": true,
        "fetch": true,
        "setTimeout": true
      },
      "packages": {
        "@ethereumjs/tx": true,
        "@ethereumjs/tx>@ethereumjs/common": true,
        "@ethereumjs/tx>@ethereumjs/util": true,
        "@ethersproject/abi": true,
        "@ethersproject/contracts": true,
        "@ethersproject/providers": true,
        "@metamask/controller-utils": true,
        "@metamask/eth-query": true,
        "@metamask/gas-fee-controller": true,
        "@metamask/metamask-eth-abis": true,
        "@metamask/name-controller>async-mutex": true,
        "@metamask/network-controller": true,
        "@metamask/rpc-errors": true,
        "@metamask/transaction-controller>@metamask/base-controller": true,
        "@metamask/transaction-controller>@metamask/nonce-tracker": true,
        "@metamask/transaction-controller>@metamask/utils": true,
        "bn.js": true,
        "browserify>buffer": true,
        "eth-method-registry": true,
        "fast-json-patch": true,
        "lodash": true,
        "uuid": true,
        "webpack>events": true
      }
    },
    "@metamask/transaction-controller>@metamask/base-controller": {
      "globals": {
        "setTimeout": true
      },
      "packages": {
        "immer": true
      }
    },
    "@metamask/transaction-controller>@metamask/nonce-tracker": {
      "packages": {
        "@ethersproject/providers": true,
        "@metamask/transaction-controller>@metamask/nonce-tracker>async-mutex": true,
        "browserify>assert": true
      }
    },
    "@metamask/transaction-controller>@metamask/nonce-tracker>async-mutex": {
      "globals": {
        "clearTimeout": true,
        "setTimeout": true
      },
      "packages": {
        "@swc/helpers>tslib": true
      }
    },
    "@metamask/transaction-controller>@metamask/utils": {
      "globals": {
        "TextDecoder": true,
        "TextEncoder": true
      },
      "packages": {
        "@metamask/utils>@metamask/superstruct": true,
        "@metamask/utils>@scure/base": true,
        "@metamask/utils>pony-cause": true,
        "@noble/hashes": true,
        "browserify>buffer": true,
        "nock>debug": true,
        "semver": true
      }
    },
    "@metamask/user-operation-controller": {
      "globals": {
        "fetch": true
      },
      "packages": {
        "@metamask/controller-utils": true,
        "@metamask/eth-query": true,
        "@metamask/gas-fee-controller": true,
        "@metamask/gas-fee-controller>@metamask/polling-controller": true,
        "@metamask/rpc-errors": true,
        "@metamask/transaction-controller": true,
        "@metamask/user-operation-controller>@metamask/base-controller": true,
        "@metamask/utils": true,
        "bn.js": true,
        "lodash": true,
        "superstruct": true,
        "uuid": true,
        "webpack>events": true
      }
    },
    "@metamask/user-operation-controller>@metamask/base-controller": {
      "globals": {
        "setTimeout": true
      },
      "packages": {
        "immer": true
      }
    },
    "@metamask/utils": {
      "globals": {
        "TextDecoder": true,
        "TextEncoder": true
      },
      "packages": {
        "@metamask/utils>@metamask/superstruct": true,
        "@metamask/utils>@scure/base": true,
        "@metamask/utils>pony-cause": true,
        "@noble/hashes": true,
        "browserify>buffer": true,
        "nock>debug": true,
        "semver": true
      }
    },
    "@metamask/utils>@scure/base": {
      "globals": {
        "TextDecoder": true,
        "TextEncoder": true
      }
    },
    "@ngraveio/bc-ur": {
      "packages": {
        "@ngraveio/bc-ur>@keystonehq/alias-sampling": true,
        "@ngraveio/bc-ur>bignumber.js": true,
        "@ngraveio/bc-ur>cbor-sync": true,
        "@ngraveio/bc-ur>crc": true,
        "@ngraveio/bc-ur>jsbi": true,
        "addons-linter>sha.js": true,
        "browserify>assert": true,
        "browserify>buffer": true
      }
    },
    "@ngraveio/bc-ur>assert>object-is": {
      "packages": {
        "string.prototype.matchall>call-bind": true,
        "string.prototype.matchall>define-properties": true
      }
    },
    "@ngraveio/bc-ur>bignumber.js": {
      "globals": {
        "crypto": true,
        "define": true
      }
    },
    "@ngraveio/bc-ur>cbor-sync": {
      "globals": {
        "define": true
      },
      "packages": {
        "browserify>buffer": true
      }
    },
    "@ngraveio/bc-ur>crc": {
      "packages": {
        "browserify>buffer": true
      }
    },
    "@ngraveio/bc-ur>jsbi": {
      "globals": {
        "define": true
      }
    },
    "@noble/hashes": {
      "globals": {
        "TextEncoder": true,
        "crypto": true
      }
    },
    "@popperjs/core": {
      "globals": {
        "Element": true,
        "HTMLElement": true,
        "ShadowRoot": true,
        "console.error": true,
        "console.warn": true,
        "document": true,
        "navigator.userAgent": true
      }
    },
    "@reduxjs/toolkit": {
      "globals": {
        "AbortController": true,
        "__REDUX_DEVTOOLS_EXTENSION_COMPOSE__": true,
        "__REDUX_DEVTOOLS_EXTENSION__": true,
        "console": true,
        "queueMicrotask": true,
        "requestAnimationFrame": true,
        "setTimeout": true
      },
      "packages": {
        "@reduxjs/toolkit>reselect": true,
        "immer": true,
        "process": true,
        "redux": true,
        "redux-thunk": true
      }
    },
    "@segment/loosely-validate-event": {
      "packages": {
        "@segment/loosely-validate-event>component-type": true,
        "@segment/loosely-validate-event>join-component": true,
        "browserify>assert": true,
        "browserify>buffer": true
      }
    },
    "@sentry/browser": {
      "globals": {
        "PerformanceObserver.supportedEntryTypes.includes": true,
        "Request": true,
        "URL": true,
        "XMLHttpRequest.prototype": true,
        "__SENTRY_DEBUG__": true,
        "__SENTRY_RELEASE__": true,
        "addEventListener": true,
        "console.error": true,
        "indexedDB.open": true,
        "performance.timeOrigin": true,
        "setTimeout": true
      },
      "packages": {
        "@sentry/browser>@sentry-internal/browser-utils": true,
        "@sentry/browser>@sentry-internal/feedback": true,
        "@sentry/browser>@sentry-internal/replay": true,
        "@sentry/browser>@sentry-internal/replay-canvas": true,
        "@sentry/browser>@sentry/core": true,
        "@sentry/utils": true
      }
    },
    "@sentry/browser>@sentry-internal/browser-utils": {
      "globals": {
        "PerformanceEventTiming.prototype": true,
        "PerformanceObserver": true,
        "XMLHttpRequest.prototype": true,
        "__SENTRY_DEBUG__": true,
        "addEventListener": true,
        "clearTimeout": true,
        "performance": true,
        "removeEventListener": true,
        "setTimeout": true
      },
      "packages": {
        "@sentry/browser>@sentry/core": true,
        "@sentry/utils": true
      }
    },
    "@sentry/browser>@sentry-internal/feedback": {
      "globals": {
        "FormData": true,
        "HTMLFormElement": true,
        "__SENTRY_DEBUG__": true,
        "cancelAnimationFrame": true,
        "clearTimeout": true,
        "document.createElement": true,
        "document.createElementNS": true,
        "document.createTextNode": true,
        "isSecureContext": true,
        "requestAnimationFrame": true,
        "setTimeout": true
      },
      "packages": {
        "@sentry/browser>@sentry/core": true,
        "@sentry/utils": true
      }
    },
    "@sentry/browser>@sentry-internal/replay": {
      "globals": {
        "Blob": true,
        "CSSConditionRule": true,
        "CSSGroupingRule": true,
        "CSSMediaRule": true,
        "CSSRule": true,
        "CSSSupportsRule": true,
        "Document": true,
        "DragEvent": true,
        "Element": true,
        "FormData": true,
        "HTMLElement": true,
        "HTMLFormElement": true,
        "Headers": true,
        "MouseEvent": true,
        "MutationObserver": true,
        "Node.DOCUMENT_FRAGMENT_NODE": true,
        "Node.prototype.contains": true,
        "PointerEvent": true,
        "TextEncoder": true,
        "URL": true,
        "URLSearchParams": true,
        "Worker": true,
        "__RRWEB_EXCLUDE_IFRAME__": true,
        "__RRWEB_EXCLUDE_SHADOW_DOM__": true,
        "__SENTRY_DEBUG__": true,
        "__SENTRY_EXCLUDE_REPLAY_WORKER__": true,
        "__rrMutationObserver": true,
        "addEventListener": true,
        "clearTimeout": true,
        "console.debug": true,
        "console.error": true,
        "console.warn": true,
        "customElements.get": true,
        "document": true,
        "innerHeight": true,
        "innerWidth": true,
        "location.href": true,
        "location.origin": true,
        "parent": true
      },
      "packages": {
        "@sentry/browser>@sentry-internal/browser-utils": true,
        "@sentry/browser>@sentry/core": true,
        "@sentry/utils": true
      }
    },
    "@sentry/browser>@sentry-internal/replay-canvas": {
      "globals": {
        "Blob": true,
        "HTMLCanvasElement": true,
        "HTMLImageElement": true,
        "ImageData": true,
        "URL.createObjectURL": true,
        "WeakRef": true,
        "Worker": true,
        "cancelAnimationFrame": true,
        "console.error": true,
        "createImageBitmap": true,
        "document": true
      },
      "packages": {
        "@sentry/browser>@sentry/core": true,
        "@sentry/utils": true
      }
    },
    "@sentry/browser>@sentry/core": {
      "globals": {
        "Headers": true,
        "Request": true,
        "URL": true,
        "__SENTRY_DEBUG__": true,
        "__SENTRY_TRACING__": true,
        "clearInterval": true,
        "clearTimeout": true,
        "console.log": true,
        "console.warn": true,
        "setInterval": true,
        "setTimeout": true
      },
      "packages": {
        "@sentry/utils": true
      }
    },
    "@sentry/utils": {
      "globals": {
        "CustomEvent": true,
        "DOMError": true,
        "DOMException": true,
        "EdgeRuntime": true,
        "Element": true,
        "ErrorEvent": true,
        "Event": true,
        "HTMLElement": true,
        "Headers": true,
        "Request": true,
        "Response": true,
        "TextDecoder": true,
        "TextEncoder": true,
        "URL": true,
        "__SENTRY_BROWSER_BUNDLE__": true,
        "__SENTRY_DEBUG__": true,
        "clearTimeout": true,
        "console.error": true,
        "document": true,
        "setInterval": true,
        "setTimeout": true
      },
      "packages": {
        "process": true
      }
    },
    "@storybook/addon-docs>remark-external-links>mdast-util-definitions": {
      "packages": {
        "react-markdown>unist-util-visit": true
      }
    },
    "@storybook/addon-knobs>qs": {
      "packages": {
        "string.prototype.matchall>side-channel": true
      }
    },
    "@swc/helpers>tslib": {
      "globals": {
        "SuppressedError": true,
        "define": true
      }
    },
    "@trezor/connect-web": {
      "globals": {
        "URLSearchParams": true,
        "__TREZOR_CONNECT_SRC": true,
        "addEventListener": true,
        "btoa": true,
        "chrome": true,
        "clearInterval": true,
        "clearTimeout": true,
        "console.warn": true,
        "document.body": true,
        "document.createElement": true,
        "document.createTextNode": true,
        "document.getElementById": true,
        "document.querySelectorAll": true,
        "location": true,
        "navigator": true,
        "open": true,
        "origin": true,
        "removeEventListener": true,
        "setInterval": true,
        "setTimeout": true
      },
      "packages": {
        "@swc/helpers>tslib": true,
        "@trezor/connect-web>@trezor/connect": true,
        "@trezor/connect-web>@trezor/connect-common": true,
        "@trezor/connect-web>@trezor/utils": true,
        "webpack>events": true
      }
    },
    "@trezor/connect-web>@trezor/connect": {
      "packages": {
        "@swc/helpers>tslib": true,
        "@trezor/connect-web>@trezor/connect>@trezor/protobuf": true,
        "@trezor/connect-web>@trezor/connect>@trezor/schema-utils": true,
        "@trezor/connect-web>@trezor/connect>@trezor/transport": true,
        "@trezor/connect-web>@trezor/utils": true
      }
    },
    "@trezor/connect-web>@trezor/connect-common": {
      "globals": {
        "console.warn": true,
        "localStorage.getItem": true,
        "localStorage.setItem": true,
        "navigator": true,
        "setTimeout": true,
        "window": true
      },
      "packages": {
        "@swc/helpers>tslib": true,
        "@trezor/connect-web>@trezor/connect-common>@trezor/env-utils": true,
        "@trezor/connect-web>@trezor/utils": true
      }
    },
    "@trezor/connect-web>@trezor/connect-common>@trezor/env-utils": {
      "globals": {
        "innerHeight": true,
        "innerWidth": true,
        "location.hostname": true,
        "location.origin": true,
        "navigator.languages": true,
        "navigator.platform": true,
        "navigator.userAgent": true,
        "screen.height": true,
        "screen.width": true
      },
      "packages": {
        "@swc/helpers>tslib": true,
        "@trezor/connect-web>@trezor/connect-common>@trezor/env-utils>ua-parser-js": true,
        "process": true
      }
    },
    "@trezor/connect-web>@trezor/connect-common>@trezor/env-utils>ua-parser-js": {
      "globals": {
        "define": true
      }
    },
    "@trezor/connect-web>@trezor/connect>@trezor/protobuf": {
      "packages": {
        "@swc/helpers>tslib": true,
        "@trezor/connect-web>@trezor/connect>@trezor/protobuf>protobufjs": true,
        "@trezor/connect-web>@trezor/connect>@trezor/schema-utils": true,
        "browserify>buffer": true
      }
    },
    "@trezor/connect-web>@trezor/connect>@trezor/protobuf>protobufjs": {
      "globals": {
        "process": true,
        "setTimeout": true
      },
      "packages": {
        "@trezor/connect-web>@trezor/connect>@trezor/protobuf>protobufjs>@protobufjs/aspromise": true,
        "@trezor/connect-web>@trezor/connect>@trezor/protobuf>protobufjs>@protobufjs/base64": true,
        "@trezor/connect-web>@trezor/connect>@trezor/protobuf>protobufjs>@protobufjs/codegen": true,
        "@trezor/connect-web>@trezor/connect>@trezor/protobuf>protobufjs>@protobufjs/eventemitter": true,
        "@trezor/connect-web>@trezor/connect>@trezor/protobuf>protobufjs>@protobufjs/fetch": true,
        "@trezor/connect-web>@trezor/connect>@trezor/protobuf>protobufjs>@protobufjs/float": true,
        "@trezor/connect-web>@trezor/connect>@trezor/protobuf>protobufjs>@protobufjs/inquire": true,
        "@trezor/connect-web>@trezor/connect>@trezor/protobuf>protobufjs>@protobufjs/path": true,
        "@trezor/connect-web>@trezor/connect>@trezor/protobuf>protobufjs>@protobufjs/pool": true,
        "@trezor/connect-web>@trezor/connect>@trezor/protobuf>protobufjs>@protobufjs/utf8": true
      }
    },
    "@trezor/connect-web>@trezor/connect>@trezor/protobuf>protobufjs>@protobufjs/codegen": {
      "globals": {
        "console.log": true
      }
    },
    "@trezor/connect-web>@trezor/connect>@trezor/protobuf>protobufjs>@protobufjs/fetch": {
      "globals": {
        "XMLHttpRequest": true
      },
      "packages": {
        "@trezor/connect-web>@trezor/connect>@trezor/protobuf>protobufjs>@protobufjs/aspromise": true,
        "@trezor/connect-web>@trezor/connect>@trezor/protobuf>protobufjs>@protobufjs/inquire": true
      }
    },
    "@trezor/connect-web>@trezor/connect>@trezor/schema-utils": {
      "globals": {
        "console.warn": true
      },
      "packages": {
        "@trezor/connect-web>@trezor/connect>@trezor/schema-utils>@sinclair/typebox": true,
        "browserify>buffer": true,
        "ts-mixer": true
      }
    },
    "@trezor/connect-web>@trezor/utils": {
      "globals": {
        "AbortController": true,
        "Intl.NumberFormat": true,
        "clearInterval": true,
        "clearTimeout": true,
        "console.error": true,
        "console.info": true,
        "console.log": true,
        "console.warn": true,
        "setInterval": true,
        "setTimeout": true
      },
      "packages": {
        "@swc/helpers>tslib": true,
        "@trezor/connect-web>@trezor/utils>bignumber.js": true,
        "browserify>buffer": true,
        "webpack>events": true
      }
    },
    "@trezor/connect-web>@trezor/utils>bignumber.js": {
      "globals": {
        "crypto": true,
        "define": true
      }
    },
    "@welldone-software/why-did-you-render": {
      "globals": {
        "Element": true,
        "console.group": true,
        "console.groupCollapsed": true,
        "console.groupEnd": true,
        "console.log": true,
        "console.warn": true,
        "define": true,
        "setTimeout": true
      },
      "packages": {
        "lodash": true,
        "react": true
      }
    },
    "@zxing/browser": {
      "globals": {
        "HTMLElement": true,
        "HTMLImageElement": true,
        "HTMLVideoElement": true,
        "clearTimeout": true,
        "console.error": true,
        "console.warn": true,
        "document": true,
        "navigator": true,
        "setTimeout": true
      },
      "packages": {
        "@zxing/library": true
      }
    },
    "@zxing/library": {
      "globals": {
        "HTMLImageElement": true,
        "HTMLVideoElement": true,
        "TextDecoder": true,
        "TextEncoder": true,
        "URL.createObjectURL": true,
        "btoa": true,
        "console.log": true,
        "console.warn": true,
        "document": true,
        "navigator": true,
        "setTimeout": true
      },
      "packages": {
        "@zxing/library>ts-custom-error": true
      }
    },
    "addons-linter>sha.js": {
      "packages": {
        "koa>content-disposition>safe-buffer": true,
        "pumpify>inherits": true
      }
    },
    "await-semaphore": {
      "packages": {
        "browserify>timers-browserify": true,
        "process": true
      }
    },
    "base32-encode": {
      "packages": {
        "base32-encode>to-data-view": true
      }
    },
    "bignumber.js": {
      "globals": {
        "crypto": true,
        "define": true
      }
    },
    "blo": {
      "globals": {
        "btoa": true
      }
    },
    "bn.js": {
      "globals": {
        "Buffer": true
      },
      "packages": {
        "browserify>browser-resolve": true
      }
    },
    "bowser": {
      "globals": {
        "define": true
      }
    },
    "browserify>assert": {
      "globals": {
        "Buffer": true
      },
      "packages": {
        "browserify>assert>util": true,
        "react>object-assign": true
      }
    },
    "browserify>assert>util": {
      "globals": {
        "console.error": true,
        "console.log": true,
        "console.trace": true,
        "process": true
      },
      "packages": {
        "browserify>assert>util>inherits": true,
        "process": true
      }
    },
    "browserify>browserify-zlib": {
      "packages": {
        "browserify>assert": true,
        "browserify>browserify-zlib>pako": true,
        "browserify>buffer": true,
        "browserify>util": true,
        "process": true,
        "stream-browserify": true
      }
    },
    "browserify>buffer": {
      "globals": {
        "console": true
      },
      "packages": {
        "base64-js": true,
        "buffer>ieee754": true
      }
    },
    "browserify>punycode": {
      "globals": {
        "define": true
      }
    },
    "browserify>string_decoder": {
      "packages": {
        "koa>content-disposition>safe-buffer": true
      }
    },
    "browserify>timers-browserify": {
      "globals": {
        "clearInterval": true,
        "clearTimeout": true,
        "setInterval": true,
        "setTimeout": true
      },
      "packages": {
        "process": true
      }
    },
    "browserify>url": {
      "packages": {
        "@storybook/addon-knobs>qs": true,
        "browserify>punycode": true
      }
    },
    "browserify>util": {
      "globals": {
        "console.error": true,
        "console.log": true,
        "console.trace": true
      },
      "packages": {
        "browserify>util>is-arguments": true,
        "browserify>util>is-typed-array": true,
        "browserify>util>which-typed-array": true,
        "koa>is-generator-function": true,
        "process": true,
        "pumpify>inherits": true
      }
    },
    "browserify>util>is-arguments": {
      "packages": {
        "koa>is-generator-function>has-tostringtag": true,
        "string.prototype.matchall>call-bind": true
      }
    },
    "browserify>util>is-typed-array": {
      "packages": {
        "browserify>util>which-typed-array": true
      }
    },
    "browserify>util>which-typed-array": {
      "packages": {
        "browserify>util>which-typed-array>for-each": true,
        "koa>is-generator-function>has-tostringtag": true,
        "string.prototype.matchall>call-bind": true,
        "string.prototype.matchall>es-abstract>available-typed-arrays": true,
        "string.prototype.matchall>es-abstract>gopd": true
      }
    },
    "browserify>util>which-typed-array>for-each": {
      "packages": {
        "string.prototype.matchall>es-abstract>is-callable": true
      }
    },
    "browserify>vm-browserify": {
      "globals": {
        "document.body.appendChild": true,
        "document.body.removeChild": true,
        "document.createElement": true
      }
    },
    "buffer": {
      "globals": {
        "console": true
      },
      "packages": {
        "base64-js": true,
        "buffer>ieee754": true
      }
    },
    "chalk": {
      "packages": {
        "chalk>ansi-styles": true,
        "chalk>supports-color": true
      }
    },
    "chalk>ansi-styles": {
      "packages": {
        "chalk>ansi-styles>color-convert": true
      }
    },
    "chalk>ansi-styles>color-convert": {
      "packages": {
        "jest-canvas-mock>moo-color>color-name": true
      }
    },
    "chart.js": {
      "globals": {
        "Intl.NumberFormat": true,
        "MutationObserver": true,
        "OffscreenCanvas": true,
        "Path2D": true,
        "ResizeObserver": true,
        "addEventListener": true,
        "clearTimeout": true,
        "console.error": true,
        "console.warn": true,
        "devicePixelRatio": true,
        "document": true,
        "removeEventListener": true,
        "requestAnimationFrame": true,
        "setTimeout": true
      },
      "packages": {
        "chart.js>@kurkle/color": true
      }
    },
    "chart.js>@kurkle/color": {
      "globals": {
        "define": true
      }
    },
    "classnames": {
      "globals": {
        "classNames": "write",
        "define": true
      }
    },
    "copy-to-clipboard": {
      "globals": {
        "clipboardData": true,
        "console.error": true,
        "console.warn": true,
        "document.body.appendChild": true,
        "document.body.removeChild": true,
        "document.createElement": true,
        "document.createRange": true,
        "document.execCommand": true,
        "document.getSelection": true,
        "navigator.userAgent": true,
        "prompt": true
      },
      "packages": {
        "copy-to-clipboard>toggle-selection": true
      }
    },
    "copy-to-clipboard>toggle-selection": {
      "globals": {
        "document.activeElement": true,
        "document.getSelection": true
      }
    },
    "crypto-browserify": {
      "packages": {
        "crypto-browserify>browserify-cipher": true,
        "crypto-browserify>browserify-sign": true,
        "crypto-browserify>create-ecdh": true,
        "crypto-browserify>create-hmac": true,
        "crypto-browserify>diffie-hellman": true,
        "crypto-browserify>pbkdf2": true,
        "crypto-browserify>public-encrypt": true,
        "crypto-browserify>randombytes": true,
        "crypto-browserify>randomfill": true,
        "ethereumjs-util>create-hash": true
      }
    },
    "crypto-browserify>browserify-cipher": {
      "packages": {
        "crypto-browserify>browserify-cipher>browserify-des": true,
        "crypto-browserify>browserify-cipher>evp_bytestokey": true,
        "ethereumjs-util>ethereum-cryptography>browserify-aes": true
      }
    },
    "crypto-browserify>browserify-cipher>browserify-des": {
      "packages": {
        "browserify>buffer": true,
        "crypto-browserify>browserify-cipher>browserify-des>des.js": true,
        "ethereumjs-util>create-hash>cipher-base": true,
        "pumpify>inherits": true
      }
    },
    "crypto-browserify>browserify-cipher>browserify-des>des.js": {
      "packages": {
        "@metamask/ppom-validator>elliptic>minimalistic-assert": true,
        "pumpify>inherits": true
      }
    },
    "crypto-browserify>browserify-cipher>evp_bytestokey": {
      "packages": {
        "ethereumjs-util>create-hash>md5.js": true,
        "koa>content-disposition>safe-buffer": true
      }
    },
    "crypto-browserify>browserify-sign": {
      "packages": {
        "@metamask/ppom-validator>elliptic": true,
        "bn.js": true,
        "browserify>buffer": true,
        "crypto-browserify>create-hmac": true,
        "crypto-browserify>public-encrypt>browserify-rsa": true,
        "crypto-browserify>public-encrypt>parse-asn1": true,
        "ethereumjs-util>create-hash": true,
        "pumpify>inherits": true,
        "stream-browserify": true
      }
    },
    "crypto-browserify>create-ecdh": {
      "packages": {
        "@metamask/ppom-validator>elliptic": true,
        "bn.js": true,
        "browserify>buffer": true
      }
    },
    "crypto-browserify>create-hmac": {
      "packages": {
        "addons-linter>sha.js": true,
        "ethereumjs-util>create-hash": true,
        "ethereumjs-util>create-hash>cipher-base": true,
        "ethereumjs-util>create-hash>ripemd160": true,
        "koa>content-disposition>safe-buffer": true,
        "pumpify>inherits": true
      }
    },
    "crypto-browserify>diffie-hellman": {
      "packages": {
        "bn.js": true,
        "browserify>buffer": true,
        "crypto-browserify>diffie-hellman>miller-rabin": true,
        "crypto-browserify>randombytes": true
      }
    },
    "crypto-browserify>diffie-hellman>miller-rabin": {
      "packages": {
        "@metamask/ppom-validator>elliptic>brorand": true,
        "bn.js": true
      }
    },
    "crypto-browserify>pbkdf2": {
      "globals": {
        "crypto": true,
        "process": true,
        "queueMicrotask": true,
        "setImmediate": true,
        "setTimeout": true
      },
      "packages": {
        "addons-linter>sha.js": true,
        "ethereumjs-util>create-hash": true,
        "ethereumjs-util>create-hash>ripemd160": true,
        "koa>content-disposition>safe-buffer": true,
        "process": true
      }
    },
    "crypto-browserify>public-encrypt": {
      "packages": {
        "bn.js": true,
        "browserify>buffer": true,
        "crypto-browserify>public-encrypt>browserify-rsa": true,
        "crypto-browserify>public-encrypt>parse-asn1": true,
        "crypto-browserify>randombytes": true,
        "ethereumjs-util>create-hash": true
      }
    },
    "crypto-browserify>public-encrypt>browserify-rsa": {
      "packages": {
        "bn.js": true,
        "browserify>buffer": true,
        "crypto-browserify>randombytes": true
      }
    },
    "crypto-browserify>public-encrypt>parse-asn1": {
      "packages": {
        "browserify>buffer": true,
        "crypto-browserify>browserify-cipher>evp_bytestokey": true,
        "crypto-browserify>pbkdf2": true,
        "crypto-browserify>public-encrypt>parse-asn1>asn1.js": true,
        "ethereumjs-util>ethereum-cryptography>browserify-aes": true
      }
    },
    "crypto-browserify>public-encrypt>parse-asn1>asn1.js": {
      "packages": {
        "@metamask/ppom-validator>elliptic>minimalistic-assert": true,
        "bn.js": true,
        "browserify>buffer": true,
        "browserify>vm-browserify": true,
        "pumpify>inherits": true
      }
    },
    "crypto-browserify>randombytes": {
      "globals": {
        "crypto": true,
        "msCrypto": true
      },
      "packages": {
        "koa>content-disposition>safe-buffer": true,
        "process": true
      }
    },
    "crypto-browserify>randomfill": {
      "globals": {
        "crypto": true,
        "msCrypto": true
      },
      "packages": {
        "crypto-browserify>randombytes": true,
        "koa>content-disposition>safe-buffer": true,
        "process": true
      }
    },
    "currency-formatter": {
      "packages": {
        "currency-formatter>accounting": true,
        "currency-formatter>locale-currency": true,
        "react>object-assign": true
      }
    },
    "currency-formatter>accounting": {
      "globals": {
        "define": true
      }
    },
    "currency-formatter>locale-currency": {
      "globals": {
        "countryCode": true
      }
    },
    "debounce-stream": {
      "packages": {
        "debounce-stream>debounce": true,
        "debounce-stream>duplexer": true,
        "debounce-stream>through": true
      }
    },
    "debounce-stream>debounce": {
      "globals": {
        "clearTimeout": true,
        "setTimeout": true
      }
    },
    "debounce-stream>duplexer": {
      "packages": {
        "stream-browserify": true
      }
    },
    "debounce-stream>through": {
      "packages": {
        "process": true,
        "stream-browserify": true
      }
    },
    "depcheck>@vue/compiler-sfc>postcss>nanoid": {
      "globals": {
        "crypto.getRandomValues": true
      }
    },
    "depcheck>is-core-module>hasown": {
      "packages": {
        "browserify>has>function-bind": true
      }
    },
    "dependency-tree>precinct>detective-postcss>postcss>nanoid": {
      "globals": {
        "crypto.getRandomValues": true
      }
    },
    "eslint-plugin-react>array-includes>is-string": {
      "packages": {
        "koa>is-generator-function>has-tostringtag": true
      }
    },
    "eth-ens-namehash": {
      "globals": {
        "name": "write"
      },
      "packages": {
        "@metamask/ethjs>js-sha3": true,
        "browserify>buffer": true,
        "eth-ens-namehash>idna-uts46-hx": true
      }
    },
    "eth-ens-namehash>idna-uts46-hx": {
      "globals": {
        "define": true
      },
      "packages": {
        "browserify>punycode": true
      }
    },
    "eth-keyring-controller>@metamask/browser-passworder": {
      "globals": {
        "crypto": true
      }
    },
    "eth-lattice-keyring": {
      "globals": {
        "addEventListener": true,
        "browser": true,
        "clearInterval": true,
        "fetch": true,
        "open": true,
        "setInterval": true
      },
      "packages": {
        "@ethereumjs/tx>@ethereumjs/util": true,
        "bn.js": true,
        "browserify>buffer": true,
        "crypto-browserify": true,
        "eth-lattice-keyring>@ethereumjs/tx": true,
        "eth-lattice-keyring>gridplus-sdk": true,
        "eth-lattice-keyring>rlp": true,
        "webpack>events": true
      }
    },
    "eth-lattice-keyring>@ethereumjs/tx": {
      "packages": {
        "@ethereumjs/tx>@ethereumjs/common": true,
        "@ethereumjs/tx>@ethereumjs/rlp": true,
        "@ethereumjs/tx>@ethereumjs/util": true,
        "@ethersproject/providers": true,
        "browserify>buffer": true,
        "browserify>insert-module-globals>is-buffer": true,
        "eth-lattice-keyring>@ethereumjs/tx>@chainsafe/ssz": true,
        "eth-lattice-keyring>@ethereumjs/tx>ethereum-cryptography": true
      }
    },
    "eth-lattice-keyring>@ethereumjs/tx>@chainsafe/ssz": {
      "packages": {
        "browserify": true,
        "browserify>buffer": true,
        "eth-lattice-keyring>@ethereumjs/tx>@chainsafe/ssz>@chainsafe/persistent-merkle-tree": true,
        "eth-lattice-keyring>@ethereumjs/tx>@chainsafe/ssz>case": true
      }
    },
    "eth-lattice-keyring>@ethereumjs/tx>@chainsafe/ssz>@chainsafe/persistent-merkle-tree": {
      "globals": {
        "WeakRef": true
      },
      "packages": {
        "browserify": true
      }
    },
    "eth-lattice-keyring>@ethereumjs/tx>ethereum-cryptography": {
      "globals": {
        "TextDecoder": true,
        "crypto": true
      },
      "packages": {
        "eth-lattice-keyring>@ethereumjs/tx>ethereum-cryptography>@noble/hashes": true
      }
    },
    "eth-lattice-keyring>@ethereumjs/tx>ethereum-cryptography>@noble/hashes": {
      "globals": {
        "TextEncoder": true,
        "crypto": true
      }
    },
    "eth-lattice-keyring>gridplus-sdk": {
      "globals": {
        "AbortController": true,
        "Request": true,
        "URL": true,
        "__values": true,
        "caches": true,
        "clearTimeout": true,
        "console.error": true,
        "console.log": true,
        "console.warn": true,
        "fetch": true,
        "setTimeout": true
      },
      "packages": {
        "@ethereumjs/tx>@ethereumjs/common>crc-32": true,
        "@ethersproject/abi": true,
        "@metamask/ethjs>js-sha3": true,
        "@metamask/keyring-api>bech32": true,
        "bn.js": true,
        "browserify>buffer": true,
        "eth-lattice-keyring>gridplus-sdk>@ethereumjs/common": true,
        "eth-lattice-keyring>gridplus-sdk>@ethereumjs/tx": true,
        "eth-lattice-keyring>gridplus-sdk>aes-js": true,
        "eth-lattice-keyring>gridplus-sdk>bignumber.js": true,
        "eth-lattice-keyring>gridplus-sdk>bitwise": true,
        "eth-lattice-keyring>gridplus-sdk>borc": true,
        "eth-lattice-keyring>gridplus-sdk>elliptic": true,
        "eth-lattice-keyring>gridplus-sdk>eth-eip712-util-browser": true,
        "eth-lattice-keyring>gridplus-sdk>rlp": true,
        "eth-lattice-keyring>gridplus-sdk>secp256k1": true,
        "eth-lattice-keyring>gridplus-sdk>uuid": true,
        "ethereumjs-util>ethereum-cryptography>bs58check": true,
        "ethereumjs-util>ethereum-cryptography>hash.js": true,
        "lodash": true
      }
    },
    "eth-lattice-keyring>gridplus-sdk>@ethereumjs/common": {
      "packages": {
        "@ethereumjs/tx>@ethereumjs/common>crc-32": true,
        "@ethereumjs/tx>@ethereumjs/util": true,
        "browserify>buffer": true,
        "webpack>events": true
      }
    },
    "eth-lattice-keyring>gridplus-sdk>@ethereumjs/tx": {
      "packages": {
        "@ethereumjs/tx>@ethereumjs/rlp": true,
        "@ethereumjs/tx>@ethereumjs/util": true,
        "@ethersproject/providers": true,
        "browserify>buffer": true,
        "browserify>insert-module-globals>is-buffer": true,
        "eth-lattice-keyring>@ethereumjs/tx>@chainsafe/ssz": true,
        "eth-lattice-keyring>gridplus-sdk>@ethereumjs/tx>@ethereumjs/common": true,
        "eth-lattice-keyring>gridplus-sdk>@ethereumjs/tx>ethereum-cryptography": true
      }
    },
    "eth-lattice-keyring>gridplus-sdk>@ethereumjs/tx>@ethereumjs/common": {
      "packages": {
        "@ethereumjs/tx>@ethereumjs/common>crc-32": true,
        "@ethereumjs/tx>@ethereumjs/util": true,
        "browserify>buffer": true,
        "webpack>events": true
      }
    },
    "eth-lattice-keyring>gridplus-sdk>@ethereumjs/tx>ethereum-cryptography": {
      "globals": {
        "TextDecoder": true,
        "crypto": true
      },
      "packages": {
        "eth-lattice-keyring>gridplus-sdk>@ethereumjs/tx>ethereum-cryptography>@noble/hashes": true
      }
    },
    "eth-lattice-keyring>gridplus-sdk>@ethereumjs/tx>ethereum-cryptography>@noble/hashes": {
      "globals": {
        "TextEncoder": true,
        "crypto": true
      }
    },
    "eth-lattice-keyring>gridplus-sdk>aes-js": {
      "globals": {
        "define": true
      }
    },
    "eth-lattice-keyring>gridplus-sdk>bignumber.js": {
      "globals": {
        "crypto": true,
        "define": true
      }
    },
    "eth-lattice-keyring>gridplus-sdk>bitwise": {
      "packages": {
        "browserify>buffer": true
      }
    },
    "eth-lattice-keyring>gridplus-sdk>borc": {
      "globals": {
        "console": true
      },
      "packages": {
        "browserify>buffer": true,
        "buffer>ieee754": true,
        "eth-lattice-keyring>gridplus-sdk>borc>bignumber.js": true,
        "eth-lattice-keyring>gridplus-sdk>borc>iso-url": true
      }
    },
    "eth-lattice-keyring>gridplus-sdk>borc>bignumber.js": {
      "globals": {
        "crypto": true,
        "define": true
      }
    },
    "eth-lattice-keyring>gridplus-sdk>borc>iso-url": {
      "globals": {
        "URL": true,
        "URLSearchParams": true,
        "location": true
      }
    },
    "eth-lattice-keyring>gridplus-sdk>elliptic": {
      "packages": {
        "@metamask/ppom-validator>elliptic>brorand": true,
        "@metamask/ppom-validator>elliptic>hmac-drbg": true,
        "@metamask/ppom-validator>elliptic>minimalistic-assert": true,
        "@metamask/ppom-validator>elliptic>minimalistic-crypto-utils": true,
        "bn.js": true,
        "ethereumjs-util>ethereum-cryptography>hash.js": true,
        "pumpify>inherits": true
      }
    },
    "eth-lattice-keyring>gridplus-sdk>eth-eip712-util-browser": {
      "globals": {
        "intToBuffer": true
      },
      "packages": {
        "@metamask/ethjs>js-sha3": true,
        "bn.js": true,
        "buffer": true
      }
    },
    "eth-lattice-keyring>gridplus-sdk>rlp": {
      "globals": {
        "TextEncoder": true
      }
    },
    "eth-lattice-keyring>gridplus-sdk>secp256k1": {
      "packages": {
        "eth-lattice-keyring>gridplus-sdk>secp256k1>elliptic": true
      }
    },
    "eth-lattice-keyring>gridplus-sdk>secp256k1>elliptic": {
      "packages": {
        "@metamask/ppom-validator>elliptic>brorand": true,
        "@metamask/ppom-validator>elliptic>hmac-drbg": true,
        "@metamask/ppom-validator>elliptic>minimalistic-assert": true,
        "@metamask/ppom-validator>elliptic>minimalistic-crypto-utils": true,
        "bn.js": true,
        "ethereumjs-util>ethereum-cryptography>hash.js": true,
        "pumpify>inherits": true
      }
    },
    "eth-lattice-keyring>gridplus-sdk>uuid": {
      "globals": {
        "crypto": true
      }
    },
    "eth-lattice-keyring>rlp": {
      "globals": {
        "TextEncoder": true
      }
    },
    "eth-method-registry": {
      "packages": {
        "@metamask/ethjs-contract": true,
        "@metamask/ethjs-query": true
      }
    },
    "eth-rpc-errors": {
      "packages": {
        "eth-rpc-errors>fast-safe-stringify": true
      }
    },
    "ethereumjs-util": {
      "packages": {
        "bn.js": true,
        "browserify>assert": true,
        "browserify>buffer": true,
        "browserify>insert-module-globals>is-buffer": true,
        "ethereumjs-util>create-hash": true,
        "ethereumjs-util>ethereum-cryptography": true,
        "ethereumjs-util>rlp": true
      }
    },
    "ethereumjs-util>create-hash": {
      "packages": {
        "addons-linter>sha.js": true,
        "ethereumjs-util>create-hash>cipher-base": true,
        "ethereumjs-util>create-hash>md5.js": true,
        "ethereumjs-util>create-hash>ripemd160": true,
        "pumpify>inherits": true
      }
    },
    "ethereumjs-util>create-hash>cipher-base": {
      "packages": {
        "browserify>string_decoder": true,
        "koa>content-disposition>safe-buffer": true,
        "pumpify>inherits": true,
        "stream-browserify": true
      }
    },
    "ethereumjs-util>create-hash>md5.js": {
      "packages": {
        "ethereumjs-util>create-hash>md5.js>hash-base": true,
        "koa>content-disposition>safe-buffer": true,
        "pumpify>inherits": true
      }
    },
    "ethereumjs-util>create-hash>md5.js>hash-base": {
      "packages": {
        "koa>content-disposition>safe-buffer": true,
        "pumpify>inherits": true,
        "readable-stream": true
      }
    },
    "ethereumjs-util>create-hash>ripemd160": {
      "packages": {
        "browserify>buffer": true,
        "ethereumjs-util>create-hash>md5.js>hash-base": true,
        "pumpify>inherits": true
      }
    },
    "ethereumjs-util>ethereum-cryptography": {
      "packages": {
        "browserify>buffer": true,
        "crypto-browserify>randombytes": true,
        "ethereumjs-util>ethereum-cryptography>keccak": true,
        "ganache>secp256k1": true
      }
    },
    "ethereumjs-util>ethereum-cryptography>browserify-aes": {
      "packages": {
        "browserify>buffer": true,
        "crypto-browserify>browserify-cipher>evp_bytestokey": true,
        "ethereumjs-util>create-hash>cipher-base": true,
        "ethereumjs-util>ethereum-cryptography>browserify-aes>buffer-xor": true,
        "koa>content-disposition>safe-buffer": true,
        "pumpify>inherits": true
      }
    },
    "ethereumjs-util>ethereum-cryptography>browserify-aes>buffer-xor": {
      "packages": {
        "browserify>buffer": true
      }
    },
    "ethereumjs-util>ethereum-cryptography>bs58check": {
      "packages": {
        "ethereumjs-util>create-hash": true,
        "ethereumjs-util>ethereum-cryptography>bs58check>bs58": true,
        "koa>content-disposition>safe-buffer": true
      }
    },
    "ethereumjs-util>ethereum-cryptography>bs58check>bs58": {
      "packages": {
        "@ensdomains/content-hash>multihashes>multibase>base-x": true
      }
    },
    "ethereumjs-util>ethereum-cryptography>hash.js": {
      "packages": {
        "@metamask/ppom-validator>elliptic>minimalistic-assert": true,
        "pumpify>inherits": true
      }
    },
    "ethereumjs-util>ethereum-cryptography>keccak": {
      "packages": {
        "browserify>buffer": true,
        "readable-stream": true
      }
    },
    "ethereumjs-util>ethereum-cryptography>scrypt-js": {
      "globals": {
        "define": true,
        "setTimeout": true
      },
      "packages": {
        "browserify>timers-browserify": true
      }
    },
    "ethereumjs-util>rlp": {
      "packages": {
        "bn.js": true,
        "browserify>buffer": true
      }
    },
    "ethereumjs-wallet>randombytes": {
      "globals": {
        "crypto.getRandomValues": true
      }
    },
    "extension-port-stream": {
      "packages": {
        "browserify>buffer": true,
        "extension-port-stream>readable-stream": true
      }
    },
    "extension-port-stream>readable-stream": {
      "globals": {
        "AbortController": true,
        "AggregateError": true,
        "Blob": true
      },
      "packages": {
        "browserify>buffer": true,
        "browserify>string_decoder": true,
        "extension-port-stream>readable-stream>abort-controller": true,
        "process": true,
        "webpack>events": true
      }
    },
    "extension-port-stream>readable-stream>abort-controller": {
      "globals": {
        "AbortController": true
      }
    },
    "fast-json-patch": {
      "globals": {
        "addEventListener": true,
        "clearTimeout": true,
        "removeEventListener": true,
        "setTimeout": true
      }
    },
    "fuse.js": {
      "globals": {
        "console": true,
        "define": true
      }
    },
    "ganache>secp256k1": {
      "packages": {
        "@metamask/ppom-validator>elliptic": true
      }
    },
    "gulp>vinyl-fs>object.assign": {
      "packages": {
        "@lavamoat/lavapack>json-stable-stringify>object-keys": true,
        "string.prototype.matchall>call-bind": true,
        "string.prototype.matchall>define-properties": true,
        "string.prototype.matchall>has-symbols": true
      }
    },
    "he": {
      "globals": {
        "define": true
      }
    },
    "https-browserify": {
      "packages": {
        "browserify>url": true,
        "stream-http": true
      }
    },
    "json-rpc-engine": {
      "packages": {
        "eth-rpc-errors": true,
        "json-rpc-engine>@metamask/safe-event-emitter": true
      }
    },
    "json-rpc-engine>@metamask/safe-event-emitter": {
      "globals": {
        "setTimeout": true
      },
      "packages": {
        "webpack>events": true
      }
    },
    "json-rpc-middleware-stream": {
      "globals": {
        "console.warn": true,
        "setTimeout": true
      },
      "packages": {
        "@metamask/safe-event-emitter": true,
        "readable-stream": true
      }
    },
    "koa>content-disposition>safe-buffer": {
      "packages": {
        "browserify>buffer": true
      }
    },
    "koa>is-generator-function": {
      "packages": {
        "koa>is-generator-function>has-tostringtag": true
      }
    },
    "koa>is-generator-function>has-tostringtag": {
      "packages": {
        "string.prototype.matchall>has-symbols": true
      }
    },
    "localforage": {
      "globals": {
        "Blob": true,
        "BlobBuilder": true,
        "FileReader": true,
        "IDBKeyRange": true,
        "MSBlobBuilder": true,
        "MozBlobBuilder": true,
        "OIndexedDB": true,
        "WebKitBlobBuilder": true,
        "atob": true,
        "btoa": true,
        "console.error": true,
        "console.info": true,
        "console.warn": true,
        "define": true,
        "fetch": true,
        "indexedDB": true,
        "localStorage": true,
        "mozIndexedDB": true,
        "msIndexedDB": true,
        "navigator.platform": true,
        "navigator.userAgent": true,
        "openDatabase": true,
        "setTimeout": true,
        "webkitIndexedDB": true
      }
    },
    "lodash": {
      "globals": {
        "clearTimeout": true,
        "define": true,
        "setTimeout": true
      }
    },
    "loglevel": {
      "globals": {
        "console": true,
        "define": true,
        "document.cookie": true,
        "localStorage": true,
        "log": "write",
        "navigator": true
      }
    },
    "luxon": {
      "globals": {
        "Intl": true
      }
    },
    "nanoid": {
      "globals": {
        "crypto": true,
        "msCrypto": true,
        "navigator": true
      }
    },
    "nock>debug": {
      "globals": {
        "console": true,
        "document": true,
        "localStorage": true,
        "navigator": true,
        "process": true
      },
      "packages": {
        "nock>debug>ms": true,
        "process": true
      }
    },
    "node-fetch": {
      "globals": {
        "Headers": true,
        "Request": true,
        "Response": true,
        "fetch": true
      }
    },
    "path-browserify": {
      "packages": {
        "process": true
      }
    },
    "process": {
      "globals": {
        "clearTimeout": true,
        "setTimeout": true
      }
    },
    "promise-to-callback": {
      "packages": {
        "promise-to-callback>is-fn": true,
        "promise-to-callback>set-immediate-shim": true
      }
    },
    "promise-to-callback>set-immediate-shim": {
      "globals": {
        "setTimeout.apply": true
      },
      "packages": {
        "browserify>timers-browserify": true
      }
    },
    "prop-types": {
      "globals": {
        "console": true
      },
      "packages": {
        "prop-types>react-is": true,
        "react>object-assign": true
      }
    },
    "prop-types>react-is": {
      "globals": {
        "console": true
      }
    },
    "qrcode-generator": {
      "globals": {
        "define": true
      }
    },
    "qrcode.react": {
      "globals": {
        "Path2D": true,
        "devicePixelRatio": true
      },
      "packages": {
        "react": true
      }
    },
    "react": {
      "globals": {
        "console": true
      },
      "packages": {
        "prop-types": true,
        "react>object-assign": true
      }
    },
    "react-beautiful-dnd": {
      "globals": {
        "Element.prototype": true,
        "__REDUX_DEVTOOLS_EXTENSION_COMPOSE__": true,
        "addEventListener": true,
        "cancelAnimationFrame": true,
        "clearTimeout": true,
        "console": true,
        "document": true,
        "getComputedStyle": true,
        "pageXOffset": true,
        "pageYOffset": true,
        "removeEventListener": true,
        "requestAnimationFrame": true,
        "scrollBy": true,
        "setTimeout": true
      },
      "packages": {
        "@babel/runtime": true,
        "react": true,
        "react-beautiful-dnd>css-box-model": true,
        "react-beautiful-dnd>memoize-one": true,
        "react-beautiful-dnd>raf-schd": true,
        "react-beautiful-dnd>use-memo-one": true,
        "react-dom": true,
        "react-redux": true,
        "redux": true
      }
    },
    "react-beautiful-dnd>css-box-model": {
      "globals": {
        "getComputedStyle": true,
        "pageXOffset": true,
        "pageYOffset": true
      },
      "packages": {
        "react-router-dom>tiny-invariant": true
      }
    },
    "react-beautiful-dnd>raf-schd": {
      "globals": {
        "cancelAnimationFrame": true,
        "requestAnimationFrame": true
      }
    },
    "react-beautiful-dnd>use-memo-one": {
      "packages": {
        "react": true
      }
    },
    "react-chartjs-2": {
      "globals": {
        "setTimeout": true
      },
      "packages": {
        "chart.js": true,
        "react": true
      }
    },
    "react-devtools": {
      "packages": {
        "react-devtools>react-devtools-core": true
      }
    },
    "react-devtools>react-devtools-core": {
      "globals": {
        "WebSocket": true,
        "setTimeout": true
      }
    },
    "react-dnd-html5-backend": {
      "globals": {
        "addEventListener": true,
        "clearTimeout": true,
        "removeEventListener": true
      }
    },
    "react-dom": {
      "globals": {
        "HTMLIFrameElement": true,
        "MSApp": true,
        "__REACT_DEVTOOLS_GLOBAL_HOOK__": true,
        "addEventListener": true,
        "clearTimeout": true,
        "clipboardData": true,
        "console": true,
        "dispatchEvent": true,
        "document": true,
        "event": "write",
        "jest": true,
        "location.protocol": true,
        "navigator.userAgent.indexOf": true,
        "performance": true,
        "removeEventListener": true,
        "self": true,
        "setTimeout": true,
        "top": true,
        "trustedTypes": true
      },
      "packages": {
        "prop-types": true,
        "react": true,
        "react-dom>scheduler": true,
        "react>object-assign": true
      }
    },
    "react-dom>scheduler": {
      "globals": {
        "MessageChannel": true,
        "cancelAnimationFrame": true,
        "clearTimeout": true,
        "console": true,
        "navigator": true,
        "performance": true,
        "requestAnimationFrame": true,
        "setTimeout": true
      }
    },
    "react-focus-lock": {
      "globals": {
        "addEventListener": true,
        "console.error": true,
        "console.warn": true,
        "document": true,
        "removeEventListener": true,
        "setTimeout": true
      },
      "packages": {
        "@babel/runtime": true,
        "prop-types": true,
        "react": true,
        "react-focus-lock>focus-lock": true,
        "react-focus-lock>react-clientside-effect": true,
        "react-focus-lock>use-callback-ref": true,
        "react-focus-lock>use-sidecar": true
      }
    },
    "react-focus-lock>focus-lock": {
      "globals": {
        "HTMLIFrameElement": true,
        "Node.DOCUMENT_FRAGMENT_NODE": true,
        "Node.DOCUMENT_NODE": true,
        "Node.DOCUMENT_POSITION_CONTAINED_BY": true,
        "Node.DOCUMENT_POSITION_CONTAINS": true,
        "Node.ELEMENT_NODE": true,
        "console.error": true,
        "console.warn": true,
        "document": true,
        "getComputedStyle": true,
        "setTimeout": true
      },
      "packages": {
        "@swc/helpers>tslib": true
      }
    },
    "react-focus-lock>react-clientside-effect": {
      "packages": {
        "@babel/runtime": true,
        "react": true
      }
    },
    "react-focus-lock>use-callback-ref": {
      "packages": {
        "react": true
      }
    },
    "react-focus-lock>use-sidecar": {
      "globals": {
        "console.error": true
      },
      "packages": {
        "@swc/helpers>tslib": true,
        "react": true,
        "react-focus-lock>use-sidecar>detect-node-es": true
      }
    },
    "react-idle-timer": {
      "globals": {
        "clearTimeout": true,
        "document": true,
        "setTimeout": true
      },
      "packages": {
        "prop-types": true,
        "react": true
      }
    },
    "react-inspector": {
      "globals": {
        "Node": true,
        "chromeDark": true,
        "chromeLight": true
      },
      "packages": {
        "react": true
      }
    },
    "react-markdown": {
      "globals": {
        "console.warn": true
      },
      "packages": {
        "prop-types": true,
        "react": true,
        "react-markdown>comma-separated-tokens": true,
        "react-markdown>property-information": true,
        "react-markdown>react-is": true,
        "react-markdown>remark-parse": true,
        "react-markdown>remark-rehype": true,
        "react-markdown>space-separated-tokens": true,
        "react-markdown>style-to-object": true,
        "react-markdown>unified": true,
        "react-markdown>unist-util-visit": true,
        "react-markdown>vfile": true
      }
    },
    "react-markdown>property-information": {
      "packages": {
        "watchify>xtend": true
      }
    },
    "react-markdown>react-is": {
      "globals": {
        "console": true
      }
    },
    "react-markdown>remark-parse": {
      "packages": {
        "react-markdown>remark-parse>mdast-util-from-markdown": true
      }
    },
    "react-markdown>remark-parse>mdast-util-from-markdown": {
      "packages": {
        "react-markdown>remark-parse>mdast-util-from-markdown>mdast-util-to-string": true,
        "react-markdown>remark-parse>mdast-util-from-markdown>micromark": true,
        "react-markdown>remark-parse>mdast-util-from-markdown>unist-util-stringify-position": true,
        "react-syntax-highlighter>refractor>parse-entities": true
      }
    },
    "react-markdown>remark-parse>mdast-util-from-markdown>micromark": {
      "packages": {
        "react-syntax-highlighter>refractor>parse-entities": true
      }
    },
    "react-markdown>remark-rehype": {
      "packages": {
        "react-markdown>remark-rehype>mdast-util-to-hast": true
      }
    },
    "react-markdown>remark-rehype>mdast-util-to-hast": {
      "globals": {
        "console.warn": true
      },
      "packages": {
        "@storybook/addon-docs>remark-external-links>mdast-util-definitions": true,
        "react-markdown>remark-rehype>mdast-util-to-hast>mdurl": true,
        "react-markdown>remark-rehype>mdast-util-to-hast>unist-builder": true,
        "react-markdown>remark-rehype>mdast-util-to-hast>unist-util-generated": true,
        "react-markdown>remark-rehype>mdast-util-to-hast>unist-util-position": true,
        "react-markdown>unist-util-visit": true
      }
    },
    "react-markdown>style-to-object": {
      "packages": {
        "react-markdown>style-to-object>inline-style-parser": true
      }
    },
    "react-markdown>unified": {
      "packages": {
        "mocha>yargs-unparser>is-plain-obj": true,
        "react-markdown>unified>bail": true,
        "react-markdown>unified>extend": true,
        "react-markdown>unified>is-buffer": true,
        "react-markdown>unified>trough": true,
        "react-markdown>vfile": true
      }
    },
    "react-markdown>unist-util-visit": {
      "packages": {
        "react-markdown>unist-util-visit>unist-util-visit-parents": true
      }
    },
    "react-markdown>unist-util-visit>unist-util-visit-parents": {
      "packages": {
        "react-markdown>unist-util-visit>unist-util-is": true
      }
    },
    "react-markdown>vfile": {
      "packages": {
        "path-browserify": true,
        "process": true,
        "react-markdown>vfile>is-buffer": true,
        "react-markdown>vfile>replace-ext": true,
        "react-markdown>vfile>vfile-message": true
      }
    },
    "react-markdown>vfile>replace-ext": {
      "packages": {
        "path-browserify": true
      }
    },
    "react-markdown>vfile>vfile-message": {
      "packages": {
        "react-markdown>vfile>unist-util-stringify-position": true
      }
    },
    "react-popper": {
      "globals": {
        "document": true
      },
      "packages": {
        "@popperjs/core": true,
        "react": true,
        "react-popper>react-fast-compare": true,
        "react-popper>warning": true
      }
    },
    "react-popper>react-fast-compare": {
      "globals": {
        "Element": true,
        "console.warn": true
      }
    },
    "react-popper>warning": {
      "globals": {
        "console": true
      }
    },
    "react-redux": {
      "globals": {
        "console": true,
        "document": true
      },
      "packages": {
        "prop-types": true,
        "react": true,
        "react-dom": true,
        "react-redux>@babel/runtime": true,
        "react-redux>hoist-non-react-statics": true,
        "react-redux>react-is": true
      }
    },
    "react-redux>hoist-non-react-statics": {
      "packages": {
        "prop-types>react-is": true
      }
    },
    "react-redux>react-is": {
      "globals": {
        "console": true
      }
    },
    "react-responsive-carousel": {
      "globals": {
        "HTMLElement": true,
        "addEventListener": true,
        "clearTimeout": true,
        "console.warn": true,
        "document": true,
        "getComputedStyle": true,
        "removeEventListener": true,
        "setTimeout": true
      },
      "packages": {
        "classnames": true,
        "react": true,
        "react-dom": true,
        "react-responsive-carousel>react-easy-swipe": true
      }
    },
    "react-responsive-carousel>react-easy-swipe": {
      "globals": {
        "addEventListener": true,
        "define": true,
        "document.addEventListener": true,
        "document.removeEventListener": true
      },
      "packages": {
        "prop-types": true,
        "react": true
      }
    },
    "react-router-dom": {
      "packages": {
        "prop-types": true,
        "react": true,
        "react-router-dom>history": true,
        "react-router-dom>react-router": true,
        "react-router-dom>tiny-invariant": true,
        "react-router-dom>tiny-warning": true
      }
    },
    "react-router-dom>history": {
      "globals": {
        "addEventListener": true,
        "confirm": true,
        "document": true,
        "history": true,
        "location": true,
        "navigator.userAgent": true,
        "removeEventListener": true
      },
      "packages": {
        "react-router-dom>history>resolve-pathname": true,
        "react-router-dom>history>value-equal": true,
        "react-router-dom>tiny-invariant": true,
        "react-router-dom>tiny-warning": true
      }
    },
    "react-router-dom>react-router": {
      "packages": {
        "prop-types": true,
        "prop-types>react-is": true,
        "react": true,
        "react-redux>hoist-non-react-statics": true,
        "react-router-dom>react-router>history": true,
        "react-router-dom>react-router>mini-create-react-context": true,
        "react-router-dom>tiny-invariant": true,
        "react-router-dom>tiny-warning": true,
        "sinon>nise>path-to-regexp": true
      }
    },
    "react-router-dom>react-router>history": {
      "globals": {
        "addEventListener": true,
        "confirm": true,
        "document": true,
        "history": true,
        "location": true,
        "navigator.userAgent": true,
        "removeEventListener": true
      },
      "packages": {
        "react-router-dom>history>resolve-pathname": true,
        "react-router-dom>history>value-equal": true,
        "react-router-dom>tiny-invariant": true,
        "react-router-dom>tiny-warning": true
      }
    },
    "react-router-dom>react-router>mini-create-react-context": {
      "packages": {
        "@babel/runtime": true,
        "prop-types": true,
        "react": true,
        "react-router-dom>react-router>mini-create-react-context>gud": true,
        "react-router-dom>tiny-warning": true
      }
    },
    "react-router-dom>tiny-warning": {
      "globals": {
        "console": true
      }
    },
    "react-simple-file-input": {
      "globals": {
        "File": true,
        "FileReader": true,
        "console.warn": true
      },
      "packages": {
        "prop-types": true,
        "react": true
      }
    },
    "react-syntax-highlighter>refractor>parse-entities": {
      "globals": {
        "document.createElement": true
      }
    },
    "react-tippy": {
      "globals": {
        "Element": true,
        "MSStream": true,
        "MutationObserver": true,
        "addEventListener": true,
        "clearTimeout": true,
        "console.error": true,
        "console.warn": true,
        "define": true,
        "document": true,
        "getComputedStyle": true,
        "innerHeight": true,
        "innerWidth": true,
        "navigator.maxTouchPoints": true,
        "navigator.msMaxTouchPoints": true,
        "navigator.userAgent": true,
        "performance": true,
        "requestAnimationFrame": true,
        "setTimeout": true
      },
      "packages": {
        "react": true,
        "react-dom": true,
        "react-tippy>popper.js": true
      }
    },
    "react-tippy>popper.js": {
      "globals": {
        "MSInputMethodContext": true,
        "Node.DOCUMENT_POSITION_FOLLOWING": true,
        "cancelAnimationFrame": true,
        "console.warn": true,
        "define": true,
        "devicePixelRatio": true,
        "document": true,
        "getComputedStyle": true,
        "innerHeight": true,
        "innerWidth": true,
        "navigator.userAgent": true,
        "requestAnimationFrame": true,
        "setTimeout": true
      }
    },
    "react-toggle-button": {
      "globals": {
        "clearTimeout": true,
        "console.warn": true,
        "define": true,
        "performance": true,
        "setTimeout": true
      },
      "packages": {
        "react": true
      }
    },
    "readable-stream": {
      "packages": {
        "browserify>browser-resolve": true,
        "browserify>buffer": true,
        "browserify>string_decoder": true,
        "process": true,
        "pumpify>inherits": true,
        "readable-stream>util-deprecate": true,
        "webpack>events": true
      }
    },
    "readable-stream-2>core-util-is": {
      "packages": {
        "browserify>insert-module-globals>is-buffer": true
      }
    },
    "readable-stream-2>process-nextick-args": {
      "packages": {
        "process": true
      }
    },
    "readable-stream>util-deprecate": {
      "globals": {
        "console.trace": true,
        "console.warn": true,
        "localStorage": true
      }
    },
    "redux": {
      "globals": {
        "console": true
      },
      "packages": {
        "@babel/runtime": true
      }
    },
    "semver": {
      "globals": {
        "console.error": true
      },
      "packages": {
        "process": true
      }
    },
    "sinon>nise>path-to-regexp": {
      "packages": {
        "sinon>nise>path-to-regexp>isarray": true
      }
    },
    "stream-browserify": {
      "packages": {
        "pumpify>inherits": true,
        "readable-stream": true,
        "webpack>events": true
      }
    },
    "stream-http": {
      "globals": {
        "AbortController": true,
        "Blob": true,
        "MSStreamReader": true,
        "ReadableStream": true,
        "WritableStream": true,
        "XDomainRequest": true,
        "XMLHttpRequest": true,
        "clearTimeout": true,
        "fetch": true,
        "location.protocol.search": true,
        "setTimeout": true
      },
      "packages": {
        "browserify>buffer": true,
        "browserify>url": true,
        "process": true,
        "pumpify>inherits": true,
        "readable-stream": true,
        "stream-http>builtin-status-codes": true,
        "watchify>xtend": true
      }
    },
    "string.prototype.matchall>call-bind": {
      "packages": {
        "browserify>has>function-bind": true,
        "string.prototype.matchall>call-bind>es-define-property": true,
        "string.prototype.matchall>call-bind>es-errors": true,
        "string.prototype.matchall>call-bind>set-function-length": true,
        "string.prototype.matchall>get-intrinsic": true
      }
    },
    "string.prototype.matchall>call-bind>es-define-property": {
      "packages": {
        "string.prototype.matchall>get-intrinsic": true
      }
    },
    "string.prototype.matchall>call-bind>set-function-length": {
      "packages": {
        "string.prototype.matchall>call-bind>es-errors": true,
        "string.prototype.matchall>define-properties>define-data-property": true,
        "string.prototype.matchall>es-abstract>gopd": true,
        "string.prototype.matchall>es-abstract>has-property-descriptors": true,
        "string.prototype.matchall>get-intrinsic": true
      }
    },
    "string.prototype.matchall>define-properties": {
      "packages": {
        "@lavamoat/lavapack>json-stable-stringify>object-keys": true,
        "string.prototype.matchall>define-properties>define-data-property": true,
        "string.prototype.matchall>es-abstract>has-property-descriptors": true
      }
    },
    "string.prototype.matchall>define-properties>define-data-property": {
      "packages": {
        "string.prototype.matchall>call-bind>es-define-property": true,
        "string.prototype.matchall>call-bind>es-errors": true,
        "string.prototype.matchall>es-abstract>gopd": true
      }
    },
    "string.prototype.matchall>es-abstract>array-buffer-byte-length": {
      "packages": {
        "string.prototype.matchall>call-bind": true,
        "string.prototype.matchall>es-abstract>is-array-buffer": true
      }
    },
    "string.prototype.matchall>es-abstract>available-typed-arrays": {
      "packages": {
        "string.prototype.matchall>es-abstract>typed-array-length>possible-typed-array-names": true
      }
    },
    "string.prototype.matchall>es-abstract>es-to-primitive>is-symbol": {
      "packages": {
        "string.prototype.matchall>has-symbols": true
      }
    },
    "string.prototype.matchall>es-abstract>gopd": {
      "packages": {
        "string.prototype.matchall>get-intrinsic": true
      }
    },
    "string.prototype.matchall>es-abstract>has-property-descriptors": {
      "packages": {
        "string.prototype.matchall>call-bind>es-define-property": true
      }
    },
    "string.prototype.matchall>es-abstract>is-array-buffer": {
      "packages": {
        "string.prototype.matchall>call-bind": true,
        "string.prototype.matchall>get-intrinsic": true
      }
    },
    "string.prototype.matchall>es-abstract>is-callable": {
      "globals": {
        "document": true
      }
    },
    "string.prototype.matchall>es-abstract>is-regex": {
      "packages": {
        "koa>is-generator-function>has-tostringtag": true,
        "string.prototype.matchall>call-bind": true
      }
    },
    "string.prototype.matchall>es-abstract>is-shared-array-buffer": {
      "packages": {
        "string.prototype.matchall>call-bind": true
      }
    },
    "string.prototype.matchall>es-abstract>object-inspect": {
      "globals": {
        "HTMLElement": true,
        "WeakRef": true
      },
      "packages": {
        "browserify>browser-resolve": true
      }
    },
    "string.prototype.matchall>get-intrinsic": {
      "globals": {
        "AggregateError": true,
        "FinalizationRegistry": true,
        "WeakRef": true
      },
      "packages": {
        "browserify>has>function-bind": true,
        "depcheck>is-core-module>hasown": true,
        "string.prototype.matchall>call-bind>es-errors": true,
        "string.prototype.matchall>es-abstract>has-proto": true,
        "string.prototype.matchall>has-symbols": true
      }
    },
    "string.prototype.matchall>internal-slot": {
      "packages": {
        "depcheck>is-core-module>hasown": true,
        "string.prototype.matchall>call-bind>es-errors": true,
        "string.prototype.matchall>side-channel": true
      }
    },
    "string.prototype.matchall>regexp.prototype.flags": {
      "packages": {
        "string.prototype.matchall>call-bind": true,
        "string.prototype.matchall>call-bind>es-errors": true,
        "string.prototype.matchall>define-properties": true,
        "string.prototype.matchall>regexp.prototype.flags>set-function-name": true
      }
    },
    "string.prototype.matchall>regexp.prototype.flags>set-function-name": {
      "packages": {
        "string.prototype.matchall>call-bind>es-errors": true,
        "string.prototype.matchall>define-properties>define-data-property": true,
        "string.prototype.matchall>es-abstract>function.prototype.name>functions-have-names": true,
        "string.prototype.matchall>es-abstract>has-property-descriptors": true
      }
    },
    "string.prototype.matchall>side-channel": {
      "packages": {
        "string.prototype.matchall>call-bind": true,
        "string.prototype.matchall>es-abstract>object-inspect": true,
        "string.prototype.matchall>get-intrinsic": true
      }
    },
    "superstruct": {
      "globals": {
        "console.warn": true,
        "define": true
      }
    },
    "terser>source-map-support>buffer-from": {
      "packages": {
        "browserify>buffer": true
      }
    },
    "uri-js": {
      "globals": {
        "define": true
      }
    },
    "uuid": {
      "globals": {
        "crypto": true,
        "msCrypto": true
      }
    },
    "web3": {
      "globals": {
        "XMLHttpRequest": true
      }
    },
    "web3-stream-provider": {
      "globals": {
        "setTimeout": true
      },
      "packages": {
        "browserify>util": true,
        "readable-stream": true,
        "web3-stream-provider>uuid": true
      }
    },
    "web3-stream-provider>uuid": {
      "globals": {
        "crypto": true
      }
    },
    "webextension-polyfill": {
      "globals": {
        "browser": true,
        "chrome": true,
        "console.error": true,
        "console.warn": true,
        "define": true
      }
    },
    "webpack>events": {
      "globals": {
        "console": true
      }
    }
  }
}<|MERGE_RESOLUTION|>--- conflicted
+++ resolved
@@ -2117,17 +2117,6 @@
         "fetch": true
       },
       "packages": {
-<<<<<<< HEAD
-        "@metamask/base-controller": true,
-        "@metamask/controller-utils": true,
-        "@metamask/phishing-warning>eth-phishing-detect": true,
-        "punycode": true
-      }
-    },
-    "@metamask/phishing-warning>eth-phishing-detect": {
-      "packages": {
-        "eslint>optionator>fast-levenshtein": true
-=======
         "@ethereumjs/tx>ethereum-cryptography": true,
         "@metamask/controller-utils": true,
         "@metamask/phishing-controller>@metamask/base-controller": true,
@@ -2142,7 +2131,6 @@
       },
       "packages": {
         "immer": true
->>>>>>> be04ca81
       }
     },
     "@metamask/post-message-stream": {
