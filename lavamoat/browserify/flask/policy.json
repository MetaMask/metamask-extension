{
  "resources": {
    "@babel/runtime": {
      "globals": {
        "regeneratorRuntime": "write"
      }
    },
    "eth-lattice-keyring>@ethereumjs/tx>@chainsafe/ssz>@chainsafe/persistent-merkle-tree": {
      "globals": {
        "WeakRef": true
      },
      "packages": {
        "browserify": true
      }
    },
    "eth-lattice-keyring>@ethereumjs/tx>@chainsafe/ssz": {
      "packages": {
        "eth-lattice-keyring>@ethereumjs/tx>@chainsafe/ssz>@chainsafe/persistent-merkle-tree": true,
        "browserify": true,
        "browserify>buffer": true,
        "eth-lattice-keyring>@ethereumjs/tx>@chainsafe/ssz>case": true
      }
    },
    "@metamask/notification-services-controller>@contentful/rich-text-html-renderer": {
      "globals": {
        "SuppressedError": true
      }
    },
    "@ensdomains/content-hash": {
      "globals": {
        "console.warn": true
      },
      "packages": {
        "browserify>buffer": true,
        "@ensdomains/content-hash>cids": true,
        "@ensdomains/content-hash>js-base64": true,
        "@ensdomains/content-hash>multicodec": true,
        "@ensdomains/content-hash>multihashes": true
      }
    },
    "@ethereumjs/tx>@ethereumjs/common": {
      "packages": {
        "@ethereumjs/tx>@ethereumjs/util": true,
        "browserify>buffer": true,
        "@ethereumjs/tx>@ethereumjs/common>crc-32": true,
        "webpack>events": true
      }
    },
    "@metamask/smart-transactions-controller>@ethereumjs/tx>@ethereumjs/common": {
      "packages": {
        "@metamask/smart-transactions-controller>@ethereumjs/util": true,
        "webpack>events": true
      }
    },
    "eth-lattice-keyring>gridplus-sdk>@ethereumjs/tx>@ethereumjs/common": {
      "packages": {
        "@ethereumjs/tx>@ethereumjs/util": true,
        "browserify>buffer": true,
        "@ethereumjs/tx>@ethereumjs/common>crc-32": true,
        "webpack>events": true
      }
    },
    "eth-lattice-keyring>gridplus-sdk>@ethereumjs/common": {
      "packages": {
        "@ethereumjs/tx>@ethereumjs/util": true,
        "browserify>buffer": true,
        "@ethereumjs/tx>@ethereumjs/common>crc-32": true,
        "webpack>events": true
      }
    },
    "@ethereumjs/tx>@ethereumjs/rlp": {
      "globals": {
        "TextEncoder": true
      }
    },
    "@metamask/smart-transactions-controller>@ethereumjs/tx>@ethereumjs/rlp": {
      "globals": {
        "TextEncoder": true
      }
    },
    "@metamask/eth-ledger-bridge-keyring>@ethereumjs/rlp": {
      "globals": {
        "TextEncoder": true
      }
    },
    "@metamask/eth-ledger-bridge-keyring>@metamask/eth-sig-util>@ethereumjs/rlp": {
      "globals": {
        "TextEncoder": true
      }
    },
    "@ethereumjs/tx": {
      "packages": {
        "@ethereumjs/tx>@ethereumjs/common": true,
        "@ethereumjs/tx>@ethereumjs/rlp": true,
        "@ethereumjs/tx>@ethereumjs/util": true,
        "browserify>buffer": true,
        "@ethereumjs/tx>ethereum-cryptography": true,
        "browserify>insert-module-globals>is-buffer": true
      }
    },
    "@metamask/smart-transactions-controller>@ethereumjs/tx": {
      "packages": {
        "@metamask/smart-transactions-controller>@ethereumjs/tx>@ethereumjs/common": true,
        "@metamask/smart-transactions-controller>@ethereumjs/tx>@ethereumjs/rlp": true,
        "@metamask/smart-transactions-controller>@ethereumjs/util": true,
        "@ethereumjs/tx>ethereum-cryptography": true
      }
    },
    "eth-lattice-keyring>@ethereumjs/tx": {
      "packages": {
        "eth-lattice-keyring>@ethereumjs/tx>@chainsafe/ssz": true,
        "@ethereumjs/tx>@ethereumjs/common": true,
        "@ethereumjs/tx>@ethereumjs/rlp": true,
        "@ethereumjs/tx>@ethereumjs/util": true,
        "@ethersproject/providers": true,
        "browserify>buffer": true,
        "eth-lattice-keyring>@ethereumjs/tx>ethereum-cryptography": true,
        "browserify>insert-module-globals>is-buffer": true
      }
    },
    "eth-lattice-keyring>gridplus-sdk>@ethereumjs/tx": {
      "packages": {
        "eth-lattice-keyring>@ethereumjs/tx>@chainsafe/ssz": true,
        "eth-lattice-keyring>gridplus-sdk>@ethereumjs/tx>@ethereumjs/common": true,
        "@ethereumjs/tx>@ethereumjs/rlp": true,
        "@ethereumjs/tx>@ethereumjs/util": true,
        "@ethersproject/providers": true,
        "browserify>buffer": true,
        "eth-lattice-keyring>gridplus-sdk>@ethereumjs/tx>ethereum-cryptography": true,
        "browserify>insert-module-globals>is-buffer": true
      }
    },
    "@ethereumjs/tx>@ethereumjs/util": {
      "globals": {
        "console.warn": true
      },
      "packages": {
        "@ethereumjs/tx>@ethereumjs/rlp": true,
        "browserify>buffer": true,
        "@ethereumjs/tx>ethereum-cryptography": true,
        "webpack>events": true,
        "browserify>insert-module-globals>is-buffer": true,
        "@ethereumjs/tx>@ethereumjs/util>micro-ftch": true
      }
    },
    "@metamask/smart-transactions-controller>@ethereumjs/util": {
      "globals": {
        "console.warn": true,
        "fetch": true
      },
      "packages": {
        "@metamask/smart-transactions-controller>@ethereumjs/tx>@ethereumjs/rlp": true,
        "@ethereumjs/tx>ethereum-cryptography": true,
        "webpack>events": true
      }
    },
    "@ethersproject/abi": {
      "globals": {
        "console.log": true
      },
      "packages": {
        "ethers>@ethersproject/address": true,
        "@ethersproject/bignumber": true,
        "@ethersproject/bytes": true,
        "ethers>@ethersproject/constants": true,
        "@ethersproject/hash": true,
        "ethers>@ethersproject/keccak256": true,
        "ethers>@ethersproject/logger": true,
        "ethers>@ethersproject/properties": true,
        "ethers>@ethersproject/strings": true
      }
    },
    "ethers>@ethersproject/abstract-provider": {
      "packages": {
        "@ethersproject/bignumber": true,
        "@ethersproject/bytes": true,
        "ethers>@ethersproject/logger": true,
        "ethers>@ethersproject/properties": true
      }
    },
    "ethers>@ethersproject/abstract-signer": {
      "packages": {
        "ethers>@ethersproject/logger": true,
        "ethers>@ethersproject/properties": true
      }
    },
    "ethers>@ethersproject/address": {
      "packages": {
        "@ethersproject/bignumber": true,
        "@ethersproject/bytes": true,
        "ethers>@ethersproject/keccak256": true,
        "ethers>@ethersproject/logger": true,
        "ethers>@ethersproject/rlp": true
      }
    },
    "ethers>@ethersproject/base64": {
      "globals": {
        "atob": true,
        "btoa": true
      },
      "packages": {
        "@ethersproject/bytes": true
      }
    },
    "ethers>@ethersproject/basex": {
      "packages": {
        "@ethersproject/bytes": true,
        "ethers>@ethersproject/properties": true
      }
    },
    "@ethersproject/bignumber": {
      "packages": {
        "@ethersproject/bytes": true,
        "ethers>@ethersproject/logger": true,
        "bn.js": true
      }
    },
    "@ethersproject/bytes": {
      "packages": {
        "ethers>@ethersproject/logger": true
      }
    },
    "ethers>@ethersproject/constants": {
      "packages": {
        "@ethersproject/bignumber": true
      }
    },
    "@ethersproject/contracts": {
      "globals": {
        "setTimeout": true
      },
      "packages": {
        "@ethersproject/abi": true,
        "ethers>@ethersproject/abstract-provider": true,
        "ethers>@ethersproject/abstract-signer": true,
        "ethers>@ethersproject/address": true,
        "@ethersproject/bignumber": true,
        "@ethersproject/bytes": true,
        "ethers>@ethersproject/logger": true,
        "ethers>@ethersproject/properties": true,
        "ethers>@ethersproject/transactions": true
      }
    },
    "@ethersproject/hash": {
      "packages": {
        "ethers>@ethersproject/address": true,
        "ethers>@ethersproject/base64": true,
        "@ethersproject/bignumber": true,
        "@ethersproject/bytes": true,
        "ethers>@ethersproject/keccak256": true,
        "ethers>@ethersproject/logger": true,
        "ethers>@ethersproject/properties": true,
        "ethers>@ethersproject/strings": true
      }
    },
    "@ethersproject/hdnode": {
      "packages": {
        "ethers>@ethersproject/basex": true,
        "@ethersproject/bignumber": true,
        "@ethersproject/bytes": true,
        "ethers>@ethersproject/logger": true,
        "ethers>@ethersproject/pbkdf2": true,
        "ethers>@ethersproject/properties": true,
        "ethers>@ethersproject/sha2": true,
        "ethers>@ethersproject/signing-key": true,
        "ethers>@ethersproject/strings": true,
        "ethers>@ethersproject/transactions": true,
        "ethers>@ethersproject/wordlists": true
      }
    },
    "ethers>@ethersproject/json-wallets": {
      "packages": {
        "ethers>@ethersproject/address": true,
        "@ethersproject/bytes": true,
        "@ethersproject/hdnode": true,
        "ethers>@ethersproject/keccak256": true,
        "ethers>@ethersproject/logger": true,
        "ethers>@ethersproject/pbkdf2": true,
        "ethers>@ethersproject/properties": true,
        "ethers>@ethersproject/random": true,
        "ethers>@ethersproject/strings": true,
        "ethers>@ethersproject/transactions": true,
        "ethers>@ethersproject/json-wallets>aes-js": true,
        "ethers>@ethersproject/json-wallets>scrypt-js": true
      }
    },
    "ethers>@ethersproject/keccak256": {
      "packages": {
        "@ethersproject/bytes": true,
        "eth-ens-namehash>js-sha3": true
      }
    },
    "ethers>@ethersproject/logger": {
      "globals": {
        "console": true
      }
    },
    "ethers>@ethersproject/providers>@ethersproject/networks": {
      "packages": {
        "ethers>@ethersproject/logger": true
      }
    },
    "@metamask/test-bundler>@ethersproject/networks": {
      "packages": {
        "ethers>@ethersproject/logger": true
      }
    },
    "ethers>@ethersproject/pbkdf2": {
      "packages": {
        "@ethersproject/bytes": true,
        "ethers>@ethersproject/sha2": true
      }
    },
    "ethers>@ethersproject/properties": {
      "packages": {
        "ethers>@ethersproject/logger": true
      }
    },
    "@ethersproject/providers": {
      "globals": {
        "WebSocket": true,
        "clearInterval": true,
        "clearTimeout": true,
        "console.log": true,
        "console.warn": true,
        "setInterval": true,
        "setTimeout": true
      },
      "packages": {
        "ethers>@ethersproject/abstract-provider": true,
        "ethers>@ethersproject/abstract-signer": true,
        "ethers>@ethersproject/address": true,
        "ethers>@ethersproject/base64": true,
        "ethers>@ethersproject/basex": true,
        "@ethersproject/bignumber": true,
        "@ethersproject/bytes": true,
        "ethers>@ethersproject/constants": true,
        "@ethersproject/hash": true,
        "ethers>@ethersproject/logger": true,
        "@metamask/test-bundler>@ethersproject/networks": true,
        "ethers>@ethersproject/properties": true,
        "ethers>@ethersproject/random": true,
        "ethers>@ethersproject/sha2": true,
        "ethers>@ethersproject/strings": true,
        "ethers>@ethersproject/transactions": true,
        "@ethersproject/providers>@ethersproject/web": true,
        "@ethersproject/providers>bech32": true
      }
    },
    "ethers>@ethersproject/providers": {
      "globals": {
        "WebSocket": true,
        "clearInterval": true,
        "clearTimeout": true,
        "console.log": true,
        "console.warn": true,
        "setInterval": true,
        "setTimeout": true
      },
      "packages": {
        "ethers>@ethersproject/abstract-provider": true,
        "ethers>@ethersproject/abstract-signer": true,
        "ethers>@ethersproject/address": true,
        "ethers>@ethersproject/base64": true,
        "ethers>@ethersproject/basex": true,
        "@ethersproject/bignumber": true,
        "@ethersproject/bytes": true,
        "ethers>@ethersproject/constants": true,
        "@ethersproject/hash": true,
        "ethers>@ethersproject/logger": true,
        "ethers>@ethersproject/providers>@ethersproject/networks": true,
        "ethers>@ethersproject/properties": true,
        "ethers>@ethersproject/random": true,
        "ethers>@ethersproject/sha2": true,
        "ethers>@ethersproject/strings": true,
        "ethers>@ethersproject/transactions": true,
        "ethers>@ethersproject/providers>@ethersproject/web": true,
        "ethers>@ethersproject/providers>bech32": true
      }
    },
    "@ethersproject/providers>@ethersproject/random": {
      "globals": {
        "crypto.getRandomValues": true
      }
    },
    "ethers>@ethersproject/random": {
      "packages": {
        "@ethersproject/bytes": true,
        "ethers>@ethersproject/logger": true
      }
    },
    "ethers>@ethersproject/rlp": {
      "packages": {
        "@ethersproject/bytes": true,
        "ethers>@ethersproject/logger": true
      }
    },
    "ethers>@ethersproject/sha2": {
      "packages": {
        "@ethersproject/bytes": true,
        "ethers>@ethersproject/logger": true,
        "ethers>@ethersproject/sha2>hash.js": true
      }
    },
    "ethers>@ethersproject/signing-key": {
      "packages": {
        "@ethersproject/bytes": true,
        "ethers>@ethersproject/logger": true,
        "ethers>@ethersproject/properties": true,
        "@metamask/ppom-validator>elliptic": true
      }
    },
    "ethers>@ethersproject/solidity": {
      "packages": {
        "@ethersproject/bignumber": true,
        "@ethersproject/bytes": true,
        "ethers>@ethersproject/keccak256": true,
        "ethers>@ethersproject/logger": true,
        "ethers>@ethersproject/sha2": true,
        "ethers>@ethersproject/strings": true
      }
    },
    "ethers>@ethersproject/strings": {
      "packages": {
        "@ethersproject/bytes": true,
        "ethers>@ethersproject/constants": true,
        "ethers>@ethersproject/logger": true
      }
    },
    "ethers>@ethersproject/transactions": {
      "packages": {
        "ethers>@ethersproject/address": true,
        "@ethersproject/bignumber": true,
        "@ethersproject/bytes": true,
        "ethers>@ethersproject/constants": true,
        "ethers>@ethersproject/keccak256": true,
        "ethers>@ethersproject/logger": true,
        "ethers>@ethersproject/properties": true,
        "ethers>@ethersproject/rlp": true,
        "ethers>@ethersproject/signing-key": true
      }
    },
    "ethers>@ethersproject/units": {
      "packages": {
        "@ethersproject/bignumber": true,
        "ethers>@ethersproject/logger": true
      }
    },
    "@ethersproject/wallet": {
      "packages": {
        "ethers>@ethersproject/abstract-provider": true,
        "ethers>@ethersproject/abstract-signer": true,
        "ethers>@ethersproject/address": true,
        "@ethersproject/bytes": true,
        "@ethersproject/hash": true,
        "@ethersproject/hdnode": true,
        "ethers>@ethersproject/json-wallets": true,
        "ethers>@ethersproject/keccak256": true,
        "ethers>@ethersproject/logger": true,
        "ethers>@ethersproject/properties": true,
        "ethers>@ethersproject/random": true,
        "ethers>@ethersproject/signing-key": true,
        "ethers>@ethersproject/transactions": true
      }
    },
    "@ethersproject/providers>@ethersproject/web": {
      "globals": {
        "clearTimeout": true,
        "fetch": true,
        "setTimeout": true
      },
      "packages": {
        "ethers>@ethersproject/base64": true,
        "@ethersproject/bytes": true,
        "ethers>@ethersproject/logger": true,
        "ethers>@ethersproject/properties": true,
        "ethers>@ethersproject/strings": true
      }
    },
    "ethers>@ethersproject/providers>@ethersproject/web": {
      "globals": {
        "clearTimeout": true,
        "fetch": true,
        "setTimeout": true
      },
      "packages": {
        "ethers>@ethersproject/base64": true,
        "@ethersproject/bytes": true,
        "ethers>@ethersproject/logger": true,
        "ethers>@ethersproject/properties": true,
        "ethers>@ethersproject/strings": true
      }
    },
    "ethers>@ethersproject/web": {
      "globals": {
        "clearTimeout": true,
        "fetch": true,
        "setTimeout": true
      },
      "packages": {
        "ethers>@ethersproject/base64": true,
        "@ethersproject/bytes": true,
        "ethers>@ethersproject/logger": true,
        "ethers>@ethersproject/properties": true,
        "ethers>@ethersproject/strings": true
      }
    },
    "ethers>@ethersproject/wordlists": {
      "packages": {
        "@ethersproject/bytes": true,
        "@ethersproject/hash": true,
        "ethers>@ethersproject/logger": true,
        "ethers>@ethersproject/properties": true,
        "ethers>@ethersproject/strings": true
      }
    },
    "@metamask/multichain>@open-rpc/schema-utils-js>@json-schema-tools/dereferencer": {
      "packages": {
        "@open-rpc/schema-utils-js>@json-schema-tools/reference-resolver": true,
        "@open-rpc/schema-utils-js>@json-schema-tools/dereferencer>@json-schema-tools/traverse": true,
        "@metamask/rpc-errors>fast-safe-stringify": true
      }
    },
    "@open-rpc/schema-utils-js>@json-schema-tools/reference-resolver": {
      "packages": {
        "@open-rpc/schema-utils-js>@json-schema-tools/reference-resolver>@json-schema-spec/json-pointer": true,
        "@open-rpc/test-coverage>isomorphic-fetch": true
      }
    },
    "@keystonehq/metamask-airgapped-keyring>@keystonehq/base-eth-keyring": {
      "packages": {
        "@ethereumjs/tx": true,
        "@ethereumjs/tx>@ethereumjs/util": true,
        "@keystonehq/bc-ur-registry-eth": true,
        "browserify>buffer": true,
        "@metamask/eth-trezor-keyring>hdkey": true,
        "eth-lattice-keyring>rlp": true,
        "uuid": true
      }
    },
    "@keystonehq/bc-ur-registry-eth": {
      "packages": {
        "@ethereumjs/tx>@ethereumjs/util": true,
        "@keystonehq/bc-ur-registry-eth>@keystonehq/bc-ur-registry": true,
        "browserify>buffer": true,
        "@metamask/eth-trezor-keyring>hdkey": true,
        "uuid": true
      }
    },
    "@keystonehq/bc-ur-registry-eth>@keystonehq/bc-ur-registry": {
      "globals": {
        "define": true
      },
      "packages": {
        "@ngraveio/bc-ur": true,
        "ethereumjs-util>ethereum-cryptography>bs58check": true,
        "buffer": true,
        "browserify>buffer": true,
        "tslib": true
      }
    },
    "@keystonehq/metamask-airgapped-keyring": {
      "packages": {
        "@ethereumjs/tx": true,
        "@keystonehq/metamask-airgapped-keyring>@keystonehq/base-eth-keyring": true,
        "@keystonehq/bc-ur-registry-eth": true,
        "@metamask/obs-store": true,
        "browserify>buffer": true,
        "webpack>events": true,
        "@keystonehq/metamask-airgapped-keyring>rlp": true,
        "uuid": true
      }
    },
    "chart.js>@kurkle/color": {
      "globals": {
        "define": true
      }
    },
    "@lavamoat/lavadome-react": {
      "globals": {
        "Document.prototype": true,
        "DocumentFragment.prototype": true,
        "Element.prototype": true,
        "Event.prototype": true,
        "EventTarget.prototype": true,
        "NavigateEvent.prototype": true,
        "NavigationDestination.prototype": true,
        "Node.prototype": true,
        "console.warn": true,
        "document": true,
        "navigation": true
      },
      "packages": {
        "react": true
      }
    },
    "@metamask/eth-ledger-bridge-keyring>@ledgerhq/hw-app-eth>@ledgerhq/domain-service": {
      "packages": {
        "@metamask/eth-ledger-bridge-keyring>@ledgerhq/hw-app-eth>@ledgerhq/logs": true,
        "@metamask/eth-ledger-bridge-keyring>@ledgerhq/hw-app-eth>@ledgerhq/domain-service>axios": true
      }
    },
    "@metamask/eth-ledger-bridge-keyring>@ledgerhq/hw-app-eth>@ledgerhq/errors": {
      "globals": {
        "console.warn": true
      }
    },
    "@metamask/eth-ledger-bridge-keyring>@ledgerhq/hw-app-eth>@ledgerhq/evm-tools": {
      "packages": {
        "ethers>@ethersproject/constants": true,
        "@ethersproject/hash": true,
        "@metamask/eth-ledger-bridge-keyring>@ledgerhq/hw-app-eth>@ledgerhq/cryptoassets-evm-signatures": true,
        "@metamask/eth-ledger-bridge-keyring>@ledgerhq/hw-app-eth>@ledgerhq/evm-tools>@ledgerhq/live-env": true,
        "@metamask/eth-ledger-bridge-keyring>@ledgerhq/hw-app-eth>@ledgerhq/evm-tools>axios": true,
        "@metamask/ppom-validator>crypto-js": true
      }
    },
    "@metamask/eth-ledger-bridge-keyring>@ledgerhq/hw-app-eth": {
      "globals": {
        "console.warn": true
      },
      "packages": {
        "@ethersproject/abi": true,
        "ethers>@ethersproject/rlp": true,
        "ethers>@ethersproject/transactions": true,
        "@metamask/eth-ledger-bridge-keyring>@ledgerhq/hw-app-eth>@ledgerhq/cryptoassets-evm-signatures": true,
        "@metamask/eth-ledger-bridge-keyring>@ledgerhq/hw-app-eth>@ledgerhq/domain-service": true,
        "@metamask/eth-ledger-bridge-keyring>@ledgerhq/hw-app-eth>@ledgerhq/errors": true,
        "@metamask/eth-ledger-bridge-keyring>@ledgerhq/hw-app-eth>@ledgerhq/evm-tools": true,
        "@metamask/eth-ledger-bridge-keyring>@ledgerhq/hw-app-eth>@ledgerhq/logs": true,
        "@metamask/eth-ledger-bridge-keyring>@ledgerhq/hw-app-eth>axios": true,
        "@metamask/eth-ledger-bridge-keyring>@ledgerhq/hw-app-eth>bignumber.js": true,
        "browserify>buffer": true,
        "semver": true
      }
    },
    "@metamask/eth-ledger-bridge-keyring>@ledgerhq/hw-app-eth>@ledgerhq/evm-tools>@ledgerhq/live-env": {
      "globals": {
        "console.warn": true
      },
      "packages": {
        "wait-on>rxjs": true
      }
    },
    "@metamask/eth-ledger-bridge-keyring>@ledgerhq/hw-app-eth>@ledgerhq/logs": {
      "globals": {
        "__ledgerLogsListen": "write",
        "console.error": true
      }
    },
    "@material-ui/core": {
      "globals": {
        "Image": true,
        "_formatMuiErrorMessage": true,
        "addEventListener": true,
        "clearInterval": true,
        "clearTimeout": true,
        "console.error": true,
        "console.warn": true,
        "document": true,
        "getComputedStyle": true,
        "getSelection": true,
        "innerHeight": true,
        "innerWidth": true,
        "matchMedia": true,
        "navigator": true,
        "performance.now": true,
        "removeEventListener": true,
        "requestAnimationFrame": true,
        "setInterval": true,
        "setTimeout": true
      },
      "packages": {
        "@babel/runtime": true,
        "@material-ui/core>@material-ui/styles": true,
        "@material-ui/core>@material-ui/system": true,
        "@material-ui/core>@material-ui/utils": true,
        "@material-ui/core>clsx": true,
        "react-redux>hoist-non-react-statics": true,
        "@material-ui/core>popper.js": true,
        "prop-types": true,
        "react": true,
        "react-dom": true,
        "prop-types>react-is": true,
        "@material-ui/core>react-transition-group": true
      }
    },
    "@material-ui/core>@material-ui/styles": {
      "globals": {
        "console.error": true,
        "console.warn": true,
        "document.createComment": true,
        "document.head": true
      },
      "packages": {
        "@babel/runtime": true,
        "@material-ui/core>@material-ui/utils": true,
        "@material-ui/core>clsx": true,
        "react-redux>hoist-non-react-statics": true,
        "@material-ui/core>@material-ui/styles>jss-plugin-camel-case": true,
        "@material-ui/core>@material-ui/styles>jss-plugin-default-unit": true,
        "@material-ui/core>@material-ui/styles>jss-plugin-global": true,
        "@material-ui/core>@material-ui/styles>jss-plugin-nested": true,
        "@material-ui/core>@material-ui/styles>jss-plugin-props-sort": true,
        "@material-ui/core>@material-ui/styles>jss-plugin-rule-value-function": true,
        "@material-ui/core>@material-ui/styles>jss-plugin-vendor-prefixer": true,
        "@material-ui/core>@material-ui/styles>jss": true,
        "prop-types": true,
        "react": true
      }
    },
    "@material-ui/core>@material-ui/system": {
      "globals": {
        "console.error": true
      },
      "packages": {
        "@babel/runtime": true,
        "@material-ui/core>@material-ui/utils": true,
        "prop-types": true
      }
    },
    "@material-ui/core>@material-ui/utils": {
      "packages": {
        "@babel/runtime": true,
        "prop-types": true,
        "prop-types>react-is": true
      }
    },
    "@metamask/abi-utils": {
      "packages": {
        "@metamask/utils>@metamask/superstruct": true,
        "@metamask/abi-utils>@metamask/utils": true
      }
    },
    "@metamask/keyring-controller>@metamask/eth-hd-keyring>@metamask/eth-sig-util>@metamask/abi-utils": {
      "packages": {
        "@metamask/utils>@metamask/superstruct": true,
        "@metamask/utils": true
      }
    },
    "@metamask/eth-json-rpc-middleware>@metamask/eth-sig-util>@metamask/abi-utils": {
      "packages": {
        "@metamask/utils>@metamask/superstruct": true,
        "@metamask/utils": true
      }
    },
    "@metamask/eth-ledger-bridge-keyring>@metamask/eth-sig-util>@metamask/abi-utils": {
      "packages": {
        "@metamask/utils>@metamask/superstruct": true,
        "@metamask/utils": true
      }
    },
    "@metamask/keyring-controller>@metamask/eth-simple-keyring>@metamask/eth-sig-util>@metamask/abi-utils": {
      "packages": {
        "@metamask/utils>@metamask/superstruct": true,
        "@metamask/utils": true
      }
    },
    "@metamask/eth-snap-keyring>@metamask/eth-sig-util>@metamask/abi-utils": {
      "packages": {
        "@metamask/utils>@metamask/superstruct": true,
        "@metamask/utils": true
      }
    },
    "@metamask/eth-trezor-keyring>@metamask/eth-sig-util>@metamask/abi-utils": {
      "packages": {
        "@metamask/utils>@metamask/superstruct": true,
        "@metamask/utils": true
      }
    },
    "@metamask/keyring-controller>@metamask/eth-sig-util>@metamask/abi-utils": {
      "packages": {
        "@metamask/utils>@metamask/superstruct": true,
        "@metamask/utils": true
      }
    },
    "@metamask/signature-controller>@metamask/eth-sig-util>@metamask/abi-utils": {
      "packages": {
        "@metamask/utils>@metamask/superstruct": true,
        "@metamask/signature-controller>@metamask/eth-sig-util>@metamask/abi-utils>@metamask/utils": true
      }
    },
    "@metamask/accounts-controller": {
      "packages": {
        "@ethereumjs/tx>@ethereumjs/util": true,
        "@metamask/base-controller": true,
        "@metamask/eth-snap-keyring": true,
        "@metamask/keyring-api": true,
        "@metamask/keyring-controller": true,
        "@metamask/keyring-api>@metamask/keyring-utils": true,
        "@metamask/utils": true,
        "@ethereumjs/tx>ethereum-cryptography": true,
        "uuid": true
      }
    },
    "@metamask/address-book-controller": {
      "packages": {
        "@metamask/base-controller": true,
        "@metamask/controller-utils": true
      }
    },
    "@metamask/announcement-controller": {
      "packages": {
        "@metamask/base-controller": true
      }
    },
    "@metamask/approval-controller": {
      "globals": {
        "console.info": true
      },
      "packages": {
        "@metamask/base-controller": true,
        "@metamask/rpc-errors": true,
        "nanoid": true
      }
    },
    "@metamask/assets-controllers": {
      "globals": {
        "AbortController": true,
        "Headers": true,
        "URL": true,
        "URLSearchParams": true,
        "clearInterval": true,
        "clearTimeout": true,
        "console.error": true,
        "console.log": true,
        "setInterval": true,
        "setTimeout": true
      },
      "packages": {
        "@ethereumjs/tx>@ethereumjs/util": true,
        "ethers>@ethersproject/address": true,
        "@ethersproject/bignumber": true,
        "@ethersproject/contracts": true,
        "@ethersproject/providers": true,
        "@metamask/abi-utils": true,
        "@metamask/base-controller": true,
        "@metamask/contract-metadata": true,
        "@metamask/controller-utils": true,
        "@metamask/controller-utils>@metamask/eth-query": true,
        "@metamask/keyring-api": true,
        "@metamask/keyring-snap-client": true,
        "@metamask/metamask-eth-abis": true,
        "@metamask/polling-controller": true,
        "@metamask/rpc-errors": true,
        "@metamask/assets-controllers>@metamask/snaps-utils": true,
        "@metamask/utils": true,
        "@metamask/name-controller>async-mutex": true,
        "bn.js": true,
        "lodash": true,
        "@ensdomains/content-hash>multicodec>uint8arrays>multiformats": true,
        "single-call-balance-checker-abi": true,
        "uuid": true
      }
    },
    "@metamask/base-controller": {
      "globals": {
        "setTimeout": true
      },
      "packages": {
        "immer": true
      }
    },
    "@metamask/announcement-controller>@metamask/base-controller": {
      "globals": {
        "setTimeout": true
      },
      "packages": {
        "immer": true
      }
    },
    "@metamask/network-controller>@metamask/base-controller": {
      "globals": {
        "setTimeout": true
      },
      "packages": {
        "immer": true
      }
    },
    "@metamask/ppom-validator>@metamask/base-controller": {
      "globals": {
        "setTimeout": true
      },
      "packages": {
        "immer": true
      }
    },
    "@metamask/queued-request-controller>@metamask/base-controller": {
      "globals": {
        "setTimeout": true
      },
      "packages": {
        "immer": true
      }
    },
    "@metamask/remote-feature-flag-controller>@metamask/base-controller": {
      "globals": {
        "setTimeout": true
      },
      "packages": {
        "immer": true
      }
    },
    "@metamask/selected-network-controller>@metamask/base-controller": {
      "globals": {
        "setTimeout": true
      },
      "packages": {
        "immer": true
      }
    },
    "@metamask/signature-controller>@metamask/base-controller": {
      "globals": {
        "setTimeout": true
      },
      "packages": {
        "immer": true
      }
    },
    "@metamask/transaction-controller>@metamask/base-controller": {
      "globals": {
        "setTimeout": true
      },
      "packages": {
        "immer": true
      }
    },
    "@metamask/browser-passworder": {
      "globals": {
        "CryptoKey": true,
        "btoa": true,
        "crypto.getRandomValues": true,
        "crypto.subtle.decrypt": true,
        "crypto.subtle.deriveKey": true,
        "crypto.subtle.encrypt": true,
        "crypto.subtle.exportKey": true,
        "crypto.subtle.importKey": true
      },
      "packages": {
        "@metamask/browser-passworder>@metamask/utils": true,
        "browserify>buffer": true
      }
    },
    "eth-keyring-controller>@metamask/browser-passworder": {
      "globals": {
        "crypto": true
      }
    },
    "@metamask/controller-utils": {
      "globals": {
        "URL": true,
        "console.error": true,
        "fetch": true,
        "setTimeout": true
      },
      "packages": {
        "@ethereumjs/tx>@ethereumjs/util": true,
        "@metamask/controller-utils>@metamask/ethjs-unit": true,
        "@metamask/utils": true,
        "@metamask/controller-utils>@spruceid/siwe-parser": true,
        "bn.js": true,
        "browserify>buffer": true,
        "cockatiel": true,
        "eth-ens-namehash": true,
        "eslint>fast-deep-equal": true
      }
    },
    "@metamask/ens-controller": {
      "packages": {
        "@ethersproject/providers": true,
        "@metamask/base-controller": true,
        "@metamask/controller-utils": true,
        "@metamask/utils": true,
        "punycode": true
      }
    },
    "@metamask/eth-token-tracker>@metamask/eth-block-tracker": {
      "globals": {
        "clearTimeout": true,
        "console.error": true,
        "setTimeout": true
      },
      "packages": {
        "@metamask/safe-event-emitter": true,
        "@metamask/utils": true,
        "@metamask/ppom-validator>json-rpc-random-id": true
      }
    },
    "@metamask/keyring-controller>@metamask/eth-hd-keyring": {
      "globals": {
        "TextEncoder": true
      },
      "packages": {
        "@ethereumjs/tx>@ethereumjs/util": true,
        "@metamask/keyring-controller>@metamask/eth-hd-keyring>@metamask/eth-sig-util": true,
        "@metamask/snaps-sdk>@metamask/key-tree": true,
        "@metamask/scure-bip39": true,
        "@metamask/utils": true,
        "browserify>buffer": true,
        "@ethereumjs/tx>ethereum-cryptography": true
      }
    },
    "@metamask/eth-json-rpc-filters": {
      "globals": {
        "console.error": true
      },
      "packages": {
        "@metamask/controller-utils>@metamask/eth-query": true,
        "@metamask/json-rpc-engine": true,
        "@metamask/safe-event-emitter": true,
        "@metamask/name-controller>async-mutex": true,
        "pify": true
      }
    },
    "@metamask/network-controller>@metamask/eth-json-rpc-infura": {
      "globals": {
        "fetch": true,
        "setTimeout": true
      },
      "packages": {
        "@metamask/eth-json-rpc-provider": true,
        "@metamask/json-rpc-engine": true,
        "@metamask/rpc-errors": true,
        "@metamask/network-controller>@metamask/eth-json-rpc-infura>@metamask/utils": true
      }
    },
    "@metamask/eth-json-rpc-middleware": {
      "globals": {
        "URL": true,
        "console.error": true,
        "setTimeout": true
      },
      "packages": {
        "@metamask/eth-json-rpc-middleware>@metamask/eth-sig-util": true,
        "@metamask/json-rpc-engine": true,
        "@metamask/rpc-errors": true,
        "@metamask/utils": true,
        "@metamask/eth-json-rpc-middleware>klona": true,
        "@metamask/eth-json-rpc-middleware>safe-stable-stringify": true
      }
    },
    "@metamask/eth-json-rpc-provider": {
      "packages": {
        "@metamask/json-rpc-engine": true,
        "@metamask/rpc-errors": true,
        "@metamask/safe-event-emitter": true,
        "uuid": true
      }
    },
    "@metamask/eth-ledger-bridge-keyring": {
      "globals": {
        "addEventListener": true,
        "console.error": true,
        "document.createElement": true,
        "document.head.appendChild": true,
        "fetch": true,
        "removeEventListener": true
      },
      "packages": {
        "@metamask/eth-ledger-bridge-keyring>@ethereumjs/rlp": true,
        "@ethereumjs/tx": true,
        "@ethereumjs/tx>@ethereumjs/util": true,
        "@metamask/eth-ledger-bridge-keyring>@ledgerhq/hw-app-eth": true,
        "@metamask/eth-ledger-bridge-keyring>@metamask/eth-sig-util": true,
        "browserify>buffer": true,
        "webpack>events": true,
        "@metamask/eth-trezor-keyring>hdkey": true
      }
    },
    "@metamask/controller-utils>@metamask/eth-query": {
      "packages": {
        "@metamask/ppom-validator>json-rpc-random-id": true,
        "watchify>xtend": true
      }
    },
    "@metamask/eth-sig-util": {
      "packages": {
        "@ethereumjs/tx>@ethereumjs/util": true,
        "@metamask/abi-utils": true,
        "@metamask/eth-sig-util>@metamask/utils": true,
        "@metamask/utils>@scure/base": true,
        "browserify>buffer": true,
        "@ethereumjs/tx>ethereum-cryptography": true,
        "@metamask/eth-sig-util>tweetnacl": true
      }
    },
    "@metamask/keyring-controller>@metamask/eth-hd-keyring>@metamask/eth-sig-util": {
      "packages": {
        "@ethereumjs/tx>@ethereumjs/rlp": true,
        "@ethereumjs/tx>@ethereumjs/util": true,
        "@metamask/keyring-controller>@metamask/eth-hd-keyring>@metamask/eth-sig-util>@metamask/abi-utils": true,
        "@metamask/utils": true,
        "@metamask/utils>@scure/base": true,
        "browserify>buffer": true,
        "@ethereumjs/tx>ethereum-cryptography": true,
        "@metamask/eth-sig-util>tweetnacl": true
      }
    },
    "@metamask/eth-json-rpc-middleware>@metamask/eth-sig-util": {
      "packages": {
        "@ethereumjs/tx>@ethereumjs/rlp": true,
        "@ethereumjs/tx>@ethereumjs/util": true,
        "@metamask/eth-json-rpc-middleware>@metamask/eth-sig-util>@metamask/abi-utils": true,
        "@metamask/utils": true,
        "@metamask/utils>@scure/base": true,
        "browserify>buffer": true,
        "@ethereumjs/tx>ethereum-cryptography": true,
        "@metamask/eth-sig-util>tweetnacl": true
      }
    },
    "@metamask/eth-ledger-bridge-keyring>@metamask/eth-sig-util": {
      "packages": {
        "@metamask/eth-ledger-bridge-keyring>@metamask/eth-sig-util>@ethereumjs/rlp": true,
        "@ethereumjs/tx>@ethereumjs/util": true,
        "@metamask/eth-ledger-bridge-keyring>@metamask/eth-sig-util>@metamask/abi-utils": true,
        "@metamask/utils": true,
        "@metamask/utils>@scure/base": true,
        "browserify>buffer": true,
        "@ethereumjs/tx>ethereum-cryptography": true,
        "@metamask/eth-sig-util>tweetnacl": true
      }
    },
    "@metamask/keyring-controller>@metamask/eth-simple-keyring>@metamask/eth-sig-util": {
      "packages": {
        "@ethereumjs/tx>@ethereumjs/rlp": true,
        "@ethereumjs/tx>@ethereumjs/util": true,
        "@metamask/keyring-controller>@metamask/eth-simple-keyring>@metamask/eth-sig-util>@metamask/abi-utils": true,
        "@metamask/utils": true,
        "@metamask/utils>@scure/base": true,
        "browserify>buffer": true,
        "@ethereumjs/tx>ethereum-cryptography": true,
        "@metamask/eth-sig-util>tweetnacl": true
      }
    },
    "@metamask/eth-snap-keyring>@metamask/eth-sig-util": {
      "packages": {
        "@ethereumjs/tx>@ethereumjs/rlp": true,
        "@ethereumjs/tx>@ethereumjs/util": true,
        "@metamask/eth-snap-keyring>@metamask/eth-sig-util>@metamask/abi-utils": true,
        "@metamask/utils": true,
        "@metamask/utils>@scure/base": true,
        "browserify>buffer": true,
        "@ethereumjs/tx>ethereum-cryptography": true,
        "@metamask/eth-sig-util>tweetnacl": true
      }
    },
    "@metamask/eth-trezor-keyring>@metamask/eth-sig-util": {
      "packages": {
        "@ethereumjs/tx>@ethereumjs/rlp": true,
        "@ethereumjs/tx>@ethereumjs/util": true,
        "@metamask/eth-trezor-keyring>@metamask/eth-sig-util>@metamask/abi-utils": true,
        "@metamask/utils": true,
        "@metamask/utils>@scure/base": true,
        "browserify>buffer": true,
        "@ethereumjs/tx>ethereum-cryptography": true,
        "@metamask/eth-sig-util>tweetnacl": true
      }
    },
    "@metamask/keyring-controller>@metamask/eth-sig-util": {
      "packages": {
        "@ethereumjs/tx>@ethereumjs/rlp": true,
        "@ethereumjs/tx>@ethereumjs/util": true,
        "@metamask/keyring-controller>@metamask/eth-sig-util>@metamask/abi-utils": true,
        "@metamask/utils": true,
        "@metamask/utils>@scure/base": true,
        "browserify>buffer": true,
        "@ethereumjs/tx>ethereum-cryptography": true,
        "@metamask/eth-sig-util>tweetnacl": true
      }
    },
    "@metamask/signature-controller>@metamask/eth-sig-util": {
      "packages": {
        "@ethereumjs/tx>@ethereumjs/rlp": true,
        "@ethereumjs/tx>@ethereumjs/util": true,
        "@metamask/signature-controller>@metamask/eth-sig-util>@metamask/abi-utils": true,
        "@metamask/signature-controller>@metamask/eth-sig-util>@metamask/utils": true,
        "@metamask/utils>@scure/base": true,
        "browserify>buffer": true,
        "@ethereumjs/tx>ethereum-cryptography": true,
        "@metamask/eth-sig-util>tweetnacl": true
      }
    },
    "@metamask/keyring-controller>@metamask/eth-simple-keyring": {
      "packages": {
        "@ethereumjs/tx>@ethereumjs/util": true,
        "@metamask/keyring-controller>@metamask/eth-simple-keyring>@metamask/eth-sig-util": true,
        "@metamask/utils": true,
        "browserify>buffer": true,
        "@ethereumjs/tx>ethereum-cryptography": true,
        "crypto-browserify>randombytes": true
      }
    },
    "@metamask/eth-snap-keyring": {
      "globals": {
        "URL": true,
        "console.error": true,
        "console.info": true
      },
      "packages": {
        "@ethereumjs/tx": true,
        "@metamask/eth-snap-keyring>@metamask/eth-sig-util": true,
        "@metamask/keyring-api": true,
        "@metamask/eth-snap-keyring>@metamask/keyring-internal-snap-client": true,
        "@metamask/keyring-api>@metamask/keyring-utils": true,
        "@metamask/utils>@metamask/superstruct": true,
        "@metamask/utils": true,
        "webpack>events": true,
        "@metamask/eth-snap-keyring>uuid": true
      }
    },
    "@metamask/eth-token-tracker": {
      "globals": {
        "console.warn": true
      },
      "packages": {
        "@babel/runtime": true,
        "@ethersproject/bignumber": true,
        "@ethersproject/contracts": true,
        "@ethersproject/providers": true,
        "@metamask/eth-token-tracker>@metamask/eth-block-tracker": true,
        "@metamask/safe-event-emitter": true,
        "bn.js": true,
        "@metamask/eth-token-tracker>deep-equal": true,
        "human-standard-token-abi": true
      }
    },
    "@metamask/eth-trezor-keyring": {
      "globals": {
        "setTimeout": true
      },
      "packages": {
        "@ethereumjs/tx": true,
        "@ethereumjs/tx>@ethereumjs/util": true,
        "@metamask/eth-trezor-keyring>@metamask/eth-sig-util": true,
        "@metamask/eth-trezor-keyring>@trezor/connect-plugin-ethereum": true,
        "@trezor/connect-web": true,
        "browserify>buffer": true,
        "webpack>events": true,
        "@metamask/eth-trezor-keyring>hdkey": true
      }
    },
    "@metamask/etherscan-link": {
      "globals": {
        "URL": true
      }
    },
    "eth-method-registry>@metamask/ethjs-contract": {
      "packages": {
        "@babel/runtime": true,
        "eth-method-registry>@metamask/ethjs-contract>@metamask/ethjs-filter": true,
        "eth-method-registry>@metamask/ethjs-contract>@metamask/ethjs-util": true,
        "eth-method-registry>@metamask/ethjs-contract>ethjs-abi": true,
        "eth-ens-namehash>js-sha3": true,
        "promise-to-callback": true
      }
    },
    "eth-method-registry>@metamask/ethjs-contract>@metamask/ethjs-filter": {
      "globals": {
        "clearInterval": true,
        "setInterval": true
      }
    },
    "eth-method-registry>@metamask/ethjs-query>@metamask/ethjs-format": {
      "packages": {
        "eth-method-registry>@metamask/ethjs-contract>@metamask/ethjs-util": true,
        "@metamask/controller-utils>@metamask/ethjs-unit>@metamask/number-to-bn": true,
        "eth-method-registry>@metamask/ethjs-query>@metamask/ethjs-format>ethjs-schema": true,
        "eth-method-registry>@metamask/ethjs-query>@metamask/ethjs-format>strip-hex-prefix": true
      }
    },
    "eth-method-registry>@metamask/ethjs-query": {
      "globals": {
        "console": true
      },
      "packages": {
        "eth-method-registry>@metamask/ethjs-query>@metamask/ethjs-format": true,
        "eth-method-registry>@metamask/ethjs-query>@metamask/ethjs-rpc": true,
        "promise-to-callback": true
      }
    },
    "eth-method-registry>@metamask/ethjs-query>@metamask/ethjs-rpc": {
      "packages": {
        "promise-to-callback": true
      }
    },
    "@metamask/controller-utils>@metamask/ethjs-unit": {
      "packages": {
        "@metamask/controller-utils>@metamask/ethjs-unit>@metamask/number-to-bn": true,
        "bn.js": true
      }
    },
    "eth-method-registry>@metamask/ethjs-contract>@metamask/ethjs-util": {
      "packages": {
        "browserify>buffer": true,
        "eth-method-registry>@metamask/ethjs-query>@metamask/ethjs-format>is-hex-prefixed": true,
        "eth-method-registry>@metamask/ethjs-query>@metamask/ethjs-format>strip-hex-prefix": true
      }
    },
    "@metamask/gas-fee-controller": {
      "globals": {
        "clearInterval": true,
        "console.error": true,
        "setInterval": true
      },
      "packages": {
        "@metamask/controller-utils": true,
        "@metamask/controller-utils>@metamask/eth-query": true,
        "@metamask/polling-controller": true,
        "bn.js": true,
        "uuid": true
      }
    },
    "@metamask/jazzicon": {
      "globals": {
        "document.createElement": true,
        "document.createElementNS": true
      },
      "packages": {
        "@metamask/jazzicon>color": true,
        "@metamask/jazzicon>mersenne-twister": true
      }
    },
    "@metamask/json-rpc-engine": {
      "packages": {
        "@metamask/rpc-errors": true,
        "@metamask/safe-event-emitter": true,
        "@metamask/utils": true
      }
    },
    "@metamask/json-rpc-middleware-stream": {
      "globals": {
        "console.warn": true,
        "setTimeout": true
      },
      "packages": {
        "@metamask/safe-event-emitter": true,
        "@metamask/utils": true,
        "readable-stream": true
      }
    },
    "@metamask/snaps-sdk>@metamask/key-tree": {
      "globals": {
        "crypto.subtle": true
      },
      "packages": {
        "@metamask/scure-bip39": true,
        "@metamask/utils": true,
<<<<<<< HEAD
        "@ethereumjs/tx>ethereum-cryptography>@noble/curves": true,
=======
        "viem>@scure/bip32>@noble/curves": true,
>>>>>>> c9d7dd1e
        "@noble/hashes": true,
        "@metamask/utils>@scure/base": true
      }
    },
    "@metamask/keyring-api": {
      "packages": {
        "@metamask/keyring-api>@metamask/keyring-utils": true,
        "@metamask/utils>@metamask/superstruct": true,
        "@metamask/utils": true,
        "@metamask/keyring-api>bech32": true
      }
    },
    "@metamask/keyring-controller": {
      "globals": {
        "console.log": true
      },
      "packages": {
        "@ethereumjs/tx>@ethereumjs/util": true,
        "@metamask/base-controller": true,
        "@metamask/browser-passworder": true,
        "@metamask/keyring-controller>@metamask/eth-hd-keyring": true,
        "@metamask/keyring-controller>@metamask/eth-sig-util": true,
        "@metamask/keyring-controller>@metamask/eth-simple-keyring": true,
        "@metamask/utils": true,
        "@metamask/name-controller>async-mutex": true,
        "@metamask/keyring-controller>ethereumjs-wallet": true,
        "@metamask/keyring-controller>ulid": true
      }
    },
    "@metamask/eth-snap-keyring>@metamask/keyring-internal-snap-client": {
      "packages": {
        "@metamask/keyring-snap-client": true
      }
    },
    "@metamask/keyring-snap-client": {
      "packages": {
        "@metamask/keyring-api": true,
        "@metamask/keyring-api>@metamask/keyring-utils": true,
        "@metamask/utils>@metamask/superstruct": true,
        "@metamask/keyring-snap-client>uuid": true
      }
    },
    "@metamask/keyring-api>@metamask/keyring-utils": {
      "globals": {
        "URL": true
      },
      "packages": {
        "@metamask/utils>@metamask/superstruct": true,
        "@metamask/utils": true,
        "bitcoin-address-validation": true
      }
    },
    "@metamask/logging-controller": {
      "packages": {
        "@metamask/base-controller": true,
        "uuid": true
      }
    },
    "@metamask/logo": {
      "globals": {
        "addEventListener": true,
        "document.body.appendChild": true,
        "document.createElementNS": true,
        "innerHeight": true,
        "innerWidth": true,
        "requestAnimationFrame": true
      },
      "packages": {
        "@metamask/logo>gl-mat4": true,
        "@metamask/logo>gl-vec3": true
      }
    },
    "@metamask/message-manager": {
      "packages": {
        "@metamask/base-controller": true,
        "@metamask/controller-utils": true,
        "@metamask/utils": true,
        "browserify>buffer": true,
        "webpack>events": true,
        "uuid": true
      }
    },
    "@metamask/multichain": {
      "globals": {
        "console.error": true
      },
      "packages": {
        "@metamask/api-specs": true,
        "@metamask/controller-utils": true,
        "@metamask/eth-json-rpc-filters": true,
        "@metamask/json-rpc-engine": true,
        "@metamask/permission-controller": true,
        "@metamask/rpc-errors": true,
        "@metamask/safe-event-emitter": true,
        "@metamask/utils": true,
        "@metamask/multichain>@open-rpc/schema-utils-js": true,
        "@metamask/multichain>jsonschema": true,
        "lodash": true
      }
    },
    "@metamask/multichain-network-controller": {
      "packages": {
        "@metamask/base-controller": true,
        "@metamask/keyring-api": true,
        "@metamask/network-controller": true,
        "@metamask/utils": true,
        "@metamask/multichain-network-controller>@solana/addresses": true
      }
    },
    "@metamask/multichain-transactions-controller": {
      "globals": {
        "console.error": true
      },
      "packages": {
        "@metamask/base-controller": true,
        "@metamask/keyring-api": true,
        "@metamask/keyring-snap-client": true,
        "@metamask/multichain-transactions-controller>@metamask/snaps-utils": true,
        "@metamask/utils": true
      }
    },
    "@metamask/name-controller": {
      "globals": {
        "fetch": true
      },
      "packages": {
        "@metamask/base-controller": true,
        "@metamask/controller-utils": true,
        "@metamask/utils": true,
        "@metamask/name-controller>async-mutex": true
      }
    },
    "@metamask/network-controller": {
      "globals": {
        "btoa": true,
        "fetch": true,
        "setTimeout": true
      },
      "packages": {
        "@metamask/network-controller>@metamask/base-controller": true,
        "@metamask/controller-utils": true,
        "@metamask/eth-token-tracker>@metamask/eth-block-tracker": true,
        "@metamask/network-controller>@metamask/eth-json-rpc-infura": true,
        "@metamask/eth-json-rpc-middleware": true,
        "@metamask/eth-json-rpc-provider": true,
        "@metamask/controller-utils>@metamask/eth-query": true,
        "@metamask/json-rpc-engine": true,
        "@metamask/rpc-errors": true,
        "@metamask/network-controller>@metamask/swappable-obj-proxy": true,
        "@metamask/network-controller>@metamask/utils": true,
        "eslint>fast-deep-equal": true,
        "reselect": true,
        "uri-js": true,
        "uuid": true
      }
    },
    "@metamask/transaction-controller>@metamask/nonce-tracker": {
      "packages": {
        "@ethersproject/providers": true,
        "browserify>assert": true,
        "@metamask/transaction-controller>@metamask/nonce-tracker>async-mutex": true
      }
    },
    "@metamask/notification-services-controller": {
      "globals": {
        "Intl.NumberFormat": true,
        "fetch": true
      },
      "packages": {
        "@metamask/notification-services-controller>@contentful/rich-text-html-renderer": true,
        "@metamask/base-controller": true,
        "@metamask/controller-utils": true,
        "@metamask/profile-sync-controller": true,
        "@metamask/utils": true,
        "@metamask/notification-services-controller>bignumber.js": true,
        "loglevel": true,
        "uuid": true
      }
    },
    "@metamask/controller-utils>@metamask/ethjs-unit>@metamask/number-to-bn": {
      "packages": {
        "bn.js": true,
        "eth-method-registry>@metamask/ethjs-query>@metamask/ethjs-format>strip-hex-prefix": true
      }
    },
    "@metamask/object-multiplex": {
      "globals": {
        "console.warn": true
      },
      "packages": {
        "@metamask/object-multiplex>once": true,
        "readable-stream": true
      }
    },
    "@metamask/obs-store": {
      "packages": {
        "@metamask/safe-event-emitter": true,
        "readable-stream": true
      }
    },
    "@metamask/permission-controller": {
      "globals": {
        "console.error": true
      },
      "packages": {
        "@metamask/base-controller": true,
        "@metamask/controller-utils": true,
        "@metamask/json-rpc-engine": true,
        "@metamask/rpc-errors": true,
        "@metamask/utils": true,
        "deep-freeze-strict": true,
        "immer": true,
        "nanoid": true
      }
    },
    "@metamask/permission-log-controller": {
      "packages": {
        "@metamask/base-controller": true,
        "@metamask/utils": true
      }
    },
    "@metamask/phishing-controller": {
      "globals": {
        "TextEncoder": true,
        "URL": true,
        "console.error": true,
        "fetch": true
      },
      "packages": {
        "@metamask/base-controller": true,
        "@metamask/controller-utils": true,
        "@noble/hashes": true,
        "@ethereumjs/tx>ethereum-cryptography": true,
        "webpack-cli>fastest-levenshtein": true,
        "punycode": true
      }
    },
    "@metamask/polling-controller": {
      "globals": {
        "clearTimeout": true,
        "console.error": true,
        "setTimeout": true
      },
      "packages": {
        "@metamask/base-controller": true,
        "@metamask/snaps-utils>fast-json-stable-stringify": true,
        "uuid": true
      }
    },
    "@metamask/post-message-stream": {
      "globals": {
        "MessageEvent.prototype": true,
        "WorkerGlobalScope": true,
        "addEventListener": true,
        "browser": true,
        "chrome": true,
        "location.origin": true,
        "postMessage": true,
        "removeEventListener": true
      },
      "packages": {
        "@metamask/utils": true,
        "readable-stream": true
      }
    },
    "@metamask/ppom-validator": {
      "globals": {
        "URL": true,
        "console.error": true,
        "crypto": true
      },
      "packages": {
        "@metamask/ppom-validator>@metamask/base-controller": true,
        "@metamask/controller-utils": true,
        "await-semaphore": true,
        "browserify>buffer": true,
        "@metamask/ppom-validator>crypto-js": true,
        "@metamask/ppom-validator>elliptic": true,
        "@metamask/ppom-validator>json-rpc-random-id": true
      }
    },
    "@metamask/preferences-controller": {
      "packages": {
        "@metamask/base-controller": true,
        "@metamask/controller-utils": true
      }
    },
    "@metamask/profile-sync-controller": {
      "globals": {
        "Event": true,
        "Headers": true,
        "TextDecoder": true,
        "TextEncoder": true,
        "URL": true,
        "URLSearchParams": true,
        "addEventListener": true,
        "console.error": true,
        "dispatchEvent": true,
        "fetch": true,
        "removeEventListener": true,
        "setTimeout": true
      },
      "packages": {
        "@metamask/base-controller": true,
        "@metamask/keyring-api": true,
        "@metamask/keyring-controller": true,
        "@metamask/network-controller": true,
        "@metamask/profile-sync-controller>@noble/ciphers": true,
        "@noble/hashes": true,
        "browserify>buffer": true,
        "loglevel": true,
        "@metamask/profile-sync-controller>siwe": true
      }
    },
    "@metamask/providers": {
      "globals": {
        "CustomEvent": true,
        "Event": true,
        "addEventListener": true,
        "chrome.runtime.connect": true,
        "console": true,
        "dispatchEvent": true,
        "document.createElement": true,
        "document.readyState": true,
        "ethereum": "write",
        "location.hostname": true,
        "removeEventListener": true,
        "web3": true
      },
      "packages": {
        "@metamask/json-rpc-engine": true,
        "@metamask/json-rpc-middleware-stream": true,
        "@metamask/object-multiplex": true,
        "@metamask/rpc-errors": true,
        "@metamask/safe-event-emitter": true,
        "@metamask/utils": true,
        "@metamask/providers>detect-browser": true,
        "@metamask/providers>extension-port-stream": true,
        "eslint>fast-deep-equal": true,
        "@metamask/providers>is-stream": true,
        "readable-stream": true
      }
    },
    "@metamask/queued-request-controller": {
      "packages": {
        "@metamask/queued-request-controller>@metamask/base-controller": true,
        "@metamask/json-rpc-engine": true,
        "@metamask/rpc-errors": true,
        "@metamask/selected-network-controller": true,
        "@metamask/queued-request-controller>@metamask/utils": true
      }
    },
    "@metamask/rate-limit-controller": {
      "globals": {
        "setTimeout": true
      },
      "packages": {
        "@metamask/base-controller": true,
        "@metamask/rpc-errors": true,
        "@metamask/utils": true
      }
    },
    "@metamask/remote-feature-flag-controller": {
      "packages": {
        "@metamask/remote-feature-flag-controller>@metamask/base-controller": true,
        "cockatiel": true,
        "uuid": true
      }
    },
    "@metamask/rpc-errors": {
      "packages": {
        "@metamask/utils": true,
        "@metamask/rpc-errors>fast-safe-stringify": true
      }
    },
    "@metamask/safe-event-emitter": {
      "globals": {
        "setTimeout": true
      },
      "packages": {
        "webpack>events": true
      }
    },
    "@metamask/scure-bip39": {
      "globals": {
        "TextEncoder": true
      },
      "packages": {
        "@metamask/scure-bip39>@noble/hashes": true,
        "@metamask/utils>@scure/base": true
      }
    },
    "@metamask/selected-network-controller": {
      "packages": {
        "@metamask/selected-network-controller>@metamask/base-controller": true,
        "@metamask/network-controller>@metamask/swappable-obj-proxy": true
      }
    },
    "@metamask/signature-controller": {
      "globals": {
        "fetch": true
      },
      "packages": {
        "@metamask/signature-controller>@metamask/base-controller": true,
        "@metamask/controller-utils": true,
        "@metamask/signature-controller>@metamask/eth-sig-util": true,
        "@metamask/keyring-controller": true,
        "@metamask/logging-controller": true,
        "@metamask/signature-controller>@metamask/utils": true,
        "browserify>buffer": true,
        "webpack>events": true,
        "@metamask/multichain>jsonschema": true,
        "uuid": true
      }
    },
    "@metamask/smart-transactions-controller": {
      "globals": {
        "URLSearchParams": true,
        "clearInterval": true,
        "console.error": true,
        "console.log": true,
        "fetch": true,
        "setInterval": true
      },
      "packages": {
        "@metamask/smart-transactions-controller>@ethereumjs/tx": true,
        "@metamask/smart-transactions-controller>@ethereumjs/util": true,
        "@ethersproject/bytes": true,
        "@metamask/controller-utils": true,
        "@metamask/controller-utils>@metamask/eth-query": true,
        "@metamask/polling-controller": true,
        "@metamask/transaction-controller": true,
        "@metamask/smart-transactions-controller>bignumber.js": true,
        "browserify>buffer": true,
        "fast-json-patch": true,
        "lodash": true
      }
    },
    "@metamask/snaps-controllers": {
      "globals": {
        "DecompressionStream": true,
        "URL": true,
        "clearTimeout": true,
        "document.getElementById": true,
        "fetch.bind": true,
        "setTimeout": true
      },
      "packages": {
        "@metamask/base-controller": true,
        "@metamask/json-rpc-engine": true,
        "@metamask/json-rpc-middleware-stream": true,
        "@metamask/object-multiplex": true,
        "@metamask/permission-controller": true,
        "@metamask/post-message-stream": true,
        "@metamask/rpc-errors": true,
        "@metamask/snaps-utils>@metamask/snaps-registry": true,
        "@metamask/snaps-rpc-methods": true,
        "@metamask/snaps-sdk": true,
        "@metamask/snaps-utils": true,
        "@metamask/utils": true,
        "@metamask/snaps-controllers>@xstate/fsm": true,
        "@metamask/name-controller>async-mutex": true,
        "browserify>browserify-zlib": true,
        "@metamask/snaps-controllers>concat-stream": true,
        "eslint>fast-deep-equal": true,
        "@metamask/snaps-controllers>get-npm-tarball-url": true,
        "immer": true,
        "luxon": true,
        "nanoid": true,
        "readable-stream": true,
        "@metamask/snaps-controllers>readable-web-to-node-stream": true,
        "semver": true,
        "@metamask/snaps-controllers>tar-stream": true
<<<<<<< HEAD
      }
    },
    "@metamask/snaps-execution-environments": {
      "globals": {
        "document.getElementById": true
      },
      "packages": {
        "@metamask/post-message-stream": true,
        "@metamask/snaps-utils": true,
        "@metamask/utils": true
      }
    },
    "@metamask/snaps-utils>@metamask/snaps-registry": {
=======
      }
    },
    "@metamask/snaps-execution-environments": {
      "globals": {
        "document.getElementById": true
      },
>>>>>>> c9d7dd1e
      "packages": {
        "@metamask/post-message-stream": true,
        "@metamask/snaps-utils": true,
        "@metamask/utils": true
      }
    },
    "@metamask/snaps-utils>@metamask/snaps-registry": {
      "packages": {
        "@metamask/utils>@metamask/superstruct": true,
        "@metamask/utils": true,
<<<<<<< HEAD
        "@ethereumjs/tx>ethereum-cryptography>@noble/curves": true,
=======
        "viem>@scure/bip32>@noble/curves": true,
>>>>>>> c9d7dd1e
        "@noble/hashes": true
      }
    },
    "@metamask/snaps-rpc-methods": {
      "packages": {
        "@metamask/snaps-sdk>@metamask/key-tree": true,
        "@metamask/permission-controller": true,
        "@metamask/rpc-errors": true,
        "@metamask/snaps-sdk": true,
        "@metamask/snaps-utils": true,
        "@metamask/utils>@metamask/superstruct": true,
        "@metamask/utils": true,
        "@noble/hashes": true,
        "luxon": true
      }
    },
    "@metamask/snaps-sdk": {
      "globals": {
        "URL": true,
        "fetch": true
      },
      "packages": {
        "@metamask/rpc-errors": true,
        "@metamask/utils>@metamask/superstruct": true,
        "@metamask/utils": true
      }
    },
    "@metamask/snaps-utils": {
      "globals": {
        "File": true,
        "FileReader": true,
        "TextDecoder": true,
        "TextEncoder": true,
        "URL": true,
        "console.error": true,
        "console.log": true,
        "console.warn": true,
        "crypto": true,
        "document.body.appendChild": true,
        "document.createElement": true,
        "fetch": true
      },
      "packages": {
        "@metamask/snaps-sdk>@metamask/key-tree": true,
        "@metamask/permission-controller": true,
        "@metamask/rpc-errors": true,
        "@metamask/snaps-utils>@metamask/slip44": true,
        "@metamask/snaps-sdk": true,
        "@metamask/utils>@metamask/superstruct": true,
        "@metamask/utils": true,
        "@noble/hashes": true,
        "@metamask/utils>@scure/base": true,
        "chalk": true,
        "@metamask/snaps-utils>cron-parser": true,
        "@metamask/snaps-utils>fast-json-stable-stringify": true,
        "@metamask/snaps-utils>fast-xml-parser": true,
        "@metamask/snaps-utils>marked": true,
        "@metamask/snaps-utils>rfdc": true,
        "semver": true,
        "@metamask/snaps-utils>validate-npm-package-name": true
      }
    },
    "@metamask/assets-controllers>@metamask/snaps-utils": {
      "globals": {
        "File": true,
        "FileReader": true,
        "TextDecoder": true,
        "TextEncoder": true,
        "URL": true,
        "console.error": true,
        "console.log": true,
        "console.warn": true,
        "crypto": true,
        "document.body.appendChild": true,
        "document.createElement": true,
        "fetch": true
      },
      "packages": {
        "@metamask/snaps-sdk>@metamask/key-tree": true,
        "@metamask/permission-controller": true,
        "@metamask/rpc-errors": true,
        "@metamask/snaps-utils>@metamask/slip44": true,
        "@metamask/snaps-sdk": true,
        "@metamask/utils>@metamask/superstruct": true,
        "@metamask/utils": true,
        "@noble/hashes": true,
        "@metamask/utils>@scure/base": true,
        "chalk": true,
        "@metamask/snaps-utils>cron-parser": true,
        "@metamask/snaps-utils>fast-json-stable-stringify": true,
        "@metamask/snaps-utils>fast-xml-parser": true,
        "@metamask/snaps-utils>marked": true,
        "@metamask/snaps-utils>rfdc": true,
        "semver": true,
        "@metamask/snaps-utils>validate-npm-package-name": true
      }
    },
    "@metamask/multichain-transactions-controller>@metamask/snaps-utils": {
      "globals": {
        "File": true,
        "FileReader": true,
        "TextDecoder": true,
        "TextEncoder": true,
        "URL": true,
        "console.error": true,
        "console.log": true,
        "console.warn": true,
        "crypto": true,
        "document.body.appendChild": true,
        "document.createElement": true,
        "fetch": true
      },
      "packages": {
        "@metamask/snaps-sdk>@metamask/key-tree": true,
        "@metamask/permission-controller": true,
        "@metamask/rpc-errors": true,
        "@metamask/snaps-utils>@metamask/slip44": true,
        "@metamask/snaps-sdk": true,
        "@metamask/utils>@metamask/superstruct": true,
        "@metamask/utils": true,
        "@noble/hashes": true,
        "@metamask/utils>@scure/base": true,
        "chalk": true,
        "@metamask/snaps-utils>cron-parser": true,
        "@metamask/snaps-utils>fast-json-stable-stringify": true,
        "@metamask/snaps-utils>fast-xml-parser": true,
        "@metamask/snaps-utils>marked": true,
        "@metamask/snaps-utils>rfdc": true,
        "semver": true,
        "@metamask/snaps-utils>validate-npm-package-name": true
      }
    },
    "@metamask/transaction-controller": {
      "globals": {
        "clearTimeout": true,
        "console.error": true,
        "fetch": true,
        "setTimeout": true
      },
      "packages": {
        "@ethereumjs/tx>@ethereumjs/common": true,
        "@ethereumjs/tx": true,
        "@ethereumjs/tx>@ethereumjs/util": true,
        "@ethersproject/abi": true,
        "@ethersproject/contracts": true,
        "@ethersproject/providers": true,
        "@metamask/transaction-controller>@metamask/base-controller": true,
        "@metamask/controller-utils": true,
        "@metamask/controller-utils>@metamask/eth-query": true,
        "@metamask/gas-fee-controller": true,
        "@metamask/metamask-eth-abis": true,
        "@metamask/network-controller": true,
        "@metamask/transaction-controller>@metamask/nonce-tracker": true,
        "@metamask/rpc-errors": true,
        "@metamask/utils": true,
        "@metamask/name-controller>async-mutex": true,
        "bn.js": true,
        "browserify>buffer": true,
        "eth-method-registry": true,
        "webpack>events": true,
        "fast-json-patch": true,
        "lodash": true,
        "uuid": true
      }
    },
    "@metamask/user-operation-controller": {
      "globals": {
        "fetch": true
      },
      "packages": {
        "@metamask/base-controller": true,
        "@metamask/controller-utils": true,
        "@metamask/controller-utils>@metamask/eth-query": true,
        "@metamask/gas-fee-controller": true,
        "@metamask/polling-controller": true,
        "@metamask/rpc-errors": true,
        "@metamask/utils>@metamask/superstruct": true,
        "@metamask/transaction-controller": true,
        "@metamask/utils": true,
        "bn.js": true,
        "webpack>events": true,
        "lodash": true,
        "uuid": true
      }
    },
    "@metamask/utils": {
      "globals": {
        "TextDecoder": true,
        "TextEncoder": true
      },
      "packages": {
        "@metamask/utils>@metamask/superstruct": true,
        "@noble/hashes": true,
        "@metamask/utils>@scure/base": true,
        "browserify>buffer": true,
        "nock>debug": true,
        "@metamask/utils>pony-cause": true,
        "semver": true
      }
    },
    "@metamask/abi-utils>@metamask/utils": {
      "globals": {
        "TextDecoder": true,
        "TextEncoder": true
      },
      "packages": {
        "@metamask/utils>@metamask/superstruct": true,
        "@noble/hashes": true,
        "@metamask/utils>@scure/base": true,
        "browserify>buffer": true,
        "nock>debug": true,
        "@metamask/utils>pony-cause": true,
        "semver": true
      }
    },
    "@metamask/signature-controller>@metamask/eth-sig-util>@metamask/abi-utils>@metamask/utils": {
      "globals": {
        "TextDecoder": true,
        "TextEncoder": true
      },
      "packages": {
        "@metamask/utils>@metamask/superstruct": true,
        "@noble/hashes": true,
        "@metamask/utils>@scure/base": true,
        "browserify>buffer": true,
        "nock>debug": true,
        "@metamask/utils>pony-cause": true,
        "semver": true
      }
    },
    "@metamask/browser-passworder>@metamask/utils": {
      "globals": {
        "TextDecoder": true,
        "TextEncoder": true
      },
      "packages": {
        "@metamask/utils>@metamask/superstruct": true,
        "@noble/hashes": true,
        "@metamask/utils>@scure/base": true,
        "browserify>buffer": true,
        "nock>debug": true,
        "@metamask/utils>pony-cause": true,
        "semver": true
      }
    },
    "@metamask/network-controller>@metamask/eth-json-rpc-infura>@metamask/utils": {
      "globals": {
        "TextDecoder": true,
        "TextEncoder": true
      },
      "packages": {
        "@metamask/utils>@metamask/superstruct": true,
        "@noble/hashes": true,
        "@metamask/utils>@scure/base": true,
        "browserify>buffer": true,
        "nock>debug": true,
        "@metamask/utils>pony-cause": true,
        "semver": true
      }
    },
    "@metamask/eth-sig-util>@metamask/utils": {
      "globals": {
        "TextDecoder": true,
        "TextEncoder": true
      },
      "packages": {
        "@metamask/utils>@metamask/superstruct": true,
        "@noble/hashes": true,
        "@metamask/utils>@scure/base": true,
        "browserify>buffer": true,
        "nock>debug": true,
        "@metamask/utils>pony-cause": true,
        "semver": true
      }
    },
    "@metamask/signature-controller>@metamask/eth-sig-util>@metamask/utils": {
      "globals": {
        "TextDecoder": true,
        "TextEncoder": true
      },
      "packages": {
        "@metamask/utils>@metamask/superstruct": true,
        "@noble/hashes": true,
        "@metamask/utils>@scure/base": true,
        "browserify>buffer": true,
        "nock>debug": true,
        "@metamask/utils>pony-cause": true,
        "semver": true
      }
    },
    "@metamask/network-controller>@metamask/utils": {
      "globals": {
        "TextDecoder": true,
        "TextEncoder": true
      },
      "packages": {
        "@metamask/utils>@metamask/superstruct": true,
        "@noble/hashes": true,
        "@metamask/utils>@scure/base": true,
        "browserify>buffer": true,
        "nock>debug": true,
        "@metamask/utils>pony-cause": true,
        "semver": true
      }
    },
    "@metamask/queued-request-controller>@metamask/utils": {
      "globals": {
        "TextDecoder": true,
        "TextEncoder": true
      },
      "packages": {
        "@metamask/utils>@metamask/superstruct": true,
        "@noble/hashes": true,
        "@metamask/utils>@scure/base": true,
        "browserify>buffer": true,
        "nock>debug": true,
        "@metamask/utils>pony-cause": true,
        "semver": true
      }
    },
    "@metamask/signature-controller>@metamask/utils": {
      "globals": {
        "TextDecoder": true,
        "TextEncoder": true
      },
      "packages": {
        "@metamask/utils>@metamask/superstruct": true,
        "@noble/hashes": true,
        "@metamask/utils>@scure/base": true,
        "browserify>buffer": true,
        "nock>debug": true,
        "@metamask/utils>pony-cause": true,
        "semver": true
      }
    },
    "@ngraveio/bc-ur": {
      "packages": {
        "@ngraveio/bc-ur>@keystonehq/alias-sampling": true,
        "browserify>assert": true,
        "@ngraveio/bc-ur>bignumber.js": true,
        "browserify>buffer": true,
        "@ngraveio/bc-ur>cbor-sync": true,
        "@ngraveio/bc-ur>crc": true,
        "@ngraveio/bc-ur>jsbi": true,
        "addons-linter>sha.js": true
      }
    },
    "@metamask/profile-sync-controller>@noble/ciphers": {
      "globals": {
        "TextDecoder": true,
        "TextEncoder": true,
        "crypto": true
      }
    },
    "viem>@scure/bip32>@noble/curves": {
      "globals": {
        "TextEncoder": true
      },
      "packages": {
        "viem>@scure/bip32>@noble/curves>@noble/hashes": true
      }
    },
    "@noble/hashes": {
      "globals": {
        "TextEncoder": true,
        "crypto": true
      }
    },
    "@metamask/scure-bip39>@noble/hashes": {
      "globals": {
        "TextEncoder": true,
        "crypto": true
      }
    },
    "viem>@scure/bip32>@noble/curves>@noble/hashes": {
      "globals": {
        "TextEncoder": true,
        "crypto": true
      }
    },
    "viem>@scure/bip32>@noble/hashes": {
      "globals": {
        "TextEncoder": true,
        "crypto": true
      }
    },
    "@ethereumjs/tx>ethereum-cryptography>@noble/hashes": {
      "globals": {
        "TextEncoder": true,
        "crypto": true
      }
    },
    "eth-lattice-keyring>@ethereumjs/tx>ethereum-cryptography>@noble/hashes": {
      "globals": {
        "TextEncoder": true,
        "crypto": true
      }
    },
    "eth-lattice-keyring>gridplus-sdk>@ethereumjs/tx>ethereum-cryptography>@noble/hashes": {
      "globals": {
        "TextEncoder": true,
        "crypto": true
      }
    },
    "@metamask/multichain>@open-rpc/schema-utils-js": {
      "packages": {
        "@metamask/multichain>@open-rpc/schema-utils-js>@json-schema-tools/dereferencer": true,
        "@metamask/multichain>@open-rpc/schema-utils-js>@json-schema-tools/meta-schema": true,
        "@open-rpc/schema-utils-js>@json-schema-tools/reference-resolver": true,
        "@open-rpc/meta-schema": true,
        "eslint>ajv": true,
        "@metamask/rpc-errors>fast-safe-stringify": true,
        "@open-rpc/schema-utils-js>is-url": true
      }
    },
    "@popperjs/core": {
      "globals": {
        "Element": true,
        "HTMLElement": true,
        "ShadowRoot": true,
        "console.error": true,
        "console.warn": true,
        "document": true,
        "navigator.userAgent": true
      }
    },
    "@trezor/connect-web>@trezor/connect>@trezor/protobuf>protobufjs>@protobufjs/codegen": {
      "globals": {
        "console.log": true
      }
    },
    "@trezor/connect-web>@trezor/connect>@trezor/protobuf>protobufjs>@protobufjs/fetch": {
      "globals": {
        "XMLHttpRequest": true
      },
      "packages": {
        "@trezor/connect-web>@trezor/connect>@trezor/protobuf>protobufjs>@protobufjs/aspromise": true,
        "@trezor/connect-web>@trezor/connect>@trezor/protobuf>protobufjs>@protobufjs/inquire": true
      }
    },
    "@reduxjs/toolkit": {
      "globals": {
        "AbortController": true,
        "__REDUX_DEVTOOLS_EXTENSION_COMPOSE__": true,
        "__REDUX_DEVTOOLS_EXTENSION__": true,
        "console": true,
        "queueMicrotask": true,
        "requestAnimationFrame": true,
        "setTimeout": true
      },
      "packages": {
        "immer": true,
        "process": true,
        "redux": true,
        "redux-thunk": true,
        "@reduxjs/toolkit>reselect": true
      }
    },
    "react-router-dom-v5-compat>@remix-run/router": {
      "globals": {
        "AbortController": true,
        "DOMException": true,
        "FormData": true,
        "Headers": true,
        "Request": true,
        "Response": true,
        "URL": true,
        "URLSearchParams": true,
        "console": true,
        "document.defaultView": true
      }
    },
    "@metamask/utils>@scure/base": {
      "globals": {
        "TextDecoder": true,
        "TextEncoder": true
      }
    },
    "viem>@scure/bip32": {
      "packages": {
        "viem>@scure/bip32>@noble/curves": true,
        "viem>@scure/bip32>@noble/hashes": true,
        "@metamask/utils>@scure/base": true
      }
    },
    "@segment/loosely-validate-event": {
      "packages": {
        "browserify>assert": true,
        "browserify>buffer": true,
        "@segment/loosely-validate-event>component-type": true,
        "@segment/loosely-validate-event>join-component": true
      }
    },
    "@sentry/browser>@sentry-internal/browser-utils": {
      "globals": {
        "PerformanceEventTiming.prototype": true,
        "PerformanceObserver": true,
        "XMLHttpRequest.prototype": true,
        "__SENTRY_DEBUG__": true,
        "addEventListener": true,
        "clearTimeout": true,
        "performance": true,
        "removeEventListener": true,
        "setTimeout": true
      },
      "packages": {
        "@sentry/browser>@sentry/core": true,
        "@sentry/utils": true
      }
    },
    "@sentry/browser>@sentry-internal/feedback": {
      "globals": {
        "FormData": true,
        "HTMLFormElement": true,
        "__SENTRY_DEBUG__": true,
        "cancelAnimationFrame": true,
        "clearTimeout": true,
        "document.createElement": true,
        "document.createElementNS": true,
        "document.createTextNode": true,
        "isSecureContext": true,
        "requestAnimationFrame": true,
        "setTimeout": true
      },
      "packages": {
        "@sentry/browser>@sentry/core": true,
        "@sentry/utils": true
      }
    },
    "@sentry/browser>@sentry-internal/replay-canvas": {
      "globals": {
        "Blob": true,
        "HTMLCanvasElement": true,
        "HTMLImageElement": true,
        "ImageData": true,
        "URL.createObjectURL": true,
        "WeakRef": true,
        "Worker": true,
        "cancelAnimationFrame": true,
        "console.error": true,
        "createImageBitmap": true,
        "document": true
      },
      "packages": {
        "@sentry/browser>@sentry/core": true,
        "@sentry/utils": true
      }
    },
    "@sentry/browser>@sentry-internal/replay": {
      "globals": {
        "Blob": true,
        "CSSConditionRule": true,
        "CSSGroupingRule": true,
        "CSSMediaRule": true,
        "CSSRule": true,
        "CSSSupportsRule": true,
        "Document": true,
        "DragEvent": true,
        "Element": true,
        "FormData": true,
        "HTMLElement": true,
        "HTMLFormElement": true,
        "Headers": true,
        "MouseEvent": true,
        "MutationObserver": true,
        "Node.DOCUMENT_FRAGMENT_NODE": true,
        "Node.prototype.contains": true,
        "PointerEvent": true,
        "TextEncoder": true,
        "URL": true,
        "URLSearchParams": true,
        "Worker": true,
        "__RRWEB_EXCLUDE_IFRAME__": true,
        "__RRWEB_EXCLUDE_SHADOW_DOM__": true,
        "__SENTRY_DEBUG__": true,
        "__SENTRY_EXCLUDE_REPLAY_WORKER__": true,
        "__rrMutationObserver": true,
        "addEventListener": true,
        "clearTimeout": true,
        "console.debug": true,
        "console.error": true,
        "console.warn": true,
        "customElements.get": true,
        "document": true,
        "innerHeight": true,
        "innerWidth": true,
        "location.href": true,
        "location.origin": true,
        "parent": true,
        "setTimeout": true
      },
      "packages": {
        "@sentry/browser>@sentry-internal/browser-utils": true,
        "@sentry/browser>@sentry/core": true,
        "@sentry/utils": true
      }
    },
    "@sentry/browser": {
      "globals": {
        "PerformanceObserver.supportedEntryTypes": true,
        "Request": true,
        "URL": true,
        "XMLHttpRequest.prototype": true,
        "__SENTRY_DEBUG__": true,
        "__SENTRY_RELEASE__": true,
        "addEventListener": true,
        "console.error": true,
        "indexedDB.open": true,
        "performance.timeOrigin": true,
        "setTimeout": true
      },
      "packages": {
        "@sentry/browser>@sentry-internal/browser-utils": true,
        "@sentry/browser>@sentry-internal/feedback": true,
        "@sentry/browser>@sentry-internal/replay-canvas": true,
        "@sentry/browser>@sentry-internal/replay": true,
        "@sentry/browser>@sentry/core": true,
        "@sentry/utils": true
      }
    },
    "@sentry/browser>@sentry/core": {
      "globals": {
        "Headers": true,
        "Request": true,
        "URL": true,
        "__SENTRY_DEBUG__": true,
        "__SENTRY_TRACING__": true,
        "clearInterval": true,
        "clearTimeout": true,
        "console.log": true,
        "console.warn": true,
        "setInterval": true,
        "setTimeout": true
      },
      "packages": {
        "@sentry/utils": true
      }
    },
    "@sentry/utils": {
      "globals": {
        "CustomEvent": true,
        "DOMError": true,
        "DOMException": true,
        "EdgeRuntime": true,
        "Element": true,
        "ErrorEvent": true,
        "Event": true,
        "HTMLElement": true,
        "Headers": true,
        "Request": true,
        "Response": true,
        "TextDecoder": true,
        "TextEncoder": true,
        "URL": true,
        "__SENTRY_BROWSER_BUNDLE__": true,
        "__SENTRY_DEBUG__": true,
        "clearTimeout": true,
        "console.error": true,
        "document": true,
        "setInterval": true,
        "setTimeout": true
      },
      "packages": {
        "process": true
      }
    },
    "@solana/addresses": {
      "globals": {
        "Intl.Collator": true,
        "TextEncoder": true,
        "crypto.subtle.digest": true,
        "crypto.subtle.exportKey": true
      },
      "packages": {
        "@solana/addresses>@solana/assertions": true,
        "@solana/addresses>@solana/codecs-core": true,
        "@solana/addresses>@solana/codecs-strings": true,
        "@solana/addresses>@solana/errors": true
      }
    },
    "@metamask/multichain-network-controller>@solana/addresses": {
      "globals": {
        "Intl.Collator": true,
        "TextEncoder": true,
        "crypto.subtle.digest": true,
        "crypto.subtle.exportKey": true
      },
      "packages": {
        "@metamask/multichain-network-controller>@solana/addresses>@solana/assertions": true,
        "@metamask/multichain-network-controller>@solana/addresses>@solana/codecs-core": true,
        "@metamask/multichain-network-controller>@solana/addresses>@solana/codecs-strings": true,
        "@metamask/multichain-network-controller>@solana/addresses>@solana/errors": true
      }
    },
    "@solana/addresses>@solana/assertions": {
      "globals": {
        "crypto": true,
        "isSecureContext": true
      },
      "packages": {
        "@solana/addresses>@solana/errors": true
      }
    },
    "@metamask/multichain-network-controller>@solana/addresses>@solana/assertions": {
      "globals": {
        "crypto": true,
        "isSecureContext": true
      },
      "packages": {
        "@metamask/multichain-network-controller>@solana/addresses>@solana/errors": true
      }
    },
    "@solana/addresses>@solana/codecs-core": {
      "packages": {
        "@solana/addresses>@solana/errors": true
      }
    },
    "@metamask/multichain-network-controller>@solana/addresses>@solana/codecs-core": {
      "packages": {
        "@metamask/multichain-network-controller>@solana/addresses>@solana/errors": true
      }
    },
    "@solana/addresses>@solana/codecs-strings": {
      "globals": {
        "TextDecoder": true,
        "TextEncoder": true,
        "atob": true,
        "btoa": true
      },
      "packages": {
        "@solana/addresses>@solana/codecs-core": true,
        "@solana/addresses>@solana/errors": true
      }
    },
    "@metamask/multichain-network-controller>@solana/addresses>@solana/codecs-strings": {
      "globals": {
        "TextDecoder": true,
        "TextEncoder": true,
        "atob": true,
        "btoa": true
      },
      "packages": {
        "@metamask/multichain-network-controller>@solana/addresses>@solana/codecs-core": true,
        "@metamask/multichain-network-controller>@solana/addresses>@solana/errors": true
      }
    },
    "@solana/addresses>@solana/errors": {
      "globals": {
        "btoa": true
      }
    },
    "@metamask/multichain-network-controller>@solana/addresses>@solana/errors": {
      "globals": {
        "btoa": true
      }
    },
    "@metamask/controller-utils>@spruceid/siwe-parser": {
      "globals": {
        "console.error": true,
        "console.log": true
      },
      "packages": {
        "@noble/hashes": true,
        "@metamask/controller-utils>@spruceid/siwe-parser>apg-js": true
      }
    },
    "@metamask/profile-sync-controller>siwe>@spruceid/siwe-parser": {
      "globals": {
        "console.error": true,
        "console.log": true
      },
      "packages": {
        "@noble/hashes": true,
        "@metamask/controller-utils>@spruceid/siwe-parser>apg-js": true
      }
    },
    "@metamask/profile-sync-controller>siwe>@stablelib/random>@stablelib/binary": {
      "packages": {
        "@metamask/profile-sync-controller>siwe>@stablelib/random>@stablelib/binary>@stablelib/int": true
      }
    },
    "@metamask/profile-sync-controller>siwe>@stablelib/random": {
      "globals": {
        "crypto": true,
        "msCrypto": true
      },
      "packages": {
        "@metamask/profile-sync-controller>siwe>@stablelib/random>@stablelib/binary": true,
        "@metamask/profile-sync-controller>siwe>@stablelib/random>@stablelib/wipe": true,
        "browserify>browser-resolve": true
      }
    },
    "@trezor/connect-web>@trezor/connect-common": {
      "globals": {
        "console.warn": true,
        "localStorage.getItem": true,
        "localStorage.setItem": true,
        "navigator": true,
        "setTimeout": true,
        "window": true
      },
      "packages": {
        "@trezor/connect-web>@trezor/connect-common>@trezor/env-utils": true,
        "@trezor/connect-web>@trezor/utils": true,
        "tslib": true
      }
    },
    "@metamask/eth-trezor-keyring>@trezor/connect-plugin-ethereum": {
      "packages": {
        "@metamask/eth-trezor-keyring>@metamask/eth-sig-util": true,
        "tslib": true
      }
    },
    "@trezor/connect-web": {
      "globals": {
        "URLSearchParams": true,
        "WebSocket": true,
        "__TREZOR_CONNECT_SRC": true,
        "addEventListener": true,
        "btoa": true,
        "chrome": true,
        "clearInterval": true,
        "clearTimeout": true,
        "console.error": true,
        "console.warn": true,
        "document.body": true,
        "document.createElement": true,
        "document.createTextNode": true,
        "document.getElementById": true,
        "document.querySelectorAll": true,
        "location": true,
        "navigator": true,
        "open": true,
        "origin": true,
        "removeEventListener": true,
        "setInterval": true,
        "setTimeout": true
      },
      "packages": {
        "@trezor/connect-web>@trezor/connect-common": true,
        "@trezor/connect-web>@trezor/connect": true,
        "@trezor/connect-web>@trezor/utils": true,
        "webpack>events": true,
        "tslib": true
      }
    },
    "@trezor/connect-web>@trezor/connect": {
      "packages": {
        "@trezor/connect-web>@trezor/connect>@trezor/protobuf": true,
        "@trezor/connect-web>@trezor/connect>@trezor/schema-utils": true,
        "@trezor/connect-web>@trezor/connect>@trezor/transport": true,
        "@trezor/connect-web>@trezor/utils": true,
        "tslib": true
      }
    },
    "@trezor/connect-web>@trezor/connect-common>@trezor/env-utils": {
      "globals": {
        "innerHeight": true,
        "innerWidth": true,
        "location.hostname": true,
        "location.origin": true,
        "navigator.languages": true,
        "navigator.platform": true,
        "navigator.userAgent": true,
        "screen.height": true,
        "screen.width": true
      },
      "packages": {
        "process": true,
        "tslib": true,
        "@trezor/connect-web>@trezor/connect-common>@trezor/env-utils>ua-parser-js": true
      }
    },
    "@trezor/connect-web>@trezor/connect>@trezor/protobuf": {
      "packages": {
        "@trezor/connect-web>@trezor/connect>@trezor/schema-utils": true,
        "browserify>buffer": true,
        "@trezor/connect-web>@trezor/connect>@trezor/protobuf>protobufjs": true,
        "tslib": true
      }
    },
    "@trezor/connect-web>@trezor/connect>@trezor/schema-utils": {
      "globals": {
        "console.warn": true
      },
      "packages": {
        "@trezor/connect-web>@trezor/connect>@trezor/schema-utils>@sinclair/typebox": true,
        "browserify>buffer": true,
        "ts-mixer": true
      }
    },
    "@trezor/connect-web>@trezor/utils": {
      "globals": {
        "AbortController": true,
        "Intl.NumberFormat": true,
        "clearInterval": true,
        "clearTimeout": true,
        "console.error": true,
        "console.info": true,
        "console.log": true,
        "console.warn": true,
        "crypto.getRandomValues": true,
        "setInterval": true,
        "setTimeout": true
      },
      "packages": {
        "@trezor/connect-web>@trezor/utils>bignumber.js": true,
        "browserify>browser-resolve": true,
        "browserify>buffer": true,
        "webpack>events": true,
        "tslib": true
      }
    },
    "@welldone-software/why-did-you-render": {
      "globals": {
        "Element": true,
        "console.group": true,
        "console.groupCollapsed": true,
        "console.groupEnd": true,
        "console.log": true,
        "console.warn": true,
        "define": true,
        "setTimeout": true
      },
      "packages": {
        "lodash": true,
        "react": true
      }
    },
    "@zxing/browser": {
      "globals": {
        "HTMLElement": true,
        "HTMLImageElement": true,
        "HTMLVideoElement": true,
        "clearTimeout": true,
        "console.error": true,
        "console.warn": true,
        "document": true,
        "navigator": true,
        "setTimeout": true
      },
      "packages": {
        "@zxing/library": true
      }
    },
    "@zxing/library": {
      "globals": {
        "HTMLImageElement": true,
        "HTMLVideoElement": true,
        "TextDecoder": true,
        "TextEncoder": true,
        "URL.createObjectURL": true,
        "btoa": true,
        "console.log": true,
        "console.warn": true,
        "document": true,
        "navigator": true,
        "setTimeout": true
      },
      "packages": {
        "@zxing/library>ts-custom-error": true
      }
    },
    "@lavamoat/lavapack>readable-stream>abort-controller": {
      "globals": {
        "AbortController": true
      }
    },
    "currency-formatter>accounting": {
      "globals": {
        "define": true
      }
    },
    "ethers>@ethersproject/json-wallets>aes-js": {
      "globals": {
        "define": true
      }
    },
    "eth-lattice-keyring>gridplus-sdk>aes-js": {
      "globals": {
        "define": true
      }
    },
    "eslint>ajv": {
      "globals": {
        "console": true
      },
      "packages": {
        "eslint>fast-deep-equal": true,
        "@metamask/snaps-utils>fast-json-stable-stringify": true,
        "eslint>ajv>json-schema-traverse": true,
        "uri-js": true
      }
    },
    "chalk>ansi-styles": {
      "packages": {
        "chalk>ansi-styles>color-convert": true
      }
    },
    "@metamask/controller-utils>@spruceid/siwe-parser>apg-js": {
      "packages": {
        "browserify>buffer": true
      }
    },
    "string.prototype.matchall>es-abstract>array-buffer-byte-length": {
      "packages": {
        "string.prototype.matchall>call-bind": true,
        "string.prototype.matchall>es-abstract>is-array-buffer": true
      }
    },
    "crypto-browserify>public-encrypt>parse-asn1>asn1.js": {
      "packages": {
        "bn.js": true,
        "browserify>buffer": true,
        "pumpify>inherits": true,
        "@metamask/ppom-validator>elliptic>minimalistic-assert": true,
        "browserify>vm-browserify": true
      }
    },
    "browserify>assert": {
      "globals": {
        "Buffer": true
      },
      "packages": {
        "react>object-assign": true,
        "browserify>assert>util": true
      }
    },
    "@metamask/name-controller>async-mutex": {
      "globals": {
        "clearTimeout": true,
        "setTimeout": true
      },
      "packages": {
        "tslib": true
      }
    },
    "@metamask/transaction-controller>@metamask/nonce-tracker>async-mutex": {
      "globals": {
        "clearTimeout": true,
        "setTimeout": true
      },
      "packages": {
        "tslib": true
      }
    },
    "string.prototype.matchall>es-abstract>available-typed-arrays": {
      "packages": {
        "string.prototype.matchall>es-abstract>typed-array-length>possible-typed-array-names": true
      }
    },
    "await-semaphore": {
      "packages": {
        "process": true,
        "browserify>timers-browserify": true
      }
    },
    "@metamask/eth-ledger-bridge-keyring>@ledgerhq/hw-app-eth>@ledgerhq/domain-service>axios": {
      "globals": {
        "Blob": true,
        "FormData": true,
        "URLSearchParams": true,
        "XMLHttpRequest": true,
        "btoa": true,
        "console.warn": true,
        "document": true,
        "location.href": true,
        "navigator": true,
        "setTimeout": true
      },
      "packages": {
        "browserify>buffer": true,
        "axios>form-data": true,
        "process": true
      }
    },
    "@metamask/eth-ledger-bridge-keyring>@ledgerhq/hw-app-eth>@ledgerhq/evm-tools>axios": {
      "globals": {
        "Blob": true,
        "FormData": true,
        "URLSearchParams": true,
        "XMLHttpRequest": true,
        "btoa": true,
        "console.warn": true,
        "document": true,
        "location.href": true,
        "navigator": true,
        "setTimeout": true
      },
      "packages": {
        "browserify>buffer": true,
        "axios>form-data": true,
        "process": true
      }
    },
    "@metamask/eth-ledger-bridge-keyring>@ledgerhq/hw-app-eth>axios": {
      "globals": {
        "Blob": true,
        "FormData": true,
        "URLSearchParams": true,
        "XMLHttpRequest": true,
        "btoa": true,
        "console.warn": true,
        "document": true,
        "location.href": true,
        "navigator": true,
        "setTimeout": true
      },
      "packages": {
        "browserify>buffer": true,
        "axios>form-data": true,
        "process": true
      }
    },
    "@metamask/snaps-controllers>tar-stream>b4a": {
      "globals": {
        "TextDecoder": true,
        "TextEncoder": true
      }
    },
    "@ensdomains/content-hash>multihashes>multibase>base-x": {
      "packages": {
        "koa>content-disposition>safe-buffer": true
      }
    },
    "base32-encode": {
      "packages": {
        "base32-encode>to-data-view": true
      }
    },
    "bignumber.js": {
      "globals": {
        "crypto": true,
        "define": true
      }
    },
    "@metamask/eth-ledger-bridge-keyring>@ledgerhq/hw-app-eth>bignumber.js": {
      "globals": {
        "crypto": true,
        "define": true
      }
    },
    "@metamask/notification-services-controller>bignumber.js": {
      "globals": {
        "crypto": true,
        "define": true
      }
    },
    "@metamask/smart-transactions-controller>bignumber.js": {
      "globals": {
        "crypto": true,
        "define": true
      }
    },
    "@ngraveio/bc-ur>bignumber.js": {
      "globals": {
        "crypto": true,
        "define": true
      }
    },
    "@trezor/connect-web>@trezor/utils>bignumber.js": {
      "globals": {
        "crypto": true,
        "define": true
      }
    },
    "eth-lattice-keyring>gridplus-sdk>borc>bignumber.js": {
      "globals": {
        "crypto": true,
        "define": true
      }
    },
    "eth-lattice-keyring>gridplus-sdk>bignumber.js": {
      "globals": {
        "crypto": true,
        "define": true
      }
    },
    "eth-lattice-keyring>gridplus-sdk>bitwise": {
      "packages": {
        "browserify>buffer": true
      }
    },
    "blo": {
      "globals": {
        "btoa": true
      }
    },
    "bn.js": {
      "globals": {
        "Buffer": true
      },
      "packages": {
        "browserify>browser-resolve": true
      }
    },
    "eth-lattice-keyring>gridplus-sdk>borc": {
      "globals": {
        "console": true
      },
      "packages": {
        "eth-lattice-keyring>gridplus-sdk>borc>bignumber.js": true,
        "browserify>buffer": true,
        "buffer>ieee754": true,
        "eth-lattice-keyring>gridplus-sdk>borc>iso-url": true
      }
    },
    "bowser": {
      "globals": {
        "define": true
      }
    },
    "@metamask/ppom-validator>elliptic>brorand": {
      "globals": {
        "crypto": true,
        "msCrypto": true
      },
      "packages": {
        "browserify>browser-resolve": true
      }
    },
    "ethereumjs-util>ethereum-cryptography>browserify-aes": {
      "packages": {
        "ethereumjs-util>ethereum-cryptography>browserify-aes>buffer-xor": true,
        "browserify>buffer": true,
        "ethereumjs-util>create-hash>cipher-base": true,
        "crypto-browserify>browserify-cipher>evp_bytestokey": true,
        "pumpify>inherits": true,
        "koa>content-disposition>safe-buffer": true
      }
    },
    "crypto-browserify>browserify-cipher": {
      "packages": {
        "ethereumjs-util>ethereum-cryptography>browserify-aes": true,
        "crypto-browserify>browserify-cipher>browserify-des": true,
        "crypto-browserify>browserify-cipher>evp_bytestokey": true
      }
    },
    "crypto-browserify>browserify-cipher>browserify-des": {
      "packages": {
        "browserify>buffer": true,
        "ethereumjs-util>create-hash>cipher-base": true,
        "crypto-browserify>browserify-cipher>browserify-des>des.js": true,
        "pumpify>inherits": true
      }
    },
    "crypto-browserify>public-encrypt>browserify-rsa": {
      "packages": {
        "bn.js": true,
        "browserify>buffer": true,
        "crypto-browserify>randombytes": true
      }
    },
    "crypto-browserify>browserify-sign": {
      "packages": {
        "bn.js": true,
        "crypto-browserify>public-encrypt>browserify-rsa": true,
        "browserify>buffer": true,
        "ethereumjs-util>create-hash": true,
        "crypto-browserify>create-hmac": true,
        "@metamask/ppom-validator>elliptic": true,
        "pumpify>inherits": true,
        "crypto-browserify>public-encrypt>parse-asn1": true,
        "stream-browserify": true
      }
    },
    "browserify>browserify-zlib": {
      "packages": {
        "browserify>assert": true,
        "browserify>buffer": true,
        "browserify>browserify-zlib>pako": true,
        "process": true,
        "stream-browserify": true,
        "browserify>util": true
      }
    },
    "ethereumjs-util>ethereum-cryptography>bs58check>bs58": {
      "packages": {
        "@ensdomains/content-hash>multihashes>multibase>base-x": true
      }
    },
    "ethereumjs-util>ethereum-cryptography>bs58check": {
      "packages": {
        "ethereumjs-util>ethereum-cryptography>bs58check>bs58": true,
        "ethereumjs-util>create-hash": true,
        "koa>content-disposition>safe-buffer": true
      }
    },
    "buffer": {
      "globals": {
        "console": true
      },
      "packages": {
        "base64-js": true,
        "buffer>ieee754": true
      }
    },
    "terser>source-map-support>buffer-from": {
      "packages": {
        "browserify>buffer": true
      }
    },
    "ethereumjs-util>ethereum-cryptography>browserify-aes>buffer-xor": {
      "packages": {
        "browserify>buffer": true
      }
    },
    "browserify>buffer": {
      "globals": {
        "console": true
      },
      "packages": {
        "base64-js": true,
        "buffer>ieee754": true
      }
    },
    "@metamask/snaps-utils>validate-npm-package-name>builtins": {
      "packages": {
        "process": true,
        "semver": true
      }
    },
    "string.prototype.matchall>get-intrinsic>call-bind-apply-helpers": {
      "packages": {
        "string.prototype.matchall>call-bind>es-errors": true,
        "browserify>has>function-bind": true
      }
    },
    "string.prototype.matchall>call-bind": {
      "packages": {
        "string.prototype.matchall>call-bind>es-define-property": true,
        "string.prototype.matchall>call-bind>es-errors": true,
        "browserify>has>function-bind": true,
        "string.prototype.matchall>get-intrinsic": true,
        "string.prototype.matchall>call-bind>set-function-length": true
      }
    },
    "string.prototype.matchall>side-channel>side-channel-map>call-bound": {
      "packages": {
        "string.prototype.matchall>get-intrinsic>call-bind-apply-helpers": true,
        "string.prototype.matchall>get-intrinsic": true
      }
    },
    "@ngraveio/bc-ur>cbor-sync": {
      "globals": {
        "define": true
      },
      "packages": {
        "browserify>buffer": true
      }
    },
    "chalk": {
      "packages": {
        "chalk>ansi-styles": true,
        "chalk>supports-color": true
      }
    },
    "chart.js": {
      "globals": {
        "Intl.NumberFormat": true,
        "MutationObserver": true,
        "OffscreenCanvas": true,
        "Path2D": true,
        "ResizeObserver": true,
        "addEventListener": true,
        "clearTimeout": true,
        "console.error": true,
        "console.warn": true,
        "devicePixelRatio": true,
        "document": true,
        "removeEventListener": true,
        "requestAnimationFrame": true,
        "setTimeout": true
      },
      "packages": {
        "chart.js>@kurkle/color": true
      }
    },
    "@ensdomains/content-hash>cids": {
      "packages": {
        "@ensdomains/content-hash>cids>multibase": true,
        "@ensdomains/content-hash>multicodec": true,
        "@ensdomains/content-hash>cids>multihashes": true,
        "@ensdomains/content-hash>cids>uint8arrays": true
      }
    },
    "ethereumjs-util>create-hash>cipher-base": {
      "packages": {
        "pumpify>inherits": true,
        "koa>content-disposition>safe-buffer": true,
        "stream-browserify": true,
        "browserify>string_decoder": true
      }
    },
    "classnames": {
      "globals": {
        "classNames": "write",
        "define": true
      }
    },
    "@metamask/jazzicon>color>clone": {
      "packages": {
        "browserify>buffer": true
      }
    },
    "cockatiel": {
      "globals": {
        "AbortController": true,
        "AbortSignal": true,
        "WeakRef": true,
        "clearTimeout": true,
        "performance": true,
        "setTimeout": true
      },
      "packages": {
        "process": true
      }
    },
    "chalk>ansi-styles>color-convert": {
      "packages": {
        "jest-canvas-mock>moo-color>color-name": true
      }
    },
    "@metamask/jazzicon>color>color-convert": {
      "packages": {
        "@metamask/jazzicon>color>color-convert>color-name": true
      }
    },
    "@metamask/jazzicon>color>color-string": {
      "packages": {
        "jest-canvas-mock>moo-color>color-name": true
      }
    },
    "@metamask/jazzicon>color": {
      "packages": {
        "@metamask/jazzicon>color>clone": true,
        "@metamask/jazzicon>color>color-convert": true,
        "@metamask/jazzicon>color>color-string": true
      }
    },
    "@metamask/snaps-controllers>concat-stream": {
      "packages": {
        "terser>source-map-support>buffer-from": true,
        "browserify>buffer": true,
        "pumpify>inherits": true,
        "readable-stream": true,
        "browserify>concat-stream>typedarray": true
      }
    },
    "copy-to-clipboard": {
      "globals": {
        "clipboardData": true,
        "console.error": true,
        "console.warn": true,
        "document.body.appendChild": true,
        "document.body.removeChild": true,
        "document.createElement": true,
        "document.createRange": true,
        "document.execCommand": true,
        "document.getSelection": true,
        "navigator.userAgent": true,
        "prompt": true
      },
      "packages": {
        "copy-to-clipboard>toggle-selection": true
      }
    },
    "@ethereumjs/tx>@ethereumjs/common>crc-32": {
      "globals": {
        "DO_NOT_EXPORT_CRC": true,
        "define": true
      }
    },
    "@ngraveio/bc-ur>crc": {
      "packages": {
        "browserify>buffer": true
      }
    },
    "crypto-browserify>create-ecdh": {
      "packages": {
        "bn.js": true,
        "browserify>buffer": true,
        "@metamask/ppom-validator>elliptic": true
      }
    },
    "ethereumjs-util>create-hash": {
      "packages": {
        "ethereumjs-util>create-hash>cipher-base": true,
        "pumpify>inherits": true,
        "ethereumjs-util>create-hash>md5.js": true,
        "ethereumjs-util>create-hash>ripemd160": true,
        "addons-linter>sha.js": true
      }
    },
    "crypto-browserify>create-hmac": {
      "packages": {
        "ethereumjs-util>create-hash>cipher-base": true,
        "ethereumjs-util>create-hash": true,
        "pumpify>inherits": true,
        "ethereumjs-util>create-hash>ripemd160": true,
        "koa>content-disposition>safe-buffer": true,
        "addons-linter>sha.js": true
      }
    },
    "@metamask/snaps-utils>cron-parser": {
      "packages": {
        "browserify>browser-resolve": true,
        "luxon": true
      }
    },
    "crypto-browserify": {
      "packages": {
        "crypto-browserify>browserify-cipher": true,
        "crypto-browserify>browserify-sign": true,
        "crypto-browserify>create-ecdh": true,
        "ethereumjs-util>create-hash": true,
        "crypto-browserify>create-hmac": true,
        "crypto-browserify>diffie-hellman": true,
        "crypto-browserify>pbkdf2": true,
        "crypto-browserify>public-encrypt": true,
        "crypto-browserify>randombytes": true,
        "crypto-browserify>randomfill": true
      }
    },
    "@metamask/ppom-validator>crypto-js": {
      "globals": {
        "crypto": true,
        "define": true,
        "msCrypto": true
      },
      "packages": {
        "browserify>browser-resolve": true
      }
    },
    "react-beautiful-dnd>css-box-model": {
      "globals": {
        "getComputedStyle": true,
        "pageXOffset": true,
        "pageYOffset": true
      },
      "packages": {
        "react-router-dom>tiny-invariant": true
      }
    },
    "@material-ui/core>@material-ui/styles>jss-plugin-vendor-prefixer>css-vendor": {
      "globals": {
        "document.createElement": true,
        "document.documentElement": true,
        "getComputedStyle": true
      },
      "packages": {
        "@babel/runtime": true,
        "@material-ui/core>@material-ui/styles>jss>is-in-browser": true
      }
    },
    "currency-formatter": {
      "packages": {
        "currency-formatter>accounting": true,
        "currency-formatter>locale-currency": true,
        "react>object-assign": true
      }
    },
    "debounce-stream": {
      "packages": {
        "debounce-stream>debounce": true,
        "debounce-stream>duplexer": true,
        "debounce-stream>through": true
      }
    },
    "debounce-stream>debounce": {
      "globals": {
        "clearTimeout": true,
        "setTimeout": true
      }
    },
    "nock>debug": {
      "globals": {
        "console": true,
        "document": true,
        "localStorage": true,
        "navigator": true,
        "process": true
      },
      "packages": {
        "nock>debug>ms": true,
        "process": true
      }
    },
    "@metamask/eth-token-tracker>deep-equal": {
      "packages": {
        "string.prototype.matchall>es-abstract>array-buffer-byte-length": true,
        "string.prototype.matchall>call-bind": true,
        "@metamask/eth-token-tracker>deep-equal>es-get-iterator": true,
        "string.prototype.matchall>get-intrinsic": true,
        "browserify>util>is-arguments": true,
        "string.prototype.matchall>es-abstract>is-array-buffer": true,
        "@metamask/eth-token-tracker>deep-equal>is-date-object": true,
        "string.prototype.matchall>es-abstract>is-regex": true,
        "string.prototype.matchall>es-abstract>is-shared-array-buffer": true,
        "@lavamoat/lavapack>json-stable-stringify>isarray": true,
        "@ngraveio/bc-ur>assert>object-is": true,
        "@lavamoat/lavapack>json-stable-stringify>object-keys": true,
        "gulp>vinyl-fs>object.assign": true,
        "string.prototype.matchall>regexp.prototype.flags": true,
        "string.prototype.matchall>side-channel": true,
        "@metamask/eth-token-tracker>deep-equal>which-boxed-primitive": true,
        "@metamask/eth-token-tracker>deep-equal>which-collection": true,
        "browserify>util>which-typed-array": true
      }
    },
    "string.prototype.matchall>define-properties>define-data-property": {
      "packages": {
        "string.prototype.matchall>call-bind>es-define-property": true,
        "string.prototype.matchall>call-bind>es-errors": true,
        "string.prototype.matchall>es-abstract>gopd": true
      }
    },
    "string.prototype.matchall>define-properties": {
      "packages": {
        "string.prototype.matchall>define-properties>define-data-property": true,
        "string.prototype.matchall>es-abstract>has-property-descriptors": true,
        "@lavamoat/lavapack>json-stable-stringify>object-keys": true
      }
    },
    "crypto-browserify>browserify-cipher>browserify-des>des.js": {
      "packages": {
        "pumpify>inherits": true,
        "@metamask/ppom-validator>elliptic>minimalistic-assert": true
      }
    },
    "@metamask/providers>detect-browser": {
      "globals": {
        "document": true,
        "navigator": true
      },
      "packages": {
        "process": true
      }
    },
    "crypto-browserify>diffie-hellman": {
      "packages": {
        "bn.js": true,
        "browserify>buffer": true,
        "crypto-browserify>diffie-hellman>miller-rabin": true,
        "crypto-browserify>randombytes": true
      }
    },
    "@material-ui/core>react-transition-group>dom-helpers": {
      "packages": {
        "@babel/runtime": true
      }
    },
    "string.prototype.matchall>get-intrinsic>get-proto>dunder-proto": {
      "packages": {
        "string.prototype.matchall>get-intrinsic>call-bind-apply-helpers": true,
        "string.prototype.matchall>es-abstract>gopd": true
      }
    },
    "debounce-stream>duplexer": {
      "packages": {
        "stream-browserify": true
      }
    },
    "@metamask/ppom-validator>elliptic": {
      "packages": {
        "bn.js": true,
        "@metamask/ppom-validator>elliptic>brorand": true,
        "ethers>@ethersproject/sha2>hash.js": true,
        "@metamask/ppom-validator>elliptic>hmac-drbg": true,
        "pumpify>inherits": true,
        "@metamask/ppom-validator>elliptic>minimalistic-assert": true,
        "@metamask/ppom-validator>elliptic>minimalistic-crypto-utils": true
      }
    },
    "@metamask/eth-token-tracker>deep-equal>es-get-iterator": {
      "packages": {
        "string.prototype.matchall>call-bind": true,
        "string.prototype.matchall>get-intrinsic": true,
        "string.prototype.matchall>has-symbols": true,
        "browserify>util>is-arguments": true,
        "@metamask/eth-token-tracker>deep-equal>es-get-iterator>is-map": true,
        "@metamask/eth-token-tracker>deep-equal>es-get-iterator>is-set": true,
        "eslint-plugin-react>array-includes>is-string": true,
        "@lavamoat/lavapack>json-stable-stringify>isarray": true,
        "process": true,
        "@metamask/eth-token-tracker>deep-equal>es-get-iterator>stop-iteration-iterator": true
      }
    },
    "eth-lattice-keyring>gridplus-sdk>eth-eip712-util-browser": {
      "globals": {
        "intToBuffer": true
      },
      "packages": {
        "bn.js": true,
        "buffer": true,
        "eth-ens-namehash>js-sha3": true
      }
    },
    "eth-ens-namehash": {
      "globals": {
        "name": "write"
      },
      "packages": {
        "browserify>buffer": true,
        "eth-ens-namehash>idna-uts46-hx": true,
        "eth-ens-namehash>js-sha3": true
      }
    },
    "eth-lattice-keyring": {
      "globals": {
        "addEventListener": true,
        "browser": true,
        "clearInterval": true,
        "fetch": true,
        "open": true,
        "setInterval": true
      },
      "packages": {
        "eth-lattice-keyring>@ethereumjs/tx": true,
        "@ethereumjs/tx>@ethereumjs/util": true,
        "bn.js": true,
        "browserify>buffer": true,
        "crypto-browserify": true,
        "webpack>events": true,
        "eth-lattice-keyring>gridplus-sdk": true,
        "eth-lattice-keyring>rlp": true
      }
    },
    "eth-method-registry": {
      "packages": {
        "eth-method-registry>@metamask/ethjs-contract": true,
        "eth-method-registry>@metamask/ethjs-query": true
      }
    },
    "@ethereumjs/tx>ethereum-cryptography": {
      "globals": {
        "TextDecoder": true,
        "crypto": true
      },
      "packages": {
        "viem>@scure/bip32>@noble/curves": true,
        "@ethereumjs/tx>ethereum-cryptography>@noble/hashes": true,
        "viem>@scure/bip32": true
      }
    },
    "eth-lattice-keyring>@ethereumjs/tx>ethereum-cryptography": {
      "globals": {
        "TextDecoder": true,
        "crypto": true
      },
      "packages": {
        "eth-lattice-keyring>@ethereumjs/tx>ethereum-cryptography>@noble/hashes": true
      }
    },
    "eth-lattice-keyring>gridplus-sdk>@ethereumjs/tx>ethereum-cryptography": {
      "globals": {
        "TextDecoder": true,
        "crypto": true
      },
      "packages": {
        "eth-lattice-keyring>gridplus-sdk>@ethereumjs/tx>ethereum-cryptography>@noble/hashes": true
      }
    },
    "ethereumjs-util>ethereum-cryptography": {
      "packages": {
        "browserify>buffer": true,
        "ethereumjs-util>ethereum-cryptography>keccak": true,
        "crypto-browserify>randombytes": true,
        "ganache>secp256k1": true
      }
    },
    "@metamask/keyring-controller>ethereumjs-wallet>ethereum-cryptography": {
      "packages": {
        "browserify>assert": true,
        "ethereumjs-util>ethereum-cryptography>bs58check": true,
        "browserify>buffer": true,
        "crypto-browserify>create-hmac": true,
        "ethers>@ethersproject/sha2>hash.js": true,
        "ethereumjs-util>ethereum-cryptography>keccak": true,
        "crypto-browserify>randombytes": true,
        "koa>content-disposition>safe-buffer": true,
        "ganache>secp256k1": true
      }
    },
    "ethereumjs-util": {
      "packages": {
        "browserify>assert": true,
        "bn.js": true,
        "browserify>buffer": true,
        "ethereumjs-util>create-hash": true,
        "ethereumjs-util>ethereum-cryptography": true,
        "browserify>insert-module-globals>is-buffer": true,
        "ethereumjs-util>rlp": true
      }
    },
    "@metamask/keyring-controller>ethereumjs-wallet>ethereumjs-util": {
      "packages": {
        "browserify>assert": true,
        "bn.js": true,
        "browserify>buffer": true,
        "ethereumjs-util>create-hash": true,
        "@metamask/keyring-controller>ethereumjs-wallet>ethereum-cryptography": true,
        "browserify>insert-module-globals>is-buffer": true,
        "@metamask/keyring-controller>ethereumjs-wallet>ethereumjs-util>rlp": true
      }
    },
    "@metamask/keyring-controller>ethereumjs-wallet": {
      "packages": {
        "eth-lattice-keyring>gridplus-sdk>aes-js": true,
        "ethereumjs-util>ethereum-cryptography>bs58check": true,
        "browserify>buffer": true,
        "crypto-browserify": true,
        "@metamask/keyring-controller>ethereumjs-wallet>ethereum-cryptography": true,
        "@metamask/keyring-controller>ethereumjs-wallet>ethereumjs-util": true,
        "crypto-browserify>randombytes": true,
        "ethers>@ethersproject/json-wallets>scrypt-js": true,
        "@metamask/keyring-controller>ethereumjs-wallet>utf8": true,
        "uuid": true
      }
    },
    "ethers": {
      "packages": {
        "@ethersproject/abi": true,
        "ethers>@ethersproject/abstract-signer": true,
        "ethers>@ethersproject/address": true,
        "ethers>@ethersproject/base64": true,
        "ethers>@ethersproject/basex": true,
        "@ethersproject/bignumber": true,
        "@ethersproject/bytes": true,
        "ethers>@ethersproject/constants": true,
        "@ethersproject/contracts": true,
        "@ethersproject/hash": true,
        "@ethersproject/hdnode": true,
        "ethers>@ethersproject/json-wallets": true,
        "ethers>@ethersproject/keccak256": true,
        "ethers>@ethersproject/logger": true,
        "ethers>@ethersproject/properties": true,
        "ethers>@ethersproject/providers": true,
        "ethers>@ethersproject/random": true,
        "ethers>@ethersproject/rlp": true,
        "ethers>@ethersproject/sha2": true,
        "ethers>@ethersproject/signing-key": true,
        "ethers>@ethersproject/solidity": true,
        "ethers>@ethersproject/strings": true,
        "ethers>@ethersproject/transactions": true,
        "ethers>@ethersproject/units": true,
        "@ethersproject/wallet": true,
        "ethers>@ethersproject/web": true,
        "ethers>@ethersproject/wordlists": true
      }
    },
    "eth-method-registry>@metamask/ethjs-contract>ethjs-abi": {
      "packages": {
        "bn.js": true,
        "browserify>buffer": true,
        "eth-ens-namehash>js-sha3": true,
        "eth-method-registry>@metamask/ethjs-contract>ethjs-abi>number-to-bn": true
      }
    },
    "webpack>events": {
      "globals": {
        "console": true
      }
    },
    "crypto-browserify>browserify-cipher>evp_bytestokey": {
      "packages": {
        "ethereumjs-util>create-hash>md5.js": true,
        "koa>content-disposition>safe-buffer": true
      }
    },
    "extension-port-stream": {
      "packages": {
        "browserify>buffer": true,
        "extension-port-stream>readable-stream": true
      }
    },
    "@metamask/providers>extension-port-stream": {
      "packages": {
        "browserify>buffer": true,
        "@metamask/providers>extension-port-stream>readable-stream": true
      }
    },
    "fast-json-patch": {
      "globals": {
        "addEventListener": true,
        "clearTimeout": true,
        "removeEventListener": true,
        "setTimeout": true
      }
    },
    "@metamask/snaps-utils>fast-xml-parser": {
      "globals": {
        "entityName": true,
        "val": true
      },
      "packages": {
        "@metamask/snaps-utils>fast-xml-parser>strnum": true
      }
    },
    "react-focus-lock>focus-lock": {
      "globals": {
        "HTMLIFrameElement": true,
        "Node.DOCUMENT_FRAGMENT_NODE": true,
        "Node.DOCUMENT_NODE": true,
        "Node.DOCUMENT_POSITION_CONTAINED_BY": true,
        "Node.DOCUMENT_POSITION_CONTAINS": true,
        "Node.ELEMENT_NODE": true,
        "console.error": true,
        "console.warn": true,
        "document": true,
        "getComputedStyle": true,
        "setTimeout": true
      },
      "packages": {
        "tslib": true
      }
    },
    "browserify>util>which-typed-array>for-each": {
      "packages": {
        "string.prototype.matchall>es-abstract>is-callable": true
      }
    },
    "axios>form-data": {
      "globals": {
        "FormData": true
      }
    },
    "fuse.js": {
      "globals": {
        "console": true,
        "define": true
      }
    },
    "string.prototype.matchall>get-intrinsic": {
      "globals": {
        "AggregateError": true,
        "FinalizationRegistry": true,
        "WeakRef": true
      },
      "packages": {
        "string.prototype.matchall>get-intrinsic>call-bind-apply-helpers": true,
        "string.prototype.matchall>call-bind>es-define-property": true,
        "string.prototype.matchall>call-bind>es-errors": true,
        "string.prototype.matchall>es-abstract>es-object-atoms": true,
        "browserify>has>function-bind": true,
        "string.prototype.matchall>get-intrinsic>get-proto": true,
        "string.prototype.matchall>es-abstract>gopd": true,
        "string.prototype.matchall>has-symbols": true,
        "depcheck>is-core-module>hasown": true,
        "string.prototype.matchall>get-intrinsic>math-intrinsics": true
      }
    },
    "string.prototype.matchall>get-intrinsic>get-proto": {
      "packages": {
        "string.prototype.matchall>get-intrinsic>get-proto>dunder-proto": true,
        "string.prototype.matchall>es-abstract>es-object-atoms": true
      }
    },
    "eth-lattice-keyring>gridplus-sdk": {
      "globals": {
        "AbortController": true,
        "Request": true,
        "URL": true,
        "__values": true,
        "caches": true,
        "clearTimeout": true,
        "console.error": true,
        "console.log": true,
        "console.warn": true,
        "fetch": true,
        "setTimeout": true
      },
      "packages": {
        "eth-lattice-keyring>gridplus-sdk>@ethereumjs/common": true,
        "eth-lattice-keyring>gridplus-sdk>@ethereumjs/tx": true,
        "@ethersproject/abi": true,
        "eth-lattice-keyring>gridplus-sdk>aes-js": true,
        "@metamask/keyring-api>bech32": true,
        "eth-lattice-keyring>gridplus-sdk>bignumber.js": true,
        "eth-lattice-keyring>gridplus-sdk>bitwise": true,
        "bn.js": true,
        "eth-lattice-keyring>gridplus-sdk>borc": true,
        "ethereumjs-util>ethereum-cryptography>bs58check": true,
        "browserify>buffer": true,
        "@ethereumjs/tx>@ethereumjs/common>crc-32": true,
        "@metamask/ppom-validator>elliptic": true,
        "eth-lattice-keyring>gridplus-sdk>eth-eip712-util-browser": true,
        "ethers>@ethersproject/sha2>hash.js": true,
        "eth-ens-namehash>js-sha3": true,
        "lodash": true,
        "eth-lattice-keyring>rlp": true,
        "ganache>secp256k1": true,
        "eth-lattice-keyring>gridplus-sdk>uuid": true
      }
    },
    "string.prototype.matchall>es-abstract>has-property-descriptors": {
      "packages": {
        "string.prototype.matchall>call-bind>es-define-property": true
      }
    },
    "koa>is-generator-function>has-tostringtag": {
      "packages": {
        "string.prototype.matchall>has-symbols": true
      }
    },
    "ethereumjs-util>create-hash>md5.js>hash-base": {
      "packages": {
        "pumpify>inherits": true,
        "readable-stream": true,
        "koa>content-disposition>safe-buffer": true
      }
    },
    "ethers>@ethersproject/sha2>hash.js": {
      "packages": {
        "pumpify>inherits": true,
        "@metamask/ppom-validator>elliptic>minimalistic-assert": true
      }
    },
    "depcheck>is-core-module>hasown": {
      "packages": {
        "browserify>has>function-bind": true
      }
    },
    "@metamask/eth-trezor-keyring>hdkey": {
      "packages": {
        "browserify>assert": true,
        "ethereumjs-util>ethereum-cryptography>bs58check": true,
        "crypto-browserify": true,
        "ethereumjs-util>create-hash>ripemd160": true,
        "koa>content-disposition>safe-buffer": true,
        "ganache>secp256k1": true
      }
    },
    "he": {
      "globals": {
        "define": true
      }
    },
    "history": {
      "globals": {
        "console": true,
        "define": true,
        "document.defaultView": true,
        "document.querySelector": true
      }
    },
    "react-router-dom>history": {
      "globals": {
        "addEventListener": true,
        "confirm": true,
        "document": true,
        "history": true,
        "location": true,
        "navigator.userAgent": true,
        "removeEventListener": true
      },
      "packages": {
        "react-router-dom>history>resolve-pathname": true,
        "react-router-dom>tiny-invariant": true,
        "react-router-dom>tiny-warning": true,
        "react-router-dom>history>value-equal": true
      }
    },
    "@metamask/ppom-validator>elliptic>hmac-drbg": {
      "packages": {
        "ethers>@ethersproject/sha2>hash.js": true,
        "@metamask/ppom-validator>elliptic>minimalistic-assert": true,
        "@metamask/ppom-validator>elliptic>minimalistic-crypto-utils": true
      }
    },
    "react-redux>hoist-non-react-statics": {
      "packages": {
        "prop-types>react-is": true
      }
    },
    "https-browserify": {
      "packages": {
        "stream-http": true,
        "browserify>url": true
      }
    },
    "eth-ens-namehash>idna-uts46-hx": {
      "globals": {
        "define": true
      },
      "packages": {
        "browserify>punycode": true
      }
    },
    "string.prototype.matchall>internal-slot": {
      "packages": {
        "string.prototype.matchall>call-bind>es-errors": true,
        "depcheck>is-core-module>hasown": true,
        "string.prototype.matchall>side-channel": true
      }
    },
    "browserify>util>is-arguments": {
      "packages": {
        "string.prototype.matchall>call-bind": true,
        "koa>is-generator-function>has-tostringtag": true
      }
    },
    "string.prototype.matchall>es-abstract>is-array-buffer": {
      "packages": {
        "string.prototype.matchall>call-bind": true,
        "string.prototype.matchall>get-intrinsic": true
      }
    },
    "@metamask/eth-token-tracker>deep-equal>which-boxed-primitive>is-bigint": {
      "packages": {
        "string.prototype.matchall>es-abstract>unbox-primitive>has-bigints": true
      }
    },
    "@metamask/eth-token-tracker>deep-equal>which-boxed-primitive>is-boolean-object": {
      "packages": {
        "string.prototype.matchall>call-bind": true,
        "koa>is-generator-function>has-tostringtag": true
      }
    },
    "string.prototype.matchall>es-abstract>is-callable": {
      "globals": {
        "document": true
      }
    },
    "@metamask/eth-token-tracker>deep-equal>is-date-object": {
      "packages": {
        "koa>is-generator-function>has-tostringtag": true
      }
    },
    "koa>is-generator-function": {
      "packages": {
        "koa>is-generator-function>has-tostringtag": true
      }
    },
    "@material-ui/core>@material-ui/styles>jss>is-in-browser": {
      "globals": {
        "document": true
      }
    },
    "@metamask/eth-token-tracker>deep-equal>which-boxed-primitive>is-number-object": {
      "packages": {
        "koa>is-generator-function>has-tostringtag": true
      }
    },
    "string.prototype.matchall>es-abstract>is-regex": {
      "packages": {
        "string.prototype.matchall>call-bind": true,
        "koa>is-generator-function>has-tostringtag": true
      }
    },
    "string.prototype.matchall>es-abstract>is-shared-array-buffer": {
      "packages": {
        "string.prototype.matchall>call-bind": true
      }
    },
    "eslint-plugin-react>array-includes>is-string": {
      "packages": {
        "koa>is-generator-function>has-tostringtag": true
      }
    },
    "string.prototype.matchall>es-abstract>es-to-primitive>is-symbol": {
      "packages": {
        "string.prototype.matchall>has-symbols": true
      }
    },
    "browserify>util>is-typed-array": {
      "packages": {
        "browserify>util>which-typed-array": true
      }
    },
    "@metamask/eth-token-tracker>deep-equal>which-collection>is-weakset": {
      "packages": {
        "string.prototype.matchall>call-bind": true,
        "string.prototype.matchall>get-intrinsic": true
      }
    },
    "eth-lattice-keyring>gridplus-sdk>borc>iso-url": {
      "globals": {
        "URL": true,
        "URLSearchParams": true,
        "location": true
      }
    },
    "@open-rpc/test-coverage>isomorphic-fetch": {
      "globals": {
        "fetch.bind": true
      },
      "packages": {
        "@open-rpc/test-coverage>isomorphic-fetch>whatwg-fetch": true
      }
    },
    "@ensdomains/content-hash>js-base64": {
      "globals": {
        "Base64": "write",
        "TextDecoder": true,
        "TextEncoder": true,
        "atob": true,
        "btoa": true,
        "define": true
      },
      "packages": {
        "browserify>buffer": true
      }
    },
    "eth-ens-namehash>js-sha3": {
      "globals": {
        "define": true
      },
      "packages": {
        "process": true
      }
    },
    "@ngraveio/bc-ur>jsbi": {
      "globals": {
        "define": true
      }
    },
    "@metamask/multichain>jsonschema": {
      "packages": {
        "browserify>url": true
      }
    },
    "@material-ui/core>@material-ui/styles>jss-plugin-camel-case": {
      "packages": {
        "@material-ui/core>@material-ui/styles>jss-plugin-camel-case>hyphenate-style-name": true
      }
    },
    "@material-ui/core>@material-ui/styles>jss-plugin-default-unit": {
      "globals": {
        "CSS": true
      },
      "packages": {
        "@material-ui/core>@material-ui/styles>jss": true
      }
    },
    "@material-ui/core>@material-ui/styles>jss-plugin-global": {
      "packages": {
        "@babel/runtime": true,
        "@material-ui/core>@material-ui/styles>jss": true
      }
    },
    "@material-ui/core>@material-ui/styles>jss-plugin-nested": {
      "packages": {
        "@babel/runtime": true,
        "react-router-dom>tiny-warning": true
      }
    },
    "@material-ui/core>@material-ui/styles>jss-plugin-rule-value-function": {
      "packages": {
        "@material-ui/core>@material-ui/styles>jss": true,
        "react-router-dom>tiny-warning": true
      }
    },
    "@material-ui/core>@material-ui/styles>jss-plugin-vendor-prefixer": {
      "packages": {
        "@material-ui/core>@material-ui/styles>jss-plugin-vendor-prefixer>css-vendor": true,
        "@material-ui/core>@material-ui/styles>jss": true
      }
    },
    "@material-ui/core>@material-ui/styles>jss": {
      "globals": {
        "CSS": true,
        "document.createElement": true,
        "document.querySelector": true
      },
      "packages": {
        "@babel/runtime": true,
        "@material-ui/core>@material-ui/styles>jss>is-in-browser": true,
        "react-router-dom>tiny-warning": true
      }
    },
    "ethereumjs-util>ethereum-cryptography>keccak": {
      "packages": {
        "browserify>buffer": true,
        "readable-stream": true
      }
    },
    "currency-formatter>locale-currency": {
      "globals": {
        "countryCode": true
      }
    },
    "localforage": {
      "globals": {
        "Blob": true,
        "BlobBuilder": true,
        "FileReader": true,
        "IDBKeyRange": true,
        "MSBlobBuilder": true,
        "MozBlobBuilder": true,
        "OIndexedDB": true,
        "WebKitBlobBuilder": true,
        "atob": true,
        "btoa": true,
        "console.error": true,
        "console.info": true,
        "console.warn": true,
        "define": true,
        "fetch": true,
        "indexedDB": true,
        "localStorage": true,
        "mozIndexedDB": true,
        "msIndexedDB": true,
        "navigator.platform": true,
        "navigator.userAgent": true,
        "openDatabase": true,
        "setTimeout": true,
        "webkitIndexedDB": true
      }
    },
    "lodash": {
      "globals": {
        "clearTimeout": true,
        "define": true,
        "setTimeout": true
      }
    },
    "loglevel": {
      "globals": {
        "console": true,
        "define": true,
        "document.cookie": true,
        "localStorage": true,
        "log": "write",
        "navigator": true
      }
    },
    "lottie-web": {
      "globals": {
        "Blob": true,
        "Howl": true,
        "OffscreenCanvas": true,
        "URL.createObjectURL": true,
        "Worker": true,
        "XMLHttpRequest": true,
        "bodymovin": "write",
        "clearInterval": true,
        "console": true,
        "define": true,
        "document.body": true,
        "document.createElement": true,
        "document.createElementNS": true,
        "document.getElementsByClassName": true,
        "document.getElementsByTagName": true,
        "document.querySelectorAll": true,
        "document.readyState": true,
        "location.origin": true,
        "location.pathname": true,
        "navigator": true,
        "requestAnimationFrame": true,
        "setInterval": true,
        "setTimeout": true
      }
    },
    "luxon": {
      "globals": {
        "Intl": true
      }
    },
    "@metamask/snaps-utils>marked": {
      "globals": {
        "console.error": true,
        "console.warn": true,
        "define": true
      }
    },
    "ethereumjs-util>create-hash>md5.js": {
      "packages": {
        "ethereumjs-util>create-hash>md5.js>hash-base": true,
        "pumpify>inherits": true,
        "koa>content-disposition>safe-buffer": true
      }
    },
    "@storybook/addon-docs>remark-external-links>mdast-util-definitions": {
      "packages": {
        "react-markdown>unist-util-visit": true
      }
    },
    "react-markdown>remark-parse>mdast-util-from-markdown": {
      "packages": {
        "react-markdown>remark-parse>mdast-util-from-markdown>mdast-util-to-string": true,
        "react-markdown>remark-parse>mdast-util-from-markdown>micromark": true,
        "react-syntax-highlighter>refractor>parse-entities": true,
        "react-markdown>remark-parse>mdast-util-from-markdown>unist-util-stringify-position": true
      }
    },
    "react-markdown>remark-rehype>mdast-util-to-hast": {
      "globals": {
        "console.warn": true
      },
      "packages": {
        "@storybook/addon-docs>remark-external-links>mdast-util-definitions": true,
        "react-markdown>remark-rehype>mdast-util-to-hast>mdurl": true,
        "react-markdown>remark-rehype>mdast-util-to-hast>unist-builder": true,
        "react-markdown>remark-rehype>mdast-util-to-hast>unist-util-generated": true,
        "react-markdown>remark-rehype>mdast-util-to-hast>unist-util-position": true,
        "react-markdown>unist-util-visit": true
      }
    },
    "@ethereumjs/tx>@ethereumjs/util>micro-ftch": {
      "globals": {
        "Headers": true,
        "TextDecoder": true,
        "URL": true,
        "btoa": true,
        "fetch": true
      },
      "packages": {
        "browserify>browserify-zlib": true,
        "browserify>buffer": true,
        "https-browserify": true,
        "process": true,
        "stream-http": true,
        "browserify>url": true,
        "browserify>util": true
      }
    },
    "react-markdown>remark-parse>mdast-util-from-markdown>micromark": {
      "packages": {
        "react-syntax-highlighter>refractor>parse-entities": true
      }
    },
    "crypto-browserify>diffie-hellman>miller-rabin": {
      "packages": {
        "bn.js": true,
        "@metamask/ppom-validator>elliptic>brorand": true
      }
    },
    "@ensdomains/content-hash>cids>multibase": {
      "globals": {
        "TextDecoder": true,
        "TextEncoder": true
      },
      "packages": {
        "@ensdomains/content-hash>cids>multibase>@multiformats/base-x": true
      }
    },
    "@ensdomains/content-hash>multihashes>multibase": {
      "packages": {
        "@ensdomains/content-hash>multihashes>multibase>base-x": true,
        "browserify>buffer": true,
        "@ensdomains/content-hash>multihashes>web-encoding": true
      }
    },
    "@ensdomains/content-hash>multicodec": {
      "packages": {
        "@ensdomains/content-hash>multicodec>uint8arrays": true,
        "sass-embedded>varint": true
      }
    },
    "@ensdomains/content-hash>multicodec>uint8arrays>multiformats": {
      "globals": {
        "TextDecoder": true,
        "TextEncoder": true,
        "console.warn": true,
        "crypto.subtle.digest": true
      }
    },
    "@ensdomains/content-hash>multihashes": {
      "packages": {
        "browserify>buffer": true,
        "@ensdomains/content-hash>multihashes>multibase": true,
        "@ensdomains/content-hash>multihashes>varint": true,
        "@ensdomains/content-hash>multihashes>web-encoding": true
      }
    },
    "@ensdomains/content-hash>cids>multihashes": {
      "packages": {
        "@ensdomains/content-hash>cids>multibase": true,
        "@ensdomains/content-hash>cids>uint8arrays": true,
        "@ensdomains/content-hash>cids>multihashes>varint": true
      }
    },
    "nanoid": {
      "globals": {
        "crypto.getRandomValues": true
      }
    },
    "@metamask/approval-controller>nanoid": {
      "globals": {
        "crypto.getRandomValues": true
      }
    },
    "@metamask/smart-transactions-controller>@metamask/controllers>nanoid": {
      "globals": {
        "crypto.getRandomValues": true
      }
    },
    "@metamask/notification-controller>nanoid": {
      "globals": {
        "crypto.getRandomValues": true
      }
    },
    "@metamask/permission-controller>nanoid": {
      "globals": {
        "crypto.getRandomValues": true
      }
    },
    "@metamask/rpc-methods>nanoid": {
      "globals": {
        "crypto.getRandomValues": true
      }
    },
    "@metamask/rpc-methods-flask>nanoid": {
      "globals": {
        "crypto.getRandomValues": true
      }
    },
    "@metamask/snaps-controllers>nanoid": {
      "globals": {
        "crypto.getRandomValues": true
      }
    },
    "@metamask/snaps-controllers-flask>nanoid": {
      "globals": {
        "crypto.getRandomValues": true
      }
    },
    "depcheck>@vue/compiler-sfc>postcss>nanoid": {
      "globals": {
        "crypto.getRandomValues": true
      }
    },
    "dependency-tree>precinct>detective-postcss>postcss>nanoid": {
      "globals": {
        "crypto.getRandomValues": true
      }
    },
    "node-fetch": {
      "globals": {
        "Headers": true,
        "Request": true,
        "Response": true,
        "fetch": true
      }
    },
    "@metamask/controllers>web3-provider-engine>cross-fetch>node-fetch": {
      "globals": {
        "fetch": true
      }
    },
    "@metamask/controllers>web3-provider-engine>eth-json-rpc-middleware>node-fetch": {
      "globals": {
        "fetch": true
      }
    },
    "eth-method-registry>@metamask/ethjs-contract>ethjs-abi>number-to-bn": {
      "packages": {
        "bn.js": true,
        "eth-method-registry>@metamask/ethjs-query>@metamask/ethjs-format>strip-hex-prefix": true
      }
    },
    "string.prototype.matchall>es-abstract>object-inspect": {
      "globals": {
        "HTMLElement": true,
        "WeakRef": true
      },
      "packages": {
        "browserify>browser-resolve": true
      }
    },
    "@ngraveio/bc-ur>assert>object-is": {
      "packages": {
        "string.prototype.matchall>call-bind": true,
        "string.prototype.matchall>define-properties": true
      }
    },
    "gulp>vinyl-fs>object.assign": {
      "packages": {
        "string.prototype.matchall>call-bind": true,
        "string.prototype.matchall>define-properties": true,
        "string.prototype.matchall>has-symbols": true,
        "@lavamoat/lavapack>json-stable-stringify>object-keys": true
      }
    },
    "@metamask/object-multiplex>once": {
      "packages": {
        "@metamask/object-multiplex>once>wrappy": true
      }
    },
    "crypto-browserify>public-encrypt>parse-asn1": {
      "packages": {
        "crypto-browserify>public-encrypt>parse-asn1>asn1.js": true,
        "ethereumjs-util>ethereum-cryptography>browserify-aes": true,
        "browserify>buffer": true,
        "crypto-browserify>browserify-cipher>evp_bytestokey": true,
        "crypto-browserify>pbkdf2": true
      }
    },
    "react-syntax-highlighter>refractor>parse-entities": {
      "globals": {
        "document.createElement": true
      }
    },
    "path-browserify": {
      "packages": {
        "process": true
      }
    },
    "serve-handler>path-to-regexp": {
      "packages": {
        "serve-handler>path-to-regexp>isarray": true
      }
    },
    "crypto-browserify>pbkdf2": {
      "globals": {
        "crypto": true,
        "process": true,
        "queueMicrotask": true,
        "setImmediate": true,
        "setTimeout": true
      },
      "packages": {
        "ethereumjs-util>create-hash": true,
        "process": true,
        "ethereumjs-util>create-hash>ripemd160": true,
        "koa>content-disposition>safe-buffer": true,
        "addons-linter>sha.js": true
      }
    },
    "@material-ui/core>popper.js": {
      "globals": {
        "MSInputMethodContext": true,
        "Node.DOCUMENT_POSITION_FOLLOWING": true,
        "cancelAnimationFrame": true,
        "console.warn": true,
        "define": true,
        "devicePixelRatio": true,
        "document": true,
        "getComputedStyle": true,
        "innerHeight": true,
        "innerWidth": true,
        "navigator": true,
        "requestAnimationFrame": true,
        "setTimeout": true
      }
    },
    "react-tippy>popper.js": {
      "globals": {
        "MSInputMethodContext": true,
        "Node.DOCUMENT_POSITION_FOLLOWING": true,
        "cancelAnimationFrame": true,
        "console.warn": true,
        "define": true,
        "devicePixelRatio": true,
        "document": true,
        "getComputedStyle": true,
        "innerHeight": true,
        "innerWidth": true,
        "navigator.userAgent": true,
        "requestAnimationFrame": true,
        "setTimeout": true
      }
    },
    "process": {
      "globals": {
        "clearTimeout": true,
        "setTimeout": true
      }
    },
    "promise-to-callback": {
      "packages": {
        "promise-to-callback>is-fn": true,
        "promise-to-callback>set-immediate-shim": true
      }
    },
    "prop-types": {
      "globals": {
        "console": true
      },
      "packages": {
        "react>object-assign": true,
        "prop-types>react-is": true
      }
    },
    "react-markdown>property-information": {
      "packages": {
        "watchify>xtend": true
      }
    },
    "@trezor/connect-web>@trezor/connect>@trezor/protobuf>protobufjs": {
      "globals": {
        "process": true,
        "setTimeout": true
      },
      "packages": {
        "@trezor/connect-web>@trezor/connect>@trezor/protobuf>protobufjs>@protobufjs/aspromise": true,
        "@trezor/connect-web>@trezor/connect>@trezor/protobuf>protobufjs>@protobufjs/base64": true,
        "@trezor/connect-web>@trezor/connect>@trezor/protobuf>protobufjs>@protobufjs/codegen": true,
        "@trezor/connect-web>@trezor/connect>@trezor/protobuf>protobufjs>@protobufjs/eventemitter": true,
        "@trezor/connect-web>@trezor/connect>@trezor/protobuf>protobufjs>@protobufjs/fetch": true,
        "@trezor/connect-web>@trezor/connect>@trezor/protobuf>protobufjs>@protobufjs/float": true,
        "@trezor/connect-web>@trezor/connect>@trezor/protobuf>protobufjs>@protobufjs/inquire": true,
        "@trezor/connect-web>@trezor/connect>@trezor/protobuf>protobufjs>@protobufjs/path": true,
        "@trezor/connect-web>@trezor/connect>@trezor/protobuf>protobufjs>@protobufjs/pool": true,
        "@trezor/connect-web>@trezor/connect>@trezor/protobuf>protobufjs>@protobufjs/utf8": true
      }
    },
    "crypto-browserify>public-encrypt": {
      "packages": {
        "bn.js": true,
        "crypto-browserify>public-encrypt>browserify-rsa": true,
        "browserify>buffer": true,
        "ethereumjs-util>create-hash": true,
        "crypto-browserify>public-encrypt>parse-asn1": true,
        "crypto-browserify>randombytes": true
      }
    },
    "browserify>punycode": {
      "globals": {
        "define": true
      }
    },
    "qrcode-generator": {
      "globals": {
        "define": true
      }
    },
    "qrcode.react": {
      "globals": {
        "Path2D": true,
        "devicePixelRatio": true
      },
      "packages": {
        "react": true
      }
    },
    "mockttp>body-parser>qs": {
      "packages": {
        "string.prototype.matchall>side-channel": true
      }
    },
    "@metamask/snaps-controllers>tar-stream>streamx>queue-tick": {
      "globals": {
        "queueMicrotask": true
      }
    },
    "react-beautiful-dnd>raf-schd": {
      "globals": {
        "cancelAnimationFrame": true,
        "requestAnimationFrame": true
      }
    },
    "crypto-browserify>randombytes": {
      "globals": {
        "crypto": true,
        "msCrypto": true
      },
      "packages": {
        "process": true,
        "koa>content-disposition>safe-buffer": true
      }
    },
    "ethereumjs-wallet>randombytes": {
      "globals": {
        "crypto.getRandomValues": true
      }
    },
    "crypto-browserify>randomfill": {
      "globals": {
        "crypto": true,
        "msCrypto": true
      },
      "packages": {
        "process": true,
        "crypto-browserify>randombytes": true,
        "koa>content-disposition>safe-buffer": true
      }
    },
    "react": {
      "globals": {
        "console": true
      },
      "packages": {
        "react>object-assign": true,
        "prop-types": true
      }
    },
    "react-beautiful-dnd": {
      "globals": {
        "Element.prototype": true,
        "__REDUX_DEVTOOLS_EXTENSION_COMPOSE__": true,
        "addEventListener": true,
        "cancelAnimationFrame": true,
        "clearTimeout": true,
        "console": true,
        "document": true,
        "getComputedStyle": true,
        "pageXOffset": true,
        "pageYOffset": true,
        "removeEventListener": true,
        "requestAnimationFrame": true,
        "scrollBy": true,
        "setTimeout": true
      },
      "packages": {
        "@babel/runtime": true,
        "react-beautiful-dnd>css-box-model": true,
        "react-beautiful-dnd>memoize-one": true,
        "react-beautiful-dnd>raf-schd": true,
        "react": true,
        "react-dom": true,
        "react-redux": true,
        "redux": true,
        "react-beautiful-dnd>use-memo-one": true
      }
    },
    "react-chartjs-2": {
      "globals": {
        "setTimeout": true
      },
      "packages": {
        "chart.js": true,
        "react": true
      }
    },
    "react-focus-lock>react-clientside-effect": {
      "packages": {
        "@babel/runtime": true,
        "react": true
      }
    },
    "react-devtools": {
      "packages": {
        "react-devtools>react-devtools-core": true
      }
    },
    "react-devtools>react-devtools-core": {
      "globals": {
        "WebSocket": true,
        "setTimeout": true
      }
    },
    "react-dnd-html5-backend": {
      "globals": {
        "addEventListener": true,
        "clearTimeout": true,
        "removeEventListener": true
      }
    },
    "react-dom": {
      "globals": {
        "HTMLIFrameElement": true,
        "MSApp": true,
        "__REACT_DEVTOOLS_GLOBAL_HOOK__": true,
        "addEventListener": true,
        "clearTimeout": true,
        "clipboardData": true,
        "console": true,
        "dispatchEvent": true,
        "document": true,
        "event": "write",
        "jest": true,
        "location.protocol": true,
        "navigator.userAgent.indexOf": true,
        "performance": true,
        "removeEventListener": true,
        "self": true,
        "setTimeout": true,
        "top": true,
        "trustedTypes": true
      },
      "packages": {
        "react>object-assign": true,
        "prop-types": true,
        "react": true,
        "react-dom>scheduler": true
      }
    },
    "react-responsive-carousel>react-easy-swipe": {
      "globals": {
        "addEventListener": true,
        "define": true,
        "document.addEventListener": true,
        "document.removeEventListener": true
      },
      "packages": {
        "prop-types": true,
        "react": true
      }
    },
    "react-popper>react-fast-compare": {
      "globals": {
        "Element": true,
        "console.warn": true
      }
    },
    "react-focus-lock": {
      "globals": {
        "addEventListener": true,
        "console.error": true,
        "console.warn": true,
        "document": true,
        "removeEventListener": true,
        "setTimeout": true
      },
      "packages": {
        "@babel/runtime": true,
        "react-focus-lock>focus-lock": true,
        "prop-types": true,
        "react": true,
        "react-focus-lock>react-clientside-effect": true,
        "react-focus-lock>use-callback-ref": true,
        "react-focus-lock>use-sidecar": true
      }
    },
    "react-idle-timer": {
      "globals": {
        "clearTimeout": true,
        "document": true,
        "setTimeout": true
      },
      "packages": {
        "prop-types": true,
        "react": true
      }
    },
    "prop-types>react-is": {
      "globals": {
        "console": true
      }
    },
    "react-markdown>react-is": {
      "globals": {
        "console": true
      }
    },
    "react-redux>react-is": {
      "globals": {
        "console": true
      }
    },
    "react-markdown": {
      "globals": {
        "console.warn": true
      },
      "packages": {
        "react-markdown>comma-separated-tokens": true,
        "prop-types": true,
        "react-markdown>property-information": true,
        "react": true,
        "react-markdown>react-is": true,
        "react-markdown>remark-parse": true,
        "react-markdown>remark-rehype": true,
        "react-markdown>space-separated-tokens": true,
        "react-markdown>style-to-object": true,
        "react-markdown>unified": true,
        "react-markdown>unist-util-visit": true,
        "react-markdown>vfile": true
      }
    },
    "react-popper": {
      "globals": {
        "document": true
      },
      "packages": {
        "@popperjs/core": true,
        "react": true,
        "react-popper>react-fast-compare": true,
        "react-popper>warning": true
      }
    },
    "react-redux": {
      "globals": {
        "console": true,
        "document": true
      },
      "packages": {
        "@babel/runtime": true,
        "react-redux>hoist-non-react-statics": true,
        "prop-types": true,
        "react": true,
        "react-dom": true,
        "react-redux>react-is": true
      }
    },
    "react-responsive-carousel": {
      "globals": {
        "HTMLElement": true,
        "addEventListener": true,
        "clearTimeout": true,
        "console.warn": true,
        "document": true,
        "getComputedStyle": true,
        "removeEventListener": true,
        "setTimeout": true
      },
      "packages": {
        "classnames": true,
        "react": true,
        "react-dom": true,
        "react-responsive-carousel>react-easy-swipe": true
      }
    },
    "react-router-dom": {
      "packages": {
        "react-router-dom>history": true,
        "prop-types": true,
        "react": true,
        "react-router-dom>react-router": true,
        "react-router-dom>tiny-invariant": true,
        "react-router-dom>tiny-warning": true
      }
    },
    "react-router-dom-v5-compat": {
      "globals": {
        "FormData": true,
        "URL": true,
        "URLSearchParams": true,
        "__reactRouterVersion": "write",
        "addEventListener": true,
        "confirm": true,
        "define": true,
        "document": true,
        "history.scrollRestoration": true,
        "location.href": true,
        "removeEventListener": true,
        "scrollTo": true,
        "scrollY": true,
        "sessionStorage.getItem": true,
        "sessionStorage.setItem": true,
        "setTimeout": true
      },
      "packages": {
        "react-router-dom-v5-compat>@remix-run/router": true,
        "history": true,
        "react": true,
        "react-dom": true,
        "react-router-dom": true,
        "react-router-dom-v5-compat>react-router": true
      }
    },
    "react-router-dom>react-router": {
      "packages": {
        "react-router-dom>history": true,
        "react-redux>hoist-non-react-statics": true,
        "serve-handler>path-to-regexp": true,
        "prop-types": true,
        "react": true,
        "prop-types>react-is": true,
        "react-router-dom>tiny-invariant": true,
        "react-router-dom>tiny-warning": true
      }
    },
    "react-router-dom-v5-compat>react-router": {
      "globals": {
        "console.error": true,
        "define": true
      },
      "packages": {
        "react-router-dom-v5-compat>@remix-run/router": true,
        "react": true
      }
    },
    "react-simple-file-input": {
      "globals": {
        "File": true,
        "FileReader": true,
        "console.warn": true
      },
      "packages": {
        "prop-types": true,
        "react": true
      }
    },
    "react-tippy": {
      "globals": {
        "Element": true,
        "MSStream": true,
        "MutationObserver": true,
        "addEventListener": true,
        "clearTimeout": true,
        "console.error": true,
        "console.warn": true,
        "define": true,
        "document": true,
        "getComputedStyle": true,
        "innerHeight": true,
        "innerWidth": true,
        "navigator.maxTouchPoints": true,
        "navigator.msMaxTouchPoints": true,
        "navigator.userAgent": true,
        "performance": true,
        "requestAnimationFrame": true,
        "setTimeout": true
      },
      "packages": {
        "react-tippy>popper.js": true,
        "react": true,
        "react-dom": true
      }
    },
    "react-toggle-button": {
      "globals": {
        "clearTimeout": true,
        "console.warn": true,
        "define": true,
        "performance": true,
        "setTimeout": true
      },
      "packages": {
        "react": true
      }
    },
    "@material-ui/core>react-transition-group": {
      "globals": {
        "Element": true,
        "setTimeout": true
      },
      "packages": {
        "@material-ui/core>react-transition-group>dom-helpers": true,
        "prop-types": true,
        "react": true,
        "react-dom": true
      }
    },
    "readable-stream": {
      "packages": {
        "browserify>browser-resolve": true,
        "browserify>buffer": true,
        "webpack>events": true,
        "pumpify>inherits": true,
        "process": true,
        "browserify>string_decoder": true,
        "readable-stream>util-deprecate": true
      }
    },
    "extension-port-stream>readable-stream": {
      "globals": {
        "AbortController": true,
        "AbortSignal": true,
        "AggregateError": true,
        "Blob": true,
        "ERR_INVALID_ARG_TYPE": true,
        "queueMicrotask": true
      },
      "packages": {
        "@lavamoat/lavapack>readable-stream>abort-controller": true,
        "browserify>buffer": true,
        "webpack>events": true,
        "process": true,
        "browserify>string_decoder": true
      }
    },
    "@metamask/providers>extension-port-stream>readable-stream": {
      "globals": {
        "AbortController": true,
        "AbortSignal": true,
        "AggregateError": true,
        "Blob": true,
        "ERR_INVALID_ARG_TYPE": true,
        "queueMicrotask": true
      },
      "packages": {
        "@lavamoat/lavapack>readable-stream>abort-controller": true,
        "browserify>buffer": true,
        "webpack>events": true,
        "process": true,
        "browserify>string_decoder": true
      }
    },
    "@metamask/snaps-controllers>readable-web-to-node-stream": {
      "packages": {
        "readable-stream": true
      }
    },
    "redux": {
      "globals": {
        "console": true
      },
      "packages": {
        "@babel/runtime": true
      }
    },
    "string.prototype.matchall>regexp.prototype.flags": {
      "packages": {
        "string.prototype.matchall>call-bind": true,
        "string.prototype.matchall>define-properties": true,
        "string.prototype.matchall>call-bind>es-errors": true,
        "string.prototype.matchall>regexp.prototype.flags>set-function-name": true
      }
    },
    "react-markdown>remark-parse": {
      "packages": {
        "react-markdown>remark-parse>mdast-util-from-markdown": true
      }
    },
    "react-markdown>remark-rehype": {
      "packages": {
        "react-markdown>remark-rehype>mdast-util-to-hast": true
      }
    },
    "react-markdown>vfile>replace-ext": {
      "packages": {
        "path-browserify": true
      }
    },
    "reselect": {
      "globals": {
        "WeakRef": true,
        "console.warn": true,
        "unstable_autotrackMemoize": true
      }
    },
    "@metamask/snaps-utils>rfdc": {
      "packages": {
        "browserify>buffer": true
      }
    },
    "ethereumjs-util>create-hash>ripemd160": {
      "packages": {
        "browserify>buffer": true,
        "ethereumjs-util>create-hash>md5.js>hash-base": true,
        "pumpify>inherits": true
      }
    },
    "@keystonehq/metamask-airgapped-keyring>rlp": {
      "packages": {
        "bn.js": true,
        "browserify>buffer": true
      }
    },
    "eth-lattice-keyring>rlp": {
      "globals": {
        "TextEncoder": true
      }
    },
    "ethereumjs-util>rlp": {
      "packages": {
        "bn.js": true,
        "browserify>buffer": true
      }
    },
    "@metamask/keyring-controller>ethereumjs-wallet>ethereumjs-util>rlp": {
      "packages": {
        "bn.js": true,
        "browserify>buffer": true
      }
    },
    "wait-on>rxjs": {
      "globals": {
        "cancelAnimationFrame": true,
        "clearInterval": true,
        "clearTimeout": true,
        "performance": true,
        "requestAnimationFrame": true,
        "setInterval.apply": true,
        "setTimeout.apply": true
      }
    },
    "koa>content-disposition>safe-buffer": {
      "packages": {
        "browserify>buffer": true
      }
    },
    "react-dom>scheduler": {
      "globals": {
        "MessageChannel": true,
        "cancelAnimationFrame": true,
        "clearTimeout": true,
        "console": true,
        "navigator": true,
        "performance": true,
        "requestAnimationFrame": true,
        "setTimeout": true
      }
    },
    "ethers>@ethersproject/json-wallets>scrypt-js": {
      "globals": {
        "define": true,
        "setTimeout": true
      },
      "packages": {
        "browserify>timers-browserify": true
      }
    },
    "ganache>secp256k1": {
      "packages": {
        "@metamask/ppom-validator>elliptic": true
      }
    },
    "semver": {
      "globals": {
        "console.error": true
      },
      "packages": {
        "process": true
      }
    },
    "string.prototype.matchall>call-bind>set-function-length": {
      "packages": {
        "string.prototype.matchall>define-properties>define-data-property": true,
        "string.prototype.matchall>call-bind>es-errors": true,
        "string.prototype.matchall>get-intrinsic": true,
        "string.prototype.matchall>es-abstract>gopd": true,
        "string.prototype.matchall>es-abstract>has-property-descriptors": true
      }
    },
    "string.prototype.matchall>regexp.prototype.flags>set-function-name": {
      "packages": {
        "string.prototype.matchall>define-properties>define-data-property": true,
        "string.prototype.matchall>call-bind>es-errors": true,
        "string.prototype.matchall>es-abstract>function.prototype.name>functions-have-names": true,
        "string.prototype.matchall>es-abstract>has-property-descriptors": true
      }
    },
    "promise-to-callback>set-immediate-shim": {
      "globals": {
        "setTimeout.apply": true
      },
      "packages": {
        "browserify>timers-browserify": true
      }
    },
    "addons-linter>sha.js": {
      "packages": {
        "pumpify>inherits": true,
        "koa>content-disposition>safe-buffer": true
      }
    },
    "string.prototype.matchall>side-channel>side-channel-list": {
      "packages": {
        "string.prototype.matchall>call-bind>es-errors": true,
        "string.prototype.matchall>es-abstract>object-inspect": true
      }
    },
    "string.prototype.matchall>side-channel>side-channel-map": {
      "packages": {
        "string.prototype.matchall>side-channel>side-channel-map>call-bound": true,
        "string.prototype.matchall>call-bind>es-errors": true,
        "string.prototype.matchall>get-intrinsic": true,
        "string.prototype.matchall>es-abstract>object-inspect": true
      }
    },
    "string.prototype.matchall>side-channel>side-channel-weakmap": {
      "packages": {
        "string.prototype.matchall>side-channel>side-channel-map>call-bound": true,
        "string.prototype.matchall>call-bind>es-errors": true,
        "string.prototype.matchall>get-intrinsic": true,
        "string.prototype.matchall>es-abstract>object-inspect": true,
        "string.prototype.matchall>side-channel>side-channel-map": true
      }
    },
    "string.prototype.matchall>side-channel": {
      "packages": {
        "string.prototype.matchall>call-bind>es-errors": true,
        "string.prototype.matchall>es-abstract>object-inspect": true,
        "string.prototype.matchall>side-channel>side-channel-list": true,
        "string.prototype.matchall>side-channel>side-channel-map": true,
        "string.prototype.matchall>side-channel>side-channel-weakmap": true
      }
    },
    "@metamask/profile-sync-controller>siwe": {
      "globals": {
        "console.error": true,
        "console.warn": true
      },
      "packages": {
        "@metamask/profile-sync-controller>siwe>@spruceid/siwe-parser": true,
        "@metamask/profile-sync-controller>siwe>@stablelib/random": true,
        "ethers": true,
        "@metamask/controller-utils>@spruceid/siwe-parser>valid-url": true
      }
    },
    "@metamask/eth-token-tracker>deep-equal>es-get-iterator>stop-iteration-iterator": {
      "globals": {
        "StopIteration": true
      },
      "packages": {
        "string.prototype.matchall>internal-slot": true
      }
    },
    "stream-browserify": {
      "packages": {
        "webpack>events": true,
        "pumpify>inherits": true,
        "readable-stream": true
      }
    },
    "stream-http": {
      "globals": {
        "AbortController": true,
        "Blob": true,
        "MSStreamReader": true,
        "ReadableStream": true,
        "WritableStream": true,
        "XDomainRequest": true,
        "XMLHttpRequest": true,
        "clearTimeout": true,
        "fetch": true,
        "location.protocol.search": true,
        "setTimeout": true
      },
      "packages": {
        "browserify>buffer": true,
        "stream-http>builtin-status-codes": true,
        "pumpify>inherits": true,
        "process": true,
        "readable-stream": true,
        "browserify>url": true,
        "watchify>xtend": true
      }
    },
    "@metamask/snaps-controllers>tar-stream>streamx": {
      "packages": {
        "webpack>events": true,
        "@metamask/snaps-controllers>tar-stream>fast-fifo": true,
        "@metamask/snaps-controllers>tar-stream>streamx>queue-tick": true
      }
    },
    "browserify>string_decoder": {
      "packages": {
        "koa>content-disposition>safe-buffer": true
      }
    },
    "eth-method-registry>@metamask/ethjs-query>@metamask/ethjs-format>strip-hex-prefix": {
      "packages": {
        "eth-method-registry>@metamask/ethjs-query>@metamask/ethjs-format>is-hex-prefixed": true
      }
    },
    "react-markdown>style-to-object": {
      "packages": {
        "react-markdown>style-to-object>inline-style-parser": true
      }
    },
    "@metamask/snaps-controllers>tar-stream": {
      "packages": {
        "@metamask/snaps-controllers>tar-stream>b4a": true,
        "browserify>browser-resolve": true,
        "@metamask/snaps-controllers>tar-stream>fast-fifo": true,
        "@metamask/snaps-controllers>tar-stream>streamx": true
      }
    },
    "debounce-stream>through": {
      "packages": {
        "process": true,
        "stream-browserify": true
      }
    },
    "browserify>timers-browserify": {
      "globals": {
        "clearInterval": true,
        "clearTimeout": true,
        "setInterval": true,
        "setTimeout": true
      },
      "packages": {
        "process": true
      }
    },
    "react-router-dom>tiny-warning": {
      "globals": {
        "console": true
      }
    },
    "copy-to-clipboard>toggle-selection": {
      "globals": {
        "document.activeElement": true,
        "document.getSelection": true
      }
    },
    "tslib": {
      "globals": {
        "SuppressedError": true,
        "define": true
      }
    },
    "@metamask/eth-sig-util>tweetnacl": {
      "globals": {
        "crypto": true,
        "msCrypto": true,
        "nacl": "write"
      },
      "packages": {
        "browserify>browser-resolve": true
      }
    },
    "@trezor/connect-web>@trezor/connect-common>@trezor/env-utils>ua-parser-js": {
      "globals": {
        "define": true
      }
    },
    "@ensdomains/content-hash>cids>uint8arrays": {
      "globals": {
        "TextDecoder": true,
        "TextEncoder": true
      },
      "packages": {
        "@ensdomains/content-hash>cids>multibase": true
      }
    },
    "@ensdomains/content-hash>multicodec>uint8arrays": {
      "globals": {
        "Buffer": true,
        "TextDecoder": true,
        "TextEncoder": true
      },
      "packages": {
        "@ensdomains/content-hash>multicodec>uint8arrays>multiformats": true
      }
    },
    "@metamask/keyring-controller>ulid": {
      "globals": {
        "console.error": true,
<<<<<<< HEAD
=======
        "crypto": true,
>>>>>>> c9d7dd1e
        "define": true
      }
    },
    "react-markdown>unified": {
      "packages": {
        "react-markdown>unified>bail": true,
        "react-markdown>unified>extend": true,
        "react-markdown>unified>is-buffer": true,
        "mocha>yargs-unparser>is-plain-obj": true,
        "react-markdown>unified>trough": true,
        "react-markdown>vfile": true
      }
    },
    "react-markdown>unist-util-visit>unist-util-visit-parents": {
      "packages": {
        "react-markdown>unist-util-visit>unist-util-is": true
      }
    },
    "react-markdown>unist-util-visit": {
      "packages": {
        "react-markdown>unist-util-visit>unist-util-visit-parents": true
      }
    },
    "uri-js": {
      "globals": {
        "define": true
      }
    },
    "browserify>url": {
      "packages": {
        "browserify>punycode": true,
        "mockttp>body-parser>qs": true
      }
    },
    "react-focus-lock>use-callback-ref": {
      "packages": {
        "react": true
      }
    },
    "react-beautiful-dnd>use-memo-one": {
      "packages": {
        "react": true
      }
    },
    "react-focus-lock>use-sidecar": {
      "globals": {
        "console.error": true
      },
      "packages": {
        "react-focus-lock>use-sidecar>detect-node-es": true,
        "react": true,
        "tslib": true
      }
    },
    "readable-stream>util-deprecate": {
      "globals": {
        "console.trace": true,
        "console.warn": true,
        "localStorage": true
      }
    },
    "browserify>assert>util": {
      "globals": {
        "console.error": true,
        "console.log": true,
        "console.trace": true,
        "process": true
      },
      "packages": {
        "browserify>assert>util>inherits": true,
        "process": true
      }
    },
    "browserify>util": {
      "globals": {
        "console.error": true,
        "console.log": true,
        "console.trace": true
      },
      "packages": {
        "pumpify>inherits": true,
        "browserify>util>is-arguments": true,
        "koa>is-generator-function": true,
        "browserify>util>is-typed-array": true,
        "process": true,
        "browserify>util>which-typed-array": true
      }
    },
    "uuid": {
      "globals": {
        "crypto": true,
        "msCrypto": true
      }
    },
    "@metamask/eth-snap-keyring>uuid": {
      "globals": {
        "crypto": true
      }
    },
    "@metamask/keyring-snap-client>uuid": {
      "globals": {
        "crypto": true
      }
    },
    "eth-lattice-keyring>gridplus-sdk>uuid": {
      "globals": {
        "crypto": true
      }
    },
    "@metamask/snaps-utils>validate-npm-package-name": {
      "packages": {
        "@metamask/snaps-utils>validate-npm-package-name>builtins": true
      }
    },
    "react-markdown>vfile>vfile-message": {
      "packages": {
        "react-markdown>vfile>unist-util-stringify-position": true
      }
    },
    "react-markdown>vfile": {
      "packages": {
        "react-markdown>vfile>is-buffer": true,
        "path-browserify": true,
        "process": true,
        "react-markdown>vfile>replace-ext": true,
        "react-markdown>vfile>vfile-message": true
      }
    },
    "browserify>vm-browserify": {
      "globals": {
        "document.body.appendChild": true,
        "document.body.removeChild": true,
        "document.createElement": true
      }
    },
    "react-popper>warning": {
      "globals": {
        "console": true
      }
    },
    "@ensdomains/content-hash>multihashes>web-encoding": {
      "globals": {
        "TextDecoder": true,
        "TextEncoder": true
      },
      "packages": {
        "browserify>util": true
      }
    },
    "web3": {
      "globals": {
        "XMLHttpRequest": true
      }
    },
    "@metamask/controllers>web3": {
      "globals": {
        "XMLHttpRequest": true
      }
    },
    "webextension-polyfill": {
      "globals": {
        "browser": true,
        "chrome": true,
        "console.error": true,
        "console.warn": true,
        "define": true
      }
    },
    "@open-rpc/test-coverage>isomorphic-fetch>whatwg-fetch": {
      "globals": {
        "AbortController": true,
        "Blob": true,
        "FileReader": true,
        "FormData": true,
        "URLSearchParams.prototype.isPrototypeOf": true,
        "XMLHttpRequest": true,
        "console.warn": true,
        "define": true,
        "setTimeout": true
      }
    },
    "@metamask/eth-token-tracker>deep-equal>which-boxed-primitive": {
      "packages": {
        "@metamask/eth-token-tracker>deep-equal>which-boxed-primitive>is-bigint": true,
        "@metamask/eth-token-tracker>deep-equal>which-boxed-primitive>is-boolean-object": true,
        "@metamask/eth-token-tracker>deep-equal>which-boxed-primitive>is-number-object": true,
        "eslint-plugin-react>array-includes>is-string": true,
        "string.prototype.matchall>es-abstract>es-to-primitive>is-symbol": true
      }
    },
    "@metamask/eth-token-tracker>deep-equal>which-collection": {
      "packages": {
        "@metamask/eth-token-tracker>deep-equal>es-get-iterator>is-map": true,
        "@metamask/eth-token-tracker>deep-equal>es-get-iterator>is-set": true,
        "@metamask/eth-token-tracker>deep-equal>which-collection>is-weakmap": true,
        "@metamask/eth-token-tracker>deep-equal>which-collection>is-weakset": true
      }
    },
    "browserify>util>which-typed-array": {
      "packages": {
        "string.prototype.matchall>es-abstract>available-typed-arrays": true,
        "string.prototype.matchall>call-bind": true,
        "browserify>util>which-typed-array>for-each": true,
        "string.prototype.matchall>es-abstract>gopd": true,
        "koa>is-generator-function>has-tostringtag": true
      }
    }
  }
}<|MERGE_RESOLUTION|>--- conflicted
+++ resolved
@@ -1345,11 +1345,7 @@
       "packages": {
         "@metamask/scure-bip39": true,
         "@metamask/utils": true,
-<<<<<<< HEAD
-        "@ethereumjs/tx>ethereum-cryptography>@noble/curves": true,
-=======
         "viem>@scure/bip32>@noble/curves": true,
->>>>>>> c9d7dd1e
         "@noble/hashes": true,
         "@metamask/utils>@scure/base": true
       }
@@ -1823,7 +1819,6 @@
         "@metamask/snaps-controllers>readable-web-to-node-stream": true,
         "semver": true,
         "@metamask/snaps-controllers>tar-stream": true
-<<<<<<< HEAD
       }
     },
     "@metamask/snaps-execution-environments": {
@@ -1837,29 +1832,10 @@
       }
     },
     "@metamask/snaps-utils>@metamask/snaps-registry": {
-=======
-      }
-    },
-    "@metamask/snaps-execution-environments": {
-      "globals": {
-        "document.getElementById": true
-      },
->>>>>>> c9d7dd1e
-      "packages": {
-        "@metamask/post-message-stream": true,
-        "@metamask/snaps-utils": true,
-        "@metamask/utils": true
-      }
-    },
-    "@metamask/snaps-utils>@metamask/snaps-registry": {
       "packages": {
         "@metamask/utils>@metamask/superstruct": true,
         "@metamask/utils": true,
-<<<<<<< HEAD
-        "@ethereumjs/tx>ethereum-cryptography>@noble/curves": true,
-=======
         "viem>@scure/bip32>@noble/curves": true,
->>>>>>> c9d7dd1e
         "@noble/hashes": true
       }
     },
@@ -5364,10 +5340,7 @@
     "@metamask/keyring-controller>ulid": {
       "globals": {
         "console.error": true,
-<<<<<<< HEAD
-=======
         "crypto": true,
->>>>>>> c9d7dd1e
         "define": true
       }
     },
