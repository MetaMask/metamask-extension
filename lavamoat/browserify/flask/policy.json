--- conflicted
+++ resolved
@@ -966,7 +966,6 @@
         "@metamask/eth-sig-util": true,
         "@metamask/eth-snap-keyring>uuid": true,
         "@metamask/keyring-api": true,
-<<<<<<< HEAD
         "superstruct": true,
         "webpack>events": true
       }
@@ -984,11 +983,6 @@
         "browserify>buffer": true,
         "nock>debug": true,
         "semver": true
-=======
-        "@metamask/utils": true,
-        "@metamask/utils>@metamask/superstruct": true,
-        "webpack>events": true
->>>>>>> eecff311
       }
     },
     "@metamask/eth-snap-keyring>uuid": {
@@ -1971,7 +1965,6 @@
         "readable-stream": true
       }
     },
-<<<<<<< HEAD
     "@metamask/post-message-stream>@metamask/utils": {
       "globals": {
         "TextDecoder": true,
@@ -1987,8 +1980,6 @@
         "semver": true
       }
     },
-=======
->>>>>>> eecff311
     "@metamask/ppom-validator": {
       "globals": {
         "URL": true,
@@ -2632,7 +2623,6 @@
         "@metamask/utils": true
       }
     },
-<<<<<<< HEAD
     "@metamask/snaps-execution-environments>@metamask/snaps-utils": {
       "globals": {
         "File": true,
@@ -2688,8 +2678,6 @@
         "crypto.getRandomValues": true
       }
     },
-=======
->>>>>>> eecff311
     "@metamask/snaps-rpc-methods": {
       "packages": {
         "@metamask/rpc-errors": true,
