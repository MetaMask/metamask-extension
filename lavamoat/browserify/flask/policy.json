{
  "resources": {
    "@babel/runtime": {
      "globals": {
        "regeneratorRuntime": "write"
      }
    },
    "@ensdomains/content-hash": {
      "globals": {
        "console.warn": true
      },
      "packages": {
        "@ensdomains/content-hash>cids": true,
        "@ensdomains/content-hash>js-base64": true,
        "@ensdomains/content-hash>multicodec": true,
        "@ensdomains/content-hash>multihashes": true,
        "browserify>buffer": true
      }
    },
    "@ensdomains/content-hash>cids": {
      "packages": {
        "@ensdomains/content-hash>cids>multibase": true,
        "@ensdomains/content-hash>cids>multihashes": true,
        "@ensdomains/content-hash>cids>uint8arrays": true,
        "@ensdomains/content-hash>multicodec": true
      }
    },
    "@ensdomains/content-hash>cids>multibase": {
      "globals": {
        "TextDecoder": true,
        "TextEncoder": true
      },
      "packages": {
        "@ensdomains/content-hash>cids>multibase>@multiformats/base-x": true
      }
    },
    "@ensdomains/content-hash>cids>multihashes": {
      "packages": {
        "@ensdomains/content-hash>cids>multibase": true,
        "@ensdomains/content-hash>cids>multihashes>varint": true,
        "@ensdomains/content-hash>cids>uint8arrays": true
      }
    },
    "@ensdomains/content-hash>cids>uint8arrays": {
      "globals": {
        "TextDecoder": true,
        "TextEncoder": true
      },
      "packages": {
        "@ensdomains/content-hash>cids>multibase": true
      }
    },
    "@ensdomains/content-hash>js-base64": {
      "globals": {
        "Base64": "write",
        "TextDecoder": true,
        "TextEncoder": true,
        "atob": true,
        "btoa": true,
        "define": true
      },
      "packages": {
        "browserify>buffer": true
      }
    },
    "@ensdomains/content-hash>multicodec": {
      "packages": {
        "@ensdomains/content-hash>multicodec>uint8arrays": true,
        "sass-embedded>varint": true
      }
    },
    "@ensdomains/content-hash>multicodec>uint8arrays": {
      "globals": {
        "Buffer": true,
        "TextDecoder": true,
        "TextEncoder": true
      },
      "packages": {
        "@metamask/assets-controllers>multiformats": true
      }
    },
    "@ensdomains/content-hash>multihashes": {
      "packages": {
        "@ensdomains/content-hash>multihashes>multibase": true,
        "@ensdomains/content-hash>multihashes>varint": true,
        "@ensdomains/content-hash>multihashes>web-encoding": true,
        "browserify>buffer": true
      }
    },
    "@ensdomains/content-hash>multihashes>multibase": {
      "packages": {
        "@ensdomains/content-hash>multihashes>multibase>base-x": true,
        "@ensdomains/content-hash>multihashes>web-encoding": true,
        "browserify>buffer": true
      }
    },
    "@ensdomains/content-hash>multihashes>multibase>base-x": {
      "packages": {
        "koa>content-disposition>safe-buffer": true
      }
    },
    "@ensdomains/content-hash>multihashes>web-encoding": {
      "globals": {
        "TextDecoder": true,
        "TextEncoder": true
      },
      "packages": {
        "browserify>util": true
      }
    },
    "@ethereumjs/tx": {
      "packages": {
        "@ethereumjs/tx>@ethereumjs/common": true,
        "@ethereumjs/tx>@ethereumjs/rlp": true,
        "@ethereumjs/tx>@ethereumjs/util": true,
        "@ethereumjs/tx>ethereum-cryptography": true,
        "browserify>buffer": true,
        "browserify>insert-module-globals>is-buffer": true
      }
    },
    "@ethereumjs/tx>@ethereumjs/common": {
      "packages": {
        "@ethereumjs/tx>@ethereumjs/common>crc-32": true,
        "@ethereumjs/tx>@ethereumjs/util": true,
        "browserify>buffer": true,
        "webpack>events": true
      }
    },
    "@ethereumjs/tx>@ethereumjs/common>crc-32": {
      "globals": {
        "DO_NOT_EXPORT_CRC": true,
        "define": true
      }
    },
    "@ethereumjs/tx>@ethereumjs/rlp": {
      "globals": {
        "TextEncoder": true
      }
    },
    "@ethereumjs/tx>@ethereumjs/util": {
      "globals": {
        "console.warn": true
      },
      "packages": {
        "@ethereumjs/tx>@ethereumjs/rlp": true,
        "@ethereumjs/tx>@ethereumjs/util>micro-ftch": true,
        "@ethereumjs/tx>ethereum-cryptography": true,
        "browserify>buffer": true,
        "browserify>insert-module-globals>is-buffer": true,
        "webpack>events": true
      }
    },
    "@ethereumjs/tx>@ethereumjs/util>micro-ftch": {
      "globals": {
        "Headers": true,
        "TextDecoder": true,
        "URL": true,
        "btoa": true,
        "fetch": true
      },
      "packages": {
        "browserify>browserify-zlib": true,
        "browserify>buffer": true,
        "browserify>url": true,
        "browserify>util": true,
        "https-browserify": true,
        "process": true,
        "stream-http": true
      }
    },
    "@ethereumjs/tx>ethereum-cryptography": {
      "globals": {
        "TextDecoder": true,
        "crypto": true
      },
      "packages": {
        "@ethereumjs/tx>ethereum-cryptography>@scure/bip32": true,
        "@metamask/message-signing-snap>@noble/curves": true,
        "@noble/hashes": true
      }
    },
    "@ethereumjs/tx>ethereum-cryptography>@scure/bip32": {
      "packages": {
        "@metamask/message-signing-snap>@noble/curves": true,
        "@metamask/utils>@scure/base": true,
        "@noble/hashes": true
      }
    },
    "@ethersproject/abi": {
      "globals": {
        "console.log": true
      },
      "packages": {
        "@ethersproject/abi>@ethersproject/address": true,
        "@ethersproject/abi>@ethersproject/constants": true,
        "@ethersproject/abi>@ethersproject/keccak256": true,
        "@ethersproject/abi>@ethersproject/logger": true,
        "@ethersproject/abi>@ethersproject/properties": true,
        "@ethersproject/abi>@ethersproject/strings": true,
        "@ethersproject/bignumber": true,
        "@ethersproject/bytes": true,
        "@ethersproject/hash": true
      }
    },
    "@ethersproject/abi>@ethersproject/address": {
      "packages": {
        "@ethersproject/abi>@ethersproject/keccak256": true,
        "@ethersproject/abi>@ethersproject/logger": true,
        "@ethersproject/bignumber": true,
        "@ethersproject/bytes": true,
        "@ethersproject/providers>@ethersproject/rlp": true
      }
    },
    "@ethersproject/abi>@ethersproject/constants": {
      "packages": {
        "@ethersproject/bignumber": true
      }
    },
    "@ethersproject/abi>@ethersproject/keccak256": {
      "packages": {
        "@ethersproject/bytes": true,
        "@metamask/ethjs>js-sha3": true
      }
    },
    "@ethersproject/abi>@ethersproject/logger": {
      "globals": {
        "console": true
      }
    },
    "@ethersproject/abi>@ethersproject/properties": {
      "packages": {
        "@ethersproject/abi>@ethersproject/logger": true
      }
    },
    "@ethersproject/abi>@ethersproject/strings": {
      "packages": {
        "@ethersproject/abi>@ethersproject/constants": true,
        "@ethersproject/abi>@ethersproject/logger": true,
        "@ethersproject/bytes": true
      }
    },
    "@ethersproject/bignumber": {
      "packages": {
        "@ethersproject/abi>@ethersproject/logger": true,
        "@ethersproject/bytes": true,
        "bn.js": true
      }
    },
    "@ethersproject/bytes": {
      "packages": {
        "@ethersproject/abi>@ethersproject/logger": true
      }
    },
    "@ethersproject/contracts": {
      "globals": {
        "setTimeout": true
      },
      "packages": {
        "@ethersproject/abi": true,
        "@ethersproject/abi>@ethersproject/address": true,
        "@ethersproject/abi>@ethersproject/logger": true,
        "@ethersproject/abi>@ethersproject/properties": true,
        "@ethersproject/bignumber": true,
        "@ethersproject/bytes": true,
        "@ethersproject/hash>@ethersproject/abstract-signer": true,
        "@ethersproject/hdnode>@ethersproject/transactions": true,
        "@ethersproject/wallet>@ethersproject/abstract-provider": true
      }
    },
    "@ethersproject/hash": {
      "packages": {
        "@ethersproject/abi>@ethersproject/address": true,
        "@ethersproject/abi>@ethersproject/keccak256": true,
        "@ethersproject/abi>@ethersproject/logger": true,
        "@ethersproject/abi>@ethersproject/properties": true,
        "@ethersproject/abi>@ethersproject/strings": true,
        "@ethersproject/bignumber": true,
        "@ethersproject/bytes": true,
        "@ethersproject/hash>@ethersproject/base64": true
      }
    },
    "@ethersproject/hash>@ethersproject/abstract-signer": {
      "packages": {
        "@ethersproject/abi>@ethersproject/logger": true,
        "@ethersproject/abi>@ethersproject/properties": true
      }
    },
    "@ethersproject/hash>@ethersproject/base64": {
      "globals": {
        "atob": true,
        "btoa": true
      },
      "packages": {
        "@ethersproject/bytes": true
      }
    },
    "@ethersproject/hdnode": {
      "packages": {
        "@ethersproject/abi>@ethersproject/logger": true,
        "@ethersproject/abi>@ethersproject/properties": true,
        "@ethersproject/abi>@ethersproject/strings": true,
        "@ethersproject/bignumber": true,
        "@ethersproject/bytes": true,
        "@ethersproject/hdnode>@ethersproject/basex": true,
        "@ethersproject/hdnode>@ethersproject/pbkdf2": true,
        "@ethersproject/hdnode>@ethersproject/sha2": true,
        "@ethersproject/hdnode>@ethersproject/signing-key": true,
        "@ethersproject/hdnode>@ethersproject/transactions": true,
        "@ethersproject/hdnode>@ethersproject/wordlists": true
      }
    },
    "@ethersproject/hdnode>@ethersproject/basex": {
      "packages": {
        "@ethersproject/abi>@ethersproject/properties": true,
        "@ethersproject/bytes": true
      }
    },
    "@ethersproject/hdnode>@ethersproject/pbkdf2": {
      "packages": {
        "@ethersproject/bytes": true,
        "@ethersproject/hdnode>@ethersproject/sha2": true
      }
    },
    "@ethersproject/hdnode>@ethersproject/sha2": {
      "packages": {
        "@ethersproject/abi>@ethersproject/logger": true,
        "@ethersproject/bytes": true,
        "ethereumjs-util>ethereum-cryptography>hash.js": true
      }
    },
    "@ethersproject/hdnode>@ethersproject/signing-key": {
      "packages": {
        "@ethersproject/abi>@ethersproject/logger": true,
        "@ethersproject/abi>@ethersproject/properties": true,
        "@ethersproject/bytes": true,
        "@ethersproject/hdnode>@ethersproject/signing-key>elliptic": true
      }
    },
    "@ethersproject/hdnode>@ethersproject/signing-key>elliptic": {
      "packages": {
        "@metamask/ppom-validator>elliptic>brorand": true,
        "@metamask/ppom-validator>elliptic>hmac-drbg": true,
        "@metamask/ppom-validator>elliptic>minimalistic-assert": true,
        "@metamask/ppom-validator>elliptic>minimalistic-crypto-utils": true,
        "bn.js": true,
        "ethereumjs-util>ethereum-cryptography>hash.js": true,
        "pumpify>inherits": true
      }
    },
    "@ethersproject/hdnode>@ethersproject/transactions": {
      "packages": {
        "@ethersproject/abi>@ethersproject/address": true,
        "@ethersproject/abi>@ethersproject/constants": true,
        "@ethersproject/abi>@ethersproject/keccak256": true,
        "@ethersproject/abi>@ethersproject/logger": true,
        "@ethersproject/abi>@ethersproject/properties": true,
        "@ethersproject/bignumber": true,
        "@ethersproject/bytes": true,
        "@ethersproject/hdnode>@ethersproject/signing-key": true,
        "@ethersproject/providers>@ethersproject/rlp": true
      }
    },
    "@ethersproject/hdnode>@ethersproject/wordlists": {
      "packages": {
        "@ethersproject/abi>@ethersproject/logger": true,
        "@ethersproject/abi>@ethersproject/properties": true,
        "@ethersproject/abi>@ethersproject/strings": true,
        "@ethersproject/bytes": true,
        "@ethersproject/hash": true
      }
    },
    "@ethersproject/providers": {
      "globals": {
        "WebSocket": true,
        "clearInterval": true,
        "clearTimeout": true,
        "console.log": true,
        "console.warn": true,
        "setInterval": true,
        "setTimeout": true
      },
      "packages": {
        "@ethersproject/abi>@ethersproject/address": true,
        "@ethersproject/abi>@ethersproject/constants": true,
        "@ethersproject/abi>@ethersproject/logger": true,
        "@ethersproject/abi>@ethersproject/properties": true,
        "@ethersproject/abi>@ethersproject/strings": true,
        "@ethersproject/bignumber": true,
        "@ethersproject/bytes": true,
        "@ethersproject/hash": true,
        "@ethersproject/hash>@ethersproject/abstract-signer": true,
        "@ethersproject/hash>@ethersproject/base64": true,
        "@ethersproject/hdnode>@ethersproject/basex": true,
        "@ethersproject/hdnode>@ethersproject/sha2": true,
        "@ethersproject/hdnode>@ethersproject/transactions": true,
        "@ethersproject/providers>@ethersproject/web": true,
        "@ethersproject/providers>bech32": true,
        "@ethersproject/wallet>@ethersproject/abstract-provider": true,
        "@ethersproject/wallet>@ethersproject/random": true,
        "@metamask/test-bundler>@ethersproject/networks": true
      }
    },
    "@ethersproject/providers>@ethersproject/random": {
      "globals": {
        "crypto.getRandomValues": true
      }
    },
    "@ethersproject/providers>@ethersproject/rlp": {
      "packages": {
        "@ethersproject/abi>@ethersproject/logger": true,
        "@ethersproject/bytes": true
      }
    },
    "@ethersproject/providers>@ethersproject/web": {
      "globals": {
        "clearTimeout": true,
        "fetch": true,
        "setTimeout": true
      },
      "packages": {
        "@ethersproject/abi>@ethersproject/logger": true,
        "@ethersproject/abi>@ethersproject/properties": true,
        "@ethersproject/abi>@ethersproject/strings": true,
        "@ethersproject/bytes": true,
        "@ethersproject/hash>@ethersproject/base64": true
      }
    },
    "@ethersproject/wallet": {
      "packages": {
        "@ethersproject/abi>@ethersproject/address": true,
        "@ethersproject/abi>@ethersproject/keccak256": true,
        "@ethersproject/abi>@ethersproject/logger": true,
        "@ethersproject/abi>@ethersproject/properties": true,
        "@ethersproject/bytes": true,
        "@ethersproject/hash": true,
        "@ethersproject/hash>@ethersproject/abstract-signer": true,
        "@ethersproject/hdnode": true,
        "@ethersproject/hdnode>@ethersproject/signing-key": true,
        "@ethersproject/hdnode>@ethersproject/transactions": true,
        "@ethersproject/wallet>@ethersproject/abstract-provider": true,
        "@ethersproject/wallet>@ethersproject/json-wallets": true,
        "@ethersproject/wallet>@ethersproject/random": true
      }
    },
    "@ethersproject/wallet>@ethersproject/abstract-provider": {
      "packages": {
        "@ethersproject/abi>@ethersproject/logger": true,
        "@ethersproject/abi>@ethersproject/properties": true,
        "@ethersproject/bignumber": true,
        "@ethersproject/bytes": true
      }
    },
    "@ethersproject/wallet>@ethersproject/json-wallets": {
      "packages": {
        "@ethersproject/abi>@ethersproject/address": true,
        "@ethersproject/abi>@ethersproject/keccak256": true,
        "@ethersproject/abi>@ethersproject/logger": true,
        "@ethersproject/abi>@ethersproject/properties": true,
        "@ethersproject/abi>@ethersproject/strings": true,
        "@ethersproject/bytes": true,
        "@ethersproject/hdnode": true,
        "@ethersproject/hdnode>@ethersproject/pbkdf2": true,
        "@ethersproject/hdnode>@ethersproject/transactions": true,
        "@ethersproject/wallet>@ethersproject/json-wallets>aes-js": true,
        "@ethersproject/wallet>@ethersproject/random": true,
        "ethereumjs-util>ethereum-cryptography>scrypt-js": true
      }
    },
    "@ethersproject/wallet>@ethersproject/json-wallets>aes-js": {
      "globals": {
        "define": true
      }
    },
    "@ethersproject/wallet>@ethersproject/random": {
      "packages": {
        "@ethersproject/abi>@ethersproject/logger": true,
        "@ethersproject/bytes": true
      }
    },
    "@keystonehq/bc-ur-registry-eth": {
      "packages": {
        "@ethereumjs/tx>@ethereumjs/util": true,
        "@keystonehq/bc-ur-registry-eth>@keystonehq/bc-ur-registry": true,
        "@metamask/eth-trezor-keyring>hdkey": true,
        "browserify>buffer": true,
        "uuid": true
      }
    },
    "@keystonehq/bc-ur-registry-eth>@keystonehq/bc-ur-registry": {
      "globals": {
        "define": true
      },
      "packages": {
        "@ngraveio/bc-ur": true,
        "@swc/helpers>tslib": true,
        "browserify>buffer": true,
        "buffer": true,
        "ethereumjs-util>ethereum-cryptography>bs58check": true
      }
    },
    "@keystonehq/metamask-airgapped-keyring": {
      "packages": {
        "@ethereumjs/tx": true,
        "@keystonehq/bc-ur-registry-eth": true,
        "@keystonehq/metamask-airgapped-keyring>@keystonehq/base-eth-keyring": true,
        "@keystonehq/metamask-airgapped-keyring>@metamask/obs-store": true,
        "browserify>buffer": true,
        "ethereumjs-util>rlp": true,
        "uuid": true,
        "webpack>events": true
      }
    },
    "@keystonehq/metamask-airgapped-keyring>@keystonehq/base-eth-keyring": {
      "packages": {
        "@ethereumjs/tx": true,
        "@ethereumjs/tx>@ethereumjs/util": true,
        "@keystonehq/bc-ur-registry-eth": true,
        "@keystonehq/metamask-airgapped-keyring>@keystonehq/base-eth-keyring>rlp": true,
        "@metamask/eth-trezor-keyring>hdkey": true,
        "browserify>buffer": true,
        "uuid": true
      }
    },
    "@keystonehq/metamask-airgapped-keyring>@keystonehq/base-eth-keyring>rlp": {
      "globals": {
        "TextEncoder": true
      }
    },
    "@keystonehq/metamask-airgapped-keyring>@metamask/obs-store": {
      "packages": {
        "@keystonehq/metamask-airgapped-keyring>@metamask/obs-store>@metamask/safe-event-emitter": true,
        "@keystonehq/metamask-airgapped-keyring>@metamask/obs-store>through2": true,
        "stream-browserify": true
      }
    },
    "@keystonehq/metamask-airgapped-keyring>@metamask/obs-store>@metamask/safe-event-emitter": {
      "globals": {
        "setTimeout": true
      },
      "packages": {
        "webpack>events": true
      }
    },
    "@keystonehq/metamask-airgapped-keyring>@metamask/obs-store>through2": {
      "packages": {
        "@keystonehq/metamask-airgapped-keyring>@metamask/obs-store>through2>readable-stream": true,
        "browserify>util": true,
        "process": true,
        "watchify>xtend": true
      }
    },
    "@keystonehq/metamask-airgapped-keyring>@metamask/obs-store>through2>readable-stream": {
      "packages": {
        "@keystonehq/metamask-airgapped-keyring>@metamask/obs-store>through2>readable-stream>isarray": true,
        "@keystonehq/metamask-airgapped-keyring>@metamask/obs-store>through2>readable-stream>safe-buffer": true,
        "@keystonehq/metamask-airgapped-keyring>@metamask/obs-store>through2>readable-stream>string_decoder": true,
        "browserify>browser-resolve": true,
        "browserify>timers-browserify": true,
        "process": true,
        "pumpify>inherits": true,
        "readable-stream-2>core-util-is": true,
        "readable-stream-2>process-nextick-args": true,
        "readable-stream>util-deprecate": true,
        "webpack>events": true
      }
    },
    "@keystonehq/metamask-airgapped-keyring>@metamask/obs-store>through2>readable-stream>safe-buffer": {
      "packages": {
        "browserify>buffer": true
      }
    },
    "@keystonehq/metamask-airgapped-keyring>@metamask/obs-store>through2>readable-stream>string_decoder": {
      "packages": {
        "@keystonehq/metamask-airgapped-keyring>@metamask/obs-store>through2>readable-stream>safe-buffer": true
      }
    },
    "@lavamoat/lavadome-react": {
      "globals": {
        "Document.prototype": true,
        "DocumentFragment.prototype": true,
        "Element.prototype": true,
        "Node.prototype": true,
        "console.warn": true,
        "document": true
      },
      "packages": {
        "react": true
      }
    },
    "@material-ui/core": {
      "globals": {
        "Image": true,
        "_formatMuiErrorMessage": true,
        "addEventListener": true,
        "clearInterval": true,
        "clearTimeout": true,
        "console.error": true,
        "console.warn": true,
        "document": true,
        "getComputedStyle": true,
        "getSelection": true,
        "innerHeight": true,
        "innerWidth": true,
        "matchMedia": true,
        "navigator": true,
        "performance.now": true,
        "removeEventListener": true,
        "requestAnimationFrame": true,
        "setInterval": true,
        "setTimeout": true
      },
      "packages": {
        "@babel/runtime": true,
        "@material-ui/core>@material-ui/styles": true,
        "@material-ui/core>@material-ui/system": true,
        "@material-ui/core>@material-ui/utils": true,
        "@material-ui/core>clsx": true,
        "@material-ui/core>popper.js": true,
        "@material-ui/core>react-transition-group": true,
        "prop-types": true,
        "prop-types>react-is": true,
        "react": true,
        "react-dom": true,
        "react-redux>hoist-non-react-statics": true
      }
    },
    "@material-ui/core>@material-ui/styles": {
      "globals": {
        "console.error": true,
        "console.warn": true,
        "document.createComment": true,
        "document.head": true
      },
      "packages": {
        "@babel/runtime": true,
        "@material-ui/core>@material-ui/styles>jss": true,
        "@material-ui/core>@material-ui/styles>jss-plugin-camel-case": true,
        "@material-ui/core>@material-ui/styles>jss-plugin-default-unit": true,
        "@material-ui/core>@material-ui/styles>jss-plugin-global": true,
        "@material-ui/core>@material-ui/styles>jss-plugin-nested": true,
        "@material-ui/core>@material-ui/styles>jss-plugin-props-sort": true,
        "@material-ui/core>@material-ui/styles>jss-plugin-rule-value-function": true,
        "@material-ui/core>@material-ui/styles>jss-plugin-vendor-prefixer": true,
        "@material-ui/core>@material-ui/utils": true,
        "@material-ui/core>clsx": true,
        "prop-types": true,
        "react": true,
        "react-redux>hoist-non-react-statics": true
      }
    },
    "@material-ui/core>@material-ui/styles>jss": {
      "globals": {
        "CSS": true,
        "document.createElement": true,
        "document.querySelector": true
      },
      "packages": {
        "@babel/runtime": true,
        "@material-ui/core>@material-ui/styles>jss>is-in-browser": true,
        "react-router-dom>tiny-warning": true
      }
    },
    "@material-ui/core>@material-ui/styles>jss-plugin-camel-case": {
      "packages": {
        "@material-ui/core>@material-ui/styles>jss-plugin-camel-case>hyphenate-style-name": true
      }
    },
    "@material-ui/core>@material-ui/styles>jss-plugin-default-unit": {
      "globals": {
        "CSS": true
      },
      "packages": {
        "@material-ui/core>@material-ui/styles>jss": true
      }
    },
    "@material-ui/core>@material-ui/styles>jss-plugin-global": {
      "packages": {
        "@babel/runtime": true,
        "@material-ui/core>@material-ui/styles>jss": true
      }
    },
    "@material-ui/core>@material-ui/styles>jss-plugin-nested": {
      "packages": {
        "@babel/runtime": true,
        "react-router-dom>tiny-warning": true
      }
    },
    "@material-ui/core>@material-ui/styles>jss-plugin-rule-value-function": {
      "packages": {
        "@material-ui/core>@material-ui/styles>jss": true,
        "react-router-dom>tiny-warning": true
      }
    },
    "@material-ui/core>@material-ui/styles>jss-plugin-vendor-prefixer": {
      "packages": {
        "@material-ui/core>@material-ui/styles>jss": true,
        "@material-ui/core>@material-ui/styles>jss-plugin-vendor-prefixer>css-vendor": true
      }
    },
    "@material-ui/core>@material-ui/styles>jss-plugin-vendor-prefixer>css-vendor": {
      "globals": {
        "document.createElement": true,
        "document.documentElement": true,
        "getComputedStyle": true
      },
      "packages": {
        "@babel/runtime": true,
        "@material-ui/core>@material-ui/styles>jss>is-in-browser": true
      }
    },
    "@material-ui/core>@material-ui/styles>jss>is-in-browser": {
      "globals": {
        "document": true
      }
    },
    "@material-ui/core>@material-ui/system": {
      "globals": {
        "console.error": true
      },
      "packages": {
        "@babel/runtime": true,
        "@material-ui/core>@material-ui/utils": true,
        "prop-types": true
      }
    },
    "@material-ui/core>@material-ui/utils": {
      "packages": {
        "@babel/runtime": true,
        "prop-types": true,
        "prop-types>react-is": true
      }
    },
    "@material-ui/core>popper.js": {
      "globals": {
        "MSInputMethodContext": true,
        "Node.DOCUMENT_POSITION_FOLLOWING": true,
        "cancelAnimationFrame": true,
        "console.warn": true,
        "define": true,
        "devicePixelRatio": true,
        "document": true,
        "getComputedStyle": true,
        "innerHeight": true,
        "innerWidth": true,
        "navigator": true,
        "requestAnimationFrame": true,
        "setTimeout": true
      }
    },
    "@material-ui/core>react-transition-group": {
      "globals": {
        "Element": true,
        "setTimeout": true
      },
      "packages": {
        "@material-ui/core>react-transition-group>dom-helpers": true,
        "prop-types": true,
        "react": true,
        "react-dom": true
      }
    },
    "@material-ui/core>react-transition-group>dom-helpers": {
      "packages": {
        "@babel/runtime": true
      }
    },
    "@metamask/abi-utils": {
      "packages": {
        "@metamask/abi-utils>@metamask/utils": true,
        "@metamask/utils>@metamask/superstruct": true
      }
    },
    "@metamask/abi-utils>@metamask/utils": {
      "globals": {
        "TextDecoder": true,
        "TextEncoder": true
      },
      "packages": {
        "@metamask/utils>@metamask/superstruct": true,
        "@metamask/utils>@scure/base": true,
        "@metamask/utils>pony-cause": true,
        "@noble/hashes": true,
        "browserify>buffer": true,
        "nock>debug": true,
        "semver": true
      }
    },
    "@metamask/accounts-controller": {
      "packages": {
        "@ethereumjs/tx>@ethereumjs/util": true,
        "@ethereumjs/tx>ethereum-cryptography": true,
        "@metamask/accounts-controller>@metamask/base-controller": true,
        "@metamask/eth-snap-keyring": true,
        "@metamask/keyring-api": true,
        "@metamask/keyring-controller": true,
        "@metamask/utils": true,
        "uuid": true
      }
    },
    "@metamask/accounts-controller>@metamask/base-controller": {
      "globals": {
        "setTimeout": true
      },
      "packages": {
        "immer": true
      }
    },
    "@metamask/address-book-controller": {
      "packages": {
        "@metamask/address-book-controller>@metamask/controller-utils": true,
        "@metamask/base-controller": true
      }
    },
    "@metamask/address-book-controller>@metamask/controller-utils": {
      "globals": {
        "URL": true,
        "console.error": true,
        "fetch": true,
        "setTimeout": true
      },
      "packages": {
        "@ethereumjs/tx>@ethereumjs/util": true,
        "@metamask/controller-utils>@spruceid/siwe-parser": true,
        "@metamask/ethjs>@metamask/ethjs-unit": true,
        "@metamask/utils": true,
        "bn.js": true,
        "browserify>buffer": true,
        "eslint>fast-deep-equal": true,
        "eth-ens-namehash": true
      }
    },
    "@metamask/announcement-controller": {
      "packages": {
        "@metamask/base-controller": true
      }
    },
    "@metamask/announcement-controller>@metamask/base-controller": {
      "globals": {
        "setTimeout": true
      },
      "packages": {
        "immer": true
      }
    },
    "@metamask/approval-controller": {
      "globals": {
        "console.info": true
      },
      "packages": {
        "@metamask/approval-controller>@metamask/base-controller": true,
        "@metamask/approval-controller>nanoid": true,
        "@metamask/rpc-errors": true
      }
    },
    "@metamask/approval-controller>@metamask/base-controller": {
      "globals": {
        "setTimeout": true
      },
      "packages": {
        "immer": true
      }
    },
    "@metamask/approval-controller>nanoid": {
      "globals": {
        "crypto.getRandomValues": true
      }
    },
    "@metamask/assets-controllers": {
      "globals": {
        "AbortController": true,
        "Headers": true,
        "URL": true,
        "URLSearchParams": true,
        "clearInterval": true,
        "clearTimeout": true,
        "console.error": true,
        "console.log": true,
        "setInterval": true,
        "setTimeout": true
      },
      "packages": {
        "@ethereumjs/tx>@ethereumjs/util": true,
        "@ethersproject/abi>@ethersproject/address": true,
        "@ethersproject/contracts": true,
        "@ethersproject/providers": true,
        "@metamask/abi-utils": true,
        "@metamask/assets-controllers>@metamask/base-controller": true,
        "@metamask/assets-controllers>@metamask/controller-utils": true,
        "@metamask/assets-controllers>@metamask/polling-controller": true,
        "@metamask/assets-controllers>@metamask/utils": true,
        "@metamask/assets-controllers>cockatiel": true,
        "@metamask/assets-controllers>multiformats": true,
        "@metamask/contract-metadata": true,
        "@metamask/eth-query": true,
        "@metamask/metamask-eth-abis": true,
        "@metamask/name-controller>async-mutex": true,
        "@metamask/rpc-errors": true,
        "bn.js": true,
        "lodash": true,
        "single-call-balance-checker-abi": true,
        "uuid": true
      }
    },
    "@metamask/assets-controllers>@metamask/base-controller": {
      "globals": {
        "setTimeout": true
      },
      "packages": {
        "immer": true
      }
    },
    "@metamask/assets-controllers>@metamask/controller-utils": {
      "globals": {
        "URL": true,
        "console.error": true,
        "fetch": true,
        "setTimeout": true
      },
      "packages": {
        "@ethereumjs/tx>@ethereumjs/util": true,
        "@metamask/assets-controllers>@metamask/utils": true,
        "@metamask/controller-utils>@spruceid/siwe-parser": true,
        "@metamask/ethjs>@metamask/ethjs-unit": true,
        "bn.js": true,
        "browserify>buffer": true,
        "eslint>fast-deep-equal": true,
        "eth-ens-namehash": true
      }
    },
    "@metamask/assets-controllers>@metamask/polling-controller": {
      "globals": {
        "clearTimeout": true,
        "console.error": true,
        "setTimeout": true
      },
      "packages": {
        "@metamask/assets-controllers>@metamask/base-controller": true,
        "@metamask/snaps-utils>fast-json-stable-stringify": true,
        "uuid": true
      }
    },
    "@metamask/assets-controllers>@metamask/utils": {
      "globals": {
        "TextDecoder": true,
        "TextEncoder": true
      },
      "packages": {
        "@metamask/utils>@metamask/superstruct": true,
        "@metamask/utils>@scure/base": true,
        "@metamask/utils>pony-cause": true,
        "@noble/hashes": true,
        "browserify>buffer": true,
        "nock>debug": true,
        "semver": true
      }
    },
    "@metamask/assets-controllers>cockatiel": {
      "globals": {
        "AbortController": true,
        "AbortSignal": true,
        "WeakRef": true,
        "clearTimeout": true,
        "performance": true,
        "setTimeout": true
      },
      "packages": {
        "process": true
      }
    },
    "@metamask/assets-controllers>multiformats": {
      "globals": {
        "TextDecoder": true,
        "TextEncoder": true,
        "console.warn": true,
        "crypto.subtle.digest": true
      }
    },
    "@metamask/base-controller": {
      "globals": {
        "setTimeout": true
      },
      "packages": {
        "immer": true
      }
    },
    "@metamask/browser-passworder": {
      "globals": {
        "CryptoKey": true,
        "btoa": true,
        "crypto.getRandomValues": true,
        "crypto.subtle.decrypt": true,
        "crypto.subtle.deriveKey": true,
        "crypto.subtle.encrypt": true,
        "crypto.subtle.exportKey": true,
        "crypto.subtle.importKey": true
      },
      "packages": {
        "@metamask/utils": true,
        "browserify>buffer": true
      }
    },
    "@metamask/controller-utils": {
      "globals": {
        "URL": true,
        "console.error": true,
        "fetch": true,
        "setTimeout": true
      },
      "packages": {
        "@ethereumjs/tx>@ethereumjs/util": true,
        "@metamask/controller-utils>@spruceid/siwe-parser": true,
        "@metamask/ethjs>@metamask/ethjs-unit": true,
        "@metamask/utils": true,
        "bn.js": true,
        "browserify>buffer": true,
        "eslint>fast-deep-equal": true,
        "eth-ens-namehash": true
      }
    },
    "@metamask/controller-utils>@spruceid/siwe-parser": {
      "globals": {
        "console.error": true,
        "console.log": true
      },
      "packages": {
        "@metamask/controller-utils>@spruceid/siwe-parser>apg-js": true,
        "@noble/hashes": true
      }
    },
    "@metamask/controller-utils>@spruceid/siwe-parser>apg-js": {
      "packages": {
        "browserify>buffer": true
      }
    },
    "@metamask/controllers>web3": {
      "globals": {
        "XMLHttpRequest": true
      }
    },
    "@metamask/controllers>web3-provider-engine>cross-fetch>node-fetch": {
      "globals": {
        "fetch": true
      }
    },
    "@metamask/controllers>web3-provider-engine>eth-json-rpc-middleware>node-fetch": {
      "globals": {
        "fetch": true
      }
    },
    "@metamask/ens-controller": {
      "packages": {
        "@ethersproject/providers": true,
        "@metamask/ens-controller>@metamask/base-controller": true,
        "@metamask/ens-controller>@metamask/controller-utils": true,
        "@metamask/utils": true,
        "punycode": true
      }
    },
    "@metamask/ens-controller>@metamask/base-controller": {
      "globals": {
        "setTimeout": true
      },
      "packages": {
        "immer": true
      }
    },
    "@metamask/ens-controller>@metamask/controller-utils": {
      "globals": {
        "URL": true,
        "console.error": true,
        "fetch": true,
        "setTimeout": true
      },
      "packages": {
        "@ethereumjs/tx>@ethereumjs/util": true,
        "@metamask/controller-utils>@spruceid/siwe-parser": true,
        "@metamask/ens-controller>@metamask/controller-utils>@metamask/utils": true,
        "@metamask/ethjs>@metamask/ethjs-unit": true,
        "bn.js": true,
        "browserify>buffer": true,
        "eslint>fast-deep-equal": true,
        "eth-ens-namehash": true
      }
    },
    "@metamask/ens-controller>@metamask/controller-utils>@metamask/utils": {
      "globals": {
        "TextDecoder": true,
        "TextEncoder": true
      },
      "packages": {
        "@metamask/utils>@metamask/superstruct": true,
        "@metamask/utils>@scure/base": true,
        "@metamask/utils>pony-cause": true,
        "@noble/hashes": true,
        "browserify>buffer": true,
        "nock>debug": true,
        "semver": true
      }
    },
    "@metamask/eth-json-rpc-filters": {
      "globals": {
        "console.error": true
      },
      "packages": {
        "@metamask/eth-json-rpc-filters>@metamask/eth-query": true,
        "@metamask/eth-json-rpc-filters>@metamask/json-rpc-engine": true,
        "@metamask/eth-json-rpc-filters>async-mutex": true,
        "@metamask/safe-event-emitter": true,
        "pify": true
      }
    },
    "@metamask/eth-json-rpc-filters>@metamask/eth-query": {
      "packages": {
        "@metamask/eth-query>json-rpc-random-id": true,
        "watchify>xtend": true
      }
    },
    "@metamask/eth-json-rpc-filters>@metamask/json-rpc-engine": {
      "packages": {
        "@metamask/rpc-errors": true,
        "@metamask/safe-event-emitter": true,
        "@metamask/utils": true
      }
    },
    "@metamask/eth-json-rpc-filters>async-mutex": {
      "globals": {
        "setTimeout": true
      },
      "packages": {
        "@swc/helpers>tslib": true
      }
    },
    "@metamask/eth-json-rpc-middleware": {
      "globals": {
        "URL": true,
        "console.error": true,
        "setTimeout": true
      },
      "packages": {
        "@metamask/eth-json-rpc-middleware>@metamask/utils": true,
        "@metamask/eth-json-rpc-middleware>klona": true,
        "@metamask/eth-json-rpc-middleware>safe-stable-stringify": true,
        "@metamask/eth-sig-util": true,
        "@metamask/rpc-errors": true,
        "@metamask/snaps-controllers>@metamask/json-rpc-engine": true
      }
    },
    "@metamask/eth-json-rpc-middleware>@metamask/utils": {
      "globals": {
        "TextDecoder": true,
        "TextEncoder": true
      },
      "packages": {
        "@metamask/utils>@metamask/superstruct": true,
        "@metamask/utils>@scure/base": true,
        "@metamask/utils>pony-cause": true,
        "@noble/hashes": true,
        "browserify>buffer": true,
        "nock>debug": true,
        "semver": true
      }
    },
    "@metamask/eth-ledger-bridge-keyring": {
      "globals": {
        "addEventListener": true,
        "console.log": true,
        "document.createElement": true,
        "document.head.appendChild": true,
        "fetch": true,
        "removeEventListener": true
      },
      "packages": {
        "@ethereumjs/tx": true,
        "@ethereumjs/tx>@ethereumjs/rlp": true,
        "@ethereumjs/tx>@ethereumjs/util": true,
        "@metamask/eth-sig-util": true,
        "@metamask/eth-trezor-keyring>hdkey": true,
        "browserify>buffer": true,
        "webpack>events": true
      }
    },
    "@metamask/eth-query": {
      "packages": {
        "@metamask/eth-query>json-rpc-random-id": true,
        "watchify>xtend": true
      }
    },
    "@metamask/eth-sig-util": {
      "packages": {
        "@ethereumjs/tx>@ethereumjs/util": true,
        "@ethereumjs/tx>ethereum-cryptography": true,
        "@metamask/abi-utils": true,
        "@metamask/eth-sig-util>@metamask/utils": true,
        "@metamask/eth-sig-util>tweetnacl": true,
        "@metamask/utils>@scure/base": true,
        "browserify>buffer": true
      }
    },
    "@metamask/eth-sig-util>@metamask/utils": {
      "globals": {
        "TextDecoder": true,
        "TextEncoder": true
      },
      "packages": {
        "@metamask/utils>@metamask/superstruct": true,
        "@metamask/utils>@scure/base": true,
        "@metamask/utils>pony-cause": true,
        "@noble/hashes": true,
        "browserify>buffer": true,
        "nock>debug": true,
        "semver": true
      }
    },
    "@metamask/eth-sig-util>tweetnacl": {
      "globals": {
        "crypto": true,
        "msCrypto": true,
        "nacl": "write"
      },
      "packages": {
        "browserify>browser-resolve": true
      }
    },
    "@metamask/eth-snap-keyring": {
      "globals": {
        "URL": true,
        "console.error": true
      },
      "packages": {
        "@ethereumjs/tx": true,
        "@metamask/eth-sig-util": true,
        "@metamask/eth-snap-keyring>uuid": true,
        "@metamask/keyring-api": true,
        "@metamask/utils": true,
        "superstruct": true,
        "webpack>events": true
      }
    },
    "@metamask/eth-snap-keyring>uuid": {
      "globals": {
        "crypto": true
      }
    },
    "@metamask/eth-token-tracker": {
      "globals": {
        "console.warn": true
      },
      "packages": {
        "@babel/runtime": true,
        "@metamask/eth-token-tracker>@metamask/eth-block-tracker": true,
        "@metamask/eth-token-tracker>deep-equal": true,
        "@metamask/ethjs-contract": true,
        "@metamask/ethjs-query": true,
        "@metamask/safe-event-emitter": true,
        "bn.js": true,
        "human-standard-token-abi": true
      }
    },
    "@metamask/eth-token-tracker>@metamask/eth-block-tracker": {
      "globals": {
        "clearTimeout": true,
        "console.error": true,
        "setTimeout": true
      },
      "packages": {
        "@metamask/eth-query>json-rpc-random-id": true,
        "@metamask/safe-event-emitter": true,
        "@metamask/utils": true,
        "pify": true
      }
    },
    "@metamask/eth-token-tracker>deep-equal": {
      "packages": {
        "@lavamoat/lavapack>json-stable-stringify>isarray": true,
        "@lavamoat/lavapack>json-stable-stringify>object-keys": true,
        "@metamask/eth-token-tracker>deep-equal>es-get-iterator": true,
        "@metamask/eth-token-tracker>deep-equal>is-date-object": true,
        "@metamask/eth-token-tracker>deep-equal>which-boxed-primitive": true,
        "@metamask/eth-token-tracker>deep-equal>which-collection": true,
        "@ngraveio/bc-ur>assert>object-is": true,
        "browserify>util>is-arguments": true,
        "browserify>util>which-typed-array": true,
        "gulp>vinyl-fs>object.assign": true,
        "string.prototype.matchall>call-bind": true,
        "string.prototype.matchall>es-abstract>array-buffer-byte-length": true,
        "string.prototype.matchall>es-abstract>is-array-buffer": true,
        "string.prototype.matchall>es-abstract>is-regex": true,
        "string.prototype.matchall>es-abstract>is-shared-array-buffer": true,
        "string.prototype.matchall>get-intrinsic": true,
        "string.prototype.matchall>regexp.prototype.flags": true,
        "string.prototype.matchall>side-channel": true
      }
    },
    "@metamask/eth-token-tracker>deep-equal>es-get-iterator": {
      "packages": {
        "@lavamoat/lavapack>json-stable-stringify>isarray": true,
        "@metamask/eth-token-tracker>deep-equal>es-get-iterator>is-map": true,
        "@metamask/eth-token-tracker>deep-equal>es-get-iterator>is-set": true,
        "@metamask/eth-token-tracker>deep-equal>es-get-iterator>stop-iteration-iterator": true,
        "browserify>util>is-arguments": true,
        "eslint-plugin-react>array-includes>is-string": true,
        "process": true,
        "string.prototype.matchall>call-bind": true,
        "string.prototype.matchall>get-intrinsic": true,
        "string.prototype.matchall>has-symbols": true
      }
    },
    "@metamask/eth-token-tracker>deep-equal>es-get-iterator>stop-iteration-iterator": {
      "globals": {
        "StopIteration": true
      },
      "packages": {
        "string.prototype.matchall>internal-slot": true
      }
    },
    "@metamask/eth-token-tracker>deep-equal>is-date-object": {
      "packages": {
        "koa>is-generator-function>has-tostringtag": true
      }
    },
    "@metamask/eth-token-tracker>deep-equal>which-boxed-primitive": {
      "packages": {
        "@metamask/eth-token-tracker>deep-equal>which-boxed-primitive>is-bigint": true,
        "@metamask/eth-token-tracker>deep-equal>which-boxed-primitive>is-boolean-object": true,
        "@metamask/eth-token-tracker>deep-equal>which-boxed-primitive>is-number-object": true,
        "eslint-plugin-react>array-includes>is-string": true,
        "string.prototype.matchall>es-abstract>es-to-primitive>is-symbol": true
      }
    },
    "@metamask/eth-token-tracker>deep-equal>which-boxed-primitive>is-bigint": {
      "packages": {
        "string.prototype.matchall>es-abstract>unbox-primitive>has-bigints": true
      }
    },
    "@metamask/eth-token-tracker>deep-equal>which-boxed-primitive>is-boolean-object": {
      "packages": {
        "koa>is-generator-function>has-tostringtag": true,
        "string.prototype.matchall>call-bind": true
      }
    },
    "@metamask/eth-token-tracker>deep-equal>which-boxed-primitive>is-number-object": {
      "packages": {
        "koa>is-generator-function>has-tostringtag": true
      }
    },
    "@metamask/eth-token-tracker>deep-equal>which-collection": {
      "packages": {
        "@metamask/eth-token-tracker>deep-equal>es-get-iterator>is-map": true,
        "@metamask/eth-token-tracker>deep-equal>es-get-iterator>is-set": true,
        "@metamask/eth-token-tracker>deep-equal>which-collection>is-weakmap": true,
        "@metamask/eth-token-tracker>deep-equal>which-collection>is-weakset": true
      }
    },
    "@metamask/eth-token-tracker>deep-equal>which-collection>is-weakset": {
      "packages": {
        "string.prototype.matchall>call-bind": true,
        "string.prototype.matchall>get-intrinsic": true
      }
    },
    "@metamask/eth-trezor-keyring": {
      "globals": {
        "setTimeout": true
      },
      "packages": {
        "@ethereumjs/tx": true,
        "@ethereumjs/tx>@ethereumjs/util": true,
        "@metamask/eth-trezor-keyring>@trezor/connect-plugin-ethereum": true,
        "@metamask/eth-trezor-keyring>hdkey": true,
        "@trezor/connect-web": true,
        "browserify>buffer": true,
        "webpack>events": true
      }
    },
    "@metamask/eth-trezor-keyring>@trezor/connect-plugin-ethereum": {
      "packages": {
        "@metamask/eth-sig-util": true,
        "@swc/helpers>tslib": true
      }
    },
    "@metamask/eth-trezor-keyring>hdkey": {
      "packages": {
        "browserify>assert": true,
        "crypto-browserify": true,
        "ethereumjs-util>create-hash>ripemd160": true,
        "ethereumjs-util>ethereum-cryptography>bs58check": true,
        "ganache>secp256k1": true,
        "koa>content-disposition>safe-buffer": true
      }
    },
    "@metamask/etherscan-link": {
      "globals": {
        "URL": true
      }
    },
    "@metamask/ethjs": {
      "globals": {
        "clearInterval": true,
        "setInterval": true
      },
      "packages": {
        "@metamask/ethjs-contract": true,
        "@metamask/ethjs-query": true,
        "@metamask/ethjs>@metamask/ethjs-filter": true,
        "@metamask/ethjs>@metamask/ethjs-provider-http": true,
        "@metamask/ethjs>@metamask/ethjs-unit": true,
        "@metamask/ethjs>@metamask/ethjs-util": true,
        "@metamask/ethjs>@metamask/number-to-bn": true,
        "@metamask/ethjs>ethjs-abi": true,
        "@metamask/ethjs>js-sha3": true,
        "bn.js": true,
        "browserify>buffer": true
      }
    },
    "@metamask/ethjs-contract": {
      "packages": {
        "@babel/runtime": true,
        "@metamask/ethjs>@metamask/ethjs-filter": true,
        "@metamask/ethjs>@metamask/ethjs-util": true,
        "@metamask/ethjs>ethjs-abi": true,
        "@metamask/ethjs>js-sha3": true,
        "promise-to-callback": true
      }
    },
    "@metamask/ethjs-query": {
      "globals": {
        "console": true
      },
      "packages": {
        "@metamask/ethjs-query>@metamask/ethjs-format": true,
        "@metamask/ethjs-query>@metamask/ethjs-rpc": true,
        "promise-to-callback": true
      }
    },
    "@metamask/ethjs-query>@metamask/ethjs-format": {
      "packages": {
        "@metamask/ethjs-query>@metamask/ethjs-format>ethjs-schema": true,
        "@metamask/ethjs>@metamask/ethjs-util": true,
        "@metamask/ethjs>@metamask/ethjs-util>strip-hex-prefix": true,
        "@metamask/ethjs>@metamask/number-to-bn": true
      }
    },
    "@metamask/ethjs-query>@metamask/ethjs-rpc": {
      "packages": {
        "promise-to-callback": true
      }
    },
    "@metamask/ethjs>@metamask/ethjs-filter": {
      "globals": {
        "clearInterval": true,
        "setInterval": true
      }
    },
    "@metamask/ethjs>@metamask/ethjs-provider-http": {
      "packages": {
        "@metamask/ethjs>@metamask/ethjs-provider-http>xhr2": true
      }
    },
    "@metamask/ethjs>@metamask/ethjs-provider-http>xhr2": {
      "globals": {
        "XMLHttpRequest": true
      }
    },
    "@metamask/ethjs>@metamask/ethjs-unit": {
      "packages": {
        "@metamask/ethjs>@metamask/number-to-bn": true,
        "bn.js": true
      }
    },
    "@metamask/ethjs>@metamask/ethjs-util": {
      "packages": {
        "@metamask/ethjs>@metamask/ethjs-util>is-hex-prefixed": true,
        "@metamask/ethjs>@metamask/ethjs-util>strip-hex-prefix": true,
        "browserify>buffer": true
      }
    },
    "@metamask/ethjs>@metamask/ethjs-util>strip-hex-prefix": {
      "packages": {
        "@metamask/ethjs>@metamask/ethjs-util>is-hex-prefixed": true
      }
    },
    "@metamask/ethjs>@metamask/number-to-bn": {
      "packages": {
        "@metamask/ethjs>@metamask/ethjs-util>strip-hex-prefix": true,
        "bn.js": true
      }
    },
    "@metamask/ethjs>ethjs-abi": {
      "packages": {
        "@metamask/ethjs>ethjs-abi>number-to-bn": true,
        "@metamask/ethjs>js-sha3": true,
        "bn.js": true,
        "browserify>buffer": true
      }
    },
    "@metamask/ethjs>ethjs-abi>number-to-bn": {
      "packages": {
        "@metamask/ethjs>@metamask/ethjs-util>strip-hex-prefix": true,
        "bn.js": true
      }
    },
    "@metamask/ethjs>js-sha3": {
      "globals": {
        "define": true
      },
      "packages": {
        "process": true
      }
    },
    "@metamask/gas-fee-controller": {
      "globals": {
        "clearInterval": true,
        "console.error": true,
        "setInterval": true
      },
      "packages": {
        "@metamask/eth-query": true,
        "@metamask/gas-fee-controller>@metamask/controller-utils": true,
        "@metamask/gas-fee-controller>@metamask/polling-controller": true,
        "bn.js": true,
        "uuid": true
      }
    },
    "@metamask/gas-fee-controller>@metamask/controller-utils": {
      "globals": {
        "URL": true,
        "console.error": true,
        "fetch": true,
        "setTimeout": true
      },
      "packages": {
        "@ethereumjs/tx>@ethereumjs/util": true,
        "@metamask/controller-utils>@spruceid/siwe-parser": true,
        "@metamask/ethjs>@metamask/ethjs-unit": true,
        "@metamask/gas-fee-controller>@metamask/controller-utils>@metamask/utils": true,
        "bn.js": true,
        "browserify>buffer": true,
        "eslint>fast-deep-equal": true,
        "eth-ens-namehash": true
      }
    },
    "@metamask/gas-fee-controller>@metamask/controller-utils>@metamask/utils": {
      "globals": {
        "TextDecoder": true,
        "TextEncoder": true
      },
      "packages": {
        "@metamask/utils>@metamask/superstruct": true,
        "@metamask/utils>@scure/base": true,
        "@metamask/utils>pony-cause": true,
        "@noble/hashes": true,
        "browserify>buffer": true,
        "nock>debug": true,
        "semver": true
      }
    },
    "@metamask/gas-fee-controller>@metamask/polling-controller": {
      "globals": {
        "clearTimeout": true,
        "console.error": true,
        "setTimeout": true
      },
      "packages": {
        "@metamask/gas-fee-controller>@metamask/polling-controller>@metamask/base-controller": true,
        "@metamask/snaps-utils>fast-json-stable-stringify": true,
        "uuid": true
      }
    },
    "@metamask/gas-fee-controller>@metamask/polling-controller>@metamask/base-controller": {
      "globals": {
        "setTimeout": true
      },
      "packages": {
        "immer": true
      }
    },
    "@metamask/jazzicon": {
      "globals": {
        "document.createElement": true,
        "document.createElementNS": true
      },
      "packages": {
        "@metamask/jazzicon>color": true,
        "@metamask/jazzicon>mersenne-twister": true
      }
    },
    "@metamask/jazzicon>color": {
      "packages": {
        "@metamask/jazzicon>color>clone": true,
        "@metamask/jazzicon>color>color-convert": true,
        "@metamask/jazzicon>color>color-string": true
      }
    },
    "@metamask/jazzicon>color>clone": {
      "packages": {
        "browserify>buffer": true
      }
    },
    "@metamask/jazzicon>color>color-convert": {
      "packages": {
        "@metamask/jazzicon>color>color-convert>color-name": true
      }
    },
    "@metamask/jazzicon>color>color-string": {
      "packages": {
        "jest-canvas-mock>moo-color>color-name": true
      }
    },
    "@metamask/keyring-api": {
      "globals": {
        "URL": true
      },
      "packages": {
        "@metamask/keyring-api>bech32": true,
        "@metamask/keyring-api>uuid": true,
        "@metamask/utils": true,
        "superstruct": true
      }
    },
    "@metamask/keyring-api>uuid": {
      "globals": {
        "crypto": true
      }
    },
    "@metamask/keyring-controller": {
      "packages": {
        "@ethereumjs/tx>@ethereumjs/util": true,
        "@metamask/browser-passworder": true,
        "@metamask/eth-sig-util": true,
        "@metamask/keyring-controller>@metamask/base-controller": true,
        "@metamask/keyring-controller>@metamask/eth-hd-keyring": true,
        "@metamask/keyring-controller>@metamask/eth-simple-keyring": true,
        "@metamask/keyring-controller>@metamask/utils": true,
        "@metamask/keyring-controller>ethereumjs-wallet": true,
        "@metamask/name-controller>async-mutex": true
      }
    },
    "@metamask/keyring-controller>@metamask/base-controller": {
      "globals": {
        "setTimeout": true
      },
      "packages": {
        "immer": true
      }
    },
    "@metamask/keyring-controller>@metamask/eth-hd-keyring": {
      "globals": {
        "TextEncoder": true
      },
      "packages": {
        "@ethereumjs/tx>@ethereumjs/util": true,
        "@ethereumjs/tx>ethereum-cryptography": true,
        "@metamask/eth-sig-util": true,
        "@metamask/scure-bip39": true,
        "@metamask/utils": true,
        "browserify>buffer": true
      }
    },
    "@metamask/keyring-controller>@metamask/eth-simple-keyring": {
      "packages": {
        "@ethereumjs/tx>@ethereumjs/util": true,
        "@ethereumjs/tx>ethereum-cryptography": true,
        "@metamask/eth-sig-util": true,
        "@metamask/utils": true,
        "browserify>buffer": true,
        "crypto-browserify>randombytes": true
      }
    },
    "@metamask/keyring-controller>@metamask/utils": {
      "globals": {
        "TextDecoder": true,
        "TextEncoder": true
      },
      "packages": {
        "@metamask/utils>@metamask/superstruct": true,
        "@metamask/utils>@scure/base": true,
        "@metamask/utils>pony-cause": true,
        "@noble/hashes": true,
        "browserify>buffer": true,
        "nock>debug": true,
        "semver": true
      }
    },
    "@metamask/keyring-controller>ethereumjs-wallet": {
      "packages": {
        "@metamask/keyring-controller>ethereumjs-wallet>ethereum-cryptography": true,
        "@metamask/keyring-controller>ethereumjs-wallet>ethereumjs-util": true,
        "@metamask/keyring-controller>ethereumjs-wallet>utf8": true,
        "browserify>buffer": true,
        "crypto-browserify": true,
        "crypto-browserify>randombytes": true,
        "eth-lattice-keyring>gridplus-sdk>aes-js": true,
        "ethereumjs-util>ethereum-cryptography>bs58check": true,
        "ethereumjs-util>ethereum-cryptography>scrypt-js": true,
        "uuid": true
      }
    },
    "@metamask/keyring-controller>ethereumjs-wallet>ethereum-cryptography": {
      "packages": {
        "browserify>assert": true,
        "browserify>buffer": true,
        "crypto-browserify>create-hmac": true,
        "crypto-browserify>randombytes": true,
        "ethereumjs-util>ethereum-cryptography>bs58check": true,
        "ethereumjs-util>ethereum-cryptography>hash.js": true,
        "ethereumjs-util>ethereum-cryptography>keccak": true,
        "ganache>secp256k1": true,
        "koa>content-disposition>safe-buffer": true
      }
    },
    "@metamask/keyring-controller>ethereumjs-wallet>ethereumjs-util": {
      "packages": {
        "@metamask/keyring-controller>ethereumjs-wallet>ethereum-cryptography": true,
        "bn.js": true,
        "browserify>assert": true,
        "browserify>buffer": true,
        "browserify>insert-module-globals>is-buffer": true,
        "ethereumjs-util>create-hash": true,
        "ethereumjs-util>rlp": true
      }
    },
    "@metamask/logging-controller": {
      "packages": {
        "@metamask/logging-controller>@metamask/base-controller": true,
        "uuid": true
      }
    },
    "@metamask/logging-controller>@metamask/base-controller": {
      "globals": {
        "setTimeout": true
      },
      "packages": {
        "immer": true
      }
    },
    "@metamask/logo": {
      "globals": {
        "addEventListener": true,
        "document.body.appendChild": true,
        "document.createElementNS": true,
        "innerHeight": true,
        "innerWidth": true,
        "requestAnimationFrame": true
      },
      "packages": {
        "@metamask/logo>gl-mat4": true,
        "@metamask/logo>gl-vec3": true
      }
    },
    "@metamask/message-manager": {
      "packages": {
        "@metamask/eth-sig-util": true,
        "@metamask/message-manager>@metamask/base-controller": true,
        "@metamask/message-manager>@metamask/controller-utils": true,
        "@metamask/message-manager>jsonschema": true,
        "@metamask/utils": true,
        "browserify>buffer": true,
        "uuid": true,
        "webpack>events": true
      }
    },
    "@metamask/message-manager>@metamask/base-controller": {
      "globals": {
        "setTimeout": true
      },
      "packages": {
        "immer": true
      }
    },
    "@metamask/message-manager>@metamask/controller-utils": {
      "globals": {
        "URL": true,
        "console.error": true,
        "fetch": true,
        "setTimeout": true
      },
      "packages": {
        "@ethereumjs/tx>@ethereumjs/util": true,
        "@metamask/controller-utils>@spruceid/siwe-parser": true,
        "@metamask/ethjs>@metamask/ethjs-unit": true,
        "@metamask/utils": true,
        "bn.js": true,
        "browserify>buffer": true,
        "eslint>fast-deep-equal": true,
        "eth-ens-namehash": true
      }
    },
    "@metamask/message-manager>jsonschema": {
      "packages": {
        "browserify>url": true
      }
    },
    "@metamask/message-signing-snap>@noble/ciphers": {
      "globals": {
        "TextDecoder": true,
        "TextEncoder": true,
        "crypto": true
      }
    },
    "@metamask/message-signing-snap>@noble/curves": {
      "globals": {
        "TextEncoder": true
      },
      "packages": {
        "@noble/hashes": true
      }
    },
    "@metamask/name-controller": {
      "globals": {
        "fetch": true
      },
      "packages": {
        "@metamask/name-controller>@metamask/base-controller": true,
        "@metamask/name-controller>@metamask/controller-utils": true,
        "@metamask/name-controller>async-mutex": true,
        "@metamask/utils": true
      }
    },
    "@metamask/name-controller>@metamask/base-controller": {
      "globals": {
        "setTimeout": true
      },
      "packages": {
        "immer": true
      }
    },
    "@metamask/name-controller>@metamask/controller-utils": {
      "globals": {
        "URL": true,
        "console.error": true,
        "fetch": true,
        "setTimeout": true
      },
      "packages": {
        "@ethereumjs/tx>@ethereumjs/util": true,
        "@metamask/controller-utils>@spruceid/siwe-parser": true,
        "@metamask/ethjs>@metamask/ethjs-unit": true,
        "@metamask/name-controller>@metamask/controller-utils>@metamask/utils": true,
        "bn.js": true,
        "browserify>buffer": true,
        "eslint>fast-deep-equal": true,
        "eth-ens-namehash": true
      }
    },
    "@metamask/name-controller>@metamask/controller-utils>@metamask/utils": {
      "globals": {
        "TextDecoder": true,
        "TextEncoder": true
      },
      "packages": {
        "@metamask/utils>@metamask/superstruct": true,
        "@metamask/utils>@scure/base": true,
        "@metamask/utils>pony-cause": true,
        "@noble/hashes": true,
        "browserify>buffer": true,
        "nock>debug": true,
        "semver": true
      }
    },
    "@metamask/name-controller>async-mutex": {
      "globals": {
        "clearTimeout": true,
        "setTimeout": true
      },
      "packages": {
        "@swc/helpers>tslib": true
      }
    },
    "@metamask/network-controller": {
      "globals": {
        "URL": true,
        "btoa": true,
        "fetch": true,
        "setTimeout": true
      },
      "packages": {
        "@metamask/eth-query": true,
        "@metamask/eth-token-tracker>@metamask/eth-block-tracker": true,
        "@metamask/network-controller>@metamask/base-controller": true,
        "@metamask/network-controller>@metamask/controller-utils": true,
        "@metamask/network-controller>@metamask/eth-json-rpc-infura": true,
        "@metamask/network-controller>@metamask/eth-json-rpc-middleware": true,
        "@metamask/network-controller>@metamask/eth-json-rpc-provider": true,
        "@metamask/network-controller>@metamask/swappable-obj-proxy": true,
        "@metamask/rpc-errors": true,
        "@metamask/snaps-controllers>@metamask/json-rpc-engine": true,
        "@metamask/utils": true,
        "browserify>assert": true,
        "uuid": true
      }
    },
    "@metamask/network-controller>@metamask/base-controller": {
      "globals": {
        "setTimeout": true
      },
      "packages": {
        "immer": true
      }
    },
    "@metamask/network-controller>@metamask/controller-utils": {
      "globals": {
        "URL": true,
        "console.error": true,
        "fetch": true,
        "setTimeout": true
      },
      "packages": {
        "@ethereumjs/tx>@ethereumjs/util": true,
        "@metamask/controller-utils>@spruceid/siwe-parser": true,
        "@metamask/ethjs>@metamask/ethjs-unit": true,
        "@metamask/network-controller>@metamask/controller-utils>@metamask/utils": true,
        "bn.js": true,
        "browserify>buffer": true,
        "eslint>fast-deep-equal": true,
        "eth-ens-namehash": true
      }
    },
    "@metamask/network-controller>@metamask/controller-utils>@metamask/utils": {
      "globals": {
        "TextDecoder": true,
        "TextEncoder": true
      },
      "packages": {
        "@metamask/utils>@metamask/superstruct": true,
        "@metamask/utils>@scure/base": true,
        "@metamask/utils>pony-cause": true,
        "@noble/hashes": true,
        "browserify>buffer": true,
        "nock>debug": true,
        "semver": true
      }
    },
    "@metamask/network-controller>@metamask/eth-json-rpc-infura": {
      "globals": {
        "setTimeout": true
      },
      "packages": {
        "@metamask/network-controller>@metamask/eth-json-rpc-infura>@metamask/eth-json-rpc-provider": true,
        "@metamask/network-controller>@metamask/eth-json-rpc-infura>@metamask/json-rpc-engine": true,
        "@metamask/rpc-errors": true,
        "@metamask/utils": true,
        "node-fetch": true
      }
    },
    "@metamask/network-controller>@metamask/eth-json-rpc-infura>@metamask/eth-json-rpc-provider": {
      "packages": {
        "@metamask/network-controller>@metamask/eth-json-rpc-infura>@metamask/json-rpc-engine": true,
        "@metamask/safe-event-emitter": true
      }
    },
    "@metamask/network-controller>@metamask/eth-json-rpc-infura>@metamask/json-rpc-engine": {
      "packages": {
        "@metamask/rpc-errors": true,
        "@metamask/safe-event-emitter": true,
        "@metamask/utils": true
      }
    },
    "@metamask/network-controller>@metamask/eth-json-rpc-middleware": {
      "globals": {
        "URL": true,
        "console.error": true,
        "setTimeout": true
      },
      "packages": {
        "@metamask/eth-json-rpc-middleware>klona": true,
        "@metamask/eth-json-rpc-middleware>safe-stable-stringify": true,
        "@metamask/eth-sig-util": true,
        "@metamask/network-controller>@metamask/eth-json-rpc-middleware>@metamask/json-rpc-engine": true,
        "@metamask/rpc-errors": true,
        "@metamask/utils": true,
        "pify": true
      }
    },
    "@metamask/network-controller>@metamask/eth-json-rpc-middleware>@metamask/json-rpc-engine": {
      "packages": {
        "@metamask/rpc-errors": true,
        "@metamask/safe-event-emitter": true,
        "@metamask/utils": true
      }
    },
    "@metamask/network-controller>@metamask/eth-json-rpc-provider": {
      "packages": {
        "@metamask/rpc-errors": true,
        "@metamask/safe-event-emitter": true,
        "@metamask/snaps-controllers>@metamask/json-rpc-engine": true,
        "uuid": true
      }
    },
    "@metamask/notification-controller": {
      "packages": {
        "@metamask/base-controller": true,
        "@metamask/notification-controller>nanoid": true,
        "@metamask/utils": true
      }
    },
    "@metamask/notification-controller>nanoid": {
      "globals": {
        "crypto.getRandomValues": true
      }
    },
    "@metamask/notification-services-controller": {
      "globals": {
        "Intl.NumberFormat": true,
        "addEventListener": true,
        "fetch": true,
        "registration": true,
        "removeEventListener": true
      },
      "packages": {
        "@metamask/notification-services-controller>@contentful/rich-text-html-renderer": true,
        "@metamask/notification-services-controller>@metamask/base-controller": true,
        "@metamask/notification-services-controller>@metamask/controller-utils": true,
        "@metamask/notification-services-controller>firebase": true,
        "@metamask/profile-sync-controller": true,
        "bignumber.js": true,
        "loglevel": true,
        "uuid": true
      }
    },
    "@metamask/notification-services-controller>@contentful/rich-text-html-renderer": {
      "globals": {
        "SuppressedError": true
      }
    },
    "@metamask/notification-services-controller>@metamask/base-controller": {
      "globals": {
        "setTimeout": true
      },
      "packages": {
        "immer": true
      }
    },
    "@metamask/notification-services-controller>@metamask/base-controller>@metamask/utils": {
      "globals": {
        "TextDecoder": true,
        "TextEncoder": true
      },
      "packages": {
        "@metamask/utils>@metamask/superstruct": true,
        "@metamask/utils>@scure/base": true,
        "@metamask/utils>pony-cause": true,
        "@noble/hashes": true,
        "browserify>buffer": true,
        "nock>debug": true,
        "semver": true
      }
    },
    "@metamask/notification-services-controller>@metamask/controller-utils": {
      "globals": {
        "URL": true,
        "console.error": true,
        "fetch": true,
        "setTimeout": true
      },
      "packages": {
        "@ethereumjs/tx>@ethereumjs/util": true,
        "@metamask/controller-utils>@spruceid/siwe-parser": true,
        "@metamask/ethjs>@metamask/ethjs-unit": true,
        "@metamask/notification-services-controller>@metamask/base-controller>@metamask/utils": true,
        "bn.js": true,
        "browserify>buffer": true,
        "eslint>fast-deep-equal": true,
        "eth-ens-namehash": true
      }
    },
    "@metamask/notification-services-controller>firebase": {
      "packages": {
        "@metamask/notification-services-controller>firebase>@firebase/app": true,
        "@metamask/notification-services-controller>firebase>@firebase/messaging": true
      }
    },
    "@metamask/notification-services-controller>firebase>@firebase/app": {
      "globals": {
        "FinalizationRegistry": true,
        "console.warn": true
      },
      "packages": {
        "@metamask/notification-services-controller>firebase>@firebase/app>@firebase/component": true,
        "@metamask/notification-services-controller>firebase>@firebase/app>@firebase/logger": true,
        "@metamask/notification-services-controller>firebase>@firebase/app>idb": true,
        "@metamask/notification-services-controller>firebase>@firebase/util": true
      }
    },
    "@metamask/notification-services-controller>firebase>@firebase/app>@firebase/component": {
      "packages": {
        "@metamask/notification-services-controller>firebase>@firebase/util": true
      }
    },
    "@metamask/notification-services-controller>firebase>@firebase/app>@firebase/logger": {
      "globals": {
        "console": true
      },
      "packages": {
        "@swc/helpers>tslib": true
      }
    },
    "@metamask/notification-services-controller>firebase>@firebase/app>idb": {
      "globals": {
        "DOMException": true,
        "IDBCursor": true,
        "IDBDatabase": true,
        "IDBIndex": true,
        "IDBObjectStore": true,
        "IDBRequest": true,
        "IDBTransaction": true,
        "indexedDB.deleteDatabase": true,
        "indexedDB.open": true
      }
    },
    "@metamask/notification-services-controller>firebase>@firebase/installations": {
      "globals": {
        "BroadcastChannel": true,
        "Headers": true,
        "btoa": true,
        "console.error": true,
        "crypto": true,
        "fetch": true,
        "msCrypto": true,
        "navigator.onLine": true,
        "setTimeout": true
      },
      "packages": {
        "@metamask/notification-services-controller>firebase>@firebase/app": true,
        "@metamask/notification-services-controller>firebase>@firebase/app>@firebase/component": true,
        "@metamask/notification-services-controller>firebase>@firebase/app>idb": true,
        "@metamask/notification-services-controller>firebase>@firebase/util": true
      }
    },
    "@metamask/notification-services-controller>firebase>@firebase/messaging": {
      "globals": {
        "Headers": true,
        "Notification.maxActions": true,
        "Notification.permission": true,
        "Notification.requestPermission": true,
        "PushSubscription.prototype.hasOwnProperty": true,
        "ServiceWorkerRegistration": true,
        "URL": true,
        "addEventListener": true,
        "atob": true,
        "btoa": true,
        "clients.matchAll": true,
        "clients.openWindow": true,
        "console.warn": true,
        "document": true,
        "fetch": true,
        "indexedDB": true,
        "location.href": true,
        "location.origin": true,
        "navigator": true,
        "origin.replace": true,
        "registration.showNotification": true,
        "setTimeout": true
      },
      "packages": {
        "@metamask/notification-services-controller>firebase>@firebase/app": true,
        "@metamask/notification-services-controller>firebase>@firebase/app>@firebase/component": true,
        "@metamask/notification-services-controller>firebase>@firebase/app>idb": true,
        "@metamask/notification-services-controller>firebase>@firebase/installations": true,
        "@metamask/notification-services-controller>firebase>@firebase/util": true,
        "@swc/helpers>tslib": true
      }
    },
    "@metamask/notification-services-controller>firebase>@firebase/util": {
      "globals": {
        "atob": true,
        "browser": true,
        "btoa": true,
        "chrome": true,
        "console": true,
        "document": true,
        "indexedDB": true,
        "navigator": true,
        "process": true,
        "self": true,
        "setTimeout": true
      },
      "packages": {
        "process": true
      }
    },
    "@metamask/object-multiplex": {
      "globals": {
        "console.warn": true
      },
      "packages": {
        "@metamask/object-multiplex>once": true,
        "readable-stream": true
      }
    },
    "@metamask/object-multiplex>once": {
      "packages": {
        "@metamask/object-multiplex>once>wrappy": true
      }
    },
    "@metamask/obs-store": {
      "packages": {
        "@metamask/safe-event-emitter": true,
        "readable-stream": true
      }
    },
    "@metamask/permission-controller": {
      "globals": {
        "console.error": true
      },
      "packages": {
        "@metamask/permission-controller>@metamask/base-controller": true,
        "@metamask/permission-controller>@metamask/controller-utils": true,
        "@metamask/permission-controller>nanoid": true,
        "@metamask/rpc-errors": true,
        "@metamask/snaps-controllers>@metamask/json-rpc-engine": true,
        "@metamask/utils": true,
        "deep-freeze-strict": true,
        "immer": true
      }
    },
    "@metamask/permission-controller>@metamask/base-controller": {
      "globals": {
        "setTimeout": true
      },
      "packages": {
        "immer": true
      }
    },
    "@metamask/permission-controller>@metamask/controller-utils": {
      "globals": {
        "URL": true,
        "console.error": true,
        "fetch": true,
        "setTimeout": true
      },
      "packages": {
        "@ethereumjs/tx>@ethereumjs/util": true,
        "@metamask/controller-utils>@spruceid/siwe-parser": true,
        "@metamask/ethjs>@metamask/ethjs-unit": true,
        "@metamask/permission-controller>@metamask/controller-utils>@metamask/utils": true,
        "bn.js": true,
        "browserify>buffer": true,
        "eslint>fast-deep-equal": true,
        "eth-ens-namehash": true
      }
    },
    "@metamask/permission-controller>@metamask/controller-utils>@metamask/utils": {
      "globals": {
        "TextDecoder": true,
        "TextEncoder": true
      },
      "packages": {
        "@metamask/utils>@metamask/superstruct": true,
        "@metamask/utils>@scure/base": true,
        "@metamask/utils>pony-cause": true,
        "@noble/hashes": true,
        "browserify>buffer": true,
        "nock>debug": true,
        "semver": true
      }
    },
    "@metamask/permission-controller>nanoid": {
      "globals": {
        "crypto.getRandomValues": true
      }
    },
    "@metamask/permission-log-controller": {
      "packages": {
        "@metamask/base-controller": true,
        "@metamask/utils": true
      }
    },
    "@metamask/phishing-controller": {
      "globals": {
        "fetch": true
      },
      "packages": {
        "@metamask/base-controller": true,
        "@metamask/controller-utils": true,
        "@metamask/phishing-warning>eth-phishing-detect": true,
        "punycode": true
      }
    },
    "@metamask/phishing-warning>eth-phishing-detect": {
      "packages": {
        "eslint>optionator>fast-levenshtein": true
      }
    },
    "@metamask/post-message-stream": {
      "globals": {
        "MessageEvent.prototype": true,
        "WorkerGlobalScope": true,
        "addEventListener": true,
        "browser": true,
        "chrome": true,
        "location.origin": true,
        "postMessage": true,
        "removeEventListener": true
      },
      "packages": {
        "@metamask/utils": true,
        "readable-stream": true
      }
    },
    "@metamask/ppom-validator": {
      "globals": {
        "URL": true,
        "console.error": true,
        "crypto": true
      },
      "packages": {
        "@metamask/eth-query>json-rpc-random-id": true,
        "@metamask/ppom-validator>@metamask/base-controller": true,
        "@metamask/ppom-validator>@metamask/controller-utils": true,
        "@metamask/ppom-validator>crypto-js": true,
        "@metamask/ppom-validator>elliptic": true,
        "await-semaphore": true,
        "browserify>buffer": true
      }
    },
    "@metamask/ppom-validator>@metamask/base-controller": {
      "globals": {
        "setTimeout": true
      },
      "packages": {
        "immer": true
      }
    },
    "@metamask/ppom-validator>@metamask/controller-utils": {
      "globals": {
        "URL": true,
        "console.error": true,
        "fetch": true,
        "setTimeout": true
      },
      "packages": {
        "@ethereumjs/tx>@ethereumjs/util": true,
        "@metamask/controller-utils>@spruceid/siwe-parser": true,
        "@metamask/ethjs>@metamask/ethjs-unit": true,
        "@metamask/utils": true,
        "bn.js": true,
        "browserify>buffer": true,
        "eslint>fast-deep-equal": true,
        "eth-ens-namehash": true
      }
    },
    "@metamask/ppom-validator>crypto-js": {
      "globals": {
        "crypto": true,
        "define": true,
        "msCrypto": true
      },
      "packages": {
        "browserify>browser-resolve": true
      }
    },
    "@metamask/ppom-validator>elliptic": {
      "packages": {
        "@metamask/ppom-validator>elliptic>brorand": true,
        "@metamask/ppom-validator>elliptic>hmac-drbg": true,
        "@metamask/ppom-validator>elliptic>minimalistic-assert": true,
        "@metamask/ppom-validator>elliptic>minimalistic-crypto-utils": true,
        "bn.js": true,
        "ethereumjs-util>ethereum-cryptography>hash.js": true,
        "pumpify>inherits": true
      }
    },
    "@metamask/ppom-validator>elliptic>brorand": {
      "globals": {
        "crypto": true,
        "msCrypto": true
      },
      "packages": {
        "browserify>browser-resolve": true
      }
    },
    "@metamask/ppom-validator>elliptic>hmac-drbg": {
      "packages": {
        "@metamask/ppom-validator>elliptic>minimalistic-assert": true,
        "@metamask/ppom-validator>elliptic>minimalistic-crypto-utils": true,
        "ethereumjs-util>ethereum-cryptography>hash.js": true
      }
    },
    "@metamask/profile-sync-controller": {
      "globals": {
        "Event": true,
        "Headers": true,
        "TextDecoder": true,
        "URL": true,
        "URLSearchParams": true,
        "addEventListener": true,
        "console.error": true,
        "dispatchEvent": true,
        "fetch": true,
        "removeEventListener": true,
        "setTimeout": true
      },
      "packages": {
        "@metamask/message-signing-snap>@noble/ciphers": true,
        "@metamask/profile-sync-controller>@metamask/base-controller": true,
        "@metamask/profile-sync-controller>siwe": true,
        "@noble/hashes": true,
        "browserify>buffer": true,
        "loglevel": true
      }
    },
    "@metamask/profile-sync-controller>@metamask/base-controller": {
      "globals": {
        "setTimeout": true
      },
      "packages": {
        "immer": true
      }
    },
    "@metamask/profile-sync-controller>siwe": {
      "globals": {
        "console.error": true,
        "console.warn": true
      },
      "packages": {
        "@metamask/controller-utils>@spruceid/siwe-parser>valid-url": true,
        "@metamask/profile-sync-controller>siwe>@spruceid/siwe-parser": true,
        "@metamask/profile-sync-controller>siwe>@stablelib/random": true,
        "@metamask/test-bundler>ethers": true
      }
    },
    "@metamask/profile-sync-controller>siwe>@spruceid/siwe-parser": {
      "globals": {
        "console.error": true,
        "console.log": true
      },
      "packages": {
        "@metamask/controller-utils>@spruceid/siwe-parser>apg-js": true,
        "@noble/hashes": true
      }
    },
    "@metamask/profile-sync-controller>siwe>@stablelib/random": {
      "globals": {
        "crypto": true,
        "msCrypto": true
      },
      "packages": {
        "@metamask/profile-sync-controller>siwe>@stablelib/random>@stablelib/binary": true,
        "@metamask/profile-sync-controller>siwe>@stablelib/random>@stablelib/wipe": true,
        "browserify>browser-resolve": true
      }
    },
    "@metamask/profile-sync-controller>siwe>@stablelib/random>@stablelib/binary": {
      "packages": {
        "@metamask/profile-sync-controller>siwe>@stablelib/random>@stablelib/binary>@stablelib/int": true
      }
    },
    "@metamask/queued-request-controller": {
      "packages": {
        "@metamask/queued-request-controller>@metamask/base-controller": true,
        "@metamask/rpc-errors": true,
        "@metamask/selected-network-controller": true,
        "@metamask/snaps-controllers>@metamask/json-rpc-engine": true,
        "@metamask/utils": true
      }
    },
    "@metamask/queued-request-controller>@metamask/base-controller": {
      "globals": {
        "setTimeout": true
      },
      "packages": {
        "immer": true
      }
    },
    "@metamask/rate-limit-controller": {
      "globals": {
        "setTimeout": true
      },
      "packages": {
        "@metamask/base-controller": true,
        "@metamask/rpc-errors": true,
        "@metamask/utils": true
      }
    },
    "@metamask/rpc-errors": {
      "packages": {
        "@metamask/rpc-errors>@metamask/utils": true,
        "eth-rpc-errors>fast-safe-stringify": true
      }
    },
    "@metamask/rpc-errors>@metamask/utils": {
      "globals": {
        "TextDecoder": true,
        "TextEncoder": true
      },
      "packages": {
        "@metamask/utils>@metamask/superstruct": true,
        "@metamask/utils>@scure/base": true,
        "@metamask/utils>pony-cause": true,
        "@noble/hashes": true,
        "browserify>buffer": true,
        "nock>debug": true,
        "semver": true
      }
    },
    "@metamask/rpc-methods-flask>nanoid": {
      "globals": {
        "crypto.getRandomValues": true
      }
    },
    "@metamask/rpc-methods>nanoid": {
      "globals": {
        "crypto.getRandomValues": true
      }
    },
    "@metamask/safe-event-emitter": {
      "globals": {
        "setTimeout": true
      },
      "packages": {
        "webpack>events": true
      }
    },
    "@metamask/scure-bip39": {
      "globals": {
        "TextEncoder": true
      },
      "packages": {
        "@metamask/scure-bip39>@noble/hashes": true,
        "@metamask/utils>@scure/base": true
      }
    },
    "@metamask/scure-bip39>@noble/hashes": {
      "globals": {
        "TextEncoder": true,
        "crypto": true
      }
    },
    "@metamask/selected-network-controller": {
      "packages": {
        "@metamask/network-controller>@metamask/swappable-obj-proxy": true,
        "@metamask/selected-network-controller>@metamask/base-controller": true
      }
    },
    "@metamask/selected-network-controller>@metamask/base-controller": {
      "globals": {
        "setTimeout": true
      },
      "packages": {
        "immer": true
      }
    },
    "@metamask/signature-controller": {
      "globals": {
        "console.info": true
      },
      "packages": {
        "@metamask/base-controller": true,
        "@metamask/controller-utils": true,
        "@metamask/logging-controller": true,
        "@metamask/rpc-errors": true,
        "@metamask/signature-controller>@metamask/message-manager": true,
        "lodash": true,
        "webpack>events": true
      }
    },
    "@metamask/signature-controller>@metamask/message-manager": {
      "packages": {
        "@metamask/base-controller": true,
        "@metamask/controller-utils": true,
        "@metamask/eth-sig-util": true,
        "@metamask/message-manager>jsonschema": true,
        "@metamask/utils": true,
        "browserify>buffer": true,
        "uuid": true,
        "webpack>events": true
      }
    },
    "@metamask/smart-transactions-controller": {
      "globals": {
        "URLSearchParams": true,
        "clearInterval": true,
        "console.error": true,
        "console.log": true,
        "fetch": true,
        "setInterval": true
      },
      "packages": {
        "@ethersproject/bytes": true,
        "@metamask/eth-query": true,
        "@metamask/gas-fee-controller>@metamask/polling-controller": true,
        "@metamask/smart-transactions-controller>@ethereumjs/tx": true,
        "@metamask/smart-transactions-controller>@ethereumjs/util": true,
        "@metamask/smart-transactions-controller>@metamask/controller-utils": true,
        "@metamask/smart-transactions-controller>@metamask/transaction-controller": true,
        "@metamask/smart-transactions-controller>bignumber.js": true,
        "browserify>buffer": true,
        "fast-json-patch": true,
        "lodash": true,
        "webpack>events": true
      }
    },
    "@metamask/smart-transactions-controller>@babel/runtime": {
      "globals": {
        "regeneratorRuntime": "write"
      }
    },
    "@metamask/smart-transactions-controller>@ethereumjs/tx": {
      "packages": {
        "@ethereumjs/tx>ethereum-cryptography": true,
        "@metamask/smart-transactions-controller>@ethereumjs/tx>@ethereumjs/common": true,
        "@metamask/smart-transactions-controller>@ethereumjs/tx>@ethereumjs/rlp": true,
        "@metamask/smart-transactions-controller>@ethereumjs/util": true
      }
    },
    "@metamask/smart-transactions-controller>@ethereumjs/tx>@ethereumjs/common": {
      "packages": {
        "@metamask/smart-transactions-controller>@ethereumjs/util": true,
        "webpack>events": true
      }
    },
    "@metamask/smart-transactions-controller>@ethereumjs/tx>@ethereumjs/rlp": {
      "globals": {
        "TextEncoder": true
      }
    },
    "@metamask/smart-transactions-controller>@ethereumjs/util": {
      "globals": {
        "console.warn": true,
        "fetch": true
      },
      "packages": {
        "@ethereumjs/tx>ethereum-cryptography": true,
        "@metamask/smart-transactions-controller>@ethereumjs/util>@ethereumjs/rlp": true,
        "webpack>events": true
      }
    },
    "@metamask/smart-transactions-controller>@ethereumjs/util>@ethereumjs/rlp": {
      "globals": {
        "TextEncoder": true
      }
    },
    "@metamask/smart-transactions-controller>@metamask/base-controller": {
      "globals": {
        "setTimeout": true
      },
      "packages": {
        "immer": true
      }
    },
    "@metamask/smart-transactions-controller>@metamask/controller-utils": {
      "globals": {
        "URL": true,
        "console.error": true,
        "fetch": true,
        "setTimeout": true
      },
      "packages": {
        "@metamask/controller-utils>@spruceid/siwe-parser": true,
        "@metamask/ethjs>@metamask/ethjs-unit": true,
        "@metamask/smart-transactions-controller>@metamask/controller-utils>@ethereumjs/util": true,
        "@metamask/smart-transactions-controller>@metamask/controller-utils>@metamask/utils": true,
        "bn.js": true,
        "browserify>buffer": true,
        "eslint>fast-deep-equal": true,
        "eth-ens-namehash": true
      }
    },
    "@metamask/smart-transactions-controller>@metamask/controller-utils>@ethereumjs/util": {
      "globals": {
        "console.warn": true
      },
      "packages": {
        "@ethereumjs/tx>@ethereumjs/rlp": true,
        "@ethereumjs/tx>@ethereumjs/util>micro-ftch": true,
        "@ethereumjs/tx>ethereum-cryptography": true,
        "browserify>buffer": true,
        "browserify>insert-module-globals>is-buffer": true,
        "webpack>events": true
      }
    },
    "@metamask/smart-transactions-controller>@metamask/controller-utils>@metamask/utils": {
      "globals": {
        "TextDecoder": true,
        "TextEncoder": true
      },
      "packages": {
        "@metamask/utils>@metamask/superstruct": true,
        "@metamask/utils>@scure/base": true,
        "@metamask/utils>pony-cause": true,
        "@noble/hashes": true,
        "browserify>buffer": true,
        "nock>debug": true,
        "semver": true
      }
    },
    "@metamask/smart-transactions-controller>@metamask/controllers>nanoid": {
      "globals": {
        "crypto.getRandomValues": true
      }
    },
    "@metamask/smart-transactions-controller>@metamask/transaction-controller": {
      "globals": {
        "clearTimeout": true,
        "console.error": true,
        "fetch": true,
        "setTimeout": true
      },
      "packages": {
        "@ethereumjs/tx>@ethereumjs/common": true,
        "@ethersproject/abi": true,
        "@ethersproject/contracts": true,
        "@ethersproject/providers": true,
        "@metamask/eth-query": true,
        "@metamask/gas-fee-controller": true,
        "@metamask/metamask-eth-abis": true,
        "@metamask/name-controller>async-mutex": true,
        "@metamask/network-controller": true,
        "@metamask/rpc-errors": true,
        "@metamask/smart-transactions-controller>@metamask/base-controller": true,
        "@metamask/smart-transactions-controller>@metamask/controller-utils": true,
        "@metamask/smart-transactions-controller>@metamask/transaction-controller>@ethereumjs/tx": true,
        "@metamask/smart-transactions-controller>@metamask/transaction-controller>@ethereumjs/util": true,
        "@metamask/smart-transactions-controller>@metamask/transaction-controller>@metamask/nonce-tracker": true,
        "@metamask/smart-transactions-controller>@metamask/transaction-controller>eth-method-registry": true,
        "@metamask/utils": true,
        "bn.js": true,
        "browserify>buffer": true,
        "fast-json-patch": true,
        "lodash": true,
        "uuid": true,
        "webpack>events": true
      }
    },
    "@metamask/smart-transactions-controller>@metamask/transaction-controller>@ethereumjs/tx": {
      "packages": {
        "@ethereumjs/tx>@ethereumjs/common": true,
        "@ethereumjs/tx>@ethereumjs/rlp": true,
        "@ethereumjs/tx>ethereum-cryptography": true,
        "@metamask/smart-transactions-controller>@metamask/transaction-controller>@ethereumjs/util": true,
        "browserify>buffer": true,
        "browserify>insert-module-globals>is-buffer": true
      }
    },
    "@metamask/smart-transactions-controller>@metamask/transaction-controller>@ethereumjs/util": {
      "globals": {
        "console.warn": true
      },
      "packages": {
        "@ethereumjs/tx>@ethereumjs/rlp": true,
        "@ethereumjs/tx>@ethereumjs/util>micro-ftch": true,
        "@ethereumjs/tx>ethereum-cryptography": true,
        "browserify>buffer": true,
        "browserify>insert-module-globals>is-buffer": true,
        "webpack>events": true
      }
    },
    "@metamask/smart-transactions-controller>@metamask/transaction-controller>@metamask/nonce-tracker": {
      "packages": {
        "@ethersproject/providers": true,
        "@metamask/smart-transactions-controller>@metamask/transaction-controller>@metamask/nonce-tracker>async-mutex": true,
        "browserify>assert": true
      }
    },
    "@metamask/smart-transactions-controller>@metamask/transaction-controller>@metamask/nonce-tracker>async-mutex": {
      "globals": {
        "clearTimeout": true,
        "setTimeout": true
      },
      "packages": {
        "@swc/helpers>tslib": true
      }
    },
    "@metamask/smart-transactions-controller>@metamask/transaction-controller>eth-method-registry": {
      "packages": {
        "@metamask/smart-transactions-controller>@metamask/transaction-controller>eth-method-registry>@metamask/ethjs-contract": true,
        "@metamask/smart-transactions-controller>@metamask/transaction-controller>eth-method-registry>@metamask/ethjs-query": true
      }
    },
    "@metamask/smart-transactions-controller>@metamask/transaction-controller>eth-method-registry>@metamask/ethjs-contract": {
      "packages": {
        "@metamask/ethjs>ethjs-abi": true,
        "@metamask/ethjs>js-sha3": true,
        "@metamask/smart-transactions-controller>@babel/runtime": true,
        "@metamask/smart-transactions-controller>@metamask/transaction-controller>eth-method-registry>@metamask/ethjs-contract>@metamask/ethjs-filter": true,
        "@metamask/smart-transactions-controller>@metamask/transaction-controller>eth-method-registry>@metamask/ethjs-contract>@metamask/ethjs-util": true,
        "promise-to-callback": true
      }
    },
    "@metamask/smart-transactions-controller>@metamask/transaction-controller>eth-method-registry>@metamask/ethjs-contract>@metamask/ethjs-filter": {
      "globals": {
        "clearInterval": true,
        "setInterval": true
      }
    },
    "@metamask/smart-transactions-controller>@metamask/transaction-controller>eth-method-registry>@metamask/ethjs-contract>@metamask/ethjs-util": {
      "packages": {
        "@metamask/ethjs>@metamask/ethjs-util>is-hex-prefixed": true,
        "@metamask/ethjs>@metamask/ethjs-util>strip-hex-prefix": true,
        "browserify>buffer": true
      }
    },
    "@metamask/smart-transactions-controller>@metamask/transaction-controller>eth-method-registry>@metamask/ethjs-query": {
      "globals": {
        "console": true
      },
      "packages": {
        "@metamask/smart-transactions-controller>@metamask/transaction-controller>eth-method-registry>@metamask/ethjs-query>@metamask/ethjs-format": true,
        "@metamask/smart-transactions-controller>@metamask/transaction-controller>eth-method-registry>@metamask/ethjs-query>@metamask/ethjs-rpc": true,
        "promise-to-callback": true
      }
    },
    "@metamask/smart-transactions-controller>@metamask/transaction-controller>eth-method-registry>@metamask/ethjs-query>@metamask/ethjs-format": {
      "packages": {
        "@metamask/ethjs-query>@metamask/ethjs-format>ethjs-schema": true,
        "@metamask/ethjs>@metamask/ethjs-util>strip-hex-prefix": true,
        "@metamask/ethjs>@metamask/number-to-bn": true,
        "@metamask/smart-transactions-controller>@metamask/transaction-controller>eth-method-registry>@metamask/ethjs-contract>@metamask/ethjs-util": true
      }
    },
    "@metamask/smart-transactions-controller>@metamask/transaction-controller>eth-method-registry>@metamask/ethjs-query>@metamask/ethjs-rpc": {
      "packages": {
        "promise-to-callback": true
      }
    },
    "@metamask/smart-transactions-controller>bignumber.js": {
      "globals": {
        "crypto": true,
        "define": true
      }
    },
    "@metamask/snaps-controllers": {
      "globals": {
        "DecompressionStream": true,
        "URL": true,
        "clearTimeout": true,
        "document.getElementById": true,
        "fetch.bind": true,
        "setTimeout": true
      },
      "packages": {
        "@metamask/object-multiplex": true,
        "@metamask/post-message-stream": true,
        "@metamask/rpc-errors": true,
        "@metamask/snaps-controllers>@metamask/base-controller": true,
        "@metamask/snaps-controllers>@metamask/json-rpc-engine": true,
        "@metamask/snaps-controllers>@metamask/json-rpc-middleware-stream": true,
        "@metamask/snaps-controllers>@metamask/permission-controller": true,
        "@metamask/snaps-controllers>@metamask/utils": true,
        "@metamask/snaps-controllers>@xstate/fsm": true,
        "@metamask/snaps-controllers>concat-stream": true,
        "@metamask/snaps-controllers>get-npm-tarball-url": true,
        "@metamask/snaps-controllers>nanoid": true,
        "@metamask/snaps-controllers>readable-web-to-node-stream": true,
        "@metamask/snaps-controllers>tar-stream": true,
        "@metamask/snaps-rpc-methods": true,
        "@metamask/snaps-sdk": true,
        "@metamask/snaps-utils": true,
        "@metamask/snaps-utils>@metamask/snaps-registry": true,
        "browserify>browserify-zlib": true,
        "eslint>fast-deep-equal": true,
        "readable-stream": true
      }
    },
    "@metamask/snaps-controllers-flask>nanoid": {
      "globals": {
        "crypto.getRandomValues": true
      }
    },
    "@metamask/snaps-controllers>@metamask/base-controller": {
      "globals": {
        "setTimeout": true
      },
      "packages": {
        "immer": true
      }
    },
    "@metamask/snaps-controllers>@metamask/json-rpc-engine": {
      "packages": {
        "@metamask/rpc-errors": true,
        "@metamask/safe-event-emitter": true,
        "@metamask/snaps-controllers>@metamask/json-rpc-engine>@metamask/utils": true
      }
    },
    "@metamask/snaps-controllers>@metamask/json-rpc-engine>@metamask/utils": {
      "globals": {
        "TextDecoder": true,
        "TextEncoder": true
      },
      "packages": {
        "@metamask/utils>@metamask/superstruct": true,
        "@metamask/utils>@scure/base": true,
        "@metamask/utils>pony-cause": true,
        "@noble/hashes": true,
        "browserify>buffer": true,
        "nock>debug": true,
        "semver": true
      }
    },
    "@metamask/snaps-controllers>@metamask/json-rpc-middleware-stream": {
      "globals": {
        "console.warn": true,
        "setTimeout": true
      },
      "packages": {
        "@metamask/safe-event-emitter": true,
        "@metamask/snaps-controllers>@metamask/json-rpc-middleware-stream>@metamask/utils": true,
        "readable-stream": true
      }
    },
    "@metamask/snaps-controllers>@metamask/json-rpc-middleware-stream>@metamask/utils": {
      "globals": {
        "TextDecoder": true,
        "TextEncoder": true
      },
      "packages": {
        "@metamask/utils>@metamask/superstruct": true,
        "@metamask/utils>@scure/base": true,
        "@metamask/utils>pony-cause": true,
        "@noble/hashes": true,
        "browserify>buffer": true,
        "nock>debug": true,
        "semver": true
      }
    },
    "@metamask/snaps-controllers>@metamask/permission-controller": {
      "globals": {
        "console.error": true
      },
      "packages": {
        "@metamask/rpc-errors": true,
        "@metamask/snaps-controllers>@metamask/base-controller": true,
        "@metamask/snaps-controllers>@metamask/json-rpc-engine": true,
        "@metamask/snaps-controllers>@metamask/phishing-controller>@metamask/controller-utils": true,
        "@metamask/snaps-controllers>@metamask/utils": true,
        "@metamask/snaps-controllers>nanoid": true,
        "deep-freeze-strict": true,
        "immer": true
      }
    },
    "@metamask/snaps-controllers>@metamask/phishing-controller>@metamask/controller-utils": {
      "globals": {
        "URL": true,
        "console.error": true,
        "fetch": true,
        "setTimeout": true
      },
      "packages": {
        "@ethereumjs/tx>@ethereumjs/util": true,
        "@metamask/controller-utils>@spruceid/siwe-parser": true,
        "@metamask/ethjs>@metamask/ethjs-unit": true,
        "@metamask/snaps-controllers>@metamask/utils": true,
        "bn.js": true,
        "browserify>buffer": true,
        "eslint>fast-deep-equal": true,
        "eth-ens-namehash": true
      }
    },
    "@metamask/snaps-controllers>@metamask/utils": {
      "globals": {
        "TextDecoder": true,
        "TextEncoder": true
      },
      "packages": {
        "@metamask/utils>@metamask/superstruct": true,
        "@metamask/utils>@scure/base": true,
        "@metamask/utils>pony-cause": true,
        "@noble/hashes": true,
        "browserify>buffer": true,
        "nock>debug": true,
        "semver": true
      }
    },
    "@metamask/snaps-controllers>concat-stream": {
      "packages": {
        "browserify>buffer": true,
        "browserify>concat-stream>typedarray": true,
        "pumpify>inherits": true,
        "readable-stream": true,
        "terser>source-map-support>buffer-from": true
      }
    },
    "@metamask/snaps-controllers>nanoid": {
      "globals": {
        "crypto.getRandomValues": true
      }
    },
    "@metamask/snaps-controllers>readable-web-to-node-stream": {
      "packages": {
        "readable-stream": true
      }
    },
    "@metamask/snaps-controllers>tar-stream": {
      "packages": {
        "@metamask/snaps-controllers>tar-stream>b4a": true,
        "@metamask/snaps-controllers>tar-stream>fast-fifo": true,
        "@metamask/snaps-controllers>tar-stream>streamx": true,
        "browserify>browser-resolve": true
      }
    },
    "@metamask/snaps-controllers>tar-stream>b4a": {
      "globals": {
        "TextDecoder": true,
        "TextEncoder": true
      }
    },
    "@metamask/snaps-controllers>tar-stream>streamx": {
      "packages": {
        "@metamask/snaps-controllers>tar-stream>fast-fifo": true,
        "@metamask/snaps-controllers>tar-stream>streamx>queue-tick": true,
        "webpack>events": true
      }
    },
    "@metamask/snaps-controllers>tar-stream>streamx>queue-tick": {
      "globals": {
        "queueMicrotask": true
      }
    },
    "@metamask/snaps-execution-environments": {
      "globals": {
        "document.getElementById": true
      },
      "packages": {
        "@metamask/post-message-stream": true,
        "@metamask/snaps-execution-environments>@metamask/snaps-utils": true,
        "@metamask/snaps-execution-environments>@metamask/utils": true,
        "@metamask/snaps-utils": true,
        "@metamask/utils": true
      }
    },
    "@metamask/snaps-execution-environments>@metamask/snaps-utils": {
      "globals": {
        "File": true,
        "FileReader": true,
        "TextDecoder": true,
        "TextEncoder": true,
        "URL": true,
        "console.error": true,
        "console.log": true,
        "console.warn": true,
        "crypto": true,
        "document.body.appendChild": true,
        "document.createElement": true,
        "fetch": true
      },
      "packages": {
        "@metamask/eth-snap-keyring>@metamask/snaps-utils>@metamask/slip44": true,
        "@metamask/rpc-errors": true,
        "@metamask/snaps-execution-environments>@metamask/snaps-utils>@metamask/permission-controller": true,
        "@metamask/snaps-execution-environments>@metamask/utils": true,
        "@metamask/snaps-sdk": true,
        "@metamask/snaps-sdk>@metamask/key-tree": true,
        "@metamask/snaps-utils>cron-parser": true,
        "@metamask/snaps-utils>fast-json-stable-stringify": true,
        "@metamask/snaps-utils>fast-xml-parser": true,
        "@metamask/snaps-utils>marked": true,
        "@metamask/snaps-utils>rfdc": true,
        "@metamask/snaps-utils>validate-npm-package-name": true,
        "@metamask/utils>@metamask/superstruct": true,
        "@metamask/utils>@scure/base": true,
        "@noble/hashes": true,
        "chalk": true,
        "semver": true
      }
    },
    "@metamask/snaps-execution-environments>@metamask/snaps-utils>@metamask/base-controller": {
      "globals": {
        "setTimeout": true
      },
      "packages": {
        "immer": true
      }
    },
    "@metamask/snaps-execution-environments>@metamask/snaps-utils>@metamask/permission-controller": {
      "globals": {
        "console.error": true
      },
      "packages": {
        "@metamask/rpc-errors": true,
        "@metamask/snaps-controllers>@metamask/json-rpc-engine": true,
        "@metamask/snaps-execution-environments>@metamask/snaps-utils>@metamask/base-controller": true,
        "@metamask/snaps-execution-environments>@metamask/snaps-utils>@metamask/permission-controller>@metamask/controller-utils": true,
        "@metamask/snaps-execution-environments>@metamask/utils": true,
        "@metamask/snaps-execution-environments>nanoid": true,
        "deep-freeze-strict": true,
        "immer": true
      }
    },
    "@metamask/snaps-execution-environments>@metamask/snaps-utils>@metamask/permission-controller>@metamask/controller-utils": {
      "globals": {
        "URL": true,
        "console.error": true,
        "fetch": true,
        "setTimeout": true
      },
      "packages": {
        "@ethereumjs/tx>@ethereumjs/util": true,
        "@metamask/controller-utils>@spruceid/siwe-parser": true,
        "@metamask/ethjs>@metamask/ethjs-unit": true,
        "@metamask/snaps-execution-environments>@metamask/utils": true,
        "bn.js": true,
        "browserify>buffer": true,
        "eslint>fast-deep-equal": true,
        "eth-ens-namehash": true
      }
    },
    "@metamask/snaps-execution-environments>@metamask/utils": {
      "globals": {
        "TextDecoder": true,
        "TextEncoder": true
      },
      "packages": {
        "@metamask/utils>@metamask/superstruct": true,
        "@metamask/utils>@scure/base": true,
        "@metamask/utils>pony-cause": true,
        "@noble/hashes": true,
        "browserify>buffer": true,
        "nock>debug": true,
        "semver": true
      }
    },
    "@metamask/snaps-execution-environments>nanoid": {
      "globals": {
        "crypto.getRandomValues": true
      }
    },
    "@metamask/snaps-rpc-methods": {
      "packages": {
        "@metamask/rpc-errors": true,
        "@metamask/snaps-rpc-methods>@metamask/permission-controller": true,
        "@metamask/snaps-rpc-methods>@metamask/utils": true,
        "@metamask/snaps-sdk": true,
        "@metamask/snaps-sdk>@metamask/key-tree": true,
        "@metamask/snaps-utils": true,
        "@metamask/utils>@metamask/superstruct": true,
        "@noble/hashes": true
      }
    },
    "@metamask/snaps-rpc-methods>@metamask/permission-controller": {
      "globals": {
        "console.error": true
      },
      "packages": {
        "@metamask/rpc-errors": true,
        "@metamask/snaps-controllers>@metamask/json-rpc-engine": true,
        "@metamask/snaps-rpc-methods>@metamask/permission-controller>@metamask/base-controller": true,
        "@metamask/snaps-rpc-methods>@metamask/permission-controller>@metamask/controller-utils": true,
        "@metamask/snaps-rpc-methods>@metamask/permission-controller>nanoid": true,
        "@metamask/snaps-rpc-methods>@metamask/utils": true,
        "deep-freeze-strict": true,
        "immer": true
      }
    },
    "@metamask/snaps-rpc-methods>@metamask/permission-controller>@metamask/base-controller": {
      "globals": {
        "setTimeout": true
      },
      "packages": {
        "immer": true
      }
    },
    "@metamask/snaps-rpc-methods>@metamask/permission-controller>@metamask/controller-utils": {
      "globals": {
        "URL": true,
        "console.error": true,
        "fetch": true,
        "setTimeout": true
      },
      "packages": {
        "@ethereumjs/tx>@ethereumjs/util": true,
        "@metamask/controller-utils>@spruceid/siwe-parser": true,
        "@metamask/ethjs>@metamask/ethjs-unit": true,
        "@metamask/snaps-rpc-methods>@metamask/utils": true,
        "bn.js": true,
        "browserify>buffer": true,
        "eslint>fast-deep-equal": true,
        "eth-ens-namehash": true
      }
    },
    "@metamask/snaps-rpc-methods>@metamask/permission-controller>nanoid": {
      "globals": {
        "crypto.getRandomValues": true
      }
    },
    "@metamask/snaps-rpc-methods>@metamask/utils": {
      "globals": {
        "TextDecoder": true,
        "TextEncoder": true
      },
      "packages": {
        "@metamask/utils>@metamask/superstruct": true,
        "@metamask/utils>@scure/base": true,
        "@metamask/utils>pony-cause": true,
        "@noble/hashes": true,
        "browserify>buffer": true,
        "nock>debug": true,
        "semver": true
      }
    },
    "@metamask/snaps-sdk": {
      "globals": {
        "fetch": true
      },
      "packages": {
        "@metamask/rpc-errors": true,
        "@metamask/snaps-sdk>@metamask/utils": true,
        "@metamask/utils>@metamask/superstruct": true
      }
    },
    "@metamask/snaps-sdk>@metamask/key-tree": {
      "packages": {
        "@metamask/message-signing-snap>@noble/curves": true,
        "@metamask/scure-bip39": true,
        "@metamask/snaps-sdk>@metamask/key-tree>@metamask/utils": true,
        "@metamask/utils>@scure/base": true,
        "@noble/hashes": true
      }
    },
    "@metamask/snaps-sdk>@metamask/key-tree>@metamask/utils": {
      "globals": {
        "TextDecoder": true,
        "TextEncoder": true
      },
      "packages": {
        "@metamask/utils>@metamask/superstruct": true,
        "@metamask/utils>@scure/base": true,
        "@metamask/utils>pony-cause": true,
        "@noble/hashes": true,
        "browserify>buffer": true,
        "nock>debug": true,
        "semver": true
      }
    },
    "@metamask/snaps-sdk>@metamask/utils": {
      "globals": {
        "TextDecoder": true,
        "TextEncoder": true
      },
      "packages": {
        "@metamask/utils>@metamask/superstruct": true,
        "@metamask/utils>@scure/base": true,
        "@metamask/utils>pony-cause": true,
        "@noble/hashes": true,
        "browserify>buffer": true,
        "nock>debug": true,
        "semver": true
      }
    },
    "@metamask/snaps-utils": {
      "globals": {
        "File": true,
        "FileReader": true,
        "TextDecoder": true,
        "TextEncoder": true,
        "URL": true,
        "console.error": true,
        "console.log": true,
        "console.warn": true,
        "crypto": true,
        "document.body.appendChild": true,
        "document.createElement": true,
        "fetch": true
      },
      "packages": {
        "@metamask/rpc-errors": true,
        "@metamask/snaps-sdk": true,
        "@metamask/snaps-sdk>@metamask/key-tree": true,
        "@metamask/snaps-utils>@metamask/permission-controller": true,
        "@metamask/snaps-utils>@metamask/slip44": true,
        "@metamask/snaps-utils>@metamask/utils": true,
        "@metamask/snaps-utils>cron-parser": true,
        "@metamask/snaps-utils>fast-json-stable-stringify": true,
        "@metamask/snaps-utils>fast-xml-parser": true,
        "@metamask/snaps-utils>marked": true,
        "@metamask/snaps-utils>rfdc": true,
        "@metamask/snaps-utils>validate-npm-package-name": true,
        "@metamask/utils>@metamask/superstruct": true,
        "@metamask/utils>@scure/base": true,
        "@noble/hashes": true,
        "chalk": true,
        "semver": true
      }
    },
    "@metamask/snaps-utils>@metamask/base-controller": {
      "globals": {
        "setTimeout": true
      },
      "packages": {
        "immer": true
      }
    },
    "@metamask/snaps-utils>@metamask/permission-controller": {
      "globals": {
        "console.error": true
      },
      "packages": {
        "@metamask/rpc-errors": true,
        "@metamask/snaps-controllers>@metamask/json-rpc-engine": true,
        "@metamask/snaps-utils>@metamask/base-controller": true,
        "@metamask/snaps-utils>@metamask/permission-controller>@metamask/controller-utils": true,
        "@metamask/snaps-utils>@metamask/permission-controller>nanoid": true,
        "@metamask/snaps-utils>@metamask/utils": true,
        "deep-freeze-strict": true,
        "immer": true
      }
    },
    "@metamask/snaps-utils>@metamask/permission-controller>@metamask/controller-utils": {
      "globals": {
        "URL": true,
        "console.error": true,
        "fetch": true,
        "setTimeout": true
      },
      "packages": {
        "@ethereumjs/tx>@ethereumjs/util": true,
        "@metamask/controller-utils>@spruceid/siwe-parser": true,
        "@metamask/ethjs>@metamask/ethjs-unit": true,
        "@metamask/snaps-utils>@metamask/utils": true,
        "bn.js": true,
        "browserify>buffer": true,
        "eslint>fast-deep-equal": true,
        "eth-ens-namehash": true
      }
    },
    "@metamask/snaps-utils>@metamask/permission-controller>nanoid": {
      "globals": {
        "crypto.getRandomValues": true
      }
    },
    "@metamask/snaps-utils>@metamask/snaps-registry": {
      "packages": {
        "@metamask/message-signing-snap>@noble/curves": true,
        "@metamask/snaps-utils>@metamask/snaps-registry>@metamask/utils": true,
        "@metamask/utils>@metamask/superstruct": true,
        "@noble/hashes": true
      }
    },
    "@metamask/snaps-utils>@metamask/snaps-registry>@metamask/utils": {
      "globals": {
        "TextDecoder": true,
        "TextEncoder": true
      },
      "packages": {
        "@metamask/utils>@metamask/superstruct": true,
        "@metamask/utils>@scure/base": true,
        "@metamask/utils>pony-cause": true,
        "@noble/hashes": true,
        "browserify>buffer": true,
        "nock>debug": true,
        "semver": true
      }
    },
    "@metamask/snaps-utils>@metamask/utils": {
      "globals": {
        "TextDecoder": true,
        "TextEncoder": true
      },
      "packages": {
        "@metamask/utils>@metamask/superstruct": true,
        "@metamask/utils>@scure/base": true,
        "@metamask/utils>pony-cause": true,
        "@noble/hashes": true,
        "browserify>buffer": true,
        "nock>debug": true,
        "semver": true
      }
    },
    "@metamask/snaps-utils>cron-parser": {
      "packages": {
        "browserify>browser-resolve": true,
        "luxon": true
      }
    },
    "@metamask/snaps-utils>fast-xml-parser": {
      "globals": {
        "entityName": true,
        "val": true
      },
      "packages": {
        "@metamask/snaps-utils>fast-xml-parser>strnum": true
      }
    },
    "@metamask/snaps-utils>marked": {
      "globals": {
        "console.error": true,
        "console.warn": true,
        "define": true
      }
    },
    "@metamask/snaps-utils>rfdc": {
      "packages": {
        "browserify>buffer": true
      }
    },
    "@metamask/snaps-utils>validate-npm-package-name": {
      "packages": {
        "@metamask/snaps-utils>validate-npm-package-name>builtins": true
      }
    },
    "@metamask/snaps-utils>validate-npm-package-name>builtins": {
      "packages": {
        "process": true,
        "semver": true
      }
    },
    "@metamask/test-bundler>@ethersproject/networks": {
      "packages": {
        "@ethersproject/abi>@ethersproject/logger": true
      }
    },
    "@metamask/test-bundler>ethers": {
      "packages": {
        "@ethersproject/abi": true,
        "@ethersproject/abi>@ethersproject/address": true,
        "@ethersproject/abi>@ethersproject/constants": true,
        "@ethersproject/abi>@ethersproject/keccak256": true,
        "@ethersproject/abi>@ethersproject/logger": true,
        "@ethersproject/abi>@ethersproject/properties": true,
        "@ethersproject/abi>@ethersproject/strings": true,
        "@ethersproject/bignumber": true,
        "@ethersproject/bytes": true,
        "@ethersproject/contracts": true,
        "@ethersproject/hash": true,
        "@ethersproject/hash>@ethersproject/abstract-signer": true,
        "@ethersproject/hash>@ethersproject/base64": true,
        "@ethersproject/hdnode": true,
        "@ethersproject/hdnode>@ethersproject/basex": true,
        "@ethersproject/hdnode>@ethersproject/sha2": true,
        "@ethersproject/hdnode>@ethersproject/signing-key": true,
        "@ethersproject/hdnode>@ethersproject/transactions": true,
        "@ethersproject/hdnode>@ethersproject/wordlists": true,
        "@ethersproject/providers": true,
        "@ethersproject/providers>@ethersproject/rlp": true,
        "@ethersproject/providers>@ethersproject/web": true,
        "@ethersproject/wallet": true,
        "@ethersproject/wallet>@ethersproject/json-wallets": true,
        "@ethersproject/wallet>@ethersproject/random": true,
        "@metamask/test-bundler>ethers>@ethersproject/solidity": true,
        "@metamask/test-bundler>ethers>@ethersproject/units": true
      }
    },
    "@metamask/test-bundler>ethers>@ethersproject/solidity": {
      "packages": {
        "@ethersproject/abi>@ethersproject/keccak256": true,
        "@ethersproject/abi>@ethersproject/logger": true,
        "@ethersproject/abi>@ethersproject/strings": true,
        "@ethersproject/bignumber": true,
        "@ethersproject/bytes": true,
        "@ethersproject/hdnode>@ethersproject/sha2": true
      }
    },
    "@metamask/test-bundler>ethers>@ethersproject/units": {
      "packages": {
        "@ethersproject/abi>@ethersproject/logger": true,
        "@ethersproject/bignumber": true
      }
    },
    "@metamask/transaction-controller": {
      "globals": {
        "clearTimeout": true,
        "console.error": true,
        "fetch": true,
        "setTimeout": true
      },
      "packages": {
        "@ethereumjs/tx": true,
        "@ethereumjs/tx>@ethereumjs/common": true,
        "@ethereumjs/tx>@ethereumjs/util": true,
        "@ethersproject/abi": true,
        "@ethersproject/contracts": true,
        "@ethersproject/providers": true,
        "@metamask/eth-query": true,
        "@metamask/gas-fee-controller": true,
        "@metamask/metamask-eth-abis": true,
        "@metamask/name-controller>async-mutex": true,
        "@metamask/network-controller": true,
        "@metamask/rpc-errors": true,
        "@metamask/transaction-controller>@metamask/base-controller": true,
        "@metamask/transaction-controller>@metamask/controller-utils": true,
        "@metamask/transaction-controller>@metamask/nonce-tracker": true,
        "@metamask/transaction-controller>@metamask/utils": true,
        "bn.js": true,
        "browserify>buffer": true,
        "eth-method-registry": true,
        "fast-json-patch": true,
        "lodash": true,
        "uuid": true,
        "webpack>events": true
      }
    },
    "@metamask/transaction-controller>@metamask/base-controller": {
      "globals": {
        "setTimeout": true
      },
      "packages": {
        "immer": true
      }
    },
    "@metamask/transaction-controller>@metamask/controller-utils": {
      "globals": {
        "URL": true,
        "console.error": true,
        "fetch": true,
        "setTimeout": true
      },
      "packages": {
        "@ethereumjs/tx>@ethereumjs/util": true,
        "@metamask/controller-utils>@spruceid/siwe-parser": true,
        "@metamask/ethjs>@metamask/ethjs-unit": true,
        "@metamask/transaction-controller>@metamask/utils": true,
        "bn.js": true,
        "browserify>buffer": true,
        "eslint>fast-deep-equal": true,
        "eth-ens-namehash": true
      }
    },
    "@metamask/transaction-controller>@metamask/nonce-tracker": {
      "packages": {
        "@ethersproject/providers": true,
        "@metamask/transaction-controller>@metamask/nonce-tracker>async-mutex": true,
        "browserify>assert": true
      }
    },
    "@metamask/transaction-controller>@metamask/nonce-tracker>async-mutex": {
      "globals": {
        "clearTimeout": true,
        "setTimeout": true
      },
      "packages": {
        "@swc/helpers>tslib": true
      }
    },
    "@metamask/transaction-controller>@metamask/utils": {
      "globals": {
        "TextDecoder": true,
        "TextEncoder": true
      },
      "packages": {
<<<<<<< HEAD
        "@metamask/snaps-sdk>@metamask/superstruct": true,
=======
        "@metamask/utils>@metamask/superstruct": true,
>>>>>>> 8f8a0ba2
        "@metamask/utils>@scure/base": true,
        "@metamask/utils>pony-cause": true,
        "@noble/hashes": true,
        "browserify>buffer": true,
        "nock>debug": true,
        "semver": true
      }
    },
    "@metamask/user-operation-controller": {
      "globals": {
        "fetch": true
      },
      "packages": {
        "@metamask/eth-query": true,
        "@metamask/gas-fee-controller": true,
        "@metamask/gas-fee-controller>@metamask/polling-controller": true,
        "@metamask/rpc-errors": true,
        "@metamask/transaction-controller": true,
        "@metamask/user-operation-controller>@metamask/base-controller": true,
        "@metamask/user-operation-controller>@metamask/controller-utils": true,
        "@metamask/utils": true,
        "bn.js": true,
        "lodash": true,
        "superstruct": true,
        "uuid": true,
        "webpack>events": true
      }
    },
    "@metamask/user-operation-controller>@metamask/base-controller": {
      "globals": {
        "setTimeout": true
      },
      "packages": {
        "immer": true
      }
    },
    "@metamask/user-operation-controller>@metamask/controller-utils": {
      "globals": {
        "URL": true,
        "console.error": true,
        "fetch": true,
        "setTimeout": true
      },
      "packages": {
        "@ethereumjs/tx>@ethereumjs/util": true,
        "@metamask/controller-utils>@spruceid/siwe-parser": true,
        "@metamask/ethjs>@metamask/ethjs-unit": true,
        "@metamask/user-operation-controller>@metamask/controller-utils>@metamask/utils": true,
        "bn.js": true,
        "browserify>buffer": true,
        "eslint>fast-deep-equal": true,
        "eth-ens-namehash": true
      }
    },
    "@metamask/user-operation-controller>@metamask/controller-utils>@metamask/utils": {
      "globals": {
        "TextDecoder": true,
        "TextEncoder": true
      },
      "packages": {
        "@metamask/utils>@metamask/superstruct": true,
        "@metamask/utils>@scure/base": true,
        "@metamask/utils>pony-cause": true,
        "@noble/hashes": true,
        "browserify>buffer": true,
        "nock>debug": true,
        "semver": true
      }
    },
    "@metamask/utils": {
      "globals": {
        "TextDecoder": true,
        "TextEncoder": true
      },
      "packages": {
        "@metamask/utils>@metamask/superstruct": true,
        "@metamask/utils>@scure/base": true,
        "@metamask/utils>pony-cause": true,
        "@noble/hashes": true,
        "browserify>buffer": true,
        "nock>debug": true,
        "semver": true
      }
    },
    "@metamask/utils>@scure/base": {
      "globals": {
        "TextDecoder": true,
        "TextEncoder": true
      }
    },
    "@ngraveio/bc-ur": {
      "packages": {
        "@ngraveio/bc-ur>@keystonehq/alias-sampling": true,
        "@ngraveio/bc-ur>bignumber.js": true,
        "@ngraveio/bc-ur>cbor-sync": true,
        "@ngraveio/bc-ur>crc": true,
        "@ngraveio/bc-ur>jsbi": true,
        "addons-linter>sha.js": true,
        "browserify>assert": true,
        "browserify>buffer": true
      }
    },
    "@ngraveio/bc-ur>assert>object-is": {
      "packages": {
        "string.prototype.matchall>call-bind": true,
        "string.prototype.matchall>define-properties": true
      }
    },
    "@ngraveio/bc-ur>bignumber.js": {
      "globals": {
        "crypto": true,
        "define": true
      }
    },
    "@ngraveio/bc-ur>cbor-sync": {
      "globals": {
        "define": true
      },
      "packages": {
        "browserify>buffer": true
      }
    },
    "@ngraveio/bc-ur>crc": {
      "packages": {
        "browserify>buffer": true
      }
    },
    "@ngraveio/bc-ur>jsbi": {
      "globals": {
        "define": true
      }
    },
    "@noble/hashes": {
      "globals": {
        "TextEncoder": true,
        "crypto": true
      }
    },
    "@popperjs/core": {
      "globals": {
        "Element": true,
        "HTMLElement": true,
        "ShadowRoot": true,
        "console.error": true,
        "console.warn": true,
        "document": true,
        "navigator.userAgent": true
      }
    },
    "@reduxjs/toolkit": {
      "globals": {
        "AbortController": true,
        "__REDUX_DEVTOOLS_EXTENSION_COMPOSE__": true,
        "__REDUX_DEVTOOLS_EXTENSION__": true,
        "console": true,
        "queueMicrotask": true,
        "requestAnimationFrame": true,
        "setTimeout": true
      },
      "packages": {
        "@reduxjs/toolkit>reselect": true,
        "immer": true,
        "process": true,
        "redux": true,
        "redux-thunk": true
      }
    },
    "@segment/loosely-validate-event": {
      "packages": {
        "@segment/loosely-validate-event>component-type": true,
        "@segment/loosely-validate-event>join-component": true,
        "browserify>assert": true,
        "browserify>buffer": true
      }
    },
    "@sentry/browser": {
      "globals": {
        "PerformanceObserver.supportedEntryTypes.includes": true,
        "Request": true,
        "URL": true,
        "XMLHttpRequest.prototype": true,
        "__SENTRY_DEBUG__": true,
        "__SENTRY_RELEASE__": true,
        "addEventListener": true,
        "console.error": true,
        "indexedDB.open": true,
        "performance.timeOrigin": true,
        "setTimeout": true
      },
      "packages": {
        "@sentry/browser>@sentry-internal/browser-utils": true,
        "@sentry/browser>@sentry-internal/feedback": true,
        "@sentry/browser>@sentry-internal/replay": true,
        "@sentry/browser>@sentry-internal/replay-canvas": true,
        "@sentry/browser>@sentry/core": true,
        "@sentry/utils": true
      }
    },
    "@sentry/browser>@sentry-internal/browser-utils": {
      "globals": {
        "PerformanceEventTiming.prototype": true,
        "PerformanceObserver": true,
        "XMLHttpRequest.prototype": true,
        "__SENTRY_DEBUG__": true,
        "addEventListener": true,
        "clearTimeout": true,
        "performance": true,
        "removeEventListener": true,
        "setTimeout": true
      },
      "packages": {
        "@sentry/browser>@sentry/core": true,
        "@sentry/utils": true
      }
    },
    "@sentry/browser>@sentry-internal/feedback": {
      "globals": {
        "FormData": true,
        "HTMLFormElement": true,
        "__SENTRY_DEBUG__": true,
        "cancelAnimationFrame": true,
        "clearTimeout": true,
        "document.createElement": true,
        "document.createElementNS": true,
        "document.createTextNode": true,
        "isSecureContext": true,
        "requestAnimationFrame": true,
        "setTimeout": true
      },
      "packages": {
        "@sentry/browser>@sentry/core": true,
        "@sentry/utils": true
      }
    },
    "@sentry/browser>@sentry-internal/replay": {
      "globals": {
        "Blob": true,
        "CSSConditionRule": true,
        "CSSGroupingRule": true,
        "CSSMediaRule": true,
        "CSSRule": true,
        "CSSSupportsRule": true,
        "Document": true,
        "DragEvent": true,
        "Element": true,
        "FormData": true,
        "HTMLElement": true,
        "HTMLFormElement": true,
        "Headers": true,
        "MouseEvent": true,
        "MutationObserver": true,
        "Node.DOCUMENT_FRAGMENT_NODE": true,
        "Node.prototype.contains": true,
        "PointerEvent": true,
        "TextEncoder": true,
        "URL": true,
        "URLSearchParams": true,
        "Worker": true,
        "__RRWEB_EXCLUDE_IFRAME__": true,
        "__RRWEB_EXCLUDE_SHADOW_DOM__": true,
        "__SENTRY_DEBUG__": true,
        "__SENTRY_EXCLUDE_REPLAY_WORKER__": true,
        "__rrMutationObserver": true,
        "addEventListener": true,
        "clearTimeout": true,
        "console.debug": true,
        "console.error": true,
        "console.warn": true,
        "customElements.get": true,
        "document": true,
        "innerHeight": true,
        "innerWidth": true,
        "location.href": true,
        "location.origin": true,
        "parent": true
      },
      "packages": {
        "@sentry/browser>@sentry-internal/browser-utils": true,
        "@sentry/browser>@sentry/core": true,
        "@sentry/utils": true
      }
    },
    "@sentry/browser>@sentry-internal/replay-canvas": {
      "globals": {
        "Blob": true,
        "HTMLCanvasElement": true,
        "HTMLImageElement": true,
        "ImageData": true,
        "URL.createObjectURL": true,
        "WeakRef": true,
        "Worker": true,
        "cancelAnimationFrame": true,
        "console.error": true,
        "createImageBitmap": true,
        "document": true
      },
      "packages": {
        "@sentry/browser>@sentry/core": true,
        "@sentry/utils": true
      }
    },
    "@sentry/browser>@sentry/core": {
      "globals": {
        "Headers": true,
        "Request": true,
        "URL": true,
        "__SENTRY_DEBUG__": true,
        "__SENTRY_TRACING__": true,
        "clearInterval": true,
        "clearTimeout": true,
        "console.log": true,
        "console.warn": true,
        "setInterval": true,
        "setTimeout": true
      },
      "packages": {
        "@sentry/utils": true
      }
    },
    "@sentry/utils": {
      "globals": {
        "CustomEvent": true,
        "DOMError": true,
        "DOMException": true,
        "EdgeRuntime": true,
        "Element": true,
        "ErrorEvent": true,
        "Event": true,
        "HTMLElement": true,
        "Headers": true,
        "Request": true,
        "Response": true,
        "TextDecoder": true,
        "TextEncoder": true,
        "URL": true,
        "__SENTRY_BROWSER_BUNDLE__": true,
        "__SENTRY_DEBUG__": true,
        "clearTimeout": true,
        "console.error": true,
        "document": true,
        "setInterval": true,
        "setTimeout": true
      },
      "packages": {
        "process": true
      }
    },
    "@storybook/addon-docs>remark-external-links>mdast-util-definitions": {
      "packages": {
        "react-markdown>unist-util-visit": true
      }
    },
    "@storybook/addon-knobs>qs": {
      "packages": {
        "string.prototype.matchall>side-channel": true
      }
    },
    "@swc/helpers>tslib": {
      "globals": {
        "SuppressedError": true,
        "define": true
      }
    },
    "@trezor/connect-web": {
      "globals": {
        "URLSearchParams": true,
        "__TREZOR_CONNECT_SRC": true,
        "addEventListener": true,
        "btoa": true,
        "chrome": true,
        "clearInterval": true,
        "clearTimeout": true,
        "console.warn": true,
        "document.body": true,
        "document.createElement": true,
        "document.createTextNode": true,
        "document.getElementById": true,
        "document.querySelectorAll": true,
        "location": true,
        "navigator": true,
        "open": true,
        "origin": true,
        "removeEventListener": true,
        "setInterval": true,
        "setTimeout": true
      },
      "packages": {
        "@swc/helpers>tslib": true,
        "@trezor/connect-web>@trezor/connect": true,
        "@trezor/connect-web>@trezor/connect-common": true,
        "@trezor/connect-web>@trezor/utils": true,
        "webpack>events": true
      }
    },
    "@trezor/connect-web>@trezor/connect": {
      "packages": {
        "@swc/helpers>tslib": true,
        "@trezor/connect-web>@trezor/connect>@trezor/protobuf": true,
        "@trezor/connect-web>@trezor/connect>@trezor/schema-utils": true,
        "@trezor/connect-web>@trezor/connect>@trezor/transport": true,
        "@trezor/connect-web>@trezor/utils": true
      }
    },
    "@trezor/connect-web>@trezor/connect-common": {
      "globals": {
        "console.warn": true,
        "localStorage.getItem": true,
        "localStorage.setItem": true,
        "navigator": true,
        "setTimeout": true,
        "window": true
      },
      "packages": {
        "@swc/helpers>tslib": true,
        "@trezor/connect-web>@trezor/connect-common>@trezor/env-utils": true,
        "@trezor/connect-web>@trezor/utils": true
      }
    },
    "@trezor/connect-web>@trezor/connect-common>@trezor/env-utils": {
      "globals": {
        "innerHeight": true,
        "innerWidth": true,
        "location.hostname": true,
        "location.origin": true,
        "navigator.languages": true,
        "navigator.platform": true,
        "navigator.userAgent": true,
        "screen.height": true,
        "screen.width": true
      },
      "packages": {
        "@swc/helpers>tslib": true,
        "@trezor/connect-web>@trezor/connect-common>@trezor/env-utils>ua-parser-js": true,
        "process": true
      }
    },
    "@trezor/connect-web>@trezor/connect-common>@trezor/env-utils>ua-parser-js": {
      "globals": {
        "define": true
      }
    },
    "@trezor/connect-web>@trezor/connect>@trezor/protobuf": {
      "packages": {
        "@swc/helpers>tslib": true,
        "@trezor/connect-web>@trezor/connect>@trezor/protobuf>protobufjs": true,
        "@trezor/connect-web>@trezor/connect>@trezor/schema-utils": true,
        "browserify>buffer": true
      }
    },
    "@trezor/connect-web>@trezor/connect>@trezor/protobuf>protobufjs": {
      "globals": {
        "process": true,
        "setTimeout": true
      },
      "packages": {
        "@trezor/connect-web>@trezor/connect>@trezor/protobuf>protobufjs>@protobufjs/aspromise": true,
        "@trezor/connect-web>@trezor/connect>@trezor/protobuf>protobufjs>@protobufjs/base64": true,
        "@trezor/connect-web>@trezor/connect>@trezor/protobuf>protobufjs>@protobufjs/codegen": true,
        "@trezor/connect-web>@trezor/connect>@trezor/protobuf>protobufjs>@protobufjs/eventemitter": true,
        "@trezor/connect-web>@trezor/connect>@trezor/protobuf>protobufjs>@protobufjs/fetch": true,
        "@trezor/connect-web>@trezor/connect>@trezor/protobuf>protobufjs>@protobufjs/float": true,
        "@trezor/connect-web>@trezor/connect>@trezor/protobuf>protobufjs>@protobufjs/inquire": true,
        "@trezor/connect-web>@trezor/connect>@trezor/protobuf>protobufjs>@protobufjs/path": true,
        "@trezor/connect-web>@trezor/connect>@trezor/protobuf>protobufjs>@protobufjs/pool": true,
        "@trezor/connect-web>@trezor/connect>@trezor/protobuf>protobufjs>@protobufjs/utf8": true
      }
    },
    "@trezor/connect-web>@trezor/connect>@trezor/protobuf>protobufjs>@protobufjs/codegen": {
      "globals": {
        "console.log": true
      }
    },
    "@trezor/connect-web>@trezor/connect>@trezor/protobuf>protobufjs>@protobufjs/fetch": {
      "globals": {
        "XMLHttpRequest": true
      },
      "packages": {
        "@trezor/connect-web>@trezor/connect>@trezor/protobuf>protobufjs>@protobufjs/aspromise": true,
        "@trezor/connect-web>@trezor/connect>@trezor/protobuf>protobufjs>@protobufjs/inquire": true
      }
    },
    "@trezor/connect-web>@trezor/connect>@trezor/schema-utils": {
      "globals": {
        "console.warn": true
      },
      "packages": {
        "@trezor/connect-web>@trezor/connect>@trezor/schema-utils>@sinclair/typebox": true,
        "browserify>buffer": true,
        "ts-mixer": true
      }
    },
    "@trezor/connect-web>@trezor/utils": {
      "globals": {
        "AbortController": true,
        "Intl.NumberFormat": true,
        "clearInterval": true,
        "clearTimeout": true,
        "console.error": true,
        "console.info": true,
        "console.log": true,
        "console.warn": true,
        "setInterval": true,
        "setTimeout": true
      },
      "packages": {
        "@swc/helpers>tslib": true,
        "@trezor/connect-web>@trezor/utils>bignumber.js": true,
        "browserify>buffer": true,
        "webpack>events": true
      }
    },
    "@trezor/connect-web>@trezor/utils>bignumber.js": {
      "globals": {
        "crypto": true,
        "define": true
      }
    },
    "@welldone-software/why-did-you-render": {
      "globals": {
        "Element": true,
        "console.group": true,
        "console.groupCollapsed": true,
        "console.groupEnd": true,
        "console.log": true,
        "console.warn": true,
        "define": true,
        "setTimeout": true
      },
      "packages": {
        "lodash": true,
        "react": true
      }
    },
    "@zxing/browser": {
      "globals": {
        "HTMLElement": true,
        "HTMLImageElement": true,
        "HTMLVideoElement": true,
        "clearTimeout": true,
        "console.error": true,
        "console.warn": true,
        "document": true,
        "navigator": true,
        "setTimeout": true
      },
      "packages": {
        "@zxing/library": true
      }
    },
    "@zxing/library": {
      "globals": {
        "HTMLImageElement": true,
        "HTMLVideoElement": true,
        "TextDecoder": true,
        "TextEncoder": true,
        "URL.createObjectURL": true,
        "btoa": true,
        "console.log": true,
        "console.warn": true,
        "document": true,
        "navigator": true,
        "setTimeout": true
      },
      "packages": {
        "@zxing/library>ts-custom-error": true
      }
    },
    "addons-linter>sha.js": {
      "packages": {
        "koa>content-disposition>safe-buffer": true,
        "pumpify>inherits": true
      }
    },
    "await-semaphore": {
      "packages": {
        "browserify>timers-browserify": true,
        "process": true
      }
    },
    "base32-encode": {
      "packages": {
        "base32-encode>to-data-view": true
      }
    },
    "bignumber.js": {
      "globals": {
        "crypto": true,
        "define": true
      }
    },
    "blo": {
      "globals": {
        "btoa": true
      }
    },
    "bn.js": {
      "globals": {
        "Buffer": true
      },
      "packages": {
        "browserify>browser-resolve": true
      }
    },
    "bowser": {
      "globals": {
        "define": true
      }
    },
    "browserify>assert": {
      "globals": {
        "Buffer": true
      },
      "packages": {
        "browserify>assert>util": true,
        "react>object-assign": true
      }
    },
    "browserify>assert>util": {
      "globals": {
        "console.error": true,
        "console.log": true,
        "console.trace": true,
        "process": true
      },
      "packages": {
        "browserify>assert>util>inherits": true,
        "process": true
      }
    },
    "browserify>browserify-zlib": {
      "packages": {
        "browserify>assert": true,
        "browserify>browserify-zlib>pako": true,
        "browserify>buffer": true,
        "browserify>util": true,
        "process": true,
        "stream-browserify": true
      }
    },
    "browserify>buffer": {
      "globals": {
        "console": true
      },
      "packages": {
        "base64-js": true,
        "buffer>ieee754": true
      }
    },
    "browserify>punycode": {
      "globals": {
        "define": true
      }
    },
    "browserify>string_decoder": {
      "packages": {
        "koa>content-disposition>safe-buffer": true
      }
    },
    "browserify>timers-browserify": {
      "globals": {
        "clearInterval": true,
        "clearTimeout": true,
        "setInterval": true,
        "setTimeout": true
      },
      "packages": {
        "process": true
      }
    },
    "browserify>url": {
      "packages": {
        "@storybook/addon-knobs>qs": true,
        "browserify>punycode": true
      }
    },
    "browserify>util": {
      "globals": {
        "console.error": true,
        "console.log": true,
        "console.trace": true
      },
      "packages": {
        "browserify>util>is-arguments": true,
        "browserify>util>is-typed-array": true,
        "browserify>util>which-typed-array": true,
        "koa>is-generator-function": true,
        "process": true,
        "pumpify>inherits": true
      }
    },
    "browserify>util>is-arguments": {
      "packages": {
        "koa>is-generator-function>has-tostringtag": true,
        "string.prototype.matchall>call-bind": true
      }
    },
    "browserify>util>is-typed-array": {
      "packages": {
        "browserify>util>which-typed-array": true
      }
    },
    "browserify>util>which-typed-array": {
      "packages": {
        "browserify>util>which-typed-array>for-each": true,
        "koa>is-generator-function>has-tostringtag": true,
        "string.prototype.matchall>call-bind": true,
        "string.prototype.matchall>es-abstract>available-typed-arrays": true,
        "string.prototype.matchall>es-abstract>gopd": true
      }
    },
    "browserify>util>which-typed-array>for-each": {
      "packages": {
        "string.prototype.matchall>es-abstract>is-callable": true
      }
    },
    "browserify>vm-browserify": {
      "globals": {
        "document.body.appendChild": true,
        "document.body.removeChild": true,
        "document.createElement": true
      }
    },
    "buffer": {
      "globals": {
        "console": true
      },
      "packages": {
        "base64-js": true,
        "buffer>ieee754": true
      }
    },
    "chalk": {
      "packages": {
        "chalk>ansi-styles": true,
        "chalk>supports-color": true
      }
    },
    "chalk>ansi-styles": {
      "packages": {
        "chalk>ansi-styles>color-convert": true
      }
    },
    "chalk>ansi-styles>color-convert": {
      "packages": {
        "jest-canvas-mock>moo-color>color-name": true
      }
    },
    "chart.js": {
      "globals": {
        "Intl.NumberFormat": true,
        "MutationObserver": true,
        "OffscreenCanvas": true,
        "Path2D": true,
        "ResizeObserver": true,
        "addEventListener": true,
        "clearTimeout": true,
        "console.error": true,
        "console.warn": true,
        "devicePixelRatio": true,
        "document": true,
        "removeEventListener": true,
        "requestAnimationFrame": true,
        "setTimeout": true
      },
      "packages": {
        "chart.js>@kurkle/color": true
      }
    },
    "chart.js>@kurkle/color": {
      "globals": {
        "define": true
      }
    },
    "classnames": {
      "globals": {
        "classNames": "write",
        "define": true
      }
    },
    "copy-to-clipboard": {
      "globals": {
        "clipboardData": true,
        "console.error": true,
        "console.warn": true,
        "document.body.appendChild": true,
        "document.body.removeChild": true,
        "document.createElement": true,
        "document.createRange": true,
        "document.execCommand": true,
        "document.getSelection": true,
        "navigator.userAgent": true,
        "prompt": true
      },
      "packages": {
        "copy-to-clipboard>toggle-selection": true
      }
    },
    "copy-to-clipboard>toggle-selection": {
      "globals": {
        "document.activeElement": true,
        "document.getSelection": true
      }
    },
    "crypto-browserify": {
      "packages": {
        "crypto-browserify>browserify-cipher": true,
        "crypto-browserify>browserify-sign": true,
        "crypto-browserify>create-ecdh": true,
        "crypto-browserify>create-hmac": true,
        "crypto-browserify>diffie-hellman": true,
        "crypto-browserify>pbkdf2": true,
        "crypto-browserify>public-encrypt": true,
        "crypto-browserify>randombytes": true,
        "crypto-browserify>randomfill": true,
        "ethereumjs-util>create-hash": true
      }
    },
    "crypto-browserify>browserify-cipher": {
      "packages": {
        "crypto-browserify>browserify-cipher>browserify-des": true,
        "crypto-browserify>browserify-cipher>evp_bytestokey": true,
        "ethereumjs-util>ethereum-cryptography>browserify-aes": true
      }
    },
    "crypto-browserify>browserify-cipher>browserify-des": {
      "packages": {
        "browserify>buffer": true,
        "crypto-browserify>browserify-cipher>browserify-des>des.js": true,
        "ethereumjs-util>create-hash>cipher-base": true,
        "pumpify>inherits": true
      }
    },
    "crypto-browserify>browserify-cipher>browserify-des>des.js": {
      "packages": {
        "@metamask/ppom-validator>elliptic>minimalistic-assert": true,
        "pumpify>inherits": true
      }
    },
    "crypto-browserify>browserify-cipher>evp_bytestokey": {
      "packages": {
        "ethereumjs-util>create-hash>md5.js": true,
        "koa>content-disposition>safe-buffer": true
      }
    },
    "crypto-browserify>browserify-sign": {
      "packages": {
        "@metamask/ppom-validator>elliptic": true,
        "bn.js": true,
        "browserify>buffer": true,
        "crypto-browserify>create-hmac": true,
        "crypto-browserify>public-encrypt>browserify-rsa": true,
        "crypto-browserify>public-encrypt>parse-asn1": true,
        "ethereumjs-util>create-hash": true,
        "pumpify>inherits": true,
        "stream-browserify": true
      }
    },
    "crypto-browserify>create-ecdh": {
      "packages": {
        "@metamask/ppom-validator>elliptic": true,
        "bn.js": true,
        "browserify>buffer": true
      }
    },
    "crypto-browserify>create-hmac": {
      "packages": {
        "addons-linter>sha.js": true,
        "ethereumjs-util>create-hash": true,
        "ethereumjs-util>create-hash>cipher-base": true,
        "ethereumjs-util>create-hash>ripemd160": true,
        "koa>content-disposition>safe-buffer": true,
        "pumpify>inherits": true
      }
    },
    "crypto-browserify>diffie-hellman": {
      "packages": {
        "bn.js": true,
        "browserify>buffer": true,
        "crypto-browserify>diffie-hellman>miller-rabin": true,
        "crypto-browserify>randombytes": true
      }
    },
    "crypto-browserify>diffie-hellman>miller-rabin": {
      "packages": {
        "@metamask/ppom-validator>elliptic>brorand": true,
        "bn.js": true
      }
    },
    "crypto-browserify>pbkdf2": {
      "globals": {
        "crypto": true,
        "process": true,
        "queueMicrotask": true,
        "setImmediate": true,
        "setTimeout": true
      },
      "packages": {
        "addons-linter>sha.js": true,
        "ethereumjs-util>create-hash": true,
        "ethereumjs-util>create-hash>ripemd160": true,
        "koa>content-disposition>safe-buffer": true,
        "process": true
      }
    },
    "crypto-browserify>public-encrypt": {
      "packages": {
        "bn.js": true,
        "browserify>buffer": true,
        "crypto-browserify>public-encrypt>browserify-rsa": true,
        "crypto-browserify>public-encrypt>parse-asn1": true,
        "crypto-browserify>randombytes": true,
        "ethereumjs-util>create-hash": true
      }
    },
    "crypto-browserify>public-encrypt>browserify-rsa": {
      "packages": {
        "bn.js": true,
        "browserify>buffer": true,
        "crypto-browserify>randombytes": true
      }
    },
    "crypto-browserify>public-encrypt>parse-asn1": {
      "packages": {
        "browserify>buffer": true,
        "crypto-browserify>browserify-cipher>evp_bytestokey": true,
        "crypto-browserify>pbkdf2": true,
        "crypto-browserify>public-encrypt>parse-asn1>asn1.js": true,
        "ethereumjs-util>ethereum-cryptography>browserify-aes": true
      }
    },
    "crypto-browserify>public-encrypt>parse-asn1>asn1.js": {
      "packages": {
        "@metamask/ppom-validator>elliptic>minimalistic-assert": true,
        "bn.js": true,
        "browserify>buffer": true,
        "browserify>vm-browserify": true,
        "pumpify>inherits": true
      }
    },
    "crypto-browserify>randombytes": {
      "globals": {
        "crypto": true,
        "msCrypto": true
      },
      "packages": {
        "koa>content-disposition>safe-buffer": true,
        "process": true
      }
    },
    "crypto-browserify>randomfill": {
      "globals": {
        "crypto": true,
        "msCrypto": true
      },
      "packages": {
        "crypto-browserify>randombytes": true,
        "koa>content-disposition>safe-buffer": true,
        "process": true
      }
    },
    "currency-formatter": {
      "packages": {
        "currency-formatter>accounting": true,
        "currency-formatter>locale-currency": true,
        "react>object-assign": true
      }
    },
    "currency-formatter>accounting": {
      "globals": {
        "define": true
      }
    },
    "currency-formatter>locale-currency": {
      "globals": {
        "countryCode": true
      }
    },
    "debounce-stream": {
      "packages": {
        "debounce-stream>debounce": true,
        "debounce-stream>duplexer": true,
        "debounce-stream>through": true
      }
    },
    "debounce-stream>debounce": {
      "globals": {
        "clearTimeout": true,
        "setTimeout": true
      }
    },
    "debounce-stream>duplexer": {
      "packages": {
        "stream-browserify": true
      }
    },
    "debounce-stream>through": {
      "packages": {
        "process": true,
        "stream-browserify": true
      }
    },
    "depcheck>@vue/compiler-sfc>postcss>nanoid": {
      "globals": {
        "crypto.getRandomValues": true
      }
    },
    "depcheck>is-core-module>hasown": {
      "packages": {
        "browserify>has>function-bind": true
      }
    },
    "dependency-tree>precinct>detective-postcss>postcss>nanoid": {
      "globals": {
        "crypto.getRandomValues": true
      }
    },
    "eslint-plugin-react>array-includes>is-string": {
      "packages": {
        "koa>is-generator-function>has-tostringtag": true
      }
    },
    "eslint>optionator>fast-levenshtein": {
      "globals": {
        "Intl": true,
        "Levenshtein": "write",
        "console.log": true,
        "define": true,
        "importScripts": true,
        "postMessage": true
      }
    },
    "eth-ens-namehash": {
      "globals": {
        "name": "write"
      },
      "packages": {
        "@metamask/ethjs>js-sha3": true,
        "browserify>buffer": true,
        "eth-ens-namehash>idna-uts46-hx": true
      }
    },
    "eth-ens-namehash>idna-uts46-hx": {
      "globals": {
        "define": true
      },
      "packages": {
        "browserify>punycode": true
      }
    },
    "eth-keyring-controller>@metamask/browser-passworder": {
      "globals": {
        "crypto": true
      }
    },
    "eth-lattice-keyring": {
      "globals": {
        "addEventListener": true,
        "browser": true,
        "clearInterval": true,
        "fetch": true,
        "open": true,
        "setInterval": true
      },
      "packages": {
        "@ethereumjs/tx>@ethereumjs/util": true,
        "bn.js": true,
        "browserify>buffer": true,
        "crypto-browserify": true,
        "eth-lattice-keyring>@ethereumjs/tx": true,
        "eth-lattice-keyring>gridplus-sdk": true,
        "eth-lattice-keyring>rlp": true,
        "webpack>events": true
      }
    },
    "eth-lattice-keyring>@ethereumjs/tx": {
      "packages": {
        "@ethereumjs/tx>@ethereumjs/common": true,
        "@ethereumjs/tx>@ethereumjs/rlp": true,
        "@ethereumjs/tx>@ethereumjs/util": true,
        "@ethersproject/providers": true,
        "browserify>buffer": true,
        "browserify>insert-module-globals>is-buffer": true,
        "eth-lattice-keyring>@ethereumjs/tx>@chainsafe/ssz": true,
        "eth-lattice-keyring>@ethereumjs/tx>ethereum-cryptography": true
      }
    },
    "eth-lattice-keyring>@ethereumjs/tx>@chainsafe/ssz": {
      "packages": {
        "browserify": true,
        "browserify>buffer": true,
        "eth-lattice-keyring>@ethereumjs/tx>@chainsafe/ssz>@chainsafe/persistent-merkle-tree": true,
        "eth-lattice-keyring>@ethereumjs/tx>@chainsafe/ssz>case": true
      }
    },
    "eth-lattice-keyring>@ethereumjs/tx>@chainsafe/ssz>@chainsafe/persistent-merkle-tree": {
      "globals": {
        "WeakRef": true
      },
      "packages": {
        "browserify": true
      }
    },
    "eth-lattice-keyring>@ethereumjs/tx>ethereum-cryptography": {
      "globals": {
        "TextDecoder": true,
        "crypto": true
      },
      "packages": {
        "eth-lattice-keyring>@ethereumjs/tx>ethereum-cryptography>@noble/hashes": true
      }
    },
    "eth-lattice-keyring>@ethereumjs/tx>ethereum-cryptography>@noble/hashes": {
      "globals": {
        "TextEncoder": true,
        "crypto": true
      }
    },
    "eth-lattice-keyring>gridplus-sdk": {
      "globals": {
        "AbortController": true,
        "Request": true,
        "URL": true,
        "__values": true,
        "caches": true,
        "clearTimeout": true,
        "console.error": true,
        "console.log": true,
        "console.warn": true,
        "fetch": true,
        "setTimeout": true
      },
      "packages": {
        "@ethereumjs/tx>@ethereumjs/common>crc-32": true,
        "@ethersproject/abi": true,
        "@metamask/ethjs>js-sha3": true,
        "@metamask/keyring-api>bech32": true,
        "bn.js": true,
        "browserify>buffer": true,
        "eth-lattice-keyring>gridplus-sdk>@ethereumjs/common": true,
        "eth-lattice-keyring>gridplus-sdk>@ethereumjs/tx": true,
        "eth-lattice-keyring>gridplus-sdk>aes-js": true,
        "eth-lattice-keyring>gridplus-sdk>bignumber.js": true,
        "eth-lattice-keyring>gridplus-sdk>bitwise": true,
        "eth-lattice-keyring>gridplus-sdk>borc": true,
        "eth-lattice-keyring>gridplus-sdk>elliptic": true,
        "eth-lattice-keyring>gridplus-sdk>eth-eip712-util-browser": true,
        "eth-lattice-keyring>gridplus-sdk>rlp": true,
        "eth-lattice-keyring>gridplus-sdk>secp256k1": true,
        "eth-lattice-keyring>gridplus-sdk>uuid": true,
        "ethereumjs-util>ethereum-cryptography>bs58check": true,
        "ethereumjs-util>ethereum-cryptography>hash.js": true,
        "lodash": true
      }
    },
    "eth-lattice-keyring>gridplus-sdk>@ethereumjs/common": {
      "packages": {
        "@ethereumjs/tx>@ethereumjs/common>crc-32": true,
        "@ethereumjs/tx>@ethereumjs/util": true,
        "browserify>buffer": true,
        "webpack>events": true
      }
    },
    "eth-lattice-keyring>gridplus-sdk>@ethereumjs/tx": {
      "packages": {
        "@ethereumjs/tx>@ethereumjs/rlp": true,
        "@ethereumjs/tx>@ethereumjs/util": true,
        "@ethersproject/providers": true,
        "browserify>buffer": true,
        "browserify>insert-module-globals>is-buffer": true,
        "eth-lattice-keyring>@ethereumjs/tx>@chainsafe/ssz": true,
        "eth-lattice-keyring>gridplus-sdk>@ethereumjs/tx>@ethereumjs/common": true,
        "eth-lattice-keyring>gridplus-sdk>@ethereumjs/tx>ethereum-cryptography": true
      }
    },
    "eth-lattice-keyring>gridplus-sdk>@ethereumjs/tx>@ethereumjs/common": {
      "packages": {
        "@ethereumjs/tx>@ethereumjs/common>crc-32": true,
        "@ethereumjs/tx>@ethereumjs/util": true,
        "browserify>buffer": true,
        "webpack>events": true
      }
    },
    "eth-lattice-keyring>gridplus-sdk>@ethereumjs/tx>ethereum-cryptography": {
      "globals": {
        "TextDecoder": true,
        "crypto": true
      },
      "packages": {
        "eth-lattice-keyring>gridplus-sdk>@ethereumjs/tx>ethereum-cryptography>@noble/hashes": true
      }
    },
    "eth-lattice-keyring>gridplus-sdk>@ethereumjs/tx>ethereum-cryptography>@noble/hashes": {
      "globals": {
        "TextEncoder": true,
        "crypto": true
      }
    },
    "eth-lattice-keyring>gridplus-sdk>aes-js": {
      "globals": {
        "define": true
      }
    },
    "eth-lattice-keyring>gridplus-sdk>bignumber.js": {
      "globals": {
        "crypto": true,
        "define": true
      }
    },
    "eth-lattice-keyring>gridplus-sdk>bitwise": {
      "packages": {
        "browserify>buffer": true
      }
    },
    "eth-lattice-keyring>gridplus-sdk>borc": {
      "globals": {
        "console": true
      },
      "packages": {
        "browserify>buffer": true,
        "buffer>ieee754": true,
        "eth-lattice-keyring>gridplus-sdk>borc>bignumber.js": true,
        "eth-lattice-keyring>gridplus-sdk>borc>iso-url": true
      }
    },
    "eth-lattice-keyring>gridplus-sdk>borc>bignumber.js": {
      "globals": {
        "crypto": true,
        "define": true
      }
    },
    "eth-lattice-keyring>gridplus-sdk>borc>iso-url": {
      "globals": {
        "URL": true,
        "URLSearchParams": true,
        "location": true
      }
    },
    "eth-lattice-keyring>gridplus-sdk>elliptic": {
      "packages": {
        "@metamask/ppom-validator>elliptic>brorand": true,
        "@metamask/ppom-validator>elliptic>hmac-drbg": true,
        "@metamask/ppom-validator>elliptic>minimalistic-assert": true,
        "@metamask/ppom-validator>elliptic>minimalistic-crypto-utils": true,
        "bn.js": true,
        "ethereumjs-util>ethereum-cryptography>hash.js": true,
        "pumpify>inherits": true
      }
    },
    "eth-lattice-keyring>gridplus-sdk>eth-eip712-util-browser": {
      "globals": {
        "intToBuffer": true
      },
      "packages": {
        "@metamask/ethjs>js-sha3": true,
        "bn.js": true,
        "buffer": true
      }
    },
    "eth-lattice-keyring>gridplus-sdk>rlp": {
      "globals": {
        "TextEncoder": true
      }
    },
    "eth-lattice-keyring>gridplus-sdk>secp256k1": {
      "packages": {
        "eth-lattice-keyring>gridplus-sdk>secp256k1>elliptic": true
      }
    },
    "eth-lattice-keyring>gridplus-sdk>secp256k1>elliptic": {
      "packages": {
        "@metamask/ppom-validator>elliptic>brorand": true,
        "@metamask/ppom-validator>elliptic>hmac-drbg": true,
        "@metamask/ppom-validator>elliptic>minimalistic-assert": true,
        "@metamask/ppom-validator>elliptic>minimalistic-crypto-utils": true,
        "bn.js": true,
        "ethereumjs-util>ethereum-cryptography>hash.js": true,
        "pumpify>inherits": true
      }
    },
    "eth-lattice-keyring>gridplus-sdk>uuid": {
      "globals": {
        "crypto": true
      }
    },
    "eth-lattice-keyring>rlp": {
      "globals": {
        "TextEncoder": true
      }
    },
    "eth-method-registry": {
      "packages": {
        "@metamask/ethjs-contract": true,
        "@metamask/ethjs-query": true
      }
    },
    "eth-rpc-errors": {
      "packages": {
        "eth-rpc-errors>fast-safe-stringify": true
      }
    },
    "ethereumjs-util": {
      "packages": {
        "bn.js": true,
        "browserify>assert": true,
        "browserify>buffer": true,
        "browserify>insert-module-globals>is-buffer": true,
        "ethereumjs-util>create-hash": true,
        "ethereumjs-util>ethereum-cryptography": true,
        "ethereumjs-util>rlp": true
      }
    },
    "ethereumjs-util>create-hash": {
      "packages": {
        "addons-linter>sha.js": true,
        "ethereumjs-util>create-hash>cipher-base": true,
        "ethereumjs-util>create-hash>md5.js": true,
        "ethereumjs-util>create-hash>ripemd160": true,
        "pumpify>inherits": true
      }
    },
    "ethereumjs-util>create-hash>cipher-base": {
      "packages": {
        "browserify>string_decoder": true,
        "koa>content-disposition>safe-buffer": true,
        "pumpify>inherits": true,
        "stream-browserify": true
      }
    },
    "ethereumjs-util>create-hash>md5.js": {
      "packages": {
        "ethereumjs-util>create-hash>md5.js>hash-base": true,
        "koa>content-disposition>safe-buffer": true,
        "pumpify>inherits": true
      }
    },
    "ethereumjs-util>create-hash>md5.js>hash-base": {
      "packages": {
        "koa>content-disposition>safe-buffer": true,
        "pumpify>inherits": true,
        "readable-stream": true
      }
    },
    "ethereumjs-util>create-hash>ripemd160": {
      "packages": {
        "browserify>buffer": true,
        "ethereumjs-util>create-hash>md5.js>hash-base": true,
        "pumpify>inherits": true
      }
    },
    "ethereumjs-util>ethereum-cryptography": {
      "packages": {
        "browserify>buffer": true,
        "crypto-browserify>randombytes": true,
        "ethereumjs-util>ethereum-cryptography>keccak": true,
        "ganache>secp256k1": true
      }
    },
    "ethereumjs-util>ethereum-cryptography>browserify-aes": {
      "packages": {
        "browserify>buffer": true,
        "crypto-browserify>browserify-cipher>evp_bytestokey": true,
        "ethereumjs-util>create-hash>cipher-base": true,
        "ethereumjs-util>ethereum-cryptography>browserify-aes>buffer-xor": true,
        "koa>content-disposition>safe-buffer": true,
        "pumpify>inherits": true
      }
    },
    "ethereumjs-util>ethereum-cryptography>browserify-aes>buffer-xor": {
      "packages": {
        "browserify>buffer": true
      }
    },
    "ethereumjs-util>ethereum-cryptography>bs58check": {
      "packages": {
        "ethereumjs-util>create-hash": true,
        "ethereumjs-util>ethereum-cryptography>bs58check>bs58": true,
        "koa>content-disposition>safe-buffer": true
      }
    },
    "ethereumjs-util>ethereum-cryptography>bs58check>bs58": {
      "packages": {
        "@ensdomains/content-hash>multihashes>multibase>base-x": true
      }
    },
    "ethereumjs-util>ethereum-cryptography>hash.js": {
      "packages": {
        "@metamask/ppom-validator>elliptic>minimalistic-assert": true,
        "pumpify>inherits": true
      }
    },
    "ethereumjs-util>ethereum-cryptography>keccak": {
      "packages": {
        "browserify>buffer": true,
        "readable-stream": true
      }
    },
    "ethereumjs-util>ethereum-cryptography>scrypt-js": {
      "globals": {
        "define": true,
        "setTimeout": true
      },
      "packages": {
        "browserify>timers-browserify": true
      }
    },
    "ethereumjs-util>rlp": {
      "packages": {
        "bn.js": true,
        "browserify>buffer": true
      }
    },
    "ethereumjs-wallet>randombytes": {
      "globals": {
        "crypto.getRandomValues": true
      }
    },
    "extension-port-stream": {
      "packages": {
        "browserify>buffer": true,
        "extension-port-stream>readable-stream": true
      }
    },
    "extension-port-stream>readable-stream": {
      "globals": {
        "AbortController": true,
        "AggregateError": true,
        "Blob": true
      },
      "packages": {
        "browserify>buffer": true,
        "browserify>string_decoder": true,
        "extension-port-stream>readable-stream>abort-controller": true,
        "process": true,
        "webpack>events": true
      }
    },
    "extension-port-stream>readable-stream>abort-controller": {
      "globals": {
        "AbortController": true
      }
    },
    "fast-json-patch": {
      "globals": {
        "addEventListener": true,
        "clearTimeout": true,
        "removeEventListener": true,
        "setTimeout": true
      }
    },
    "fuse.js": {
      "globals": {
        "console": true,
        "define": true
      }
    },
    "ganache>secp256k1": {
      "packages": {
        "@metamask/ppom-validator>elliptic": true
      }
    },
    "gulp>vinyl-fs>object.assign": {
      "packages": {
        "@lavamoat/lavapack>json-stable-stringify>object-keys": true,
        "string.prototype.matchall>call-bind": true,
        "string.prototype.matchall>define-properties": true,
        "string.prototype.matchall>has-symbols": true
      }
    },
    "he": {
      "globals": {
        "define": true
      }
    },
    "https-browserify": {
      "packages": {
        "browserify>url": true,
        "stream-http": true
      }
    },
    "json-rpc-engine": {
      "packages": {
        "eth-rpc-errors": true,
        "json-rpc-engine>@metamask/safe-event-emitter": true
      }
    },
    "json-rpc-engine>@metamask/safe-event-emitter": {
      "globals": {
        "setTimeout": true
      },
      "packages": {
        "webpack>events": true
      }
    },
    "json-rpc-middleware-stream": {
      "globals": {
        "console.warn": true,
        "setTimeout": true
      },
      "packages": {
        "@metamask/safe-event-emitter": true,
        "readable-stream": true
      }
    },
    "koa>content-disposition>safe-buffer": {
      "packages": {
        "browserify>buffer": true
      }
    },
    "koa>is-generator-function": {
      "packages": {
        "koa>is-generator-function>has-tostringtag": true
      }
    },
    "koa>is-generator-function>has-tostringtag": {
      "packages": {
        "string.prototype.matchall>has-symbols": true
      }
    },
    "localforage": {
      "globals": {
        "Blob": true,
        "BlobBuilder": true,
        "FileReader": true,
        "IDBKeyRange": true,
        "MSBlobBuilder": true,
        "MozBlobBuilder": true,
        "OIndexedDB": true,
        "WebKitBlobBuilder": true,
        "atob": true,
        "btoa": true,
        "console.error": true,
        "console.info": true,
        "console.warn": true,
        "define": true,
        "fetch": true,
        "indexedDB": true,
        "localStorage": true,
        "mozIndexedDB": true,
        "msIndexedDB": true,
        "navigator.platform": true,
        "navigator.userAgent": true,
        "openDatabase": true,
        "setTimeout": true,
        "webkitIndexedDB": true
      }
    },
    "lodash": {
      "globals": {
        "clearTimeout": true,
        "define": true,
        "setTimeout": true
      }
    },
    "loglevel": {
      "globals": {
        "console": true,
        "define": true,
        "document.cookie": true,
        "localStorage": true,
        "log": "write",
        "navigator": true
      }
    },
    "luxon": {
      "globals": {
        "Intl": true
      }
    },
    "nanoid": {
      "globals": {
        "crypto": true,
        "msCrypto": true,
        "navigator": true
      }
    },
    "nock>debug": {
      "globals": {
        "console": true,
        "document": true,
        "localStorage": true,
        "navigator": true,
        "process": true
      },
      "packages": {
        "nock>debug>ms": true,
        "process": true
      }
    },
    "node-fetch": {
      "globals": {
        "Headers": true,
        "Request": true,
        "Response": true,
        "fetch": true
      }
    },
    "path-browserify": {
      "packages": {
        "process": true
      }
    },
    "process": {
      "globals": {
        "clearTimeout": true,
        "setTimeout": true
      }
    },
    "promise-to-callback": {
      "packages": {
        "promise-to-callback>is-fn": true,
        "promise-to-callback>set-immediate-shim": true
      }
    },
    "promise-to-callback>set-immediate-shim": {
      "globals": {
        "setTimeout.apply": true
      },
      "packages": {
        "browserify>timers-browserify": true
      }
    },
    "prop-types": {
      "globals": {
        "console": true
      },
      "packages": {
        "prop-types>react-is": true,
        "react>object-assign": true
      }
    },
    "prop-types>react-is": {
      "globals": {
        "console": true
      }
    },
    "qrcode-generator": {
      "globals": {
        "define": true
      }
    },
    "qrcode.react": {
      "globals": {
        "Path2D": true,
        "devicePixelRatio": true
      },
      "packages": {
        "react": true
      }
    },
    "react": {
      "globals": {
        "console": true
      },
      "packages": {
        "prop-types": true,
        "react>object-assign": true
      }
    },
    "react-beautiful-dnd": {
      "globals": {
        "Element.prototype": true,
        "__REDUX_DEVTOOLS_EXTENSION_COMPOSE__": true,
        "addEventListener": true,
        "cancelAnimationFrame": true,
        "clearTimeout": true,
        "console": true,
        "document": true,
        "getComputedStyle": true,
        "pageXOffset": true,
        "pageYOffset": true,
        "removeEventListener": true,
        "requestAnimationFrame": true,
        "scrollBy": true,
        "setTimeout": true
      },
      "packages": {
        "@babel/runtime": true,
        "react": true,
        "react-beautiful-dnd>css-box-model": true,
        "react-beautiful-dnd>memoize-one": true,
        "react-beautiful-dnd>raf-schd": true,
        "react-beautiful-dnd>use-memo-one": true,
        "react-dom": true,
        "react-redux": true,
        "redux": true
      }
    },
    "react-beautiful-dnd>css-box-model": {
      "globals": {
        "getComputedStyle": true,
        "pageXOffset": true,
        "pageYOffset": true
      },
      "packages": {
        "react-router-dom>tiny-invariant": true
      }
    },
    "react-beautiful-dnd>raf-schd": {
      "globals": {
        "cancelAnimationFrame": true,
        "requestAnimationFrame": true
      }
    },
    "react-beautiful-dnd>use-memo-one": {
      "packages": {
        "react": true
      }
    },
    "react-chartjs-2": {
      "globals": {
        "setTimeout": true
      },
      "packages": {
        "chart.js": true,
        "react": true
      }
    },
    "react-devtools": {
      "packages": {
        "react-devtools>react-devtools-core": true
      }
    },
    "react-devtools>react-devtools-core": {
      "globals": {
        "WebSocket": true,
        "setTimeout": true
      }
    },
    "react-dnd-html5-backend": {
      "globals": {
        "addEventListener": true,
        "clearTimeout": true,
        "removeEventListener": true
      }
    },
    "react-dom": {
      "globals": {
        "HTMLIFrameElement": true,
        "MSApp": true,
        "__REACT_DEVTOOLS_GLOBAL_HOOK__": true,
        "addEventListener": true,
        "clearTimeout": true,
        "clipboardData": true,
        "console": true,
        "dispatchEvent": true,
        "document": true,
        "event": "write",
        "jest": true,
        "location.protocol": true,
        "navigator.userAgent.indexOf": true,
        "performance": true,
        "removeEventListener": true,
        "self": true,
        "setTimeout": true,
        "top": true,
        "trustedTypes": true
      },
      "packages": {
        "prop-types": true,
        "react": true,
        "react-dom>scheduler": true,
        "react>object-assign": true
      }
    },
    "react-dom>scheduler": {
      "globals": {
        "MessageChannel": true,
        "cancelAnimationFrame": true,
        "clearTimeout": true,
        "console": true,
        "navigator": true,
        "performance": true,
        "requestAnimationFrame": true,
        "setTimeout": true
      }
    },
    "react-focus-lock": {
      "globals": {
        "addEventListener": true,
        "console.error": true,
        "console.warn": true,
        "document": true,
        "removeEventListener": true,
        "setTimeout": true
      },
      "packages": {
        "@babel/runtime": true,
        "prop-types": true,
        "react": true,
        "react-focus-lock>focus-lock": true,
        "react-focus-lock>react-clientside-effect": true,
        "react-focus-lock>use-callback-ref": true,
        "react-focus-lock>use-sidecar": true
      }
    },
    "react-focus-lock>focus-lock": {
      "globals": {
        "HTMLIFrameElement": true,
        "Node.DOCUMENT_FRAGMENT_NODE": true,
        "Node.DOCUMENT_NODE": true,
        "Node.DOCUMENT_POSITION_CONTAINED_BY": true,
        "Node.DOCUMENT_POSITION_CONTAINS": true,
        "Node.ELEMENT_NODE": true,
        "console.error": true,
        "console.warn": true,
        "document": true,
        "getComputedStyle": true,
        "setTimeout": true
      },
      "packages": {
        "@swc/helpers>tslib": true
      }
    },
    "react-focus-lock>react-clientside-effect": {
      "packages": {
        "@babel/runtime": true,
        "react": true
      }
    },
    "react-focus-lock>use-callback-ref": {
      "packages": {
        "react": true
      }
    },
    "react-focus-lock>use-sidecar": {
      "globals": {
        "console.error": true
      },
      "packages": {
        "@swc/helpers>tslib": true,
        "react": true,
        "react-focus-lock>use-sidecar>detect-node-es": true
      }
    },
    "react-idle-timer": {
      "globals": {
        "clearTimeout": true,
        "document": true,
        "setTimeout": true
      },
      "packages": {
        "prop-types": true,
        "react": true
      }
    },
    "react-inspector": {
      "globals": {
        "Node": true,
        "chromeDark": true,
        "chromeLight": true
      },
      "packages": {
        "react": true
      }
    },
    "react-markdown": {
      "globals": {
        "console.warn": true
      },
      "packages": {
        "prop-types": true,
        "react": true,
        "react-markdown>comma-separated-tokens": true,
        "react-markdown>property-information": true,
        "react-markdown>react-is": true,
        "react-markdown>remark-parse": true,
        "react-markdown>remark-rehype": true,
        "react-markdown>space-separated-tokens": true,
        "react-markdown>style-to-object": true,
        "react-markdown>unified": true,
        "react-markdown>unist-util-visit": true,
        "react-markdown>vfile": true
      }
    },
    "react-markdown>property-information": {
      "packages": {
        "watchify>xtend": true
      }
    },
    "react-markdown>react-is": {
      "globals": {
        "console": true
      }
    },
    "react-markdown>remark-parse": {
      "packages": {
        "react-markdown>remark-parse>mdast-util-from-markdown": true
      }
    },
    "react-markdown>remark-parse>mdast-util-from-markdown": {
      "packages": {
        "react-markdown>remark-parse>mdast-util-from-markdown>mdast-util-to-string": true,
        "react-markdown>remark-parse>mdast-util-from-markdown>micromark": true,
        "react-markdown>remark-parse>mdast-util-from-markdown>unist-util-stringify-position": true,
        "react-syntax-highlighter>refractor>parse-entities": true
      }
    },
    "react-markdown>remark-parse>mdast-util-from-markdown>micromark": {
      "packages": {
        "react-syntax-highlighter>refractor>parse-entities": true
      }
    },
    "react-markdown>remark-rehype": {
      "packages": {
        "react-markdown>remark-rehype>mdast-util-to-hast": true
      }
    },
    "react-markdown>remark-rehype>mdast-util-to-hast": {
      "globals": {
        "console.warn": true
      },
      "packages": {
        "@storybook/addon-docs>remark-external-links>mdast-util-definitions": true,
        "react-markdown>remark-rehype>mdast-util-to-hast>mdurl": true,
        "react-markdown>remark-rehype>mdast-util-to-hast>unist-builder": true,
        "react-markdown>remark-rehype>mdast-util-to-hast>unist-util-generated": true,
        "react-markdown>remark-rehype>mdast-util-to-hast>unist-util-position": true,
        "react-markdown>unist-util-visit": true
      }
    },
    "react-markdown>style-to-object": {
      "packages": {
        "react-markdown>style-to-object>inline-style-parser": true
      }
    },
    "react-markdown>unified": {
      "packages": {
        "mocha>yargs-unparser>is-plain-obj": true,
        "react-markdown>unified>bail": true,
        "react-markdown>unified>extend": true,
        "react-markdown>unified>is-buffer": true,
        "react-markdown>unified>trough": true,
        "react-markdown>vfile": true
      }
    },
    "react-markdown>unist-util-visit": {
      "packages": {
        "react-markdown>unist-util-visit>unist-util-visit-parents": true
      }
    },
    "react-markdown>unist-util-visit>unist-util-visit-parents": {
      "packages": {
        "react-markdown>unist-util-visit>unist-util-is": true
      }
    },
    "react-markdown>vfile": {
      "packages": {
        "path-browserify": true,
        "process": true,
        "react-markdown>vfile>is-buffer": true,
        "react-markdown>vfile>replace-ext": true,
        "react-markdown>vfile>vfile-message": true
      }
    },
    "react-markdown>vfile>replace-ext": {
      "packages": {
        "path-browserify": true
      }
    },
    "react-markdown>vfile>vfile-message": {
      "packages": {
        "react-markdown>vfile>unist-util-stringify-position": true
      }
    },
    "react-popper": {
      "globals": {
        "document": true
      },
      "packages": {
        "@popperjs/core": true,
        "react": true,
        "react-popper>react-fast-compare": true,
        "react-popper>warning": true
      }
    },
    "react-popper>react-fast-compare": {
      "globals": {
        "Element": true,
        "console.warn": true
      }
    },
    "react-popper>warning": {
      "globals": {
        "console": true
      }
    },
    "react-redux": {
      "globals": {
        "console": true,
        "document": true
      },
      "packages": {
        "prop-types": true,
        "react": true,
        "react-dom": true,
        "react-redux>@babel/runtime": true,
        "react-redux>hoist-non-react-statics": true,
        "react-redux>react-is": true
      }
    },
    "react-redux>hoist-non-react-statics": {
      "packages": {
        "prop-types>react-is": true
      }
    },
    "react-redux>react-is": {
      "globals": {
        "console": true
      }
    },
    "react-responsive-carousel": {
      "globals": {
        "HTMLElement": true,
        "addEventListener": true,
        "clearTimeout": true,
        "console.warn": true,
        "document": true,
        "getComputedStyle": true,
        "removeEventListener": true,
        "setTimeout": true
      },
      "packages": {
        "classnames": true,
        "react": true,
        "react-dom": true,
        "react-responsive-carousel>react-easy-swipe": true
      }
    },
    "react-responsive-carousel>react-easy-swipe": {
      "globals": {
        "addEventListener": true,
        "define": true,
        "document.addEventListener": true,
        "document.removeEventListener": true
      },
      "packages": {
        "prop-types": true,
        "react": true
      }
    },
    "react-router-dom": {
      "packages": {
        "prop-types": true,
        "react": true,
        "react-router-dom>history": true,
        "react-router-dom>react-router": true,
        "react-router-dom>tiny-invariant": true,
        "react-router-dom>tiny-warning": true
      }
    },
    "react-router-dom>history": {
      "globals": {
        "addEventListener": true,
        "confirm": true,
        "document": true,
        "history": true,
        "location": true,
        "navigator.userAgent": true,
        "removeEventListener": true
      },
      "packages": {
        "react-router-dom>history>resolve-pathname": true,
        "react-router-dom>history>value-equal": true,
        "react-router-dom>tiny-invariant": true,
        "react-router-dom>tiny-warning": true
      }
    },
    "react-router-dom>react-router": {
      "packages": {
        "prop-types": true,
        "prop-types>react-is": true,
        "react": true,
        "react-redux>hoist-non-react-statics": true,
        "react-router-dom>react-router>history": true,
        "react-router-dom>react-router>mini-create-react-context": true,
        "react-router-dom>tiny-invariant": true,
        "react-router-dom>tiny-warning": true,
        "sinon>nise>path-to-regexp": true
      }
    },
    "react-router-dom>react-router>history": {
      "globals": {
        "addEventListener": true,
        "confirm": true,
        "document": true,
        "history": true,
        "location": true,
        "navigator.userAgent": true,
        "removeEventListener": true
      },
      "packages": {
        "react-router-dom>history>resolve-pathname": true,
        "react-router-dom>history>value-equal": true,
        "react-router-dom>tiny-invariant": true,
        "react-router-dom>tiny-warning": true
      }
    },
    "react-router-dom>react-router>mini-create-react-context": {
      "packages": {
        "@babel/runtime": true,
        "prop-types": true,
        "react": true,
        "react-router-dom>react-router>mini-create-react-context>gud": true,
        "react-router-dom>tiny-warning": true
      }
    },
    "react-router-dom>tiny-warning": {
      "globals": {
        "console": true
      }
    },
    "react-simple-file-input": {
      "globals": {
        "File": true,
        "FileReader": true,
        "console.warn": true
      },
      "packages": {
        "prop-types": true,
        "react": true
      }
    },
    "react-syntax-highlighter>refractor>parse-entities": {
      "globals": {
        "document.createElement": true
      }
    },
    "react-tippy": {
      "globals": {
        "Element": true,
        "MSStream": true,
        "MutationObserver": true,
        "addEventListener": true,
        "clearTimeout": true,
        "console.error": true,
        "console.warn": true,
        "define": true,
        "document": true,
        "getComputedStyle": true,
        "innerHeight": true,
        "innerWidth": true,
        "navigator.maxTouchPoints": true,
        "navigator.msMaxTouchPoints": true,
        "navigator.userAgent": true,
        "performance": true,
        "requestAnimationFrame": true,
        "setTimeout": true
      },
      "packages": {
        "react": true,
        "react-dom": true,
        "react-tippy>popper.js": true
      }
    },
    "react-tippy>popper.js": {
      "globals": {
        "MSInputMethodContext": true,
        "Node.DOCUMENT_POSITION_FOLLOWING": true,
        "cancelAnimationFrame": true,
        "console.warn": true,
        "define": true,
        "devicePixelRatio": true,
        "document": true,
        "getComputedStyle": true,
        "innerHeight": true,
        "innerWidth": true,
        "navigator.userAgent": true,
        "requestAnimationFrame": true,
        "setTimeout": true
      }
    },
    "react-toggle-button": {
      "globals": {
        "clearTimeout": true,
        "console.warn": true,
        "define": true,
        "performance": true,
        "setTimeout": true
      },
      "packages": {
        "react": true
      }
    },
    "readable-stream": {
      "packages": {
        "browserify>browser-resolve": true,
        "browserify>buffer": true,
        "browserify>string_decoder": true,
        "process": true,
        "pumpify>inherits": true,
        "readable-stream>util-deprecate": true,
        "webpack>events": true
      }
    },
    "readable-stream-2>core-util-is": {
      "packages": {
        "browserify>insert-module-globals>is-buffer": true
      }
    },
    "readable-stream-2>process-nextick-args": {
      "packages": {
        "process": true
      }
    },
    "readable-stream>util-deprecate": {
      "globals": {
        "console.trace": true,
        "console.warn": true,
        "localStorage": true
      }
    },
    "redux": {
      "globals": {
        "console": true
      },
      "packages": {
        "@babel/runtime": true
      }
    },
    "semver": {
      "globals": {
        "console.error": true
      },
      "packages": {
        "process": true
      }
    },
    "sinon>nise>path-to-regexp": {
      "packages": {
        "sinon>nise>path-to-regexp>isarray": true
      }
    },
    "stream-browserify": {
      "packages": {
        "pumpify>inherits": true,
        "readable-stream": true,
        "webpack>events": true
      }
    },
    "stream-http": {
      "globals": {
        "AbortController": true,
        "Blob": true,
        "MSStreamReader": true,
        "ReadableStream": true,
        "WritableStream": true,
        "XDomainRequest": true,
        "XMLHttpRequest": true,
        "clearTimeout": true,
        "fetch": true,
        "location.protocol.search": true,
        "setTimeout": true
      },
      "packages": {
        "browserify>buffer": true,
        "browserify>url": true,
        "process": true,
        "pumpify>inherits": true,
        "readable-stream": true,
        "stream-http>builtin-status-codes": true,
        "watchify>xtend": true
      }
    },
    "string.prototype.matchall>call-bind": {
      "packages": {
        "browserify>has>function-bind": true,
        "string.prototype.matchall>call-bind>es-define-property": true,
        "string.prototype.matchall>call-bind>es-errors": true,
        "string.prototype.matchall>call-bind>set-function-length": true,
        "string.prototype.matchall>get-intrinsic": true
      }
    },
    "string.prototype.matchall>call-bind>es-define-property": {
      "packages": {
        "string.prototype.matchall>get-intrinsic": true
      }
    },
    "string.prototype.matchall>call-bind>set-function-length": {
      "packages": {
        "string.prototype.matchall>call-bind>es-errors": true,
        "string.prototype.matchall>define-properties>define-data-property": true,
        "string.prototype.matchall>es-abstract>gopd": true,
        "string.prototype.matchall>es-abstract>has-property-descriptors": true,
        "string.prototype.matchall>get-intrinsic": true
      }
    },
    "string.prototype.matchall>define-properties": {
      "packages": {
        "@lavamoat/lavapack>json-stable-stringify>object-keys": true,
        "string.prototype.matchall>define-properties>define-data-property": true,
        "string.prototype.matchall>es-abstract>has-property-descriptors": true
      }
    },
    "string.prototype.matchall>define-properties>define-data-property": {
      "packages": {
        "string.prototype.matchall>call-bind>es-define-property": true,
        "string.prototype.matchall>call-bind>es-errors": true,
        "string.prototype.matchall>es-abstract>gopd": true
      }
    },
    "string.prototype.matchall>es-abstract>array-buffer-byte-length": {
      "packages": {
        "string.prototype.matchall>call-bind": true,
        "string.prototype.matchall>es-abstract>is-array-buffer": true
      }
    },
    "string.prototype.matchall>es-abstract>available-typed-arrays": {
      "packages": {
        "string.prototype.matchall>es-abstract>typed-array-length>possible-typed-array-names": true
      }
    },
    "string.prototype.matchall>es-abstract>es-to-primitive>is-symbol": {
      "packages": {
        "string.prototype.matchall>has-symbols": true
      }
    },
    "string.prototype.matchall>es-abstract>gopd": {
      "packages": {
        "string.prototype.matchall>get-intrinsic": true
      }
    },
    "string.prototype.matchall>es-abstract>has-property-descriptors": {
      "packages": {
        "string.prototype.matchall>call-bind>es-define-property": true
      }
    },
    "string.prototype.matchall>es-abstract>is-array-buffer": {
      "packages": {
        "string.prototype.matchall>call-bind": true,
        "string.prototype.matchall>get-intrinsic": true
      }
    },
    "string.prototype.matchall>es-abstract>is-callable": {
      "globals": {
        "document": true
      }
    },
    "string.prototype.matchall>es-abstract>is-regex": {
      "packages": {
        "koa>is-generator-function>has-tostringtag": true,
        "string.prototype.matchall>call-bind": true
      }
    },
    "string.prototype.matchall>es-abstract>is-shared-array-buffer": {
      "packages": {
        "string.prototype.matchall>call-bind": true
      }
    },
    "string.prototype.matchall>es-abstract>object-inspect": {
      "globals": {
        "HTMLElement": true,
        "WeakRef": true
      },
      "packages": {
        "browserify>browser-resolve": true
      }
    },
    "string.prototype.matchall>get-intrinsic": {
      "globals": {
        "AggregateError": true,
        "FinalizationRegistry": true,
        "WeakRef": true
      },
      "packages": {
        "browserify>has>function-bind": true,
        "depcheck>is-core-module>hasown": true,
        "string.prototype.matchall>call-bind>es-errors": true,
        "string.prototype.matchall>es-abstract>has-proto": true,
        "string.prototype.matchall>has-symbols": true
      }
    },
    "string.prototype.matchall>internal-slot": {
      "packages": {
        "depcheck>is-core-module>hasown": true,
        "string.prototype.matchall>call-bind>es-errors": true,
        "string.prototype.matchall>side-channel": true
      }
    },
    "string.prototype.matchall>regexp.prototype.flags": {
      "packages": {
        "string.prototype.matchall>call-bind": true,
        "string.prototype.matchall>call-bind>es-errors": true,
        "string.prototype.matchall>define-properties": true,
        "string.prototype.matchall>regexp.prototype.flags>set-function-name": true
      }
    },
    "string.prototype.matchall>regexp.prototype.flags>set-function-name": {
      "packages": {
        "string.prototype.matchall>call-bind>es-errors": true,
        "string.prototype.matchall>define-properties>define-data-property": true,
        "string.prototype.matchall>es-abstract>function.prototype.name>functions-have-names": true,
        "string.prototype.matchall>es-abstract>has-property-descriptors": true
      }
    },
    "string.prototype.matchall>side-channel": {
      "packages": {
        "string.prototype.matchall>call-bind": true,
        "string.prototype.matchall>es-abstract>object-inspect": true,
        "string.prototype.matchall>get-intrinsic": true
      }
    },
    "superstruct": {
      "globals": {
        "console.warn": true,
        "define": true
      }
    },
    "terser>source-map-support>buffer-from": {
      "packages": {
        "browserify>buffer": true
      }
    },
    "uuid": {
      "globals": {
        "crypto": true,
        "msCrypto": true
      }
    },
    "web3": {
      "globals": {
        "XMLHttpRequest": true
      }
    },
    "web3-stream-provider": {
      "globals": {
        "setTimeout": true
      },
      "packages": {
        "browserify>util": true,
        "readable-stream": true,
        "web3-stream-provider>uuid": true
      }
    },
    "web3-stream-provider>uuid": {
      "globals": {
        "crypto": true
      }
    },
    "webextension-polyfill": {
      "globals": {
        "browser": true,
        "chrome": true,
        "console.error": true,
        "console.warn": true,
        "define": true
      }
    },
    "webpack>events": {
      "globals": {
        "console": true
      }
    }
  }
}<|MERGE_RESOLUTION|>--- conflicted
+++ resolved
@@ -3525,11 +3525,7 @@
         "TextEncoder": true
       },
       "packages": {
-<<<<<<< HEAD
-        "@metamask/snaps-sdk>@metamask/superstruct": true,
-=======
         "@metamask/utils>@metamask/superstruct": true,
->>>>>>> 8f8a0ba2
         "@metamask/utils>@scure/base": true,
         "@metamask/utils>pony-cause": true,
         "@noble/hashes": true,
