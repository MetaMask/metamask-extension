--- conflicted
+++ resolved
@@ -1158,19 +1158,6 @@
         "@metamask/controller-utils": true,
         "@metamask/keyring-api": true,
         "@metamask/metamask-eth-abis": true,
-<<<<<<< HEAD
-<<<<<<< HEAD
-        "@metamask/bridge-controller>@metamask/multichain-network-controller": true,
-        "@metamask/polling-controller": true,
-        "@metamask/bridge-controller>@metamask/snaps-utils": true,
-=======
-        "@metamask/multichain-network-controller": true,
-        "@metamask/bridge-controller>@metamask/polling-controller": true,
->>>>>>> 3a5e38bc19 (feat: use @metamask/bridge-status-controller's submitTx handler cp-12.18.0 (#31907))
-=======
-        "@metamask/multichain-network-controller": true,
-        "@metamask/polling-controller": true,
->>>>>>> 651a2c93
         "@metamask/utils>@metamask/superstruct": true,
         "@metamask/utils": true,
         "@metamask/bridge-controller>bignumber.js": true,
@@ -3162,27 +3149,18 @@
         "define": true
       }
     },
-<<<<<<< HEAD
-<<<<<<< HEAD
-=======
-=======
->>>>>>> 651a2c93
     "@metamask/bridge-controller>bignumber.js": {
       "globals": {
         "crypto": true,
         "define": true
       }
     },
-<<<<<<< HEAD
     "@metamask/bridge-status-controller>bignumber.js": {
       "globals": {
         "crypto": true,
         "define": true
       }
     },
->>>>>>> 3a5e38bc19 (feat: use @metamask/bridge-status-controller's submitTx handler cp-12.18.0 (#31907))
-=======
->>>>>>> 651a2c93
     "@metamask/notification-services-controller>bignumber.js": {
       "globals": {
         "crypto": true,
