--- conflicted
+++ resolved
@@ -1415,21 +1415,13 @@
         "bitcoin-address-validation": true
       }
     },
-<<<<<<< HEAD
-    "@metamask/multichain-transactions-controller>@metamask/keyring-api>@metamask/keyring-utils": {
-=======
     "@metamask/profile-sync-controller>@metamask/keyring-api>@metamask/keyring-utils": {
->>>>>>> 436d69c2
       "globals": {
         "URL": true
       },
       "packages": {
         "@metamask/utils>@metamask/superstruct": true,
-<<<<<<< HEAD
-        "@metamask/multichain-transactions-controller>@metamask/utils": true,
-=======
         "@metamask/profile-sync-controller>@metamask/keyring-api>@metamask/utils": true,
->>>>>>> 436d69c2
         "bitcoin-address-validation": true
       }
     },
