--- conflicted
+++ resolved
@@ -1046,12 +1046,8 @@
         "@ethersproject/providers": true,
         "@metamask/controller-utils": true,
         "@metamask/ens-controller>@metamask/base-controller": true,
-<<<<<<< HEAD
-        "@metamask/utils": true,
-=======
         "@metamask/ens-controller>@metamask/controller-utils": true,
         "@metamask/ens-controller>@metamask/utils": true,
->>>>>>> 800a9d3a
         "punycode": true
       }
     },
@@ -1063,8 +1059,6 @@
         "immer": true
       }
     },
-<<<<<<< HEAD
-=======
     "@metamask/ens-controller>@metamask/controller-utils": {
       "globals": {
         "URL": true,
@@ -1098,7 +1092,6 @@
         "semver": true
       }
     },
->>>>>>> 800a9d3a
     "@metamask/eth-json-rpc-filters": {
       "globals": {
         "console.error": true
@@ -1814,10 +1807,6 @@
         "@metamask/network-controller>@metamask/eth-json-rpc-provider": true,
         "@metamask/network-controller>@metamask/swappable-obj-proxy": true,
         "@metamask/network-controller>@metamask/utils": true,
-<<<<<<< HEAD
-        "@metamask/network-controller>uri-js": true,
-=======
->>>>>>> 800a9d3a
         "@metamask/rpc-errors": true,
         "@metamask/snaps-controllers>@metamask/json-rpc-engine": true,
         "browserify>assert": true,
@@ -1833,8 +1822,6 @@
         "immer": true
       }
     },
-<<<<<<< HEAD
-=======
     "@metamask/network-controller>@metamask/controller-utils": {
       "globals": {
         "URL": true,
@@ -1853,7 +1840,6 @@
         "eth-ens-namehash": true
       }
     },
->>>>>>> 800a9d3a
     "@metamask/network-controller>@metamask/eth-json-rpc-infura": {
       "globals": {
         "setTimeout": true
@@ -1940,14 +1926,6 @@
         "semver": true
       }
     },
-<<<<<<< HEAD
-    "@metamask/network-controller>uri-js": {
-      "globals": {
-        "define": true
-      }
-    },
-=======
->>>>>>> 800a9d3a
     "@metamask/notification-controller": {
       "packages": {
         "@metamask/base-controller": true,
