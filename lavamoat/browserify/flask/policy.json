{
  "resources": {
    "@babel/runtime": {
      "globals": {
        "regeneratorRuntime": "write"
      }
    },
    "@ensdomains/content-hash": {
      "globals": {
        "console.warn": true
      },
      "packages": {
        "@ensdomains/content-hash>cids": true,
        "@ensdomains/content-hash>js-base64": true,
        "@ensdomains/content-hash>multicodec": true,
        "@ensdomains/content-hash>multihashes": true,
        "browserify>buffer": true
      }
    },
    "@ensdomains/content-hash>cids": {
      "packages": {
        "@ensdomains/content-hash>cids>multibase": true,
        "@ensdomains/content-hash>cids>multihashes": true,
        "@ensdomains/content-hash>cids>uint8arrays": true,
        "@ensdomains/content-hash>multicodec": true
      }
    },
    "@ensdomains/content-hash>cids>multibase": {
      "globals": {
        "TextDecoder": true,
        "TextEncoder": true
      },
      "packages": {
        "@ensdomains/content-hash>cids>multibase>@multiformats/base-x": true
      }
    },
    "@ensdomains/content-hash>cids>multihashes": {
      "packages": {
        "@ensdomains/content-hash>cids>multibase": true,
        "@ensdomains/content-hash>cids>multihashes>varint": true,
        "@ensdomains/content-hash>cids>uint8arrays": true
      }
    },
    "@ensdomains/content-hash>cids>uint8arrays": {
      "globals": {
        "TextDecoder": true,
        "TextEncoder": true
      },
      "packages": {
        "@ensdomains/content-hash>cids>multibase": true
      }
    },
    "@ensdomains/content-hash>js-base64": {
      "globals": {
        "Base64": "write",
        "TextDecoder": true,
        "TextEncoder": true,
        "atob": true,
        "btoa": true,
        "define": true
      },
      "packages": {
        "browserify>buffer": true
      }
    },
    "@ensdomains/content-hash>multicodec": {
      "packages": {
        "@ensdomains/content-hash>multicodec>uint8arrays": true,
        "sass-embedded>varint": true
      }
    },
    "@ensdomains/content-hash>multicodec>uint8arrays": {
      "globals": {
        "Buffer": true,
        "TextDecoder": true,
        "TextEncoder": true
      },
      "packages": {
        "@metamask/assets-controllers>multiformats": true
      }
    },
    "@ensdomains/content-hash>multihashes": {
      "packages": {
        "@ensdomains/content-hash>multihashes>multibase": true,
        "@ensdomains/content-hash>multihashes>varint": true,
        "@ensdomains/content-hash>multihashes>web-encoding": true,
        "browserify>buffer": true
      }
    },
    "@ensdomains/content-hash>multihashes>multibase": {
      "packages": {
        "@ensdomains/content-hash>multihashes>multibase>base-x": true,
        "@ensdomains/content-hash>multihashes>web-encoding": true,
        "browserify>buffer": true
      }
    },
    "@ensdomains/content-hash>multihashes>multibase>base-x": {
      "packages": {
        "koa>content-disposition>safe-buffer": true
      }
    },
    "@ensdomains/content-hash>multihashes>web-encoding": {
      "globals": {
        "TextDecoder": true,
        "TextEncoder": true
      },
      "packages": {
        "browserify>util": true
      }
    },
    "@ethereumjs/tx": {
      "packages": {
        "@ethereumjs/tx>@ethereumjs/common": true,
        "@ethereumjs/tx>@ethereumjs/rlp": true,
        "@ethereumjs/tx>@ethereumjs/util": true,
        "@ethereumjs/tx>ethereum-cryptography": true,
        "browserify>buffer": true,
        "browserify>insert-module-globals>is-buffer": true
      }
    },
    "@ethereumjs/tx>@ethereumjs/common": {
      "packages": {
        "@ethereumjs/tx>@ethereumjs/common>crc-32": true,
        "@ethereumjs/tx>@ethereumjs/util": true,
        "browserify>buffer": true,
        "webpack>events": true
      }
    },
    "@ethereumjs/tx>@ethereumjs/common>crc-32": {
      "globals": {
        "DO_NOT_EXPORT_CRC": true,
        "define": true
      }
    },
    "@ethereumjs/tx>@ethereumjs/rlp": {
      "globals": {
        "TextEncoder": true
      }
    },
    "@ethereumjs/tx>@ethereumjs/util": {
      "globals": {
        "console.warn": true
      },
      "packages": {
        "@ethereumjs/tx>@ethereumjs/rlp": true,
        "@ethereumjs/tx>@ethereumjs/util>micro-ftch": true,
        "@ethereumjs/tx>ethereum-cryptography": true,
        "browserify>buffer": true,
        "browserify>insert-module-globals>is-buffer": true,
        "webpack>events": true
      }
    },
    "@ethereumjs/tx>@ethereumjs/util>micro-ftch": {
      "globals": {
        "Headers": true,
        "TextDecoder": true,
        "URL": true,
        "btoa": true,
        "fetch": true
      },
      "packages": {
        "browserify>browserify-zlib": true,
        "browserify>buffer": true,
        "browserify>url": true,
        "browserify>util": true,
        "https-browserify": true,
        "process": true,
        "stream-http": true
      }
    },
    "@ethereumjs/tx>ethereum-cryptography": {
      "globals": {
        "TextDecoder": true,
        "crypto": true
      },
      "packages": {
        "@ethereumjs/tx>ethereum-cryptography>@scure/bip32": true,
        "@metamask/message-signing-snap>@noble/curves": true,
        "@noble/hashes": true
      }
    },
    "@ethereumjs/tx>ethereum-cryptography>@scure/bip32": {
      "packages": {
        "@metamask/message-signing-snap>@noble/curves": true,
        "@metamask/utils>@scure/base": true,
        "@noble/hashes": true
      }
    },
    "@ethersproject/abi": {
      "globals": {
        "console.log": true
      },
      "packages": {
        "@ethersproject/abi>@ethersproject/address": true,
        "@ethersproject/abi>@ethersproject/constants": true,
        "@ethersproject/abi>@ethersproject/keccak256": true,
        "@ethersproject/abi>@ethersproject/logger": true,
        "@ethersproject/abi>@ethersproject/properties": true,
        "@ethersproject/abi>@ethersproject/strings": true,
        "@ethersproject/bignumber": true,
        "@ethersproject/bytes": true,
        "@ethersproject/hash": true
      }
    },
    "@ethersproject/abi>@ethersproject/address": {
      "packages": {
        "@ethersproject/abi>@ethersproject/keccak256": true,
        "@ethersproject/abi>@ethersproject/logger": true,
        "@ethersproject/bignumber": true,
        "@ethersproject/bytes": true,
        "@ethersproject/providers>@ethersproject/rlp": true
      }
    },
    "@ethersproject/abi>@ethersproject/constants": {
      "packages": {
        "@ethersproject/bignumber": true
      }
    },
    "@ethersproject/abi>@ethersproject/keccak256": {
      "packages": {
        "@ethersproject/bytes": true,
        "@metamask/ethjs>js-sha3": true
      }
    },
    "@ethersproject/abi>@ethersproject/logger": {
      "globals": {
        "console": true
      }
    },
    "@ethersproject/abi>@ethersproject/properties": {
      "packages": {
        "@ethersproject/abi>@ethersproject/logger": true
      }
    },
    "@ethersproject/abi>@ethersproject/strings": {
      "packages": {
        "@ethersproject/abi>@ethersproject/constants": true,
        "@ethersproject/abi>@ethersproject/logger": true,
        "@ethersproject/bytes": true
      }
    },
    "@ethersproject/bignumber": {
      "packages": {
        "@ethersproject/abi>@ethersproject/logger": true,
        "@ethersproject/bytes": true,
        "bn.js": true
      }
    },
    "@ethersproject/bytes": {
      "packages": {
        "@ethersproject/abi>@ethersproject/logger": true
      }
    },
    "@ethersproject/contracts": {
      "globals": {
        "setTimeout": true
      },
      "packages": {
        "@ethersproject/abi": true,
        "@ethersproject/abi>@ethersproject/address": true,
        "@ethersproject/abi>@ethersproject/logger": true,
        "@ethersproject/abi>@ethersproject/properties": true,
        "@ethersproject/bignumber": true,
        "@ethersproject/bytes": true,
        "@ethersproject/hash>@ethersproject/abstract-signer": true,
        "@ethersproject/hdnode>@ethersproject/transactions": true,
        "@ethersproject/wallet>@ethersproject/abstract-provider": true
      }
    },
    "@ethersproject/hash": {
      "packages": {
        "@ethersproject/abi>@ethersproject/address": true,
        "@ethersproject/abi>@ethersproject/keccak256": true,
        "@ethersproject/abi>@ethersproject/logger": true,
        "@ethersproject/abi>@ethersproject/properties": true,
        "@ethersproject/abi>@ethersproject/strings": true,
        "@ethersproject/bignumber": true,
        "@ethersproject/bytes": true,
        "@ethersproject/hash>@ethersproject/base64": true
      }
    },
    "@ethersproject/hash>@ethersproject/abstract-signer": {
      "packages": {
        "@ethersproject/abi>@ethersproject/logger": true,
        "@ethersproject/abi>@ethersproject/properties": true
      }
    },
    "@ethersproject/hash>@ethersproject/base64": {
      "globals": {
        "atob": true,
        "btoa": true
      },
      "packages": {
        "@ethersproject/bytes": true
      }
    },
    "@ethersproject/hdnode": {
      "packages": {
        "@ethersproject/abi>@ethersproject/logger": true,
        "@ethersproject/abi>@ethersproject/properties": true,
        "@ethersproject/abi>@ethersproject/strings": true,
        "@ethersproject/bignumber": true,
        "@ethersproject/bytes": true,
        "@ethersproject/hdnode>@ethersproject/basex": true,
        "@ethersproject/hdnode>@ethersproject/pbkdf2": true,
        "@ethersproject/hdnode>@ethersproject/sha2": true,
        "@ethersproject/hdnode>@ethersproject/signing-key": true,
        "@ethersproject/hdnode>@ethersproject/transactions": true,
        "@ethersproject/hdnode>@ethersproject/wordlists": true
      }
    },
    "@ethersproject/hdnode>@ethersproject/basex": {
      "packages": {
        "@ethersproject/abi>@ethersproject/properties": true,
        "@ethersproject/bytes": true
      }
    },
    "@ethersproject/hdnode>@ethersproject/pbkdf2": {
      "packages": {
        "@ethersproject/bytes": true,
        "@ethersproject/hdnode>@ethersproject/sha2": true
      }
    },
    "@ethersproject/hdnode>@ethersproject/sha2": {
      "packages": {
        "@ethersproject/abi>@ethersproject/logger": true,
        "@ethersproject/bytes": true,
        "ethereumjs-util>ethereum-cryptography>hash.js": true
      }
    },
    "@ethersproject/hdnode>@ethersproject/signing-key": {
      "packages": {
        "@ethersproject/abi>@ethersproject/logger": true,
        "@ethersproject/abi>@ethersproject/properties": true,
        "@ethersproject/bytes": true,
        "@ethersproject/hdnode>@ethersproject/signing-key>elliptic": true
      }
    },
    "@ethersproject/hdnode>@ethersproject/signing-key>elliptic": {
      "packages": {
        "@metamask/ppom-validator>elliptic>brorand": true,
        "@metamask/ppom-validator>elliptic>hmac-drbg": true,
        "@metamask/ppom-validator>elliptic>minimalistic-assert": true,
        "@metamask/ppom-validator>elliptic>minimalistic-crypto-utils": true,
        "bn.js": true,
        "ethereumjs-util>ethereum-cryptography>hash.js": true,
        "pumpify>inherits": true
      }
    },
    "@ethersproject/hdnode>@ethersproject/transactions": {
      "packages": {
        "@ethersproject/abi>@ethersproject/address": true,
        "@ethersproject/abi>@ethersproject/constants": true,
        "@ethersproject/abi>@ethersproject/keccak256": true,
        "@ethersproject/abi>@ethersproject/logger": true,
        "@ethersproject/abi>@ethersproject/properties": true,
        "@ethersproject/bignumber": true,
        "@ethersproject/bytes": true,
        "@ethersproject/hdnode>@ethersproject/signing-key": true,
        "@ethersproject/providers>@ethersproject/rlp": true
      }
    },
    "@ethersproject/hdnode>@ethersproject/wordlists": {
      "packages": {
        "@ethersproject/abi>@ethersproject/logger": true,
        "@ethersproject/abi>@ethersproject/properties": true,
        "@ethersproject/abi>@ethersproject/strings": true,
        "@ethersproject/bytes": true,
        "@ethersproject/hash": true
      }
    },
    "@ethersproject/providers": {
      "globals": {
        "WebSocket": true,
        "clearInterval": true,
        "clearTimeout": true,
        "console.log": true,
        "console.warn": true,
        "setInterval": true,
        "setTimeout": true
      },
      "packages": {
        "@ethersproject/abi>@ethersproject/address": true,
        "@ethersproject/abi>@ethersproject/constants": true,
        "@ethersproject/abi>@ethersproject/logger": true,
        "@ethersproject/abi>@ethersproject/properties": true,
        "@ethersproject/abi>@ethersproject/strings": true,
        "@ethersproject/bignumber": true,
        "@ethersproject/bytes": true,
        "@ethersproject/hash": true,
        "@ethersproject/hash>@ethersproject/abstract-signer": true,
        "@ethersproject/hash>@ethersproject/base64": true,
        "@ethersproject/hdnode>@ethersproject/basex": true,
        "@ethersproject/hdnode>@ethersproject/sha2": true,
        "@ethersproject/hdnode>@ethersproject/transactions": true,
        "@ethersproject/providers>@ethersproject/web": true,
        "@ethersproject/providers>bech32": true,
        "@ethersproject/wallet>@ethersproject/abstract-provider": true,
        "@ethersproject/wallet>@ethersproject/random": true,
        "@metamask/test-bundler>@ethersproject/networks": true
      }
    },
    "@ethersproject/providers>@ethersproject/random": {
      "globals": {
        "crypto.getRandomValues": true
      }
    },
    "@ethersproject/providers>@ethersproject/rlp": {
      "packages": {
        "@ethersproject/abi>@ethersproject/logger": true,
        "@ethersproject/bytes": true
      }
    },
    "@ethersproject/providers>@ethersproject/web": {
      "globals": {
        "clearTimeout": true,
        "fetch": true,
        "setTimeout": true
      },
      "packages": {
        "@ethersproject/abi>@ethersproject/logger": true,
        "@ethersproject/abi>@ethersproject/properties": true,
        "@ethersproject/abi>@ethersproject/strings": true,
        "@ethersproject/bytes": true,
        "@ethersproject/hash>@ethersproject/base64": true
      }
    },
    "@ethersproject/wallet": {
      "packages": {
        "@ethersproject/abi>@ethersproject/address": true,
        "@ethersproject/abi>@ethersproject/keccak256": true,
        "@ethersproject/abi>@ethersproject/logger": true,
        "@ethersproject/abi>@ethersproject/properties": true,
        "@ethersproject/bytes": true,
        "@ethersproject/hash": true,
        "@ethersproject/hash>@ethersproject/abstract-signer": true,
        "@ethersproject/hdnode": true,
        "@ethersproject/hdnode>@ethersproject/signing-key": true,
        "@ethersproject/hdnode>@ethersproject/transactions": true,
        "@ethersproject/wallet>@ethersproject/abstract-provider": true,
        "@ethersproject/wallet>@ethersproject/json-wallets": true,
        "@ethersproject/wallet>@ethersproject/random": true
      }
    },
    "@ethersproject/wallet>@ethersproject/abstract-provider": {
      "packages": {
        "@ethersproject/abi>@ethersproject/logger": true,
        "@ethersproject/abi>@ethersproject/properties": true,
        "@ethersproject/bignumber": true,
        "@ethersproject/bytes": true
      }
    },
    "@ethersproject/wallet>@ethersproject/json-wallets": {
      "packages": {
        "@ethersproject/abi>@ethersproject/address": true,
        "@ethersproject/abi>@ethersproject/keccak256": true,
        "@ethersproject/abi>@ethersproject/logger": true,
        "@ethersproject/abi>@ethersproject/properties": true,
        "@ethersproject/abi>@ethersproject/strings": true,
        "@ethersproject/bytes": true,
        "@ethersproject/hdnode": true,
        "@ethersproject/hdnode>@ethersproject/pbkdf2": true,
        "@ethersproject/hdnode>@ethersproject/transactions": true,
        "@ethersproject/wallet>@ethersproject/json-wallets>aes-js": true,
        "@ethersproject/wallet>@ethersproject/random": true,
        "ethereumjs-util>ethereum-cryptography>scrypt-js": true
      }
    },
    "@ethersproject/wallet>@ethersproject/json-wallets>aes-js": {
      "globals": {
        "define": true
      }
    },
    "@ethersproject/wallet>@ethersproject/random": {
      "packages": {
        "@ethersproject/abi>@ethersproject/logger": true,
        "@ethersproject/bytes": true
      }
    },
    "@keystonehq/bc-ur-registry-eth": {
      "packages": {
        "@ethereumjs/tx>@ethereumjs/util": true,
        "@keystonehq/bc-ur-registry-eth>@keystonehq/bc-ur-registry": true,
        "@metamask/eth-trezor-keyring>hdkey": true,
        "browserify>buffer": true,
        "uuid": true
      }
    },
    "@keystonehq/bc-ur-registry-eth>@keystonehq/bc-ur-registry": {
      "globals": {
        "define": true
      },
      "packages": {
        "@ngraveio/bc-ur": true,
        "@swc/helpers>tslib": true,
        "browserify>buffer": true,
        "buffer": true,
        "ethereumjs-util>ethereum-cryptography>bs58check": true
      }
    },
    "@keystonehq/metamask-airgapped-keyring": {
      "packages": {
        "@ethereumjs/tx": true,
        "@keystonehq/bc-ur-registry-eth": true,
        "@keystonehq/metamask-airgapped-keyring>@keystonehq/base-eth-keyring": true,
        "@keystonehq/metamask-airgapped-keyring>@metamask/obs-store": true,
        "browserify>buffer": true,
        "ethereumjs-util>rlp": true,
        "uuid": true,
        "webpack>events": true
      }
    },
    "@keystonehq/metamask-airgapped-keyring>@keystonehq/base-eth-keyring": {
      "packages": {
        "@ethereumjs/tx": true,
        "@ethereumjs/tx>@ethereumjs/util": true,
        "@keystonehq/bc-ur-registry-eth": true,
        "@keystonehq/metamask-airgapped-keyring>@keystonehq/base-eth-keyring>rlp": true,
        "@metamask/eth-trezor-keyring>hdkey": true,
        "browserify>buffer": true,
        "uuid": true
      }
    },
    "@keystonehq/metamask-airgapped-keyring>@keystonehq/base-eth-keyring>rlp": {
      "globals": {
        "TextEncoder": true
      }
    },
    "@keystonehq/metamask-airgapped-keyring>@metamask/obs-store": {
      "packages": {
        "@keystonehq/metamask-airgapped-keyring>@metamask/obs-store>@metamask/safe-event-emitter": true,
        "@keystonehq/metamask-airgapped-keyring>@metamask/obs-store>through2": true,
        "stream-browserify": true
      }
    },
    "@keystonehq/metamask-airgapped-keyring>@metamask/obs-store>@metamask/safe-event-emitter": {
      "globals": {
        "setTimeout": true
      },
      "packages": {
        "webpack>events": true
      }
    },
    "@keystonehq/metamask-airgapped-keyring>@metamask/obs-store>through2": {
      "packages": {
        "@keystonehq/metamask-airgapped-keyring>@metamask/obs-store>through2>readable-stream": true,
        "browserify>util": true,
        "process": true,
        "watchify>xtend": true
      }
    },
    "@keystonehq/metamask-airgapped-keyring>@metamask/obs-store>through2>readable-stream": {
      "packages": {
        "@keystonehq/metamask-airgapped-keyring>@metamask/obs-store>through2>readable-stream>isarray": true,
        "@keystonehq/metamask-airgapped-keyring>@metamask/obs-store>through2>readable-stream>safe-buffer": true,
        "@keystonehq/metamask-airgapped-keyring>@metamask/obs-store>through2>readable-stream>string_decoder": true,
        "browserify>browser-resolve": true,
        "browserify>timers-browserify": true,
        "process": true,
        "pumpify>inherits": true,
        "readable-stream-2>core-util-is": true,
        "readable-stream-2>process-nextick-args": true,
        "readable-stream>util-deprecate": true,
        "webpack>events": true
      }
    },
    "@keystonehq/metamask-airgapped-keyring>@metamask/obs-store>through2>readable-stream>safe-buffer": {
      "packages": {
        "browserify>buffer": true
      }
    },
    "@keystonehq/metamask-airgapped-keyring>@metamask/obs-store>through2>readable-stream>string_decoder": {
      "packages": {
        "@keystonehq/metamask-airgapped-keyring>@metamask/obs-store>through2>readable-stream>safe-buffer": true
      }
    },
    "@lavamoat/lavadome-react": {
      "globals": {
        "Document.prototype": true,
        "DocumentFragment.prototype": true,
        "Element.prototype": true,
        "Node.prototype": true,
        "console.warn": true,
        "document": true
      },
      "packages": {
        "react": true
      }
    },
    "@material-ui/core": {
      "globals": {
        "Image": true,
        "_formatMuiErrorMessage": true,
        "addEventListener": true,
        "clearInterval": true,
        "clearTimeout": true,
        "console.error": true,
        "console.warn": true,
        "document": true,
        "getComputedStyle": true,
        "getSelection": true,
        "innerHeight": true,
        "innerWidth": true,
        "matchMedia": true,
        "navigator": true,
        "performance.now": true,
        "removeEventListener": true,
        "requestAnimationFrame": true,
        "setInterval": true,
        "setTimeout": true
      },
      "packages": {
        "@babel/runtime": true,
        "@material-ui/core>@material-ui/styles": true,
        "@material-ui/core>@material-ui/system": true,
        "@material-ui/core>@material-ui/utils": true,
        "@material-ui/core>clsx": true,
        "@material-ui/core>popper.js": true,
        "@material-ui/core>react-transition-group": true,
        "prop-types": true,
        "prop-types>react-is": true,
        "react": true,
        "react-dom": true,
        "react-redux>hoist-non-react-statics": true
      }
    },
    "@material-ui/core>@material-ui/styles": {
      "globals": {
        "console.error": true,
        "console.warn": true,
        "document.createComment": true,
        "document.head": true
      },
      "packages": {
        "@babel/runtime": true,
        "@material-ui/core>@material-ui/styles>jss": true,
        "@material-ui/core>@material-ui/styles>jss-plugin-camel-case": true,
        "@material-ui/core>@material-ui/styles>jss-plugin-default-unit": true,
        "@material-ui/core>@material-ui/styles>jss-plugin-global": true,
        "@material-ui/core>@material-ui/styles>jss-plugin-nested": true,
        "@material-ui/core>@material-ui/styles>jss-plugin-props-sort": true,
        "@material-ui/core>@material-ui/styles>jss-plugin-rule-value-function": true,
        "@material-ui/core>@material-ui/styles>jss-plugin-vendor-prefixer": true,
        "@material-ui/core>@material-ui/utils": true,
        "@material-ui/core>clsx": true,
        "prop-types": true,
        "react": true,
        "react-redux>hoist-non-react-statics": true
      }
    },
    "@material-ui/core>@material-ui/styles>jss": {
      "globals": {
        "CSS": true,
        "document.createElement": true,
        "document.querySelector": true
      },
      "packages": {
        "@babel/runtime": true,
        "@material-ui/core>@material-ui/styles>jss>is-in-browser": true,
        "react-router-dom>tiny-warning": true
      }
    },
    "@material-ui/core>@material-ui/styles>jss-plugin-camel-case": {
      "packages": {
        "@material-ui/core>@material-ui/styles>jss-plugin-camel-case>hyphenate-style-name": true
      }
    },
    "@material-ui/core>@material-ui/styles>jss-plugin-default-unit": {
      "globals": {
        "CSS": true
      },
      "packages": {
        "@material-ui/core>@material-ui/styles>jss": true
      }
    },
    "@material-ui/core>@material-ui/styles>jss-plugin-global": {
      "packages": {
        "@babel/runtime": true,
        "@material-ui/core>@material-ui/styles>jss": true
      }
    },
    "@material-ui/core>@material-ui/styles>jss-plugin-nested": {
      "packages": {
        "@babel/runtime": true,
        "react-router-dom>tiny-warning": true
      }
    },
    "@material-ui/core>@material-ui/styles>jss-plugin-rule-value-function": {
      "packages": {
        "@material-ui/core>@material-ui/styles>jss": true,
        "react-router-dom>tiny-warning": true
      }
    },
    "@material-ui/core>@material-ui/styles>jss-plugin-vendor-prefixer": {
      "packages": {
        "@material-ui/core>@material-ui/styles>jss": true,
        "@material-ui/core>@material-ui/styles>jss-plugin-vendor-prefixer>css-vendor": true
      }
    },
    "@material-ui/core>@material-ui/styles>jss-plugin-vendor-prefixer>css-vendor": {
      "globals": {
        "document.createElement": true,
        "document.documentElement": true,
        "getComputedStyle": true
      },
      "packages": {
        "@babel/runtime": true,
        "@material-ui/core>@material-ui/styles>jss>is-in-browser": true
      }
    },
    "@material-ui/core>@material-ui/styles>jss>is-in-browser": {
      "globals": {
        "document": true
      }
    },
    "@material-ui/core>@material-ui/system": {
      "globals": {
        "console.error": true
      },
      "packages": {
        "@babel/runtime": true,
        "@material-ui/core>@material-ui/utils": true,
        "prop-types": true
      }
    },
    "@material-ui/core>@material-ui/utils": {
      "packages": {
        "@babel/runtime": true,
        "prop-types": true,
        "prop-types>react-is": true
      }
    },
    "@material-ui/core>popper.js": {
      "globals": {
        "MSInputMethodContext": true,
        "Node.DOCUMENT_POSITION_FOLLOWING": true,
        "cancelAnimationFrame": true,
        "console.warn": true,
        "define": true,
        "devicePixelRatio": true,
        "document": true,
        "getComputedStyle": true,
        "innerHeight": true,
        "innerWidth": true,
        "navigator": true,
        "requestAnimationFrame": true,
        "setTimeout": true
      }
    },
    "@material-ui/core>react-transition-group": {
      "globals": {
        "Element": true,
        "setTimeout": true
      },
      "packages": {
        "@material-ui/core>react-transition-group>dom-helpers": true,
        "prop-types": true,
        "react": true,
        "react-dom": true
      }
    },
    "@material-ui/core>react-transition-group>dom-helpers": {
      "packages": {
        "@babel/runtime": true
      }
    },
    "@metamask/abi-utils": {
      "packages": {
        "@metamask/abi-utils>@metamask/utils": true,
        "@metamask/utils>@metamask/superstruct": true
      }
    },
    "@metamask/abi-utils>@metamask/utils": {
      "globals": {
        "TextDecoder": true,
        "TextEncoder": true
      },
      "packages": {
        "@metamask/utils>@metamask/superstruct": true,
        "@metamask/utils>@scure/base": true,
        "@metamask/utils>pony-cause": true,
        "@noble/hashes": true,
        "browserify>buffer": true,
        "nock>debug": true,
        "semver": true
      }
    },
    "@metamask/accounts-controller": {
      "packages": {
        "@ethereumjs/tx>@ethereumjs/util": true,
        "@ethereumjs/tx>ethereum-cryptography": true,
        "@metamask/base-controller": true,
        "@metamask/eth-snap-keyring": true,
        "@metamask/keyring-api": true,
        "@metamask/keyring-controller": true,
        "@metamask/utils": true,
        "uuid": true
      }
    },
    "@metamask/address-book-controller": {
      "packages": {
        "@metamask/base-controller": true,
        "@metamask/controller-utils": true
      }
    },
    "@metamask/announcement-controller": {
      "packages": {
        "@metamask/base-controller": true
      }
    },
    "@metamask/announcement-controller>@metamask/base-controller": {
      "globals": {
        "setTimeout": true
      },
      "packages": {
        "immer": true
      }
    },
    "@metamask/approval-controller": {
      "globals": {
        "console.info": true
      },
      "packages": {
        "@metamask/approval-controller>nanoid": true,
        "@metamask/base-controller": true,
        "@metamask/rpc-errors": true
      }
    },
    "@metamask/approval-controller>nanoid": {
      "globals": {
        "crypto.getRandomValues": true
      }
    },
    "@metamask/assets-controllers": {
      "globals": {
        "AbortController": true,
        "Headers": true,
        "URL": true,
        "URLSearchParams": true,
        "clearInterval": true,
        "clearTimeout": true,
        "console.error": true,
        "console.log": true,
        "setInterval": true,
        "setTimeout": true
      },
      "packages": {
        "@ethereumjs/tx>@ethereumjs/util": true,
        "@ethersproject/abi>@ethersproject/address": true,
        "@ethersproject/contracts": true,
        "@ethersproject/providers": true,
        "@metamask/abi-utils": true,
        "@metamask/assets-controllers>@metamask/polling-controller": true,
        "@metamask/assets-controllers>@metamask/utils": true,
        "@metamask/assets-controllers>cockatiel": true,
        "@metamask/assets-controllers>multiformats": true,
        "@metamask/base-controller": true,
        "@metamask/contract-metadata": true,
        "@metamask/controller-utils": true,
        "@metamask/eth-query": true,
        "@metamask/metamask-eth-abis": true,
        "@metamask/name-controller>async-mutex": true,
        "@metamask/rpc-errors": true,
        "bn.js": true,
        "lodash": true,
        "single-call-balance-checker-abi": true,
        "uuid": true
      }
    },
    "@metamask/assets-controllers>@metamask/polling-controller": {
      "globals": {
        "clearTimeout": true,
        "console.error": true,
        "setTimeout": true
      },
      "packages": {
        "@metamask/base-controller": true,
        "@metamask/snaps-utils>fast-json-stable-stringify": true,
        "uuid": true
      }
    },
    "@metamask/assets-controllers>@metamask/utils": {
      "globals": {
        "TextDecoder": true,
        "TextEncoder": true
      },
      "packages": {
        "@metamask/utils>@metamask/superstruct": true,
        "@metamask/utils>@scure/base": true,
        "@metamask/utils>pony-cause": true,
        "@noble/hashes": true,
        "browserify>buffer": true,
        "nock>debug": true,
        "semver": true
      }
    },
    "@metamask/assets-controllers>cockatiel": {
      "globals": {
        "AbortController": true,
        "AbortSignal": true,
        "WeakRef": true,
        "clearTimeout": true,
        "performance": true,
        "setTimeout": true
      },
      "packages": {
        "process": true
      }
    },
    "@metamask/assets-controllers>multiformats": {
      "globals": {
        "TextDecoder": true,
        "TextEncoder": true,
        "console.warn": true,
        "crypto.subtle.digest": true
      }
    },
    "@metamask/base-controller": {
      "globals": {
        "setTimeout": true
      },
      "packages": {
        "immer": true
      }
    },
    "@metamask/browser-passworder": {
      "globals": {
        "CryptoKey": true,
        "btoa": true,
        "crypto.getRandomValues": true,
        "crypto.subtle.decrypt": true,
        "crypto.subtle.deriveKey": true,
        "crypto.subtle.encrypt": true,
        "crypto.subtle.exportKey": true,
        "crypto.subtle.importKey": true
      },
      "packages": {
        "@metamask/utils": true,
        "browserify>buffer": true
      }
    },
    "@metamask/controller-utils": {
      "globals": {
        "URL": true,
        "console.error": true,
        "fetch": true,
        "setTimeout": true
      },
      "packages": {
        "@ethereumjs/tx>@ethereumjs/util": true,
        "@metamask/controller-utils>@metamask/utils": true,
        "@metamask/controller-utils>@spruceid/siwe-parser": true,
        "@metamask/ethjs>@metamask/ethjs-unit": true,
        "bn.js": true,
        "browserify>buffer": true,
        "eslint>fast-deep-equal": true,
        "eth-ens-namehash": true
      }
    },
    "@metamask/controller-utils>@metamask/utils": {
      "globals": {
        "TextDecoder": true,
        "TextEncoder": true
      },
      "packages": {
        "@metamask/utils>@metamask/superstruct": true,
        "@metamask/utils>@scure/base": true,
        "@metamask/utils>pony-cause": true,
        "@noble/hashes": true,
        "browserify>buffer": true,
        "nock>debug": true,
        "semver": true
      }
    },
    "@metamask/controller-utils>@spruceid/siwe-parser": {
      "globals": {
        "console.error": true,
        "console.log": true
      },
      "packages": {
        "@metamask/controller-utils>@spruceid/siwe-parser>apg-js": true,
        "@noble/hashes": true
      }
    },
    "@metamask/controller-utils>@spruceid/siwe-parser>apg-js": {
      "packages": {
        "browserify>buffer": true
      }
    },
    "@metamask/controllers>web3": {
      "globals": {
        "XMLHttpRequest": true
      }
    },
    "@metamask/controllers>web3-provider-engine>cross-fetch>node-fetch": {
      "globals": {
        "fetch": true
      }
    },
    "@metamask/controllers>web3-provider-engine>eth-json-rpc-middleware>node-fetch": {
      "globals": {
        "fetch": true
      }
    },
    "@metamask/ens-controller": {
      "packages": {
        "@ethersproject/providers": true,
        "@metamask/base-controller": true,
        "@metamask/controller-utils": true,
        "@metamask/utils": true,
        "punycode": true
      }
    },
    "@metamask/eth-json-rpc-filters": {
      "globals": {
        "console.error": true
      },
      "packages": {
        "@metamask/eth-json-rpc-filters>@metamask/eth-query": true,
        "@metamask/eth-json-rpc-filters>@metamask/json-rpc-engine": true,
        "@metamask/eth-json-rpc-filters>async-mutex": true,
        "@metamask/safe-event-emitter": true,
        "pify": true
      }
    },
    "@metamask/eth-json-rpc-filters>@metamask/eth-query": {
      "packages": {
        "@metamask/eth-query>json-rpc-random-id": true,
        "watchify>xtend": true
      }
    },
    "@metamask/eth-json-rpc-filters>@metamask/json-rpc-engine": {
      "packages": {
        "@metamask/rpc-errors": true,
        "@metamask/safe-event-emitter": true,
        "@metamask/utils": true
      }
    },
    "@metamask/eth-json-rpc-filters>async-mutex": {
      "globals": {
        "setTimeout": true
      },
      "packages": {
        "@swc/helpers>tslib": true
      }
    },
    "@metamask/eth-json-rpc-middleware": {
      "globals": {
        "URL": true,
        "console.error": true,
        "setTimeout": true
      },
      "packages": {
        "@metamask/eth-json-rpc-middleware>@metamask/utils": true,
        "@metamask/eth-json-rpc-middleware>klona": true,
        "@metamask/eth-json-rpc-middleware>safe-stable-stringify": true,
        "@metamask/eth-sig-util": true,
        "@metamask/rpc-errors": true,
        "@metamask/snaps-controllers>@metamask/json-rpc-engine": true
      }
    },
    "@metamask/eth-json-rpc-middleware>@metamask/utils": {
      "globals": {
        "TextDecoder": true,
        "TextEncoder": true
      },
      "packages": {
        "@metamask/utils>@metamask/superstruct": true,
        "@metamask/utils>@scure/base": true,
        "@metamask/utils>pony-cause": true,
        "@noble/hashes": true,
        "browserify>buffer": true,
        "nock>debug": true,
        "semver": true
      }
    },
    "@metamask/eth-ledger-bridge-keyring": {
      "globals": {
        "addEventListener": true,
        "console.log": true,
        "document.createElement": true,
        "document.head.appendChild": true,
        "fetch": true,
        "removeEventListener": true
      },
      "packages": {
        "@ethereumjs/tx": true,
        "@ethereumjs/tx>@ethereumjs/rlp": true,
        "@ethereumjs/tx>@ethereumjs/util": true,
        "@metamask/eth-sig-util": true,
        "@metamask/eth-trezor-keyring>hdkey": true,
        "browserify>buffer": true,
        "webpack>events": true
      }
    },
    "@metamask/eth-query": {
      "packages": {
        "@metamask/eth-query>json-rpc-random-id": true,
        "watchify>xtend": true
      }
    },
    "@metamask/eth-sig-util": {
      "packages": {
        "@ethereumjs/tx>@ethereumjs/util": true,
        "@ethereumjs/tx>ethereum-cryptography": true,
        "@metamask/abi-utils": true,
        "@metamask/eth-sig-util>@metamask/utils": true,
        "@metamask/eth-sig-util>tweetnacl": true,
        "@metamask/utils>@scure/base": true,
        "browserify>buffer": true
      }
    },
    "@metamask/eth-sig-util>@metamask/utils": {
      "globals": {
        "TextDecoder": true,
        "TextEncoder": true
      },
      "packages": {
        "@metamask/utils>@metamask/superstruct": true,
        "@metamask/utils>@scure/base": true,
        "@metamask/utils>pony-cause": true,
        "@noble/hashes": true,
        "browserify>buffer": true,
        "nock>debug": true,
        "semver": true
      }
    },
    "@metamask/eth-sig-util>tweetnacl": {
      "globals": {
        "crypto": true,
        "msCrypto": true,
        "nacl": "write"
      },
      "packages": {
        "browserify>browser-resolve": true
      }
    },
    "@metamask/eth-snap-keyring": {
      "globals": {
        "URL": true,
        "console.error": true
      },
      "packages": {
        "@ethereumjs/tx": true,
        "@metamask/eth-sig-util": true,
        "@metamask/eth-snap-keyring>uuid": true,
        "@metamask/keyring-api": true,
        "@metamask/utils": true,
        "superstruct": true,
        "webpack>events": true
      }
    },
    "@metamask/eth-snap-keyring>uuid": {
      "globals": {
        "crypto": true
      }
    },
    "@metamask/eth-token-tracker": {
      "globals": {
        "console.warn": true
      },
      "packages": {
        "@babel/runtime": true,
        "@metamask/eth-token-tracker>@metamask/eth-block-tracker": true,
        "@metamask/eth-token-tracker>deep-equal": true,
        "@metamask/ethjs-contract": true,
        "@metamask/ethjs-query": true,
        "@metamask/safe-event-emitter": true,
        "bn.js": true,
        "human-standard-token-abi": true
      }
    },
    "@metamask/eth-token-tracker>@metamask/eth-block-tracker": {
      "globals": {
        "clearTimeout": true,
        "console.error": true,
        "setTimeout": true
      },
      "packages": {
        "@metamask/eth-query>json-rpc-random-id": true,
        "@metamask/safe-event-emitter": true,
        "@metamask/utils": true,
        "pify": true
      }
    },
    "@metamask/eth-token-tracker>deep-equal": {
      "packages": {
        "@lavamoat/lavapack>json-stable-stringify>isarray": true,
        "@lavamoat/lavapack>json-stable-stringify>object-keys": true,
        "@metamask/eth-token-tracker>deep-equal>es-get-iterator": true,
        "@metamask/eth-token-tracker>deep-equal>is-date-object": true,
        "@metamask/eth-token-tracker>deep-equal>which-boxed-primitive": true,
        "@metamask/eth-token-tracker>deep-equal>which-collection": true,
        "@ngraveio/bc-ur>assert>object-is": true,
        "browserify>util>is-arguments": true,
        "browserify>util>which-typed-array": true,
        "gulp>vinyl-fs>object.assign": true,
        "string.prototype.matchall>call-bind": true,
        "string.prototype.matchall>es-abstract>array-buffer-byte-length": true,
        "string.prototype.matchall>es-abstract>is-array-buffer": true,
        "string.prototype.matchall>es-abstract>is-regex": true,
        "string.prototype.matchall>es-abstract>is-shared-array-buffer": true,
        "string.prototype.matchall>get-intrinsic": true,
        "string.prototype.matchall>regexp.prototype.flags": true,
        "string.prototype.matchall>side-channel": true
      }
    },
    "@metamask/eth-token-tracker>deep-equal>es-get-iterator": {
      "packages": {
        "@lavamoat/lavapack>json-stable-stringify>isarray": true,
        "@metamask/eth-token-tracker>deep-equal>es-get-iterator>is-map": true,
        "@metamask/eth-token-tracker>deep-equal>es-get-iterator>is-set": true,
        "@metamask/eth-token-tracker>deep-equal>es-get-iterator>stop-iteration-iterator": true,
        "browserify>util>is-arguments": true,
        "eslint-plugin-react>array-includes>is-string": true,
        "process": true,
        "string.prototype.matchall>call-bind": true,
        "string.prototype.matchall>get-intrinsic": true,
        "string.prototype.matchall>has-symbols": true
      }
    },
    "@metamask/eth-token-tracker>deep-equal>es-get-iterator>stop-iteration-iterator": {
      "globals": {
        "StopIteration": true
      },
      "packages": {
        "string.prototype.matchall>internal-slot": true
      }
    },
    "@metamask/eth-token-tracker>deep-equal>is-date-object": {
      "packages": {
        "koa>is-generator-function>has-tostringtag": true
      }
    },
    "@metamask/eth-token-tracker>deep-equal>which-boxed-primitive": {
      "packages": {
        "@metamask/eth-token-tracker>deep-equal>which-boxed-primitive>is-bigint": true,
        "@metamask/eth-token-tracker>deep-equal>which-boxed-primitive>is-boolean-object": true,
        "@metamask/eth-token-tracker>deep-equal>which-boxed-primitive>is-number-object": true,
        "eslint-plugin-react>array-includes>is-string": true,
        "string.prototype.matchall>es-abstract>es-to-primitive>is-symbol": true
      }
    },
    "@metamask/eth-token-tracker>deep-equal>which-boxed-primitive>is-bigint": {
      "packages": {
        "string.prototype.matchall>es-abstract>unbox-primitive>has-bigints": true
      }
    },
    "@metamask/eth-token-tracker>deep-equal>which-boxed-primitive>is-boolean-object": {
      "packages": {
        "koa>is-generator-function>has-tostringtag": true,
        "string.prototype.matchall>call-bind": true
      }
    },
    "@metamask/eth-token-tracker>deep-equal>which-boxed-primitive>is-number-object": {
      "packages": {
        "koa>is-generator-function>has-tostringtag": true
      }
    },
    "@metamask/eth-token-tracker>deep-equal>which-collection": {
      "packages": {
        "@metamask/eth-token-tracker>deep-equal>es-get-iterator>is-map": true,
        "@metamask/eth-token-tracker>deep-equal>es-get-iterator>is-set": true,
        "@metamask/eth-token-tracker>deep-equal>which-collection>is-weakmap": true,
        "@metamask/eth-token-tracker>deep-equal>which-collection>is-weakset": true
      }
    },
    "@metamask/eth-token-tracker>deep-equal>which-collection>is-weakset": {
      "packages": {
        "string.prototype.matchall>call-bind": true,
        "string.prototype.matchall>get-intrinsic": true
      }
    },
    "@metamask/eth-trezor-keyring": {
      "globals": {
        "setTimeout": true
      },
      "packages": {
        "@ethereumjs/tx": true,
        "@ethereumjs/tx>@ethereumjs/util": true,
        "@metamask/eth-trezor-keyring>@trezor/connect-plugin-ethereum": true,
        "@metamask/eth-trezor-keyring>hdkey": true,
        "@trezor/connect-web": true,
        "browserify>buffer": true,
        "webpack>events": true
      }
    },
    "@metamask/eth-trezor-keyring>@trezor/connect-plugin-ethereum": {
      "packages": {
        "@metamask/eth-sig-util": true,
        "@swc/helpers>tslib": true
      }
    },
    "@metamask/eth-trezor-keyring>hdkey": {
      "packages": {
        "browserify>assert": true,
        "crypto-browserify": true,
        "ethereumjs-util>create-hash>ripemd160": true,
        "ethereumjs-util>ethereum-cryptography>bs58check": true,
        "ganache>secp256k1": true,
        "koa>content-disposition>safe-buffer": true
      }
    },
    "@metamask/etherscan-link": {
      "globals": {
        "URL": true
      }
    },
    "@metamask/ethjs": {
      "globals": {
        "clearInterval": true,
        "setInterval": true
      },
      "packages": {
        "@metamask/ethjs-contract": true,
        "@metamask/ethjs-query": true,
        "@metamask/ethjs>@metamask/ethjs-filter": true,
        "@metamask/ethjs>@metamask/ethjs-provider-http": true,
        "@metamask/ethjs>@metamask/ethjs-unit": true,
        "@metamask/ethjs>@metamask/ethjs-util": true,
        "@metamask/ethjs>@metamask/number-to-bn": true,
        "@metamask/ethjs>ethjs-abi": true,
        "@metamask/ethjs>js-sha3": true,
        "bn.js": true,
        "browserify>buffer": true
      }
    },
    "@metamask/ethjs-contract": {
      "packages": {
        "@babel/runtime": true,
        "@metamask/ethjs>@metamask/ethjs-filter": true,
        "@metamask/ethjs>@metamask/ethjs-util": true,
        "@metamask/ethjs>ethjs-abi": true,
        "@metamask/ethjs>js-sha3": true,
        "promise-to-callback": true
      }
    },
    "@metamask/ethjs-query": {
      "globals": {
        "console": true
      },
      "packages": {
        "@metamask/ethjs-query>@metamask/ethjs-format": true,
        "@metamask/ethjs-query>@metamask/ethjs-rpc": true,
        "promise-to-callback": true
      }
    },
    "@metamask/ethjs-query>@metamask/ethjs-format": {
      "packages": {
        "@metamask/ethjs-query>@metamask/ethjs-format>ethjs-schema": true,
        "@metamask/ethjs>@metamask/ethjs-util": true,
        "@metamask/ethjs>@metamask/ethjs-util>strip-hex-prefix": true,
        "@metamask/ethjs>@metamask/number-to-bn": true
      }
    },
    "@metamask/ethjs-query>@metamask/ethjs-rpc": {
      "packages": {
        "promise-to-callback": true
      }
    },
    "@metamask/ethjs>@metamask/ethjs-filter": {
      "globals": {
        "clearInterval": true,
        "setInterval": true
      }
    },
    "@metamask/ethjs>@metamask/ethjs-provider-http": {
      "packages": {
        "@metamask/ethjs>@metamask/ethjs-provider-http>xhr2": true
      }
    },
    "@metamask/ethjs>@metamask/ethjs-provider-http>xhr2": {
      "globals": {
        "XMLHttpRequest": true
      }
    },
    "@metamask/ethjs>@metamask/ethjs-unit": {
      "packages": {
        "@metamask/ethjs>@metamask/number-to-bn": true,
        "bn.js": true
      }
    },
    "@metamask/ethjs>@metamask/ethjs-util": {
      "packages": {
        "@metamask/ethjs>@metamask/ethjs-util>is-hex-prefixed": true,
        "@metamask/ethjs>@metamask/ethjs-util>strip-hex-prefix": true,
        "browserify>buffer": true
      }
    },
    "@metamask/ethjs>@metamask/ethjs-util>strip-hex-prefix": {
      "packages": {
        "@metamask/ethjs>@metamask/ethjs-util>is-hex-prefixed": true
      }
    },
    "@metamask/ethjs>@metamask/number-to-bn": {
      "packages": {
        "@metamask/ethjs>@metamask/ethjs-util>strip-hex-prefix": true,
        "bn.js": true
      }
    },
    "@metamask/ethjs>ethjs-abi": {
      "packages": {
        "@metamask/ethjs>ethjs-abi>number-to-bn": true,
        "@metamask/ethjs>js-sha3": true,
        "bn.js": true,
        "browserify>buffer": true
      }
    },
    "@metamask/ethjs>ethjs-abi>number-to-bn": {
      "packages": {
        "@metamask/ethjs>@metamask/ethjs-util>strip-hex-prefix": true,
        "bn.js": true
      }
    },
    "@metamask/ethjs>js-sha3": {
      "globals": {
        "define": true
      },
      "packages": {
        "process": true
      }
    },
    "@metamask/gas-fee-controller": {
      "globals": {
        "clearInterval": true,
        "console.error": true,
        "setInterval": true
      },
      "packages": {
        "@metamask/controller-utils": true,
        "@metamask/eth-query": true,
        "@metamask/gas-fee-controller>@metamask/polling-controller": true,
        "bn.js": true,
        "uuid": true
      }
    },
    "@metamask/gas-fee-controller>@metamask/polling-controller": {
      "globals": {
        "clearTimeout": true,
        "console.error": true,
        "setTimeout": true
      },
      "packages": {
        "@metamask/base-controller": true,
        "@metamask/snaps-utils>fast-json-stable-stringify": true,
        "uuid": true
      }
    },
    "@metamask/jazzicon": {
      "globals": {
        "document.createElement": true,
        "document.createElementNS": true
      },
      "packages": {
        "@metamask/jazzicon>color": true,
        "@metamask/jazzicon>mersenne-twister": true
      }
    },
    "@metamask/jazzicon>color": {
      "packages": {
        "@metamask/jazzicon>color>clone": true,
        "@metamask/jazzicon>color>color-convert": true,
        "@metamask/jazzicon>color>color-string": true
      }
    },
    "@metamask/jazzicon>color>clone": {
      "packages": {
        "browserify>buffer": true
      }
    },
    "@metamask/jazzicon>color>color-convert": {
      "packages": {
        "@metamask/jazzicon>color>color-convert>color-name": true
      }
    },
    "@metamask/jazzicon>color>color-string": {
      "packages": {
        "jest-canvas-mock>moo-color>color-name": true
      }
    },
    "@metamask/keyring-api": {
      "globals": {
        "URL": true
      },
      "packages": {
        "@metamask/keyring-api>bech32": true,
        "@metamask/keyring-api>uuid": true,
        "@metamask/utils": true,
        "superstruct": true
      }
    },
    "@metamask/keyring-api>uuid": {
      "globals": {
        "crypto": true
      }
    },
    "@metamask/keyring-controller": {
      "packages": {
        "@ethereumjs/tx>@ethereumjs/util": true,
        "@metamask/base-controller": true,
        "@metamask/browser-passworder": true,
        "@metamask/eth-sig-util": true,
        "@metamask/keyring-controller>@metamask/eth-hd-keyring": true,
        "@metamask/keyring-controller>@metamask/eth-simple-keyring": true,
        "@metamask/keyring-controller>@metamask/utils": true,
        "@metamask/keyring-controller>ethereumjs-wallet": true,
        "@metamask/name-controller>async-mutex": true
      }
    },
    "@metamask/keyring-controller>@metamask/eth-hd-keyring": {
      "globals": {
        "TextEncoder": true
      },
      "packages": {
        "@ethereumjs/tx>@ethereumjs/util": true,
        "@ethereumjs/tx>ethereum-cryptography": true,
        "@metamask/eth-sig-util": true,
        "@metamask/scure-bip39": true,
        "@metamask/utils": true,
        "browserify>buffer": true
      }
    },
    "@metamask/keyring-controller>@metamask/eth-simple-keyring": {
      "packages": {
        "@ethereumjs/tx>@ethereumjs/util": true,
        "@ethereumjs/tx>ethereum-cryptography": true,
        "@metamask/eth-sig-util": true,
        "@metamask/utils": true,
        "browserify>buffer": true,
        "crypto-browserify>randombytes": true
      }
    },
    "@metamask/keyring-controller>@metamask/utils": {
      "globals": {
        "TextDecoder": true,
        "TextEncoder": true
      },
      "packages": {
        "@metamask/utils>@metamask/superstruct": true,
        "@metamask/utils>@scure/base": true,
        "@metamask/utils>pony-cause": true,
        "@noble/hashes": true,
        "browserify>buffer": true,
        "nock>debug": true,
        "semver": true
      }
    },
    "@metamask/keyring-controller>ethereumjs-wallet": {
      "packages": {
        "@metamask/keyring-controller>ethereumjs-wallet>ethereum-cryptography": true,
        "@metamask/keyring-controller>ethereumjs-wallet>ethereumjs-util": true,
        "@metamask/keyring-controller>ethereumjs-wallet>utf8": true,
        "browserify>buffer": true,
        "crypto-browserify": true,
        "crypto-browserify>randombytes": true,
        "eth-lattice-keyring>gridplus-sdk>aes-js": true,
        "ethereumjs-util>ethereum-cryptography>bs58check": true,
        "ethereumjs-util>ethereum-cryptography>scrypt-js": true,
        "uuid": true
      }
    },
    "@metamask/keyring-controller>ethereumjs-wallet>ethereum-cryptography": {
      "packages": {
        "browserify>assert": true,
        "browserify>buffer": true,
        "crypto-browserify>create-hmac": true,
        "crypto-browserify>randombytes": true,
        "ethereumjs-util>ethereum-cryptography>bs58check": true,
        "ethereumjs-util>ethereum-cryptography>hash.js": true,
        "ethereumjs-util>ethereum-cryptography>keccak": true,
        "ganache>secp256k1": true,
        "koa>content-disposition>safe-buffer": true
      }
    },
    "@metamask/keyring-controller>ethereumjs-wallet>ethereumjs-util": {
      "packages": {
        "@metamask/keyring-controller>ethereumjs-wallet>ethereum-cryptography": true,
        "bn.js": true,
        "browserify>assert": true,
        "browserify>buffer": true,
        "browserify>insert-module-globals>is-buffer": true,
        "ethereumjs-util>create-hash": true,
        "ethereumjs-util>rlp": true
      }
    },
    "@metamask/logging-controller": {
      "packages": {
        "@metamask/base-controller": true,
        "uuid": true
      }
    },
    "@metamask/logo": {
      "globals": {
        "addEventListener": true,
        "document.body.appendChild": true,
        "document.createElementNS": true,
        "innerHeight": true,
        "innerWidth": true,
        "requestAnimationFrame": true
      },
      "packages": {
        "@metamask/logo>gl-mat4": true,
        "@metamask/logo>gl-vec3": true
      }
    },
    "@metamask/message-manager": {
      "packages": {
        "@metamask/base-controller": true,
        "@metamask/controller-utils": true,
        "@metamask/eth-sig-util": true,
        "@metamask/message-manager>@metamask/utils": true,
        "@metamask/message-manager>jsonschema": true,
        "browserify>buffer": true,
        "uuid": true,
        "webpack>events": true
      }
    },
    "@metamask/message-manager>@metamask/utils": {
      "globals": {
        "TextDecoder": true,
        "TextEncoder": true
      },
      "packages": {
        "@metamask/utils>@metamask/superstruct": true,
        "@metamask/utils>@scure/base": true,
        "@metamask/utils>pony-cause": true,
        "@noble/hashes": true,
        "browserify>buffer": true,
        "nock>debug": true,
        "semver": true
      }
    },
    "@metamask/message-manager>jsonschema": {
      "packages": {
        "browserify>url": true
      }
    },
    "@metamask/message-signing-snap>@noble/ciphers": {
      "globals": {
        "TextDecoder": true,
        "TextEncoder": true,
        "crypto": true
      }
    },
    "@metamask/message-signing-snap>@noble/curves": {
      "globals": {
        "TextEncoder": true
      },
      "packages": {
        "@noble/hashes": true
      }
    },
    "@metamask/name-controller": {
      "globals": {
        "fetch": true
      },
      "packages": {
        "@metamask/base-controller": true,
        "@metamask/controller-utils": true,
        "@metamask/name-controller>async-mutex": true,
        "@metamask/utils": true
      }
    },
    "@metamask/name-controller>async-mutex": {
      "globals": {
        "clearTimeout": true,
        "setTimeout": true
      },
      "packages": {
        "@swc/helpers>tslib": true
      }
    },
    "@metamask/network-controller": {
      "globals": {
        "URL": true,
        "btoa": true,
        "fetch": true,
        "setTimeout": true
      },
      "packages": {
        "@metamask/base-controller": true,
        "@metamask/controller-utils": true,
        "@metamask/eth-query": true,
        "@metamask/eth-token-tracker>@metamask/eth-block-tracker": true,
        "@metamask/network-controller>@metamask/eth-json-rpc-infura": true,
        "@metamask/network-controller>@metamask/eth-json-rpc-middleware": true,
        "@metamask/network-controller>@metamask/eth-json-rpc-provider": true,
        "@metamask/network-controller>@metamask/swappable-obj-proxy": true,
        "@metamask/rpc-errors": true,
        "@metamask/snaps-controllers>@metamask/json-rpc-engine": true,
        "@metamask/utils": true,
        "browserify>assert": true,
        "uuid": true
      }
    },
    "@metamask/network-controller>@metamask/eth-json-rpc-infura": {
      "globals": {
        "setTimeout": true
      },
      "packages": {
        "@metamask/network-controller>@metamask/eth-json-rpc-infura>@metamask/eth-json-rpc-provider": true,
        "@metamask/network-controller>@metamask/eth-json-rpc-infura>@metamask/json-rpc-engine": true,
        "@metamask/rpc-errors": true,
        "@metamask/utils": true,
        "node-fetch": true
      }
    },
    "@metamask/network-controller>@metamask/eth-json-rpc-infura>@metamask/eth-json-rpc-provider": {
      "packages": {
        "@metamask/network-controller>@metamask/eth-json-rpc-infura>@metamask/json-rpc-engine": true,
        "@metamask/safe-event-emitter": true
      }
    },
    "@metamask/network-controller>@metamask/eth-json-rpc-infura>@metamask/json-rpc-engine": {
      "packages": {
        "@metamask/rpc-errors": true,
        "@metamask/safe-event-emitter": true,
        "@metamask/utils": true
      }
    },
    "@metamask/network-controller>@metamask/eth-json-rpc-middleware": {
      "globals": {
        "URL": true,
        "console.error": true,
        "setTimeout": true
      },
      "packages": {
        "@metamask/eth-json-rpc-middleware>klona": true,
        "@metamask/eth-json-rpc-middleware>safe-stable-stringify": true,
        "@metamask/eth-sig-util": true,
        "@metamask/network-controller>@metamask/eth-json-rpc-middleware>@metamask/json-rpc-engine": true,
        "@metamask/rpc-errors": true,
        "@metamask/utils": true,
        "pify": true
      }
    },
    "@metamask/network-controller>@metamask/eth-json-rpc-middleware>@metamask/json-rpc-engine": {
      "packages": {
        "@metamask/rpc-errors": true,
        "@metamask/safe-event-emitter": true,
        "@metamask/utils": true
      }
    },
    "@metamask/network-controller>@metamask/eth-json-rpc-provider": {
      "packages": {
        "@metamask/rpc-errors": true,
        "@metamask/safe-event-emitter": true,
        "@metamask/snaps-controllers>@metamask/json-rpc-engine": true,
        "uuid": true
      }
    },
    "@metamask/notification-controller": {
      "packages": {
        "@metamask/base-controller": true,
        "@metamask/notification-controller>nanoid": true,
        "@metamask/utils": true
      }
    },
    "@metamask/notification-controller>nanoid": {
      "globals": {
        "crypto.getRandomValues": true
      }
    },
    "@metamask/notification-services-controller": {
      "globals": {
        "Intl.NumberFormat": true,
        "addEventListener": true,
        "fetch": true,
        "registration": true,
        "removeEventListener": true
      },
      "packages": {
        "@metamask/base-controller": true,
        "@metamask/controller-utils": true,
        "@metamask/notification-services-controller>@contentful/rich-text-html-renderer": true,
        "@metamask/notification-services-controller>firebase": true,
        "@metamask/profile-sync-controller": true,
        "bignumber.js": true,
        "loglevel": true,
        "uuid": true
      }
    },
    "@metamask/notification-services-controller>@contentful/rich-text-html-renderer": {
      "globals": {
        "SuppressedError": true
      }
    },
    "@metamask/notification-services-controller>firebase": {
      "packages": {
        "@metamask/notification-services-controller>firebase>@firebase/app": true,
        "@metamask/notification-services-controller>firebase>@firebase/messaging": true
      }
    },
    "@metamask/notification-services-controller>firebase>@firebase/app": {
      "globals": {
        "FinalizationRegistry": true,
        "console.warn": true
      },
      "packages": {
        "@metamask/notification-services-controller>firebase>@firebase/app>@firebase/component": true,
        "@metamask/notification-services-controller>firebase>@firebase/app>@firebase/logger": true,
        "@metamask/notification-services-controller>firebase>@firebase/app>idb": true,
        "@metamask/notification-services-controller>firebase>@firebase/util": true
      }
    },
    "@metamask/notification-services-controller>firebase>@firebase/app>@firebase/component": {
      "packages": {
        "@metamask/notification-services-controller>firebase>@firebase/util": true
      }
    },
    "@metamask/notification-services-controller>firebase>@firebase/app>@firebase/logger": {
      "globals": {
        "console": true
      },
      "packages": {
        "@swc/helpers>tslib": true
      }
    },
    "@metamask/notification-services-controller>firebase>@firebase/app>idb": {
      "globals": {
        "DOMException": true,
        "IDBCursor": true,
        "IDBDatabase": true,
        "IDBIndex": true,
        "IDBObjectStore": true,
        "IDBRequest": true,
        "IDBTransaction": true,
        "indexedDB.deleteDatabase": true,
        "indexedDB.open": true
      }
    },
    "@metamask/notification-services-controller>firebase>@firebase/installations": {
      "globals": {
        "BroadcastChannel": true,
        "Headers": true,
        "btoa": true,
        "console.error": true,
        "crypto": true,
        "fetch": true,
        "msCrypto": true,
        "navigator.onLine": true,
        "setTimeout": true
      },
      "packages": {
        "@metamask/notification-services-controller>firebase>@firebase/app": true,
        "@metamask/notification-services-controller>firebase>@firebase/app>@firebase/component": true,
        "@metamask/notification-services-controller>firebase>@firebase/app>idb": true,
        "@metamask/notification-services-controller>firebase>@firebase/util": true
      }
    },
    "@metamask/notification-services-controller>firebase>@firebase/messaging": {
      "globals": {
        "Headers": true,
        "Notification.maxActions": true,
        "Notification.permission": true,
        "Notification.requestPermission": true,
        "PushSubscription.prototype.hasOwnProperty": true,
        "ServiceWorkerRegistration": true,
        "URL": true,
        "addEventListener": true,
        "atob": true,
        "btoa": true,
        "clients.matchAll": true,
        "clients.openWindow": true,
        "console.warn": true,
        "document": true,
        "fetch": true,
        "indexedDB": true,
        "location.href": true,
        "location.origin": true,
        "navigator": true,
        "origin.replace": true,
        "registration.showNotification": true,
        "setTimeout": true
      },
      "packages": {
        "@metamask/notification-services-controller>firebase>@firebase/app": true,
        "@metamask/notification-services-controller>firebase>@firebase/app>@firebase/component": true,
        "@metamask/notification-services-controller>firebase>@firebase/app>idb": true,
        "@metamask/notification-services-controller>firebase>@firebase/installations": true,
        "@metamask/notification-services-controller>firebase>@firebase/util": true,
        "@swc/helpers>tslib": true
      }
    },
    "@metamask/notification-services-controller>firebase>@firebase/util": {
      "globals": {
        "atob": true,
        "browser": true,
        "btoa": true,
        "chrome": true,
        "console": true,
        "document": true,
        "indexedDB": true,
        "navigator": true,
        "process": true,
        "self": true,
        "setTimeout": true
      },
      "packages": {
        "process": true
      }
    },
    "@metamask/object-multiplex": {
      "globals": {
        "console.warn": true
      },
      "packages": {
        "@metamask/object-multiplex>once": true,
        "readable-stream": true
      }
    },
    "@metamask/object-multiplex>once": {
      "packages": {
        "@metamask/object-multiplex>once>wrappy": true
      }
    },
    "@metamask/obs-store": {
      "packages": {
        "@metamask/safe-event-emitter": true,
        "readable-stream": true
      }
    },
    "@metamask/permission-controller": {
      "globals": {
        "console.error": true
      },
      "packages": {
        "@metamask/base-controller": true,
        "@metamask/controller-utils": true,
        "@metamask/permission-controller>nanoid": true,
        "@metamask/rpc-errors": true,
        "@metamask/snaps-controllers>@metamask/json-rpc-engine": true,
        "@metamask/utils": true,
        "deep-freeze-strict": true,
        "immer": true
      }
    },
    "@metamask/permission-controller>nanoid": {
      "globals": {
        "crypto.getRandomValues": true
      }
    },
    "@metamask/permission-log-controller": {
      "packages": {
        "@metamask/permission-log-controller>@metamask/base-controller": true,
        "@metamask/utils": true
      }
    },
    "@metamask/permission-log-controller>@metamask/base-controller": {
      "globals": {
        "setTimeout": true
      },
      "packages": {
        "immer": true
      }
    },
    "@metamask/phishing-controller": {
      "globals": {
        "URL": true,
        "fetch": true
      },
      "packages": {
        "@metamask/base-controller": true,
        "@metamask/controller-utils": true,
        "@metamask/phishing-controller>fastest-levenshtein": true,
        "punycode": true
      }
    },
    "@metamask/post-message-stream": {
      "globals": {
        "MessageEvent.prototype": true,
        "WorkerGlobalScope": true,
        "addEventListener": true,
        "browser": true,
        "chrome": true,
        "location.origin": true,
        "postMessage": true,
        "removeEventListener": true
      },
      "packages": {
        "@metamask/utils": true,
        "readable-stream": true
      }
    },
    "@metamask/ppom-validator": {
      "globals": {
        "URL": true,
        "console.error": true,
        "crypto": true
      },
      "packages": {
        "@metamask/eth-query>json-rpc-random-id": true,
        "@metamask/ppom-validator>@metamask/base-controller": true,
        "@metamask/ppom-validator>@metamask/controller-utils": true,
        "@metamask/ppom-validator>crypto-js": true,
        "@metamask/ppom-validator>elliptic": true,
        "await-semaphore": true,
        "browserify>buffer": true
      }
    },
    "@metamask/ppom-validator>@metamask/base-controller": {
      "globals": {
        "setTimeout": true
      },
      "packages": {
        "immer": true
      }
    },
    "@metamask/ppom-validator>@metamask/controller-utils": {
      "globals": {
        "URL": true,
        "console.error": true,
        "fetch": true,
        "setTimeout": true
      },
      "packages": {
        "@ethereumjs/tx>@ethereumjs/util": true,
        "@metamask/controller-utils>@spruceid/siwe-parser": true,
        "@metamask/ethjs>@metamask/ethjs-unit": true,
        "@metamask/utils": true,
        "bn.js": true,
        "browserify>buffer": true,
        "eslint>fast-deep-equal": true,
        "eth-ens-namehash": true
      }
    },
    "@metamask/ppom-validator>crypto-js": {
      "globals": {
        "crypto": true,
        "define": true,
        "msCrypto": true
      },
      "packages": {
        "browserify>browser-resolve": true
      }
    },
    "@metamask/ppom-validator>elliptic": {
      "packages": {
        "@metamask/ppom-validator>elliptic>brorand": true,
        "@metamask/ppom-validator>elliptic>hmac-drbg": true,
        "@metamask/ppom-validator>elliptic>minimalistic-assert": true,
        "@metamask/ppom-validator>elliptic>minimalistic-crypto-utils": true,
        "bn.js": true,
        "ethereumjs-util>ethereum-cryptography>hash.js": true,
        "pumpify>inherits": true
      }
    },
    "@metamask/ppom-validator>elliptic>brorand": {
      "globals": {
        "crypto": true,
        "msCrypto": true
      },
      "packages": {
        "browserify>browser-resolve": true
      }
    },
    "@metamask/ppom-validator>elliptic>hmac-drbg": {
      "packages": {
        "@metamask/ppom-validator>elliptic>minimalistic-assert": true,
        "@metamask/ppom-validator>elliptic>minimalistic-crypto-utils": true,
        "ethereumjs-util>ethereum-cryptography>hash.js": true
      }
    },
    "@metamask/profile-sync-controller": {
      "globals": {
        "Event": true,
        "Headers": true,
        "TextDecoder": true,
        "URL": true,
        "URLSearchParams": true,
        "addEventListener": true,
        "console.error": true,
        "dispatchEvent": true,
        "fetch": true,
        "removeEventListener": true,
        "setTimeout": true
      },
      "packages": {
        "@metamask/base-controller": true,
        "@metamask/message-signing-snap>@noble/ciphers": true,
        "@metamask/profile-sync-controller>siwe": true,
        "@noble/hashes": true,
        "browserify>buffer": true,
        "loglevel": true
      }
    },
    "@metamask/profile-sync-controller>siwe": {
      "globals": {
        "console.error": true,
        "console.warn": true
      },
      "packages": {
        "@metamask/controller-utils>@spruceid/siwe-parser>valid-url": true,
        "@metamask/profile-sync-controller>siwe>@spruceid/siwe-parser": true,
        "@metamask/profile-sync-controller>siwe>@stablelib/random": true,
        "@metamask/test-bundler>ethers": true
      }
    },
    "@metamask/profile-sync-controller>siwe>@spruceid/siwe-parser": {
      "globals": {
        "console.error": true,
        "console.log": true
      },
      "packages": {
        "@metamask/controller-utils>@spruceid/siwe-parser>apg-js": true,
        "@noble/hashes": true
      }
    },
    "@metamask/profile-sync-controller>siwe>@stablelib/random": {
      "globals": {
        "crypto": true,
        "msCrypto": true
      },
      "packages": {
        "@metamask/profile-sync-controller>siwe>@stablelib/random>@stablelib/binary": true,
        "@metamask/profile-sync-controller>siwe>@stablelib/random>@stablelib/wipe": true,
        "browserify>browser-resolve": true
      }
    },
    "@metamask/profile-sync-controller>siwe>@stablelib/random>@stablelib/binary": {
      "packages": {
        "@metamask/profile-sync-controller>siwe>@stablelib/random>@stablelib/binary>@stablelib/int": true
      }
    },
    "@metamask/queued-request-controller": {
      "packages": {
        "@metamask/base-controller": true,
        "@metamask/rpc-errors": true,
        "@metamask/selected-network-controller": true,
        "@metamask/snaps-controllers>@metamask/json-rpc-engine": true,
        "@metamask/utils": true
      }
    },
    "@metamask/rate-limit-controller": {
      "globals": {
        "setTimeout": true
      },
      "packages": {
        "@metamask/base-controller": true,
        "@metamask/rpc-errors": true,
        "@metamask/utils": true
      }
    },
    "@metamask/rpc-errors": {
      "packages": {
        "@metamask/rpc-errors>@metamask/utils": true,
        "eth-rpc-errors>fast-safe-stringify": true
      }
    },
    "@metamask/rpc-errors>@metamask/utils": {
      "globals": {
        "TextDecoder": true,
        "TextEncoder": true
      },
      "packages": {
        "@metamask/utils>@metamask/superstruct": true,
        "@metamask/utils>@scure/base": true,
        "@metamask/utils>pony-cause": true,
        "@noble/hashes": true,
        "browserify>buffer": true,
        "nock>debug": true,
        "semver": true
      }
    },
    "@metamask/rpc-methods-flask>nanoid": {
      "globals": {
        "crypto.getRandomValues": true
      }
    },
    "@metamask/rpc-methods>nanoid": {
      "globals": {
        "crypto.getRandomValues": true
      }
    },
    "@metamask/safe-event-emitter": {
      "globals": {
        "setTimeout": true
      },
      "packages": {
        "webpack>events": true
      }
    },
    "@metamask/scure-bip39": {
      "globals": {
        "TextEncoder": true
      },
      "packages": {
        "@metamask/scure-bip39>@noble/hashes": true,
        "@metamask/utils>@scure/base": true
      }
    },
    "@metamask/scure-bip39>@noble/hashes": {
      "globals": {
        "TextEncoder": true,
        "crypto": true
      }
    },
    "@metamask/selected-network-controller": {
      "packages": {
        "@metamask/base-controller": true,
        "@metamask/network-controller>@metamask/swappable-obj-proxy": true
      }
    },
    "@metamask/signature-controller": {
      "globals": {
        "console.info": true
      },
      "packages": {
        "@metamask/logging-controller": true,
        "@metamask/rpc-errors": true,
        "@metamask/signature-controller>@metamask/base-controller": true,
        "@metamask/signature-controller>@metamask/controller-utils": true,
        "@metamask/signature-controller>@metamask/message-manager": true,
        "lodash": true,
        "webpack>events": true
      }
    },
    "@metamask/signature-controller>@metamask/base-controller": {
      "globals": {
        "setTimeout": true
      },
      "packages": {
        "immer": true
      }
    },
    "@metamask/signature-controller>@metamask/controller-utils": {
      "globals": {
        "URL": true,
        "console.error": true,
        "fetch": true,
        "setTimeout": true
      },
      "packages": {
        "@ethereumjs/tx>@ethereumjs/util": true,
        "@metamask/controller-utils>@spruceid/siwe-parser": true,
        "@metamask/ethjs>@metamask/ethjs-unit": true,
        "@metamask/utils": true,
        "bn.js": true,
        "browserify>buffer": true,
        "eslint>fast-deep-equal": true,
        "eth-ens-namehash": true
      }
    },
    "@metamask/signature-controller>@metamask/message-manager": {
      "packages": {
        "@metamask/eth-sig-util": true,
        "@metamask/message-manager>jsonschema": true,
        "@metamask/signature-controller>@metamask/base-controller": true,
        "@metamask/signature-controller>@metamask/controller-utils": true,
        "@metamask/utils": true,
        "browserify>buffer": true,
        "uuid": true,
        "webpack>events": true
      }
    },
    "@metamask/smart-transactions-controller": {
      "globals": {
        "URLSearchParams": true,
        "clearInterval": true,
        "console.error": true,
        "console.log": true,
        "fetch": true,
        "setInterval": true
      },
      "packages": {
        "@ethersproject/bytes": true,
        "@metamask/controller-utils": true,
        "@metamask/eth-query": true,
        "@metamask/gas-fee-controller>@metamask/polling-controller": true,
        "@metamask/smart-transactions-controller>@ethereumjs/tx": true,
        "@metamask/smart-transactions-controller>@ethereumjs/util": true,
        "@metamask/smart-transactions-controller>@metamask/transaction-controller": true,
        "@metamask/smart-transactions-controller>bignumber.js": true,
        "browserify>buffer": true,
        "fast-json-patch": true,
        "lodash": true,
        "webpack>events": true
      }
    },
    "@metamask/smart-transactions-controller>@babel/runtime": {
      "globals": {
        "regeneratorRuntime": "write"
      }
    },
    "@metamask/smart-transactions-controller>@ethereumjs/tx": {
      "packages": {
        "@ethereumjs/tx>ethereum-cryptography": true,
        "@metamask/smart-transactions-controller>@ethereumjs/tx>@ethereumjs/common": true,
        "@metamask/smart-transactions-controller>@ethereumjs/tx>@ethereumjs/rlp": true,
        "@metamask/smart-transactions-controller>@ethereumjs/util": true
      }
    },
    "@metamask/smart-transactions-controller>@ethereumjs/tx>@ethereumjs/common": {
      "packages": {
        "@metamask/smart-transactions-controller>@ethereumjs/util": true,
        "webpack>events": true
      }
    },
    "@metamask/smart-transactions-controller>@ethereumjs/tx>@ethereumjs/rlp": {
      "globals": {
        "TextEncoder": true
      }
    },
    "@metamask/smart-transactions-controller>@ethereumjs/util": {
      "globals": {
        "console.warn": true,
        "fetch": true
      },
      "packages": {
        "@ethereumjs/tx>ethereum-cryptography": true,
        "@metamask/smart-transactions-controller>@ethereumjs/util>@ethereumjs/rlp": true,
        "webpack>events": true
      }
    },
    "@metamask/smart-transactions-controller>@ethereumjs/util>@ethereumjs/rlp": {
      "globals": {
        "TextEncoder": true
      }
    },
    "@metamask/smart-transactions-controller>@metamask/controllers>nanoid": {
      "globals": {
        "crypto.getRandomValues": true
      }
    },
    "@metamask/smart-transactions-controller>@metamask/transaction-controller": {
      "globals": {
        "clearTimeout": true,
        "console.error": true,
        "fetch": true,
        "setTimeout": true
      },
      "packages": {
        "@ethereumjs/tx>@ethereumjs/common": true,
        "@ethersproject/abi": true,
        "@ethersproject/contracts": true,
        "@ethersproject/providers": true,
        "@metamask/base-controller": true,
        "@metamask/controller-utils": true,
        "@metamask/eth-query": true,
        "@metamask/gas-fee-controller": true,
        "@metamask/metamask-eth-abis": true,
        "@metamask/name-controller>async-mutex": true,
        "@metamask/network-controller": true,
        "@metamask/rpc-errors": true,
        "@metamask/smart-transactions-controller>@metamask/transaction-controller>@ethereumjs/tx": true,
        "@metamask/smart-transactions-controller>@metamask/transaction-controller>@ethereumjs/util": true,
        "@metamask/smart-transactions-controller>@metamask/transaction-controller>@metamask/nonce-tracker": true,
        "@metamask/smart-transactions-controller>@metamask/transaction-controller>eth-method-registry": true,
        "@metamask/utils": true,
        "bn.js": true,
        "browserify>buffer": true,
        "fast-json-patch": true,
        "lodash": true,
        "uuid": true,
        "webpack>events": true
      }
    },
    "@metamask/smart-transactions-controller>@metamask/transaction-controller>@ethereumjs/tx": {
      "packages": {
        "@ethereumjs/tx>@ethereumjs/common": true,
        "@ethereumjs/tx>@ethereumjs/rlp": true,
        "@ethereumjs/tx>ethereum-cryptography": true,
        "@metamask/smart-transactions-controller>@metamask/transaction-controller>@ethereumjs/util": true,
        "browserify>buffer": true,
        "browserify>insert-module-globals>is-buffer": true
      }
    },
    "@metamask/smart-transactions-controller>@metamask/transaction-controller>@ethereumjs/util": {
      "globals": {
        "console.warn": true
      },
      "packages": {
        "@ethereumjs/tx>@ethereumjs/rlp": true,
        "@ethereumjs/tx>@ethereumjs/util>micro-ftch": true,
        "@ethereumjs/tx>ethereum-cryptography": true,
        "browserify>buffer": true,
        "browserify>insert-module-globals>is-buffer": true,
        "webpack>events": true
      }
    },
    "@metamask/smart-transactions-controller>@metamask/transaction-controller>@metamask/nonce-tracker": {
      "packages": {
        "@ethersproject/providers": true,
        "@metamask/smart-transactions-controller>@metamask/transaction-controller>@metamask/nonce-tracker>async-mutex": true,
        "browserify>assert": true
      }
    },
    "@metamask/smart-transactions-controller>@metamask/transaction-controller>@metamask/nonce-tracker>async-mutex": {
      "globals": {
        "clearTimeout": true,
        "setTimeout": true
      },
      "packages": {
        "@swc/helpers>tslib": true
      }
    },
    "@metamask/smart-transactions-controller>@metamask/transaction-controller>eth-method-registry": {
      "packages": {
        "@metamask/smart-transactions-controller>@metamask/transaction-controller>eth-method-registry>@metamask/ethjs-contract": true,
        "@metamask/smart-transactions-controller>@metamask/transaction-controller>eth-method-registry>@metamask/ethjs-query": true
      }
    },
    "@metamask/smart-transactions-controller>@metamask/transaction-controller>eth-method-registry>@metamask/ethjs-contract": {
      "packages": {
        "@metamask/ethjs>ethjs-abi": true,
        "@metamask/ethjs>js-sha3": true,
        "@metamask/smart-transactions-controller>@babel/runtime": true,
        "@metamask/smart-transactions-controller>@metamask/transaction-controller>eth-method-registry>@metamask/ethjs-contract>@metamask/ethjs-filter": true,
        "@metamask/smart-transactions-controller>@metamask/transaction-controller>eth-method-registry>@metamask/ethjs-contract>@metamask/ethjs-util": true,
        "promise-to-callback": true
      }
    },
    "@metamask/smart-transactions-controller>@metamask/transaction-controller>eth-method-registry>@metamask/ethjs-contract>@metamask/ethjs-filter": {
      "globals": {
        "clearInterval": true,
        "setInterval": true
      }
    },
    "@metamask/smart-transactions-controller>@metamask/transaction-controller>eth-method-registry>@metamask/ethjs-contract>@metamask/ethjs-util": {
      "packages": {
        "@metamask/ethjs>@metamask/ethjs-util>is-hex-prefixed": true,
        "@metamask/ethjs>@metamask/ethjs-util>strip-hex-prefix": true,
        "browserify>buffer": true
      }
    },
    "@metamask/smart-transactions-controller>@metamask/transaction-controller>eth-method-registry>@metamask/ethjs-query": {
      "globals": {
        "console": true
      },
      "packages": {
        "@metamask/smart-transactions-controller>@metamask/transaction-controller>eth-method-registry>@metamask/ethjs-query>@metamask/ethjs-format": true,
        "@metamask/smart-transactions-controller>@metamask/transaction-controller>eth-method-registry>@metamask/ethjs-query>@metamask/ethjs-rpc": true,
        "promise-to-callback": true
      }
    },
    "@metamask/smart-transactions-controller>@metamask/transaction-controller>eth-method-registry>@metamask/ethjs-query>@metamask/ethjs-format": {
      "packages": {
        "@metamask/ethjs-query>@metamask/ethjs-format>ethjs-schema": true,
        "@metamask/ethjs>@metamask/ethjs-util>strip-hex-prefix": true,
        "@metamask/ethjs>@metamask/number-to-bn": true,
        "@metamask/smart-transactions-controller>@metamask/transaction-controller>eth-method-registry>@metamask/ethjs-contract>@metamask/ethjs-util": true
      }
    },
    "@metamask/smart-transactions-controller>@metamask/transaction-controller>eth-method-registry>@metamask/ethjs-query>@metamask/ethjs-rpc": {
      "packages": {
        "promise-to-callback": true
      }
    },
    "@metamask/smart-transactions-controller>bignumber.js": {
      "globals": {
        "crypto": true,
        "define": true
      }
    },
    "@metamask/snaps-controllers": {
      "globals": {
        "DecompressionStream": true,
        "URL": true,
        "clearTimeout": true,
        "document.getElementById": true,
        "fetch.bind": true,
        "setTimeout": true
      },
      "packages": {
        "@metamask/base-controller": true,
        "@metamask/object-multiplex": true,
        "@metamask/post-message-stream": true,
        "@metamask/rpc-errors": true,
        "@metamask/snaps-controllers>@metamask/json-rpc-engine": true,
        "@metamask/snaps-controllers>@metamask/json-rpc-middleware-stream": true,
        "@metamask/snaps-controllers>@metamask/permission-controller": true,
        "@metamask/snaps-controllers>@metamask/utils": true,
        "@metamask/snaps-controllers>@xstate/fsm": true,
        "@metamask/snaps-controllers>concat-stream": true,
        "@metamask/snaps-controllers>get-npm-tarball-url": true,
        "@metamask/snaps-controllers>nanoid": true,
        "@metamask/snaps-controllers>readable-web-to-node-stream": true,
        "@metamask/snaps-controllers>tar-stream": true,
        "@metamask/snaps-rpc-methods": true,
        "@metamask/snaps-sdk": true,
        "@metamask/snaps-utils": true,
        "@metamask/snaps-utils>@metamask/snaps-registry": true,
        "browserify>browserify-zlib": true,
        "eslint>fast-deep-equal": true,
        "readable-stream": true
      }
    },
    "@metamask/snaps-controllers-flask>nanoid": {
      "globals": {
        "crypto.getRandomValues": true
      }
    },
    "@metamask/snaps-controllers>@metamask/json-rpc-engine": {
      "packages": {
        "@metamask/rpc-errors": true,
        "@metamask/safe-event-emitter": true,
        "@metamask/snaps-controllers>@metamask/json-rpc-engine>@metamask/utils": true
      }
    },
    "@metamask/snaps-controllers>@metamask/json-rpc-engine>@metamask/utils": {
      "globals": {
        "TextDecoder": true,
        "TextEncoder": true
      },
      "packages": {
        "@metamask/utils>@metamask/superstruct": true,
        "@metamask/utils>@scure/base": true,
        "@metamask/utils>pony-cause": true,
        "@noble/hashes": true,
        "browserify>buffer": true,
        "nock>debug": true,
        "semver": true
      }
    },
    "@metamask/snaps-controllers>@metamask/json-rpc-middleware-stream": {
      "globals": {
        "console.warn": true,
        "setTimeout": true
      },
      "packages": {
        "@metamask/safe-event-emitter": true,
        "@metamask/snaps-controllers>@metamask/json-rpc-middleware-stream>@metamask/utils": true,
        "readable-stream": true
      }
    },
    "@metamask/snaps-controllers>@metamask/json-rpc-middleware-stream>@metamask/utils": {
      "globals": {
        "TextDecoder": true,
        "TextEncoder": true
      },
      "packages": {
        "@metamask/utils>@metamask/superstruct": true,
        "@metamask/utils>@scure/base": true,
        "@metamask/utils>pony-cause": true,
        "@noble/hashes": true,
        "browserify>buffer": true,
        "nock>debug": true,
        "semver": true
      }
    },
    "@metamask/snaps-controllers>@metamask/permission-controller": {
      "globals": {
        "console.error": true
      },
      "packages": {
        "@metamask/base-controller": true,
        "@metamask/controller-utils": true,
        "@metamask/rpc-errors": true,
        "@metamask/snaps-controllers>@metamask/json-rpc-engine": true,
        "@metamask/snaps-controllers>@metamask/utils": true,
        "@metamask/snaps-controllers>nanoid": true,
        "deep-freeze-strict": true,
        "immer": true
      }
    },
    "@metamask/snaps-controllers>@metamask/utils": {
      "globals": {
        "TextDecoder": true,
        "TextEncoder": true
      },
      "packages": {
        "@metamask/utils>@metamask/superstruct": true,
        "@metamask/utils>@scure/base": true,
        "@metamask/utils>pony-cause": true,
        "@noble/hashes": true,
        "browserify>buffer": true,
        "nock>debug": true,
        "semver": true
      }
    },
    "@metamask/snaps-controllers>concat-stream": {
      "packages": {
        "browserify>buffer": true,
        "browserify>concat-stream>typedarray": true,
        "pumpify>inherits": true,
        "readable-stream": true,
        "terser>source-map-support>buffer-from": true
      }
    },
    "@metamask/snaps-controllers>nanoid": {
      "globals": {
        "crypto.getRandomValues": true
      }
    },
    "@metamask/snaps-controllers>readable-web-to-node-stream": {
      "packages": {
        "readable-stream": true
      }
    },
    "@metamask/snaps-controllers>tar-stream": {
      "packages": {
        "@metamask/snaps-controllers>tar-stream>b4a": true,
        "@metamask/snaps-controllers>tar-stream>fast-fifo": true,
        "@metamask/snaps-controllers>tar-stream>streamx": true,
        "browserify>browser-resolve": true
      }
    },
    "@metamask/snaps-controllers>tar-stream>b4a": {
      "globals": {
        "TextDecoder": true,
        "TextEncoder": true
      }
    },
    "@metamask/snaps-controllers>tar-stream>streamx": {
      "packages": {
        "@metamask/snaps-controllers>tar-stream>fast-fifo": true,
        "@metamask/snaps-controllers>tar-stream>streamx>queue-tick": true,
        "webpack>events": true
      }
    },
    "@metamask/snaps-controllers>tar-stream>streamx>queue-tick": {
      "globals": {
        "queueMicrotask": true
      }
    },
    "@metamask/snaps-execution-environments": {
      "globals": {
        "document.getElementById": true
      },
      "packages": {
        "@metamask/post-message-stream": true,
        "@metamask/snaps-execution-environments>@metamask/snaps-utils": true,
        "@metamask/snaps-execution-environments>@metamask/utils": true,
        "@metamask/snaps-utils": true,
        "@metamask/utils": true
      }
    },
    "@metamask/snaps-execution-environments>@metamask/snaps-utils": {
      "globals": {
        "File": true,
        "FileReader": true,
        "TextDecoder": true,
        "TextEncoder": true,
        "URL": true,
        "console.error": true,
        "console.log": true,
        "console.warn": true,
        "crypto": true,
        "document.body.appendChild": true,
        "document.createElement": true,
        "fetch": true
      },
      "packages": {
        "@metamask/eth-snap-keyring>@metamask/snaps-utils>@metamask/slip44": true,
        "@metamask/rpc-errors": true,
        "@metamask/snaps-execution-environments>@metamask/snaps-utils>@metamask/permission-controller": true,
        "@metamask/snaps-execution-environments>@metamask/utils": true,
        "@metamask/snaps-sdk": true,
        "@metamask/snaps-sdk>@metamask/key-tree": true,
        "@metamask/snaps-utils>cron-parser": true,
        "@metamask/snaps-utils>fast-json-stable-stringify": true,
        "@metamask/snaps-utils>fast-xml-parser": true,
        "@metamask/snaps-utils>marked": true,
        "@metamask/snaps-utils>rfdc": true,
        "@metamask/snaps-utils>validate-npm-package-name": true,
        "@metamask/utils>@metamask/superstruct": true,
        "@metamask/utils>@scure/base": true,
        "@noble/hashes": true,
        "chalk": true,
        "semver": true
      }
    },
    "@metamask/snaps-execution-environments>@metamask/snaps-utils>@metamask/permission-controller": {
      "globals": {
        "console.error": true
      },
      "packages": {
        "@metamask/base-controller": true,
        "@metamask/controller-utils": true,
        "@metamask/rpc-errors": true,
        "@metamask/snaps-controllers>@metamask/json-rpc-engine": true,
        "@metamask/snaps-execution-environments>@metamask/utils": true,
        "@metamask/snaps-execution-environments>nanoid": true,
        "deep-freeze-strict": true,
        "immer": true
      }
    },
    "@metamask/snaps-execution-environments>@metamask/utils": {
      "globals": {
        "TextDecoder": true,
        "TextEncoder": true
      },
      "packages": {
        "@metamask/utils>@metamask/superstruct": true,
        "@metamask/utils>@scure/base": true,
        "@metamask/utils>pony-cause": true,
        "@noble/hashes": true,
        "browserify>buffer": true,
        "nock>debug": true,
        "semver": true
      }
    },
    "@metamask/snaps-execution-environments>nanoid": {
      "globals": {
        "crypto.getRandomValues": true
      }
    },
    "@metamask/snaps-rpc-methods": {
      "packages": {
        "@metamask/rpc-errors": true,
        "@metamask/snaps-rpc-methods>@metamask/permission-controller": true,
        "@metamask/snaps-rpc-methods>@metamask/utils": true,
        "@metamask/snaps-sdk": true,
        "@metamask/snaps-sdk>@metamask/key-tree": true,
        "@metamask/snaps-utils": true,
        "@metamask/utils>@metamask/superstruct": true,
        "@noble/hashes": true
      }
    },
    "@metamask/snaps-rpc-methods>@metamask/permission-controller": {
      "globals": {
        "console.error": true
      },
      "packages": {
        "@metamask/base-controller": true,
        "@metamask/controller-utils": true,
        "@metamask/rpc-errors": true,
        "@metamask/snaps-controllers>@metamask/json-rpc-engine": true,
        "@metamask/snaps-rpc-methods>@metamask/permission-controller>nanoid": true,
        "@metamask/snaps-rpc-methods>@metamask/utils": true,
        "deep-freeze-strict": true,
        "immer": true
      }
    },
    "@metamask/snaps-rpc-methods>@metamask/permission-controller>nanoid": {
      "globals": {
        "crypto.getRandomValues": true
      }
    },
    "@metamask/snaps-rpc-methods>@metamask/utils": {
      "globals": {
        "TextDecoder": true,
        "TextEncoder": true
      },
      "packages": {
        "@metamask/utils>@metamask/superstruct": true,
        "@metamask/utils>@scure/base": true,
        "@metamask/utils>pony-cause": true,
        "@noble/hashes": true,
        "browserify>buffer": true,
        "nock>debug": true,
        "semver": true
      }
    },
    "@metamask/snaps-sdk": {
      "globals": {
        "fetch": true
      },
      "packages": {
        "@metamask/rpc-errors": true,
        "@metamask/snaps-sdk>@metamask/utils": true,
        "@metamask/utils>@metamask/superstruct": true
      }
    },
    "@metamask/snaps-sdk>@metamask/key-tree": {
      "packages": {
        "@metamask/message-signing-snap>@noble/curves": true,
        "@metamask/scure-bip39": true,
        "@metamask/snaps-sdk>@metamask/key-tree>@metamask/utils": true,
        "@metamask/utils>@scure/base": true,
        "@noble/hashes": true
      }
    },
    "@metamask/snaps-sdk>@metamask/key-tree>@metamask/utils": {
      "globals": {
        "TextDecoder": true,
        "TextEncoder": true
      },
      "packages": {
        "@metamask/utils>@metamask/superstruct": true,
        "@metamask/utils>@scure/base": true,
        "@metamask/utils>pony-cause": true,
        "@noble/hashes": true,
        "browserify>buffer": true,
        "nock>debug": true,
        "semver": true
      }
    },
    "@metamask/snaps-sdk>@metamask/utils": {
      "globals": {
        "TextDecoder": true,
        "TextEncoder": true
      },
      "packages": {
        "@metamask/utils>@metamask/superstruct": true,
        "@metamask/utils>@scure/base": true,
        "@metamask/utils>pony-cause": true,
        "@noble/hashes": true,
        "browserify>buffer": true,
        "nock>debug": true,
        "semver": true
      }
    },
    "@metamask/snaps-utils": {
      "globals": {
        "File": true,
        "FileReader": true,
        "TextDecoder": true,
        "TextEncoder": true,
        "URL": true,
        "console.error": true,
        "console.log": true,
        "console.warn": true,
        "crypto": true,
        "document.body.appendChild": true,
        "document.createElement": true,
        "fetch": true
      },
      "packages": {
        "@metamask/rpc-errors": true,
        "@metamask/snaps-sdk": true,
        "@metamask/snaps-sdk>@metamask/key-tree": true,
        "@metamask/snaps-utils>@metamask/permission-controller": true,
        "@metamask/snaps-utils>@metamask/slip44": true,
        "@metamask/snaps-utils>@metamask/utils": true,
        "@metamask/snaps-utils>cron-parser": true,
        "@metamask/snaps-utils>fast-json-stable-stringify": true,
        "@metamask/snaps-utils>fast-xml-parser": true,
        "@metamask/snaps-utils>marked": true,
        "@metamask/snaps-utils>rfdc": true,
        "@metamask/snaps-utils>validate-npm-package-name": true,
        "@metamask/utils>@metamask/superstruct": true,
        "@metamask/utils>@scure/base": true,
        "@noble/hashes": true,
        "chalk": true,
        "semver": true
      }
    },
    "@metamask/snaps-utils>@metamask/permission-controller": {
      "globals": {
        "console.error": true
      },
      "packages": {
        "@metamask/base-controller": true,
        "@metamask/controller-utils": true,
        "@metamask/rpc-errors": true,
        "@metamask/snaps-controllers>@metamask/json-rpc-engine": true,
        "@metamask/snaps-utils>@metamask/permission-controller>nanoid": true,
        "@metamask/snaps-utils>@metamask/utils": true,
        "deep-freeze-strict": true,
        "immer": true
      }
    },
    "@metamask/snaps-utils>@metamask/permission-controller>nanoid": {
      "globals": {
        "crypto.getRandomValues": true
      }
    },
    "@metamask/snaps-utils>@metamask/snaps-registry": {
      "packages": {
        "@metamask/message-signing-snap>@noble/curves": true,
        "@metamask/snaps-utils>@metamask/snaps-registry>@metamask/utils": true,
        "@metamask/utils>@metamask/superstruct": true,
        "@noble/hashes": true
      }
    },
    "@metamask/snaps-utils>@metamask/snaps-registry>@metamask/utils": {
      "globals": {
        "TextDecoder": true,
        "TextEncoder": true
      },
      "packages": {
        "@metamask/utils>@metamask/superstruct": true,
        "@metamask/utils>@scure/base": true,
        "@metamask/utils>pony-cause": true,
        "@noble/hashes": true,
        "browserify>buffer": true,
        "nock>debug": true,
        "semver": true
      }
    },
    "@metamask/snaps-utils>@metamask/utils": {
      "globals": {
        "TextDecoder": true,
        "TextEncoder": true
      },
      "packages": {
        "@metamask/utils>@metamask/superstruct": true,
        "@metamask/utils>@scure/base": true,
        "@metamask/utils>pony-cause": true,
        "@noble/hashes": true,
        "browserify>buffer": true,
        "nock>debug": true,
        "semver": true
      }
    },
    "@metamask/snaps-utils>cron-parser": {
      "packages": {
        "browserify>browser-resolve": true,
        "luxon": true
      }
    },
    "@metamask/snaps-utils>fast-xml-parser": {
      "globals": {
        "entityName": true,
        "val": true
      },
      "packages": {
        "@metamask/snaps-utils>fast-xml-parser>strnum": true
      }
    },
    "@metamask/snaps-utils>marked": {
      "globals": {
        "console.error": true,
        "console.warn": true,
        "define": true
      }
    },
    "@metamask/snaps-utils>rfdc": {
      "packages": {
        "browserify>buffer": true
      }
    },
    "@metamask/snaps-utils>validate-npm-package-name": {
      "packages": {
        "@metamask/snaps-utils>validate-npm-package-name>builtins": true
      }
    },
    "@metamask/snaps-utils>validate-npm-package-name>builtins": {
      "packages": {
        "process": true,
        "semver": true
      }
    },
    "@metamask/test-bundler>@ethersproject/networks": {
      "packages": {
        "@ethersproject/abi>@ethersproject/logger": true
      }
    },
    "@metamask/test-bundler>ethers": {
      "packages": {
        "@ethersproject/abi": true,
        "@ethersproject/abi>@ethersproject/address": true,
        "@ethersproject/abi>@ethersproject/constants": true,
        "@ethersproject/abi>@ethersproject/keccak256": true,
        "@ethersproject/abi>@ethersproject/logger": true,
        "@ethersproject/abi>@ethersproject/properties": true,
        "@ethersproject/abi>@ethersproject/strings": true,
        "@ethersproject/bignumber": true,
        "@ethersproject/bytes": true,
        "@ethersproject/contracts": true,
        "@ethersproject/hash": true,
        "@ethersproject/hash>@ethersproject/abstract-signer": true,
        "@ethersproject/hash>@ethersproject/base64": true,
        "@ethersproject/hdnode": true,
        "@ethersproject/hdnode>@ethersproject/basex": true,
        "@ethersproject/hdnode>@ethersproject/sha2": true,
        "@ethersproject/hdnode>@ethersproject/signing-key": true,
        "@ethersproject/hdnode>@ethersproject/transactions": true,
        "@ethersproject/hdnode>@ethersproject/wordlists": true,
        "@ethersproject/providers": true,
        "@ethersproject/providers>@ethersproject/rlp": true,
        "@ethersproject/providers>@ethersproject/web": true,
        "@ethersproject/wallet": true,
        "@ethersproject/wallet>@ethersproject/json-wallets": true,
        "@ethersproject/wallet>@ethersproject/random": true,
        "@metamask/test-bundler>ethers>@ethersproject/solidity": true,
        "@metamask/test-bundler>ethers>@ethersproject/units": true
      }
    },
    "@metamask/test-bundler>ethers>@ethersproject/solidity": {
      "packages": {
        "@ethersproject/abi>@ethersproject/keccak256": true,
        "@ethersproject/abi>@ethersproject/logger": true,
        "@ethersproject/abi>@ethersproject/strings": true,
        "@ethersproject/bignumber": true,
        "@ethersproject/bytes": true,
        "@ethersproject/hdnode>@ethersproject/sha2": true
      }
    },
    "@metamask/test-bundler>ethers>@ethersproject/units": {
      "packages": {
        "@ethersproject/abi>@ethersproject/logger": true,
        "@ethersproject/bignumber": true
      }
    },
    "@metamask/transaction-controller": {
      "globals": {
        "clearTimeout": true,
        "console.error": true,
        "fetch": true,
        "setTimeout": true
      },
      "packages": {
        "@ethereumjs/tx": true,
        "@ethereumjs/tx>@ethereumjs/common": true,
        "@ethereumjs/tx>@ethereumjs/util": true,
        "@ethersproject/abi": true,
        "@ethersproject/contracts": true,
        "@ethersproject/providers": true,
        "@metamask/base-controller": true,
        "@metamask/controller-utils": true,
        "@metamask/eth-query": true,
        "@metamask/gas-fee-controller": true,
        "@metamask/metamask-eth-abis": true,
        "@metamask/name-controller>async-mutex": true,
        "@metamask/network-controller": true,
        "@metamask/rpc-errors": true,
        "@metamask/transaction-controller>@metamask/nonce-tracker": true,
        "@metamask/transaction-controller>@metamask/utils": true,
        "bn.js": true,
        "browserify>buffer": true,
        "eth-method-registry": true,
        "fast-json-patch": true,
        "lodash": true,
        "uuid": true,
        "webpack>events": true
      }
    },
<<<<<<< HEAD
=======
    "@metamask/transaction-controller>@metamask/base-controller": {
      "globals": {
        "setTimeout": true
      },
      "packages": {
        "immer": true
      }
    },
    "@metamask/transaction-controller>@metamask/controller-utils": {
      "globals": {
        "URL": true,
        "console.error": true,
        "fetch": true,
        "setTimeout": true
      },
      "packages": {
        "@ethereumjs/tx>@ethereumjs/util": true,
        "@metamask/controller-utils>@spruceid/siwe-parser": true,
        "@metamask/ethjs>@metamask/ethjs-unit": true,
        "@metamask/transaction-controller>@metamask/utils": true,
        "bn.js": true,
        "browserify>buffer": true,
        "eslint>fast-deep-equal": true,
        "eth-ens-namehash": true
      }
    },
>>>>>>> d2d48d22
    "@metamask/transaction-controller>@metamask/nonce-tracker": {
      "packages": {
        "@ethersproject/providers": true,
        "@metamask/transaction-controller>@metamask/nonce-tracker>async-mutex": true,
        "browserify>assert": true
      }
    },
    "@metamask/transaction-controller>@metamask/nonce-tracker>async-mutex": {
      "globals": {
        "clearTimeout": true,
        "setTimeout": true
      },
      "packages": {
        "@swc/helpers>tslib": true
      }
    },
    "@metamask/transaction-controller>@metamask/utils": {
      "globals": {
        "TextDecoder": true,
        "TextEncoder": true
      },
      "packages": {
        "@metamask/utils>@metamask/superstruct": true,
        "@metamask/utils>@scure/base": true,
        "@metamask/utils>pony-cause": true,
        "@noble/hashes": true,
        "browserify>buffer": true,
        "nock>debug": true,
        "semver": true
      }
    },
    "@metamask/user-operation-controller": {
      "globals": {
        "fetch": true
      },
      "packages": {
        "@metamask/base-controller": true,
        "@metamask/controller-utils": true,
        "@metamask/eth-query": true,
        "@metamask/gas-fee-controller": true,
        "@metamask/gas-fee-controller>@metamask/polling-controller": true,
        "@metamask/rpc-errors": true,
        "@metamask/transaction-controller": true,
        "@metamask/utils": true,
        "bn.js": true,
        "lodash": true,
        "superstruct": true,
        "uuid": true,
        "webpack>events": true
      }
    },
    "@metamask/utils": {
      "globals": {
        "TextDecoder": true,
        "TextEncoder": true
      },
      "packages": {
        "@metamask/utils>@metamask/superstruct": true,
        "@metamask/utils>@scure/base": true,
        "@metamask/utils>pony-cause": true,
        "@noble/hashes": true,
        "browserify>buffer": true,
        "nock>debug": true,
        "semver": true
      }
    },
    "@metamask/utils>@scure/base": {
      "globals": {
        "TextDecoder": true,
        "TextEncoder": true
      }
    },
    "@ngraveio/bc-ur": {
      "packages": {
        "@ngraveio/bc-ur>@keystonehq/alias-sampling": true,
        "@ngraveio/bc-ur>bignumber.js": true,
        "@ngraveio/bc-ur>cbor-sync": true,
        "@ngraveio/bc-ur>crc": true,
        "@ngraveio/bc-ur>jsbi": true,
        "addons-linter>sha.js": true,
        "browserify>assert": true,
        "browserify>buffer": true
      }
    },
    "@ngraveio/bc-ur>assert>object-is": {
      "packages": {
        "string.prototype.matchall>call-bind": true,
        "string.prototype.matchall>define-properties": true
      }
    },
    "@ngraveio/bc-ur>bignumber.js": {
      "globals": {
        "crypto": true,
        "define": true
      }
    },
    "@ngraveio/bc-ur>cbor-sync": {
      "globals": {
        "define": true
      },
      "packages": {
        "browserify>buffer": true
      }
    },
    "@ngraveio/bc-ur>crc": {
      "packages": {
        "browserify>buffer": true
      }
    },
    "@ngraveio/bc-ur>jsbi": {
      "globals": {
        "define": true
      }
    },
    "@noble/hashes": {
      "globals": {
        "TextEncoder": true,
        "crypto": true
      }
    },
    "@popperjs/core": {
      "globals": {
        "Element": true,
        "HTMLElement": true,
        "ShadowRoot": true,
        "console.error": true,
        "console.warn": true,
        "document": true,
        "navigator.userAgent": true
      }
    },
    "@reduxjs/toolkit": {
      "globals": {
        "AbortController": true,
        "__REDUX_DEVTOOLS_EXTENSION_COMPOSE__": true,
        "__REDUX_DEVTOOLS_EXTENSION__": true,
        "console": true,
        "queueMicrotask": true,
        "requestAnimationFrame": true,
        "setTimeout": true
      },
      "packages": {
        "@reduxjs/toolkit>reselect": true,
        "immer": true,
        "process": true,
        "redux": true,
        "redux-thunk": true
      }
    },
    "@segment/loosely-validate-event": {
      "packages": {
        "@segment/loosely-validate-event>component-type": true,
        "@segment/loosely-validate-event>join-component": true,
        "browserify>assert": true,
        "browserify>buffer": true
      }
    },
    "@sentry/browser": {
      "globals": {
        "PerformanceObserver.supportedEntryTypes.includes": true,
        "Request": true,
        "URL": true,
        "XMLHttpRequest.prototype": true,
        "__SENTRY_DEBUG__": true,
        "__SENTRY_RELEASE__": true,
        "addEventListener": true,
        "console.error": true,
        "indexedDB.open": true,
        "performance.timeOrigin": true,
        "setTimeout": true
      },
      "packages": {
        "@sentry/browser>@sentry-internal/browser-utils": true,
        "@sentry/browser>@sentry-internal/feedback": true,
        "@sentry/browser>@sentry-internal/replay": true,
        "@sentry/browser>@sentry-internal/replay-canvas": true,
        "@sentry/browser>@sentry/core": true,
        "@sentry/utils": true
      }
    },
    "@sentry/browser>@sentry-internal/browser-utils": {
      "globals": {
        "PerformanceEventTiming.prototype": true,
        "PerformanceObserver": true,
        "XMLHttpRequest.prototype": true,
        "__SENTRY_DEBUG__": true,
        "addEventListener": true,
        "clearTimeout": true,
        "performance": true,
        "removeEventListener": true,
        "setTimeout": true
      },
      "packages": {
        "@sentry/browser>@sentry/core": true,
        "@sentry/utils": true
      }
    },
    "@sentry/browser>@sentry-internal/feedback": {
      "globals": {
        "FormData": true,
        "HTMLFormElement": true,
        "__SENTRY_DEBUG__": true,
        "cancelAnimationFrame": true,
        "clearTimeout": true,
        "document.createElement": true,
        "document.createElementNS": true,
        "document.createTextNode": true,
        "isSecureContext": true,
        "requestAnimationFrame": true,
        "setTimeout": true
      },
      "packages": {
        "@sentry/browser>@sentry/core": true,
        "@sentry/utils": true
      }
    },
    "@sentry/browser>@sentry-internal/replay": {
      "globals": {
        "Blob": true,
        "CSSConditionRule": true,
        "CSSGroupingRule": true,
        "CSSMediaRule": true,
        "CSSRule": true,
        "CSSSupportsRule": true,
        "Document": true,
        "DragEvent": true,
        "Element": true,
        "FormData": true,
        "HTMLElement": true,
        "HTMLFormElement": true,
        "Headers": true,
        "MouseEvent": true,
        "MutationObserver": true,
        "Node.DOCUMENT_FRAGMENT_NODE": true,
        "Node.prototype.contains": true,
        "PointerEvent": true,
        "TextEncoder": true,
        "URL": true,
        "URLSearchParams": true,
        "Worker": true,
        "__RRWEB_EXCLUDE_IFRAME__": true,
        "__RRWEB_EXCLUDE_SHADOW_DOM__": true,
        "__SENTRY_DEBUG__": true,
        "__SENTRY_EXCLUDE_REPLAY_WORKER__": true,
        "__rrMutationObserver": true,
        "addEventListener": true,
        "clearTimeout": true,
        "console.debug": true,
        "console.error": true,
        "console.warn": true,
        "customElements.get": true,
        "document": true,
        "innerHeight": true,
        "innerWidth": true,
        "location.href": true,
        "location.origin": true,
        "parent": true
      },
      "packages": {
        "@sentry/browser>@sentry-internal/browser-utils": true,
        "@sentry/browser>@sentry/core": true,
        "@sentry/utils": true
      }
    },
    "@sentry/browser>@sentry-internal/replay-canvas": {
      "globals": {
        "Blob": true,
        "HTMLCanvasElement": true,
        "HTMLImageElement": true,
        "ImageData": true,
        "URL.createObjectURL": true,
        "WeakRef": true,
        "Worker": true,
        "cancelAnimationFrame": true,
        "console.error": true,
        "createImageBitmap": true,
        "document": true
      },
      "packages": {
        "@sentry/browser>@sentry/core": true,
        "@sentry/utils": true
      }
    },
    "@sentry/browser>@sentry/core": {
      "globals": {
        "Headers": true,
        "Request": true,
        "URL": true,
        "__SENTRY_DEBUG__": true,
        "__SENTRY_TRACING__": true,
        "clearInterval": true,
        "clearTimeout": true,
        "console.log": true,
        "console.warn": true,
        "setInterval": true,
        "setTimeout": true
      },
      "packages": {
        "@sentry/utils": true
      }
    },
    "@sentry/utils": {
      "globals": {
        "CustomEvent": true,
        "DOMError": true,
        "DOMException": true,
        "EdgeRuntime": true,
        "Element": true,
        "ErrorEvent": true,
        "Event": true,
        "HTMLElement": true,
        "Headers": true,
        "Request": true,
        "Response": true,
        "TextDecoder": true,
        "TextEncoder": true,
        "URL": true,
        "__SENTRY_BROWSER_BUNDLE__": true,
        "__SENTRY_DEBUG__": true,
        "clearTimeout": true,
        "console.error": true,
        "document": true,
        "setInterval": true,
        "setTimeout": true
      },
      "packages": {
        "process": true
      }
    },
    "@storybook/addon-docs>remark-external-links>mdast-util-definitions": {
      "packages": {
        "react-markdown>unist-util-visit": true
      }
    },
    "@storybook/addon-knobs>qs": {
      "packages": {
        "string.prototype.matchall>side-channel": true
      }
    },
    "@swc/helpers>tslib": {
      "globals": {
        "SuppressedError": true,
        "define": true
      }
    },
    "@trezor/connect-web": {
      "globals": {
        "URLSearchParams": true,
        "__TREZOR_CONNECT_SRC": true,
        "addEventListener": true,
        "btoa": true,
        "chrome": true,
        "clearInterval": true,
        "clearTimeout": true,
        "console.warn": true,
        "document.body": true,
        "document.createElement": true,
        "document.createTextNode": true,
        "document.getElementById": true,
        "document.querySelectorAll": true,
        "location": true,
        "navigator": true,
        "open": true,
        "origin": true,
        "removeEventListener": true,
        "setInterval": true,
        "setTimeout": true
      },
      "packages": {
        "@swc/helpers>tslib": true,
        "@trezor/connect-web>@trezor/connect": true,
        "@trezor/connect-web>@trezor/connect-common": true,
        "@trezor/connect-web>@trezor/utils": true,
        "webpack>events": true
      }
    },
    "@trezor/connect-web>@trezor/connect": {
      "packages": {
        "@swc/helpers>tslib": true,
        "@trezor/connect-web>@trezor/connect>@trezor/protobuf": true,
        "@trezor/connect-web>@trezor/connect>@trezor/schema-utils": true,
        "@trezor/connect-web>@trezor/connect>@trezor/transport": true,
        "@trezor/connect-web>@trezor/utils": true
      }
    },
    "@trezor/connect-web>@trezor/connect-common": {
      "globals": {
        "console.warn": true,
        "localStorage.getItem": true,
        "localStorage.setItem": true,
        "navigator": true,
        "setTimeout": true,
        "window": true
      },
      "packages": {
        "@swc/helpers>tslib": true,
        "@trezor/connect-web>@trezor/connect-common>@trezor/env-utils": true,
        "@trezor/connect-web>@trezor/utils": true
      }
    },
    "@trezor/connect-web>@trezor/connect-common>@trezor/env-utils": {
      "globals": {
        "innerHeight": true,
        "innerWidth": true,
        "location.hostname": true,
        "location.origin": true,
        "navigator.languages": true,
        "navigator.platform": true,
        "navigator.userAgent": true,
        "screen.height": true,
        "screen.width": true
      },
      "packages": {
        "@swc/helpers>tslib": true,
        "@trezor/connect-web>@trezor/connect-common>@trezor/env-utils>ua-parser-js": true,
        "process": true
      }
    },
    "@trezor/connect-web>@trezor/connect-common>@trezor/env-utils>ua-parser-js": {
      "globals": {
        "define": true
      }
    },
    "@trezor/connect-web>@trezor/connect>@trezor/protobuf": {
      "packages": {
        "@swc/helpers>tslib": true,
        "@trezor/connect-web>@trezor/connect>@trezor/protobuf>protobufjs": true,
        "@trezor/connect-web>@trezor/connect>@trezor/schema-utils": true,
        "browserify>buffer": true
      }
    },
    "@trezor/connect-web>@trezor/connect>@trezor/protobuf>protobufjs": {
      "globals": {
        "process": true,
        "setTimeout": true
      },
      "packages": {
        "@trezor/connect-web>@trezor/connect>@trezor/protobuf>protobufjs>@protobufjs/aspromise": true,
        "@trezor/connect-web>@trezor/connect>@trezor/protobuf>protobufjs>@protobufjs/base64": true,
        "@trezor/connect-web>@trezor/connect>@trezor/protobuf>protobufjs>@protobufjs/codegen": true,
        "@trezor/connect-web>@trezor/connect>@trezor/protobuf>protobufjs>@protobufjs/eventemitter": true,
        "@trezor/connect-web>@trezor/connect>@trezor/protobuf>protobufjs>@protobufjs/fetch": true,
        "@trezor/connect-web>@trezor/connect>@trezor/protobuf>protobufjs>@protobufjs/float": true,
        "@trezor/connect-web>@trezor/connect>@trezor/protobuf>protobufjs>@protobufjs/inquire": true,
        "@trezor/connect-web>@trezor/connect>@trezor/protobuf>protobufjs>@protobufjs/path": true,
        "@trezor/connect-web>@trezor/connect>@trezor/protobuf>protobufjs>@protobufjs/pool": true,
        "@trezor/connect-web>@trezor/connect>@trezor/protobuf>protobufjs>@protobufjs/utf8": true
      }
    },
    "@trezor/connect-web>@trezor/connect>@trezor/protobuf>protobufjs>@protobufjs/codegen": {
      "globals": {
        "console.log": true
      }
    },
    "@trezor/connect-web>@trezor/connect>@trezor/protobuf>protobufjs>@protobufjs/fetch": {
      "globals": {
        "XMLHttpRequest": true
      },
      "packages": {
        "@trezor/connect-web>@trezor/connect>@trezor/protobuf>protobufjs>@protobufjs/aspromise": true,
        "@trezor/connect-web>@trezor/connect>@trezor/protobuf>protobufjs>@protobufjs/inquire": true
      }
    },
    "@trezor/connect-web>@trezor/connect>@trezor/schema-utils": {
      "globals": {
        "console.warn": true
      },
      "packages": {
        "@trezor/connect-web>@trezor/connect>@trezor/schema-utils>@sinclair/typebox": true,
        "browserify>buffer": true,
        "ts-mixer": true
      }
    },
    "@trezor/connect-web>@trezor/utils": {
      "globals": {
        "AbortController": true,
        "Intl.NumberFormat": true,
        "clearInterval": true,
        "clearTimeout": true,
        "console.error": true,
        "console.info": true,
        "console.log": true,
        "console.warn": true,
        "setInterval": true,
        "setTimeout": true
      },
      "packages": {
        "@swc/helpers>tslib": true,
        "@trezor/connect-web>@trezor/utils>bignumber.js": true,
        "browserify>buffer": true,
        "webpack>events": true
      }
    },
    "@trezor/connect-web>@trezor/utils>bignumber.js": {
      "globals": {
        "crypto": true,
        "define": true
      }
    },
    "@welldone-software/why-did-you-render": {
      "globals": {
        "Element": true,
        "console.group": true,
        "console.groupCollapsed": true,
        "console.groupEnd": true,
        "console.log": true,
        "console.warn": true,
        "define": true,
        "setTimeout": true
      },
      "packages": {
        "lodash": true,
        "react": true
      }
    },
    "@zxing/browser": {
      "globals": {
        "HTMLElement": true,
        "HTMLImageElement": true,
        "HTMLVideoElement": true,
        "clearTimeout": true,
        "console.error": true,
        "console.warn": true,
        "document": true,
        "navigator": true,
        "setTimeout": true
      },
      "packages": {
        "@zxing/library": true
      }
    },
    "@zxing/library": {
      "globals": {
        "HTMLImageElement": true,
        "HTMLVideoElement": true,
        "TextDecoder": true,
        "TextEncoder": true,
        "URL.createObjectURL": true,
        "btoa": true,
        "console.log": true,
        "console.warn": true,
        "document": true,
        "navigator": true,
        "setTimeout": true
      },
      "packages": {
        "@zxing/library>ts-custom-error": true
      }
    },
    "addons-linter>sha.js": {
      "packages": {
        "koa>content-disposition>safe-buffer": true,
        "pumpify>inherits": true
      }
    },
    "await-semaphore": {
      "packages": {
        "browserify>timers-browserify": true,
        "process": true
      }
    },
    "base32-encode": {
      "packages": {
        "base32-encode>to-data-view": true
      }
    },
    "bignumber.js": {
      "globals": {
        "crypto": true,
        "define": true
      }
    },
    "blo": {
      "globals": {
        "btoa": true
      }
    },
    "bn.js": {
      "globals": {
        "Buffer": true
      },
      "packages": {
        "browserify>browser-resolve": true
      }
    },
    "bowser": {
      "globals": {
        "define": true
      }
    },
    "browserify>assert": {
      "globals": {
        "Buffer": true
      },
      "packages": {
        "browserify>assert>util": true,
        "react>object-assign": true
      }
    },
    "browserify>assert>util": {
      "globals": {
        "console.error": true,
        "console.log": true,
        "console.trace": true,
        "process": true
      },
      "packages": {
        "browserify>assert>util>inherits": true,
        "process": true
      }
    },
    "browserify>browserify-zlib": {
      "packages": {
        "browserify>assert": true,
        "browserify>browserify-zlib>pako": true,
        "browserify>buffer": true,
        "browserify>util": true,
        "process": true,
        "stream-browserify": true
      }
    },
    "browserify>buffer": {
      "globals": {
        "console": true
      },
      "packages": {
        "base64-js": true,
        "buffer>ieee754": true
      }
    },
    "browserify>punycode": {
      "globals": {
        "define": true
      }
    },
    "browserify>string_decoder": {
      "packages": {
        "koa>content-disposition>safe-buffer": true
      }
    },
    "browserify>timers-browserify": {
      "globals": {
        "clearInterval": true,
        "clearTimeout": true,
        "setInterval": true,
        "setTimeout": true
      },
      "packages": {
        "process": true
      }
    },
    "browserify>url": {
      "packages": {
        "@storybook/addon-knobs>qs": true,
        "browserify>punycode": true
      }
    },
    "browserify>util": {
      "globals": {
        "console.error": true,
        "console.log": true,
        "console.trace": true
      },
      "packages": {
        "browserify>util>is-arguments": true,
        "browserify>util>is-typed-array": true,
        "browserify>util>which-typed-array": true,
        "koa>is-generator-function": true,
        "process": true,
        "pumpify>inherits": true
      }
    },
    "browserify>util>is-arguments": {
      "packages": {
        "koa>is-generator-function>has-tostringtag": true,
        "string.prototype.matchall>call-bind": true
      }
    },
    "browserify>util>is-typed-array": {
      "packages": {
        "browserify>util>which-typed-array": true
      }
    },
    "browserify>util>which-typed-array": {
      "packages": {
        "browserify>util>which-typed-array>for-each": true,
        "koa>is-generator-function>has-tostringtag": true,
        "string.prototype.matchall>call-bind": true,
        "string.prototype.matchall>es-abstract>available-typed-arrays": true,
        "string.prototype.matchall>es-abstract>gopd": true
      }
    },
    "browserify>util>which-typed-array>for-each": {
      "packages": {
        "string.prototype.matchall>es-abstract>is-callable": true
      }
    },
    "browserify>vm-browserify": {
      "globals": {
        "document.body.appendChild": true,
        "document.body.removeChild": true,
        "document.createElement": true
      }
    },
    "buffer": {
      "globals": {
        "console": true
      },
      "packages": {
        "base64-js": true,
        "buffer>ieee754": true
      }
    },
    "chalk": {
      "packages": {
        "chalk>ansi-styles": true,
        "chalk>supports-color": true
      }
    },
    "chalk>ansi-styles": {
      "packages": {
        "chalk>ansi-styles>color-convert": true
      }
    },
    "chalk>ansi-styles>color-convert": {
      "packages": {
        "jest-canvas-mock>moo-color>color-name": true
      }
    },
    "chart.js": {
      "globals": {
        "Intl.NumberFormat": true,
        "MutationObserver": true,
        "OffscreenCanvas": true,
        "Path2D": true,
        "ResizeObserver": true,
        "addEventListener": true,
        "clearTimeout": true,
        "console.error": true,
        "console.warn": true,
        "devicePixelRatio": true,
        "document": true,
        "removeEventListener": true,
        "requestAnimationFrame": true,
        "setTimeout": true
      },
      "packages": {
        "chart.js>@kurkle/color": true
      }
    },
    "chart.js>@kurkle/color": {
      "globals": {
        "define": true
      }
    },
    "classnames": {
      "globals": {
        "classNames": "write",
        "define": true
      }
    },
    "copy-to-clipboard": {
      "globals": {
        "clipboardData": true,
        "console.error": true,
        "console.warn": true,
        "document.body.appendChild": true,
        "document.body.removeChild": true,
        "document.createElement": true,
        "document.createRange": true,
        "document.execCommand": true,
        "document.getSelection": true,
        "navigator.userAgent": true,
        "prompt": true
      },
      "packages": {
        "copy-to-clipboard>toggle-selection": true
      }
    },
    "copy-to-clipboard>toggle-selection": {
      "globals": {
        "document.activeElement": true,
        "document.getSelection": true
      }
    },
    "crypto-browserify": {
      "packages": {
        "crypto-browserify>browserify-cipher": true,
        "crypto-browserify>browserify-sign": true,
        "crypto-browserify>create-ecdh": true,
        "crypto-browserify>create-hmac": true,
        "crypto-browserify>diffie-hellman": true,
        "crypto-browserify>pbkdf2": true,
        "crypto-browserify>public-encrypt": true,
        "crypto-browserify>randombytes": true,
        "crypto-browserify>randomfill": true,
        "ethereumjs-util>create-hash": true
      }
    },
    "crypto-browserify>browserify-cipher": {
      "packages": {
        "crypto-browserify>browserify-cipher>browserify-des": true,
        "crypto-browserify>browserify-cipher>evp_bytestokey": true,
        "ethereumjs-util>ethereum-cryptography>browserify-aes": true
      }
    },
    "crypto-browserify>browserify-cipher>browserify-des": {
      "packages": {
        "browserify>buffer": true,
        "crypto-browserify>browserify-cipher>browserify-des>des.js": true,
        "ethereumjs-util>create-hash>cipher-base": true,
        "pumpify>inherits": true
      }
    },
    "crypto-browserify>browserify-cipher>browserify-des>des.js": {
      "packages": {
        "@metamask/ppom-validator>elliptic>minimalistic-assert": true,
        "pumpify>inherits": true
      }
    },
    "crypto-browserify>browserify-cipher>evp_bytestokey": {
      "packages": {
        "ethereumjs-util>create-hash>md5.js": true,
        "koa>content-disposition>safe-buffer": true
      }
    },
    "crypto-browserify>browserify-sign": {
      "packages": {
        "@metamask/ppom-validator>elliptic": true,
        "bn.js": true,
        "browserify>buffer": true,
        "crypto-browserify>create-hmac": true,
        "crypto-browserify>public-encrypt>browserify-rsa": true,
        "crypto-browserify>public-encrypt>parse-asn1": true,
        "ethereumjs-util>create-hash": true,
        "pumpify>inherits": true,
        "stream-browserify": true
      }
    },
    "crypto-browserify>create-ecdh": {
      "packages": {
        "@metamask/ppom-validator>elliptic": true,
        "bn.js": true,
        "browserify>buffer": true
      }
    },
    "crypto-browserify>create-hmac": {
      "packages": {
        "addons-linter>sha.js": true,
        "ethereumjs-util>create-hash": true,
        "ethereumjs-util>create-hash>cipher-base": true,
        "ethereumjs-util>create-hash>ripemd160": true,
        "koa>content-disposition>safe-buffer": true,
        "pumpify>inherits": true
      }
    },
    "crypto-browserify>diffie-hellman": {
      "packages": {
        "bn.js": true,
        "browserify>buffer": true,
        "crypto-browserify>diffie-hellman>miller-rabin": true,
        "crypto-browserify>randombytes": true
      }
    },
    "crypto-browserify>diffie-hellman>miller-rabin": {
      "packages": {
        "@metamask/ppom-validator>elliptic>brorand": true,
        "bn.js": true
      }
    },
    "crypto-browserify>pbkdf2": {
      "globals": {
        "crypto": true,
        "process": true,
        "queueMicrotask": true,
        "setImmediate": true,
        "setTimeout": true
      },
      "packages": {
        "addons-linter>sha.js": true,
        "ethereumjs-util>create-hash": true,
        "ethereumjs-util>create-hash>ripemd160": true,
        "koa>content-disposition>safe-buffer": true,
        "process": true
      }
    },
    "crypto-browserify>public-encrypt": {
      "packages": {
        "bn.js": true,
        "browserify>buffer": true,
        "crypto-browserify>public-encrypt>browserify-rsa": true,
        "crypto-browserify>public-encrypt>parse-asn1": true,
        "crypto-browserify>randombytes": true,
        "ethereumjs-util>create-hash": true
      }
    },
    "crypto-browserify>public-encrypt>browserify-rsa": {
      "packages": {
        "bn.js": true,
        "browserify>buffer": true,
        "crypto-browserify>randombytes": true
      }
    },
    "crypto-browserify>public-encrypt>parse-asn1": {
      "packages": {
        "browserify>buffer": true,
        "crypto-browserify>browserify-cipher>evp_bytestokey": true,
        "crypto-browserify>pbkdf2": true,
        "crypto-browserify>public-encrypt>parse-asn1>asn1.js": true,
        "ethereumjs-util>ethereum-cryptography>browserify-aes": true
      }
    },
    "crypto-browserify>public-encrypt>parse-asn1>asn1.js": {
      "packages": {
        "@metamask/ppom-validator>elliptic>minimalistic-assert": true,
        "bn.js": true,
        "browserify>buffer": true,
        "browserify>vm-browserify": true,
        "pumpify>inherits": true
      }
    },
    "crypto-browserify>randombytes": {
      "globals": {
        "crypto": true,
        "msCrypto": true
      },
      "packages": {
        "koa>content-disposition>safe-buffer": true,
        "process": true
      }
    },
    "crypto-browserify>randomfill": {
      "globals": {
        "crypto": true,
        "msCrypto": true
      },
      "packages": {
        "crypto-browserify>randombytes": true,
        "koa>content-disposition>safe-buffer": true,
        "process": true
      }
    },
    "currency-formatter": {
      "packages": {
        "currency-formatter>accounting": true,
        "currency-formatter>locale-currency": true,
        "react>object-assign": true
      }
    },
    "currency-formatter>accounting": {
      "globals": {
        "define": true
      }
    },
    "currency-formatter>locale-currency": {
      "globals": {
        "countryCode": true
      }
    },
    "debounce-stream": {
      "packages": {
        "debounce-stream>debounce": true,
        "debounce-stream>duplexer": true,
        "debounce-stream>through": true
      }
    },
    "debounce-stream>debounce": {
      "globals": {
        "clearTimeout": true,
        "setTimeout": true
      }
    },
    "debounce-stream>duplexer": {
      "packages": {
        "stream-browserify": true
      }
    },
    "debounce-stream>through": {
      "packages": {
        "process": true,
        "stream-browserify": true
      }
    },
    "depcheck>@vue/compiler-sfc>postcss>nanoid": {
      "globals": {
        "crypto.getRandomValues": true
      }
    },
    "depcheck>is-core-module>hasown": {
      "packages": {
        "browserify>has>function-bind": true
      }
    },
    "dependency-tree>precinct>detective-postcss>postcss>nanoid": {
      "globals": {
        "crypto.getRandomValues": true
      }
    },
    "eslint-plugin-react>array-includes>is-string": {
      "packages": {
        "koa>is-generator-function>has-tostringtag": true
      }
    },
    "eth-ens-namehash": {
      "globals": {
        "name": "write"
      },
      "packages": {
        "@metamask/ethjs>js-sha3": true,
        "browserify>buffer": true,
        "eth-ens-namehash>idna-uts46-hx": true
      }
    },
    "eth-ens-namehash>idna-uts46-hx": {
      "globals": {
        "define": true
      },
      "packages": {
        "browserify>punycode": true
      }
    },
    "eth-keyring-controller>@metamask/browser-passworder": {
      "globals": {
        "crypto": true
      }
    },
    "eth-lattice-keyring": {
      "globals": {
        "addEventListener": true,
        "browser": true,
        "clearInterval": true,
        "fetch": true,
        "open": true,
        "setInterval": true
      },
      "packages": {
        "@ethereumjs/tx>@ethereumjs/util": true,
        "bn.js": true,
        "browserify>buffer": true,
        "crypto-browserify": true,
        "eth-lattice-keyring>@ethereumjs/tx": true,
        "eth-lattice-keyring>gridplus-sdk": true,
        "eth-lattice-keyring>rlp": true,
        "webpack>events": true
      }
    },
    "eth-lattice-keyring>@ethereumjs/tx": {
      "packages": {
        "@ethereumjs/tx>@ethereumjs/common": true,
        "@ethereumjs/tx>@ethereumjs/rlp": true,
        "@ethereumjs/tx>@ethereumjs/util": true,
        "@ethersproject/providers": true,
        "browserify>buffer": true,
        "browserify>insert-module-globals>is-buffer": true,
        "eth-lattice-keyring>@ethereumjs/tx>@chainsafe/ssz": true,
        "eth-lattice-keyring>@ethereumjs/tx>ethereum-cryptography": true
      }
    },
    "eth-lattice-keyring>@ethereumjs/tx>@chainsafe/ssz": {
      "packages": {
        "browserify": true,
        "browserify>buffer": true,
        "eth-lattice-keyring>@ethereumjs/tx>@chainsafe/ssz>@chainsafe/persistent-merkle-tree": true,
        "eth-lattice-keyring>@ethereumjs/tx>@chainsafe/ssz>case": true
      }
    },
    "eth-lattice-keyring>@ethereumjs/tx>@chainsafe/ssz>@chainsafe/persistent-merkle-tree": {
      "globals": {
        "WeakRef": true
      },
      "packages": {
        "browserify": true
      }
    },
    "eth-lattice-keyring>@ethereumjs/tx>ethereum-cryptography": {
      "globals": {
        "TextDecoder": true,
        "crypto": true
      },
      "packages": {
        "eth-lattice-keyring>@ethereumjs/tx>ethereum-cryptography>@noble/hashes": true
      }
    },
    "eth-lattice-keyring>@ethereumjs/tx>ethereum-cryptography>@noble/hashes": {
      "globals": {
        "TextEncoder": true,
        "crypto": true
      }
    },
    "eth-lattice-keyring>gridplus-sdk": {
      "globals": {
        "AbortController": true,
        "Request": true,
        "URL": true,
        "__values": true,
        "caches": true,
        "clearTimeout": true,
        "console.error": true,
        "console.log": true,
        "console.warn": true,
        "fetch": true,
        "setTimeout": true
      },
      "packages": {
        "@ethereumjs/tx>@ethereumjs/common>crc-32": true,
        "@ethersproject/abi": true,
        "@metamask/ethjs>js-sha3": true,
        "@metamask/keyring-api>bech32": true,
        "bn.js": true,
        "browserify>buffer": true,
        "eth-lattice-keyring>gridplus-sdk>@ethereumjs/common": true,
        "eth-lattice-keyring>gridplus-sdk>@ethereumjs/tx": true,
        "eth-lattice-keyring>gridplus-sdk>aes-js": true,
        "eth-lattice-keyring>gridplus-sdk>bignumber.js": true,
        "eth-lattice-keyring>gridplus-sdk>bitwise": true,
        "eth-lattice-keyring>gridplus-sdk>borc": true,
        "eth-lattice-keyring>gridplus-sdk>elliptic": true,
        "eth-lattice-keyring>gridplus-sdk>eth-eip712-util-browser": true,
        "eth-lattice-keyring>gridplus-sdk>rlp": true,
        "eth-lattice-keyring>gridplus-sdk>secp256k1": true,
        "eth-lattice-keyring>gridplus-sdk>uuid": true,
        "ethereumjs-util>ethereum-cryptography>bs58check": true,
        "ethereumjs-util>ethereum-cryptography>hash.js": true,
        "lodash": true
      }
    },
    "eth-lattice-keyring>gridplus-sdk>@ethereumjs/common": {
      "packages": {
        "@ethereumjs/tx>@ethereumjs/common>crc-32": true,
        "@ethereumjs/tx>@ethereumjs/util": true,
        "browserify>buffer": true,
        "webpack>events": true
      }
    },
    "eth-lattice-keyring>gridplus-sdk>@ethereumjs/tx": {
      "packages": {
        "@ethereumjs/tx>@ethereumjs/rlp": true,
        "@ethereumjs/tx>@ethereumjs/util": true,
        "@ethersproject/providers": true,
        "browserify>buffer": true,
        "browserify>insert-module-globals>is-buffer": true,
        "eth-lattice-keyring>@ethereumjs/tx>@chainsafe/ssz": true,
        "eth-lattice-keyring>gridplus-sdk>@ethereumjs/tx>@ethereumjs/common": true,
        "eth-lattice-keyring>gridplus-sdk>@ethereumjs/tx>ethereum-cryptography": true
      }
    },
    "eth-lattice-keyring>gridplus-sdk>@ethereumjs/tx>@ethereumjs/common": {
      "packages": {
        "@ethereumjs/tx>@ethereumjs/common>crc-32": true,
        "@ethereumjs/tx>@ethereumjs/util": true,
        "browserify>buffer": true,
        "webpack>events": true
      }
    },
    "eth-lattice-keyring>gridplus-sdk>@ethereumjs/tx>ethereum-cryptography": {
      "globals": {
        "TextDecoder": true,
        "crypto": true
      },
      "packages": {
        "eth-lattice-keyring>gridplus-sdk>@ethereumjs/tx>ethereum-cryptography>@noble/hashes": true
      }
    },
    "eth-lattice-keyring>gridplus-sdk>@ethereumjs/tx>ethereum-cryptography>@noble/hashes": {
      "globals": {
        "TextEncoder": true,
        "crypto": true
      }
    },
    "eth-lattice-keyring>gridplus-sdk>aes-js": {
      "globals": {
        "define": true
      }
    },
    "eth-lattice-keyring>gridplus-sdk>bignumber.js": {
      "globals": {
        "crypto": true,
        "define": true
      }
    },
    "eth-lattice-keyring>gridplus-sdk>bitwise": {
      "packages": {
        "browserify>buffer": true
      }
    },
    "eth-lattice-keyring>gridplus-sdk>borc": {
      "globals": {
        "console": true
      },
      "packages": {
        "browserify>buffer": true,
        "buffer>ieee754": true,
        "eth-lattice-keyring>gridplus-sdk>borc>bignumber.js": true,
        "eth-lattice-keyring>gridplus-sdk>borc>iso-url": true
      }
    },
    "eth-lattice-keyring>gridplus-sdk>borc>bignumber.js": {
      "globals": {
        "crypto": true,
        "define": true
      }
    },
    "eth-lattice-keyring>gridplus-sdk>borc>iso-url": {
      "globals": {
        "URL": true,
        "URLSearchParams": true,
        "location": true
      }
    },
    "eth-lattice-keyring>gridplus-sdk>elliptic": {
      "packages": {
        "@metamask/ppom-validator>elliptic>brorand": true,
        "@metamask/ppom-validator>elliptic>hmac-drbg": true,
        "@metamask/ppom-validator>elliptic>minimalistic-assert": true,
        "@metamask/ppom-validator>elliptic>minimalistic-crypto-utils": true,
        "bn.js": true,
        "ethereumjs-util>ethereum-cryptography>hash.js": true,
        "pumpify>inherits": true
      }
    },
    "eth-lattice-keyring>gridplus-sdk>eth-eip712-util-browser": {
      "globals": {
        "intToBuffer": true
      },
      "packages": {
        "@metamask/ethjs>js-sha3": true,
        "bn.js": true,
        "buffer": true
      }
    },
    "eth-lattice-keyring>gridplus-sdk>rlp": {
      "globals": {
        "TextEncoder": true
      }
    },
    "eth-lattice-keyring>gridplus-sdk>secp256k1": {
      "packages": {
        "eth-lattice-keyring>gridplus-sdk>secp256k1>elliptic": true
      }
    },
    "eth-lattice-keyring>gridplus-sdk>secp256k1>elliptic": {
      "packages": {
        "@metamask/ppom-validator>elliptic>brorand": true,
        "@metamask/ppom-validator>elliptic>hmac-drbg": true,
        "@metamask/ppom-validator>elliptic>minimalistic-assert": true,
        "@metamask/ppom-validator>elliptic>minimalistic-crypto-utils": true,
        "bn.js": true,
        "ethereumjs-util>ethereum-cryptography>hash.js": true,
        "pumpify>inherits": true
      }
    },
    "eth-lattice-keyring>gridplus-sdk>uuid": {
      "globals": {
        "crypto": true
      }
    },
    "eth-lattice-keyring>rlp": {
      "globals": {
        "TextEncoder": true
      }
    },
    "eth-method-registry": {
      "packages": {
        "@metamask/ethjs-contract": true,
        "@metamask/ethjs-query": true
      }
    },
    "eth-rpc-errors": {
      "packages": {
        "eth-rpc-errors>fast-safe-stringify": true
      }
    },
    "ethereumjs-util": {
      "packages": {
        "bn.js": true,
        "browserify>assert": true,
        "browserify>buffer": true,
        "browserify>insert-module-globals>is-buffer": true,
        "ethereumjs-util>create-hash": true,
        "ethereumjs-util>ethereum-cryptography": true,
        "ethereumjs-util>rlp": true
      }
    },
    "ethereumjs-util>create-hash": {
      "packages": {
        "addons-linter>sha.js": true,
        "ethereumjs-util>create-hash>cipher-base": true,
        "ethereumjs-util>create-hash>md5.js": true,
        "ethereumjs-util>create-hash>ripemd160": true,
        "pumpify>inherits": true
      }
    },
    "ethereumjs-util>create-hash>cipher-base": {
      "packages": {
        "browserify>string_decoder": true,
        "koa>content-disposition>safe-buffer": true,
        "pumpify>inherits": true,
        "stream-browserify": true
      }
    },
    "ethereumjs-util>create-hash>md5.js": {
      "packages": {
        "ethereumjs-util>create-hash>md5.js>hash-base": true,
        "koa>content-disposition>safe-buffer": true,
        "pumpify>inherits": true
      }
    },
    "ethereumjs-util>create-hash>md5.js>hash-base": {
      "packages": {
        "koa>content-disposition>safe-buffer": true,
        "pumpify>inherits": true,
        "readable-stream": true
      }
    },
    "ethereumjs-util>create-hash>ripemd160": {
      "packages": {
        "browserify>buffer": true,
        "ethereumjs-util>create-hash>md5.js>hash-base": true,
        "pumpify>inherits": true
      }
    },
    "ethereumjs-util>ethereum-cryptography": {
      "packages": {
        "browserify>buffer": true,
        "crypto-browserify>randombytes": true,
        "ethereumjs-util>ethereum-cryptography>keccak": true,
        "ganache>secp256k1": true
      }
    },
    "ethereumjs-util>ethereum-cryptography>browserify-aes": {
      "packages": {
        "browserify>buffer": true,
        "crypto-browserify>browserify-cipher>evp_bytestokey": true,
        "ethereumjs-util>create-hash>cipher-base": true,
        "ethereumjs-util>ethereum-cryptography>browserify-aes>buffer-xor": true,
        "koa>content-disposition>safe-buffer": true,
        "pumpify>inherits": true
      }
    },
    "ethereumjs-util>ethereum-cryptography>browserify-aes>buffer-xor": {
      "packages": {
        "browserify>buffer": true
      }
    },
    "ethereumjs-util>ethereum-cryptography>bs58check": {
      "packages": {
        "ethereumjs-util>create-hash": true,
        "ethereumjs-util>ethereum-cryptography>bs58check>bs58": true,
        "koa>content-disposition>safe-buffer": true
      }
    },
    "ethereumjs-util>ethereum-cryptography>bs58check>bs58": {
      "packages": {
        "@ensdomains/content-hash>multihashes>multibase>base-x": true
      }
    },
    "ethereumjs-util>ethereum-cryptography>hash.js": {
      "packages": {
        "@metamask/ppom-validator>elliptic>minimalistic-assert": true,
        "pumpify>inherits": true
      }
    },
    "ethereumjs-util>ethereum-cryptography>keccak": {
      "packages": {
        "browserify>buffer": true,
        "readable-stream": true
      }
    },
    "ethereumjs-util>ethereum-cryptography>scrypt-js": {
      "globals": {
        "define": true,
        "setTimeout": true
      },
      "packages": {
        "browserify>timers-browserify": true
      }
    },
    "ethereumjs-util>rlp": {
      "packages": {
        "bn.js": true,
        "browserify>buffer": true
      }
    },
    "ethereumjs-wallet>randombytes": {
      "globals": {
        "crypto.getRandomValues": true
      }
    },
    "extension-port-stream": {
      "packages": {
        "browserify>buffer": true,
        "extension-port-stream>readable-stream": true
      }
    },
    "extension-port-stream>readable-stream": {
      "globals": {
        "AbortController": true,
        "AggregateError": true,
        "Blob": true
      },
      "packages": {
        "browserify>buffer": true,
        "browserify>string_decoder": true,
        "extension-port-stream>readable-stream>abort-controller": true,
        "process": true,
        "webpack>events": true
      }
    },
    "extension-port-stream>readable-stream>abort-controller": {
      "globals": {
        "AbortController": true
      }
    },
    "fast-json-patch": {
      "globals": {
        "addEventListener": true,
        "clearTimeout": true,
        "removeEventListener": true,
        "setTimeout": true
      }
    },
    "fuse.js": {
      "globals": {
        "console": true,
        "define": true
      }
    },
    "ganache>secp256k1": {
      "packages": {
        "@metamask/ppom-validator>elliptic": true
      }
    },
    "gulp>vinyl-fs>object.assign": {
      "packages": {
        "@lavamoat/lavapack>json-stable-stringify>object-keys": true,
        "string.prototype.matchall>call-bind": true,
        "string.prototype.matchall>define-properties": true,
        "string.prototype.matchall>has-symbols": true
      }
    },
    "he": {
      "globals": {
        "define": true
      }
    },
    "https-browserify": {
      "packages": {
        "browserify>url": true,
        "stream-http": true
      }
    },
    "json-rpc-engine": {
      "packages": {
        "eth-rpc-errors": true,
        "json-rpc-engine>@metamask/safe-event-emitter": true
      }
    },
    "json-rpc-engine>@metamask/safe-event-emitter": {
      "globals": {
        "setTimeout": true
      },
      "packages": {
        "webpack>events": true
      }
    },
    "json-rpc-middleware-stream": {
      "globals": {
        "console.warn": true,
        "setTimeout": true
      },
      "packages": {
        "@metamask/safe-event-emitter": true,
        "readable-stream": true
      }
    },
    "koa>content-disposition>safe-buffer": {
      "packages": {
        "browserify>buffer": true
      }
    },
    "koa>is-generator-function": {
      "packages": {
        "koa>is-generator-function>has-tostringtag": true
      }
    },
    "koa>is-generator-function>has-tostringtag": {
      "packages": {
        "string.prototype.matchall>has-symbols": true
      }
    },
    "localforage": {
      "globals": {
        "Blob": true,
        "BlobBuilder": true,
        "FileReader": true,
        "IDBKeyRange": true,
        "MSBlobBuilder": true,
        "MozBlobBuilder": true,
        "OIndexedDB": true,
        "WebKitBlobBuilder": true,
        "atob": true,
        "btoa": true,
        "console.error": true,
        "console.info": true,
        "console.warn": true,
        "define": true,
        "fetch": true,
        "indexedDB": true,
        "localStorage": true,
        "mozIndexedDB": true,
        "msIndexedDB": true,
        "navigator.platform": true,
        "navigator.userAgent": true,
        "openDatabase": true,
        "setTimeout": true,
        "webkitIndexedDB": true
      }
    },
    "lodash": {
      "globals": {
        "clearTimeout": true,
        "define": true,
        "setTimeout": true
      }
    },
    "loglevel": {
      "globals": {
        "console": true,
        "define": true,
        "document.cookie": true,
        "localStorage": true,
        "log": "write",
        "navigator": true
      }
    },
    "luxon": {
      "globals": {
        "Intl": true
      }
    },
    "nanoid": {
      "globals": {
        "crypto": true,
        "msCrypto": true,
        "navigator": true
      }
    },
    "nock>debug": {
      "globals": {
        "console": true,
        "document": true,
        "localStorage": true,
        "navigator": true,
        "process": true
      },
      "packages": {
        "nock>debug>ms": true,
        "process": true
      }
    },
    "node-fetch": {
      "globals": {
        "Headers": true,
        "Request": true,
        "Response": true,
        "fetch": true
      }
    },
    "path-browserify": {
      "packages": {
        "process": true
      }
    },
    "process": {
      "globals": {
        "clearTimeout": true,
        "setTimeout": true
      }
    },
    "promise-to-callback": {
      "packages": {
        "promise-to-callback>is-fn": true,
        "promise-to-callback>set-immediate-shim": true
      }
    },
    "promise-to-callback>set-immediate-shim": {
      "globals": {
        "setTimeout.apply": true
      },
      "packages": {
        "browserify>timers-browserify": true
      }
    },
    "prop-types": {
      "globals": {
        "console": true
      },
      "packages": {
        "prop-types>react-is": true,
        "react>object-assign": true
      }
    },
    "prop-types>react-is": {
      "globals": {
        "console": true
      }
    },
    "qrcode-generator": {
      "globals": {
        "define": true
      }
    },
    "qrcode.react": {
      "globals": {
        "Path2D": true,
        "devicePixelRatio": true
      },
      "packages": {
        "react": true
      }
    },
    "react": {
      "globals": {
        "console": true
      },
      "packages": {
        "prop-types": true,
        "react>object-assign": true
      }
    },
    "react-beautiful-dnd": {
      "globals": {
        "Element.prototype": true,
        "__REDUX_DEVTOOLS_EXTENSION_COMPOSE__": true,
        "addEventListener": true,
        "cancelAnimationFrame": true,
        "clearTimeout": true,
        "console": true,
        "document": true,
        "getComputedStyle": true,
        "pageXOffset": true,
        "pageYOffset": true,
        "removeEventListener": true,
        "requestAnimationFrame": true,
        "scrollBy": true,
        "setTimeout": true
      },
      "packages": {
        "@babel/runtime": true,
        "react": true,
        "react-beautiful-dnd>css-box-model": true,
        "react-beautiful-dnd>memoize-one": true,
        "react-beautiful-dnd>raf-schd": true,
        "react-beautiful-dnd>use-memo-one": true,
        "react-dom": true,
        "react-redux": true,
        "redux": true
      }
    },
    "react-beautiful-dnd>css-box-model": {
      "globals": {
        "getComputedStyle": true,
        "pageXOffset": true,
        "pageYOffset": true
      },
      "packages": {
        "react-router-dom>tiny-invariant": true
      }
    },
    "react-beautiful-dnd>raf-schd": {
      "globals": {
        "cancelAnimationFrame": true,
        "requestAnimationFrame": true
      }
    },
    "react-beautiful-dnd>use-memo-one": {
      "packages": {
        "react": true
      }
    },
    "react-chartjs-2": {
      "globals": {
        "setTimeout": true
      },
      "packages": {
        "chart.js": true,
        "react": true
      }
    },
    "react-devtools": {
      "packages": {
        "react-devtools>react-devtools-core": true
      }
    },
    "react-devtools>react-devtools-core": {
      "globals": {
        "WebSocket": true,
        "setTimeout": true
      }
    },
    "react-dnd-html5-backend": {
      "globals": {
        "addEventListener": true,
        "clearTimeout": true,
        "removeEventListener": true
      }
    },
    "react-dom": {
      "globals": {
        "HTMLIFrameElement": true,
        "MSApp": true,
        "__REACT_DEVTOOLS_GLOBAL_HOOK__": true,
        "addEventListener": true,
        "clearTimeout": true,
        "clipboardData": true,
        "console": true,
        "dispatchEvent": true,
        "document": true,
        "event": "write",
        "jest": true,
        "location.protocol": true,
        "navigator.userAgent.indexOf": true,
        "performance": true,
        "removeEventListener": true,
        "self": true,
        "setTimeout": true,
        "top": true,
        "trustedTypes": true
      },
      "packages": {
        "prop-types": true,
        "react": true,
        "react-dom>scheduler": true,
        "react>object-assign": true
      }
    },
    "react-dom>scheduler": {
      "globals": {
        "MessageChannel": true,
        "cancelAnimationFrame": true,
        "clearTimeout": true,
        "console": true,
        "navigator": true,
        "performance": true,
        "requestAnimationFrame": true,
        "setTimeout": true
      }
    },
    "react-focus-lock": {
      "globals": {
        "addEventListener": true,
        "console.error": true,
        "console.warn": true,
        "document": true,
        "removeEventListener": true,
        "setTimeout": true
      },
      "packages": {
        "@babel/runtime": true,
        "prop-types": true,
        "react": true,
        "react-focus-lock>focus-lock": true,
        "react-focus-lock>react-clientside-effect": true,
        "react-focus-lock>use-callback-ref": true,
        "react-focus-lock>use-sidecar": true
      }
    },
    "react-focus-lock>focus-lock": {
      "globals": {
        "HTMLIFrameElement": true,
        "Node.DOCUMENT_FRAGMENT_NODE": true,
        "Node.DOCUMENT_NODE": true,
        "Node.DOCUMENT_POSITION_CONTAINED_BY": true,
        "Node.DOCUMENT_POSITION_CONTAINS": true,
        "Node.ELEMENT_NODE": true,
        "console.error": true,
        "console.warn": true,
        "document": true,
        "getComputedStyle": true,
        "setTimeout": true
      },
      "packages": {
        "@swc/helpers>tslib": true
      }
    },
    "react-focus-lock>react-clientside-effect": {
      "packages": {
        "@babel/runtime": true,
        "react": true
      }
    },
    "react-focus-lock>use-callback-ref": {
      "packages": {
        "react": true
      }
    },
    "react-focus-lock>use-sidecar": {
      "globals": {
        "console.error": true
      },
      "packages": {
        "@swc/helpers>tslib": true,
        "react": true,
        "react-focus-lock>use-sidecar>detect-node-es": true
      }
    },
    "react-idle-timer": {
      "globals": {
        "clearTimeout": true,
        "document": true,
        "setTimeout": true
      },
      "packages": {
        "prop-types": true,
        "react": true
      }
    },
    "react-inspector": {
      "globals": {
        "Node": true,
        "chromeDark": true,
        "chromeLight": true
      },
      "packages": {
        "react": true
      }
    },
    "react-markdown": {
      "globals": {
        "console.warn": true
      },
      "packages": {
        "prop-types": true,
        "react": true,
        "react-markdown>comma-separated-tokens": true,
        "react-markdown>property-information": true,
        "react-markdown>react-is": true,
        "react-markdown>remark-parse": true,
        "react-markdown>remark-rehype": true,
        "react-markdown>space-separated-tokens": true,
        "react-markdown>style-to-object": true,
        "react-markdown>unified": true,
        "react-markdown>unist-util-visit": true,
        "react-markdown>vfile": true
      }
    },
    "react-markdown>property-information": {
      "packages": {
        "watchify>xtend": true
      }
    },
    "react-markdown>react-is": {
      "globals": {
        "console": true
      }
    },
    "react-markdown>remark-parse": {
      "packages": {
        "react-markdown>remark-parse>mdast-util-from-markdown": true
      }
    },
    "react-markdown>remark-parse>mdast-util-from-markdown": {
      "packages": {
        "react-markdown>remark-parse>mdast-util-from-markdown>mdast-util-to-string": true,
        "react-markdown>remark-parse>mdast-util-from-markdown>micromark": true,
        "react-markdown>remark-parse>mdast-util-from-markdown>unist-util-stringify-position": true,
        "react-syntax-highlighter>refractor>parse-entities": true
      }
    },
    "react-markdown>remark-parse>mdast-util-from-markdown>micromark": {
      "packages": {
        "react-syntax-highlighter>refractor>parse-entities": true
      }
    },
    "react-markdown>remark-rehype": {
      "packages": {
        "react-markdown>remark-rehype>mdast-util-to-hast": true
      }
    },
    "react-markdown>remark-rehype>mdast-util-to-hast": {
      "globals": {
        "console.warn": true
      },
      "packages": {
        "@storybook/addon-docs>remark-external-links>mdast-util-definitions": true,
        "react-markdown>remark-rehype>mdast-util-to-hast>mdurl": true,
        "react-markdown>remark-rehype>mdast-util-to-hast>unist-builder": true,
        "react-markdown>remark-rehype>mdast-util-to-hast>unist-util-generated": true,
        "react-markdown>remark-rehype>mdast-util-to-hast>unist-util-position": true,
        "react-markdown>unist-util-visit": true
      }
    },
    "react-markdown>style-to-object": {
      "packages": {
        "react-markdown>style-to-object>inline-style-parser": true
      }
    },
    "react-markdown>unified": {
      "packages": {
        "mocha>yargs-unparser>is-plain-obj": true,
        "react-markdown>unified>bail": true,
        "react-markdown>unified>extend": true,
        "react-markdown>unified>is-buffer": true,
        "react-markdown>unified>trough": true,
        "react-markdown>vfile": true
      }
    },
    "react-markdown>unist-util-visit": {
      "packages": {
        "react-markdown>unist-util-visit>unist-util-visit-parents": true
      }
    },
    "react-markdown>unist-util-visit>unist-util-visit-parents": {
      "packages": {
        "react-markdown>unist-util-visit>unist-util-is": true
      }
    },
    "react-markdown>vfile": {
      "packages": {
        "path-browserify": true,
        "process": true,
        "react-markdown>vfile>is-buffer": true,
        "react-markdown>vfile>replace-ext": true,
        "react-markdown>vfile>vfile-message": true
      }
    },
    "react-markdown>vfile>replace-ext": {
      "packages": {
        "path-browserify": true
      }
    },
    "react-markdown>vfile>vfile-message": {
      "packages": {
        "react-markdown>vfile>unist-util-stringify-position": true
      }
    },
    "react-popper": {
      "globals": {
        "document": true
      },
      "packages": {
        "@popperjs/core": true,
        "react": true,
        "react-popper>react-fast-compare": true,
        "react-popper>warning": true
      }
    },
    "react-popper>react-fast-compare": {
      "globals": {
        "Element": true,
        "console.warn": true
      }
    },
    "react-popper>warning": {
      "globals": {
        "console": true
      }
    },
    "react-redux": {
      "globals": {
        "console": true,
        "document": true
      },
      "packages": {
        "prop-types": true,
        "react": true,
        "react-dom": true,
        "react-redux>@babel/runtime": true,
        "react-redux>hoist-non-react-statics": true,
        "react-redux>react-is": true
      }
    },
    "react-redux>hoist-non-react-statics": {
      "packages": {
        "prop-types>react-is": true
      }
    },
    "react-redux>react-is": {
      "globals": {
        "console": true
      }
    },
    "react-responsive-carousel": {
      "globals": {
        "HTMLElement": true,
        "addEventListener": true,
        "clearTimeout": true,
        "console.warn": true,
        "document": true,
        "getComputedStyle": true,
        "removeEventListener": true,
        "setTimeout": true
      },
      "packages": {
        "classnames": true,
        "react": true,
        "react-dom": true,
        "react-responsive-carousel>react-easy-swipe": true
      }
    },
    "react-responsive-carousel>react-easy-swipe": {
      "globals": {
        "addEventListener": true,
        "define": true,
        "document.addEventListener": true,
        "document.removeEventListener": true
      },
      "packages": {
        "prop-types": true,
        "react": true
      }
    },
    "react-router-dom": {
      "packages": {
        "prop-types": true,
        "react": true,
        "react-router-dom>history": true,
        "react-router-dom>react-router": true,
        "react-router-dom>tiny-invariant": true,
        "react-router-dom>tiny-warning": true
      }
    },
    "react-router-dom>history": {
      "globals": {
        "addEventListener": true,
        "confirm": true,
        "document": true,
        "history": true,
        "location": true,
        "navigator.userAgent": true,
        "removeEventListener": true
      },
      "packages": {
        "react-router-dom>history>resolve-pathname": true,
        "react-router-dom>history>value-equal": true,
        "react-router-dom>tiny-invariant": true,
        "react-router-dom>tiny-warning": true
      }
    },
    "react-router-dom>react-router": {
      "packages": {
        "prop-types": true,
        "prop-types>react-is": true,
        "react": true,
        "react-redux>hoist-non-react-statics": true,
        "react-router-dom>react-router>history": true,
        "react-router-dom>react-router>mini-create-react-context": true,
        "react-router-dom>tiny-invariant": true,
        "react-router-dom>tiny-warning": true,
        "sinon>nise>path-to-regexp": true
      }
    },
    "react-router-dom>react-router>history": {
      "globals": {
        "addEventListener": true,
        "confirm": true,
        "document": true,
        "history": true,
        "location": true,
        "navigator.userAgent": true,
        "removeEventListener": true
      },
      "packages": {
        "react-router-dom>history>resolve-pathname": true,
        "react-router-dom>history>value-equal": true,
        "react-router-dom>tiny-invariant": true,
        "react-router-dom>tiny-warning": true
      }
    },
    "react-router-dom>react-router>mini-create-react-context": {
      "packages": {
        "@babel/runtime": true,
        "prop-types": true,
        "react": true,
        "react-router-dom>react-router>mini-create-react-context>gud": true,
        "react-router-dom>tiny-warning": true
      }
    },
    "react-router-dom>tiny-warning": {
      "globals": {
        "console": true
      }
    },
    "react-simple-file-input": {
      "globals": {
        "File": true,
        "FileReader": true,
        "console.warn": true
      },
      "packages": {
        "prop-types": true,
        "react": true
      }
    },
    "react-syntax-highlighter>refractor>parse-entities": {
      "globals": {
        "document.createElement": true
      }
    },
    "react-tippy": {
      "globals": {
        "Element": true,
        "MSStream": true,
        "MutationObserver": true,
        "addEventListener": true,
        "clearTimeout": true,
        "console.error": true,
        "console.warn": true,
        "define": true,
        "document": true,
        "getComputedStyle": true,
        "innerHeight": true,
        "innerWidth": true,
        "navigator.maxTouchPoints": true,
        "navigator.msMaxTouchPoints": true,
        "navigator.userAgent": true,
        "performance": true,
        "requestAnimationFrame": true,
        "setTimeout": true
      },
      "packages": {
        "react": true,
        "react-dom": true,
        "react-tippy>popper.js": true
      }
    },
    "react-tippy>popper.js": {
      "globals": {
        "MSInputMethodContext": true,
        "Node.DOCUMENT_POSITION_FOLLOWING": true,
        "cancelAnimationFrame": true,
        "console.warn": true,
        "define": true,
        "devicePixelRatio": true,
        "document": true,
        "getComputedStyle": true,
        "innerHeight": true,
        "innerWidth": true,
        "navigator.userAgent": true,
        "requestAnimationFrame": true,
        "setTimeout": true
      }
    },
    "react-toggle-button": {
      "globals": {
        "clearTimeout": true,
        "console.warn": true,
        "define": true,
        "performance": true,
        "setTimeout": true
      },
      "packages": {
        "react": true
      }
    },
    "readable-stream": {
      "packages": {
        "browserify>browser-resolve": true,
        "browserify>buffer": true,
        "browserify>string_decoder": true,
        "process": true,
        "pumpify>inherits": true,
        "readable-stream>util-deprecate": true,
        "webpack>events": true
      }
    },
    "readable-stream-2>core-util-is": {
      "packages": {
        "browserify>insert-module-globals>is-buffer": true
      }
    },
    "readable-stream-2>process-nextick-args": {
      "packages": {
        "process": true
      }
    },
    "readable-stream>util-deprecate": {
      "globals": {
        "console.trace": true,
        "console.warn": true,
        "localStorage": true
      }
    },
    "redux": {
      "globals": {
        "console": true
      },
      "packages": {
        "@babel/runtime": true
      }
    },
    "semver": {
      "globals": {
        "console.error": true
      },
      "packages": {
        "process": true
      }
    },
    "sinon>nise>path-to-regexp": {
      "packages": {
        "sinon>nise>path-to-regexp>isarray": true
      }
    },
    "stream-browserify": {
      "packages": {
        "pumpify>inherits": true,
        "readable-stream": true,
        "webpack>events": true
      }
    },
    "stream-http": {
      "globals": {
        "AbortController": true,
        "Blob": true,
        "MSStreamReader": true,
        "ReadableStream": true,
        "WritableStream": true,
        "XDomainRequest": true,
        "XMLHttpRequest": true,
        "clearTimeout": true,
        "fetch": true,
        "location.protocol.search": true,
        "setTimeout": true
      },
      "packages": {
        "browserify>buffer": true,
        "browserify>url": true,
        "process": true,
        "pumpify>inherits": true,
        "readable-stream": true,
        "stream-http>builtin-status-codes": true,
        "watchify>xtend": true
      }
    },
    "string.prototype.matchall>call-bind": {
      "packages": {
        "browserify>has>function-bind": true,
        "string.prototype.matchall>call-bind>es-define-property": true,
        "string.prototype.matchall>call-bind>es-errors": true,
        "string.prototype.matchall>call-bind>set-function-length": true,
        "string.prototype.matchall>get-intrinsic": true
      }
    },
    "string.prototype.matchall>call-bind>es-define-property": {
      "packages": {
        "string.prototype.matchall>get-intrinsic": true
      }
    },
    "string.prototype.matchall>call-bind>set-function-length": {
      "packages": {
        "string.prototype.matchall>call-bind>es-errors": true,
        "string.prototype.matchall>define-properties>define-data-property": true,
        "string.prototype.matchall>es-abstract>gopd": true,
        "string.prototype.matchall>es-abstract>has-property-descriptors": true,
        "string.prototype.matchall>get-intrinsic": true
      }
    },
    "string.prototype.matchall>define-properties": {
      "packages": {
        "@lavamoat/lavapack>json-stable-stringify>object-keys": true,
        "string.prototype.matchall>define-properties>define-data-property": true,
        "string.prototype.matchall>es-abstract>has-property-descriptors": true
      }
    },
    "string.prototype.matchall>define-properties>define-data-property": {
      "packages": {
        "string.prototype.matchall>call-bind>es-define-property": true,
        "string.prototype.matchall>call-bind>es-errors": true,
        "string.prototype.matchall>es-abstract>gopd": true
      }
    },
    "string.prototype.matchall>es-abstract>array-buffer-byte-length": {
      "packages": {
        "string.prototype.matchall>call-bind": true,
        "string.prototype.matchall>es-abstract>is-array-buffer": true
      }
    },
    "string.prototype.matchall>es-abstract>available-typed-arrays": {
      "packages": {
        "string.prototype.matchall>es-abstract>typed-array-length>possible-typed-array-names": true
      }
    },
    "string.prototype.matchall>es-abstract>es-to-primitive>is-symbol": {
      "packages": {
        "string.prototype.matchall>has-symbols": true
      }
    },
    "string.prototype.matchall>es-abstract>gopd": {
      "packages": {
        "string.prototype.matchall>get-intrinsic": true
      }
    },
    "string.prototype.matchall>es-abstract>has-property-descriptors": {
      "packages": {
        "string.prototype.matchall>call-bind>es-define-property": true
      }
    },
    "string.prototype.matchall>es-abstract>is-array-buffer": {
      "packages": {
        "string.prototype.matchall>call-bind": true,
        "string.prototype.matchall>get-intrinsic": true
      }
    },
    "string.prototype.matchall>es-abstract>is-callable": {
      "globals": {
        "document": true
      }
    },
    "string.prototype.matchall>es-abstract>is-regex": {
      "packages": {
        "koa>is-generator-function>has-tostringtag": true,
        "string.prototype.matchall>call-bind": true
      }
    },
    "string.prototype.matchall>es-abstract>is-shared-array-buffer": {
      "packages": {
        "string.prototype.matchall>call-bind": true
      }
    },
    "string.prototype.matchall>es-abstract>object-inspect": {
      "globals": {
        "HTMLElement": true,
        "WeakRef": true
      },
      "packages": {
        "browserify>browser-resolve": true
      }
    },
    "string.prototype.matchall>get-intrinsic": {
      "globals": {
        "AggregateError": true,
        "FinalizationRegistry": true,
        "WeakRef": true
      },
      "packages": {
        "browserify>has>function-bind": true,
        "depcheck>is-core-module>hasown": true,
        "string.prototype.matchall>call-bind>es-errors": true,
        "string.prototype.matchall>es-abstract>has-proto": true,
        "string.prototype.matchall>has-symbols": true
      }
    },
    "string.prototype.matchall>internal-slot": {
      "packages": {
        "depcheck>is-core-module>hasown": true,
        "string.prototype.matchall>call-bind>es-errors": true,
        "string.prototype.matchall>side-channel": true
      }
    },
    "string.prototype.matchall>regexp.prototype.flags": {
      "packages": {
        "string.prototype.matchall>call-bind": true,
        "string.prototype.matchall>call-bind>es-errors": true,
        "string.prototype.matchall>define-properties": true,
        "string.prototype.matchall>regexp.prototype.flags>set-function-name": true
      }
    },
    "string.prototype.matchall>regexp.prototype.flags>set-function-name": {
      "packages": {
        "string.prototype.matchall>call-bind>es-errors": true,
        "string.prototype.matchall>define-properties>define-data-property": true,
        "string.prototype.matchall>es-abstract>function.prototype.name>functions-have-names": true,
        "string.prototype.matchall>es-abstract>has-property-descriptors": true
      }
    },
    "string.prototype.matchall>side-channel": {
      "packages": {
        "string.prototype.matchall>call-bind": true,
        "string.prototype.matchall>es-abstract>object-inspect": true,
        "string.prototype.matchall>get-intrinsic": true
      }
    },
    "superstruct": {
      "globals": {
        "console.warn": true,
        "define": true
      }
    },
    "terser>source-map-support>buffer-from": {
      "packages": {
        "browserify>buffer": true
      }
    },
    "uuid": {
      "globals": {
        "crypto": true,
        "msCrypto": true
      }
    },
    "web3": {
      "globals": {
        "XMLHttpRequest": true
      }
    },
    "web3-stream-provider": {
      "globals": {
        "setTimeout": true
      },
      "packages": {
        "browserify>util": true,
        "readable-stream": true,
        "web3-stream-provider>uuid": true
      }
    },
    "web3-stream-provider>uuid": {
      "globals": {
        "crypto": true
      }
    },
    "webextension-polyfill": {
      "globals": {
        "browser": true,
        "chrome": true,
        "console.error": true,
        "console.warn": true,
        "define": true
      }
    },
    "webpack>events": {
      "globals": {
        "console": true
      }
    }
  }
}<|MERGE_RESOLUTION|>--- conflicted
+++ resolved
@@ -3007,8 +3007,6 @@
         "webpack>events": true
       }
     },
-<<<<<<< HEAD
-=======
     "@metamask/transaction-controller>@metamask/base-controller": {
       "globals": {
         "setTimeout": true
@@ -3035,7 +3033,6 @@
         "eth-ens-namehash": true
       }
     },
->>>>>>> d2d48d22
     "@metamask/transaction-controller>@metamask/nonce-tracker": {
       "packages": {
         "@ethersproject/providers": true,
