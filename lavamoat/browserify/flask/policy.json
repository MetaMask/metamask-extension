--- conflicted
+++ resolved
@@ -1571,13 +1571,10 @@
         "@metamask/signature-controller>@metamask/eth-sig-util>@ethereumjs/rlp": true,
         "@metamask/signature-controller>@metamask/eth-sig-util>@ethereumjs/util": true,
         "@metamask/signature-controller>@metamask/eth-sig-util>@metamask/abi-utils": true,
-<<<<<<< HEAD
         "@metamask/signature-controller>@metamask/eth-sig-util>@metamask/utils": true,
         "@metamask/signature-controller>@metamask/eth-sig-util>@scure/base": true,
-=======
         "@metamask/utils": true,
         "@metamask/utils>@scure/base": true,
->>>>>>> acf8867c
         "browserify>buffer": true,
         "@ethereumjs/tx>ethereum-cryptography": true,
         "@metamask/eth-sig-util>tweetnacl": true
@@ -1748,11 +1745,8 @@
       "packages": {
         "@metamask/scure-bip39": true,
         "@metamask/utils": true,
-<<<<<<< HEAD
         "viem>@noble/curves": true,
-=======
         "viem>webauthn-p256>@noble/curves": true,
->>>>>>> origin/main
         "@noble/hashes": true,
         "@metamask/utils>@scure/base": true
       }
@@ -2280,11 +2274,8 @@
       "packages": {
         "@metamask/utils>@metamask/superstruct": true,
         "@metamask/utils": true,
-<<<<<<< HEAD
         "viem>@noble/curves": true,
-=======
         "viem>webauthn-p256>@noble/curves": true,
->>>>>>> origin/main
         "@noble/hashes": true
       }
     },
@@ -2590,7 +2581,6 @@
         "semver": true
       }
     },
-<<<<<<< HEAD
     "@metamask/signature-controller>@metamask/eth-sig-util>@metamask/utils": {
       "globals": {
         "TextDecoder": true,
@@ -2606,8 +2596,6 @@
         "semver": true
       }
     },
-=======
->>>>>>> acf8867c
     "@metamask/network-controller>@metamask/utils": {
       "globals": {
         "TextDecoder": true,
@@ -2662,12 +2650,10 @@
         "TextEncoder": true
       },
       "packages": {
-<<<<<<< HEAD
         "@ethereumjs/tx>ethereum-cryptography>@noble/hashes": true
       }
     },
     "viem>@noble/curves": {
-=======
         "viem>@scure/bip32>@noble/hashes": true
       }
     },
@@ -2680,7 +2666,6 @@
       }
     },
     "viem>webauthn-p256>@noble/curves": {
->>>>>>> origin/main
       "globals": {
         "TextEncoder": true
       },
@@ -2700,15 +2685,12 @@
         "crypto": true
       }
     },
-<<<<<<< HEAD
-=======
     "viem>@scure/bip32>@noble/hashes": {
       "globals": {
         "TextEncoder": true,
         "crypto": true
       }
     },
->>>>>>> origin/main
     "@ethereumjs/tx>ethereum-cryptography>@noble/hashes": {
       "globals": {
         "TextEncoder": true,
