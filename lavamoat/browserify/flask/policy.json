--- conflicted
+++ resolved
@@ -924,11 +924,7 @@
         "setTimeout": true
       },
       "packages": {
-<<<<<<< HEAD
-        "@metamask/eth-ledger-bridge-keyring>@ledgerhq/hw-app-eth>@ledgerhq/errors": true,
-=======
         "@ledgerhq/errors": true,
->>>>>>> 415c768f
         "@metamask/eth-ledger-bridge-keyring>@ledgerhq/hw-app-eth>@ledgerhq/logs": true,
         "browserify>buffer": true,
         "webpack>events": true
@@ -2360,7 +2356,7 @@
         "@metamask/permission-controller": true,
         "@metamask/rpc-errors": true,
         "@metamask/snaps-sdk": true,
-        "@metamask/snaps-rpc-methods>@metamask/snaps-utils": true,
+        "@metamask/snaps-utils": true,
         "@metamask/superstruct": true,
         "@metamask/utils": true,
         "@noble/hashes": true
@@ -2500,41 +2496,6 @@
         "browserify>buffer": true
       }
     },
-    "@metamask/snaps-rpc-methods>@metamask/snaps-utils": {
-      "globals": {
-        "File": true,
-        "FileReader": true,
-        "TextDecoder": true,
-        "URL": true,
-        "console.error": true,
-        "console.log": true,
-        "console.warn": true,
-        "crypto": true,
-        "document.body.appendChild": true,
-        "document.createElement": true,
-        "fetch": true
-      },
-      "packages": {
-        "@metamask/snaps-sdk>@metamask/key-tree": true,
-        "@metamask/permission-controller": true,
-        "@metamask/rpc-errors": true,
-        "@metamask/snaps-utils>@metamask/slip44": true,
-        "@metamask/snaps-sdk": true,
-        "@metamask/superstruct": true,
-        "@metamask/utils": true,
-        "@noble/hashes": true,
-        "@metamask/utils>@scure/base": true,
-        "chalk": true,
-        "cron-parser": true,
-        "@metamask/snaps-utils>fast-json-stable-stringify": true,
-        "@metamask/snaps-utils>fast-xml-parser": true,
-        "luxon": true,
-        "@metamask/snaps-utils>marked": true,
-        "@metamask/snaps-utils>rfdc": true,
-        "semver": true,
-        "@metamask/snaps-utils>validate-npm-package-name": true
-      }
-    },
     "@metamask/transaction-controller": {
       "globals": {
         "clearTimeout": true,
@@ -2680,14 +2641,10 @@
         "@noble/hashes": true
       }
     },
-<<<<<<< HEAD
-    "viem>ox>@noble/curves": {
-=======
     "@ethereumjs/tx>ethereum-cryptography>@noble/curves": {
       "globals": {
         "TextEncoder": true
       },
->>>>>>> 415c768f
       "packages": {
         "@ethereumjs/tx>ethereum-cryptography>@noble/hashes": true
       }
