--- conflicted
+++ resolved
@@ -1822,13 +1822,6 @@
         "eth-ens-namehash": true
       }
     },
-<<<<<<< HEAD
-=======
-    "@metamask/message-manager>jsonschema": {
-      "packages": {
-        "browserify>url": true
-      }
-    },
     "@metamask/message-signing-snap>@noble/ciphers": {
       "globals": {
         "TextDecoder": true,
@@ -1836,7 +1829,6 @@
         "crypto": true
       }
     },
->>>>>>> bf01aaf0
     "@metamask/message-signing-snap>@noble/curves": {
       "globals": {
         "TextEncoder": true
@@ -2719,16 +2711,6 @@
         "TextEncoder": true
       },
       "packages": {
-<<<<<<< HEAD
-        "@metamask/base-controller": true,
-        "@metamask/rpc-errors": true,
-        "@metamask/snaps-controllers>@metamask/json-rpc-engine": true,
-        "@metamask/snaps-controllers>@metamask/permission-controller>@metamask/controller-utils": true,
-        "@metamask/snaps-controllers>nanoid": true,
-        "@metamask/utils": true,
-        "deep-freeze-strict": true,
-        "immer": true
-=======
         "@metamask/rpc-errors>@metamask/utils>@metamask/superstruct": true,
         "@metamask/utils>@scure/base": true,
         "@metamask/utils>pony-cause": true,
@@ -2736,25 +2718,6 @@
         "browserify>buffer": true,
         "nock>debug": true,
         "semver": true
->>>>>>> bf01aaf0
-      }
-    },
-    "@metamask/snaps-controllers>@metamask/permission-controller>@metamask/controller-utils": {
-      "globals": {
-        "URL": true,
-        "console.error": true,
-        "fetch": true,
-        "setTimeout": true
-      },
-      "packages": {
-        "@ethereumjs/tx>@ethereumjs/util": true,
-        "@metamask/controller-utils>@spruceid/siwe-parser": true,
-        "@metamask/ethjs>@metamask/ethjs-unit": true,
-        "@metamask/utils": true,
-        "bn.js": true,
-        "browserify>buffer": true,
-        "eslint>fast-deep-equal": true,
-        "eth-ens-namehash": true
       }
     },
     "@metamask/snaps-controllers>concat-stream": {
