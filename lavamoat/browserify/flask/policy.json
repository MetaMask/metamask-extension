{
  "resources": {
    "@babel/code-frame": {
      "globals": {
        "console.warn": true
      },
      "packages": {
        "browserify>process": true,
        "lavamoat>@babel/highlight": true
      }
    },
    "@babel/core": {
      "globals": {
        "console.log": true
      },
      "packages": {
        "@babel/code-frame": true,
        "@babel/core>@ampproject/remapping": true,
        "@babel/core>@babel/generator": true,
        "@babel/core>@babel/helper-compilation-targets": true,
        "@babel/core>@babel/helper-module-transforms": true,
        "@babel/core>@babel/helpers": true,
        "@babel/core>@babel/parser": true,
        "@babel/core>@babel/template": true,
        "@babel/core>@babel/types": true,
        "@babel/core>gensync": true,
        "@babel/core>semver": true,
        "browserify": true,
        "browserify>path-browserify": true,
        "browserify>process": true,
        "depcheck>@babel/traverse": true,
        "nock>debug": true,
        "nyc>convert-source-map": true
      }
    },
    "@babel/core>@ampproject/remapping": {
      "globals": {
        "define": true
      },
      "packages": {
        "@babel/core>@ampproject/remapping>@jridgewell/gen-mapping": true,
        "terser>@jridgewell/source-map>@jridgewell/trace-mapping": true
      }
    },
    "@babel/core>@ampproject/remapping>@jridgewell/gen-mapping": {
      "globals": {
        "define": true
      },
      "packages": {
        "terser>@jridgewell/source-map>@jridgewell/gen-mapping>@jridgewell/set-array": true,
        "terser>@jridgewell/source-map>@jridgewell/gen-mapping>@jridgewell/sourcemap-codec": true
      }
    },
    "@babel/core>@babel/generator": {
      "globals": {
        "console.error": true
      },
      "packages": {
        "@babel/core>@babel/generator>jsesc": true,
        "@babel/core>@babel/types": true,
        "browserify>buffer": true,
        "terser>@jridgewell/source-map>@jridgewell/gen-mapping": true
      }
    },
    "@babel/core>@babel/generator>jsesc": {
      "packages": {
        "browserify>insert-module-globals>is-buffer": true
      }
    },
    "@babel/core>@babel/helper-compilation-targets": {
      "globals": {
        "console.warn": true
      },
      "packages": {
        "@babel/core>@babel/helper-compilation-targets>semver": true,
        "@babel/preset-env>@babel/compat-data": true,
        "@babel/preset-env>@babel/helper-validator-option": true,
        "browserify>process": true,
        "stylelint>autoprefixer>browserslist": true
      }
    },
    "@babel/core>@babel/helper-compilation-targets>semver": {
      "globals": {
        "console": true
      },
      "packages": {
        "browserify>process": true
      }
    },
    "@babel/core>@babel/helper-module-transforms": {
      "packages": {
        "@babel/core>@babel/helper-module-transforms>@babel/helper-module-imports": true,
        "@babel/core>@babel/helper-module-transforms>@babel/helper-simple-access": true,
        "@babel/core>@babel/template": true,
        "@babel/core>@babel/types": true,
        "browserify>assert": true,
        "browserify>path-browserify": true,
        "depcheck>@babel/traverse": true,
        "depcheck>@babel/traverse>@babel/helper-environment-visitor": true,
        "depcheck>@babel/traverse>@babel/helper-split-export-declaration": true,
        "lavamoat>@babel/highlight>@babel/helper-validator-identifier": true
      }
    },
    "@babel/core>@babel/helper-module-transforms>@babel/helper-module-imports": {
      "packages": {
        "@babel/core>@babel/types": true,
        "browserify>assert": true
      }
    },
    "@babel/core>@babel/helper-module-transforms>@babel/helper-simple-access": {
      "packages": {
        "@babel/core>@babel/types": true
      }
    },
    "@babel/core>@babel/helpers": {
      "packages": {
        "@babel/core>@babel/template": true,
        "@babel/core>@babel/types": true,
        "depcheck>@babel/traverse": true
      }
    },
    "@babel/core>@babel/template": {
      "packages": {
        "@babel/code-frame": true,
        "@babel/core>@babel/parser": true,
        "@babel/core>@babel/types": true
      }
    },
    "@babel/core>@babel/types": {
      "globals": {
        "console.trace": true
      },
      "packages": {
        "@babel/core>@babel/types>@babel/helper-string-parser": true,
        "@babel/core>@babel/types>to-fast-properties": true,
        "browserify>process": true,
        "lavamoat>@babel/highlight>@babel/helper-validator-identifier": true
      }
    },
    "@babel/core>semver": {
      "globals": {
        "console": true
      },
      "packages": {
        "browserify>process": true
      }
    },
    "@babel/runtime": {
      "globals": {
        "regeneratorRuntime": "write"
      }
    },
    "@download/blockies": {
      "globals": {
        "document.createElement": true
      }
    },
    "@ensdomains/content-hash": {
      "globals": {
        "console.warn": true
      },
      "packages": {
        "@ensdomains/content-hash>cids": true,
        "@ensdomains/content-hash>js-base64": true,
        "@ensdomains/content-hash>multicodec": true,
        "@ensdomains/content-hash>multihashes": true,
        "browserify>buffer": true
      }
    },
    "@ensdomains/content-hash>cids": {
      "packages": {
        "@ensdomains/content-hash>cids>multibase": true,
        "@ensdomains/content-hash>cids>multicodec": true,
        "@ensdomains/content-hash>cids>multihashes": true,
        "@ensdomains/content-hash>cids>uint8arrays": true
      }
    },
    "@ensdomains/content-hash>cids>multibase": {
      "globals": {
        "TextDecoder": true,
        "TextEncoder": true
      },
      "packages": {
        "@ensdomains/content-hash>cids>multibase>@multiformats/base-x": true
      }
    },
    "@ensdomains/content-hash>cids>multicodec": {
      "packages": {
        "@ensdomains/content-hash>cids>multicodec>varint": true,
        "@ensdomains/content-hash>cids>uint8arrays": true
      }
    },
    "@ensdomains/content-hash>cids>multihashes": {
      "packages": {
        "@ensdomains/content-hash>cids>multibase": true,
        "@ensdomains/content-hash>cids>uint8arrays": true,
        "@ensdomains/content-hash>multihashes>varint": true
      }
    },
    "@ensdomains/content-hash>cids>uint8arrays": {
      "globals": {
        "TextDecoder": true,
        "TextEncoder": true
      },
      "packages": {
        "@ensdomains/content-hash>cids>multibase": true
      }
    },
    "@ensdomains/content-hash>js-base64": {
      "globals": {
        "Base64": "write",
        "TextDecoder": true,
        "TextEncoder": true,
        "atob": true,
        "btoa": true,
        "define": true
      },
      "packages": {
        "browserify>buffer": true
      }
    },
    "@ensdomains/content-hash>multicodec": {
      "packages": {
        "@ensdomains/content-hash>multicodec>uint8arrays": true,
        "@ensdomains/content-hash>multicodec>varint": true
      }
    },
    "@ensdomains/content-hash>multicodec>uint8arrays": {
      "packages": {
        "@ensdomains/content-hash>multicodec>uint8arrays>multibase": true,
        "@ensdomains/content-hash>multihashes>web-encoding": true
      }
    },
    "@ensdomains/content-hash>multicodec>uint8arrays>multibase": {
      "packages": {
        "@ensdomains/content-hash>cids>multibase>@multiformats/base-x": true,
        "@ensdomains/content-hash>multihashes>web-encoding": true
      }
    },
    "@ensdomains/content-hash>multihashes": {
      "packages": {
        "@ensdomains/content-hash>multihashes>multibase": true,
        "@ensdomains/content-hash>multihashes>varint": true,
        "@ensdomains/content-hash>multihashes>web-encoding": true,
        "browserify>buffer": true
      }
    },
    "@ensdomains/content-hash>multihashes>multibase": {
      "packages": {
        "@ensdomains/content-hash>multihashes>web-encoding": true,
        "browserify>buffer": true,
        "ethereumjs-wallet>bs58check>bs58>base-x": true
      }
    },
    "@ensdomains/content-hash>multihashes>web-encoding": {
      "globals": {
        "TextDecoder": true,
        "TextEncoder": true
      },
      "packages": {
        "browserify>util": true
      }
    },
    "@eth-optimism/contracts": {
      "packages": {
        "ethers": true
      }
    },
    "@eth-optimism/contracts>@ethersproject/abstract-provider": {
      "packages": {
        "@ethersproject/bignumber": true,
        "@ethersproject/bignumber>@ethersproject/bytes": true,
        "@ethersproject/bignumber>@ethersproject/logger": true,
        "ethers>@ethersproject/wallet>@ethersproject/properties": true
      }
    },
    "@eth-optimism/contracts>@ethersproject/abstract-provider>@ethersproject/networks": {
      "packages": {
        "@ethersproject/bignumber>@ethersproject/logger": true
      }
    },
    "@eth-optimism/contracts>@ethersproject/abstract-provider>@ethersproject/web": {
      "globals": {
        "clearTimeout": true,
        "fetch": true,
        "setTimeout": true
      },
      "packages": {
        "@ethersproject/bignumber>@ethersproject/bytes": true,
        "@ethersproject/bignumber>@ethersproject/logger": true,
        "@metamask/assets-controllers>@ethersproject/providers>@ethersproject/base64": true,
        "ethers>@ethersproject/hdnode>@ethersproject/strings": true,
        "ethers>@ethersproject/wallet>@ethersproject/properties": true
      }
    },
    "@eth-optimism/contracts>@ethersproject/abstract-signer": {
      "packages": {
        "@ethersproject/bignumber>@ethersproject/logger": true,
        "ethers>@ethersproject/wallet>@ethersproject/properties": true
      }
    },
    "@eth-optimism/contracts>@ethersproject/contracts": {
      "globals": {
        "setTimeout": true
      },
      "packages": {
        "@eth-optimism/contracts>@ethersproject/abstract-provider": true,
        "@eth-optimism/contracts>@ethersproject/abstract-signer": true,
        "@ethersproject/bignumber": true,
        "@ethersproject/bignumber>@ethersproject/bytes": true,
        "@ethersproject/bignumber>@ethersproject/logger": true,
        "@metamask/assets-controllers>@ethersproject/abi": true,
        "ethers>@ethersproject/wallet>@ethersproject/address": true,
        "ethers>@ethersproject/wallet>@ethersproject/properties": true,
        "ethers>@ethersproject/wallet>@ethersproject/transactions": true
      }
    },
    "@ethereumjs/common": {
      "packages": {
        "@ethereumjs/common>crc-32": true,
        "browserify>buffer": true,
        "browserify>events": true,
        "ethereumjs-util": true
      }
    },
    "@ethereumjs/common>crc-32": {
      "globals": {
        "DO_NOT_EXPORT_CRC": true,
        "define": true
      }
    },
    "@ethereumjs/tx": {
      "packages": {
        "@ethereumjs/common": true,
        "browserify>buffer": true,
        "browserify>insert-module-globals>is-buffer": true,
        "ethereumjs-util": true
      }
    },
    "@ethersproject/bignumber": {
      "packages": {
        "@ethersproject/bignumber>@ethersproject/bytes": true,
        "@ethersproject/bignumber>@ethersproject/logger": true,
        "@ethersproject/bignumber>bn.js": true
      }
    },
    "@ethersproject/bignumber>@ethersproject/bytes": {
      "packages": {
        "@ethersproject/bignumber>@ethersproject/logger": true
      }
    },
    "@ethersproject/bignumber>@ethersproject/logger": {
      "globals": {
        "console": true
      }
    },
    "@ethersproject/bignumber>bn.js": {
      "globals": {
        "Buffer": true
      },
      "packages": {
        "browserify>browser-resolve": true
      }
    },
    "@formatjs/intl-relativetimeformat": {
      "globals": {
        "Intl": true
      },
      "packages": {
        "@formatjs/intl-relativetimeformat>@formatjs/intl-utils": true
      }
    },
    "@formatjs/intl-relativetimeformat>@formatjs/intl-utils": {
      "globals": {
        "Intl.getCanonicalLocales": true
      }
    },
    "@keystonehq/bc-ur-registry-eth": {
      "packages": {
        "@keystonehq/bc-ur-registry-eth>@keystonehq/bc-ur-registry": true,
        "@keystonehq/bc-ur-registry-eth>hdkey": true,
        "browserify>buffer": true,
        "eth-lattice-keyring>@ethereumjs/util": true,
        "uuid": true
      }
    },
    "@keystonehq/bc-ur-registry-eth>@keystonehq/bc-ur-registry": {
      "globals": {
        "define": true
      },
      "packages": {
        "@keystonehq/bc-ur-registry-eth>@keystonehq/bc-ur-registry>tslib": true,
        "@ngraveio/bc-ur": true,
        "browserify>buffer": true,
        "ethereumjs-wallet>bs58check": true
      }
    },
    "@keystonehq/bc-ur-registry-eth>@keystonehq/bc-ur-registry>tslib": {
      "globals": {
        "define": true
      }
    },
    "@keystonehq/bc-ur-registry-eth>hdkey": {
      "packages": {
        "@keystonehq/bc-ur-registry-eth>hdkey>secp256k1": true,
        "browserify>assert": true,
        "browserify>crypto-browserify": true,
        "ethereumjs-wallet>bs58check": true,
        "ethereumjs-wallet>safe-buffer": true
      }
    },
    "@keystonehq/bc-ur-registry-eth>hdkey>secp256k1": {
      "packages": {
        "ethers>@ethersproject/signing-key>elliptic": true
      }
    },
    "@keystonehq/metamask-airgapped-keyring": {
      "packages": {
        "@ethereumjs/tx": true,
        "@keystonehq/bc-ur-registry-eth": true,
        "@keystonehq/metamask-airgapped-keyring>@keystonehq/base-eth-keyring": true,
        "@keystonehq/metamask-airgapped-keyring>@metamask/obs-store": true,
        "browserify>buffer": true,
        "browserify>events": true,
        "ethereumjs-util>rlp": true,
        "uuid": true
      }
    },
    "@keystonehq/metamask-airgapped-keyring>@keystonehq/base-eth-keyring": {
      "packages": {
        "@ethereumjs/tx": true,
        "@keystonehq/bc-ur-registry-eth": true,
        "@keystonehq/metamask-airgapped-keyring>@keystonehq/base-eth-keyring>hdkey": true,
        "@keystonehq/metamask-airgapped-keyring>@keystonehq/base-eth-keyring>rlp": true,
        "browserify>buffer": true,
        "eth-lattice-keyring>@ethereumjs/util": true,
        "uuid": true
      }
    },
    "@keystonehq/metamask-airgapped-keyring>@keystonehq/base-eth-keyring>hdkey": {
      "packages": {
        "@keystonehq/metamask-airgapped-keyring>@keystonehq/base-eth-keyring>hdkey>secp256k1": true,
        "browserify>assert": true,
        "browserify>crypto-browserify": true,
        "ethereumjs-wallet>bs58check": true,
        "ethereumjs-wallet>safe-buffer": true
      }
    },
    "@keystonehq/metamask-airgapped-keyring>@keystonehq/base-eth-keyring>hdkey>secp256k1": {
      "packages": {
        "ethers>@ethersproject/signing-key>elliptic": true
      }
    },
    "@keystonehq/metamask-airgapped-keyring>@keystonehq/base-eth-keyring>rlp": {
      "globals": {
        "TextEncoder": true
      }
    },
    "@keystonehq/metamask-airgapped-keyring>@metamask/obs-store": {
      "packages": {
        "@keystonehq/metamask-airgapped-keyring>@metamask/obs-store>through2": true,
        "browserify>stream-browserify": true,
        "json-rpc-engine>@metamask/safe-event-emitter": true
      }
    },
    "@keystonehq/metamask-airgapped-keyring>@metamask/obs-store>through2": {
      "packages": {
        "browserify>process": true,
        "browserify>util": true,
        "readable-stream": true,
        "watchify>xtend": true
      }
    },
    "@material-ui/core": {
      "globals": {
        "Image": true,
        "_formatMuiErrorMessage": true,
        "addEventListener": true,
        "clearInterval": true,
        "clearTimeout": true,
        "console.error": true,
        "console.warn": true,
        "document": true,
        "getComputedStyle": true,
        "getSelection": true,
        "innerHeight": true,
        "innerWidth": true,
        "matchMedia": true,
        "navigator": true,
        "performance.now": true,
        "removeEventListener": true,
        "requestAnimationFrame": true,
        "setInterval": true,
        "setTimeout": true
      },
      "packages": {
        "@babel/runtime": true,
        "@material-ui/core>@material-ui/styles": true,
        "@material-ui/core>@material-ui/system": true,
        "@material-ui/core>@material-ui/utils": true,
        "@material-ui/core>clsx": true,
        "@material-ui/core>popper.js": true,
        "@material-ui/core>react-transition-group": true,
        "prop-types": true,
        "prop-types>react-is": true,
        "react": true,
        "react-dom": true,
        "react-redux>hoist-non-react-statics": true
      }
    },
    "@material-ui/core>@material-ui/styles": {
      "globals": {
        "console.error": true,
        "console.warn": true,
        "document.createComment": true,
        "document.head": true
      },
      "packages": {
        "@babel/runtime": true,
        "@material-ui/core>@material-ui/styles>jss": true,
        "@material-ui/core>@material-ui/styles>jss-plugin-camel-case": true,
        "@material-ui/core>@material-ui/styles>jss-plugin-default-unit": true,
        "@material-ui/core>@material-ui/styles>jss-plugin-global": true,
        "@material-ui/core>@material-ui/styles>jss-plugin-nested": true,
        "@material-ui/core>@material-ui/styles>jss-plugin-props-sort": true,
        "@material-ui/core>@material-ui/styles>jss-plugin-rule-value-function": true,
        "@material-ui/core>@material-ui/styles>jss-plugin-vendor-prefixer": true,
        "@material-ui/core>@material-ui/utils": true,
        "@material-ui/core>clsx": true,
        "prop-types": true,
        "react": true,
        "react-redux>hoist-non-react-statics": true
      }
    },
    "@material-ui/core>@material-ui/styles>jss": {
      "globals": {
        "CSS": true,
        "document.createElement": true,
        "document.querySelector": true
      },
      "packages": {
        "@babel/runtime": true,
        "@material-ui/core>@material-ui/styles>jss>is-in-browser": true,
        "react-router-dom>tiny-warning": true
      }
    },
    "@material-ui/core>@material-ui/styles>jss-plugin-camel-case": {
      "packages": {
        "@material-ui/core>@material-ui/styles>jss-plugin-camel-case>hyphenate-style-name": true
      }
    },
    "@material-ui/core>@material-ui/styles>jss-plugin-default-unit": {
      "globals": {
        "CSS": true
      },
      "packages": {
        "@material-ui/core>@material-ui/styles>jss": true
      }
    },
    "@material-ui/core>@material-ui/styles>jss-plugin-global": {
      "packages": {
        "@babel/runtime": true,
        "@material-ui/core>@material-ui/styles>jss": true
      }
    },
    "@material-ui/core>@material-ui/styles>jss-plugin-nested": {
      "packages": {
        "@babel/runtime": true,
        "react-router-dom>tiny-warning": true
      }
    },
    "@material-ui/core>@material-ui/styles>jss-plugin-rule-value-function": {
      "packages": {
        "@material-ui/core>@material-ui/styles>jss": true,
        "react-router-dom>tiny-warning": true
      }
    },
    "@material-ui/core>@material-ui/styles>jss-plugin-vendor-prefixer": {
      "packages": {
        "@material-ui/core>@material-ui/styles>jss": true,
        "@material-ui/core>@material-ui/styles>jss-plugin-vendor-prefixer>css-vendor": true
      }
    },
    "@material-ui/core>@material-ui/styles>jss-plugin-vendor-prefixer>css-vendor": {
      "globals": {
        "document.createElement": true,
        "document.documentElement": true,
        "getComputedStyle": true
      },
      "packages": {
        "@babel/runtime": true,
        "@material-ui/core>@material-ui/styles>jss>is-in-browser": true
      }
    },
    "@material-ui/core>@material-ui/styles>jss>is-in-browser": {
      "globals": {
        "document": true
      }
    },
    "@material-ui/core>@material-ui/system": {
      "globals": {
        "console.error": true
      },
      "packages": {
        "@babel/runtime": true,
        "@material-ui/core>@material-ui/utils": true,
        "prop-types": true
      }
    },
    "@material-ui/core>@material-ui/utils": {
      "packages": {
        "@babel/runtime": true,
        "prop-types": true,
        "prop-types>react-is": true
      }
    },
    "@material-ui/core>popper.js": {
      "globals": {
        "MSInputMethodContext": true,
        "Node.DOCUMENT_POSITION_FOLLOWING": true,
        "cancelAnimationFrame": true,
        "console.warn": true,
        "define": true,
        "devicePixelRatio": true,
        "document": true,
        "getComputedStyle": true,
        "innerHeight": true,
        "innerWidth": true,
        "navigator": true,
        "requestAnimationFrame": true,
        "setTimeout": true
      }
    },
    "@material-ui/core>react-transition-group": {
      "globals": {
        "Element": true,
        "setTimeout": true
      },
      "packages": {
        "@material-ui/core>react-transition-group>dom-helpers": true,
        "prop-types": true,
        "react": true,
        "react-dom": true
      }
    },
    "@material-ui/core>react-transition-group>dom-helpers": {
      "packages": {
        "@babel/runtime": true
      }
    },
    "@metamask/address-book-controller": {
      "packages": {
        "@metamask/base-controller": true,
        "@metamask/controller-utils": true
      }
    },
    "@metamask/announcement-controller": {
      "packages": {
        "@metamask/base-controller": true
      }
    },
    "@metamask/approval-controller": {
      "packages": {
        "@metamask/approval-controller>nanoid": true,
        "@metamask/base-controller": true,
        "eth-rpc-errors": true
      }
    },
    "@metamask/approval-controller>nanoid": {
      "globals": {
        "crypto.getRandomValues": true
      }
    },
    "@metamask/assets-controllers": {
      "globals": {
        "Headers": true,
        "URL": true,
        "clearInterval": true,
        "clearTimeout": true,
        "console.log": true,
        "setInterval": true,
        "setTimeout": true
      },
      "packages": {
        "@eth-optimism/contracts>@ethersproject/contracts": true,
        "@metamask/assets-controllers>@ethersproject/abi": true,
        "@metamask/assets-controllers>@ethersproject/providers": true,
        "@metamask/assets-controllers>abort-controller": true,
        "@metamask/assets-controllers>async-mutex": true,
        "@metamask/assets-controllers>multiformats": true,
        "@metamask/base-controller": true,
        "@metamask/contract-metadata": true,
        "@metamask/controller-utils": true,
        "@metamask/metamask-eth-abis": true,
        "browserify>events": true,
        "eth-query": true,
        "eth-rpc-errors": true,
        "ethereumjs-util": true,
        "single-call-balance-checker-abi": true,
        "uuid": true
      }
    },
    "@metamask/assets-controllers>@ethersproject/abi": {
      "globals": {
        "console.log": true
      },
      "packages": {
        "@ethersproject/bignumber": true,
        "@ethersproject/bignumber>@ethersproject/bytes": true,
        "@ethersproject/bignumber>@ethersproject/logger": true,
        "ethers>@ethersproject/hdnode>@ethersproject/strings": true,
        "ethers>@ethersproject/units>@ethersproject/constants": true,
        "ethers>@ethersproject/wallet>@ethersproject/address": true,
        "ethers>@ethersproject/wallet>@ethersproject/hash": true,
        "ethers>@ethersproject/wallet>@ethersproject/keccak256": true,
        "ethers>@ethersproject/wallet>@ethersproject/properties": true
      }
    },
    "@metamask/assets-controllers>@ethersproject/providers": {
      "globals": {
        "WebSocket": true,
        "clearInterval": true,
        "clearTimeout": true,
        "console.log": true,
        "console.warn": true,
        "setInterval": true,
        "setTimeout": true
      },
      "packages": {
        "@eth-optimism/contracts>@ethersproject/abstract-provider": true,
        "@eth-optimism/contracts>@ethersproject/abstract-provider>@ethersproject/networks": true,
        "@eth-optimism/contracts>@ethersproject/abstract-provider>@ethersproject/web": true,
        "@eth-optimism/contracts>@ethersproject/abstract-signer": true,
        "@ethersproject/bignumber": true,
        "@ethersproject/bignumber>@ethersproject/bytes": true,
        "@ethersproject/bignumber>@ethersproject/logger": true,
        "@metamask/assets-controllers>@ethersproject/providers>@ethersproject/base64": true,
        "ethers>@ethersproject/hdnode>@ethersproject/basex": true,
        "ethers>@ethersproject/hdnode>@ethersproject/strings": true,
        "ethers>@ethersproject/pbkdf2>@ethersproject/sha2": true,
        "ethers>@ethersproject/providers>bech32": true,
        "ethers>@ethersproject/units>@ethersproject/constants": true,
        "ethers>@ethersproject/wallet>@ethersproject/address": true,
        "ethers>@ethersproject/wallet>@ethersproject/hash": true,
        "ethers>@ethersproject/wallet>@ethersproject/properties": true,
        "ethers>@ethersproject/wallet>@ethersproject/random": true,
        "ethers>@ethersproject/wallet>@ethersproject/transactions": true
      }
    },
    "@metamask/assets-controllers>@ethersproject/providers>@ethersproject/base64": {
      "globals": {
        "atob": true,
        "btoa": true
      },
      "packages": {
        "@ethersproject/bignumber>@ethersproject/bytes": true
      }
    },
    "@metamask/assets-controllers>@ethersproject/providers>@ethersproject/rlp": {
      "packages": {
        "@ethersproject/bignumber>@ethersproject/bytes": true,
        "@ethersproject/bignumber>@ethersproject/logger": true
      }
    },
    "@metamask/assets-controllers>abort-controller": {
      "globals": {
        "AbortController": true
      }
    },
    "@metamask/assets-controllers>async-mutex": {
      "globals": {
        "setTimeout": true
      },
      "packages": {
        "@metamask/assets-controllers>async-mutex>tslib": true
      }
    },
    "@metamask/assets-controllers>async-mutex>tslib": {
      "globals": {
        "define": true
      }
    },
    "@metamask/assets-controllers>multiformats": {
      "globals": {
        "TextDecoder": true,
        "TextEncoder": true,
        "console.warn": true
      }
    },
    "@metamask/base-controller": {
      "packages": {
        "immer": true
      }
    },
    "@metamask/controller-utils": {
      "globals": {
        "console.error": true,
        "fetch": true,
        "setTimeout": true
      },
      "packages": {
        "@metamask/controller-utils>isomorphic-fetch": true,
        "browserify>buffer": true,
        "eslint>fast-deep-equal": true,
        "eth-ens-namehash": true,
        "ethereumjs-util": true,
        "ethjs>ethjs-unit": true
      }
    },
    "@metamask/controller-utils>isomorphic-fetch": {
      "globals": {
        "fetch.bind": true
      },
      "packages": {
        "@metamask/controller-utils>isomorphic-fetch>whatwg-fetch": true
      }
    },
    "@metamask/controller-utils>isomorphic-fetch>whatwg-fetch": {
      "globals": {
        "Blob": true,
        "FileReader": true,
        "FormData": true,
        "URLSearchParams.prototype.isPrototypeOf": true,
        "XMLHttpRequest": true,
        "define": true,
        "setTimeout": true
      }
    },
    "@metamask/controllers>nanoid": {
      "globals": {
        "crypto.getRandomValues": true
      }
    },
    "@metamask/controllers>web3": {
      "globals": {
        "XMLHttpRequest": true
      }
    },
    "@metamask/controllers>web3-provider-engine>cross-fetch>node-fetch": {
      "globals": {
        "fetch": true
      }
    },
    "@metamask/controllers>web3-provider-engine>eth-json-rpc-middleware>node-fetch": {
      "globals": {
        "fetch": true
      }
    },
    "@metamask/eth-json-rpc-infura": {
      "globals": {
        "setTimeout": true
      },
      "packages": {
        "@metamask/eth-json-rpc-infura>eth-json-rpc-middleware": true,
        "eth-block-tracker>@metamask/utils": true,
        "eth-rpc-errors": true,
        "json-rpc-engine": true,
        "node-fetch": true
      }
    },
    "@metamask/eth-json-rpc-infura>eth-json-rpc-middleware": {
      "globals": {
        "URL": true,
        "btoa": true,
        "console.error": true,
        "fetch": true,
        "setTimeout": true
      },
      "packages": {
        "@metamask/eth-json-rpc-infura>eth-json-rpc-middleware>eth-sig-util": true,
        "@metamask/eth-json-rpc-infura>eth-json-rpc-middleware>pify": true,
        "browserify>browser-resolve": true,
        "eth-rpc-errors": true,
        "json-rpc-engine": true,
        "json-rpc-engine>@metamask/safe-event-emitter": true,
        "lavamoat>json-stable-stringify": true,
        "vinyl>clone": true
      }
    },
    "@metamask/eth-json-rpc-infura>eth-json-rpc-middleware>eth-sig-util": {
      "packages": {
        "@metamask/eth-json-rpc-infura>eth-json-rpc-middleware>eth-sig-util>ethereumjs-util": true,
        "ethereumjs-abi": true
      }
    },
    "@metamask/eth-json-rpc-infura>eth-json-rpc-middleware>eth-sig-util>ethereumjs-util": {
      "packages": {
        "@metamask/eth-json-rpc-infura>eth-json-rpc-middleware>eth-sig-util>ethereumjs-util>ethjs-util": true,
        "bn.js": true,
        "browserify>assert": true,
        "browserify>buffer": true,
        "ethereumjs-util>create-hash": true,
        "ethereumjs-util>ethereum-cryptography": true,
        "ethereumjs-util>rlp": true,
        "ethereumjs-wallet>safe-buffer": true,
        "ethers>@ethersproject/signing-key>elliptic": true
      }
    },
    "@metamask/eth-json-rpc-infura>eth-json-rpc-middleware>eth-sig-util>ethereumjs-util>ethjs-util": {
      "packages": {
        "browserify>buffer": true,
        "ethjs>ethjs-util>is-hex-prefixed": true,
        "ethjs>ethjs-util>strip-hex-prefix": true
      }
    },
    "@metamask/eth-ledger-bridge-keyring": {
      "globals": {
        "addEventListener": true,
        "console.log": true,
        "document.createElement": true,
        "document.head.appendChild": true,
        "fetch": true,
        "removeEventListener": true
      },
      "packages": {
        "@ethereumjs/tx": true,
        "@metamask/eth-ledger-bridge-keyring>eth-sig-util": true,
        "browserify>buffer": true,
        "browserify>events": true,
        "eth-trezor-keyring>hdkey": true,
        "ethereumjs-util": true
      }
    },
    "@metamask/eth-ledger-bridge-keyring>eth-sig-util": {
      "packages": {
        "@metamask/eth-ledger-bridge-keyring>eth-sig-util>ethereumjs-util": true,
        "browserify>buffer": true,
        "eth-sig-util>tweetnacl": true,
        "eth-sig-util>tweetnacl-util": true,
        "ethereumjs-abi": true
      }
    },
    "@metamask/eth-ledger-bridge-keyring>eth-sig-util>ethereumjs-util": {
      "packages": {
        "@metamask/eth-ledger-bridge-keyring>eth-sig-util>ethereumjs-util>ethjs-util": true,
        "bn.js": true,
        "browserify>assert": true,
        "browserify>buffer": true,
        "ethereumjs-util>create-hash": true,
        "ethereumjs-util>ethereum-cryptography": true,
        "ethereumjs-util>rlp": true,
        "ethereumjs-wallet>safe-buffer": true,
        "ethers>@ethersproject/signing-key>elliptic": true
      }
    },
    "@metamask/eth-ledger-bridge-keyring>eth-sig-util>ethereumjs-util>ethjs-util": {
      "packages": {
        "browserify>buffer": true,
        "ethjs>ethjs-util>is-hex-prefixed": true,
        "ethjs>ethjs-util>strip-hex-prefix": true
      }
    },
    "@metamask/eth-token-tracker": {
      "globals": {
        "console.warn": true
      },
      "packages": {
        "@babel/runtime": true,
        "@metamask/eth-token-tracker>deep-equal": true,
        "@metamask/eth-token-tracker>eth-block-tracker": true,
        "@metamask/eth-token-tracker>ethjs": true,
        "@metamask/eth-token-tracker>human-standard-token-abi": true,
        "ethjs-contract": true,
        "ethjs-query": true,
        "safe-event-emitter": true
      }
    },
    "@metamask/eth-token-tracker>deep-equal": {
      "packages": {
        "@metamask/eth-token-tracker>deep-equal>is-arguments": true,
        "@metamask/eth-token-tracker>deep-equal>is-date-object": true,
        "enzyme>is-regex": true,
        "enzyme>object-is": true,
        "mocha>object.assign>object-keys": true,
        "string.prototype.matchall>regexp.prototype.flags": true
      }
    },
    "@metamask/eth-token-tracker>deep-equal>is-arguments": {
      "packages": {
        "koa>is-generator-function>has-tostringtag": true,
        "string.prototype.matchall>call-bind": true
      }
    },
    "@metamask/eth-token-tracker>deep-equal>is-date-object": {
      "packages": {
        "koa>is-generator-function>has-tostringtag": true
      }
    },
    "@metamask/eth-token-tracker>eth-block-tracker": {
      "globals": {
        "clearTimeout": true,
        "console.error": true,
        "setTimeout": true
      },
      "packages": {
        "@metamask/eth-token-tracker>eth-block-tracker>pify": true,
        "eth-query": true,
        "safe-event-emitter": true
      }
    },
    "@metamask/eth-token-tracker>ethjs": {
      "globals": {
        "clearInterval": true,
        "setInterval": true
      },
      "packages": {
        "@metamask/eth-token-tracker>ethjs>bn.js": true,
        "@metamask/eth-token-tracker>ethjs>ethjs-abi": true,
        "@metamask/eth-token-tracker>ethjs>ethjs-contract": true,
        "@metamask/eth-token-tracker>ethjs>ethjs-query": true,
        "browserify>buffer": true,
        "ethjs>ethjs-filter": true,
        "ethjs>ethjs-provider-http": true,
        "ethjs>ethjs-unit": true,
        "ethjs>ethjs-util": true,
        "ethjs>js-sha3": true,
        "ethjs>number-to-bn": true
      }
    },
    "@metamask/eth-token-tracker>ethjs>ethjs-abi": {
      "packages": {
        "@metamask/eth-token-tracker>ethjs>bn.js": true,
        "browserify>buffer": true,
        "ethjs>js-sha3": true,
        "ethjs>number-to-bn": true
      }
    },
    "@metamask/eth-token-tracker>ethjs>ethjs-contract": {
      "packages": {
        "@metamask/eth-token-tracker>ethjs>ethjs-contract>ethjs-abi": true,
        "ethjs-query>babel-runtime": true,
        "ethjs>ethjs-filter": true,
        "ethjs>ethjs-util": true,
        "ethjs>js-sha3": true,
        "promise-to-callback": true
      }
    },
    "@metamask/eth-token-tracker>ethjs>ethjs-contract>ethjs-abi": {
      "packages": {
        "@metamask/eth-token-tracker>ethjs>bn.js": true,
        "browserify>buffer": true,
        "ethjs>js-sha3": true,
        "ethjs>number-to-bn": true
      }
    },
    "@metamask/eth-token-tracker>ethjs>ethjs-query": {
      "globals": {
        "console": true
      },
      "packages": {
        "ethjs-query>babel-runtime": true,
        "ethjs-query>ethjs-format": true,
        "ethjs-query>ethjs-rpc": true,
        "promise-to-callback": true
      }
    },
    "@metamask/etherscan-link": {
      "globals": {
        "URL": true
      }
    },
    "@metamask/gas-fee-controller": {
      "globals": {
        "clearInterval": true,
        "console.error": true,
        "setInterval": true
      },
      "packages": {
        "@metamask/base-controller": true,
        "@metamask/controller-utils": true,
        "eth-query": true,
        "ethereumjs-util": true,
        "ethjs>ethjs-unit": true,
        "uuid": true
      }
    },
    "@metamask/jazzicon": {
      "globals": {
        "document.createElement": true,
        "document.createElementNS": true
      },
      "packages": {
        "@metamask/jazzicon>color": true,
        "@metamask/jazzicon>mersenne-twister": true
      }
    },
    "@metamask/jazzicon>color": {
      "packages": {
        "@metamask/jazzicon>color>clone": true,
        "@metamask/jazzicon>color>color-convert": true,
        "@metamask/jazzicon>color>color-string": true
      }
    },
    "@metamask/jazzicon>color>clone": {
      "packages": {
        "browserify>buffer": true
      }
    },
    "@metamask/jazzicon>color>color-convert": {
      "packages": {
        "@metamask/jazzicon>color>color-convert>color-name": true
      }
    },
    "@metamask/jazzicon>color>color-string": {
      "packages": {
        "jest-canvas-mock>moo-color>color-name": true
      }
    },
    "@metamask/logo": {
      "globals": {
        "addEventListener": true,
        "document.body.appendChild": true,
        "document.createElementNS": true,
        "innerHeight": true,
        "innerWidth": true,
        "requestAnimationFrame": true
      },
      "packages": {
        "@metamask/logo>gl-mat4": true,
        "@metamask/logo>gl-vec3": true
      }
    },
    "@metamask/notification-controller": {
      "packages": {
        "@metamask/base-controller": true,
        "@metamask/controller-utils": true,
        "@metamask/notification-controller>nanoid": true
      }
    },
    "@metamask/notification-controller>nanoid": {
      "globals": {
        "crypto.getRandomValues": true
      }
    },
    "@metamask/obs-store": {
      "globals": {
        "localStorage": true
      },
      "packages": {
        "@metamask/obs-store>through2": true,
        "browserify>stream-browserify": true,
        "json-rpc-engine>@metamask/safe-event-emitter": true
      }
    },
    "@metamask/obs-store>through2": {
      "packages": {
        "browserify>process": true,
        "browserify>util": true,
        "readable-stream": true,
        "watchify>xtend": true
      }
    },
    "@metamask/permission-controller": {
      "packages": {
        "@metamask/base-controller": true,
        "@metamask/controller-utils": true,
        "@metamask/permission-controller>nanoid": true,
        "deep-freeze-strict": true,
        "eth-rpc-errors": true,
        "immer": true,
        "json-rpc-engine": true
      }
    },
    "@metamask/permission-controller>nanoid": {
      "globals": {
        "crypto.getRandomValues": true
      }
    },
    "@metamask/phishing-controller": {
      "globals": {
        "fetch": true
      },
      "packages": {
        "@metamask/base-controller": true,
        "@metamask/controller-utils": true,
        "@metamask/controller-utils>isomorphic-fetch": true,
        "@metamask/phishing-controller>eth-phishing-detect": true,
        "punycode": true
      }
    },
    "@metamask/phishing-controller>eth-phishing-detect": {
      "packages": {
        "eslint>optionator>fast-levenshtein": true
      }
    },
    "@metamask/post-message-stream": {
      "globals": {
        "WorkerGlobalScope": true,
        "addEventListener": true,
        "location.origin": true,
        "onmessage": "write",
        "postMessage": true,
        "removeEventListener": true
      },
      "packages": {
        "@metamask/post-message-stream>@metamask/utils": true,
        "@metamask/post-message-stream>readable-stream": true
      }
    },
    "@metamask/post-message-stream>@metamask/utils": {
      "packages": {
        "eslint>fast-deep-equal": true
      }
    },
    "@metamask/post-message-stream>readable-stream": {
      "packages": {
        "@metamask/post-message-stream>readable-stream>safe-buffer": true,
        "@metamask/post-message-stream>readable-stream>string_decoder": true,
        "@storybook/api>util-deprecate": true,
        "browserify>browser-resolve": true,
        "browserify>events": true,
        "browserify>process": true,
        "browserify>timers-browserify": true,
        "pumpify>inherits": true,
        "readable-stream>core-util-is": true,
        "readable-stream>isarray": true,
        "vinyl>cloneable-readable>process-nextick-args": true
      }
    },
    "@metamask/post-message-stream>readable-stream>safe-buffer": {
      "packages": {
        "browserify>buffer": true
      }
    },
    "@metamask/post-message-stream>readable-stream>string_decoder": {
      "packages": {
        "@metamask/post-message-stream>readable-stream>safe-buffer": true
      }
    },
    "@metamask/providers>@metamask/object-multiplex": {
      "globals": {
        "console.warn": true
      },
      "packages": {
        "end-of-stream": true,
        "pump>once": true,
        "readable-stream": true
      }
    },
    "@metamask/rate-limit-controller": {
      "globals": {
        "setTimeout": true
      },
      "packages": {
        "@metamask/base-controller": true,
        "eth-rpc-errors": true
      }
    },
    "@metamask/rpc-methods": {
      "globals": {
        "console.warn": true
      },
      "packages": {
        "@metamask/rpc-methods>@metamask/controllers": true,
        "@metamask/rpc-methods>@metamask/key-tree": true,
        "@metamask/rpc-methods>nanoid": true,
        "@metamask/snaps-utils": true,
        "@metamask/snaps-utils>@noble/hashes": true,
        "@metamask/snaps-utils>superstruct": true,
        "eth-block-tracker>@metamask/utils": true,
        "eth-rpc-errors": true
      }
    },
    "@metamask/rpc-methods>@metamask/controllers": {
      "globals": {
        "Headers": true,
        "URL": true,
        "clearInterval": true,
        "clearTimeout": true,
        "console.error": true,
        "console.log": true,
        "fetch": true,
        "setInterval": true,
        "setTimeout": true
      },
      "packages": {
        "@eth-optimism/contracts>@ethersproject/contracts": true,
        "@ethereumjs/common": true,
        "@ethereumjs/tx": true,
        "@metamask/assets-controllers>@ethersproject/abi": true,
        "@metamask/assets-controllers>@ethersproject/providers": true,
        "@metamask/assets-controllers>abort-controller": true,
        "@metamask/assets-controllers>async-mutex": true,
        "@metamask/assets-controllers>multiformats": true,
        "@metamask/contract-metadata": true,
        "@metamask/controller-utils>isomorphic-fetch": true,
        "@metamask/metamask-eth-abis": true,
        "@metamask/phishing-controller>eth-phishing-detect": true,
        "@metamask/rpc-methods>@metamask/controllers>eth-json-rpc-infura": true,
        "@metamask/rpc-methods>@metamask/controllers>eth-method-registry": true,
        "@metamask/rpc-methods>@metamask/controllers>ethereumjs-wallet": true,
        "@metamask/rpc-methods>@metamask/controllers>nanoid": true,
        "@metamask/rpc-methods>@metamask/controllers>web3": true,
        "@metamask/rpc-methods>@metamask/controllers>web3-provider-engine": true,
        "browserify>buffer": true,
        "browserify>events": true,
        "deep-freeze-strict": true,
        "eslint>fast-deep-equal": true,
        "eth-ens-namehash": true,
        "eth-keyring-controller": true,
        "eth-query": true,
        "eth-rpc-errors": true,
        "eth-sig-util": true,
        "ethereumjs-util": true,
        "ethjs>ethjs-unit": true,
        "immer": true,
        "json-rpc-engine": true,
        "jsonschema": true,
        "punycode": true,
        "single-call-balance-checker-abi": true,
        "uuid": true
      }
    },
    "@metamask/rpc-methods>@metamask/controllers>eth-json-rpc-infura": {
      "globals": {
        "setTimeout": true
      },
      "packages": {
        "@metamask/rpc-methods>@metamask/controllers>eth-json-rpc-infura>eth-json-rpc-middleware": true,
        "@metamask/rpc-methods>@metamask/controllers>eth-json-rpc-infura>eth-rpc-errors": true,
        "@metamask/rpc-methods>@metamask/controllers>eth-json-rpc-infura>json-rpc-engine": true,
        "node-fetch": true
      }
    },
    "@metamask/rpc-methods>@metamask/controllers>eth-json-rpc-infura>eth-json-rpc-middleware": {
      "packages": {
        "safe-event-emitter": true
      }
    },
    "@metamask/rpc-methods>@metamask/controllers>eth-json-rpc-infura>eth-rpc-errors": {
      "packages": {
        "eth-rpc-errors>fast-safe-stringify": true
      }
    },
    "@metamask/rpc-methods>@metamask/controllers>eth-json-rpc-infura>json-rpc-engine": {
      "packages": {
        "@metamask/rpc-methods>@metamask/controllers>eth-json-rpc-infura>eth-rpc-errors": true,
        "safe-event-emitter": true
      }
    },
    "@metamask/rpc-methods>@metamask/controllers>eth-method-registry": {
      "packages": {
        "@metamask/rpc-methods>@metamask/controllers>eth-method-registry>ethjs": true
      }
    },
    "@metamask/rpc-methods>@metamask/controllers>eth-method-registry>ethjs": {
      "globals": {
        "clearInterval": true,
        "setInterval": true
      },
      "packages": {
        "@metamask/rpc-methods>@metamask/controllers>eth-method-registry>ethjs>bn.js": true,
        "@metamask/rpc-methods>@metamask/controllers>eth-method-registry>ethjs>ethjs-abi": true,
        "@metamask/rpc-methods>@metamask/controllers>eth-method-registry>ethjs>ethjs-contract": true,
        "@metamask/rpc-methods>@metamask/controllers>eth-method-registry>ethjs>ethjs-query": true,
        "browserify>buffer": true,
        "ethjs>ethjs-filter": true,
        "ethjs>ethjs-provider-http": true,
        "ethjs>ethjs-unit": true,
        "ethjs>ethjs-util": true,
        "ethjs>js-sha3": true,
        "ethjs>number-to-bn": true
      }
    },
    "@metamask/rpc-methods>@metamask/controllers>eth-method-registry>ethjs>ethjs-abi": {
      "packages": {
        "@metamask/rpc-methods>@metamask/controllers>eth-method-registry>ethjs>bn.js": true,
        "browserify>buffer": true,
        "ethjs>js-sha3": true,
        "ethjs>number-to-bn": true
      }
    },
    "@metamask/rpc-methods>@metamask/controllers>eth-method-registry>ethjs>ethjs-contract": {
      "packages": {
        "@metamask/rpc-methods>@metamask/controllers>eth-method-registry>ethjs>ethjs-contract>ethjs-abi": true,
        "ethjs-query>babel-runtime": true,
        "ethjs>ethjs-filter": true,
        "ethjs>ethjs-util": true,
        "ethjs>js-sha3": true,
        "promise-to-callback": true
      }
    },
    "@metamask/rpc-methods>@metamask/controllers>eth-method-registry>ethjs>ethjs-contract>ethjs-abi": {
      "packages": {
        "@metamask/rpc-methods>@metamask/controllers>eth-method-registry>ethjs>bn.js": true,
        "browserify>buffer": true,
        "ethjs>js-sha3": true,
        "ethjs>number-to-bn": true
      }
    },
    "@metamask/rpc-methods>@metamask/controllers>eth-method-registry>ethjs>ethjs-query": {
      "globals": {
        "console": true
      },
      "packages": {
        "ethjs-query>babel-runtime": true,
        "ethjs-query>ethjs-format": true,
        "ethjs-query>ethjs-rpc": true,
        "promise-to-callback": true
      }
    },
    "@metamask/rpc-methods>@metamask/controllers>ethereumjs-wallet": {
      "packages": {
        "@metamask/rpc-methods>@metamask/controllers>ethereumjs-wallet>uuid": true,
        "@truffle/codec>utf8": true,
        "browserify>buffer": true,
        "browserify>crypto-browserify": true,
        "ethereumjs-util": true,
        "ethereumjs-util>ethereum-cryptography": true,
        "ethereumjs-wallet>aes-js": true,
        "ethereumjs-wallet>bs58check": true,
        "ethereumjs-wallet>randombytes": true,
        "ethers>@ethersproject/json-wallets>scrypt-js": true
      }
    },
    "@metamask/rpc-methods>@metamask/controllers>ethereumjs-wallet>uuid": {
      "globals": {
        "crypto": true,
        "msCrypto": true
      }
    },
<<<<<<< HEAD
    "@metamask/rpc-methods>@metamask/controllers>nanoid": {
      "globals": {
        "crypto.getRandomValues": true
=======
    "@metamask/rpc-methods>@metamask/key-tree": {
      "packages": {
        "@metamask/rpc-methods>@metamask/key-tree>@noble/ed25519": true,
        "@metamask/rpc-methods>@metamask/key-tree>@noble/secp256k1": true,
        "@metamask/rpc-methods>@metamask/key-tree>@scure/bip39": true,
        "@metamask/snaps-utils>@noble/hashes": true,
        "@metamask/snaps-utils>@scure/base": true,
        "eth-block-tracker>@metamask/utils": true
>>>>>>> ee543598
      }
    },
    "@metamask/rpc-methods>@metamask/controllers>web3": {
      "globals": {
        "Web3": "write",
        "XMLHttpRequest": "write",
        "clearTimeout": true,
        "console.error": true,
        "setTimeout": true
      },
      "packages": {
        "@metamask/rpc-methods>@metamask/controllers>web3>bignumber.js": true,
        "@metamask/rpc-methods>@metamask/controllers>web3>crypto-js": true,
        "@metamask/rpc-methods>@metamask/controllers>web3>utf8": true,
        "@metamask/rpc-methods>@metamask/controllers>web3>xhr2-cookies": true,
        "browserify>buffer": true
      }
    },
    "@metamask/rpc-methods>@metamask/controllers>web3-provider-engine": {
      "globals": {
        "WebSocket": true,
        "console": true,
        "setTimeout": true
      },
      "packages": {
        "@ethereumjs/tx": true,
        "@metamask/rpc-methods>@metamask/controllers>eth-json-rpc-infura": true,
        "@metamask/rpc-methods>@metamask/controllers>web3-provider-engine>backoff": true,
        "@metamask/rpc-methods>@metamask/controllers>web3-provider-engine>eth-block-tracker": true,
        "@metamask/rpc-methods>@metamask/controllers>web3-provider-engine>eth-json-rpc-middleware": true,
        "@metamask/rpc-methods>@metamask/controllers>web3-provider-engine>eth-sig-util": true,
        "@metamask/rpc-methods>@metamask/controllers>web3-provider-engine>ethereumjs-util": true,
        "@metamask/rpc-methods>@metamask/controllers>web3-provider-engine>semaphore": true,
        "browserify>browser-resolve": true,
        "browserify>buffer": true,
        "browserify>events": true,
        "browserify>util": true,
        "eth-json-rpc-filters": true,
        "gh-pages>async": true,
        "lavamoat>json-stable-stringify": true,
        "watchify>xtend": true
      }
    },
    "@metamask/rpc-methods>@metamask/controllers>web3-provider-engine>backoff": {
      "globals": {
        "clearTimeout": true,
        "setTimeout": true
      },
      "packages": {
<<<<<<< HEAD
        "@metamask/rpc-methods>@metamask/controllers>web3-provider-engine>backoff>precond": true,
        "browserify>events": true,
        "browserify>util": true
=======
        "@metamask/snaps-utils>@noble/hashes": true,
        "@metamask/snaps-utils>@scure/base": true
>>>>>>> ee543598
      }
    },
    "@metamask/rpc-methods>@metamask/controllers>web3-provider-engine>backoff>precond": {
      "packages": {
        "browserify>util": true
      }
    },
    "@metamask/rpc-methods>@metamask/controllers>web3-provider-engine>eth-block-tracker": {
      "globals": {
        "clearTimeout": true,
        "console.error": true,
        "setTimeout": true
      },
      "packages": {
        "@metamask/rpc-methods>@metamask/controllers>web3-provider-engine>eth-block-tracker>pify": true,
        "eth-query": true,
        "safe-event-emitter": true
      }
    },
    "@metamask/rpc-methods>@metamask/controllers>web3-provider-engine>eth-json-rpc-middleware": {
      "globals": {
        "console.error": true,
        "fetch": true,
        "setTimeout": true
      },
      "packages": {
        "@metamask/rpc-methods>@metamask/controllers>web3-provider-engine>eth-json-rpc-middleware>json-rpc-engine": true,
        "@metamask/rpc-methods>@metamask/controllers>web3-provider-engine>eth-rpc-errors": true,
        "browserify>url": true,
        "lavamoat>json-stable-stringify": true,
        "node-fetch": true,
        "source-map-explorer>btoa": true,
        "vinyl>clone": true
      }
    },
    "@metamask/rpc-methods>@metamask/controllers>web3-provider-engine>eth-rpc-errors": {
      "packages": {
        "eth-rpc-errors>fast-safe-stringify": true
      }
    },
    "@metamask/rpc-methods>@metamask/controllers>web3-provider-engine>eth-sig-util": {
      "packages": {
        "@metamask/rpc-methods>@metamask/controllers>web3-provider-engine>ethereumjs-util": true,
        "ethereumjs-abi": true
      }
    },
    "@metamask/rpc-methods>@metamask/controllers>web3-provider-engine>ethereumjs-util": {
      "packages": {
        "@metamask/rpc-methods>@metamask/controllers>web3-provider-engine>ethereumjs-util>ethjs-util": true,
        "bn.js": true,
        "browserify>assert": true,
        "browserify>buffer": true,
        "ethereumjs-util>create-hash": true,
        "ethereumjs-util>ethereum-cryptography": true,
        "ethereumjs-util>rlp": true,
        "ethereumjs-wallet>safe-buffer": true,
        "ethers>@ethersproject/signing-key>elliptic": true
      }
    },
    "@metamask/rpc-methods>@metamask/controllers>web3-provider-engine>ethereumjs-util>ethjs-util": {
      "packages": {
        "browserify>buffer": true,
        "ethjs>ethjs-util>is-hex-prefixed": true,
        "ethjs>ethjs-util>strip-hex-prefix": true
      }
    },
    "@metamask/rpc-methods>@metamask/controllers>web3-provider-engine>semaphore": {
      "globals": {
        "define": true,
        "setTimeout": true
      },
      "packages": {
        "browserify>process": true
      }
    },
    "@metamask/rpc-methods>@metamask/controllers>web3>bignumber.js": {
      "globals": {
        "define": true
      },
      "packages": {
        "browserify>crypto-browserify": true
      }
    },
    "@metamask/rpc-methods>@metamask/controllers>web3>crypto-js": {
      "globals": {
        "define": true
      }
    },
    "@metamask/rpc-methods>@metamask/controllers>web3>utf8": {
      "globals": {
        "define": true
      }
    },
    "@metamask/rpc-methods>@metamask/controllers>web3>xhr2-cookies": {
      "globals": {
        "console.warn": true
      },
      "packages": {
        "browserify>buffer": true,
        "browserify>https-browserify": true,
        "browserify>os-browserify": true,
        "browserify>process": true,
        "browserify>stream-http": true,
        "browserify>url": true,
        "pubnub>superagent>cookiejar": true
      }
    },
    "@metamask/rpc-methods>@metamask/key-tree": {
      "packages": {
        "@metamask/rpc-methods>@metamask/key-tree>@noble/ed25519": true,
        "@metamask/rpc-methods>@metamask/key-tree>@noble/secp256k1": true,
        "@metamask/rpc-methods>@metamask/key-tree>@scure/bip39": true,
        "@metamask/snap-utils>@noble/hashes": true,
        "@metamask/snap-utils>@scure/base": true,
        "eth-block-tracker>@metamask/utils": true
      }
    },
    "@metamask/rpc-methods>@metamask/key-tree>@noble/ed25519": {
      "globals": {
        "crypto": true
      },
      "packages": {
        "browserify>browser-resolve": true
      }
    },
    "@metamask/rpc-methods>@metamask/key-tree>@noble/secp256k1": {
      "globals": {
        "crypto": true
      },
      "packages": {
        "browserify>browser-resolve": true
      }
    },
    "@metamask/rpc-methods>@metamask/key-tree>@scure/bip39": {
      "packages": {
        "@metamask/snap-utils>@noble/hashes": true,
        "@metamask/snap-utils>@scure/base": true
      }
    },
    "@metamask/rpc-methods>nanoid": {
      "globals": {
        "crypto.getRandomValues": true
      }
    },
    "@metamask/smart-transactions-controller": {
      "globals": {
        "URLSearchParams": true,
        "clearInterval": true,
        "console.error": true,
        "console.log": true,
        "fetch": true,
        "setInterval": true
      },
      "packages": {
        "@ethersproject/bignumber": true,
        "@ethersproject/bignumber>@ethersproject/bytes": true,
        "@metamask/assets-controllers>@ethersproject/providers": true,
        "@metamask/controller-utils>isomorphic-fetch": true,
        "@metamask/rpc-methods>@metamask/controllers": true,
        "@metamask/smart-transactions-controller>bignumber.js": true,
        "@metamask/smart-transactions-controller>fast-json-patch": true,
        "lodash": true
      }
    },
    "@metamask/smart-transactions-controller>@metamask/controllers>nanoid": {
      "globals": {
        "crypto.getRandomValues": true
      }
    },
    "@metamask/smart-transactions-controller>bignumber.js": {
      "globals": {
        "crypto": true,
        "define": true
      }
    },
    "@metamask/smart-transactions-controller>fast-json-patch": {
      "globals": {
        "addEventListener": true,
        "clearTimeout": true,
        "removeEventListener": true,
        "setTimeout": true
      }
    },
    "@metamask/snaps-controllers": {
      "globals": {
        "URL": true,
        "clearTimeout": true,
        "console.error": true,
        "console.info": true,
        "console.log": true,
        "console.warn": true,
        "document.body.appendChild": true,
        "document.createElement": true,
        "document.getElementById": true,
        "fetch": true,
        "setTimeout": true
      },
      "packages": {
        "@metamask/post-message-stream": true,
        "@metamask/providers>@metamask/object-multiplex": true,
        "@metamask/rpc-methods": true,
<<<<<<< HEAD
        "@metamask/rpc-methods>@metamask/controllers": true,
        "@metamask/snap-controllers>@metamask/browser-passworder": true,
        "@metamask/snap-controllers>@xstate/fsm": true,
        "@metamask/snap-controllers>concat-stream": true,
        "@metamask/snap-controllers>gunzip-maybe": true,
        "@metamask/snap-controllers>json-rpc-middleware-stream": true,
        "@metamask/snap-controllers>nanoid": true,
        "@metamask/snap-controllers>readable-web-to-node-stream": true,
        "@metamask/snap-controllers>tar-stream": true,
        "@metamask/snap-utils": true,
=======
        "@metamask/snaps-controllers>@metamask/browser-passworder": true,
        "@metamask/snaps-controllers>@metamask/controllers": true,
        "@metamask/snaps-controllers>@xstate/fsm": true,
        "@metamask/snaps-controllers>concat-stream": true,
        "@metamask/snaps-controllers>gunzip-maybe": true,
        "@metamask/snaps-controllers>json-rpc-middleware-stream": true,
        "@metamask/snaps-controllers>nanoid": true,
        "@metamask/snaps-controllers>readable-web-to-node-stream": true,
        "@metamask/snaps-controllers>tar-stream": true,
        "@metamask/snaps-utils": true,
>>>>>>> ee543598
        "eth-block-tracker>@metamask/utils": true,
        "eth-rpc-errors": true,
        "json-rpc-engine": true,
        "pump": true
      }
    },
    "@metamask/snaps-controllers>@metamask/browser-passworder": {
      "globals": {
        "btoa": true,
        "crypto.getRandomValues": true,
        "crypto.subtle.decrypt": true,
        "crypto.subtle.deriveKey": true,
        "crypto.subtle.encrypt": true,
        "crypto.subtle.importKey": true
      },
      "packages": {
        "browserify>buffer": true
      }
    },
<<<<<<< HEAD
    "@metamask/snap-controllers>concat-stream": {
=======
    "@metamask/snaps-controllers>@metamask/controllers": {
      "globals": {
        "Headers": true,
        "URL": true,
        "clearInterval": true,
        "clearTimeout": true,
        "console.error": true,
        "console.log": true,
        "fetch": true,
        "setInterval": true,
        "setTimeout": true
      },
      "packages": {
        "@ethereumjs/common": true,
        "@ethereumjs/tx": true,
        "@metamask/contract-metadata": true,
        "@metamask/controllers>@ethersproject/abi": true,
        "@metamask/controllers>@ethersproject/contracts": true,
        "@metamask/controllers>@ethersproject/providers": true,
        "@metamask/controllers>abort-controller": true,
        "@metamask/controllers>async-mutex": true,
        "@metamask/controllers>eth-json-rpc-infura": true,
        "@metamask/controllers>eth-phishing-detect": true,
        "@metamask/controllers>isomorphic-fetch": true,
        "@metamask/controllers>multiformats": true,
        "@metamask/controllers>web3": true,
        "@metamask/controllers>web3-provider-engine": true,
        "@metamask/metamask-eth-abis": true,
        "@metamask/snaps-controllers>@metamask/controllers>eth-method-registry": true,
        "@metamask/snaps-controllers>@metamask/controllers>ethereumjs-wallet": true,
        "@metamask/snaps-controllers>nanoid": true,
        "browserify>buffer": true,
        "browserify>events": true,
        "deep-freeze-strict": true,
        "eslint>fast-deep-equal": true,
        "eth-ens-namehash": true,
        "eth-keyring-controller": true,
        "eth-query": true,
        "eth-rpc-errors": true,
        "eth-sig-util": true,
        "ethereumjs-util": true,
        "ethjs>ethjs-unit": true,
        "immer": true,
        "json-rpc-engine": true,
        "jsonschema": true,
        "punycode": true,
        "single-call-balance-checker-abi": true,
        "uuid": true
      }
    },
    "@metamask/snaps-controllers>@metamask/controllers>eth-method-registry": {
      "packages": {
        "@metamask/snaps-controllers>@metamask/controllers>eth-method-registry>ethjs": true
      }
    },
    "@metamask/snaps-controllers>@metamask/controllers>eth-method-registry>ethjs": {
      "globals": {
        "clearInterval": true,
        "setInterval": true
      },
      "packages": {
        "@metamask/snaps-controllers>@metamask/controllers>eth-method-registry>ethjs>bn.js": true,
        "@metamask/snaps-controllers>@metamask/controllers>eth-method-registry>ethjs>ethjs-abi": true,
        "@metamask/snaps-controllers>@metamask/controllers>eth-method-registry>ethjs>ethjs-contract": true,
        "@metamask/snaps-controllers>@metamask/controllers>eth-method-registry>ethjs>ethjs-query": true,
        "browserify>buffer": true,
        "ethjs>ethjs-filter": true,
        "ethjs>ethjs-provider-http": true,
        "ethjs>ethjs-unit": true,
        "ethjs>ethjs-util": true,
        "ethjs>js-sha3": true,
        "ethjs>number-to-bn": true
      }
    },
    "@metamask/snaps-controllers>@metamask/controllers>eth-method-registry>ethjs>ethjs-abi": {
      "packages": {
        "@metamask/snaps-controllers>@metamask/controllers>eth-method-registry>ethjs>bn.js": true,
        "browserify>buffer": true,
        "ethjs>js-sha3": true,
        "ethjs>number-to-bn": true
      }
    },
    "@metamask/snaps-controllers>@metamask/controllers>eth-method-registry>ethjs>ethjs-contract": {
      "packages": {
        "@metamask/snaps-controllers>@metamask/controllers>eth-method-registry>ethjs>ethjs-contract>ethjs-abi": true,
        "ethjs-query>babel-runtime": true,
        "ethjs>ethjs-filter": true,
        "ethjs>ethjs-util": true,
        "ethjs>js-sha3": true,
        "promise-to-callback": true
      }
    },
    "@metamask/snaps-controllers>@metamask/controllers>eth-method-registry>ethjs>ethjs-contract>ethjs-abi": {
      "packages": {
        "@metamask/snaps-controllers>@metamask/controllers>eth-method-registry>ethjs>bn.js": true,
        "browserify>buffer": true,
        "ethjs>js-sha3": true,
        "ethjs>number-to-bn": true
      }
    },
    "@metamask/snaps-controllers>@metamask/controllers>eth-method-registry>ethjs>ethjs-query": {
      "globals": {
        "console": true
      },
      "packages": {
        "ethjs-query>babel-runtime": true,
        "ethjs-query>ethjs-format": true,
        "ethjs-query>ethjs-rpc": true,
        "promise-to-callback": true
      }
    },
    "@metamask/snaps-controllers>@metamask/controllers>ethereumjs-wallet": {
      "packages": {
        "@metamask/snaps-controllers>@metamask/controllers>ethereumjs-wallet>uuid": true,
        "@truffle/codec>utf8": true,
        "browserify>buffer": true,
        "browserify>crypto-browserify": true,
        "ethereumjs-util": true,
        "ethereumjs-util>ethereum-cryptography": true,
        "ethereumjs-wallet>aes-js": true,
        "ethereumjs-wallet>bs58check": true,
        "ethereumjs-wallet>randombytes": true,
        "ethers>@ethersproject/json-wallets>scrypt-js": true
      }
    },
    "@metamask/snaps-controllers>@metamask/controllers>ethereumjs-wallet>uuid": {
      "globals": {
        "crypto": true,
        "msCrypto": true
      }
    },
    "@metamask/snaps-controllers>concat-stream": {
>>>>>>> ee543598
      "packages": {
        "@metamask/snaps-controllers>concat-stream>readable-stream": true,
        "browserify>buffer": true,
        "pumpify>inherits": true
      }
    },
    "@metamask/snaps-controllers>concat-stream>readable-stream": {
      "packages": {
        "@storybook/api>util-deprecate": true,
        "browserify>browser-resolve": true,
        "browserify>buffer": true,
        "browserify>events": true,
        "browserify>process": true,
        "browserify>string_decoder": true,
        "pumpify>inherits": true
      }
    },
    "@metamask/snaps-controllers>gunzip-maybe": {
      "packages": {
        "@metamask/snaps-controllers>gunzip-maybe>browserify-zlib": true,
        "@metamask/snaps-controllers>gunzip-maybe>is-deflate": true,
        "@metamask/snaps-controllers>gunzip-maybe>is-gzip": true,
        "@metamask/snaps-controllers>gunzip-maybe>peek-stream": true,
        "@metamask/snaps-controllers>gunzip-maybe>pumpify": true,
        "@metamask/snaps-controllers>gunzip-maybe>through2": true
      }
    },
    "@metamask/snaps-controllers>gunzip-maybe>browserify-zlib": {
      "packages": {
        "@metamask/snaps-controllers>gunzip-maybe>browserify-zlib>pako": true,
        "browserify>assert": true,
        "browserify>buffer": true,
        "browserify>process": true,
        "browserify>util": true,
        "readable-stream": true
      }
    },
    "@metamask/snaps-controllers>gunzip-maybe>peek-stream": {
      "packages": {
        "@metamask/snaps-controllers>gunzip-maybe>peek-stream>duplexify": true,
        "@metamask/snaps-controllers>gunzip-maybe>peek-stream>through2": true,
        "browserify>buffer": true,
        "terser>source-map-support>buffer-from": true
      }
    },
    "@metamask/snaps-controllers>gunzip-maybe>peek-stream>duplexify": {
      "packages": {
        "browserify>buffer": true,
        "browserify>process": true,
        "duplexify>stream-shift": true,
        "end-of-stream": true,
        "pumpify>inherits": true,
        "readable-stream": true
      }
    },
    "@metamask/snaps-controllers>gunzip-maybe>peek-stream>through2": {
      "packages": {
        "browserify>process": true,
        "browserify>util": true,
        "readable-stream": true,
        "watchify>xtend": true
      }
    },
    "@metamask/snaps-controllers>gunzip-maybe>pumpify": {
      "packages": {
        "@metamask/snaps-controllers>gunzip-maybe>pumpify>duplexify": true,
        "@metamask/snaps-controllers>gunzip-maybe>pumpify>pump": true,
        "pumpify>inherits": true
      }
    },
    "@metamask/snaps-controllers>gunzip-maybe>pumpify>duplexify": {
      "packages": {
        "browserify>buffer": true,
        "browserify>process": true,
        "duplexify>stream-shift": true,
        "end-of-stream": true,
        "pumpify>inherits": true,
        "readable-stream": true
      }
    },
    "@metamask/snaps-controllers>gunzip-maybe>pumpify>pump": {
      "packages": {
        "browserify>browser-resolve": true,
        "end-of-stream": true,
        "pump>once": true
      }
    },
    "@metamask/snaps-controllers>gunzip-maybe>through2": {
      "packages": {
        "browserify>process": true,
        "browserify>util": true,
        "readable-stream": true,
        "watchify>xtend": true
      }
    },
    "@metamask/snaps-controllers>json-rpc-middleware-stream": {
      "globals": {
        "console.warn": true,
        "setTimeout": true
      },
      "packages": {
        "json-rpc-engine>@metamask/safe-event-emitter": true,
        "readable-stream": true
      }
    },
    "@metamask/snaps-controllers>nanoid": {
      "globals": {
        "crypto.getRandomValues": true
      }
    },
    "@metamask/snaps-controllers>readable-web-to-node-stream": {
      "packages": {
        "@metamask/snaps-controllers>readable-web-to-node-stream>readable-stream": true
      }
    },
    "@metamask/snaps-controllers>readable-web-to-node-stream>readable-stream": {
      "packages": {
        "@storybook/api>util-deprecate": true,
        "browserify>browser-resolve": true,
        "browserify>buffer": true,
        "browserify>events": true,
        "browserify>process": true,
        "browserify>string_decoder": true,
        "pumpify>inherits": true
      }
    },
    "@metamask/snaps-controllers>tar-stream": {
      "packages": {
        "@metamask/snaps-controllers>tar-stream>fs-constants": true,
        "@metamask/snaps-controllers>tar-stream>readable-stream": true,
        "browserify>buffer": true,
        "browserify>process": true,
        "browserify>string_decoder": true,
        "browserify>util": true,
        "end-of-stream": true,
        "madge>ora>bl": true,
        "pumpify>inherits": true
      }
    },
    "@metamask/snaps-controllers>tar-stream>fs-constants": {
      "packages": {
        "browserify>constants-browserify": true
      }
    },
    "@metamask/snaps-controllers>tar-stream>readable-stream": {
      "packages": {
        "@storybook/api>util-deprecate": true,
        "browserify>browser-resolve": true,
        "browserify>buffer": true,
        "browserify>events": true,
        "browserify>process": true,
        "browserify>string_decoder": true,
        "pumpify>inherits": true
      }
    },
    "@metamask/snaps-utils": {
      "globals": {
        "URL": true
      },
      "packages": {
        "@babel/core": true,
        "@babel/core>@babel/types": true,
        "@metamask/snaps-utils>@noble/hashes": true,
        "@metamask/snaps-utils>@scure/base": true,
        "@metamask/snaps-utils>cron-parser": true,
        "@metamask/snaps-utils>rfdc": true,
        "@metamask/snaps-utils>superstruct": true,
        "browserify": true,
        "browserify>buffer": true,
        "browserify>crypto-browserify": true,
        "browserify>events": true,
        "browserify>path-browserify": true,
        "eslint>fast-deep-equal": true,
        "eth-block-tracker>@metamask/utils": true,
        "semver": true
      }
    },
    "@metamask/snaps-utils>@noble/hashes": {
      "globals": {
        "TextEncoder": true,
        "crypto": true
      }
    },
    "@metamask/snaps-utils>@scure/base": {
      "globals": {
        "TextDecoder": true,
        "TextEncoder": true
      }
    },
    "@metamask/snaps-utils>cron-parser": {
      "packages": {
        "browserify>browser-resolve": true,
        "luxon": true
      }
    },
    "@metamask/snaps-utils>rfdc": {
      "packages": {
        "browserify>buffer": true
      }
    },
    "@metamask/subject-metadata-controller": {
      "packages": {
        "@metamask/base-controller": true
      }
    },
    "@ngraveio/bc-ur": {
      "packages": {
        "@ngraveio/bc-ur>@apocentre/alias-sampling": true,
        "@ngraveio/bc-ur>bignumber.js": true,
        "@ngraveio/bc-ur>crc": true,
        "@ngraveio/bc-ur>jsbi": true,
        "addons-linter>sha.js": true,
        "browserify>assert": true,
        "browserify>buffer": true,
        "pubnub>cbor-sync": true
      }
    },
    "@ngraveio/bc-ur>bignumber.js": {
      "globals": {
        "crypto": true,
        "define": true
      }
    },
    "@ngraveio/bc-ur>crc": {
      "packages": {
        "browserify>buffer": true
      }
    },
    "@ngraveio/bc-ur>jsbi": {
      "globals": {
        "define": true
      }
    },
    "@popperjs/core": {
      "globals": {
        "Element": true,
        "HTMLElement": true,
        "ShadowRoot": true,
        "console.error": true,
        "console.warn": true,
        "document": true,
        "navigator.userAgent": true
      }
    },
    "@reduxjs/toolkit": {
      "globals": {
        "AbortController": true,
        "__REDUX_DEVTOOLS_EXTENSION_COMPOSE__": true,
        "__REDUX_DEVTOOLS_EXTENSION__": true,
        "console.error": true,
        "console.info": true,
        "console.warn": true
      },
      "packages": {
        "@reduxjs/toolkit>reselect": true,
        "immer": true,
        "redux": true,
        "redux-thunk": true
      }
    },
    "@segment/loosely-validate-event": {
      "packages": {
        "@segment/loosely-validate-event>component-type": true,
        "@segment/loosely-validate-event>join-component": true,
        "browserify>assert": true,
        "browserify>buffer": true
      }
    },
    "@sentry/browser": {
      "globals": {
        "XMLHttpRequest": true,
        "setTimeout": true
      },
      "packages": {
        "@sentry/browser>@sentry/core": true,
        "@sentry/types": true,
        "@sentry/utils": true,
        "@sentry/utils>tslib": true
      }
    },
    "@sentry/browser>@sentry/core": {
      "globals": {
        "clearInterval": true,
        "setInterval": true
      },
      "packages": {
        "@sentry/browser>@sentry/core>@sentry/hub": true,
        "@sentry/browser>@sentry/core>@sentry/minimal": true,
        "@sentry/types": true,
        "@sentry/utils": true,
        "@sentry/utils>tslib": true
      }
    },
    "@sentry/browser>@sentry/core>@sentry/hub": {
      "globals": {
        "clearInterval": true,
        "setInterval": true
      },
      "packages": {
        "@sentry/types": true,
        "@sentry/utils": true,
        "@sentry/utils>tslib": true
      }
    },
    "@sentry/browser>@sentry/core>@sentry/minimal": {
      "packages": {
        "@sentry/browser>@sentry/core>@sentry/hub": true,
        "@sentry/utils>tslib": true
      }
    },
    "@sentry/integrations": {
      "globals": {
        "clearTimeout": true,
        "console.error": true,
        "console.log": true,
        "setTimeout": true
      },
      "packages": {
        "@sentry/types": true,
        "@sentry/utils": true,
        "@sentry/utils>tslib": true,
        "localforage": true
      }
    },
    "@sentry/utils": {
      "globals": {
        "CustomEvent": true,
        "DOMError": true,
        "DOMException": true,
        "Element": true,
        "ErrorEvent": true,
        "Event": true,
        "Headers": true,
        "Request": true,
        "Response": true,
        "XMLHttpRequest.prototype": true,
        "clearTimeout": true,
        "console.error": true,
        "document": true,
        "setTimeout": true
      },
      "packages": {
        "@sentry/utils>tslib": true,
        "browserify>process": true
      }
    },
    "@sentry/utils>tslib": {
      "globals": {
        "define": true
      }
    },
    "@spruceid/siwe-parser": {
      "globals": {
        "console.error": true,
        "console.log": true
      },
      "packages": {
        "@spruceid/siwe-parser>apg-js": true
      }
    },
    "@spruceid/siwe-parser>apg-js": {
      "globals": {
        "mode": true
      },
      "packages": {
        "browserify>buffer": true,
        "browserify>insert-module-globals>is-buffer": true
      }
    },
    "@storybook/api>regenerator-runtime": {
      "globals": {
        "regeneratorRuntime": "write"
      }
    },
    "@storybook/api>util-deprecate": {
      "globals": {
        "console.trace": true,
        "console.warn": true,
        "localStorage": true
      }
    },
    "@truffle/codec": {
      "packages": {
        "@truffle/codec>@truffle/abi-utils": true,
        "@truffle/codec>@truffle/compile-common": true,
        "@truffle/codec>big.js": true,
        "@truffle/codec>bn.js": true,
        "@truffle/codec>cbor": true,
        "@truffle/codec>lodash.escaperegexp": true,
        "@truffle/codec>lodash.partition": true,
        "@truffle/codec>lodash.sum": true,
        "@truffle/codec>utf8": true,
        "@truffle/codec>web3-utils": true,
        "browserify>buffer": true,
        "browserify>util": true,
        "gulp-dart-sass>lodash.clonedeep": true,
        "nock>debug": true,
        "semver": true
      }
    },
    "@truffle/codec>@truffle/abi-utils": {
      "packages": {
        "@truffle/codec>@truffle/abi-utils>change-case": true,
        "@truffle/codec>@truffle/abi-utils>faker": true,
        "@truffle/codec>@truffle/abi-utils>fast-check": true
      }
    },
    "@truffle/codec>@truffle/abi-utils>change-case": {
      "packages": {
        "@truffle/codec>@truffle/abi-utils>change-case>camel-case": true,
        "@truffle/codec>@truffle/abi-utils>change-case>constant-case": true,
        "@truffle/codec>@truffle/abi-utils>change-case>dot-case": true,
        "@truffle/codec>@truffle/abi-utils>change-case>header-case": true,
        "@truffle/codec>@truffle/abi-utils>change-case>is-lower-case": true,
        "@truffle/codec>@truffle/abi-utils>change-case>is-upper-case": true,
        "@truffle/codec>@truffle/abi-utils>change-case>lower-case": true,
        "@truffle/codec>@truffle/abi-utils>change-case>lower-case-first": true,
        "@truffle/codec>@truffle/abi-utils>change-case>no-case": true,
        "@truffle/codec>@truffle/abi-utils>change-case>param-case": true,
        "@truffle/codec>@truffle/abi-utils>change-case>pascal-case": true,
        "@truffle/codec>@truffle/abi-utils>change-case>path-case": true,
        "@truffle/codec>@truffle/abi-utils>change-case>sentence-case": true,
        "@truffle/codec>@truffle/abi-utils>change-case>snake-case": true,
        "@truffle/codec>@truffle/abi-utils>change-case>swap-case": true,
        "@truffle/codec>@truffle/abi-utils>change-case>title-case": true,
        "@truffle/codec>@truffle/abi-utils>change-case>upper-case": true,
        "@truffle/codec>@truffle/abi-utils>change-case>upper-case-first": true
      }
    },
    "@truffle/codec>@truffle/abi-utils>change-case>camel-case": {
      "packages": {
        "@truffle/codec>@truffle/abi-utils>change-case>no-case": true,
        "@truffle/codec>@truffle/abi-utils>change-case>upper-case": true
      }
    },
    "@truffle/codec>@truffle/abi-utils>change-case>constant-case": {
      "packages": {
        "@truffle/codec>@truffle/abi-utils>change-case>snake-case": true,
        "@truffle/codec>@truffle/abi-utils>change-case>upper-case": true
      }
    },
    "@truffle/codec>@truffle/abi-utils>change-case>dot-case": {
      "packages": {
        "@truffle/codec>@truffle/abi-utils>change-case>no-case": true
      }
    },
    "@truffle/codec>@truffle/abi-utils>change-case>header-case": {
      "packages": {
        "@truffle/codec>@truffle/abi-utils>change-case>no-case": true,
        "@truffle/codec>@truffle/abi-utils>change-case>upper-case": true
      }
    },
    "@truffle/codec>@truffle/abi-utils>change-case>is-lower-case": {
      "packages": {
        "@truffle/codec>@truffle/abi-utils>change-case>lower-case": true
      }
    },
    "@truffle/codec>@truffle/abi-utils>change-case>is-upper-case": {
      "packages": {
        "@truffle/codec>@truffle/abi-utils>change-case>upper-case": true
      }
    },
    "@truffle/codec>@truffle/abi-utils>change-case>lower-case-first": {
      "packages": {
        "@truffle/codec>@truffle/abi-utils>change-case>lower-case": true
      }
    },
    "@truffle/codec>@truffle/abi-utils>change-case>no-case": {
      "packages": {
        "@truffle/codec>@truffle/abi-utils>change-case>lower-case": true
      }
    },
    "@truffle/codec>@truffle/abi-utils>change-case>param-case": {
      "packages": {
        "@truffle/codec>@truffle/abi-utils>change-case>no-case": true
      }
    },
    "@truffle/codec>@truffle/abi-utils>change-case>pascal-case": {
      "packages": {
        "@truffle/codec>@truffle/abi-utils>change-case>camel-case": true,
        "@truffle/codec>@truffle/abi-utils>change-case>upper-case-first": true
      }
    },
    "@truffle/codec>@truffle/abi-utils>change-case>path-case": {
      "packages": {
        "@truffle/codec>@truffle/abi-utils>change-case>no-case": true
      }
    },
    "@truffle/codec>@truffle/abi-utils>change-case>sentence-case": {
      "packages": {
        "@truffle/codec>@truffle/abi-utils>change-case>no-case": true,
        "@truffle/codec>@truffle/abi-utils>change-case>upper-case-first": true
      }
    },
    "@truffle/codec>@truffle/abi-utils>change-case>snake-case": {
      "packages": {
        "@truffle/codec>@truffle/abi-utils>change-case>no-case": true
      }
    },
    "@truffle/codec>@truffle/abi-utils>change-case>swap-case": {
      "packages": {
        "@truffle/codec>@truffle/abi-utils>change-case>lower-case": true,
        "@truffle/codec>@truffle/abi-utils>change-case>upper-case": true
      }
    },
    "@truffle/codec>@truffle/abi-utils>change-case>title-case": {
      "packages": {
        "@truffle/codec>@truffle/abi-utils>change-case>no-case": true,
        "@truffle/codec>@truffle/abi-utils>change-case>upper-case": true
      }
    },
    "@truffle/codec>@truffle/abi-utils>change-case>upper-case-first": {
      "packages": {
        "@truffle/codec>@truffle/abi-utils>change-case>upper-case": true
      }
    },
    "@truffle/codec>@truffle/abi-utils>faker": {
      "globals": {
        "console.error": true,
        "console.log": true,
        "dbg": "write"
      }
    },
    "@truffle/codec>@truffle/abi-utils>fast-check": {
      "globals": {
        "clearTimeout": true,
        "console.log": true,
        "setTimeout": true
      },
      "packages": {
        "@truffle/codec>@truffle/abi-utils>fast-check>pure-rand": true,
        "browserify>buffer": true
      }
    },
    "@truffle/codec>@truffle/compile-common": {
      "packages": {
        "@truffle/codec>@truffle/compile-common>@truffle/error": true,
        "@truffle/codec>@truffle/compile-common>colors": true,
        "browserify>path-browserify": true
      }
    },
    "@truffle/codec>@truffle/compile-common>colors": {
      "globals": {
        "console.log": true
      },
      "packages": {
        "browserify>os-browserify": true,
        "browserify>process": true,
        "browserify>util": true
      }
    },
    "@truffle/codec>big.js": {
      "globals": {
        "define": true
      }
    },
    "@truffle/codec>bn.js": {
      "globals": {
        "Buffer": true
      },
      "packages": {
        "browserify>browser-resolve": true
      }
    },
    "@truffle/codec>cbor": {
      "globals": {
        "TextDecoder": true
      },
      "packages": {
        "@truffle/codec>cbor>bignumber.js": true,
        "@truffle/codec>cbor>nofilter": true,
        "browserify>buffer": true,
        "browserify>insert-module-globals>is-buffer": true,
        "browserify>stream-browserify": true,
        "browserify>url": true,
        "browserify>util": true
      }
    },
    "@truffle/codec>cbor>bignumber.js": {
      "globals": {
        "crypto": true,
        "define": true
      }
    },
    "@truffle/codec>cbor>nofilter": {
      "packages": {
        "browserify>buffer": true,
        "browserify>stream-browserify": true,
        "browserify>util": true
      }
    },
    "@truffle/codec>web3-utils": {
      "globals": {
        "setTimeout": true
      },
      "packages": {
        "@truffle/codec>utf8": true,
        "@truffle/codec>web3-utils>eth-lib": true,
        "@truffle/codec>web3-utils>ethereum-bloom-filters": true,
        "bn.js": true,
        "browserify>insert-module-globals>is-buffer": true,
        "ethereumjs-wallet>randombytes": true,
        "ethjs>ethjs-unit": true,
        "ethjs>number-to-bn": true
      }
    },
    "@truffle/codec>web3-utils>ethereum-bloom-filters": {
      "packages": {
        "@truffle/codec>web3-utils>ethereum-bloom-filters>js-sha3": true
      }
    },
    "@truffle/codec>web3-utils>ethereum-bloom-filters>js-sha3": {
      "globals": {
        "define": true
      },
      "packages": {
        "browserify>process": true
      }
    },
    "@truffle/decoder": {
      "packages": {
        "@truffle/codec": true,
        "@truffle/codec>@truffle/abi-utils": true,
        "@truffle/codec>@truffle/compile-common": true,
        "@truffle/codec>web3-utils": true,
        "@truffle/decoder>@truffle/source-map-utils": true,
        "@truffle/decoder>bn.js": true,
        "nock>debug": true
      }
    },
    "@truffle/decoder>@truffle/source-map-utils": {
      "packages": {
        "@truffle/codec": true,
        "@truffle/codec>web3-utils": true,
        "@truffle/decoder>@truffle/source-map-utils>@truffle/code-utils": true,
        "@truffle/decoder>@truffle/source-map-utils>json-pointer": true,
        "@truffle/decoder>@truffle/source-map-utils>node-interval-tree": true,
        "nock>debug": true
      }
    },
    "@truffle/decoder>@truffle/source-map-utils>@truffle/code-utils": {
      "packages": {
        "@truffle/codec>cbor": true,
        "browserify>buffer": true
      }
    },
    "@truffle/decoder>@truffle/source-map-utils>json-pointer": {
      "packages": {
        "@truffle/decoder>@truffle/source-map-utils>json-pointer>foreach": true
      }
    },
    "@truffle/decoder>@truffle/source-map-utils>node-interval-tree": {
      "packages": {
        "react-dnd>shallowequal": true
      }
    },
    "@truffle/decoder>bn.js": {
      "globals": {
        "Buffer": true
      },
      "packages": {
        "browserify>browser-resolve": true
      }
    },
    "@zxing/browser": {
      "globals": {
        "HTMLElement": true,
        "HTMLImageElement": true,
        "HTMLVideoElement": true,
        "URL.createObjectURL": true,
        "clearTimeout": true,
        "console.error": true,
        "console.warn": true,
        "document": true,
        "navigator": true,
        "setTimeout": true
      },
      "packages": {
        "@zxing/library": true
      }
    },
    "@zxing/library": {
      "globals": {
        "TextDecoder": true,
        "TextEncoder": true,
        "btoa": true,
        "clearTimeout": true,
        "define": true,
        "document.createElement": true,
        "document.createElementNS": true,
        "document.getElementById": true,
        "navigator.mediaDevices.enumerateDevices": true,
        "navigator.mediaDevices.getUserMedia": true,
        "setTimeout": true
      }
    },
    "addons-linter>sha.js": {
      "packages": {
        "ethereumjs-wallet>safe-buffer": true,
        "pumpify>inherits": true
      }
    },
    "await-semaphore": {
      "packages": {
        "browserify>process": true,
        "browserify>timers-browserify": true
      }
    },
    "base32-encode": {
      "packages": {
        "base32-encode>to-data-view": true
      }
    },
    "bignumber.js": {
      "globals": {
        "crypto": true,
        "define": true
      }
    },
    "bn.js": {
      "globals": {
        "Buffer": true
      },
      "packages": {
        "browserify>browser-resolve": true
      }
    },
    "browserify>assert": {
      "globals": {
        "Buffer": true
      },
      "packages": {
        "browserify>assert>util": true,
        "react>object-assign": true
      }
    },
    "browserify>assert>util": {
      "globals": {
        "console.error": true,
        "console.log": true,
        "console.trace": true,
        "process": true
      },
      "packages": {
        "browserify>assert>util>inherits": true,
        "browserify>process": true
      }
    },
    "browserify>browser-resolve": {
      "packages": {
        "ethjs-query>babel-runtime>core-js": true
      }
    },
    "browserify>buffer": {
      "globals": {
        "console": true
      },
      "packages": {
        "base64-js": true,
        "browserify>buffer>ieee754": true
      }
    },
    "browserify>crypto-browserify": {
      "packages": {
        "browserify>crypto-browserify>browserify-cipher": true,
        "browserify>crypto-browserify>browserify-sign": true,
        "browserify>crypto-browserify>create-ecdh": true,
        "browserify>crypto-browserify>create-hmac": true,
        "browserify>crypto-browserify>diffie-hellman": true,
        "browserify>crypto-browserify>pbkdf2": true,
        "browserify>crypto-browserify>public-encrypt": true,
        "browserify>crypto-browserify>randomfill": true,
        "ethereumjs-util>create-hash": true,
        "ethereumjs-wallet>randombytes": true
      }
    },
    "browserify>crypto-browserify>browserify-cipher": {
      "packages": {
        "browserify>crypto-browserify>browserify-cipher>browserify-des": true,
        "browserify>crypto-browserify>browserify-cipher>evp_bytestokey": true,
        "ethereumjs-util>ethereum-cryptography>browserify-aes": true
      }
    },
    "browserify>crypto-browserify>browserify-cipher>browserify-des": {
      "packages": {
        "browserify>buffer": true,
        "browserify>crypto-browserify>browserify-cipher>browserify-des>des.js": true,
        "ethereumjs-util>create-hash>cipher-base": true,
        "pumpify>inherits": true
      }
    },
    "browserify>crypto-browserify>browserify-cipher>browserify-des>des.js": {
      "packages": {
        "ethers>@ethersproject/sha2>hash.js>minimalistic-assert": true,
        "pumpify>inherits": true
      }
    },
    "browserify>crypto-browserify>browserify-cipher>evp_bytestokey": {
      "packages": {
        "ethereumjs-util>create-hash>md5.js": true,
        "ethereumjs-wallet>safe-buffer": true
      }
    },
    "browserify>crypto-browserify>browserify-sign": {
      "packages": {
        "bn.js": true,
        "browserify>buffer": true,
        "browserify>crypto-browserify>create-hmac": true,
        "browserify>crypto-browserify>public-encrypt>browserify-rsa": true,
        "browserify>crypto-browserify>public-encrypt>parse-asn1": true,
        "browserify>stream-browserify": true,
        "ethereumjs-util>create-hash": true,
        "ethers>@ethersproject/signing-key>elliptic": true,
        "pumpify>inherits": true
      }
    },
    "browserify>crypto-browserify>create-ecdh": {
      "packages": {
        "bn.js": true,
        "browserify>buffer": true,
        "ethers>@ethersproject/signing-key>elliptic": true
      }
    },
    "browserify>crypto-browserify>create-hmac": {
      "packages": {
        "addons-linter>sha.js": true,
        "ethereumjs-util>create-hash": true,
        "ethereumjs-util>create-hash>cipher-base": true,
        "ethereumjs-util>create-hash>ripemd160": true,
        "ethereumjs-wallet>safe-buffer": true,
        "pumpify>inherits": true
      }
    },
    "browserify>crypto-browserify>diffie-hellman": {
      "packages": {
        "bn.js": true,
        "browserify>buffer": true,
        "browserify>crypto-browserify>diffie-hellman>miller-rabin": true,
        "ethereumjs-wallet>randombytes": true
      }
    },
    "browserify>crypto-browserify>diffie-hellman>miller-rabin": {
      "packages": {
        "bn.js": true,
        "ethers>@ethersproject/signing-key>elliptic>brorand": true
      }
    },
    "browserify>crypto-browserify>pbkdf2": {
      "globals": {
        "crypto": true,
        "process": true,
        "queueMicrotask": true,
        "setImmediate": true,
        "setTimeout": true
      },
      "packages": {
        "addons-linter>sha.js": true,
        "browserify>process": true,
        "ethereumjs-util>create-hash": true,
        "ethereumjs-util>create-hash>ripemd160": true,
        "ethereumjs-wallet>safe-buffer": true
      }
    },
    "browserify>crypto-browserify>public-encrypt": {
      "packages": {
        "bn.js": true,
        "browserify>buffer": true,
        "browserify>crypto-browserify>public-encrypt>browserify-rsa": true,
        "browserify>crypto-browserify>public-encrypt>parse-asn1": true,
        "ethereumjs-util>create-hash": true,
        "ethereumjs-wallet>randombytes": true
      }
    },
    "browserify>crypto-browserify>public-encrypt>browserify-rsa": {
      "packages": {
        "bn.js": true,
        "browserify>buffer": true,
        "ethereumjs-wallet>randombytes": true
      }
    },
    "browserify>crypto-browserify>public-encrypt>parse-asn1": {
      "packages": {
        "browserify>buffer": true,
        "browserify>crypto-browserify>browserify-cipher>evp_bytestokey": true,
        "browserify>crypto-browserify>pbkdf2": true,
        "browserify>crypto-browserify>public-encrypt>parse-asn1>asn1.js": true,
        "ethereumjs-util>ethereum-cryptography>browserify-aes": true
      }
    },
    "browserify>crypto-browserify>public-encrypt>parse-asn1>asn1.js": {
      "packages": {
        "bn.js": true,
        "browserify>buffer": true,
        "browserify>vm-browserify": true,
        "ethers>@ethersproject/sha2>hash.js>minimalistic-assert": true,
        "pumpify>inherits": true
      }
    },
    "browserify>crypto-browserify>randomfill": {
      "globals": {
        "crypto": true,
        "msCrypto": true
      },
      "packages": {
        "browserify>process": true,
        "ethereumjs-wallet>randombytes": true,
        "ethereumjs-wallet>safe-buffer": true
      }
    },
    "browserify>events": {
      "globals": {
        "console": true
      }
    },
    "browserify>https-browserify": {
      "packages": {
        "browserify>stream-http": true,
        "browserify>url": true
      }
    },
    "browserify>os-browserify": {
      "globals": {
        "location": true,
        "navigator": true
      }
    },
    "browserify>path-browserify": {
      "packages": {
        "browserify>process": true
      }
    },
    "browserify>process": {
      "globals": {
        "clearTimeout": true,
        "setTimeout": true
      }
    },
    "browserify>punycode": {
      "globals": {
        "define": true
      }
    },
    "browserify>stream-browserify": {
      "packages": {
        "browserify>events": true,
        "pumpify>inherits": true,
        "readable-stream": true
      }
    },
    "browserify>stream-http": {
      "globals": {
        "AbortController": true,
        "Blob": true,
        "MSStreamReader": true,
        "ReadableStream": true,
        "WritableStream": true,
        "XDomainRequest": true,
        "XMLHttpRequest": true,
        "clearTimeout": true,
        "fetch": true,
        "location.protocol.search": true,
        "setTimeout": true
      },
      "packages": {
        "browserify>buffer": true,
        "browserify>process": true,
        "browserify>stream-http>builtin-status-codes": true,
        "browserify>stream-http>readable-stream": true,
        "browserify>url": true,
        "pumpify>inherits": true,
        "watchify>xtend": true
      }
    },
    "browserify>stream-http>readable-stream": {
      "packages": {
        "@storybook/api>util-deprecate": true,
        "browserify>browser-resolve": true,
        "browserify>buffer": true,
        "browserify>events": true,
        "browserify>process": true,
        "browserify>string_decoder": true,
        "pumpify>inherits": true
      }
    },
    "browserify>string_decoder": {
      "packages": {
        "ethereumjs-wallet>safe-buffer": true
      }
    },
    "browserify>timers-browserify": {
      "globals": {
        "clearInterval": true,
        "clearTimeout": true,
        "setInterval": true,
        "setTimeout": true
      },
      "packages": {
        "browserify>process": true
      }
    },
    "browserify>url": {
      "packages": {
        "browserify>punycode": true,
        "browserify>querystring-es3": true
      }
    },
    "browserify>util": {
      "globals": {
        "console.error": true,
        "console.log": true,
        "console.trace": true,
        "process": true
      },
      "packages": {
        "browserify>process": true,
        "browserify>util>inherits": true
      }
    },
    "browserify>vm-browserify": {
      "globals": {
        "document.body.appendChild": true,
        "document.body.removeChild": true,
        "document.createElement": true
      }
    },
    "classnames": {
      "globals": {
        "classNames": "write",
        "define": true
      }
    },
    "copy-to-clipboard": {
      "globals": {
        "clipboardData": true,
        "console.error": true,
        "console.warn": true,
        "document.body.appendChild": true,
        "document.body.removeChild": true,
        "document.createElement": true,
        "document.createRange": true,
        "document.execCommand": true,
        "document.getSelection": true,
        "navigator.userAgent": true,
        "prompt": true
      },
      "packages": {
        "copy-to-clipboard>toggle-selection": true
      }
    },
    "copy-to-clipboard>toggle-selection": {
      "globals": {
        "document.activeElement": true,
        "document.getSelection": true
      }
    },
    "currency-formatter": {
      "packages": {
        "currency-formatter>accounting": true,
        "currency-formatter>locale-currency": true,
        "react>object-assign": true
      }
    },
    "currency-formatter>accounting": {
      "globals": {
        "define": true
      }
    },
    "currency-formatter>locale-currency": {
      "globals": {
        "countryCode": true
      }
    },
    "debounce-stream": {
      "packages": {
        "debounce-stream>debounce": true,
        "debounce-stream>duplexer": true,
        "debounce-stream>through": true
      }
    },
    "debounce-stream>debounce": {
      "globals": {
        "clearTimeout": true,
        "setTimeout": true
      }
    },
    "debounce-stream>duplexer": {
      "packages": {
        "browserify>stream-browserify": true
      }
    },
    "debounce-stream>through": {
      "packages": {
        "browserify>process": true,
        "browserify>stream-browserify": true
      }
    },
    "depcheck>@babel/traverse": {
      "globals": {
        "console.log": true,
        "console.trace": true
      },
      "packages": {
        "@babel/code-frame": true,
        "@babel/core>@babel/generator": true,
        "@babel/core>@babel/parser": true,
        "@babel/core>@babel/types": true,
        "depcheck>@babel/traverse>@babel/helper-environment-visitor": true,
        "depcheck>@babel/traverse>@babel/helper-function-name": true,
        "depcheck>@babel/traverse>@babel/helper-hoist-variables": true,
        "depcheck>@babel/traverse>@babel/helper-split-export-declaration": true,
        "depcheck>@babel/traverse>globals": true,
        "nock>debug": true
      }
    },
    "depcheck>@babel/traverse>@babel/helper-function-name": {
      "packages": {
        "@babel/core>@babel/template": true,
        "@babel/core>@babel/types": true
      }
    },
    "depcheck>@babel/traverse>@babel/helper-hoist-variables": {
      "packages": {
        "@babel/core>@babel/types": true
      }
    },
    "depcheck>@babel/traverse>@babel/helper-split-export-declaration": {
      "packages": {
        "@babel/core>@babel/types": true
      }
    },
    "depcheck>@vue/compiler-sfc>postcss>nanoid": {
      "globals": {
        "crypto.getRandomValues": true
      }
    },
    "dependency-tree>precinct>detective-postcss>postcss>nanoid": {
      "globals": {
        "crypto.getRandomValues": true
      }
    },
    "end-of-stream": {
      "packages": {
        "browserify>process": true,
        "pump>once": true
      }
    },
    "enzyme>has": {
      "packages": {
        "mocha>object.assign>function-bind": true
      }
    },
    "enzyme>is-regex": {
      "packages": {
        "koa>is-generator-function>has-tostringtag": true,
        "string.prototype.matchall>call-bind": true
      }
    },
    "enzyme>object-is": {
      "packages": {
        "globalthis>define-properties": true,
        "string.prototype.matchall>call-bind": true
      }
    },
    "eslint>optionator>fast-levenshtein": {
      "globals": {
        "Intl": true,
        "Levenshtein": "write",
        "console.log": true,
        "define": true,
        "importScripts": true,
        "postMessage": true
      }
    },
    "eth-block-tracker": {
      "globals": {
        "clearTimeout": true,
        "console.error": true,
        "setTimeout": true
      },
      "packages": {
        "eth-block-tracker>@metamask/utils": true,
        "eth-block-tracker>pify": true,
        "eth-query>json-rpc-random-id": true,
        "json-rpc-engine>@metamask/safe-event-emitter": true
      }
    },
    "eth-block-tracker>@metamask/utils": {
      "globals": {
        "TextDecoder": true,
        "TextEncoder": true
      },
      "packages": {
        "@metamask/snaps-utils>superstruct": true,
        "browserify>buffer": true,
        "nock>debug": true
      }
    },
    "eth-ens-namehash": {
      "globals": {
        "name": "write"
      },
      "packages": {
        "browserify>buffer": true,
        "eth-ens-namehash>idna-uts46-hx": true,
        "eth-ens-namehash>js-sha3": true
      }
    },
    "eth-ens-namehash>idna-uts46-hx": {
      "globals": {
        "define": true
      },
      "packages": {
        "browserify>punycode": true
      }
    },
    "eth-ens-namehash>js-sha3": {
      "packages": {
        "browserify>process": true
      }
    },
    "eth-json-rpc-filters": {
      "globals": {
        "console.error": true,
        "results": "write"
      },
      "packages": {
        "await-semaphore": true,
        "eth-json-rpc-filters>eth-json-rpc-middleware": true,
        "eth-json-rpc-filters>eth-json-rpc-middleware>pify": true,
        "eth-json-rpc-filters>json-rpc-engine": true,
        "eth-json-rpc-filters>lodash.flatmap": true,
        "eth-query": true,
        "safe-event-emitter": true
      }
    },
    "eth-json-rpc-filters>eth-json-rpc-middleware": {
      "packages": {
        "eth-json-rpc-filters>json-rpc-engine": true
      }
    },
    "eth-json-rpc-middleware": {
      "globals": {
        "URL": true,
        "btoa": true,
        "console.error": true,
        "fetch": true,
        "setTimeout": true
      },
      "packages": {
        "browserify>browser-resolve": true,
        "eth-block-tracker>@metamask/utils": true,
        "eth-json-rpc-middleware>@metamask/eth-sig-util": true,
        "eth-json-rpc-middleware>pify": true,
        "eth-rpc-errors": true,
        "json-rpc-engine": true,
        "json-rpc-engine>@metamask/safe-event-emitter": true,
        "lavamoat>json-stable-stringify": true,
        "vinyl>clone": true
      }
    },
    "eth-json-rpc-middleware>@metamask/eth-sig-util": {
      "packages": {
        "browserify>buffer": true,
        "eth-json-rpc-middleware>@metamask/eth-sig-util>bn.js": true,
        "eth-json-rpc-middleware>@metamask/eth-sig-util>ethereum-cryptography": true,
        "eth-json-rpc-middleware>@metamask/eth-sig-util>ethjs-util": true,
        "eth-lattice-keyring>@ethereumjs/util": true,
        "eth-sig-util>tweetnacl": true,
        "eth-sig-util>tweetnacl-util": true
      }
    },
    "eth-json-rpc-middleware>@metamask/eth-sig-util>bn.js": {
      "packages": {
        "browserify>browser-resolve": true
      }
    },
    "eth-json-rpc-middleware>@metamask/eth-sig-util>ethereum-cryptography": {
      "globals": {
        "TextDecoder": true,
        "crypto": true
      },
      "packages": {
        "eth-json-rpc-middleware>@metamask/eth-sig-util>ethereum-cryptography>@noble/hashes": true
      }
    },
    "eth-json-rpc-middleware>@metamask/eth-sig-util>ethereum-cryptography>@noble/hashes": {
      "globals": {
        "TextEncoder": true,
        "crypto": true
      }
    },
    "eth-json-rpc-middleware>@metamask/eth-sig-util>ethjs-util": {
      "packages": {
        "browserify>buffer": true,
        "ethjs>ethjs-util>is-hex-prefixed": true,
        "ethjs>ethjs-util>strip-hex-prefix": true
      }
    },
    "eth-keyring-controller": {
      "packages": {
        "browserify>buffer": true,
        "browserify>events": true,
        "eth-keyring-controller>@metamask/bip39": true,
        "eth-keyring-controller>@metamask/eth-hd-keyring": true,
        "eth-keyring-controller>browser-passworder": true,
        "eth-keyring-controller>eth-simple-keyring": true,
        "eth-keyring-controller>obs-store": true,
        "eth-sig-util": true
      }
    },
    "eth-keyring-controller>@metamask/bip39": {
      "packages": {
        "browserify>buffer": true,
        "browserify>crypto-browserify>pbkdf2": true,
        "ethereumjs-util>create-hash": true,
        "ethereumjs-wallet>randombytes": true
      }
    },
    "eth-keyring-controller>@metamask/eth-hd-keyring": {
      "packages": {
        "browserify>buffer": true,
        "eth-keyring-controller>@metamask/bip39": true,
        "eth-keyring-controller>@metamask/eth-hd-keyring>ethereumjs-wallet": true,
        "eth-keyring-controller>eth-simple-keyring": true,
        "eth-trezor-keyring>@metamask/eth-sig-util": true
      }
    },
    "eth-keyring-controller>@metamask/eth-hd-keyring>ethereumjs-wallet": {
      "packages": {
        "@truffle/codec>utf8": true,
        "browserify>buffer": true,
        "browserify>crypto-browserify": true,
        "eth-keyring-controller>@metamask/eth-hd-keyring>ethereumjs-wallet>uuid": true,
        "ethereumjs-util": true,
        "ethereumjs-util>ethereum-cryptography": true,
        "ethereumjs-wallet>aes-js": true,
        "ethereumjs-wallet>bs58check": true,
        "ethereumjs-wallet>randombytes": true,
        "ethers>@ethersproject/json-wallets>scrypt-js": true
      }
    },
    "eth-keyring-controller>@metamask/eth-hd-keyring>ethereumjs-wallet>uuid": {
      "globals": {
        "crypto": true,
        "msCrypto": true
      }
    },
    "eth-keyring-controller>browser-passworder": {
      "globals": {
        "btoa": true,
        "crypto": true
      },
      "packages": {
        "eth-keyring-controller>browser-passworder>browserify-unibabel": true
      }
    },
    "eth-keyring-controller>browser-passworder>browserify-unibabel": {
      "globals": {
        "atob": true,
        "btoa": true
      }
    },
    "eth-keyring-controller>eth-simple-keyring": {
      "packages": {
        "browserify>buffer": true,
        "browserify>events": true,
        "eth-keyring-controller>eth-simple-keyring>ethereumjs-wallet": true,
        "eth-sig-util": true,
        "ethereumjs-util": true
      }
    },
    "eth-keyring-controller>eth-simple-keyring>ethereumjs-wallet": {
      "packages": {
        "@truffle/codec>utf8": true,
        "browserify>buffer": true,
        "browserify>crypto-browserify": true,
        "eth-keyring-controller>eth-simple-keyring>ethereumjs-wallet>uuid": true,
        "ethereumjs-util": true,
        "ethereumjs-util>ethereum-cryptography": true,
        "ethereumjs-wallet>aes-js": true,
        "ethereumjs-wallet>bs58check": true,
        "ethereumjs-wallet>randombytes": true,
        "ethers>@ethersproject/json-wallets>scrypt-js": true
      }
    },
    "eth-keyring-controller>eth-simple-keyring>ethereumjs-wallet>uuid": {
      "globals": {
        "crypto": true,
        "msCrypto": true
      }
    },
    "eth-keyring-controller>obs-store": {
      "packages": {
        "safe-event-emitter": true,
        "watchify>xtend": true
      }
    },
    "eth-lattice-keyring": {
      "globals": {
        "addEventListener": true,
        "browser": true,
        "clearInterval": true,
        "fetch": true,
        "open": true,
        "setInterval": true
      },
      "packages": {
        "browserify>buffer": true,
        "browserify>crypto-browserify": true,
        "browserify>events": true,
        "eth-lattice-keyring>@ethereumjs/tx": true,
        "eth-lattice-keyring>@ethereumjs/util": true,
        "eth-lattice-keyring>bn.js": true,
        "eth-lattice-keyring>gridplus-sdk": true,
        "eth-lattice-keyring>rlp": true
      }
    },
    "eth-lattice-keyring>@ethereumjs/tx": {
      "packages": {
        "@ethereumjs/common": true,
        "browserify>buffer": true,
        "browserify>insert-module-globals>is-buffer": true,
        "ethereumjs-util": true
      }
    },
    "eth-lattice-keyring>@ethereumjs/util": {
      "packages": {
        "browserify>buffer": true,
        "browserify>insert-module-globals>is-buffer": true,
        "eth-lattice-keyring>@ethereumjs/util>@ethereumjs/rlp": true,
        "eth-lattice-keyring>@ethereumjs/util>ethereum-cryptography": true
      }
    },
    "eth-lattice-keyring>@ethereumjs/util>@ethereumjs/rlp": {
      "globals": {
        "TextEncoder": true
      }
    },
    "eth-lattice-keyring>@ethereumjs/util>ethereum-cryptography": {
      "globals": {
        "TextDecoder": true,
        "crypto": true
      },
      "packages": {
        "eth-lattice-keyring>@ethereumjs/util>ethereum-cryptography>@noble/hashes": true,
        "eth-lattice-keyring>@ethereumjs/util>ethereum-cryptography>@noble/secp256k1": true
      }
    },
    "eth-lattice-keyring>@ethereumjs/util>ethereum-cryptography>@noble/hashes": {
      "globals": {
        "TextEncoder": true,
        "crypto": true
      }
    },
    "eth-lattice-keyring>@ethereumjs/util>ethereum-cryptography>@noble/secp256k1": {
      "globals": {
        "crypto": true
      },
      "packages": {
        "browserify>browser-resolve": true
      }
    },
    "eth-lattice-keyring>bn.js": {
      "globals": {
        "Buffer": true
      },
      "packages": {
        "browserify>browser-resolve": true
      }
    },
    "eth-lattice-keyring>gridplus-sdk": {
      "globals": {
        "AbortController": true,
        "Request": true,
        "__values": true,
        "caches": true,
        "clearTimeout": true,
        "console.error": true,
        "console.log": true,
        "console.warn": true,
        "fetch": true,
        "setTimeout": true
      },
      "packages": {
        "@ethereumjs/common>crc-32": true,
        "@metamask/assets-controllers>@ethersproject/abi": true,
        "bn.js": true,
        "browserify>buffer": true,
        "browserify>process": true,
        "eth-lattice-keyring>gridplus-sdk>@ethereumjs/common": true,
        "eth-lattice-keyring>gridplus-sdk>@ethereumjs/tx": true,
        "eth-lattice-keyring>gridplus-sdk>bech32": true,
        "eth-lattice-keyring>gridplus-sdk>bignumber.js": true,
        "eth-lattice-keyring>gridplus-sdk>bitwise": true,
        "eth-lattice-keyring>gridplus-sdk>borc": true,
        "eth-lattice-keyring>gridplus-sdk>eth-eip712-util-browser": true,
        "eth-lattice-keyring>gridplus-sdk>js-sha3": true,
        "eth-lattice-keyring>gridplus-sdk>rlp": true,
        "ethereumjs-wallet>aes-js": true,
        "ethereumjs-wallet>bs58check": true,
        "ethers>@ethersproject/sha2>hash.js": true,
        "ethers>@ethersproject/signing-key>elliptic": true,
        "ganache>secp256k1": true,
        "lodash": true
      }
    },
    "eth-lattice-keyring>gridplus-sdk>@ethereumjs/common": {
      "packages": {
        "@ethereumjs/common>crc-32": true,
        "browserify>buffer": true,
        "browserify>events": true,
        "ethereumjs-util": true
      }
    },
    "eth-lattice-keyring>gridplus-sdk>@ethereumjs/tx": {
      "packages": {
        "browserify>buffer": true,
        "browserify>insert-module-globals>is-buffer": true,
        "eth-lattice-keyring>gridplus-sdk>@ethereumjs/tx>@ethereumjs/common": true,
        "ethereumjs-util": true
      }
    },
    "eth-lattice-keyring>gridplus-sdk>@ethereumjs/tx>@ethereumjs/common": {
      "packages": {
        "@ethereumjs/common>crc-32": true,
        "browserify>buffer": true,
        "browserify>events": true,
        "ethereumjs-util": true
      }
    },
    "eth-lattice-keyring>gridplus-sdk>bignumber.js": {
      "globals": {
        "crypto": true,
        "define": true
      }
    },
    "eth-lattice-keyring>gridplus-sdk>bitwise": {
      "packages": {
        "browserify>buffer": true
      }
    },
    "eth-lattice-keyring>gridplus-sdk>borc": {
      "globals": {
        "console": true
      },
      "packages": {
        "browserify>buffer": true,
        "browserify>buffer>ieee754": true,
        "eth-lattice-keyring>gridplus-sdk>borc>bignumber.js": true,
        "eth-lattice-keyring>gridplus-sdk>borc>iso-url": true
      }
    },
    "eth-lattice-keyring>gridplus-sdk>borc>bignumber.js": {
      "globals": {
        "crypto": true,
        "define": true
      }
    },
    "eth-lattice-keyring>gridplus-sdk>borc>iso-url": {
      "globals": {
        "URL": true,
        "URLSearchParams": true,
        "location": true
      }
    },
    "eth-lattice-keyring>gridplus-sdk>eth-eip712-util-browser": {
      "globals": {
        "intToBuffer": true
      },
      "packages": {
        "eth-lattice-keyring>gridplus-sdk>eth-eip712-util-browser>bn.js": true,
        "eth-lattice-keyring>gridplus-sdk>eth-eip712-util-browser>buffer": true,
        "eth-lattice-keyring>gridplus-sdk>eth-eip712-util-browser>js-sha3": true
      }
    },
    "eth-lattice-keyring>gridplus-sdk>eth-eip712-util-browser>bn.js": {
      "globals": {
        "Buffer": true
      },
      "packages": {
        "browserify>browser-resolve": true
      }
    },
    "eth-lattice-keyring>gridplus-sdk>eth-eip712-util-browser>buffer": {
      "globals": {
        "console": true
      },
      "packages": {
        "base64-js": true,
        "browserify>buffer>ieee754": true
      }
    },
    "eth-lattice-keyring>gridplus-sdk>eth-eip712-util-browser>js-sha3": {
      "globals": {
        "define": true
      },
      "packages": {
        "browserify>process": true
      }
    },
    "eth-lattice-keyring>gridplus-sdk>js-sha3": {
      "globals": {
        "define": true
      },
      "packages": {
        "browserify>process": true
      }
    },
    "eth-lattice-keyring>gridplus-sdk>rlp": {
      "globals": {
        "TextEncoder": true
      }
    },
    "eth-lattice-keyring>rlp": {
      "globals": {
        "TextEncoder": true
      }
    },
    "eth-method-registry": {
      "packages": {
        "ethjs": true
      }
    },
    "eth-query": {
      "packages": {
        "eth-query>json-rpc-random-id": true,
        "nock>debug": true,
        "watchify>xtend": true
      }
    },
    "eth-rpc-errors": {
      "packages": {
        "eth-rpc-errors>fast-safe-stringify": true
      }
    },
    "eth-sig-util": {
      "packages": {
        "browserify>buffer": true,
        "eth-sig-util>ethereumjs-util": true,
        "eth-sig-util>tweetnacl": true,
        "eth-sig-util>tweetnacl-util": true,
        "ethereumjs-abi": true
      }
    },
    "eth-sig-util>ethereumjs-util": {
      "packages": {
        "bn.js": true,
        "browserify>assert": true,
        "browserify>buffer": true,
        "eth-sig-util>ethereumjs-util>ethjs-util": true,
        "ethereumjs-util>create-hash": true,
        "ethereumjs-util>ethereum-cryptography": true,
        "ethereumjs-util>rlp": true,
        "ethereumjs-wallet>safe-buffer": true,
        "ethers>@ethersproject/signing-key>elliptic": true
      }
    },
    "eth-sig-util>ethereumjs-util>ethjs-util": {
      "packages": {
        "browserify>buffer": true,
        "ethjs>ethjs-util>is-hex-prefixed": true,
        "ethjs>ethjs-util>strip-hex-prefix": true
      }
    },
    "eth-sig-util>tweetnacl": {
      "globals": {
        "crypto": true,
        "msCrypto": true,
        "nacl": "write"
      },
      "packages": {
        "browserify>browser-resolve": true
      }
    },
    "eth-sig-util>tweetnacl-util": {
      "globals": {
        "atob": true,
        "btoa": true
      },
      "packages": {
        "browserify>browser-resolve": true
      }
    },
    "eth-trezor-keyring": {
      "globals": {
        "setTimeout": true
      },
      "packages": {
        "@ethereumjs/tx": true,
        "browserify>buffer": true,
        "browserify>events": true,
        "eth-trezor-keyring>hdkey": true,
        "eth-trezor-keyring>trezor-connect": true,
        "ethereumjs-util": true
      }
    },
    "eth-trezor-keyring>@metamask/eth-sig-util": {
      "packages": {
        "browserify>buffer": true,
        "eth-sig-util>tweetnacl": true,
        "eth-sig-util>tweetnacl-util": true,
        "eth-trezor-keyring>@metamask/eth-sig-util>ethereumjs-util": true,
        "eth-trezor-keyring>@metamask/eth-sig-util>ethjs-util": true,
        "ethereumjs-abi": true
      }
    },
    "eth-trezor-keyring>@metamask/eth-sig-util>ethereumjs-util": {
      "packages": {
        "bn.js": true,
        "browserify>assert": true,
        "browserify>buffer": true,
        "eth-trezor-keyring>@metamask/eth-sig-util>ethjs-util": true,
        "ethereumjs-util>create-hash": true,
        "ethereumjs-util>ethereum-cryptography": true,
        "ethereumjs-util>rlp": true,
        "ethers>@ethersproject/signing-key>elliptic": true
      }
    },
    "eth-trezor-keyring>@metamask/eth-sig-util>ethjs-util": {
      "packages": {
        "browserify>buffer": true,
        "ethjs>ethjs-util>is-hex-prefixed": true,
        "ethjs>ethjs-util>strip-hex-prefix": true
      }
    },
    "eth-trezor-keyring>hdkey": {
      "packages": {
        "browserify>assert": true,
        "browserify>crypto-browserify": true,
        "eth-trezor-keyring>hdkey>coinstring": true,
        "eth-trezor-keyring>hdkey>secp256k1": true,
        "ethereumjs-wallet>safe-buffer": true
      }
    },
    "eth-trezor-keyring>hdkey>coinstring": {
      "packages": {
        "browserify>buffer": true,
        "eth-trezor-keyring>hdkey>coinstring>bs58": true,
        "ethereumjs-util>create-hash": true
      }
    },
    "eth-trezor-keyring>hdkey>secp256k1": {
      "packages": {
        "bn.js": true,
        "browserify>insert-module-globals>is-buffer": true,
        "eth-trezor-keyring>hdkey>secp256k1>bip66": true,
        "ethereumjs-util>create-hash": true,
        "ethereumjs-wallet>safe-buffer": true,
        "ethers>@ethersproject/signing-key>elliptic": true
      }
    },
    "eth-trezor-keyring>hdkey>secp256k1>bip66": {
      "packages": {
        "ethereumjs-wallet>safe-buffer": true
      }
    },
    "eth-trezor-keyring>trezor-connect": {
      "globals": {
        "__TREZOR_CONNECT_SRC": true,
        "addEventListener": true,
        "btoa": true,
        "chrome": true,
        "clearInterval": true,
        "clearTimeout": true,
        "console": true,
        "document.body": true,
        "document.createElement": true,
        "document.createTextNode": true,
        "document.getElementById": true,
        "document.querySelectorAll": true,
        "location": true,
        "navigator": true,
        "open": true,
        "removeEventListener": true,
        "setInterval": true,
        "setTimeout": true
      },
      "packages": {
        "@babel/runtime": true,
        "browserify>events": true,
        "eth-trezor-keyring>@metamask/eth-sig-util": true,
        "eth-trezor-keyring>trezor-connect>cross-fetch": true
      }
    },
    "eth-trezor-keyring>trezor-connect>cross-fetch": {
      "globals": {
        "Blob": true,
        "FileReader": true,
        "FormData": true,
        "URLSearchParams.prototype.isPrototypeOf": true,
        "XMLHttpRequest": true
      }
    },
    "ethereumjs-abi": {
      "packages": {
        "bn.js": true,
        "browserify>buffer": true,
        "ethereumjs-abi>ethereumjs-util": true
      }
    },
    "ethereumjs-abi>ethereumjs-util": {
      "packages": {
        "bn.js": true,
        "browserify>assert": true,
        "browserify>buffer": true,
        "ethereumjs-abi>ethereumjs-util>ethjs-util": true,
        "ethereumjs-util>create-hash": true,
        "ethereumjs-util>ethereum-cryptography": true,
        "ethereumjs-util>rlp": true,
        "ethers>@ethersproject/signing-key>elliptic": true
      }
    },
    "ethereumjs-abi>ethereumjs-util>ethjs-util": {
      "packages": {
        "browserify>buffer": true,
        "ethjs>ethjs-util>is-hex-prefixed": true,
        "ethjs>ethjs-util>strip-hex-prefix": true
      }
    },
    "ethereumjs-util": {
      "packages": {
        "browserify>assert": true,
        "browserify>buffer": true,
        "browserify>insert-module-globals>is-buffer": true,
        "ethereumjs-util>bn.js": true,
        "ethereumjs-util>create-hash": true,
        "ethereumjs-util>ethereum-cryptography": true,
        "ethereumjs-util>rlp": true
      }
    },
    "ethereumjs-util>bn.js": {
      "globals": {
        "Buffer": true
      },
      "packages": {
        "browserify>browser-resolve": true
      }
    },
    "ethereumjs-util>create-hash": {
      "packages": {
        "addons-linter>sha.js": true,
        "ethereumjs-util>create-hash>cipher-base": true,
        "ethereumjs-util>create-hash>md5.js": true,
        "ethereumjs-util>create-hash>ripemd160": true,
        "pumpify>inherits": true
      }
    },
    "ethereumjs-util>create-hash>cipher-base": {
      "packages": {
        "browserify>stream-browserify": true,
        "browserify>string_decoder": true,
        "ethereumjs-wallet>safe-buffer": true,
        "pumpify>inherits": true
      }
    },
    "ethereumjs-util>create-hash>md5.js": {
      "packages": {
        "ethereumjs-util>create-hash>md5.js>hash-base": true,
        "ethereumjs-wallet>safe-buffer": true,
        "pumpify>inherits": true
      }
    },
    "ethereumjs-util>create-hash>md5.js>hash-base": {
      "packages": {
        "ethereumjs-util>create-hash>md5.js>hash-base>readable-stream": true,
        "ethereumjs-wallet>safe-buffer": true,
        "pumpify>inherits": true
      }
    },
    "ethereumjs-util>create-hash>md5.js>hash-base>readable-stream": {
      "packages": {
        "@storybook/api>util-deprecate": true,
        "browserify>browser-resolve": true,
        "browserify>buffer": true,
        "browserify>events": true,
        "browserify>process": true,
        "browserify>string_decoder": true,
        "pumpify>inherits": true
      }
    },
    "ethereumjs-util>create-hash>ripemd160": {
      "packages": {
        "browserify>buffer": true,
        "ethereumjs-util>create-hash>md5.js>hash-base": true,
        "pumpify>inherits": true
      }
    },
    "ethereumjs-util>ethereum-cryptography": {
      "packages": {
        "browserify>assert": true,
        "browserify>buffer": true,
        "browserify>crypto-browserify>create-hmac": true,
        "ethereumjs-util>ethereum-cryptography>keccak": true,
        "ethereumjs-util>ethereum-cryptography>secp256k1": true,
        "ethereumjs-wallet>bs58check": true,
        "ethereumjs-wallet>randombytes": true,
        "ethereumjs-wallet>safe-buffer": true,
        "ethers>@ethersproject/sha2>hash.js": true
      }
    },
    "ethereumjs-util>ethereum-cryptography>browserify-aes": {
      "packages": {
        "browserify>buffer": true,
        "browserify>crypto-browserify>browserify-cipher>evp_bytestokey": true,
        "ethereumjs-util>create-hash>cipher-base": true,
        "ethereumjs-util>ethereum-cryptography>browserify-aes>buffer-xor": true,
        "ethereumjs-wallet>safe-buffer": true,
        "pumpify>inherits": true
      }
    },
    "ethereumjs-util>ethereum-cryptography>browserify-aes>buffer-xor": {
      "packages": {
        "browserify>buffer": true
      }
    },
    "ethereumjs-util>ethereum-cryptography>keccak": {
      "packages": {
        "browserify>buffer": true,
        "ethereumjs-util>ethereum-cryptography>keccak>readable-stream": true
      }
    },
    "ethereumjs-util>ethereum-cryptography>keccak>readable-stream": {
      "packages": {
        "@storybook/api>util-deprecate": true,
        "browserify>browser-resolve": true,
        "browserify>buffer": true,
        "browserify>events": true,
        "browserify>process": true,
        "browserify>string_decoder": true,
        "pumpify>inherits": true
      }
    },
    "ethereumjs-util>ethereum-cryptography>secp256k1": {
      "packages": {
        "ethers>@ethersproject/signing-key>elliptic": true
      }
    },
    "ethereumjs-util>rlp": {
      "packages": {
        "browserify>buffer": true,
        "ethereumjs-util>rlp>bn.js": true
      }
    },
    "ethereumjs-util>rlp>bn.js": {
      "globals": {
        "Buffer": true
      },
      "packages": {
        "browserify>browser-resolve": true
      }
    },
    "ethereumjs-wallet": {
      "packages": {
        "@truffle/codec>utf8": true,
        "browserify>crypto-browserify": true,
        "ethereumjs-wallet>aes-js": true,
        "ethereumjs-wallet>bs58check": true,
        "ethereumjs-wallet>ethereumjs-util": true,
        "ethereumjs-wallet>randombytes": true,
        "ethereumjs-wallet>safe-buffer": true,
        "ethereumjs-wallet>scryptsy": true,
        "ethereumjs-wallet>uuid": true
      }
    },
    "ethereumjs-wallet>aes-js": {
      "globals": {
        "define": true
      }
    },
    "ethereumjs-wallet>bs58check": {
      "packages": {
        "ethereumjs-util>create-hash": true,
        "ethereumjs-wallet>bs58check>bs58": true,
        "ethereumjs-wallet>safe-buffer": true
      }
    },
    "ethereumjs-wallet>bs58check>bs58": {
      "packages": {
        "ethereumjs-wallet>bs58check>bs58>base-x": true
      }
    },
    "ethereumjs-wallet>bs58check>bs58>base-x": {
      "packages": {
        "ethereumjs-wallet>safe-buffer": true
      }
    },
    "ethereumjs-wallet>ethereumjs-util": {
      "packages": {
        "bn.js": true,
        "browserify>assert": true,
        "browserify>buffer": true,
        "ethereumjs-util>create-hash": true,
        "ethereumjs-util>ethereum-cryptography": true,
        "ethereumjs-util>rlp": true,
        "ethereumjs-wallet>ethereumjs-util>ethjs-util": true,
        "ethers>@ethersproject/signing-key>elliptic": true
      }
    },
    "ethereumjs-wallet>ethereumjs-util>ethjs-util": {
      "packages": {
        "browserify>buffer": true,
        "ethjs>ethjs-util>is-hex-prefixed": true,
        "ethjs>ethjs-util>strip-hex-prefix": true
      }
    },
    "ethereumjs-wallet>randombytes": {
      "globals": {
        "crypto": true,
        "msCrypto": true
      },
      "packages": {
        "browserify>process": true,
        "ethereumjs-wallet>safe-buffer": true
      }
    },
    "ethereumjs-wallet>safe-buffer": {
      "packages": {
        "browserify>buffer": true
      }
    },
    "ethereumjs-wallet>scryptsy": {
      "packages": {
        "browserify>buffer": true,
        "browserify>crypto-browserify>pbkdf2": true
      }
    },
    "ethereumjs-wallet>uuid": {
      "globals": {
        "crypto": true,
        "msCrypto": true
      }
    },
    "ethers": {
      "packages": {
        "ethers>@ethersproject/abi": true,
        "ethers>@ethersproject/abstract-signer": true,
        "ethers>@ethersproject/address": true,
        "ethers>@ethersproject/base64": true,
        "ethers>@ethersproject/basex": true,
        "ethers>@ethersproject/bignumber": true,
        "ethers>@ethersproject/bytes": true,
        "ethers>@ethersproject/constants": true,
        "ethers>@ethersproject/contracts": true,
        "ethers>@ethersproject/hash": true,
        "ethers>@ethersproject/hdnode": true,
        "ethers>@ethersproject/json-wallets": true,
        "ethers>@ethersproject/keccak256": true,
        "ethers>@ethersproject/logger": true,
        "ethers>@ethersproject/properties": true,
        "ethers>@ethersproject/providers": true,
        "ethers>@ethersproject/random": true,
        "ethers>@ethersproject/rlp": true,
        "ethers>@ethersproject/sha2": true,
        "ethers>@ethersproject/signing-key": true,
        "ethers>@ethersproject/solidity": true,
        "ethers>@ethersproject/strings": true,
        "ethers>@ethersproject/transactions": true,
        "ethers>@ethersproject/units": true,
        "ethers>@ethersproject/wallet": true,
        "ethers>@ethersproject/web": true,
        "ethers>@ethersproject/wordlists": true
      }
    },
    "ethers>@ethersproject/abi": {
      "globals": {
        "console.log": true
      },
      "packages": {
        "ethers>@ethersproject/abi>@ethersproject/address": true,
        "ethers>@ethersproject/abi>@ethersproject/bignumber": true,
        "ethers>@ethersproject/abi>@ethersproject/bytes": true,
        "ethers>@ethersproject/abi>@ethersproject/constants": true,
        "ethers>@ethersproject/abi>@ethersproject/hash": true,
        "ethers>@ethersproject/abi>@ethersproject/keccak256": true,
        "ethers>@ethersproject/abi>@ethersproject/logger": true,
        "ethers>@ethersproject/abi>@ethersproject/properties": true,
        "ethers>@ethersproject/abi>@ethersproject/strings": true
      }
    },
    "ethers>@ethersproject/abi>@ethersproject/address": {
      "packages": {
        "ethers>@ethersproject/abi>@ethersproject/address>@ethersproject/rlp": true,
        "ethers>@ethersproject/abi>@ethersproject/bignumber": true,
        "ethers>@ethersproject/abi>@ethersproject/bytes": true,
        "ethers>@ethersproject/abi>@ethersproject/keccak256": true,
        "ethers>@ethersproject/abi>@ethersproject/logger": true
      }
    },
    "ethers>@ethersproject/abi>@ethersproject/address>@ethersproject/rlp": {
      "packages": {
        "ethers>@ethersproject/abi>@ethersproject/bytes": true,
        "ethers>@ethersproject/abi>@ethersproject/logger": true
      }
    },
    "ethers>@ethersproject/abi>@ethersproject/bignumber": {
      "packages": {
        "ethers>@ethersproject/abi>@ethersproject/bignumber>bn.js": true,
        "ethers>@ethersproject/abi>@ethersproject/bytes": true,
        "ethers>@ethersproject/abi>@ethersproject/logger": true
      }
    },
    "ethers>@ethersproject/abi>@ethersproject/bignumber>bn.js": {
      "globals": {
        "Buffer": true
      },
      "packages": {
        "browserify>browser-resolve": true
      }
    },
    "ethers>@ethersproject/abi>@ethersproject/bytes": {
      "packages": {
        "ethers>@ethersproject/abi>@ethersproject/logger": true
      }
    },
    "ethers>@ethersproject/abi>@ethersproject/constants": {
      "packages": {
        "ethers>@ethersproject/abi>@ethersproject/bignumber": true
      }
    },
    "ethers>@ethersproject/abi>@ethersproject/hash": {
      "packages": {
        "ethers>@ethersproject/abi>@ethersproject/address": true,
        "ethers>@ethersproject/abi>@ethersproject/bignumber": true,
        "ethers>@ethersproject/abi>@ethersproject/bytes": true,
        "ethers>@ethersproject/abi>@ethersproject/hash>@ethersproject/base64": true,
        "ethers>@ethersproject/abi>@ethersproject/keccak256": true,
        "ethers>@ethersproject/abi>@ethersproject/logger": true,
        "ethers>@ethersproject/abi>@ethersproject/properties": true,
        "ethers>@ethersproject/abi>@ethersproject/strings": true
      }
    },
    "ethers>@ethersproject/abi>@ethersproject/hash>@ethersproject/base64": {
      "globals": {
        "atob": true,
        "btoa": true
      },
      "packages": {
        "ethers>@ethersproject/abi>@ethersproject/bytes": true
      }
    },
    "ethers>@ethersproject/abi>@ethersproject/keccak256": {
      "packages": {
        "ethers>@ethersproject/abi>@ethersproject/bytes": true,
        "ethers>@ethersproject/keccak256>js-sha3": true
      }
    },
    "ethers>@ethersproject/abi>@ethersproject/logger": {
      "globals": {
        "console": true
      }
    },
    "ethers>@ethersproject/abi>@ethersproject/properties": {
      "packages": {
        "ethers>@ethersproject/abi>@ethersproject/logger": true
      }
    },
    "ethers>@ethersproject/abi>@ethersproject/strings": {
      "packages": {
        "ethers>@ethersproject/abi>@ethersproject/bytes": true,
        "ethers>@ethersproject/abi>@ethersproject/constants": true,
        "ethers>@ethersproject/abi>@ethersproject/logger": true
      }
    },
    "ethers>@ethersproject/abstract-signer": {
      "packages": {
        "ethers>@ethersproject/abstract-signer>@ethersproject/logger": true,
        "ethers>@ethersproject/abstract-signer>@ethersproject/properties": true
      }
    },
    "ethers>@ethersproject/abstract-signer>@ethersproject/logger": {
      "globals": {
        "console": true
      }
    },
    "ethers>@ethersproject/abstract-signer>@ethersproject/properties": {
      "packages": {
        "ethers>@ethersproject/abstract-signer>@ethersproject/logger": true
      }
    },
    "ethers>@ethersproject/address": {
      "packages": {
        "ethers>@ethersproject/address>@ethersproject/bignumber": true,
        "ethers>@ethersproject/address>@ethersproject/bytes": true,
        "ethers>@ethersproject/address>@ethersproject/keccak256": true,
        "ethers>@ethersproject/address>@ethersproject/logger": true,
        "ethers>@ethersproject/address>@ethersproject/rlp": true
      }
    },
    "ethers>@ethersproject/address>@ethersproject/bignumber": {
      "packages": {
        "ethers>@ethersproject/address>@ethersproject/bignumber>bn.js": true,
        "ethers>@ethersproject/address>@ethersproject/bytes": true,
        "ethers>@ethersproject/address>@ethersproject/logger": true
      }
    },
    "ethers>@ethersproject/address>@ethersproject/bignumber>bn.js": {
      "globals": {
        "Buffer": true
      },
      "packages": {
        "browserify>browser-resolve": true
      }
    },
    "ethers>@ethersproject/address>@ethersproject/bytes": {
      "packages": {
        "ethers>@ethersproject/address>@ethersproject/logger": true
      }
    },
    "ethers>@ethersproject/address>@ethersproject/keccak256": {
      "packages": {
        "ethers>@ethersproject/address>@ethersproject/bytes": true,
        "ethers>@ethersproject/keccak256>js-sha3": true
      }
    },
    "ethers>@ethersproject/address>@ethersproject/logger": {
      "globals": {
        "console": true
      }
    },
    "ethers>@ethersproject/address>@ethersproject/rlp": {
      "packages": {
        "ethers>@ethersproject/address>@ethersproject/bytes": true,
        "ethers>@ethersproject/address>@ethersproject/logger": true
      }
    },
    "ethers>@ethersproject/base64": {
      "globals": {
        "atob": true,
        "btoa": true
      },
      "packages": {
        "ethers>@ethersproject/base64>@ethersproject/bytes": true
      }
    },
    "ethers>@ethersproject/base64>@ethersproject/bytes": {
      "packages": {
        "ethers>@ethersproject/base64>@ethersproject/bytes>@ethersproject/logger": true
      }
    },
    "ethers>@ethersproject/base64>@ethersproject/bytes>@ethersproject/logger": {
      "globals": {
        "console": true
      }
    },
    "ethers>@ethersproject/basex": {
      "packages": {
        "ethers>@ethersproject/basex>@ethersproject/bytes": true,
        "ethers>@ethersproject/basex>@ethersproject/properties": true
      }
    },
    "ethers>@ethersproject/basex>@ethersproject/bytes": {
      "packages": {
        "ethers>@ethersproject/basex>@ethersproject/bytes>@ethersproject/logger": true
      }
    },
    "ethers>@ethersproject/basex>@ethersproject/bytes>@ethersproject/logger": {
      "globals": {
        "console": true
      }
    },
    "ethers>@ethersproject/basex>@ethersproject/properties": {
      "packages": {
        "ethers>@ethersproject/basex>@ethersproject/bytes>@ethersproject/logger": true
      }
    },
    "ethers>@ethersproject/bignumber": {
      "packages": {
        "bn.js": true,
        "ethers>@ethersproject/bignumber>@ethersproject/bytes": true,
        "ethers>@ethersproject/bignumber>@ethersproject/logger": true
      }
    },
    "ethers>@ethersproject/bignumber>@ethersproject/bytes": {
      "packages": {
        "ethers>@ethersproject/bignumber>@ethersproject/logger": true
      }
    },
    "ethers>@ethersproject/bignumber>@ethersproject/logger": {
      "globals": {
        "console": true
      }
    },
    "ethers>@ethersproject/bytes": {
      "packages": {
        "ethers>@ethersproject/bytes>@ethersproject/logger": true
      }
    },
    "ethers>@ethersproject/bytes>@ethersproject/logger": {
      "globals": {
        "console": true
      }
    },
    "ethers>@ethersproject/constants": {
      "packages": {
        "ethers>@ethersproject/constants>@ethersproject/bignumber": true
      }
    },
    "ethers>@ethersproject/constants>@ethersproject/bignumber": {
      "packages": {
        "ethers>@ethersproject/constants>@ethersproject/bignumber>@ethersproject/bytes": true,
        "ethers>@ethersproject/constants>@ethersproject/bignumber>@ethersproject/logger": true,
        "ethers>@ethersproject/constants>@ethersproject/bignumber>bn.js": true
      }
    },
    "ethers>@ethersproject/constants>@ethersproject/bignumber>@ethersproject/bytes": {
      "packages": {
        "ethers>@ethersproject/constants>@ethersproject/bignumber>@ethersproject/logger": true
      }
    },
    "ethers>@ethersproject/constants>@ethersproject/bignumber>@ethersproject/logger": {
      "globals": {
        "console": true
      }
    },
    "ethers>@ethersproject/constants>@ethersproject/bignumber>bn.js": {
      "globals": {
        "Buffer": true
      },
      "packages": {
        "browserify>browser-resolve": true
      }
    },
    "ethers>@ethersproject/contracts": {
      "globals": {
        "setTimeout": true
      },
      "packages": {
        "ethers>@ethersproject/contracts>@ethersproject/abi": true,
        "ethers>@ethersproject/contracts>@ethersproject/abstract-provider": true,
        "ethers>@ethersproject/contracts>@ethersproject/abstract-signer": true,
        "ethers>@ethersproject/contracts>@ethersproject/address": true,
        "ethers>@ethersproject/contracts>@ethersproject/bignumber": true,
        "ethers>@ethersproject/contracts>@ethersproject/bytes": true,
        "ethers>@ethersproject/contracts>@ethersproject/logger": true,
        "ethers>@ethersproject/contracts>@ethersproject/properties": true,
        "ethers>@ethersproject/contracts>@ethersproject/transactions": true
      }
    },
    "ethers>@ethersproject/contracts>@ethersproject/abi": {
      "globals": {
        "console.log": true
      },
      "packages": {
        "ethers>@ethersproject/contracts>@ethersproject/abi>@ethersproject/hash": true,
        "ethers>@ethersproject/contracts>@ethersproject/abi>@ethersproject/keccak256": true,
        "ethers>@ethersproject/contracts>@ethersproject/abi>@ethersproject/strings": true,
        "ethers>@ethersproject/contracts>@ethersproject/address": true,
        "ethers>@ethersproject/contracts>@ethersproject/bignumber": true,
        "ethers>@ethersproject/contracts>@ethersproject/bytes": true,
        "ethers>@ethersproject/contracts>@ethersproject/constants": true,
        "ethers>@ethersproject/contracts>@ethersproject/logger": true,
        "ethers>@ethersproject/contracts>@ethersproject/properties": true
      }
    },
    "ethers>@ethersproject/contracts>@ethersproject/abi>@ethersproject/hash": {
      "packages": {
        "ethers>@ethersproject/contracts>@ethersproject/abi>@ethersproject/hash>@ethersproject/base64": true,
        "ethers>@ethersproject/contracts>@ethersproject/abi>@ethersproject/keccak256": true,
        "ethers>@ethersproject/contracts>@ethersproject/abi>@ethersproject/strings": true,
        "ethers>@ethersproject/contracts>@ethersproject/address": true,
        "ethers>@ethersproject/contracts>@ethersproject/bignumber": true,
        "ethers>@ethersproject/contracts>@ethersproject/bytes": true,
        "ethers>@ethersproject/contracts>@ethersproject/logger": true,
        "ethers>@ethersproject/contracts>@ethersproject/properties": true
      }
    },
    "ethers>@ethersproject/contracts>@ethersproject/abi>@ethersproject/hash>@ethersproject/base64": {
      "globals": {
        "atob": true,
        "btoa": true
      },
      "packages": {
        "ethers>@ethersproject/contracts>@ethersproject/bytes": true
      }
    },
    "ethers>@ethersproject/contracts>@ethersproject/abi>@ethersproject/keccak256": {
      "packages": {
        "ethers>@ethersproject/contracts>@ethersproject/bytes": true,
        "ethers>@ethersproject/keccak256>js-sha3": true
      }
    },
    "ethers>@ethersproject/contracts>@ethersproject/abi>@ethersproject/strings": {
      "packages": {
        "ethers>@ethersproject/contracts>@ethersproject/bytes": true,
        "ethers>@ethersproject/contracts>@ethersproject/constants": true,
        "ethers>@ethersproject/contracts>@ethersproject/logger": true
      }
    },
    "ethers>@ethersproject/contracts>@ethersproject/abstract-provider": {
      "packages": {
        "ethers>@ethersproject/contracts>@ethersproject/bignumber": true,
        "ethers>@ethersproject/contracts>@ethersproject/bytes": true,
        "ethers>@ethersproject/contracts>@ethersproject/logger": true,
        "ethers>@ethersproject/contracts>@ethersproject/properties": true
      }
    },
    "ethers>@ethersproject/contracts>@ethersproject/abstract-signer": {
      "packages": {
        "ethers>@ethersproject/contracts>@ethersproject/logger": true,
        "ethers>@ethersproject/contracts>@ethersproject/properties": true
      }
    },
    "ethers>@ethersproject/contracts>@ethersproject/address": {
      "packages": {
        "ethers>@ethersproject/contracts>@ethersproject/abi>@ethersproject/keccak256": true,
        "ethers>@ethersproject/contracts>@ethersproject/address>@ethersproject/rlp": true,
        "ethers>@ethersproject/contracts>@ethersproject/bignumber": true,
        "ethers>@ethersproject/contracts>@ethersproject/bytes": true,
        "ethers>@ethersproject/contracts>@ethersproject/logger": true
      }
    },
    "ethers>@ethersproject/contracts>@ethersproject/address>@ethersproject/rlp": {
      "packages": {
        "ethers>@ethersproject/contracts>@ethersproject/bytes": true,
        "ethers>@ethersproject/contracts>@ethersproject/logger": true
      }
    },
    "ethers>@ethersproject/contracts>@ethersproject/bignumber": {
      "packages": {
        "ethers>@ethersproject/contracts>@ethersproject/bignumber>bn.js": true,
        "ethers>@ethersproject/contracts>@ethersproject/bytes": true,
        "ethers>@ethersproject/contracts>@ethersproject/logger": true
      }
    },
    "ethers>@ethersproject/contracts>@ethersproject/bignumber>bn.js": {
      "globals": {
        "Buffer": true
      },
      "packages": {
        "browserify>browser-resolve": true
      }
    },
    "ethers>@ethersproject/contracts>@ethersproject/bytes": {
      "packages": {
        "ethers>@ethersproject/contracts>@ethersproject/logger": true
      }
    },
    "ethers>@ethersproject/contracts>@ethersproject/constants": {
      "packages": {
        "ethers>@ethersproject/contracts>@ethersproject/bignumber": true
      }
    },
    "ethers>@ethersproject/contracts>@ethersproject/logger": {
      "globals": {
        "console": true
      }
    },
    "ethers>@ethersproject/contracts>@ethersproject/properties": {
      "packages": {
        "ethers>@ethersproject/contracts>@ethersproject/logger": true
      }
    },
    "ethers>@ethersproject/contracts>@ethersproject/transactions": {
      "packages": {
        "ethers>@ethersproject/contracts>@ethersproject/abi>@ethersproject/keccak256": true,
        "ethers>@ethersproject/contracts>@ethersproject/address": true,
        "ethers>@ethersproject/contracts>@ethersproject/address>@ethersproject/rlp": true,
        "ethers>@ethersproject/contracts>@ethersproject/bignumber": true,
        "ethers>@ethersproject/contracts>@ethersproject/bytes": true,
        "ethers>@ethersproject/contracts>@ethersproject/constants": true,
        "ethers>@ethersproject/contracts>@ethersproject/logger": true,
        "ethers>@ethersproject/contracts>@ethersproject/properties": true,
        "ethers>@ethersproject/contracts>@ethersproject/transactions>@ethersproject/signing-key": true
      }
    },
    "ethers>@ethersproject/contracts>@ethersproject/transactions>@ethersproject/signing-key": {
      "packages": {
        "ethers>@ethersproject/contracts>@ethersproject/bytes": true,
        "ethers>@ethersproject/contracts>@ethersproject/logger": true,
        "ethers>@ethersproject/contracts>@ethersproject/properties": true,
        "ethers>@ethersproject/signing-key>elliptic": true
      }
    },
    "ethers>@ethersproject/hash": {
      "packages": {
        "ethers>@ethersproject/hash>@ethersproject/address": true,
        "ethers>@ethersproject/hash>@ethersproject/bignumber": true,
        "ethers>@ethersproject/hash>@ethersproject/bytes": true,
        "ethers>@ethersproject/hash>@ethersproject/keccak256": true,
        "ethers>@ethersproject/hash>@ethersproject/logger": true,
        "ethers>@ethersproject/hash>@ethersproject/properties": true,
        "ethers>@ethersproject/hash>@ethersproject/strings": true
      }
    },
    "ethers>@ethersproject/hash>@ethersproject/address": {
      "packages": {
        "ethers>@ethersproject/hash>@ethersproject/address>@ethersproject/rlp": true,
        "ethers>@ethersproject/hash>@ethersproject/bignumber": true,
        "ethers>@ethersproject/hash>@ethersproject/bytes": true,
        "ethers>@ethersproject/hash>@ethersproject/keccak256": true,
        "ethers>@ethersproject/hash>@ethersproject/logger": true
      }
    },
    "ethers>@ethersproject/hash>@ethersproject/address>@ethersproject/rlp": {
      "packages": {
        "ethers>@ethersproject/hash>@ethersproject/bytes": true,
        "ethers>@ethersproject/hash>@ethersproject/logger": true
      }
    },
    "ethers>@ethersproject/hash>@ethersproject/bignumber": {
      "packages": {
        "ethers>@ethersproject/hash>@ethersproject/bignumber>bn.js": true,
        "ethers>@ethersproject/hash>@ethersproject/bytes": true,
        "ethers>@ethersproject/hash>@ethersproject/logger": true
      }
    },
    "ethers>@ethersproject/hash>@ethersproject/bignumber>bn.js": {
      "globals": {
        "Buffer": true
      },
      "packages": {
        "browserify>browser-resolve": true
      }
    },
    "ethers>@ethersproject/hash>@ethersproject/bytes": {
      "packages": {
        "ethers>@ethersproject/hash>@ethersproject/logger": true
      }
    },
    "ethers>@ethersproject/hash>@ethersproject/keccak256": {
      "packages": {
        "ethers>@ethersproject/hash>@ethersproject/bytes": true,
        "ethers>@ethersproject/keccak256>js-sha3": true
      }
    },
    "ethers>@ethersproject/hash>@ethersproject/logger": {
      "globals": {
        "console": true
      }
    },
    "ethers>@ethersproject/hash>@ethersproject/properties": {
      "packages": {
        "ethers>@ethersproject/hash>@ethersproject/logger": true
      }
    },
    "ethers>@ethersproject/hash>@ethersproject/strings": {
      "packages": {
        "ethers>@ethersproject/hash>@ethersproject/bytes": true,
        "ethers>@ethersproject/hash>@ethersproject/logger": true,
        "ethers>@ethersproject/hash>@ethersproject/strings>@ethersproject/constants": true
      }
    },
    "ethers>@ethersproject/hash>@ethersproject/strings>@ethersproject/constants": {
      "packages": {
        "ethers>@ethersproject/hash>@ethersproject/bignumber": true
      }
    },
    "ethers>@ethersproject/hdnode": {
      "packages": {
        "@ethersproject/bignumber": true,
        "@ethersproject/bignumber>@ethersproject/bytes": true,
        "@ethersproject/bignumber>@ethersproject/logger": true,
        "ethers>@ethersproject/hdnode>@ethersproject/basex": true,
        "ethers>@ethersproject/hdnode>@ethersproject/strings": true,
        "ethers>@ethersproject/pbkdf2": true,
        "ethers>@ethersproject/pbkdf2>@ethersproject/sha2": true,
        "ethers>@ethersproject/wallet>@ethersproject/properties": true,
        "ethers>@ethersproject/wallet>@ethersproject/signing-key": true,
        "ethers>@ethersproject/wallet>@ethersproject/transactions": true,
        "ethers>@ethersproject/wordlists": true
      }
    },
    "ethers>@ethersproject/hdnode>@ethersproject/basex": {
      "packages": {
        "@ethersproject/bignumber>@ethersproject/bytes": true,
        "ethers>@ethersproject/wallet>@ethersproject/properties": true
      }
    },
    "ethers>@ethersproject/hdnode>@ethersproject/strings": {
      "packages": {
        "@ethersproject/bignumber>@ethersproject/bytes": true,
        "@ethersproject/bignumber>@ethersproject/logger": true,
        "ethers>@ethersproject/units>@ethersproject/constants": true
      }
    },
    "ethers>@ethersproject/json-wallets": {
      "packages": {
        "@ethersproject/bignumber>@ethersproject/bytes": true,
        "@ethersproject/bignumber>@ethersproject/logger": true,
        "ethers>@ethersproject/hdnode": true,
        "ethers>@ethersproject/hdnode>@ethersproject/strings": true,
        "ethers>@ethersproject/json-wallets>aes-js": true,
        "ethers>@ethersproject/json-wallets>scrypt-js": true,
        "ethers>@ethersproject/pbkdf2": true,
        "ethers>@ethersproject/wallet>@ethersproject/address": true,
        "ethers>@ethersproject/wallet>@ethersproject/keccak256": true,
        "ethers>@ethersproject/wallet>@ethersproject/properties": true,
        "ethers>@ethersproject/wallet>@ethersproject/random": true,
        "ethers>@ethersproject/wallet>@ethersproject/transactions": true
      }
    },
    "ethers>@ethersproject/json-wallets>aes-js": {
      "globals": {
        "define": true
      }
    },
    "ethers>@ethersproject/json-wallets>scrypt-js": {
      "globals": {
        "define": true,
        "setTimeout": true
      },
      "packages": {
        "browserify>timers-browserify": true
      }
    },
    "ethers>@ethersproject/keccak256": {
      "packages": {
        "ethers>@ethersproject/keccak256>@ethersproject/bytes": true,
        "ethers>@ethersproject/keccak256>js-sha3": true
      }
    },
    "ethers>@ethersproject/keccak256>@ethersproject/bytes": {
      "packages": {
        "ethers>@ethersproject/keccak256>@ethersproject/bytes>@ethersproject/logger": true
      }
    },
    "ethers>@ethersproject/keccak256>@ethersproject/bytes>@ethersproject/logger": {
      "globals": {
        "console": true
      }
    },
    "ethers>@ethersproject/keccak256>js-sha3": {
      "globals": {
        "define": true
      },
      "packages": {
        "browserify>process": true
      }
    },
    "ethers>@ethersproject/logger": {
      "globals": {
        "console": true
      }
    },
    "ethers>@ethersproject/pbkdf2": {
      "packages": {
        "@ethersproject/bignumber>@ethersproject/bytes": true,
        "ethers>@ethersproject/pbkdf2>@ethersproject/sha2": true
      }
    },
    "ethers>@ethersproject/pbkdf2>@ethersproject/sha2": {
      "packages": {
        "@ethersproject/bignumber>@ethersproject/bytes": true,
        "@ethersproject/bignumber>@ethersproject/logger": true,
        "ethers>@ethersproject/sha2>hash.js": true
      }
    },
    "ethers>@ethersproject/properties": {
      "packages": {
        "ethers>@ethersproject/properties>@ethersproject/logger": true
      }
    },
    "ethers>@ethersproject/properties>@ethersproject/logger": {
      "globals": {
        "console": true
      }
    },
    "ethers>@ethersproject/providers": {
      "globals": {
        "WebSocket": true,
        "clearInterval": true,
        "clearTimeout": true,
        "console.log": true,
        "console.warn": true,
        "name": true,
        "setInterval": true,
        "setTimeout": true
      },
      "packages": {
        "ethers>@ethersproject/providers>@ethersproject/abstract-provider": true,
        "ethers>@ethersproject/providers>@ethersproject/abstract-signer": true,
        "ethers>@ethersproject/providers>@ethersproject/address": true,
        "ethers>@ethersproject/providers>@ethersproject/basex": true,
        "ethers>@ethersproject/providers>@ethersproject/bignumber": true,
        "ethers>@ethersproject/providers>@ethersproject/bytes": true,
        "ethers>@ethersproject/providers>@ethersproject/constants": true,
        "ethers>@ethersproject/providers>@ethersproject/hash": true,
        "ethers>@ethersproject/providers>@ethersproject/logger": true,
        "ethers>@ethersproject/providers>@ethersproject/networks": true,
        "ethers>@ethersproject/providers>@ethersproject/properties": true,
        "ethers>@ethersproject/providers>@ethersproject/random": true,
        "ethers>@ethersproject/providers>@ethersproject/sha2": true,
        "ethers>@ethersproject/providers>@ethersproject/strings": true,
        "ethers>@ethersproject/providers>@ethersproject/transactions": true,
        "ethers>@ethersproject/providers>@ethersproject/web": true,
        "ethers>@ethersproject/providers>bech32": true
      }
    },
    "ethers>@ethersproject/providers>@ethersproject/abstract-provider": {
      "packages": {
        "ethers>@ethersproject/providers>@ethersproject/bignumber": true,
        "ethers>@ethersproject/providers>@ethersproject/bytes": true,
        "ethers>@ethersproject/providers>@ethersproject/logger": true,
        "ethers>@ethersproject/providers>@ethersproject/properties": true
      }
    },
    "ethers>@ethersproject/providers>@ethersproject/abstract-signer": {
      "packages": {
        "ethers>@ethersproject/providers>@ethersproject/logger": true,
        "ethers>@ethersproject/providers>@ethersproject/properties": true
      }
    },
    "ethers>@ethersproject/providers>@ethersproject/address": {
      "packages": {
        "ethers>@ethersproject/providers>@ethersproject/bignumber": true,
        "ethers>@ethersproject/providers>@ethersproject/bytes": true,
        "ethers>@ethersproject/providers>@ethersproject/hash>@ethersproject/keccak256": true,
        "ethers>@ethersproject/providers>@ethersproject/logger": true,
        "ethers>@ethersproject/providers>@ethersproject/rlp": true
      }
    },
    "ethers>@ethersproject/providers>@ethersproject/basex": {
      "packages": {
        "ethers>@ethersproject/providers>@ethersproject/bytes": true,
        "ethers>@ethersproject/providers>@ethersproject/properties": true
      }
    },
    "ethers>@ethersproject/providers>@ethersproject/bignumber": {
      "packages": {
        "ethers>@ethersproject/providers>@ethersproject/bignumber>bn.js": true,
        "ethers>@ethersproject/providers>@ethersproject/bytes": true,
        "ethers>@ethersproject/providers>@ethersproject/logger": true
      }
    },
    "ethers>@ethersproject/providers>@ethersproject/bignumber>bn.js": {
      "globals": {
        "Buffer": true
      },
      "packages": {
        "browserify>browser-resolve": true
      }
    },
    "ethers>@ethersproject/providers>@ethersproject/bytes": {
      "packages": {
        "ethers>@ethersproject/providers>@ethersproject/logger": true
      }
    },
    "ethers>@ethersproject/providers>@ethersproject/constants": {
      "packages": {
        "ethers>@ethersproject/providers>@ethersproject/bignumber": true
      }
    },
    "ethers>@ethersproject/providers>@ethersproject/hash": {
      "packages": {
        "ethers>@ethersproject/providers>@ethersproject/address": true,
        "ethers>@ethersproject/providers>@ethersproject/bignumber": true,
        "ethers>@ethersproject/providers>@ethersproject/bytes": true,
        "ethers>@ethersproject/providers>@ethersproject/hash>@ethersproject/keccak256": true,
        "ethers>@ethersproject/providers>@ethersproject/logger": true,
        "ethers>@ethersproject/providers>@ethersproject/properties": true,
        "ethers>@ethersproject/providers>@ethersproject/strings": true,
        "ethers>@ethersproject/providers>@ethersproject/web>@ethersproject/base64": true
      }
    },
    "ethers>@ethersproject/providers>@ethersproject/hash>@ethersproject/keccak256": {
      "packages": {
        "ethers>@ethersproject/keccak256>js-sha3": true,
        "ethers>@ethersproject/providers>@ethersproject/bytes": true
      }
    },
    "ethers>@ethersproject/providers>@ethersproject/logger": {
      "globals": {
        "console": true
      }
    },
    "ethers>@ethersproject/providers>@ethersproject/networks": {
      "packages": {
        "ethers>@ethersproject/providers>@ethersproject/logger": true
      }
    },
    "ethers>@ethersproject/providers>@ethersproject/properties": {
      "packages": {
        "ethers>@ethersproject/providers>@ethersproject/logger": true
      }
    },
    "ethers>@ethersproject/providers>@ethersproject/random": {
      "packages": {
        "ethers>@ethersproject/providers>@ethersproject/bytes": true,
        "ethers>@ethersproject/providers>@ethersproject/logger": true
      }
    },
    "ethers>@ethersproject/providers>@ethersproject/rlp": {
      "packages": {
        "ethers>@ethersproject/providers>@ethersproject/bytes": true,
        "ethers>@ethersproject/providers>@ethersproject/logger": true
      }
    },
    "ethers>@ethersproject/providers>@ethersproject/sha2": {
      "packages": {
        "ethers>@ethersproject/providers>@ethersproject/bytes": true,
        "ethers>@ethersproject/providers>@ethersproject/logger": true,
        "ethers>@ethersproject/sha2>hash.js": true
      }
    },
    "ethers>@ethersproject/providers>@ethersproject/strings": {
      "packages": {
        "ethers>@ethersproject/providers>@ethersproject/bytes": true,
        "ethers>@ethersproject/providers>@ethersproject/constants": true,
        "ethers>@ethersproject/providers>@ethersproject/logger": true
      }
    },
    "ethers>@ethersproject/providers>@ethersproject/transactions": {
      "packages": {
        "ethers>@ethersproject/providers>@ethersproject/address": true,
        "ethers>@ethersproject/providers>@ethersproject/bignumber": true,
        "ethers>@ethersproject/providers>@ethersproject/bytes": true,
        "ethers>@ethersproject/providers>@ethersproject/constants": true,
        "ethers>@ethersproject/providers>@ethersproject/hash>@ethersproject/keccak256": true,
        "ethers>@ethersproject/providers>@ethersproject/logger": true,
        "ethers>@ethersproject/providers>@ethersproject/properties": true,
        "ethers>@ethersproject/providers>@ethersproject/rlp": true,
        "ethers>@ethersproject/providers>@ethersproject/transactions>@ethersproject/signing-key": true
      }
    },
    "ethers>@ethersproject/providers>@ethersproject/transactions>@ethersproject/signing-key": {
      "packages": {
        "ethers>@ethersproject/providers>@ethersproject/bytes": true,
        "ethers>@ethersproject/providers>@ethersproject/logger": true,
        "ethers>@ethersproject/providers>@ethersproject/properties": true,
        "ethers>@ethersproject/signing-key>elliptic": true
      }
    },
    "ethers>@ethersproject/providers>@ethersproject/web": {
      "globals": {
        "clearTimeout": true,
        "fetch": true,
        "setTimeout": true
      },
      "packages": {
        "ethers>@ethersproject/providers>@ethersproject/bytes": true,
        "ethers>@ethersproject/providers>@ethersproject/logger": true,
        "ethers>@ethersproject/providers>@ethersproject/properties": true,
        "ethers>@ethersproject/providers>@ethersproject/strings": true,
        "ethers>@ethersproject/providers>@ethersproject/web>@ethersproject/base64": true
      }
    },
    "ethers>@ethersproject/providers>@ethersproject/web>@ethersproject/base64": {
      "globals": {
        "atob": true,
        "btoa": true
      },
      "packages": {
        "ethers>@ethersproject/providers>@ethersproject/bytes": true
      }
    },
    "ethers>@ethersproject/random": {
      "globals": {
        "crypto.getRandomValues": true
      },
      "packages": {
        "ethers>@ethersproject/random>@ethersproject/bytes": true,
        "ethers>@ethersproject/random>@ethersproject/logger": true
      }
    },
    "ethers>@ethersproject/random>@ethersproject/bytes": {
      "packages": {
        "ethers>@ethersproject/random>@ethersproject/logger": true
      }
    },
    "ethers>@ethersproject/random>@ethersproject/logger": {
      "globals": {
        "console": true
      }
    },
    "ethers>@ethersproject/rlp": {
      "packages": {
        "ethers>@ethersproject/rlp>@ethersproject/bytes": true,
        "ethers>@ethersproject/rlp>@ethersproject/logger": true
      }
    },
    "ethers>@ethersproject/rlp>@ethersproject/bytes": {
      "packages": {
        "ethers>@ethersproject/rlp>@ethersproject/logger": true
      }
    },
    "ethers>@ethersproject/rlp>@ethersproject/logger": {
      "globals": {
        "console": true
      }
    },
    "ethers>@ethersproject/sha2": {
      "packages": {
        "ethers>@ethersproject/sha2>@ethersproject/bytes": true,
        "ethers>@ethersproject/sha2>@ethersproject/logger": true,
        "ethers>@ethersproject/sha2>hash.js": true
      }
    },
    "ethers>@ethersproject/sha2>@ethersproject/bytes": {
      "packages": {
        "ethers>@ethersproject/sha2>@ethersproject/logger": true
      }
    },
    "ethers>@ethersproject/sha2>@ethersproject/logger": {
      "globals": {
        "console": true
      }
    },
    "ethers>@ethersproject/sha2>hash.js": {
      "packages": {
        "ethers>@ethersproject/sha2>hash.js>minimalistic-assert": true,
        "pumpify>inherits": true
      }
    },
    "ethers>@ethersproject/signing-key": {
      "packages": {
        "ethers>@ethersproject/signing-key>@ethersproject/bytes": true,
        "ethers>@ethersproject/signing-key>@ethersproject/logger": true,
        "ethers>@ethersproject/signing-key>@ethersproject/properties": true,
        "ethers>@ethersproject/signing-key>elliptic": true
      }
    },
    "ethers>@ethersproject/signing-key>@ethersproject/bytes": {
      "packages": {
        "ethers>@ethersproject/signing-key>@ethersproject/logger": true
      }
    },
    "ethers>@ethersproject/signing-key>@ethersproject/logger": {
      "globals": {
        "console": true
      }
    },
    "ethers>@ethersproject/signing-key>@ethersproject/properties": {
      "packages": {
        "ethers>@ethersproject/signing-key>@ethersproject/logger": true
      }
    },
    "ethers>@ethersproject/signing-key>elliptic": {
      "packages": {
        "bn.js": true,
        "ethers>@ethersproject/sha2>hash.js": true,
        "ethers>@ethersproject/sha2>hash.js>minimalistic-assert": true,
        "ethers>@ethersproject/signing-key>elliptic>brorand": true,
        "ethers>@ethersproject/signing-key>elliptic>hmac-drbg": true,
        "ethers>@ethersproject/signing-key>elliptic>minimalistic-crypto-utils": true,
        "pumpify>inherits": true
      }
    },
    "ethers>@ethersproject/signing-key>elliptic>brorand": {
      "globals": {
        "crypto": true,
        "msCrypto": true
      },
      "packages": {
        "browserify>browser-resolve": true
      }
    },
    "ethers>@ethersproject/signing-key>elliptic>hmac-drbg": {
      "packages": {
        "ethers>@ethersproject/sha2>hash.js": true,
        "ethers>@ethersproject/sha2>hash.js>minimalistic-assert": true,
        "ethers>@ethersproject/signing-key>elliptic>minimalistic-crypto-utils": true
      }
    },
    "ethers>@ethersproject/solidity": {
      "packages": {
        "@ethersproject/bignumber": true,
        "@ethersproject/bignumber>@ethersproject/bytes": true,
        "@ethersproject/bignumber>@ethersproject/logger": true,
        "ethers>@ethersproject/hdnode>@ethersproject/strings": true,
        "ethers>@ethersproject/pbkdf2>@ethersproject/sha2": true,
        "ethers>@ethersproject/wallet>@ethersproject/keccak256": true
      }
    },
    "ethers>@ethersproject/strings": {
      "packages": {
        "ethers>@ethersproject/strings>@ethersproject/bytes": true,
        "ethers>@ethersproject/strings>@ethersproject/constants": true,
        "ethers>@ethersproject/strings>@ethersproject/logger": true
      }
    },
    "ethers>@ethersproject/strings>@ethersproject/bytes": {
      "packages": {
        "ethers>@ethersproject/strings>@ethersproject/logger": true
      }
    },
    "ethers>@ethersproject/strings>@ethersproject/constants": {
      "packages": {
        "ethers>@ethersproject/strings>@ethersproject/constants>@ethersproject/bignumber": true
      }
    },
    "ethers>@ethersproject/strings>@ethersproject/constants>@ethersproject/bignumber": {
      "packages": {
        "ethers>@ethersproject/strings>@ethersproject/bytes": true,
        "ethers>@ethersproject/strings>@ethersproject/constants>@ethersproject/bignumber>bn.js": true,
        "ethers>@ethersproject/strings>@ethersproject/logger": true
      }
    },
    "ethers>@ethersproject/strings>@ethersproject/constants>@ethersproject/bignumber>bn.js": {
      "globals": {
        "Buffer": true
      },
      "packages": {
        "browserify>browser-resolve": true
      }
    },
    "ethers>@ethersproject/strings>@ethersproject/logger": {
      "globals": {
        "console": true
      }
    },
    "ethers>@ethersproject/transactions": {
      "globals": {
        "console.log": true
      },
      "packages": {
        "ethers>@ethersproject/transactions>@ethersproject/address": true,
        "ethers>@ethersproject/transactions>@ethersproject/bignumber": true,
        "ethers>@ethersproject/transactions>@ethersproject/bytes": true,
        "ethers>@ethersproject/transactions>@ethersproject/constants": true,
        "ethers>@ethersproject/transactions>@ethersproject/keccak256": true,
        "ethers>@ethersproject/transactions>@ethersproject/logger": true,
        "ethers>@ethersproject/transactions>@ethersproject/properties": true,
        "ethers>@ethersproject/transactions>@ethersproject/rlp": true,
        "ethers>@ethersproject/transactions>@ethersproject/signing-key": true
      }
    },
    "ethers>@ethersproject/transactions>@ethersproject/address": {
      "packages": {
        "ethers>@ethersproject/transactions>@ethersproject/bignumber": true,
        "ethers>@ethersproject/transactions>@ethersproject/bytes": true,
        "ethers>@ethersproject/transactions>@ethersproject/keccak256": true,
        "ethers>@ethersproject/transactions>@ethersproject/logger": true,
        "ethers>@ethersproject/transactions>@ethersproject/rlp": true
      }
    },
    "ethers>@ethersproject/transactions>@ethersproject/bignumber": {
      "packages": {
        "ethers>@ethersproject/transactions>@ethersproject/bignumber>bn.js": true,
        "ethers>@ethersproject/transactions>@ethersproject/bytes": true,
        "ethers>@ethersproject/transactions>@ethersproject/logger": true
      }
    },
    "ethers>@ethersproject/transactions>@ethersproject/bignumber>bn.js": {
      "globals": {
        "Buffer": true
      },
      "packages": {
        "browserify>browser-resolve": true
      }
    },
    "ethers>@ethersproject/transactions>@ethersproject/bytes": {
      "packages": {
        "ethers>@ethersproject/transactions>@ethersproject/logger": true
      }
    },
    "ethers>@ethersproject/transactions>@ethersproject/constants": {
      "packages": {
        "ethers>@ethersproject/transactions>@ethersproject/bignumber": true
      }
    },
    "ethers>@ethersproject/transactions>@ethersproject/keccak256": {
      "packages": {
        "ethers>@ethersproject/keccak256>js-sha3": true,
        "ethers>@ethersproject/transactions>@ethersproject/bytes": true
      }
    },
    "ethers>@ethersproject/transactions>@ethersproject/logger": {
      "globals": {
        "console": true
      }
    },
    "ethers>@ethersproject/transactions>@ethersproject/properties": {
      "packages": {
        "ethers>@ethersproject/transactions>@ethersproject/logger": true
      }
    },
    "ethers>@ethersproject/transactions>@ethersproject/rlp": {
      "packages": {
        "ethers>@ethersproject/transactions>@ethersproject/bytes": true,
        "ethers>@ethersproject/transactions>@ethersproject/logger": true
      }
    },
    "ethers>@ethersproject/transactions>@ethersproject/signing-key": {
      "packages": {
        "ethers>@ethersproject/signing-key>elliptic": true,
        "ethers>@ethersproject/transactions>@ethersproject/bytes": true,
        "ethers>@ethersproject/transactions>@ethersproject/logger": true,
        "ethers>@ethersproject/transactions>@ethersproject/properties": true
      }
    },
    "ethers>@ethersproject/units": {
      "packages": {
        "@ethersproject/bignumber": true,
        "@ethersproject/bignumber>@ethersproject/logger": true
      }
    },
    "ethers>@ethersproject/units>@ethersproject/constants": {
      "packages": {
        "@ethersproject/bignumber": true
      }
    },
    "ethers>@ethersproject/wallet": {
      "packages": {
        "@eth-optimism/contracts>@ethersproject/abstract-provider": true,
        "@eth-optimism/contracts>@ethersproject/abstract-signer": true,
        "@ethersproject/bignumber>@ethersproject/bytes": true,
        "@ethersproject/bignumber>@ethersproject/logger": true,
        "ethers>@ethersproject/hdnode": true,
        "ethers>@ethersproject/json-wallets": true,
        "ethers>@ethersproject/wallet>@ethersproject/address": true,
        "ethers>@ethersproject/wallet>@ethersproject/hash": true,
        "ethers>@ethersproject/wallet>@ethersproject/keccak256": true,
        "ethers>@ethersproject/wallet>@ethersproject/properties": true,
        "ethers>@ethersproject/wallet>@ethersproject/random": true,
        "ethers>@ethersproject/wallet>@ethersproject/signing-key": true,
        "ethers>@ethersproject/wallet>@ethersproject/transactions": true
      }
    },
    "ethers>@ethersproject/wallet>@ethersproject/address": {
      "packages": {
        "@ethersproject/bignumber": true,
        "@ethersproject/bignumber>@ethersproject/bytes": true,
        "@ethersproject/bignumber>@ethersproject/logger": true,
        "@metamask/assets-controllers>@ethersproject/providers>@ethersproject/rlp": true,
        "ethers>@ethersproject/wallet>@ethersproject/keccak256": true
      }
    },
    "ethers>@ethersproject/wallet>@ethersproject/hash": {
      "packages": {
        "@ethersproject/bignumber": true,
        "@ethersproject/bignumber>@ethersproject/bytes": true,
        "@ethersproject/bignumber>@ethersproject/logger": true,
        "@metamask/assets-controllers>@ethersproject/providers>@ethersproject/base64": true,
        "ethers>@ethersproject/hdnode>@ethersproject/strings": true,
        "ethers>@ethersproject/wallet>@ethersproject/address": true,
        "ethers>@ethersproject/wallet>@ethersproject/keccak256": true,
        "ethers>@ethersproject/wallet>@ethersproject/properties": true
      }
    },
    "ethers>@ethersproject/wallet>@ethersproject/keccak256": {
      "packages": {
        "@ethersproject/bignumber>@ethersproject/bytes": true,
        "ethers>@ethersproject/wallet>@ethersproject/keccak256>js-sha3": true
      }
    },
    "ethers>@ethersproject/wallet>@ethersproject/keccak256>js-sha3": {
      "globals": {
        "define": true
      },
      "packages": {
        "browserify>process": true
      }
    },
    "ethers>@ethersproject/wallet>@ethersproject/properties": {
      "packages": {
        "@ethersproject/bignumber>@ethersproject/logger": true
      }
    },
    "ethers>@ethersproject/wallet>@ethersproject/random": {
      "packages": {
        "@ethersproject/bignumber>@ethersproject/bytes": true,
        "@ethersproject/bignumber>@ethersproject/logger": true
      }
    },
    "ethers>@ethersproject/wallet>@ethersproject/signing-key": {
      "packages": {
        "@ethersproject/bignumber>@ethersproject/bytes": true,
        "@ethersproject/bignumber>@ethersproject/logger": true,
        "ethers>@ethersproject/signing-key>elliptic": true,
        "ethers>@ethersproject/wallet>@ethersproject/properties": true
      }
    },
    "ethers>@ethersproject/wallet>@ethersproject/transactions": {
      "packages": {
        "@ethersproject/bignumber": true,
        "@ethersproject/bignumber>@ethersproject/bytes": true,
        "@ethersproject/bignumber>@ethersproject/logger": true,
        "@metamask/assets-controllers>@ethersproject/providers>@ethersproject/rlp": true,
        "ethers>@ethersproject/units>@ethersproject/constants": true,
        "ethers>@ethersproject/wallet>@ethersproject/address": true,
        "ethers>@ethersproject/wallet>@ethersproject/keccak256": true,
        "ethers>@ethersproject/wallet>@ethersproject/properties": true,
        "ethers>@ethersproject/wallet>@ethersproject/signing-key": true
      }
    },
    "ethers>@ethersproject/web": {
      "globals": {
        "clearTimeout": true,
        "fetch": true,
        "setTimeout": true
      },
      "packages": {
        "ethers>@ethersproject/web>@ethersproject/base64": true,
        "ethers>@ethersproject/web>@ethersproject/bytes": true,
        "ethers>@ethersproject/web>@ethersproject/logger": true,
        "ethers>@ethersproject/web>@ethersproject/properties": true,
        "ethers>@ethersproject/web>@ethersproject/strings": true
      }
    },
    "ethers>@ethersproject/web>@ethersproject/base64": {
      "globals": {
        "atob": true,
        "btoa": true
      },
      "packages": {
        "ethers>@ethersproject/web>@ethersproject/bytes": true
      }
    },
    "ethers>@ethersproject/web>@ethersproject/bytes": {
      "packages": {
        "ethers>@ethersproject/web>@ethersproject/logger": true
      }
    },
    "ethers>@ethersproject/web>@ethersproject/logger": {
      "globals": {
        "console": true
      }
    },
    "ethers>@ethersproject/web>@ethersproject/properties": {
      "packages": {
        "ethers>@ethersproject/web>@ethersproject/logger": true
      }
    },
    "ethers>@ethersproject/web>@ethersproject/strings": {
      "packages": {
        "ethers>@ethersproject/web>@ethersproject/bytes": true,
        "ethers>@ethersproject/web>@ethersproject/logger": true,
        "ethers>@ethersproject/web>@ethersproject/strings>@ethersproject/constants": true
      }
    },
    "ethers>@ethersproject/web>@ethersproject/strings>@ethersproject/constants": {
      "packages": {
        "ethers>@ethersproject/web>@ethersproject/strings>@ethersproject/constants>@ethersproject/bignumber": true
      }
    },
    "ethers>@ethersproject/web>@ethersproject/strings>@ethersproject/constants>@ethersproject/bignumber": {
      "packages": {
        "ethers>@ethersproject/web>@ethersproject/bytes": true,
        "ethers>@ethersproject/web>@ethersproject/logger": true,
        "ethers>@ethersproject/web>@ethersproject/strings>@ethersproject/constants>@ethersproject/bignumber>bn.js": true
      }
    },
    "ethers>@ethersproject/web>@ethersproject/strings>@ethersproject/constants>@ethersproject/bignumber>bn.js": {
      "globals": {
        "Buffer": true
      },
      "packages": {
        "browserify>browser-resolve": true
      }
    },
    "ethers>@ethersproject/wordlists": {
      "packages": {
        "@ethersproject/bignumber>@ethersproject/bytes": true,
        "@ethersproject/bignumber>@ethersproject/logger": true,
        "ethers>@ethersproject/hdnode>@ethersproject/strings": true,
        "ethers>@ethersproject/wallet>@ethersproject/hash": true,
        "ethers>@ethersproject/wallet>@ethersproject/properties": true
      }
    },
    "ethjs": {
      "globals": {
        "clearInterval": true,
        "setInterval": true
      },
      "packages": {
        "browserify>buffer": true,
        "ethjs-contract": true,
        "ethjs-query": true,
        "ethjs>bn.js": true,
        "ethjs>ethjs-abi": true,
        "ethjs>ethjs-filter": true,
        "ethjs>ethjs-provider-http": true,
        "ethjs>ethjs-unit": true,
        "ethjs>ethjs-util": true,
        "ethjs>js-sha3": true,
        "ethjs>number-to-bn": true
      }
    },
    "ethjs-contract": {
      "packages": {
        "ethjs-contract>ethjs-abi": true,
        "ethjs-query>babel-runtime": true,
        "ethjs>ethjs-filter": true,
        "ethjs>ethjs-util": true,
        "ethjs>js-sha3": true,
        "promise-to-callback": true
      }
    },
    "ethjs-contract>ethjs-abi": {
      "packages": {
        "browserify>buffer": true,
        "ethjs-contract>ethjs-abi>bn.js": true,
        "ethjs>js-sha3": true,
        "ethjs>number-to-bn": true
      }
    },
    "ethjs-query": {
      "globals": {
        "console": true
      },
      "packages": {
        "ethjs-query>ethjs-format": true,
        "ethjs-query>ethjs-rpc": true,
        "promise-to-callback": true
      }
    },
    "ethjs-query>babel-runtime": {
      "packages": {
        "@babel/runtime": true,
        "@storybook/api>regenerator-runtime": true,
        "ethjs-query>babel-runtime>core-js": true
      }
    },
    "ethjs-query>babel-runtime>core-js": {
      "globals": {
        "PromiseRejectionEvent": true,
        "__e": "write",
        "__g": "write",
        "document.createTextNode": true,
        "postMessage": true,
        "setTimeout": true
      }
    },
    "ethjs-query>ethjs-format": {
      "packages": {
        "ethjs-query>ethjs-format>ethjs-schema": true,
        "ethjs>ethjs-util": true,
        "ethjs>ethjs-util>strip-hex-prefix": true,
        "ethjs>number-to-bn": true
      }
    },
    "ethjs-query>ethjs-rpc": {
      "packages": {
        "promise-to-callback": true
      }
    },
    "ethjs>ethjs-abi": {
      "packages": {
        "browserify>buffer": true,
        "ethjs>bn.js": true,
        "ethjs>js-sha3": true,
        "ethjs>number-to-bn": true
      }
    },
    "ethjs>ethjs-filter": {
      "globals": {
        "clearInterval": true,
        "setInterval": true
      }
    },
    "ethjs>ethjs-provider-http": {
      "packages": {
        "ethjs>ethjs-provider-http>xhr2": true
      }
    },
    "ethjs>ethjs-provider-http>xhr2": {
      "globals": {
        "XMLHttpRequest": true
      }
    },
    "ethjs>ethjs-unit": {
      "packages": {
        "ethjs>ethjs-unit>bn.js": true,
        "ethjs>number-to-bn": true
      }
    },
    "ethjs>ethjs-util": {
      "packages": {
        "browserify>buffer": true,
        "ethjs>ethjs-util>is-hex-prefixed": true,
        "ethjs>ethjs-util>strip-hex-prefix": true
      }
    },
    "ethjs>ethjs-util>strip-hex-prefix": {
      "packages": {
        "ethjs>ethjs-util>is-hex-prefixed": true
      }
    },
    "ethjs>js-sha3": {
      "packages": {
        "browserify>process": true
      }
    },
    "ethjs>number-to-bn": {
      "packages": {
        "ethjs>ethjs-util>strip-hex-prefix": true,
        "ethjs>number-to-bn>bn.js": true
      }
    },
    "extension-port-stream": {
      "packages": {
        "browserify>buffer": true,
        "browserify>stream-browserify": true
      }
    },
    "fast-json-patch": {
      "globals": {
        "addEventListener": true,
        "clearTimeout": true,
        "removeEventListener": true,
        "setTimeout": true
      },
      "packages": {
        "fast-json-patch>fast-deep-equal": true
      }
    },
    "fuse.js": {
      "globals": {
        "console": true,
        "define": true
      }
    },
    "ganache>secp256k1": {
      "packages": {
        "ethers>@ethersproject/signing-key>elliptic": true
      }
    },
    "gh-pages>async": {
      "globals": {
        "setTimeout": true
      },
      "packages": {
        "browserify>process": true,
        "browserify>timers-browserify": true,
        "lodash": true
      }
    },
    "globalthis>define-properties": {
      "packages": {
        "globalthis>define-properties>has-property-descriptors": true,
        "mocha>object.assign>object-keys": true
      }
    },
    "globalthis>define-properties>has-property-descriptors": {
      "packages": {
        "string.prototype.matchall>get-intrinsic": true
      }
    },
    "json-rpc-engine": {
      "packages": {
        "eth-rpc-errors": true,
        "json-rpc-engine>@metamask/safe-event-emitter": true
      }
    },
    "json-rpc-engine>@metamask/safe-event-emitter": {
      "globals": {
        "setTimeout": true
      },
      "packages": {
        "browserify>events": true
      }
    },
    "json-rpc-middleware-stream": {
      "packages": {
        "readable-stream": true
      }
    },
    "jsonschema": {
      "packages": {
        "browserify>url": true
      }
    },
    "koa>is-generator-function>has-tostringtag": {
      "packages": {
        "string.prototype.matchall>has-symbols": true
      }
    },
    "lavamoat>@babel/highlight": {
      "packages": {
        "lavamoat>@babel/highlight>@babel/helper-validator-identifier": true,
        "lavamoat>@babel/highlight>chalk": true,
        "loose-envify>js-tokens": true
      }
    },
    "lavamoat>@babel/highlight>chalk": {
      "packages": {
        "browserify>process": true,
        "lavamoat>@babel/highlight>chalk>ansi-styles": true,
        "lavamoat>@babel/highlight>chalk>supports-color": true,
        "mocha>escape-string-regexp": true
      }
    },
    "lavamoat>@babel/highlight>chalk>ansi-styles": {
      "packages": {
        "@metamask/jazzicon>color>color-convert": true
      }
    },
    "lavamoat>json-stable-stringify": {
      "packages": {
        "lavamoat>json-stable-stringify>jsonify": true
      }
    },
    "localforage": {
      "globals": {
        "Blob": true,
        "BlobBuilder": true,
        "FileReader": true,
        "IDBKeyRange": true,
        "MSBlobBuilder": true,
        "MozBlobBuilder": true,
        "OIndexedDB": true,
        "WebKitBlobBuilder": true,
        "atob": true,
        "btoa": true,
        "console.error": true,
        "console.info": true,
        "console.warn": true,
        "define": true,
        "fetch": true,
        "indexedDB": true,
        "localStorage": true,
        "mozIndexedDB": true,
        "msIndexedDB": true,
        "navigator.platform": true,
        "navigator.userAgent": true,
        "openDatabase": true,
        "setTimeout": true,
        "webkitIndexedDB": true
      }
    },
    "lodash": {
      "globals": {
        "clearTimeout": true,
        "define": true,
        "setTimeout": true
      }
    },
    "loglevel": {
      "globals": {
        "console": true,
        "define": true,
        "document.cookie": true,
        "localStorage": true,
        "log": "write"
      }
    },
    "luxon": {
      "globals": {
        "Intl": true
      }
    },
    "madge>ora>bl": {
      "packages": {
        "browserify>buffer": true,
        "madge>ora>bl>readable-stream": true,
        "pumpify>inherits": true
      }
    },
    "madge>ora>bl>readable-stream": {
      "packages": {
        "@storybook/api>util-deprecate": true,
        "browserify>browser-resolve": true,
        "browserify>buffer": true,
        "browserify>events": true,
        "browserify>process": true,
        "browserify>string_decoder": true,
        "pumpify>inherits": true
      }
    },
    "nanoid": {
      "globals": {
        "crypto": true,
        "msCrypto": true,
        "navigator": true
      }
    },
    "nock>debug": {
      "globals": {
        "console": true,
        "document": true,
        "localStorage": true,
        "navigator": true,
        "process": true
      },
      "packages": {
        "browserify>process": true,
        "nock>debug>ms": true
      }
    },
    "node-fetch": {
      "globals": {
        "Headers": true,
        "Request": true,
        "Response": true,
        "fetch": true
      }
    },
    "nonce-tracker": {
      "packages": {
        "await-semaphore": true,
        "browserify>assert": true,
        "ethjs-query": true
      }
    },
    "nyc>convert-source-map": {
      "packages": {
        "browserify>browser-resolve": true,
        "browserify>path-browserify": true,
        "nyc>convert-source-map>safe-buffer": true
      }
    },
    "nyc>convert-source-map>safe-buffer": {
      "packages": {
        "browserify>buffer": true
      }
    },
    "obj-multiplex": {
      "globals": {
        "console.warn": true
      },
      "packages": {
        "end-of-stream": true,
        "pump>once": true,
        "readable-stream": true
      }
    },
    "promise-to-callback": {
      "packages": {
        "promise-to-callback>is-fn": true,
        "promise-to-callback>set-immediate-shim": true
      }
    },
    "promise-to-callback>set-immediate-shim": {
      "globals": {
        "setTimeout.apply": true
      },
      "packages": {
        "browserify>timers-browserify": true
      }
    },
    "prop-types": {
      "globals": {
        "console": true
      },
      "packages": {
        "prop-types>react-is": true,
        "react>object-assign": true
      }
    },
    "prop-types>react-is": {
      "globals": {
        "console": true
      }
    },
    "pubnub": {
      "globals": {
        "ActiveXObject": true,
        "XMLHttpRequest": true,
        "addEventListener": true,
        "btoa": true,
        "clearInterval": true,
        "clearTimeout": true,
        "console": true,
        "define": true,
        "localStorage.getItem": true,
        "localStorage.setItem": true,
        "location": true,
        "navigator": true,
        "setInterval": true,
        "setTimeout": true
      }
    },
    "pubnub>cbor-sync": {
      "globals": {
        "define": true
      },
      "packages": {
        "browserify>buffer": true
      }
    },
    "pubnub>superagent>cookiejar": {
      "globals": {
        "console.warn": true
      }
    },
    "pump": {
      "packages": {
        "browserify>browser-resolve": true,
        "browserify>process": true,
        "end-of-stream": true,
        "pump>once": true
      }
    },
    "pump>once": {
      "packages": {
        "pump>once>wrappy": true
      }
    },
    "qrcode-generator": {
      "globals": {
        "define": true
      }
    },
    "qrcode.react": {
      "globals": {
        "Path2D": true,
        "devicePixelRatio": true
      },
      "packages": {
        "prop-types": true,
        "qrcode.react>qr.js": true,
        "react": true
      }
    },
    "react": {
      "globals": {
        "console": true
      },
      "packages": {
        "prop-types": true,
        "react>object-assign": true
      }
    },
    "react-devtools": {
      "packages": {
        "react-devtools>react-devtools-core": true
      }
    },
    "react-devtools>react-devtools-core": {
      "globals": {
        "WebSocket": true,
        "setTimeout": true
      }
    },
    "react-dnd": {
      "globals": {
        "console.error": true
      },
      "packages": {
        "lodash": true,
        "prop-types": true,
        "react": true,
        "react-dnd>disposables": true,
        "react-dnd>dnd-core": true,
        "react-dnd>hoist-non-react-statics": true,
        "react-dnd>invariant": true,
        "react-dnd>shallowequal": true
      }
    },
    "react-dnd-html5-backend": {
      "globals": {
        "Image": true,
        "addEventListener": true,
        "clearTimeout": true,
        "console.warn": true,
        "devicePixelRatio": true,
        "document": true,
        "navigator.userAgent": true,
        "removeEventListener": true,
        "safari": true,
        "setTimeout": true
      }
    },
    "react-dnd>dnd-core": {
      "packages": {
        "lodash": true,
        "react-dnd>dnd-core>asap": true,
        "react-dnd>invariant": true,
        "redux": true
      }
    },
    "react-dnd>dnd-core>asap": {
      "globals": {
        "clearInterval": true,
        "clearTimeout": true,
        "document.createTextNode": true,
        "setInterval": true,
        "setTimeout": true
      }
    },
    "react-dom": {
      "globals": {
        "HTMLIFrameElement": true,
        "MSApp": true,
        "__REACT_DEVTOOLS_GLOBAL_HOOK__": true,
        "addEventListener": true,
        "clearTimeout": true,
        "clipboardData": true,
        "console": true,
        "dispatchEvent": true,
        "document": true,
        "event": "write",
        "jest": true,
        "location.protocol": true,
        "navigator.userAgent.indexOf": true,
        "performance": true,
        "removeEventListener": true,
        "self": true,
        "setTimeout": true,
        "top": true,
        "trustedTypes": true
      },
      "packages": {
        "prop-types": true,
        "react": true,
        "react-dom>scheduler": true,
        "react>object-assign": true
      }
    },
    "react-dom>scheduler": {
      "globals": {
        "MessageChannel": true,
        "cancelAnimationFrame": true,
        "clearTimeout": true,
        "console": true,
        "navigator": true,
        "performance": true,
        "requestAnimationFrame": true,
        "setTimeout": true
      }
    },
    "react-idle-timer": {
      "globals": {
        "clearTimeout": true,
        "document": true,
        "setTimeout": true
      },
      "packages": {
        "prop-types": true,
        "react": true
      }
    },
    "react-inspector": {
      "globals": {
        "Node.CDATA_SECTION_NODE": true,
        "Node.COMMENT_NODE": true,
        "Node.DOCUMENT_FRAGMENT_NODE": true,
        "Node.DOCUMENT_NODE": true,
        "Node.DOCUMENT_TYPE_NODE": true,
        "Node.ELEMENT_NODE": true,
        "Node.PROCESSING_INSTRUCTION_NODE": true,
        "Node.TEXT_NODE": true
      },
      "packages": {
        "ethjs-query>babel-runtime": true,
        "prop-types": true,
        "react": true,
        "react-inspector>is-dom": true
      }
    },
    "react-inspector>is-dom": {
      "globals": {
        "Node": true
      },
      "packages": {
        "proxyquire>fill-keys>is-object": true,
        "react-inspector>is-dom>is-window": true
      }
    },
    "react-popper": {
      "globals": {
        "document": true
      },
      "packages": {
        "@popperjs/core": true,
        "react": true,
        "react-popper>react-fast-compare": true,
        "react-popper>warning": true
      }
    },
    "react-popper>react-fast-compare": {
      "globals": {
        "Element": true,
        "console.warn": true
      }
    },
    "react-popper>warning": {
      "globals": {
        "console": true
      }
    },
    "react-redux": {
      "globals": {
        "console": true,
        "document": true
      },
      "packages": {
        "@babel/runtime": true,
        "prop-types": true,
        "prop-types>react-is": true,
        "react": true,
        "react-dom": true,
        "react-redux>hoist-non-react-statics": true,
        "redux": true
      }
    },
    "react-redux>hoist-non-react-statics": {
      "packages": {
        "prop-types>react-is": true
      }
    },
    "react-responsive-carousel": {
      "globals": {
        "HTMLElement": true,
        "clearTimeout": true,
        "console.warn": true,
        "document": true,
        "getComputedStyle": true,
        "setTimeout": true
      },
      "packages": {
        "classnames": true,
        "react": true,
        "react-dom": true,
        "react-responsive-carousel>react-easy-swipe": true
      }
    },
    "react-responsive-carousel>react-easy-swipe": {
      "globals": {
        "addEventListener": true,
        "define": true,
        "document.addEventListener": true,
        "document.removeEventListener": true
      },
      "packages": {
        "prop-types": true,
        "react": true
      }
    },
    "react-router-dom": {
      "packages": {
        "prop-types": true,
        "react": true,
        "react-router-dom>history": true,
        "react-router-dom>react-router": true,
        "react-router-dom>tiny-invariant": true,
        "react-router-dom>tiny-warning": true
      }
    },
    "react-router-dom>history": {
      "globals": {
        "addEventListener": true,
        "confirm": true,
        "document": true,
        "history": true,
        "location": true,
        "navigator.userAgent": true,
        "removeEventListener": true
      },
      "packages": {
        "react-router-dom>history>resolve-pathname": true,
        "react-router-dom>history>value-equal": true,
        "react-router-dom>tiny-invariant": true,
        "react-router-dom>tiny-warning": true
      }
    },
    "react-router-dom>react-router": {
      "packages": {
        "prop-types": true,
        "prop-types>react-is": true,
        "react": true,
        "react-redux>hoist-non-react-statics": true,
        "react-router-dom>react-router>history": true,
        "react-router-dom>react-router>mini-create-react-context": true,
        "react-router-dom>tiny-invariant": true,
        "react-router-dom>tiny-warning": true,
        "sinon>nise>path-to-regexp": true
      }
    },
    "react-router-dom>react-router>history": {
      "globals": {
        "addEventListener": true,
        "confirm": true,
        "document": true,
        "history": true,
        "location": true,
        "navigator.userAgent": true,
        "removeEventListener": true
      },
      "packages": {
        "react-router-dom>history>resolve-pathname": true,
        "react-router-dom>history>value-equal": true,
        "react-router-dom>tiny-invariant": true,
        "react-router-dom>tiny-warning": true
      }
    },
    "react-router-dom>react-router>mini-create-react-context": {
      "packages": {
        "@babel/runtime": true,
        "prop-types": true,
        "react": true,
        "react-router-dom>react-router>mini-create-react-context>gud": true,
        "react-router-dom>tiny-warning": true
      }
    },
    "react-router-dom>tiny-warning": {
      "globals": {
        "console": true
      }
    },
    "react-simple-file-input": {
      "globals": {
        "File": true,
        "FileReader": true,
        "console.warn": true
      },
      "packages": {
        "prop-types": true,
        "react": true
      }
    },
    "react-tippy": {
      "globals": {
        "Element": true,
        "MSStream": true,
        "MutationObserver": true,
        "addEventListener": true,
        "clearTimeout": true,
        "console.error": true,
        "console.warn": true,
        "define": true,
        "document": true,
        "getComputedStyle": true,
        "innerHeight": true,
        "innerWidth": true,
        "navigator.maxTouchPoints": true,
        "navigator.msMaxTouchPoints": true,
        "navigator.userAgent": true,
        "performance": true,
        "requestAnimationFrame": true,
        "setTimeout": true
      },
      "packages": {
        "react": true,
        "react-dom": true,
        "react-tippy>popper.js": true
      }
    },
    "react-tippy>popper.js": {
      "globals": {
        "MSInputMethodContext": true,
        "Node.DOCUMENT_POSITION_FOLLOWING": true,
        "cancelAnimationFrame": true,
        "console.warn": true,
        "define": true,
        "devicePixelRatio": true,
        "document": true,
        "getComputedStyle": true,
        "innerHeight": true,
        "innerWidth": true,
        "navigator.userAgent": true,
        "requestAnimationFrame": true,
        "setTimeout": true
      }
    },
    "react-toggle-button": {
      "globals": {
        "clearTimeout": true,
        "console.warn": true,
        "define": true,
        "performance": true,
        "setTimeout": true
      },
      "packages": {
        "react": true
      }
    },
    "react-transition-group": {
      "globals": {
        "clearTimeout": true,
        "setTimeout": true
      },
      "packages": {
        "prop-types": true,
        "react": true,
        "react-dom": true,
        "react-transition-group>chain-function": true,
        "react-transition-group>dom-helpers": true,
        "react-transition-group>warning": true
      }
    },
    "react-transition-group>dom-helpers": {
      "globals": {
        "document": true,
        "setTimeout": true
      },
      "packages": {
        "@babel/runtime": true
      }
    },
    "react-transition-group>warning": {
      "globals": {
        "console": true
      }
    },
    "readable-stream": {
      "packages": {
        "@storybook/api>util-deprecate": true,
        "browserify>browser-resolve": true,
        "browserify>events": true,
        "browserify>process": true,
        "browserify>timers-browserify": true,
        "pumpify>inherits": true,
        "readable-stream>core-util-is": true,
        "readable-stream>isarray": true,
        "readable-stream>process-nextick-args": true,
        "readable-stream>safe-buffer": true,
        "readable-stream>string_decoder": true
      }
    },
    "readable-stream>core-util-is": {
      "packages": {
        "browserify>insert-module-globals>is-buffer": true
      }
    },
    "readable-stream>process-nextick-args": {
      "packages": {
        "browserify>process": true
      }
    },
    "readable-stream>safe-buffer": {
      "packages": {
        "browserify>buffer": true
      }
    },
    "readable-stream>string_decoder": {
      "packages": {
        "readable-stream>safe-buffer": true
      }
    },
    "redux": {
      "globals": {
        "console": true
      },
      "packages": {
        "@babel/runtime": true
      }
    },
    "safe-event-emitter": {
      "globals": {
        "setTimeout": true
      },
      "packages": {
        "browserify>util": true,
        "safe-event-emitter>events": true
      }
    },
    "safe-event-emitter>events": {
      "globals": {
        "console": true
      }
    },
    "semver": {
      "globals": {
        "console.error": true
      },
      "packages": {
        "browserify>process": true,
        "semver>lru-cache": true
      }
    },
    "semver>lru-cache": {
      "packages": {
        "semver>lru-cache>yallist": true
      }
    },
    "sinon>nise>path-to-regexp": {
      "packages": {
        "sinon>nise>path-to-regexp>isarray": true
      }
    },
    "source-map-explorer>btoa": {
      "packages": {
        "browserify>buffer": true
      }
    },
    "string.prototype.matchall>call-bind": {
      "packages": {
        "mocha>object.assign>function-bind": true,
        "string.prototype.matchall>get-intrinsic": true
      }
    },
    "string.prototype.matchall>get-intrinsic": {
      "globals": {
        "AggregateError": true,
        "FinalizationRegistry": true,
        "WeakRef": true
      },
      "packages": {
        "enzyme>has": true,
        "mocha>object.assign>function-bind": true,
        "string.prototype.matchall>has-symbols": true
      }
    },
    "string.prototype.matchall>regexp.prototype.flags": {
      "packages": {
        "enzyme>function.prototype.name>functions-have-names": true,
        "globalthis>define-properties": true,
        "string.prototype.matchall>call-bind": true
      }
    },
    "stylelint>autoprefixer>browserslist": {
      "packages": {
        "browserify>browser-resolve": true,
        "browserify>process": true,
        "stylelint>autoprefixer>browserslist>electron-to-chromium": true,
        "stylelint>autoprefixer>browserslist>node-releases": true,
        "stylelint>autoprefixer>caniuse-lite": true
      }
    },
    "terser>@jridgewell/source-map>@jridgewell/gen-mapping": {
      "globals": {
        "define": true
      },
      "packages": {
        "terser>@jridgewell/source-map>@jridgewell/gen-mapping>@jridgewell/set-array": true,
        "terser>@jridgewell/source-map>@jridgewell/gen-mapping>@jridgewell/sourcemap-codec": true,
        "terser>@jridgewell/source-map>@jridgewell/trace-mapping": true
      }
    },
    "terser>@jridgewell/source-map>@jridgewell/gen-mapping>@jridgewell/set-array": {
      "globals": {
        "define": true
      }
    },
    "terser>@jridgewell/source-map>@jridgewell/gen-mapping>@jridgewell/sourcemap-codec": {
      "globals": {
        "TextDecoder": true,
        "define": true
      },
      "packages": {
        "browserify>buffer": true
      }
    },
    "terser>@jridgewell/source-map>@jridgewell/trace-mapping": {
      "globals": {
        "define": true
      },
      "packages": {
        "terser>@jridgewell/source-map>@jridgewell/gen-mapping>@jridgewell/sourcemap-codec": true,
        "terser>@jridgewell/source-map>@jridgewell/trace-mapping>@jridgewell/resolve-uri": true
      }
    },
    "terser>@jridgewell/source-map>@jridgewell/trace-mapping>@jridgewell/resolve-uri": {
      "globals": {
        "define": true
      }
    },
    "terser>source-map-support>buffer-from": {
      "packages": {
        "browserify>buffer": true
      }
    },
    "textarea-caret": {
      "globals": {
        "document.body.appendChild": true,
        "document.body.removeChild": true,
        "document.createElement": true,
        "document.querySelector": true,
        "getCaretCoordinates": "write",
        "getComputedStyle": true,
        "mozInnerScreenX": true
      }
    },
    "uuid": {
      "globals": {
        "crypto": true,
        "msCrypto": true
      }
    },
    "vinyl>clone": {
      "packages": {
        "browserify>buffer": true
      }
    },
    "vinyl>cloneable-readable>process-nextick-args": {
      "packages": {
        "browserify>process": true
      }
    },
    "web3": {
      "globals": {
        "XMLHttpRequest": true
      }
    },
    "web3-stream-provider": {
      "globals": {
        "setTimeout": true
      },
      "packages": {
        "browserify>util": true,
        "readable-stream": true,
        "web3-stream-provider>uuid": true
      }
    },
    "web3-stream-provider>uuid": {
      "globals": {
        "crypto": true,
        "msCrypto": true
      }
    },
    "webextension-polyfill": {
      "globals": {
        "browser": true,
        "chrome": true,
        "console.error": true,
        "console.warn": true,
        "define": true
      }
    }
  }
}<|MERGE_RESOLUTION|>--- conflicted
+++ resolved
@@ -1419,20 +1419,9 @@
         "msCrypto": true
       }
     },
-<<<<<<< HEAD
     "@metamask/rpc-methods>@metamask/controllers>nanoid": {
       "globals": {
         "crypto.getRandomValues": true
-=======
-    "@metamask/rpc-methods>@metamask/key-tree": {
-      "packages": {
-        "@metamask/rpc-methods>@metamask/key-tree>@noble/ed25519": true,
-        "@metamask/rpc-methods>@metamask/key-tree>@noble/secp256k1": true,
-        "@metamask/rpc-methods>@metamask/key-tree>@scure/bip39": true,
-        "@metamask/snaps-utils>@noble/hashes": true,
-        "@metamask/snaps-utils>@scure/base": true,
-        "eth-block-tracker>@metamask/utils": true
->>>>>>> ee543598
       }
     },
     "@metamask/rpc-methods>@metamask/controllers>web3": {
@@ -1482,14 +1471,9 @@
         "setTimeout": true
       },
       "packages": {
-<<<<<<< HEAD
         "@metamask/rpc-methods>@metamask/controllers>web3-provider-engine>backoff>precond": true,
         "browserify>events": true,
         "browserify>util": true
-=======
-        "@metamask/snaps-utils>@noble/hashes": true,
-        "@metamask/snaps-utils>@scure/base": true
->>>>>>> ee543598
       }
     },
     "@metamask/rpc-methods>@metamask/controllers>web3-provider-engine>backoff>precond": {
@@ -1602,8 +1586,8 @@
         "@metamask/rpc-methods>@metamask/key-tree>@noble/ed25519": true,
         "@metamask/rpc-methods>@metamask/key-tree>@noble/secp256k1": true,
         "@metamask/rpc-methods>@metamask/key-tree>@scure/bip39": true,
-        "@metamask/snap-utils>@noble/hashes": true,
-        "@metamask/snap-utils>@scure/base": true,
+        "@metamask/snaps-utils>@noble/hashes": true,
+        "@metamask/snaps-utils>@scure/base": true,
         "eth-block-tracker>@metamask/utils": true
       }
     },
@@ -1625,8 +1609,8 @@
     },
     "@metamask/rpc-methods>@metamask/key-tree>@scure/bip39": {
       "packages": {
-        "@metamask/snap-utils>@noble/hashes": true,
-        "@metamask/snap-utils>@scure/base": true
+        "@metamask/snaps-utils>@noble/hashes": true,
+        "@metamask/snaps-utils>@scure/base": true
       }
     },
     "@metamask/rpc-methods>nanoid": {
@@ -1691,20 +1675,8 @@
         "@metamask/post-message-stream": true,
         "@metamask/providers>@metamask/object-multiplex": true,
         "@metamask/rpc-methods": true,
-<<<<<<< HEAD
         "@metamask/rpc-methods>@metamask/controllers": true,
-        "@metamask/snap-controllers>@metamask/browser-passworder": true,
-        "@metamask/snap-controllers>@xstate/fsm": true,
-        "@metamask/snap-controllers>concat-stream": true,
-        "@metamask/snap-controllers>gunzip-maybe": true,
-        "@metamask/snap-controllers>json-rpc-middleware-stream": true,
-        "@metamask/snap-controllers>nanoid": true,
-        "@metamask/snap-controllers>readable-web-to-node-stream": true,
-        "@metamask/snap-controllers>tar-stream": true,
-        "@metamask/snap-utils": true,
-=======
         "@metamask/snaps-controllers>@metamask/browser-passworder": true,
-        "@metamask/snaps-controllers>@metamask/controllers": true,
         "@metamask/snaps-controllers>@xstate/fsm": true,
         "@metamask/snaps-controllers>concat-stream": true,
         "@metamask/snaps-controllers>gunzip-maybe": true,
@@ -1713,7 +1685,6 @@
         "@metamask/snaps-controllers>readable-web-to-node-stream": true,
         "@metamask/snaps-controllers>tar-stream": true,
         "@metamask/snaps-utils": true,
->>>>>>> ee543598
         "eth-block-tracker>@metamask/utils": true,
         "eth-rpc-errors": true,
         "json-rpc-engine": true,
@@ -1733,142 +1704,7 @@
         "browserify>buffer": true
       }
     },
-<<<<<<< HEAD
-    "@metamask/snap-controllers>concat-stream": {
-=======
-    "@metamask/snaps-controllers>@metamask/controllers": {
-      "globals": {
-        "Headers": true,
-        "URL": true,
-        "clearInterval": true,
-        "clearTimeout": true,
-        "console.error": true,
-        "console.log": true,
-        "fetch": true,
-        "setInterval": true,
-        "setTimeout": true
-      },
-      "packages": {
-        "@ethereumjs/common": true,
-        "@ethereumjs/tx": true,
-        "@metamask/contract-metadata": true,
-        "@metamask/controllers>@ethersproject/abi": true,
-        "@metamask/controllers>@ethersproject/contracts": true,
-        "@metamask/controllers>@ethersproject/providers": true,
-        "@metamask/controllers>abort-controller": true,
-        "@metamask/controllers>async-mutex": true,
-        "@metamask/controllers>eth-json-rpc-infura": true,
-        "@metamask/controllers>eth-phishing-detect": true,
-        "@metamask/controllers>isomorphic-fetch": true,
-        "@metamask/controllers>multiformats": true,
-        "@metamask/controllers>web3": true,
-        "@metamask/controllers>web3-provider-engine": true,
-        "@metamask/metamask-eth-abis": true,
-        "@metamask/snaps-controllers>@metamask/controllers>eth-method-registry": true,
-        "@metamask/snaps-controllers>@metamask/controllers>ethereumjs-wallet": true,
-        "@metamask/snaps-controllers>nanoid": true,
-        "browserify>buffer": true,
-        "browserify>events": true,
-        "deep-freeze-strict": true,
-        "eslint>fast-deep-equal": true,
-        "eth-ens-namehash": true,
-        "eth-keyring-controller": true,
-        "eth-query": true,
-        "eth-rpc-errors": true,
-        "eth-sig-util": true,
-        "ethereumjs-util": true,
-        "ethjs>ethjs-unit": true,
-        "immer": true,
-        "json-rpc-engine": true,
-        "jsonschema": true,
-        "punycode": true,
-        "single-call-balance-checker-abi": true,
-        "uuid": true
-      }
-    },
-    "@metamask/snaps-controllers>@metamask/controllers>eth-method-registry": {
-      "packages": {
-        "@metamask/snaps-controllers>@metamask/controllers>eth-method-registry>ethjs": true
-      }
-    },
-    "@metamask/snaps-controllers>@metamask/controllers>eth-method-registry>ethjs": {
-      "globals": {
-        "clearInterval": true,
-        "setInterval": true
-      },
-      "packages": {
-        "@metamask/snaps-controllers>@metamask/controllers>eth-method-registry>ethjs>bn.js": true,
-        "@metamask/snaps-controllers>@metamask/controllers>eth-method-registry>ethjs>ethjs-abi": true,
-        "@metamask/snaps-controllers>@metamask/controllers>eth-method-registry>ethjs>ethjs-contract": true,
-        "@metamask/snaps-controllers>@metamask/controllers>eth-method-registry>ethjs>ethjs-query": true,
-        "browserify>buffer": true,
-        "ethjs>ethjs-filter": true,
-        "ethjs>ethjs-provider-http": true,
-        "ethjs>ethjs-unit": true,
-        "ethjs>ethjs-util": true,
-        "ethjs>js-sha3": true,
-        "ethjs>number-to-bn": true
-      }
-    },
-    "@metamask/snaps-controllers>@metamask/controllers>eth-method-registry>ethjs>ethjs-abi": {
-      "packages": {
-        "@metamask/snaps-controllers>@metamask/controllers>eth-method-registry>ethjs>bn.js": true,
-        "browserify>buffer": true,
-        "ethjs>js-sha3": true,
-        "ethjs>number-to-bn": true
-      }
-    },
-    "@metamask/snaps-controllers>@metamask/controllers>eth-method-registry>ethjs>ethjs-contract": {
-      "packages": {
-        "@metamask/snaps-controllers>@metamask/controllers>eth-method-registry>ethjs>ethjs-contract>ethjs-abi": true,
-        "ethjs-query>babel-runtime": true,
-        "ethjs>ethjs-filter": true,
-        "ethjs>ethjs-util": true,
-        "ethjs>js-sha3": true,
-        "promise-to-callback": true
-      }
-    },
-    "@metamask/snaps-controllers>@metamask/controllers>eth-method-registry>ethjs>ethjs-contract>ethjs-abi": {
-      "packages": {
-        "@metamask/snaps-controllers>@metamask/controllers>eth-method-registry>ethjs>bn.js": true,
-        "browserify>buffer": true,
-        "ethjs>js-sha3": true,
-        "ethjs>number-to-bn": true
-      }
-    },
-    "@metamask/snaps-controllers>@metamask/controllers>eth-method-registry>ethjs>ethjs-query": {
-      "globals": {
-        "console": true
-      },
-      "packages": {
-        "ethjs-query>babel-runtime": true,
-        "ethjs-query>ethjs-format": true,
-        "ethjs-query>ethjs-rpc": true,
-        "promise-to-callback": true
-      }
-    },
-    "@metamask/snaps-controllers>@metamask/controllers>ethereumjs-wallet": {
-      "packages": {
-        "@metamask/snaps-controllers>@metamask/controllers>ethereumjs-wallet>uuid": true,
-        "@truffle/codec>utf8": true,
-        "browserify>buffer": true,
-        "browserify>crypto-browserify": true,
-        "ethereumjs-util": true,
-        "ethereumjs-util>ethereum-cryptography": true,
-        "ethereumjs-wallet>aes-js": true,
-        "ethereumjs-wallet>bs58check": true,
-        "ethereumjs-wallet>randombytes": true,
-        "ethers>@ethersproject/json-wallets>scrypt-js": true
-      }
-    },
-    "@metamask/snaps-controllers>@metamask/controllers>ethereumjs-wallet>uuid": {
-      "globals": {
-        "crypto": true,
-        "msCrypto": true
-      }
-    },
     "@metamask/snaps-controllers>concat-stream": {
->>>>>>> ee543598
       "packages": {
         "@metamask/snaps-controllers>concat-stream>readable-stream": true,
         "browserify>buffer": true,
