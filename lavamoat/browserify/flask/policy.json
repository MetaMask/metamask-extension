--- conflicted
+++ resolved
@@ -1415,12 +1415,12 @@
         "browserify>buffer": true
       }
     },
-<<<<<<< HEAD
     "@metamask/rpc-methods>@metamask/snaps-ui": {
       "packages": {
         "@metamask/utils": true,
         "@metamask/utils>superstruct": true
-=======
+      }
+    },
     "@metamask/rpc-methods>@metamask/key-tree": {
       "packages": {
         "@metamask/rpc-methods>@metamask/key-tree>@noble/ed25519": true,
@@ -1445,7 +1445,6 @@
       },
       "packages": {
         "browserify>browser-resolve": true
->>>>>>> 52b3d58c
       }
     },
     "@metamask/rpc-methods>nanoid": {
