{
  "resources": {
    "@babel/runtime": {
      "globals": {
        "regeneratorRuntime": "write"
      }
    },
    "@ensdomains/content-hash": {
      "globals": {
        "console.warn": true
      },
      "packages": {
        "@ensdomains/content-hash>cids": true,
        "@ensdomains/content-hash>js-base64": true,
        "@ensdomains/content-hash>multicodec": true,
        "@ensdomains/content-hash>multihashes": true,
        "browserify>buffer": true
      }
    },
    "@ensdomains/content-hash>cids": {
      "packages": {
        "@ensdomains/content-hash>cids>multibase": true,
        "@ensdomains/content-hash>cids>multihashes": true,
        "@ensdomains/content-hash>cids>uint8arrays": true,
        "@ensdomains/content-hash>multicodec": true
      }
    },
    "@ensdomains/content-hash>cids>multibase": {
      "globals": {
        "TextDecoder": true,
        "TextEncoder": true
      },
      "packages": {
        "@ensdomains/content-hash>cids>multibase>@multiformats/base-x": true
      }
    },
    "@ensdomains/content-hash>cids>multihashes": {
      "packages": {
        "@ensdomains/content-hash>cids>multibase": true,
        "@ensdomains/content-hash>cids>multihashes>varint": true,
        "@ensdomains/content-hash>cids>uint8arrays": true
      }
    },
    "@ensdomains/content-hash>cids>uint8arrays": {
      "globals": {
        "TextDecoder": true,
        "TextEncoder": true
      },
      "packages": {
        "@ensdomains/content-hash>cids>multibase": true
      }
    },
    "@ensdomains/content-hash>js-base64": {
      "globals": {
        "Base64": "write",
        "TextDecoder": true,
        "TextEncoder": true,
        "atob": true,
        "btoa": true,
        "define": true
      },
      "packages": {
        "browserify>buffer": true
      }
    },
    "@ensdomains/content-hash>multicodec": {
      "packages": {
        "@ensdomains/content-hash>multicodec>uint8arrays": true,
        "sass-embedded>varint": true
      }
    },
    "@ensdomains/content-hash>multicodec>uint8arrays": {
      "globals": {
        "Buffer": true,
        "TextDecoder": true,
        "TextEncoder": true
      },
      "packages": {
        "@metamask/assets-controllers>multiformats": true
      }
    },
    "@ensdomains/content-hash>multihashes": {
      "packages": {
        "@ensdomains/content-hash>multihashes>multibase": true,
        "@ensdomains/content-hash>multihashes>varint": true,
        "@ensdomains/content-hash>multihashes>web-encoding": true,
        "browserify>buffer": true
      }
    },
    "@ensdomains/content-hash>multihashes>multibase": {
      "packages": {
        "@ensdomains/content-hash>multihashes>multibase>base-x": true,
        "@ensdomains/content-hash>multihashes>web-encoding": true,
        "browserify>buffer": true
      }
    },
    "@ensdomains/content-hash>multihashes>multibase>base-x": {
      "packages": {
        "koa>content-disposition>safe-buffer": true
      }
    },
    "@ensdomains/content-hash>multihashes>web-encoding": {
      "globals": {
        "TextDecoder": true,
        "TextEncoder": true
      },
      "packages": {
        "browserify>util": true
      }
    },
    "@ethereumjs/tx": {
      "packages": {
        "@ethereumjs/tx>@ethereumjs/common": true,
        "@ethereumjs/tx>@ethereumjs/rlp": true,
        "@ethereumjs/tx>@ethereumjs/util": true,
        "@ethereumjs/tx>ethereum-cryptography": true,
        "browserify>buffer": true,
        "browserify>insert-module-globals>is-buffer": true
      }
    },
    "@ethereumjs/tx>@ethereumjs/common": {
      "packages": {
        "@ethereumjs/tx>@ethereumjs/common>crc-32": true,
        "@ethereumjs/tx>@ethereumjs/util": true,
        "browserify>buffer": true,
        "webpack>events": true
      }
    },
    "@ethereumjs/tx>@ethereumjs/common>crc-32": {
      "globals": {
        "DO_NOT_EXPORT_CRC": true,
        "define": true
      }
    },
    "@ethereumjs/tx>@ethereumjs/rlp": {
      "globals": {
        "TextEncoder": true
      }
    },
    "@ethereumjs/tx>@ethereumjs/util": {
      "globals": {
        "console.warn": true
      },
      "packages": {
        "@ethereumjs/tx>@ethereumjs/rlp": true,
        "@ethereumjs/tx>@ethereumjs/util>micro-ftch": true,
        "@ethereumjs/tx>ethereum-cryptography": true,
        "browserify>buffer": true,
        "browserify>insert-module-globals>is-buffer": true,
        "webpack>events": true
      }
    },
    "@ethereumjs/tx>@ethereumjs/util>micro-ftch": {
      "globals": {
        "Headers": true,
        "TextDecoder": true,
        "URL": true,
        "btoa": true,
        "fetch": true
      },
      "packages": {
        "browserify>browserify-zlib": true,
        "browserify>buffer": true,
        "browserify>https-browserify": true,
        "browserify>process": true,
        "browserify>stream-http": true,
        "browserify>url": true,
        "browserify>util": true
      }
    },
    "@ethereumjs/tx>ethereum-cryptography": {
      "globals": {
        "TextDecoder": true,
        "crypto": true
      },
      "packages": {
        "@ethereumjs/tx>ethereum-cryptography>@noble/curves": true,
        "@ethereumjs/tx>ethereum-cryptography>@noble/hashes": true,
        "@ethereumjs/tx>ethereum-cryptography>@scure/bip32": true
      }
    },
    "@ethereumjs/tx>ethereum-cryptography>@noble/curves": {
      "globals": {
        "TextEncoder": true
      },
      "packages": {
        "@ethereumjs/tx>ethereum-cryptography>@noble/hashes": true
      }
    },
    "@ethereumjs/tx>ethereum-cryptography>@noble/hashes": {
      "globals": {
        "TextEncoder": true,
        "crypto": true
      }
    },
    "@ethereumjs/tx>ethereum-cryptography>@scure/bip32": {
      "packages": {
        "@ethereumjs/tx>ethereum-cryptography>@scure/bip32>@noble/curves": true,
        "@ethereumjs/tx>ethereum-cryptography>@scure/bip32>@noble/hashes": true,
        "@metamask/utils>@scure/base": true
      }
    },
    "@ethereumjs/tx>ethereum-cryptography>@scure/bip32>@noble/curves": {
      "globals": {
        "TextEncoder": true
      },
      "packages": {
        "@ethereumjs/tx>ethereum-cryptography>@scure/bip32>@noble/hashes": true
      }
    },
    "@ethereumjs/tx>ethereum-cryptography>@scure/bip32>@noble/hashes": {
      "globals": {
        "TextEncoder": true,
        "crypto": true
      }
    },
    "@ethersproject/abi": {
      "globals": {
        "console.log": true
      },
      "packages": {
        "@ethersproject/abi>@ethersproject/address": true,
        "@ethersproject/abi>@ethersproject/bytes": true,
        "@ethersproject/abi>@ethersproject/constants": true,
        "@ethersproject/abi>@ethersproject/hash": true,
        "@ethersproject/abi>@ethersproject/keccak256": true,
        "@ethersproject/abi>@ethersproject/logger": true,
        "@ethersproject/abi>@ethersproject/properties": true,
        "@ethersproject/abi>@ethersproject/strings": true,
        "@ethersproject/bignumber": true
      }
    },
    "@ethersproject/abi>@ethersproject/address": {
      "packages": {
        "@ethersproject/abi>@ethersproject/bytes": true,
        "@ethersproject/abi>@ethersproject/keccak256": true,
        "@ethersproject/abi>@ethersproject/logger": true,
        "@ethersproject/bignumber": true,
        "@ethersproject/providers>@ethersproject/rlp": true
      }
    },
    "@ethersproject/abi>@ethersproject/bytes": {
      "packages": {
        "@ethersproject/abi>@ethersproject/logger": true
      }
    },
    "@ethersproject/abi>@ethersproject/constants": {
      "packages": {
        "@ethersproject/bignumber": true
      }
    },
    "@ethersproject/abi>@ethersproject/hash": {
      "packages": {
        "@ethersproject/abi>@ethersproject/address": true,
        "@ethersproject/abi>@ethersproject/bytes": true,
        "@ethersproject/abi>@ethersproject/keccak256": true,
        "@ethersproject/abi>@ethersproject/logger": true,
        "@ethersproject/abi>@ethersproject/properties": true,
        "@ethersproject/abi>@ethersproject/strings": true,
        "@ethersproject/bignumber": true,
        "@ethersproject/providers>@ethersproject/base64": true
      }
    },
    "@ethersproject/abi>@ethersproject/keccak256": {
      "packages": {
        "@ethersproject/abi>@ethersproject/bytes": true,
        "@metamask/ethjs>js-sha3": true
      }
    },
    "@ethersproject/abi>@ethersproject/logger": {
      "globals": {
        "console": true
      }
    },
    "@ethersproject/abi>@ethersproject/properties": {
      "packages": {
        "@ethersproject/abi>@ethersproject/logger": true
      }
    },
    "@ethersproject/abi>@ethersproject/strings": {
      "packages": {
        "@ethersproject/abi>@ethersproject/bytes": true,
        "@ethersproject/abi>@ethersproject/constants": true,
        "@ethersproject/abi>@ethersproject/logger": true
      }
    },
    "@ethersproject/bignumber": {
      "packages": {
        "@ethersproject/abi>@ethersproject/bytes": true,
        "@ethersproject/abi>@ethersproject/logger": true,
        "bn.js": true
      }
    },
    "@ethersproject/contracts": {
      "globals": {
        "setTimeout": true
      },
      "packages": {
        "@ethersproject/abi": true,
        "@ethersproject/abi>@ethersproject/address": true,
        "@ethersproject/abi>@ethersproject/bytes": true,
        "@ethersproject/abi>@ethersproject/logger": true,
        "@ethersproject/abi>@ethersproject/properties": true,
        "@ethersproject/bignumber": true,
        "@ethersproject/hdnode>@ethersproject/abstract-signer": true,
        "@ethersproject/hdnode>@ethersproject/transactions": true,
        "@metamask/test-bundler>@ethersproject/abstract-provider": true
      }
    },
    "@ethersproject/hdnode": {
      "packages": {
        "@ethersproject/abi>@ethersproject/bytes": true,
        "@ethersproject/abi>@ethersproject/logger": true,
        "@ethersproject/abi>@ethersproject/properties": true,
        "@ethersproject/abi>@ethersproject/strings": true,
        "@ethersproject/bignumber": true,
        "@ethersproject/hdnode>@ethersproject/basex": true,
        "@ethersproject/hdnode>@ethersproject/pbkdf2": true,
        "@ethersproject/hdnode>@ethersproject/sha2": true,
        "@ethersproject/hdnode>@ethersproject/signing-key": true,
        "@ethersproject/hdnode>@ethersproject/transactions": true,
        "@ethersproject/hdnode>@ethersproject/wordlists": true
      }
    },
    "@ethersproject/hdnode>@ethersproject/abstract-signer": {
      "packages": {
        "@ethersproject/abi>@ethersproject/logger": true,
        "@ethersproject/abi>@ethersproject/properties": true
      }
    },
    "@ethersproject/hdnode>@ethersproject/basex": {
      "packages": {
        "@ethersproject/abi>@ethersproject/bytes": true,
        "@ethersproject/abi>@ethersproject/properties": true
      }
    },
    "@ethersproject/hdnode>@ethersproject/pbkdf2": {
      "packages": {
        "@ethersproject/abi>@ethersproject/bytes": true,
        "@ethersproject/hdnode>@ethersproject/sha2": true
      }
    },
    "@ethersproject/hdnode>@ethersproject/sha2": {
      "packages": {
        "@ethersproject/abi>@ethersproject/bytes": true,
        "@ethersproject/abi>@ethersproject/logger": true,
        "ethereumjs-util>ethereum-cryptography>hash.js": true
      }
    },
    "@ethersproject/hdnode>@ethersproject/signing-key": {
      "packages": {
        "@ethersproject/abi>@ethersproject/bytes": true,
        "@ethersproject/abi>@ethersproject/logger": true,
        "@ethersproject/abi>@ethersproject/properties": true,
        "@metamask/ppom-validator>elliptic": true
      }
    },
    "@ethersproject/hdnode>@ethersproject/transactions": {
      "packages": {
        "@ethersproject/abi>@ethersproject/address": true,
        "@ethersproject/abi>@ethersproject/bytes": true,
        "@ethersproject/abi>@ethersproject/constants": true,
        "@ethersproject/abi>@ethersproject/keccak256": true,
        "@ethersproject/abi>@ethersproject/logger": true,
        "@ethersproject/abi>@ethersproject/properties": true,
        "@ethersproject/bignumber": true,
        "@ethersproject/hdnode>@ethersproject/signing-key": true,
        "@ethersproject/providers>@ethersproject/rlp": true
      }
    },
    "@ethersproject/hdnode>@ethersproject/wordlists": {
      "packages": {
        "@ethersproject/abi>@ethersproject/bytes": true,
        "@ethersproject/abi>@ethersproject/hash": true,
        "@ethersproject/abi>@ethersproject/logger": true,
        "@ethersproject/abi>@ethersproject/properties": true,
        "@ethersproject/abi>@ethersproject/strings": true
      }
    },
    "@ethersproject/providers": {
      "globals": {
        "WebSocket": true,
        "clearInterval": true,
        "clearTimeout": true,
        "console.log": true,
        "console.warn": true,
        "setInterval": true,
        "setTimeout": true
      },
      "packages": {
        "@ethersproject/abi>@ethersproject/address": true,
        "@ethersproject/abi>@ethersproject/bytes": true,
        "@ethersproject/abi>@ethersproject/constants": true,
        "@ethersproject/abi>@ethersproject/hash": true,
        "@ethersproject/abi>@ethersproject/logger": true,
        "@ethersproject/abi>@ethersproject/properties": true,
        "@ethersproject/abi>@ethersproject/strings": true,
        "@ethersproject/bignumber": true,
        "@ethersproject/hdnode>@ethersproject/abstract-signer": true,
        "@ethersproject/hdnode>@ethersproject/basex": true,
        "@ethersproject/hdnode>@ethersproject/sha2": true,
        "@ethersproject/hdnode>@ethersproject/transactions": true,
        "@ethersproject/providers>@ethersproject/base64": true,
        "@ethersproject/providers>@ethersproject/random": true,
        "@ethersproject/providers>@ethersproject/web": true,
        "@ethersproject/providers>bech32": true,
        "@metamask/test-bundler>@ethersproject/abstract-provider": true,
        "@metamask/test-bundler>@ethersproject/networks": true
      }
    },
    "@ethersproject/providers>@ethersproject/base64": {
      "globals": {
        "atob": true,
        "btoa": true
      },
      "packages": {
        "@ethersproject/abi>@ethersproject/bytes": true
      }
    },
    "@ethersproject/providers>@ethersproject/random": {
      "globals": {
        "crypto.getRandomValues": true
      },
      "packages": {
        "@ethersproject/abi>@ethersproject/bytes": true,
        "@ethersproject/abi>@ethersproject/logger": true
      }
    },
    "@ethersproject/providers>@ethersproject/rlp": {
      "packages": {
        "@ethersproject/abi>@ethersproject/bytes": true,
        "@ethersproject/abi>@ethersproject/logger": true
      }
    },
    "@ethersproject/providers>@ethersproject/web": {
      "globals": {
        "clearTimeout": true,
        "fetch": true,
        "setTimeout": true
      },
      "packages": {
        "@ethersproject/abi>@ethersproject/bytes": true,
        "@ethersproject/abi>@ethersproject/logger": true,
        "@ethersproject/abi>@ethersproject/properties": true,
        "@ethersproject/abi>@ethersproject/strings": true,
        "@ethersproject/providers>@ethersproject/base64": true
      }
    },
    "@keystonehq/bc-ur-registry-eth": {
      "packages": {
        "@ethereumjs/tx>@ethereumjs/util": true,
        "@keystonehq/bc-ur-registry-eth>@keystonehq/bc-ur-registry": true,
        "@metamask/eth-trezor-keyring>hdkey": true,
        "browserify>buffer": true,
        "uuid": true
      }
    },
    "@keystonehq/bc-ur-registry-eth>@keystonehq/bc-ur-registry": {
      "globals": {
        "define": true
      },
      "packages": {
        "@ngraveio/bc-ur": true,
        "@trezor/connect-web>tslib": true,
        "browserify>buffer": true,
        "ethereumjs-util>ethereum-cryptography>bs58check": true,
        "ganache>abstract-level>buffer": true
      }
    },
    "@keystonehq/metamask-airgapped-keyring": {
      "packages": {
        "@ethereumjs/tx": true,
        "@keystonehq/bc-ur-registry-eth": true,
        "@keystonehq/metamask-airgapped-keyring>@keystonehq/base-eth-keyring": true,
        "@keystonehq/metamask-airgapped-keyring>@metamask/obs-store": true,
        "@keystonehq/metamask-airgapped-keyring>rlp": true,
        "browserify>buffer": true,
        "uuid": true,
        "webpack>events": true
      }
    },
    "@keystonehq/metamask-airgapped-keyring>@keystonehq/base-eth-keyring": {
      "packages": {
        "@ethereumjs/tx": true,
        "@ethereumjs/tx>@ethereumjs/util": true,
        "@keystonehq/bc-ur-registry-eth": true,
        "@metamask/eth-trezor-keyring>hdkey": true,
        "browserify>buffer": true,
        "eth-lattice-keyring>rlp": true,
        "uuid": true
      }
    },
    "@keystonehq/metamask-airgapped-keyring>@metamask/obs-store": {
      "packages": {
        "@keystonehq/metamask-airgapped-keyring>@metamask/obs-store>@metamask/safe-event-emitter": true,
        "@keystonehq/metamask-airgapped-keyring>@metamask/obs-store>through2": true,
        "stream-browserify": true
      }
    },
    "@keystonehq/metamask-airgapped-keyring>@metamask/obs-store>@metamask/safe-event-emitter": {
      "globals": {
        "setTimeout": true
      },
      "packages": {
        "webpack>events": true
      }
    },
    "@keystonehq/metamask-airgapped-keyring>@metamask/obs-store>through2": {
      "packages": {
        "browserify>process": true,
        "browserify>util": true,
        "readable-stream": true,
        "watchify>xtend": true
      }
    },
    "@keystonehq/metamask-airgapped-keyring>rlp": {
      "packages": {
        "bn.js": true,
        "browserify>buffer": true
      }
    },
    "@lavamoat/lavadome-react": {
      "globals": {
        "Document.prototype": true,
        "DocumentFragment.prototype": true,
        "Element.prototype": true,
        "Node.prototype": true,
        "console.warn": true,
        "document": true
      },
      "packages": {
        "react": true
      }
    },
    "@material-ui/core": {
      "globals": {
        "Image": true,
        "_formatMuiErrorMessage": true,
        "addEventListener": true,
        "clearInterval": true,
        "clearTimeout": true,
        "console.error": true,
        "console.warn": true,
        "document": true,
        "getComputedStyle": true,
        "getSelection": true,
        "innerHeight": true,
        "innerWidth": true,
        "matchMedia": true,
        "navigator": true,
        "performance.now": true,
        "removeEventListener": true,
        "requestAnimationFrame": true,
        "setInterval": true,
        "setTimeout": true
      },
      "packages": {
        "@babel/runtime": true,
        "@material-ui/core>@material-ui/styles": true,
        "@material-ui/core>@material-ui/system": true,
        "@material-ui/core>@material-ui/utils": true,
        "@material-ui/core>clsx": true,
        "@material-ui/core>popper.js": true,
        "@material-ui/core>react-transition-group": true,
        "prop-types": true,
        "prop-types>react-is": true,
        "react": true,
        "react-dom": true,
        "react-redux>hoist-non-react-statics": true
      }
    },
    "@material-ui/core>@material-ui/styles": {
      "globals": {
        "console.error": true,
        "console.warn": true,
        "document.createComment": true,
        "document.head": true
      },
      "packages": {
        "@babel/runtime": true,
        "@material-ui/core>@material-ui/styles>jss": true,
        "@material-ui/core>@material-ui/styles>jss-plugin-camel-case": true,
        "@material-ui/core>@material-ui/styles>jss-plugin-default-unit": true,
        "@material-ui/core>@material-ui/styles>jss-plugin-global": true,
        "@material-ui/core>@material-ui/styles>jss-plugin-nested": true,
        "@material-ui/core>@material-ui/styles>jss-plugin-props-sort": true,
        "@material-ui/core>@material-ui/styles>jss-plugin-rule-value-function": true,
        "@material-ui/core>@material-ui/styles>jss-plugin-vendor-prefixer": true,
        "@material-ui/core>@material-ui/utils": true,
        "@material-ui/core>clsx": true,
        "prop-types": true,
        "react": true,
        "react-redux>hoist-non-react-statics": true
      }
    },
    "@material-ui/core>@material-ui/styles>jss": {
      "globals": {
        "CSS": true,
        "document.createElement": true,
        "document.querySelector": true
      },
      "packages": {
        "@babel/runtime": true,
        "@material-ui/core>@material-ui/styles>jss>is-in-browser": true,
        "react-router-dom>tiny-warning": true
      }
    },
    "@material-ui/core>@material-ui/styles>jss-plugin-camel-case": {
      "packages": {
        "@material-ui/core>@material-ui/styles>jss-plugin-camel-case>hyphenate-style-name": true
      }
    },
    "@material-ui/core>@material-ui/styles>jss-plugin-default-unit": {
      "globals": {
        "CSS": true
      },
      "packages": {
        "@material-ui/core>@material-ui/styles>jss": true
      }
    },
    "@material-ui/core>@material-ui/styles>jss-plugin-global": {
      "packages": {
        "@babel/runtime": true,
        "@material-ui/core>@material-ui/styles>jss": true
      }
    },
    "@material-ui/core>@material-ui/styles>jss-plugin-nested": {
      "packages": {
        "@babel/runtime": true,
        "react-router-dom>tiny-warning": true
      }
    },
    "@material-ui/core>@material-ui/styles>jss-plugin-rule-value-function": {
      "packages": {
        "@material-ui/core>@material-ui/styles>jss": true,
        "react-router-dom>tiny-warning": true
      }
    },
    "@material-ui/core>@material-ui/styles>jss-plugin-vendor-prefixer": {
      "packages": {
        "@material-ui/core>@material-ui/styles>jss": true,
        "@material-ui/core>@material-ui/styles>jss-plugin-vendor-prefixer>css-vendor": true
      }
    },
    "@material-ui/core>@material-ui/styles>jss-plugin-vendor-prefixer>css-vendor": {
      "globals": {
        "document.createElement": true,
        "document.documentElement": true,
        "getComputedStyle": true
      },
      "packages": {
        "@babel/runtime": true,
        "@material-ui/core>@material-ui/styles>jss>is-in-browser": true
      }
    },
    "@material-ui/core>@material-ui/styles>jss>is-in-browser": {
      "globals": {
        "document": true
      }
    },
    "@material-ui/core>@material-ui/system": {
      "globals": {
        "console.error": true
      },
      "packages": {
        "@babel/runtime": true,
        "@material-ui/core>@material-ui/utils": true,
        "prop-types": true
      }
    },
    "@material-ui/core>@material-ui/utils": {
      "packages": {
        "@babel/runtime": true,
        "prop-types": true,
        "prop-types>react-is": true
      }
    },
    "@material-ui/core>popper.js": {
      "globals": {
        "MSInputMethodContext": true,
        "Node.DOCUMENT_POSITION_FOLLOWING": true,
        "cancelAnimationFrame": true,
        "console.warn": true,
        "define": true,
        "devicePixelRatio": true,
        "document": true,
        "getComputedStyle": true,
        "innerHeight": true,
        "innerWidth": true,
        "navigator": true,
        "requestAnimationFrame": true,
        "setTimeout": true
      }
    },
    "@material-ui/core>react-transition-group": {
      "globals": {
        "Element": true,
        "setTimeout": true
      },
      "packages": {
        "@material-ui/core>react-transition-group>dom-helpers": true,
        "prop-types": true,
        "react": true,
        "react-dom": true
      }
    },
    "@material-ui/core>react-transition-group>dom-helpers": {
      "packages": {
        "@babel/runtime": true
      }
    },
    "@metamask/abi-utils": {
      "packages": {
        "@metamask/utils": true,
        "superstruct": true
      }
    },
    "@metamask/accounts-controller": {
      "packages": {
        "@ethereumjs/tx>@ethereumjs/util": true,
        "@ethereumjs/tx>ethereum-cryptography": true,
        "@metamask/base-controller": true,
        "@metamask/eth-snap-keyring": true,
        "@metamask/keyring-api": true,
        "@metamask/keyring-controller": true,
        "uuid": true
      }
    },
    "@metamask/address-book-controller": {
      "packages": {
        "@metamask/address-book-controller>@metamask/base-controller": true,
        "@metamask/controller-utils": true
      }
    },
    "@metamask/address-book-controller>@metamask/base-controller": {
      "globals": {
        "setTimeout": true
      },
      "packages": {
<<<<<<< HEAD
        "immer": true
=======
        "@ethereumjs/tx>@ethereumjs/util": true,
        "@metamask/controller-utils>@spruceid/siwe-parser": true,
        "@metamask/ethjs>@metamask/ethjs-unit": true,
        "@metamask/utils": true,
        "bn.js": true,
        "browserify>buffer": true,
        "eslint>fast-deep-equal": true,
        "eth-ens-namehash": true
>>>>>>> 4a1853cf
      }
    },
    "@metamask/announcement-controller": {
      "packages": {
        "@metamask/announcement-controller>@metamask/base-controller": true
      }
    },
    "@metamask/announcement-controller>@metamask/base-controller": {
      "globals": {
        "setTimeout": true
      },
      "packages": {
        "immer": true
      }
    },
    "@metamask/approval-controller": {
      "globals": {
        "console.info": true
      },
      "packages": {
        "@metamask/approval-controller>@metamask/base-controller": true,
        "@metamask/approval-controller>nanoid": true,
        "@metamask/providers>@metamask/rpc-errors": true
      }
    },
    "@metamask/approval-controller>@metamask/base-controller": {
      "globals": {
        "setTimeout": true
      },
      "packages": {
        "immer": true
      }
    },
    "@metamask/approval-controller>nanoid": {
      "globals": {
        "crypto.getRandomValues": true
      }
    },
    "@metamask/assets-controllers": {
      "globals": {
        "AbortController": true,
        "Headers": true,
        "URL": true,
        "clearInterval": true,
        "clearTimeout": true,
        "console.error": true,
        "console.log": true,
        "setInterval": true,
        "setTimeout": true
      },
      "packages": {
        "@ethereumjs/tx>@ethereumjs/util": true,
        "@ethersproject/abi>@ethersproject/address": true,
        "@ethersproject/contracts": true,
        "@ethersproject/providers": true,
        "@metamask/abi-utils": true,
        "@metamask/assets-controllers>@metamask/controller-utils": true,
        "@metamask/assets-controllers>@metamask/metamask-eth-abis": true,
        "@metamask/assets-controllers>@metamask/polling-controller": true,
        "@metamask/assets-controllers>cockatiel": true,
        "@metamask/assets-controllers>multiformats": true,
        "@metamask/base-controller": true,
        "@metamask/contract-metadata": true,
        "@metamask/eth-query": true,
        "@metamask/name-controller>async-mutex": true,
        "@metamask/providers>@metamask/rpc-errors": true,
        "@metamask/utils": true,
        "bn.js": true,
        "lodash": true,
        "single-call-balance-checker-abi": true,
        "uuid": true,
        "webpack>events": true
      }
    },
    "@metamask/assets-controllers>@metamask/controller-utils": {
      "globals": {
        "URL": true,
        "console.error": true,
        "fetch": true,
        "setTimeout": true
      },
      "packages": {
        "@ethereumjs/tx>@ethereumjs/util": true,
<<<<<<< HEAD
        "@metamask/assets-controllers>@metamask/controller-utils>@spruceid/siwe-parser": true,
=======
        "@metamask/controller-utils>@spruceid/siwe-parser": true,
>>>>>>> 4a1853cf
        "@metamask/ethjs>@metamask/ethjs-unit": true,
        "@metamask/utils": true,
        "bn.js": true,
        "browserify>buffer": true,
        "eslint>fast-deep-equal": true,
        "eth-ens-namehash": true
      }
    },
    "@metamask/assets-controllers>@metamask/controller-utils>@spruceid/siwe-parser": {
      "globals": {
        "console.error": true,
        "console.log": true
      },
      "packages": {
        "@metamask/controller-utils>@spruceid/siwe-parser>apg-js": true
      }
    },
    "@metamask/assets-controllers>@metamask/polling-controller": {
      "globals": {
        "clearTimeout": true,
        "console.error": true,
        "setTimeout": true
      },
      "packages": {
        "@metamask/base-controller": true,
        "@metamask/snaps-utils>fast-json-stable-stringify": true,
        "uuid": true
      }
    },
    "@metamask/assets-controllers>cockatiel": {
      "globals": {
        "AbortController": true,
        "AbortSignal": true,
        "WeakRef": true,
        "clearTimeout": true,
        "performance": true,
        "setTimeout": true
      },
      "packages": {
        "browserify>process": true
      }
    },
    "@metamask/assets-controllers>multiformats": {
      "globals": {
        "TextDecoder": true,
        "TextEncoder": true,
        "console.warn": true,
        "crypto.subtle.digest": true
      }
    },
    "@metamask/base-controller": {
      "globals": {
        "setTimeout": true
      },
      "packages": {
        "immer": true
      }
    },
    "@metamask/browser-passworder": {
      "globals": {
        "CryptoKey": true,
        "btoa": true,
        "crypto.getRandomValues": true,
        "crypto.subtle.decrypt": true,
        "crypto.subtle.deriveKey": true,
        "crypto.subtle.encrypt": true,
        "crypto.subtle.exportKey": true,
        "crypto.subtle.importKey": true
      },
      "packages": {
        "@metamask/utils": true,
        "browserify>buffer": true
      }
    },
    "@metamask/controller-utils": {
      "globals": {
        "URL": true,
        "console.error": true,
        "fetch": true,
        "setTimeout": true
      },
      "packages": {
        "@ethereumjs/tx>@ethereumjs/util": true,
        "@metamask/controller-utils>@spruceid/siwe-parser": true,
        "@metamask/ethjs>@metamask/ethjs-unit": true,
        "@metamask/utils": true,
        "bn.js": true,
        "browserify>buffer": true,
        "eslint>fast-deep-equal": true,
        "eth-ens-namehash": true
      }
    },
    "@metamask/controller-utils>@spruceid/siwe-parser": {
      "globals": {
        "console.error": true,
        "console.log": true
      },
      "packages": {
        "@metamask/controller-utils>@spruceid/siwe-parser>apg-js": true,
        "@noble/hashes": true
      }
    },
    "@metamask/controller-utils>@spruceid/siwe-parser>apg-js": {
      "globals": {
        "mode": true
      },
      "packages": {
        "browserify>buffer": true,
        "browserify>insert-module-globals>is-buffer": true
      }
    },
    "@metamask/controllers>web3": {
      "globals": {
        "XMLHttpRequest": true
      }
    },
    "@metamask/controllers>web3-provider-engine>cross-fetch>node-fetch": {
      "globals": {
        "fetch": true
      }
    },
    "@metamask/controllers>web3-provider-engine>eth-json-rpc-middleware>node-fetch": {
      "globals": {
        "fetch": true
      }
    },
    "@metamask/desktop": {
      "globals": {
        "TextDecoder": true,
        "TextEncoder": true,
        "WebSocket": true,
        "clearInterval": true,
        "clearTimeout": true,
        "crypto.getRandomValues": true,
        "crypto.subtle.decrypt": true,
        "crypto.subtle.digest": true,
        "crypto.subtle.encrypt": true,
        "crypto.subtle.exportKey": true,
        "crypto.subtle.generateKey": true,
        "crypto.subtle.importKey": true,
        "isDesktopApp": true,
        "setInterval": true,
        "setTimeout": true
      },
      "packages": {
        "@metamask/desktop>@metamask/obs-store": true,
        "@metamask/desktop>eciesjs": true,
        "@metamask/desktop>extension-port-stream": true,
        "@metamask/desktop>otpauth": true,
        "browserify>buffer": true,
        "end-of-stream": true,
        "loglevel": true,
        "obj-multiplex": true,
        "stream-browserify": true,
        "uuid": true,
        "webextension-polyfill": true,
        "webpack>events": true
      }
    },
    "@metamask/desktop>@metamask/obs-store": {
      "globals": {
        "localStorage": true
      },
      "packages": {
        "@metamask/desktop>@metamask/obs-store>@metamask/safe-event-emitter": true,
        "@metamask/desktop>@metamask/obs-store>through2": true,
        "stream-browserify": true
      }
    },
    "@metamask/desktop>@metamask/obs-store>@metamask/safe-event-emitter": {
      "globals": {
        "setTimeout": true
      },
      "packages": {
        "webpack>events": true
      }
    },
    "@metamask/desktop>@metamask/obs-store>through2": {
      "packages": {
        "browserify>process": true,
        "browserify>util": true,
        "readable-stream": true,
        "watchify>xtend": true
      }
    },
    "@metamask/desktop>eciesjs": {
      "packages": {
        "@metamask/desktop>eciesjs>futoin-hkdf": true,
        "browserify>buffer": true,
        "browserify>crypto-browserify": true,
        "ganache>secp256k1": true
      }
    },
    "@metamask/desktop>eciesjs>futoin-hkdf": {
      "packages": {
        "browserify>buffer": true,
        "browserify>crypto-browserify": true
      }
    },
    "@metamask/desktop>extension-port-stream": {
      "packages": {
        "browserify>buffer": true,
        "stream-browserify": true
      }
    },
    "@metamask/desktop>otpauth": {
      "globals": {
        "__GLOBALTHIS__": true,
        "define": true
      }
    },
    "@metamask/ens-controller": {
      "packages": {
        "@ethersproject/providers": true,
        "@metamask/base-controller": true,
        "@metamask/ens-controller>@metamask/controller-utils": true,
        "@metamask/utils": true,
        "ethereum-ens-network-map": true,
        "punycode": true
      }
    },
    "@metamask/ens-controller>@metamask/controller-utils": {
      "globals": {
        "URL": true,
        "console.error": true,
        "fetch": true,
        "setTimeout": true
      },
      "packages": {
        "@ethereumjs/tx>@ethereumjs/util": true,
        "@metamask/controller-utils>@spruceid/siwe-parser": true,
        "@metamask/ethjs>@metamask/ethjs-unit": true,
        "@metamask/utils": true,
        "bn.js": true,
        "browserify>buffer": true,
        "eslint>fast-deep-equal": true,
        "eth-ens-namehash": true
      }
    },
    "@metamask/eth-json-rpc-filters": {
      "globals": {
        "console.error": true
      },
      "packages": {
        "@metamask/eth-json-rpc-filters>@metamask/eth-query": true,
        "@metamask/name-controller>async-mutex": true,
        "@metamask/providers>@metamask/json-rpc-engine": true,
        "@metamask/safe-event-emitter": true,
        "pify": true
      }
    },
    "@metamask/eth-json-rpc-filters>@metamask/eth-query": {
      "packages": {
        "@metamask/eth-query>json-rpc-random-id": true,
        "watchify>xtend": true
      }
    },
    "@metamask/eth-json-rpc-middleware": {
      "globals": {
        "URL": true,
        "console.error": true,
        "setTimeout": true
      },
      "packages": {
        "@metamask/eth-json-rpc-middleware>safe-stable-stringify": true,
        "@metamask/eth-sig-util": true,
        "@metamask/providers>@metamask/json-rpc-engine": true,
        "@metamask/providers>@metamask/rpc-errors": true,
        "@metamask/utils": true,
        "pify": true,
        "sass-loader>klona": true
      }
    },
    "@metamask/eth-json-rpc-middleware>@metamask/eth-json-rpc-provider": {
      "packages": {
        "@metamask/providers>@metamask/json-rpc-engine": true,
        "@metamask/safe-event-emitter": true
      }
    },
    "@metamask/eth-keyring-controller": {
      "globals": {
        "console.error": true
      },
      "packages": {
        "@metamask/browser-passworder": true,
        "@metamask/eth-keyring-controller>@metamask/obs-store": true,
        "@metamask/eth-sig-util": true,
        "@metamask/keyring-controller>@metamask/eth-hd-keyring": true,
        "@metamask/keyring-controller>@metamask/eth-simple-keyring": true,
        "@metamask/utils": true,
        "webpack>events": true
      }
    },
    "@metamask/eth-keyring-controller>@metamask/obs-store": {
      "packages": {
        "@metamask/eth-keyring-controller>@metamask/obs-store>readable-stream": true,
        "@metamask/safe-event-emitter": true
      }
    },
    "@metamask/eth-keyring-controller>@metamask/obs-store>readable-stream": {
      "packages": {
        "browserify>browser-resolve": true,
        "browserify>buffer": true,
        "browserify>process": true,
        "browserify>string_decoder": true,
        "pumpify>inherits": true,
        "readable-stream>util-deprecate": true,
        "webpack>events": true
      }
    },
    "@metamask/eth-ledger-bridge-keyring": {
      "globals": {
        "addEventListener": true,
        "console.log": true,
        "document.createElement": true,
        "document.head.appendChild": true,
        "fetch": true,
        "removeEventListener": true
      },
      "packages": {
        "@ethereumjs/tx": true,
        "@ethereumjs/tx>@ethereumjs/rlp": true,
        "@ethereumjs/tx>@ethereumjs/util": true,
        "@metamask/eth-sig-util": true,
        "@metamask/eth-trezor-keyring>hdkey": true,
        "browserify>buffer": true,
        "webpack>events": true
      }
    },
    "@metamask/eth-query": {
      "packages": {
        "@metamask/eth-query>json-rpc-random-id": true,
        "watchify>xtend": true
      }
    },
    "@metamask/eth-sig-util": {
      "packages": {
        "@ethereumjs/tx>@ethereumjs/util": true,
        "@ethereumjs/tx>ethereum-cryptography": true,
        "@metamask/abi-utils": true,
        "@metamask/eth-sig-util>tweetnacl": true,
        "@metamask/eth-sig-util>tweetnacl-util": true,
        "@metamask/utils": true,
        "browserify>buffer": true
      }
    },
    "@metamask/eth-sig-util>tweetnacl": {
      "globals": {
        "crypto": true,
        "msCrypto": true,
        "nacl": "write"
      },
      "packages": {
        "browserify>browser-resolve": true
      }
    },
    "@metamask/eth-sig-util>tweetnacl-util": {
      "globals": {
        "atob": true,
        "btoa": true
      },
      "packages": {
        "browserify>browser-resolve": true
      }
    },
    "@metamask/eth-snap-keyring": {
      "globals": {
        "console.error": true
      },
      "packages": {
        "@ethereumjs/tx": true,
        "@metamask/eth-sig-util": true,
        "@metamask/eth-snap-keyring>@metamask/keyring-api": true,
        "@metamask/eth-snap-keyring>uuid": true,
        "@metamask/utils": true,
        "superstruct": true,
        "webpack>events": true
      }
    },
    "@metamask/eth-snap-keyring>@metamask/keyring-api": {
      "packages": {
        "@metamask/eth-snap-keyring>uuid": true,
        "@metamask/utils": true,
        "superstruct": true
      }
    },
    "@metamask/eth-snap-keyring>uuid": {
      "globals": {
        "crypto": true
      }
    },
    "@metamask/eth-token-tracker": {
      "globals": {
        "console.warn": true
      },
      "packages": {
        "@babel/runtime": true,
        "@metamask/eth-token-tracker>deep-equal": true,
        "@metamask/eth-token-tracker>eth-block-tracker": true,
        "@metamask/ethjs-contract": true,
        "@metamask/ethjs-query": true,
        "@metamask/safe-event-emitter": true,
        "bn.js": true,
        "human-standard-token-abi": true
      }
    },
    "@metamask/eth-token-tracker>deep-equal": {
      "packages": {
        "@lavamoat/lavapack>json-stable-stringify>isarray": true,
        "@lavamoat/lavapack>json-stable-stringify>object-keys": true,
        "@metamask/eth-token-tracker>deep-equal>es-get-iterator": true,
        "@metamask/eth-token-tracker>deep-equal>is-date-object": true,
        "@metamask/eth-token-tracker>deep-equal>which-boxed-primitive": true,
        "@metamask/eth-token-tracker>deep-equal>which-collection": true,
        "@ngraveio/bc-ur>assert>object-is": true,
        "browserify>util>is-arguments": true,
        "browserify>util>which-typed-array": true,
        "gulp>vinyl-fs>object.assign": true,
        "string.prototype.matchall>call-bind": true,
        "string.prototype.matchall>es-abstract>array-buffer-byte-length": true,
        "string.prototype.matchall>es-abstract>is-array-buffer": true,
        "string.prototype.matchall>es-abstract>is-regex": true,
        "string.prototype.matchall>es-abstract>is-shared-array-buffer": true,
        "string.prototype.matchall>get-intrinsic": true,
        "string.prototype.matchall>regexp.prototype.flags": true,
        "string.prototype.matchall>side-channel": true
      }
    },
    "@metamask/eth-token-tracker>deep-equal>es-get-iterator": {
      "packages": {
        "@lavamoat/lavapack>json-stable-stringify>isarray": true,
        "@metamask/eth-token-tracker>deep-equal>es-get-iterator>is-map": true,
        "@metamask/eth-token-tracker>deep-equal>es-get-iterator>is-set": true,
        "@metamask/eth-token-tracker>deep-equal>es-get-iterator>stop-iteration-iterator": true,
        "browserify>process": true,
        "browserify>util>is-arguments": true,
        "eslint-plugin-react>array-includes>is-string": true,
        "string.prototype.matchall>call-bind": true,
        "string.prototype.matchall>get-intrinsic": true,
        "string.prototype.matchall>has-symbols": true
      }
    },
    "@metamask/eth-token-tracker>deep-equal>es-get-iterator>stop-iteration-iterator": {
      "globals": {
        "StopIteration": true
      },
      "packages": {
        "string.prototype.matchall>internal-slot": true
      }
    },
    "@metamask/eth-token-tracker>deep-equal>is-date-object": {
      "packages": {
        "koa>is-generator-function>has-tostringtag": true
      }
    },
    "@metamask/eth-token-tracker>deep-equal>which-boxed-primitive": {
      "packages": {
        "@metamask/eth-token-tracker>deep-equal>which-boxed-primitive>is-bigint": true,
        "@metamask/eth-token-tracker>deep-equal>which-boxed-primitive>is-boolean-object": true,
        "@metamask/eth-token-tracker>deep-equal>which-boxed-primitive>is-number-object": true,
        "eslint-plugin-react>array-includes>is-string": true,
        "string.prototype.matchall>es-abstract>es-to-primitive>is-symbol": true
      }
    },
    "@metamask/eth-token-tracker>deep-equal>which-boxed-primitive>is-bigint": {
      "packages": {
        "string.prototype.matchall>es-abstract>unbox-primitive>has-bigints": true
      }
    },
    "@metamask/eth-token-tracker>deep-equal>which-boxed-primitive>is-boolean-object": {
      "packages": {
        "koa>is-generator-function>has-tostringtag": true,
        "string.prototype.matchall>call-bind": true
      }
    },
    "@metamask/eth-token-tracker>deep-equal>which-boxed-primitive>is-number-object": {
      "packages": {
        "koa>is-generator-function>has-tostringtag": true
      }
    },
    "@metamask/eth-token-tracker>deep-equal>which-collection": {
      "packages": {
        "@metamask/eth-token-tracker>deep-equal>es-get-iterator>is-map": true,
        "@metamask/eth-token-tracker>deep-equal>es-get-iterator>is-set": true,
        "@metamask/eth-token-tracker>deep-equal>which-collection>is-weakmap": true,
        "@metamask/eth-token-tracker>deep-equal>which-collection>is-weakset": true
      }
    },
    "@metamask/eth-token-tracker>deep-equal>which-collection>is-weakset": {
      "packages": {
        "string.prototype.matchall>call-bind": true,
        "string.prototype.matchall>get-intrinsic": true
      }
    },
    "@metamask/eth-token-tracker>eth-block-tracker": {
      "globals": {
        "clearTimeout": true,
        "console.error": true,
        "setTimeout": true
      },
      "packages": {
        "@metamask/eth-query>json-rpc-random-id": true,
        "@metamask/safe-event-emitter": true,
        "@metamask/utils": true,
        "pify": true
      }
    },
    "@metamask/eth-trezor-keyring": {
      "globals": {
        "setTimeout": true
      },
      "packages": {
        "@ethereumjs/tx": true,
        "@ethereumjs/tx>@ethereumjs/util": true,
        "@metamask/eth-trezor-keyring>@trezor/connect-plugin-ethereum": true,
        "@metamask/eth-trezor-keyring>hdkey": true,
        "@trezor/connect-web": true,
        "browserify>buffer": true,
        "webpack>events": true
      }
    },
    "@metamask/eth-trezor-keyring>@trezor/connect-plugin-ethereum": {
      "packages": {
        "@metamask/eth-sig-util": true,
        "@trezor/connect-web>tslib": true
      }
    },
    "@metamask/eth-trezor-keyring>hdkey": {
      "packages": {
        "browserify>assert": true,
        "browserify>crypto-browserify": true,
        "ethereumjs-util>create-hash>ripemd160": true,
        "ethereumjs-util>ethereum-cryptography>bs58check": true,
        "ganache>secp256k1": true,
        "koa>content-disposition>safe-buffer": true
      }
    },
    "@metamask/etherscan-link": {
      "globals": {
        "URL": true
      }
    },
    "@metamask/ethjs": {
      "globals": {
        "clearInterval": true,
        "setInterval": true
      },
      "packages": {
        "@metamask/ethjs-contract": true,
        "@metamask/ethjs-query": true,
        "@metamask/ethjs>@metamask/ethjs-filter": true,
        "@metamask/ethjs>@metamask/ethjs-provider-http": true,
        "@metamask/ethjs>@metamask/ethjs-unit": true,
        "@metamask/ethjs>@metamask/ethjs-util": true,
        "@metamask/ethjs>@metamask/number-to-bn": true,
        "@metamask/ethjs>ethjs-abi": true,
        "@metamask/ethjs>js-sha3": true,
        "bn.js": true,
        "browserify>buffer": true
      }
    },
    "@metamask/ethjs-contract": {
      "packages": {
        "@babel/runtime": true,
        "@metamask/ethjs>@metamask/ethjs-filter": true,
        "@metamask/ethjs>@metamask/ethjs-util": true,
        "@metamask/ethjs>ethjs-abi": true,
        "@metamask/ethjs>js-sha3": true,
        "promise-to-callback": true
      }
    },
    "@metamask/ethjs-query": {
      "globals": {
        "console": true
      },
      "packages": {
        "@metamask/ethjs-query>@metamask/ethjs-format": true,
        "@metamask/ethjs-query>@metamask/ethjs-rpc": true,
        "promise-to-callback": true
      }
    },
    "@metamask/ethjs-query>@metamask/ethjs-format": {
      "packages": {
        "@metamask/ethjs-query>@metamask/ethjs-format>ethjs-schema": true,
        "@metamask/ethjs>@metamask/ethjs-util": true,
        "@metamask/ethjs>@metamask/ethjs-util>strip-hex-prefix": true,
        "@metamask/ethjs>@metamask/number-to-bn": true
      }
    },
    "@metamask/ethjs-query>@metamask/ethjs-rpc": {
      "packages": {
        "promise-to-callback": true
      }
    },
    "@metamask/ethjs>@metamask/ethjs-filter": {
      "globals": {
        "clearInterval": true,
        "setInterval": true
      }
    },
    "@metamask/ethjs>@metamask/ethjs-provider-http": {
      "packages": {
        "@metamask/ethjs>@metamask/ethjs-provider-http>xhr2": true
      }
    },
    "@metamask/ethjs>@metamask/ethjs-provider-http>xhr2": {
      "globals": {
        "XMLHttpRequest": true
      }
    },
    "@metamask/ethjs>@metamask/ethjs-unit": {
      "packages": {
        "@metamask/ethjs>@metamask/number-to-bn": true,
        "bn.js": true
      }
    },
    "@metamask/ethjs>@metamask/ethjs-util": {
      "packages": {
        "@metamask/ethjs>@metamask/ethjs-util>is-hex-prefixed": true,
        "@metamask/ethjs>@metamask/ethjs-util>strip-hex-prefix": true,
        "browserify>buffer": true
      }
    },
    "@metamask/ethjs>@metamask/ethjs-util>strip-hex-prefix": {
      "packages": {
        "@metamask/ethjs>@metamask/ethjs-util>is-hex-prefixed": true
      }
    },
    "@metamask/ethjs>@metamask/number-to-bn": {
      "packages": {
        "@metamask/ethjs>@metamask/ethjs-util>strip-hex-prefix": true,
        "bn.js": true
      }
    },
    "@metamask/ethjs>ethjs-abi": {
      "packages": {
        "@metamask/ethjs>ethjs-abi>number-to-bn": true,
        "@metamask/ethjs>js-sha3": true,
        "bn.js": true,
        "browserify>buffer": true
      }
    },
    "@metamask/ethjs>ethjs-abi>number-to-bn": {
      "packages": {
        "@metamask/ethjs>@metamask/ethjs-util>strip-hex-prefix": true,
        "bn.js": true
      }
    },
    "@metamask/ethjs>js-sha3": {
      "globals": {
        "define": true
      },
      "packages": {
        "browserify>process": true
      }
    },
    "@metamask/gas-fee-controller": {
      "globals": {
        "clearInterval": true,
        "console.error": true,
        "setInterval": true
      },
      "packages": {
        "@metamask/controller-utils": true,
        "@metamask/eth-query": true,
        "@metamask/ethjs>@metamask/ethjs-unit": true,
        "@metamask/gas-fee-controller>@metamask/polling-controller": true,
        "bn.js": true,
        "browserify>buffer": true,
        "uuid": true
      }
    },
    "@metamask/gas-fee-controller>@metamask/polling-controller": {
      "globals": {
        "clearTimeout": true,
        "console.error": true,
        "setTimeout": true
      },
      "packages": {
        "@metamask/gas-fee-controller>@metamask/polling-controller>@metamask/base-controller": true,
        "@metamask/snaps-utils>fast-json-stable-stringify": true,
        "uuid": true
      }
    },
    "@metamask/gas-fee-controller>@metamask/polling-controller>@metamask/base-controller": {
      "globals": {
        "setTimeout": true
      },
      "packages": {
        "immer": true
      }
    },
    "@metamask/jazzicon": {
      "globals": {
        "document.createElement": true,
        "document.createElementNS": true
      },
      "packages": {
        "@metamask/jazzicon>color": true,
        "@metamask/jazzicon>mersenne-twister": true
      }
    },
    "@metamask/jazzicon>color": {
      "packages": {
        "@metamask/jazzicon>color>clone": true,
        "@metamask/jazzicon>color>color-convert": true,
        "@metamask/jazzicon>color>color-string": true
      }
    },
    "@metamask/jazzicon>color>clone": {
      "packages": {
        "browserify>buffer": true
      }
    },
    "@metamask/jazzicon>color>color-convert": {
      "packages": {
        "@metamask/jazzicon>color>color-convert>color-name": true
      }
    },
    "@metamask/jazzicon>color>color-string": {
      "packages": {
        "jest-canvas-mock>moo-color>color-name": true
      }
    },
    "@metamask/keyring-api": {
      "packages": {
        "@metamask/keyring-api>uuid": true,
        "@metamask/utils": true,
        "superstruct": true
      }
    },
    "@metamask/keyring-api>uuid": {
      "globals": {
        "crypto": true
      }
    },
    "@metamask/keyring-controller": {
      "packages": {
        "@ethereumjs/tx>@ethereumjs/util": true,
        "@metamask/base-controller": true,
        "@metamask/browser-passworder": true,
        "@metamask/eth-sig-util": true,
        "@metamask/keyring-controller>@metamask/eth-hd-keyring": true,
        "@metamask/keyring-controller>@metamask/eth-simple-keyring": true,
        "@metamask/keyring-controller>ethereumjs-wallet": true,
        "@metamask/name-controller>async-mutex": true,
        "@metamask/utils": true
      }
    },
    "@metamask/keyring-controller>@metamask/eth-hd-keyring": {
      "globals": {
        "TextEncoder": true
      },
      "packages": {
        "@ethereumjs/tx>@ethereumjs/util": true,
        "@ethereumjs/tx>ethereum-cryptography": true,
        "@metamask/eth-sig-util": true,
        "@metamask/scure-bip39": true,
        "@metamask/utils": true,
        "browserify>buffer": true
      }
    },
    "@metamask/keyring-controller>@metamask/eth-simple-keyring": {
      "packages": {
        "@ethereumjs/tx>@ethereumjs/util": true,
        "@ethereumjs/tx>ethereum-cryptography": true,
        "@metamask/eth-sig-util": true,
        "@metamask/utils": true,
        "browserify>buffer": true,
        "mocha>serialize-javascript>randombytes": true
      }
    },
    "@metamask/keyring-controller>ethereumjs-wallet": {
      "packages": {
        "@metamask/keyring-controller>ethereumjs-wallet>ethereum-cryptography": true,
        "@metamask/keyring-controller>ethereumjs-wallet>ethereumjs-util": true,
        "@metamask/keyring-controller>ethereumjs-wallet>utf8": true,
        "browserify>buffer": true,
        "browserify>crypto-browserify": true,
        "eth-lattice-keyring>gridplus-sdk>aes-js": true,
        "ethereumjs-util>ethereum-cryptography>bs58check": true,
        "ethereumjs-util>ethereum-cryptography>scrypt-js": true,
        "mocha>serialize-javascript>randombytes": true,
        "uuid": true
      }
    },
    "@metamask/keyring-controller>ethereumjs-wallet>ethereum-cryptography": {
      "packages": {
        "browserify>assert": true,
        "browserify>buffer": true,
        "browserify>crypto-browserify>create-hmac": true,
        "ethereumjs-util>ethereum-cryptography>bs58check": true,
        "ethereumjs-util>ethereum-cryptography>hash.js": true,
        "ganache>keccak": true,
        "ganache>secp256k1": true,
        "koa>content-disposition>safe-buffer": true,
        "mocha>serialize-javascript>randombytes": true
      }
    },
    "@metamask/keyring-controller>ethereumjs-wallet>ethereumjs-util": {
      "packages": {
        "@metamask/keyring-controller>ethereumjs-wallet>ethereum-cryptography": true,
        "@metamask/keyring-controller>ethereumjs-wallet>ethereumjs-util>rlp": true,
        "bn.js": true,
        "browserify>assert": true,
        "browserify>buffer": true,
        "browserify>insert-module-globals>is-buffer": true,
        "ethereumjs-util>create-hash": true
      }
    },
    "@metamask/keyring-controller>ethereumjs-wallet>ethereumjs-util>rlp": {
      "packages": {
        "bn.js": true,
        "browserify>buffer": true
      }
    },
    "@metamask/logging-controller": {
      "packages": {
        "@metamask/base-controller": true,
        "uuid": true
      }
    },
    "@metamask/logo": {
      "globals": {
        "addEventListener": true,
        "document.body.appendChild": true,
        "document.createElementNS": true,
        "innerHeight": true,
        "innerWidth": true,
        "requestAnimationFrame": true
      },
      "packages": {
        "@metamask/logo>gl-mat4": true,
        "@metamask/logo>gl-vec3": true
      }
    },
    "@metamask/message-manager": {
      "packages": {
        "@metamask/base-controller": true,
        "@metamask/eth-sig-util": true,
        "@metamask/message-manager>@metamask/controller-utils": true,
        "@metamask/message-manager>jsonschema": true,
        "@metamask/utils": true,
        "browserify>buffer": true,
        "uuid": true,
        "webpack>events": true
      }
    },
    "@metamask/message-manager>@metamask/controller-utils": {
      "globals": {
        "URL": true,
        "console.error": true,
        "fetch": true,
        "setTimeout": true
      },
      "packages": {
        "@ethereumjs/tx>@ethereumjs/util": true,
<<<<<<< HEAD
=======
        "@metamask/controller-utils>@spruceid/siwe-parser": true,
>>>>>>> 4a1853cf
        "@metamask/ethjs>@metamask/ethjs-unit": true,
        "@metamask/message-manager>@metamask/controller-utils>@spruceid/siwe-parser": true,
        "@metamask/utils": true,
        "bn.js": true,
        "browserify>buffer": true,
        "eslint>fast-deep-equal": true,
        "eth-ens-namehash": true
      }
    },
    "@metamask/message-manager>@metamask/controller-utils>@spruceid/siwe-parser": {
      "globals": {
        "console.error": true,
        "console.log": true
      },
      "packages": {
        "@metamask/controller-utils>@spruceid/siwe-parser>apg-js": true
      }
    },
    "@metamask/message-manager>jsonschema": {
      "packages": {
        "browserify>url": true
      }
    },
    "@metamask/message-signing-snap>@noble/curves": {
      "globals": {
        "TextEncoder": true
      },
      "packages": {
        "@noble/hashes": true
      }
    },
    "@metamask/name-controller": {
      "globals": {
        "fetch": true
      },
      "packages": {
        "@metamask/base-controller": true,
        "@metamask/name-controller>async-mutex": true,
        "@metamask/utils": true
      }
    },
    "@metamask/name-controller>async-mutex": {
      "globals": {
        "setTimeout": true
      },
      "packages": {
        "@trezor/connect-web>tslib": true
      }
    },
    "@metamask/network-controller": {
      "globals": {
        "URL": true,
        "btoa": true,
        "fetch": true,
        "setTimeout": true
      },
      "packages": {
        "@metamask/controller-utils": true,
        "@metamask/eth-json-rpc-middleware": true,
        "@metamask/eth-query": true,
        "@metamask/eth-token-tracker>eth-block-tracker": true,
        "@metamask/network-controller>@metamask/base-controller": true,
        "@metamask/network-controller>@metamask/eth-json-rpc-infura": true,
        "@metamask/network-controller>@metamask/eth-json-rpc-provider": true,
        "@metamask/network-controller>@metamask/json-rpc-engine": true,
        "@metamask/network-controller>@metamask/swappable-obj-proxy": true,
        "@metamask/providers>@metamask/rpc-errors": true,
        "@metamask/utils": true,
        "browserify>assert": true,
        "uuid": true
      }
    },
    "@metamask/network-controller>@metamask/base-controller": {
      "globals": {
        "setTimeout": true
      },
      "packages": {
        "immer": true
      }
    },
    "@metamask/network-controller>@metamask/eth-json-rpc-infura": {
      "globals": {
        "setTimeout": true
      },
      "packages": {
        "@metamask/eth-json-rpc-middleware>@metamask/eth-json-rpc-provider": true,
        "@metamask/providers>@metamask/json-rpc-engine": true,
        "@metamask/providers>@metamask/rpc-errors": true,
        "@metamask/utils": true,
        "node-fetch": true
      }
    },
    "@metamask/network-controller>@metamask/eth-json-rpc-provider": {
      "packages": {
        "@metamask/network-controller>@metamask/json-rpc-engine": true,
        "@metamask/safe-event-emitter": true
      }
    },
    "@metamask/network-controller>@metamask/json-rpc-engine": {
      "packages": {
        "@metamask/providers>@metamask/rpc-errors": true,
        "@metamask/safe-event-emitter": true,
        "@metamask/utils": true
      }
    },
    "@metamask/notification-controller": {
      "packages": {
        "@metamask/notification-controller>@metamask/base-controller": true,
        "@metamask/notification-controller>@metamask/utils": true,
        "@metamask/notification-controller>nanoid": true
      }
    },
    "@metamask/notification-controller>@metamask/base-controller": {
      "globals": {
        "setTimeout": true
      },
      "packages": {
        "immer": true
      }
    },
    "@metamask/notification-controller>@metamask/utils": {
      "globals": {
        "TextDecoder": true,
        "TextEncoder": true
      },
      "packages": {
        "browserify>buffer": true,
        "nock>debug": true,
        "semver": true,
        "superstruct": true
      }
    },
    "@metamask/notification-controller>nanoid": {
      "globals": {
        "crypto.getRandomValues": true
      }
    },
    "@metamask/obs-store": {
      "packages": {
        "@metamask/obs-store>@metamask/safe-event-emitter": true,
        "@metamask/obs-store>through2": true,
        "stream-browserify": true
      }
    },
    "@metamask/obs-store>@metamask/safe-event-emitter": {
      "globals": {
        "setTimeout": true
      },
      "packages": {
        "webpack>events": true
      }
    },
    "@metamask/obs-store>through2": {
      "packages": {
        "browserify>process": true,
        "browserify>util": true,
        "readable-stream": true,
        "watchify>xtend": true
      }
    },
    "@metamask/permission-controller": {
      "globals": {
        "console.error": true
      },
      "packages": {
        "@metamask/controller-utils": true,
        "@metamask/permission-controller>@metamask/base-controller": true,
        "@metamask/permission-controller>@metamask/json-rpc-engine": true,
        "@metamask/permission-controller>nanoid": true,
        "@metamask/providers>@metamask/rpc-errors": true,
        "@metamask/utils": true,
        "deep-freeze-strict": true,
        "immer": true
      }
    },
    "@metamask/permission-controller>@metamask/base-controller": {
      "globals": {
        "setTimeout": true
      },
      "packages": {
        "immer": true
      }
    },
    "@metamask/permission-controller>@metamask/json-rpc-engine": {
      "packages": {
        "@metamask/providers>@metamask/rpc-errors": true,
        "@metamask/safe-event-emitter": true,
        "@metamask/utils": true
      }
    },
    "@metamask/permission-controller>nanoid": {
      "globals": {
        "crypto.getRandomValues": true
      }
    },
    "@metamask/permission-log-controller": {
      "packages": {
        "@metamask/base-controller": true,
        "@metamask/utils": true
      }
    },
    "@metamask/phishing-controller": {
      "globals": {
        "fetch": true
      },
      "packages": {
        "@metamask/controller-utils": true,
        "@metamask/phishing-controller>@metamask/base-controller": true,
        "@metamask/phishing-warning>eth-phishing-detect": true,
        "punycode": true
      }
    },
    "@metamask/phishing-controller>@metamask/base-controller": {
      "globals": {
        "setTimeout": true
      },
      "packages": {
<<<<<<< HEAD
        "@ethereumjs/tx>@ethereumjs/util": true,
        "@metamask/ethjs>@metamask/ethjs-unit": true,
        "@metamask/phishing-controller>@metamask/controller-utils>@spruceid/siwe-parser": true,
        "@metamask/utils": true,
        "bn.js": true,
        "browserify>buffer": true,
        "eslint>fast-deep-equal": true,
        "eth-ens-namehash": true
=======
        "immer": true
>>>>>>> 4a1853cf
      }
    },
    "@metamask/phishing-controller>@metamask/controller-utils>@spruceid/siwe-parser": {
      "globals": {
        "console.error": true,
        "console.log": true
      },
      "packages": {
        "@metamask/controller-utils>@spruceid/siwe-parser>apg-js": true
      }
    },
    "@metamask/phishing-warning>eth-phishing-detect": {
      "packages": {
        "eslint>optionator>fast-levenshtein": true
      }
    },
    "@metamask/post-message-stream": {
      "globals": {
        "MessageEvent.prototype": true,
        "WorkerGlobalScope": true,
        "addEventListener": true,
        "browser": true,
        "chrome": true,
        "location.origin": true,
        "postMessage": true,
        "removeEventListener": true
      },
      "packages": {
        "@metamask/post-message-stream>readable-stream": true,
        "@metamask/utils": true
      }
    },
    "@metamask/post-message-stream>readable-stream": {
      "packages": {
        "browserify>browser-resolve": true,
        "browserify>buffer": true,
        "browserify>process": true,
        "browserify>string_decoder": true,
        "pumpify>inherits": true,
        "readable-stream>util-deprecate": true,
        "webpack>events": true
      }
    },
    "@metamask/ppom-validator": {
      "globals": {
        "URL": true,
        "console.error": true,
        "crypto": true
      },
      "packages": {
        "@metamask/eth-query>json-rpc-random-id": true,
        "@metamask/ppom-validator>@metamask/base-controller": true,
        "@metamask/ppom-validator>@metamask/controller-utils": true,
        "@metamask/ppom-validator>crypto-js": true,
        "@metamask/ppom-validator>elliptic": true,
        "await-semaphore": true,
        "browserify>buffer": true
      }
    },
    "@metamask/ppom-validator>@metamask/base-controller": {
      "globals": {
        "setTimeout": true
      },
      "packages": {
        "immer": true
      }
    },
    "@metamask/ppom-validator>@metamask/controller-utils": {
      "globals": {
        "URL": true,
        "console.error": true,
        "fetch": true,
        "setTimeout": true
      },
      "packages": {
        "@ethereumjs/tx>@ethereumjs/util": true,
<<<<<<< HEAD
=======
        "@metamask/controller-utils>@spruceid/siwe-parser": true,
>>>>>>> 4a1853cf
        "@metamask/ethjs>@metamask/ethjs-unit": true,
        "@metamask/ppom-validator>@metamask/controller-utils>@spruceid/siwe-parser": true,
        "@metamask/utils": true,
        "bn.js": true,
        "browserify>buffer": true,
        "eslint>fast-deep-equal": true,
        "eth-ens-namehash": true
      }
    },
    "@metamask/ppom-validator>@metamask/controller-utils>@spruceid/siwe-parser": {
      "globals": {
        "console.error": true,
        "console.log": true
      },
      "packages": {
        "@metamask/controller-utils>@spruceid/siwe-parser>apg-js": true
      }
    },
    "@metamask/ppom-validator>crypto-js": {
      "globals": {
        "crypto": true,
        "define": true,
        "msCrypto": true
      },
      "packages": {
        "browserify>browser-resolve": true
      }
    },
    "@metamask/ppom-validator>elliptic": {
      "packages": {
        "@metamask/ppom-validator>elliptic>brorand": true,
        "@metamask/ppom-validator>elliptic>hmac-drbg": true,
        "@metamask/ppom-validator>elliptic>minimalistic-assert": true,
        "@metamask/ppom-validator>elliptic>minimalistic-crypto-utils": true,
        "bn.js": true,
        "ethereumjs-util>ethereum-cryptography>hash.js": true,
        "pumpify>inherits": true
      }
    },
    "@metamask/ppom-validator>elliptic>brorand": {
      "globals": {
        "crypto": true,
        "msCrypto": true
      },
      "packages": {
        "browserify>browser-resolve": true
      }
    },
    "@metamask/ppom-validator>elliptic>hmac-drbg": {
      "packages": {
        "@metamask/ppom-validator>elliptic>minimalistic-assert": true,
        "@metamask/ppom-validator>elliptic>minimalistic-crypto-utils": true,
        "ethereumjs-util>ethereum-cryptography>hash.js": true
      }
    },
    "@metamask/providers>@metamask/json-rpc-engine": {
      "packages": {
        "@metamask/providers>@metamask/rpc-errors": true,
        "@metamask/safe-event-emitter": true,
        "@metamask/utils": true
      }
    },
    "@metamask/providers>@metamask/object-multiplex": {
      "globals": {
        "console.warn": true
      },
      "packages": {
        "@metamask/providers>@metamask/object-multiplex>readable-stream": true,
        "pump>once": true
      }
    },
    "@metamask/providers>@metamask/object-multiplex>readable-stream": {
      "packages": {
        "browserify>browser-resolve": true,
        "browserify>buffer": true,
        "browserify>process": true,
        "browserify>string_decoder": true,
        "pumpify>inherits": true,
        "readable-stream>util-deprecate": true,
        "webpack>events": true
      }
    },
    "@metamask/providers>@metamask/rpc-errors": {
      "packages": {
        "@metamask/utils": true,
        "eth-rpc-errors>fast-safe-stringify": true
      }
    },
    "@metamask/queued-request-controller": {
      "packages": {
        "@metamask/providers>@metamask/rpc-errors": true,
        "@metamask/queued-request-controller>@metamask/base-controller": true,
        "@metamask/queued-request-controller>@metamask/json-rpc-engine": true,
        "@metamask/selected-network-controller": true,
        "@metamask/utils": true
      }
    },
    "@metamask/queued-request-controller>@metamask/base-controller": {
      "globals": {
        "setTimeout": true
      },
      "packages": {
        "immer": true
      }
    },
    "@metamask/queued-request-controller>@metamask/json-rpc-engine": {
      "packages": {
        "@metamask/providers>@metamask/rpc-errors": true,
        "@metamask/safe-event-emitter": true,
        "@metamask/utils": true
      }
    },
    "@metamask/rate-limit-controller": {
      "globals": {
        "setTimeout": true
      },
      "packages": {
        "@metamask/rate-limit-controller>@metamask/base-controller": true,
        "eth-rpc-errors": true
      }
    },
    "@metamask/rate-limit-controller>@metamask/base-controller": {
      "globals": {
        "setTimeout": true
      },
      "packages": {
        "immer": true
      }
    },
    "@metamask/rpc-methods-flask>nanoid": {
      "globals": {
        "crypto.getRandomValues": true
      }
    },
    "@metamask/rpc-methods>nanoid": {
      "globals": {
        "crypto.getRandomValues": true
      }
    },
    "@metamask/safe-event-emitter": {
      "globals": {
        "setTimeout": true
      },
      "packages": {
        "webpack>events": true
      }
    },
    "@metamask/scure-bip39": {
      "globals": {
        "TextEncoder": true
      },
      "packages": {
        "@metamask/scure-bip39>@noble/hashes": true,
        "@metamask/utils>@scure/base": true
      }
    },
    "@metamask/scure-bip39>@noble/hashes": {
      "globals": {
        "TextEncoder": true,
        "crypto": true
      }
    },
    "@metamask/selected-network-controller": {
      "packages": {
        "@metamask/network-controller>@metamask/swappable-obj-proxy": true,
        "@metamask/selected-network-controller>@metamask/base-controller": true
      }
    },
    "@metamask/selected-network-controller>@metamask/base-controller": {
      "globals": {
        "setTimeout": true
      },
      "packages": {
        "immer": true
      }
    },
    "@metamask/signature-controller": {
      "globals": {
        "console.info": true
      },
      "packages": {
        "@metamask/base-controller": true,
        "@metamask/logging-controller": true,
        "@metamask/message-manager": true,
        "@metamask/providers>@metamask/rpc-errors": true,
        "@metamask/signature-controller>@metamask/controller-utils": true,
        "browserify>buffer": true,
        "ethereumjs-util": true,
        "lodash": true,
        "webpack>events": true
      }
    },
    "@metamask/signature-controller>@metamask/controller-utils": {
      "globals": {
        "URL": true,
        "console.error": true,
        "fetch": true,
        "setTimeout": true
      },
      "packages": {
        "@ethereumjs/tx>@ethereumjs/util": true,
<<<<<<< HEAD
=======
        "@metamask/controller-utils>@spruceid/siwe-parser": true,
>>>>>>> 4a1853cf
        "@metamask/ethjs>@metamask/ethjs-unit": true,
        "@metamask/signature-controller>@metamask/controller-utils>@spruceid/siwe-parser": true,
        "@metamask/utils": true,
        "bn.js": true,
        "browserify>buffer": true,
        "eslint>fast-deep-equal": true,
        "eth-ens-namehash": true
      }
    },
    "@metamask/signature-controller>@metamask/controller-utils>@spruceid/siwe-parser": {
      "globals": {
        "console.error": true,
        "console.log": true
      },
      "packages": {
        "@metamask/controller-utils>@spruceid/siwe-parser>apg-js": true
      }
    },
    "@metamask/smart-transactions-controller": {
      "globals": {
        "URLSearchParams": true,
        "clearInterval": true,
        "console.error": true,
        "console.log": true,
        "fetch": true,
        "setInterval": true
      },
      "packages": {
        "@ethersproject/abi>@ethersproject/bytes": true,
        "@metamask/eth-query": true,
        "@metamask/smart-transactions-controller>@ethereumjs/tx": true,
        "@metamask/smart-transactions-controller>@ethereumjs/util": true,
        "@metamask/smart-transactions-controller>@metamask/controller-utils": true,
        "@metamask/smart-transactions-controller>@metamask/polling-controller": true,
        "@metamask/smart-transactions-controller>@metamask/transaction-controller": true,
        "@metamask/smart-transactions-controller>bignumber.js": true,
        "browserify>buffer": true,
        "fast-json-patch": true,
        "lodash": true,
        "webpack>events": true
      }
    },
    "@metamask/smart-transactions-controller>@babel/runtime": {
      "globals": {
        "regeneratorRuntime": "write"
      }
    },
    "@metamask/smart-transactions-controller>@ethereumjs/tx": {
      "packages": {
        "@ethereumjs/tx>ethereum-cryptography": true,
        "@metamask/smart-transactions-controller>@ethereumjs/tx>@ethereumjs/common": true,
        "@metamask/smart-transactions-controller>@ethereumjs/tx>@ethereumjs/rlp": true,
        "@metamask/smart-transactions-controller>@ethereumjs/util": true
      }
    },
    "@metamask/smart-transactions-controller>@ethereumjs/tx>@ethereumjs/common": {
      "packages": {
        "@metamask/smart-transactions-controller>@ethereumjs/util": true,
        "webpack>events": true
      }
    },
    "@metamask/smart-transactions-controller>@ethereumjs/tx>@ethereumjs/rlp": {
      "globals": {
        "TextEncoder": true
      }
    },
    "@metamask/smart-transactions-controller>@ethereumjs/util": {
      "globals": {
        "console.warn": true,
        "fetch": true
      },
      "packages": {
        "@ethereumjs/tx>ethereum-cryptography": true,
        "@metamask/smart-transactions-controller>@ethereumjs/util>@ethereumjs/rlp": true,
        "webpack>events": true
      }
    },
    "@metamask/smart-transactions-controller>@ethereumjs/util>@ethereumjs/rlp": {
      "globals": {
        "TextEncoder": true
      }
    },
    "@metamask/smart-transactions-controller>@metamask/controller-utils": {
      "globals": {
        "URL": true,
        "console.error": true,
        "fetch": true,
        "setTimeout": true
      },
      "packages": {
<<<<<<< HEAD
=======
        "@metamask/controller-utils>@spruceid/siwe-parser": true,
>>>>>>> 4a1853cf
        "@metamask/ethjs>@metamask/ethjs-unit": true,
        "@metamask/smart-transactions-controller>@metamask/controller-utils>@ethereumjs/util": true,
        "@metamask/smart-transactions-controller>@metamask/controller-utils>@spruceid/siwe-parser": true,
        "@metamask/utils": true,
        "bn.js": true,
        "browserify>buffer": true,
        "eslint>fast-deep-equal": true,
        "eth-ens-namehash": true
      }
    },
    "@metamask/smart-transactions-controller>@metamask/controller-utils>@ethereumjs/util": {
      "globals": {
        "console.warn": true
      },
      "packages": {
        "@ethereumjs/tx>@ethereumjs/rlp": true,
        "@ethereumjs/tx>@ethereumjs/util>micro-ftch": true,
        "@ethereumjs/tx>ethereum-cryptography": true,
        "browserify>buffer": true,
        "browserify>insert-module-globals>is-buffer": true,
        "webpack>events": true
      }
    },
    "@metamask/smart-transactions-controller>@metamask/controller-utils>@spruceid/siwe-parser": {
      "globals": {
        "console.error": true,
        "console.log": true
      },
      "packages": {
        "@metamask/controller-utils>@spruceid/siwe-parser>apg-js": true
      }
    },
    "@metamask/smart-transactions-controller>@metamask/controllers>nanoid": {
      "globals": {
        "crypto.getRandomValues": true
      }
    },
    "@metamask/smart-transactions-controller>@metamask/polling-controller": {
      "globals": {
        "clearTimeout": true,
        "console.error": true,
        "setTimeout": true
      },
      "packages": {
        "@metamask/base-controller": true,
        "@metamask/snaps-utils>fast-json-stable-stringify": true,
        "uuid": true
      }
    },
    "@metamask/smart-transactions-controller>@metamask/transaction-controller": {
      "globals": {
        "clearTimeout": true,
        "console.error": true,
        "fetch": true,
        "setTimeout": true
      },
      "packages": {
        "@ethereumjs/tx>@ethereumjs/common": true,
        "@ethersproject/abi": true,
        "@metamask/eth-query": true,
        "@metamask/metamask-eth-abis": true,
        "@metamask/name-controller>async-mutex": true,
        "@metamask/network-controller": true,
        "@metamask/providers>@metamask/rpc-errors": true,
        "@metamask/smart-transactions-controller>@metamask/transaction-controller>@ethereumjs/tx": true,
        "@metamask/smart-transactions-controller>@metamask/transaction-controller>@ethereumjs/util": true,
        "@metamask/smart-transactions-controller>@metamask/transaction-controller>@metamask/base-controller": true,
        "@metamask/smart-transactions-controller>@metamask/transaction-controller>@metamask/controller-utils": true,
        "@metamask/smart-transactions-controller>@metamask/transaction-controller>@metamask/gas-fee-controller": true,
        "@metamask/smart-transactions-controller>@metamask/transaction-controller>eth-method-registry": true,
        "@metamask/transaction-controller>nonce-tracker": true,
        "@metamask/utils": true,
        "bn.js": true,
        "fast-json-patch": true,
        "lodash": true,
        "uuid": true,
        "webpack>events": true
      }
    },
    "@metamask/smart-transactions-controller>@metamask/transaction-controller>@ethereumjs/tx": {
      "packages": {
        "@ethereumjs/tx>@ethereumjs/common": true,
        "@ethereumjs/tx>@ethereumjs/rlp": true,
        "@ethereumjs/tx>ethereum-cryptography": true,
        "@metamask/smart-transactions-controller>@metamask/transaction-controller>@ethereumjs/util": true,
        "browserify>buffer": true,
        "browserify>insert-module-globals>is-buffer": true
      }
    },
    "@metamask/smart-transactions-controller>@metamask/transaction-controller>@ethereumjs/util": {
      "globals": {
        "console.warn": true
      },
      "packages": {
        "@ethereumjs/tx>@ethereumjs/rlp": true,
        "@ethereumjs/tx>@ethereumjs/util>micro-ftch": true,
        "@ethereumjs/tx>ethereum-cryptography": true,
        "browserify>buffer": true,
        "browserify>insert-module-globals>is-buffer": true,
        "webpack>events": true
      }
    },
    "@metamask/smart-transactions-controller>@metamask/transaction-controller>@metamask/base-controller": {
      "globals": {
        "setTimeout": true
      },
      "packages": {
        "immer": true
      }
    },
    "@metamask/smart-transactions-controller>@metamask/transaction-controller>@metamask/controller-utils": {
      "globals": {
        "URL": true,
        "console.error": true,
        "fetch": true,
        "setTimeout": true
      },
      "packages": {
        "@metamask/controller-utils>@spruceid/siwe-parser": true,
        "@metamask/ethjs>@metamask/ethjs-unit": true,
        "@metamask/smart-transactions-controller>@metamask/transaction-controller>@ethereumjs/util": true,
        "@metamask/utils": true,
        "bn.js": true,
        "browserify>buffer": true,
        "eslint>fast-deep-equal": true,
        "eth-ens-namehash": true
      }
    },
    "@metamask/smart-transactions-controller>@metamask/transaction-controller>@metamask/gas-fee-controller": {
      "globals": {
        "clearInterval": true,
        "console.error": true,
        "setInterval": true
      },
      "packages": {
        "@metamask/eth-query": true,
        "@metamask/ethjs>@metamask/ethjs-unit": true,
        "@metamask/smart-transactions-controller>@metamask/transaction-controller>@metamask/gas-fee-controller>@metamask/controller-utils": true,
        "@metamask/smart-transactions-controller>@metamask/transaction-controller>@metamask/gas-fee-controller>@metamask/polling-controller": true,
        "bn.js": true,
        "uuid": true
      }
    },
    "@metamask/smart-transactions-controller>@metamask/transaction-controller>@metamask/gas-fee-controller>@metamask/base-controller": {
      "globals": {
        "setTimeout": true
      },
      "packages": {
        "immer": true
      }
    },
    "@metamask/smart-transactions-controller>@metamask/transaction-controller>@metamask/gas-fee-controller>@metamask/controller-utils": {
      "globals": {
        "URL": true,
        "console.error": true,
        "fetch": true,
        "setTimeout": true
      },
      "packages": {
        "@metamask/controller-utils>@spruceid/siwe-parser": true,
        "@metamask/ethjs>@metamask/ethjs-unit": true,
        "@metamask/smart-transactions-controller>@metamask/transaction-controller>@metamask/gas-fee-controller>@metamask/controller-utils>@ethereumjs/util": true,
        "@metamask/utils": true,
        "bn.js": true,
        "browserify>buffer": true,
        "eslint>fast-deep-equal": true,
        "eth-ens-namehash": true
      }
    },
    "@metamask/smart-transactions-controller>@metamask/transaction-controller>@metamask/gas-fee-controller>@metamask/controller-utils>@ethereumjs/util": {
      "globals": {
        "console.warn": true
      },
      "packages": {
        "@ethereumjs/tx>@ethereumjs/rlp": true,
        "@ethereumjs/tx>@ethereumjs/util>micro-ftch": true,
        "@ethereumjs/tx>ethereum-cryptography": true,
        "browserify>buffer": true,
        "browserify>insert-module-globals>is-buffer": true,
        "webpack>events": true
      }
    },
    "@metamask/smart-transactions-controller>@metamask/transaction-controller>@metamask/gas-fee-controller>@metamask/polling-controller": {
      "globals": {
        "clearTimeout": true,
        "console.error": true,
        "setTimeout": true
      },
      "packages": {
        "@metamask/smart-transactions-controller>@metamask/transaction-controller>@metamask/gas-fee-controller>@metamask/base-controller": true,
        "@metamask/snaps-utils>fast-json-stable-stringify": true,
        "uuid": true
      }
    },
    "@metamask/smart-transactions-controller>@metamask/transaction-controller>eth-method-registry": {
      "packages": {
        "@metamask/smart-transactions-controller>@metamask/transaction-controller>eth-method-registry>@metamask/ethjs-contract": true,
        "@metamask/smart-transactions-controller>@metamask/transaction-controller>eth-method-registry>@metamask/ethjs-query": true
      }
    },
    "@metamask/smart-transactions-controller>@metamask/transaction-controller>eth-method-registry>@metamask/ethjs-contract": {
      "packages": {
        "@metamask/ethjs>ethjs-abi": true,
        "@metamask/ethjs>js-sha3": true,
        "@metamask/smart-transactions-controller>@babel/runtime": true,
        "@metamask/smart-transactions-controller>@metamask/transaction-controller>eth-method-registry>@metamask/ethjs-contract>@metamask/ethjs-filter": true,
        "@metamask/smart-transactions-controller>@metamask/transaction-controller>eth-method-registry>@metamask/ethjs-contract>@metamask/ethjs-util": true,
        "promise-to-callback": true
      }
    },
    "@metamask/smart-transactions-controller>@metamask/transaction-controller>eth-method-registry>@metamask/ethjs-contract>@metamask/ethjs-filter": {
      "globals": {
        "clearInterval": true,
        "setInterval": true
      }
    },
    "@metamask/smart-transactions-controller>@metamask/transaction-controller>eth-method-registry>@metamask/ethjs-contract>@metamask/ethjs-util": {
      "packages": {
        "@metamask/ethjs>@metamask/ethjs-util>is-hex-prefixed": true,
        "@metamask/ethjs>@metamask/ethjs-util>strip-hex-prefix": true,
        "browserify>buffer": true
      }
    },
    "@metamask/smart-transactions-controller>@metamask/transaction-controller>eth-method-registry>@metamask/ethjs-query": {
      "globals": {
        "console": true
      },
      "packages": {
        "@metamask/smart-transactions-controller>@metamask/transaction-controller>eth-method-registry>@metamask/ethjs-query>@metamask/ethjs-format": true,
        "@metamask/smart-transactions-controller>@metamask/transaction-controller>eth-method-registry>@metamask/ethjs-query>@metamask/ethjs-rpc": true,
        "promise-to-callback": true
      }
    },
    "@metamask/smart-transactions-controller>@metamask/transaction-controller>eth-method-registry>@metamask/ethjs-query>@metamask/ethjs-format": {
      "packages": {
        "@metamask/ethjs-query>@metamask/ethjs-format>ethjs-schema": true,
        "@metamask/ethjs>@metamask/ethjs-util>strip-hex-prefix": true,
        "@metamask/ethjs>@metamask/number-to-bn": true,
        "@metamask/smart-transactions-controller>@metamask/transaction-controller>eth-method-registry>@metamask/ethjs-contract>@metamask/ethjs-util": true
      }
    },
    "@metamask/smart-transactions-controller>@metamask/transaction-controller>eth-method-registry>@metamask/ethjs-query>@metamask/ethjs-rpc": {
      "packages": {
        "promise-to-callback": true
      }
    },
    "@metamask/smart-transactions-controller>bignumber.js": {
      "globals": {
        "crypto": true,
        "define": true
      }
    },
    "@metamask/snaps-controllers": {
      "globals": {
        "DecompressionStream": true,
        "URL": true,
        "chrome.offscreen.createDocument": true,
        "chrome.offscreen.hasDocument": true,
        "clearTimeout": true,
        "document.getElementById": true,
        "fetch.bind": true,
        "setTimeout": true
      },
      "packages": {
        "@metamask/permission-controller": true,
        "@metamask/post-message-stream": true,
        "@metamask/providers>@metamask/object-multiplex": true,
        "@metamask/providers>@metamask/rpc-errors": true,
        "@metamask/snaps-controllers>@metamask/base-controller": true,
        "@metamask/snaps-controllers>@metamask/json-rpc-engine": true,
        "@metamask/snaps-controllers>@metamask/json-rpc-middleware-stream": true,
        "@metamask/snaps-controllers>@xstate/fsm": true,
        "@metamask/snaps-controllers>concat-stream": true,
        "@metamask/snaps-controllers>get-npm-tarball-url": true,
        "@metamask/snaps-controllers>nanoid": true,
        "@metamask/snaps-controllers>readable-stream": true,
        "@metamask/snaps-controllers>readable-web-to-node-stream": true,
        "@metamask/snaps-controllers>tar-stream": true,
        "@metamask/snaps-rpc-methods": true,
        "@metamask/snaps-sdk": true,
        "@metamask/snaps-utils": true,
        "@metamask/snaps-utils>@metamask/snaps-registry": true,
        "@metamask/utils": true,
        "browserify>browserify-zlib": true,
        "eslint>fast-deep-equal": true
      }
    },
    "@metamask/snaps-controllers-flask>nanoid": {
      "globals": {
        "crypto.getRandomValues": true
      }
    },
    "@metamask/snaps-controllers>@metamask/base-controller": {
      "globals": {
        "setTimeout": true
      },
      "packages": {
        "immer": true
      }
    },
    "@metamask/snaps-controllers>@metamask/json-rpc-engine": {
      "packages": {
        "@metamask/providers>@metamask/rpc-errors": true,
        "@metamask/safe-event-emitter": true,
        "@metamask/utils": true
      }
    },
    "@metamask/snaps-controllers>@metamask/json-rpc-middleware-stream": {
      "globals": {
        "console.warn": true,
        "setTimeout": true
      },
      "packages": {
        "@metamask/safe-event-emitter": true,
        "@metamask/snaps-controllers>readable-stream": true
      }
    },
    "@metamask/snaps-controllers>concat-stream": {
      "packages": {
        "@metamask/snaps-controllers>readable-stream": true,
        "browserify>buffer": true,
        "browserify>concat-stream>typedarray": true,
        "pumpify>inherits": true,
        "terser>source-map-support>buffer-from": true
      }
    },
    "@metamask/snaps-controllers>nanoid": {
      "globals": {
        "crypto.getRandomValues": true
      }
    },
    "@metamask/snaps-controllers>readable-stream": {
      "packages": {
        "browserify>browser-resolve": true,
        "browserify>buffer": true,
        "browserify>process": true,
        "browserify>string_decoder": true,
        "pumpify>inherits": true,
        "readable-stream>util-deprecate": true,
        "webpack>events": true
      }
    },
    "@metamask/snaps-controllers>readable-web-to-node-stream": {
      "packages": {
        "@metamask/snaps-controllers>readable-web-to-node-stream>readable-stream": true
      }
    },
    "@metamask/snaps-controllers>readable-web-to-node-stream>readable-stream": {
      "packages": {
        "browserify>browser-resolve": true,
        "browserify>buffer": true,
        "browserify>process": true,
        "browserify>string_decoder": true,
        "pumpify>inherits": true,
        "readable-stream>util-deprecate": true,
        "webpack>events": true
      }
    },
    "@metamask/snaps-controllers>tar-stream": {
      "packages": {
        "@metamask/snaps-controllers>tar-stream>b4a": true,
        "@metamask/snaps-controllers>tar-stream>fast-fifo": true,
        "@metamask/snaps-controllers>tar-stream>streamx": true,
        "browserify>browser-resolve": true
      }
    },
    "@metamask/snaps-controllers>tar-stream>b4a": {
      "globals": {
        "TextDecoder": true,
        "TextEncoder": true
      }
    },
    "@metamask/snaps-controllers>tar-stream>streamx": {
      "packages": {
        "@metamask/snaps-controllers>tar-stream>fast-fifo": true,
        "@metamask/snaps-controllers>tar-stream>streamx>queue-tick": true,
        "webpack>events": true
      }
    },
    "@metamask/snaps-controllers>tar-stream>streamx>queue-tick": {
      "globals": {
        "queueMicrotask": true
      }
    },
    "@metamask/snaps-execution-environments": {
      "packages": {
        "@metamask/post-message-stream": true,
        "@metamask/snaps-utils": true,
        "@metamask/utils": true
      }
    },
    "@metamask/snaps-rpc-methods": {
      "packages": {
        "@metamask/permission-controller": true,
        "@metamask/providers>@metamask/rpc-errors": true,
        "@metamask/snaps-sdk": true,
        "@metamask/snaps-sdk>@metamask/key-tree": true,
        "@metamask/snaps-utils": true,
        "@metamask/utils": true,
        "@noble/hashes": true,
        "superstruct": true
      }
    },
    "@metamask/snaps-sdk": {
      "globals": {
        "fetch": true
      },
      "packages": {
        "@metamask/providers>@metamask/rpc-errors": true,
        "@metamask/snaps-sdk>fast-xml-parser": true,
        "@metamask/utils": true,
        "superstruct": true
      }
    },
    "@metamask/snaps-sdk>@metamask/key-tree": {
      "packages": {
        "@metamask/scure-bip39": true,
        "@metamask/snaps-sdk>@metamask/key-tree>@metamask/utils": true,
        "@metamask/snaps-sdk>@metamask/key-tree>@noble/ed25519": true,
        "@metamask/utils>@scure/base": true,
        "@noble/hashes": true,
        "eth-lattice-keyring>@noble/secp256k1": true
      }
    },
    "@metamask/snaps-sdk>@metamask/key-tree>@metamask/utils": {
      "globals": {
        "TextDecoder": true,
        "TextEncoder": true
      },
      "packages": {
        "@noble/hashes": true,
        "browserify>buffer": true,
        "nock>debug": true,
        "semver": true,
        "superstruct": true
      }
    },
    "@metamask/snaps-sdk>@metamask/key-tree>@noble/ed25519": {
      "globals": {
        "crypto": true
      },
      "packages": {
        "browserify>browser-resolve": true
      }
    },
    "@metamask/snaps-sdk>fast-xml-parser": {
      "globals": {
        "entityName": true,
        "val": true
      },
      "packages": {
        "@metamask/snaps-sdk>fast-xml-parser>strnum": true
      }
    },
    "@metamask/snaps-utils": {
      "globals": {
        "File": true,
        "FileReader": true,
        "TextDecoder": true,
        "TextEncoder": true,
        "URL": true,
        "console.error": true,
        "console.log": true,
        "console.warn": true,
        "crypto": true,
        "document.body.appendChild": true,
        "document.createElement": true,
        "fetch": true
      },
      "packages": {
        "@metamask/permission-controller": true,
        "@metamask/providers>@metamask/rpc-errors": true,
        "@metamask/snaps-sdk": true,
        "@metamask/snaps-sdk>@metamask/key-tree": true,
        "@metamask/snaps-utils>@metamask/slip44": true,
        "@metamask/snaps-utils>cron-parser": true,
        "@metamask/snaps-utils>fast-json-stable-stringify": true,
        "@metamask/snaps-utils>marked": true,
        "@metamask/snaps-utils>rfdc": true,
        "@metamask/snaps-utils>validate-npm-package-name": true,
        "@metamask/utils": true,
        "@metamask/utils>@scure/base": true,
        "@noble/hashes": true,
        "chalk": true,
        "semver": true,
        "superstruct": true
      }
    },
    "@metamask/snaps-utils>@metamask/snaps-registry": {
      "packages": {
        "@metamask/message-signing-snap>@noble/curves": true,
        "@metamask/utils": true,
        "@noble/hashes": true,
        "superstruct": true
      }
    },
    "@metamask/snaps-utils>cron-parser": {
      "packages": {
        "browserify>browser-resolve": true,
        "luxon": true
      }
    },
    "@metamask/snaps-utils>marked": {
      "globals": {
        "console.error": true,
        "console.warn": true,
        "define": true
      }
    },
    "@metamask/snaps-utils>rfdc": {
      "packages": {
        "browserify>buffer": true
      }
    },
    "@metamask/snaps-utils>validate-npm-package-name": {
      "packages": {
        "@metamask/snaps-utils>validate-npm-package-name>builtins": true
      }
    },
    "@metamask/snaps-utils>validate-npm-package-name>builtins": {
      "packages": {
        "browserify>process": true,
        "semver": true
      }
    },
    "@metamask/test-bundler>@ethersproject/abstract-provider": {
      "packages": {
        "@ethersproject/abi>@ethersproject/bytes": true,
        "@ethersproject/abi>@ethersproject/logger": true,
        "@ethersproject/abi>@ethersproject/properties": true,
        "@ethersproject/bignumber": true
      }
    },
    "@metamask/test-bundler>@ethersproject/networks": {
      "packages": {
        "@ethersproject/abi>@ethersproject/logger": true
      }
    },
    "@metamask/transaction-controller": {
      "globals": {
        "clearTimeout": true,
        "console.error": true,
        "fetch": true,
        "setTimeout": true
      },
      "packages": {
        "@ethereumjs/tx": true,
        "@ethereumjs/tx>@ethereumjs/common": true,
        "@ethereumjs/tx>@ethereumjs/util": true,
        "@ethersproject/abi": true,
        "@ethersproject/contracts": true,
        "@ethersproject/providers": true,
        "@metamask/controller-utils": true,
        "@metamask/eth-query": true,
        "@metamask/gas-fee-controller": true,
        "@metamask/metamask-eth-abis": true,
        "@metamask/name-controller>async-mutex": true,
        "@metamask/network-controller": true,
        "@metamask/providers>@metamask/rpc-errors": true,
        "@metamask/transaction-controller>@metamask/base-controller": true,
        "@metamask/transaction-controller>nonce-tracker": true,
        "@metamask/utils": true,
        "bn.js": true,
        "browserify>buffer": true,
        "eth-method-registry": true,
        "fast-json-patch": true,
        "lodash": true,
        "uuid": true,
        "webpack>events": true
      }
    },
    "@metamask/transaction-controller>@metamask/base-controller": {
      "globals": {
        "setTimeout": true
      },
      "packages": {
        "immer": true
      }
    },
    "@metamask/transaction-controller>nonce-tracker": {
      "packages": {
        "@ethersproject/providers": true,
        "@metamask/eth-token-tracker>eth-block-tracker": true,
        "@metamask/transaction-controller>nonce-tracker>async-mutex": true,
        "browserify>assert": true
      }
    },
    "@metamask/transaction-controller>nonce-tracker>async-mutex": {
      "globals": {
        "clearTimeout": true,
        "setTimeout": true
      },
      "packages": {
        "@trezor/connect-web>tslib": true
      }
    },
    "@metamask/user-operation-controller": {
      "globals": {
        "fetch": true
      },
      "packages": {
        "@metamask/controller-utils": true,
        "@metamask/eth-query": true,
        "@metamask/gas-fee-controller": true,
        "@metamask/gas-fee-controller>@metamask/polling-controller": true,
        "@metamask/providers>@metamask/rpc-errors": true,
        "@metamask/transaction-controller": true,
        "@metamask/user-operation-controller>@metamask/base-controller": true,
        "@metamask/utils": true,
        "bn.js": true,
        "lodash": true,
        "superstruct": true,
        "uuid": true,
        "webpack>events": true
      }
    },
    "@metamask/user-operation-controller>@metamask/base-controller": {
      "globals": {
        "setTimeout": true
      },
      "packages": {
        "immer": true
      }
    },
    "@metamask/utils": {
      "globals": {
        "TextDecoder": true,
        "TextEncoder": true
      },
      "packages": {
        "@metamask/utils>@scure/base": true,
        "@metamask/utils>pony-cause": true,
        "@noble/hashes": true,
        "browserify>buffer": true,
        "nock>debug": true,
        "semver": true,
        "superstruct": true
      }
    },
    "@metamask/utils>@scure/base": {
      "globals": {
        "TextDecoder": true,
        "TextEncoder": true
      }
    },
    "@ngraveio/bc-ur": {
      "packages": {
        "@ngraveio/bc-ur>@keystonehq/alias-sampling": true,
        "@ngraveio/bc-ur>bignumber.js": true,
        "@ngraveio/bc-ur>cbor-sync": true,
        "@ngraveio/bc-ur>crc": true,
        "@ngraveio/bc-ur>jsbi": true,
        "addons-linter>sha.js": true,
        "browserify>assert": true,
        "browserify>buffer": true
      }
    },
    "@ngraveio/bc-ur>assert>object-is": {
      "packages": {
        "string.prototype.matchall>call-bind": true,
        "string.prototype.matchall>define-properties": true
      }
    },
    "@ngraveio/bc-ur>bignumber.js": {
      "globals": {
        "crypto": true,
        "define": true
      }
    },
    "@ngraveio/bc-ur>cbor-sync": {
      "globals": {
        "define": true
      },
      "packages": {
        "browserify>buffer": true
      }
    },
    "@ngraveio/bc-ur>crc": {
      "packages": {
        "browserify>buffer": true
      }
    },
    "@ngraveio/bc-ur>jsbi": {
      "globals": {
        "define": true
      }
    },
    "@noble/ciphers": {
      "globals": {
        "TextDecoder": true,
        "TextEncoder": true,
        "crypto": true
      }
    },
    "@noble/hashes": {
      "globals": {
        "TextEncoder": true,
        "crypto": true
      }
    },
    "@popperjs/core": {
      "globals": {
        "Element": true,
        "HTMLElement": true,
        "ShadowRoot": true,
        "console.error": true,
        "console.warn": true,
        "document": true,
        "navigator.userAgent": true
      }
    },
    "@reduxjs/toolkit": {
      "globals": {
        "AbortController": true,
        "__REDUX_DEVTOOLS_EXTENSION_COMPOSE__": true,
        "__REDUX_DEVTOOLS_EXTENSION__": true,
        "console.error": true,
        "console.info": true,
        "console.warn": true
      },
      "packages": {
        "@reduxjs/toolkit>reselect": true,
        "immer": true,
        "redux": true,
        "redux-thunk": true
      }
    },
    "@segment/loosely-validate-event": {
      "packages": {
        "@segment/loosely-validate-event>component-type": true,
        "@segment/loosely-validate-event>join-component": true,
        "browserify>assert": true,
        "browserify>buffer": true
      }
    },
    "@sentry/browser": {
      "globals": {
        "TextDecoder": true,
        "TextEncoder": true,
        "XMLHttpRequest": true,
        "__SENTRY_DEBUG__": true,
        "__SENTRY_RELEASE__": true,
        "indexedDB.open": true,
        "setTimeout": true
      },
      "packages": {
        "@sentry/browser>@sentry-internal/tracing": true,
        "@sentry/browser>@sentry/core": true,
        "@sentry/browser>@sentry/replay": true,
        "@sentry/utils": true
      }
    },
    "@sentry/browser>@sentry-internal/tracing": {
      "globals": {
        "Headers": true,
        "PerformanceObserver": true,
        "Request": true,
        "__SENTRY_DEBUG__": true,
        "addEventListener": true,
        "performance.getEntriesByType": true,
        "removeEventListener": true
      },
      "packages": {
        "@sentry/browser>@sentry/core": true,
        "@sentry/utils": true
      }
    },
    "@sentry/browser>@sentry/core": {
      "globals": {
        "__SENTRY_DEBUG__": true,
        "__SENTRY_TRACING__": true,
        "clearInterval": true,
        "clearTimeout": true,
        "console.warn": true,
        "setInterval": true,
        "setTimeout": true
      },
      "packages": {
        "@sentry/utils": true
      }
    },
    "@sentry/browser>@sentry/replay": {
      "globals": {
        "Blob": true,
        "CSSConditionRule": true,
        "CSSGroupingRule": true,
        "CSSMediaRule": true,
        "CSSSupportsRule": true,
        "DragEvent": true,
        "Element": true,
        "FormData": true,
        "HTMLCanvasElement": true,
        "HTMLElement.prototype": true,
        "HTMLFormElement": true,
        "HTMLImageElement": true,
        "HTMLInputElement.prototype": true,
        "HTMLOptionElement.prototype": true,
        "HTMLSelectElement.prototype": true,
        "HTMLTextAreaElement.prototype": true,
        "Headers": true,
        "ImageData": true,
        "MouseEvent": true,
        "MutationObserver": true,
        "Node.prototype.contains": true,
        "PerformanceObserver": true,
        "TextEncoder": true,
        "URL": true,
        "URLSearchParams": true,
        "Worker": true,
        "Zone": true,
        "__SENTRY_DEBUG__": true,
        "__rrMutationObserver": true,
        "clearTimeout": true,
        "console.error": true,
        "console.warn": true,
        "document": true,
        "innerHeight": true,
        "innerWidth": true,
        "location.href": true,
        "pageXOffset": true,
        "pageYOffset": true,
        "requestAnimationFrame": true,
        "setTimeout": true
      },
      "packages": {
        "@sentry/browser>@sentry/core": true,
        "@sentry/utils": true,
        "browserify>process": true
      }
    },
    "@sentry/integrations": {
      "globals": {
        "Request": true,
        "__SENTRY_DEBUG__": true,
        "console.log": true
      },
      "packages": {
        "@sentry/utils": true,
        "localforage": true
      }
    },
    "@sentry/utils": {
      "globals": {
        "CustomEvent": true,
        "DOMError": true,
        "DOMException": true,
        "Element": true,
        "ErrorEvent": true,
        "Event": true,
        "Headers": true,
        "Request": true,
        "Response": true,
        "TextEncoder": true,
        "URL": true,
        "XMLHttpRequest.prototype": true,
        "__SENTRY_BROWSER_BUNDLE__": true,
        "__SENTRY_DEBUG__": true,
        "clearTimeout": true,
        "console.error": true,
        "document": true,
        "setTimeout": true
      },
      "packages": {
        "browserify>process": true
      }
    },
    "@storybook/addon-docs>remark-external-links>mdast-util-definitions": {
      "packages": {
        "react-markdown>unist-util-visit": true
      }
    },
    "@storybook/addon-knobs>qs": {
      "packages": {
        "string.prototype.matchall>side-channel": true
      }
    },
    "@trezor/connect-web": {
      "globals": {
        "URLSearchParams": true,
        "__TREZOR_CONNECT_SRC": true,
        "addEventListener": true,
        "btoa": true,
        "chrome": true,
        "clearInterval": true,
        "clearTimeout": true,
        "console.warn": true,
        "document.body": true,
        "document.createElement": true,
        "document.createTextNode": true,
        "document.getElementById": true,
        "document.querySelectorAll": true,
        "location": true,
        "navigator": true,
        "open": true,
        "removeEventListener": true,
        "setInterval": true,
        "setTimeout": true
      },
      "packages": {
        "@trezor/connect-web>@trezor/connect": true,
        "@trezor/connect-web>@trezor/utils": true,
        "@trezor/connect-web>tslib": true,
        "webpack>events": true
      }
    },
    "@trezor/connect-web>@trezor/connect": {
      "globals": {
        "console.error": true,
        "console.log": true,
        "console.warn": true
      },
      "packages": {
        "@trezor/connect-web>@trezor/connect>@trezor/protobuf": true,
        "@trezor/connect-web>@trezor/connect>@trezor/schema-utils": true,
        "@trezor/connect-web>@trezor/connect>@trezor/transport": true,
        "@trezor/connect-web>@trezor/utils": true,
        "@trezor/connect-web>tslib": true
      }
    },
    "@trezor/connect-web>@trezor/connect>@trezor/protobuf": {
      "packages": {
        "@trezor/connect-web>@trezor/connect>@trezor/schema-utils": true
      }
    },
    "@trezor/connect-web>@trezor/connect>@trezor/schema-utils": {
      "globals": {
        "console.warn": true
      },
      "packages": {
        "@trezor/connect-web>@trezor/connect>@trezor/schema-utils>@sinclair/typebox": true,
        "@trezor/connect-web>@trezor/connect>@trezor/schema-utils>ts-mixer": true,
        "browserify>buffer": true
      }
    },
    "@trezor/connect-web>@trezor/utils": {
      "globals": {
        "clearTimeout": true,
        "setTimeout": true
      }
    },
    "@trezor/connect-web>tslib": {
      "globals": {
        "SuppressedError": true,
        "define": true
      }
    },
    "@zxing/browser": {
      "globals": {
        "HTMLElement": true,
        "HTMLImageElement": true,
        "HTMLVideoElement": true,
        "clearTimeout": true,
        "console.error": true,
        "console.warn": true,
        "document": true,
        "navigator": true,
        "setTimeout": true
      },
      "packages": {
        "@zxing/library": true
      }
    },
    "@zxing/library": {
      "globals": {
        "HTMLImageElement": true,
        "HTMLVideoElement": true,
        "TextDecoder": true,
        "TextEncoder": true,
        "URL.createObjectURL": true,
        "btoa": true,
        "console.log": true,
        "console.warn": true,
        "document": true,
        "navigator": true,
        "setTimeout": true
      },
      "packages": {
        "@zxing/library>ts-custom-error": true
      }
    },
    "addons-linter>sha.js": {
      "packages": {
        "koa>content-disposition>safe-buffer": true,
        "pumpify>inherits": true
      }
    },
    "await-semaphore": {
      "packages": {
        "browserify>process": true,
        "browserify>timers-browserify": true
      }
    },
    "base32-encode": {
      "packages": {
        "base32-encode>to-data-view": true
      }
    },
    "bignumber.js": {
      "globals": {
        "crypto": true,
        "define": true
      }
    },
    "blo": {
      "globals": {
        "btoa": true
      }
    },
    "bn.js": {
      "globals": {
        "Buffer": true
      },
      "packages": {
        "browserify>browser-resolve": true
      }
    },
    "bowser": {
      "globals": {
        "define": true
      }
    },
    "browserify>assert": {
      "globals": {
        "Buffer": true
      },
      "packages": {
        "browserify>assert>util": true,
        "react>object-assign": true
      }
    },
    "browserify>assert>util": {
      "globals": {
        "console.error": true,
        "console.log": true,
        "console.trace": true,
        "process": true
      },
      "packages": {
        "browserify>assert>util>inherits": true,
        "browserify>process": true
      }
    },
    "browserify>browserify-zlib": {
      "packages": {
        "browserify>assert": true,
        "browserify>browserify-zlib>pako": true,
        "browserify>buffer": true,
        "browserify>process": true,
        "browserify>util": true,
        "stream-browserify": true
      }
    },
    "browserify>buffer": {
      "globals": {
        "console": true
      },
      "packages": {
        "base64-js": true,
        "browserify>buffer>ieee754": true
      }
    },
    "browserify>crypto-browserify": {
      "packages": {
        "browserify>crypto-browserify>browserify-cipher": true,
        "browserify>crypto-browserify>browserify-sign": true,
        "browserify>crypto-browserify>create-ecdh": true,
        "browserify>crypto-browserify>create-hmac": true,
        "browserify>crypto-browserify>diffie-hellman": true,
        "browserify>crypto-browserify>pbkdf2": true,
        "browserify>crypto-browserify>public-encrypt": true,
        "browserify>crypto-browserify>randomfill": true,
        "ethereumjs-util>create-hash": true,
        "mocha>serialize-javascript>randombytes": true
      }
    },
    "browserify>crypto-browserify>browserify-cipher": {
      "packages": {
        "browserify>crypto-browserify>browserify-cipher>browserify-des": true,
        "browserify>crypto-browserify>browserify-cipher>evp_bytestokey": true,
        "ethereumjs-util>ethereum-cryptography>browserify-aes": true
      }
    },
    "browserify>crypto-browserify>browserify-cipher>browserify-des": {
      "packages": {
        "browserify>buffer": true,
        "browserify>crypto-browserify>browserify-cipher>browserify-des>des.js": true,
        "ethereumjs-util>create-hash>cipher-base": true,
        "pumpify>inherits": true
      }
    },
    "browserify>crypto-browserify>browserify-cipher>browserify-des>des.js": {
      "packages": {
        "@metamask/ppom-validator>elliptic>minimalistic-assert": true,
        "pumpify>inherits": true
      }
    },
    "browserify>crypto-browserify>browserify-cipher>evp_bytestokey": {
      "packages": {
        "ethereumjs-util>create-hash>md5.js": true,
        "koa>content-disposition>safe-buffer": true
      }
    },
    "browserify>crypto-browserify>browserify-sign": {
      "packages": {
        "@metamask/ppom-validator>elliptic": true,
        "bn.js": true,
        "browserify>buffer": true,
        "browserify>crypto-browserify>create-hmac": true,
        "browserify>crypto-browserify>public-encrypt>browserify-rsa": true,
        "browserify>crypto-browserify>public-encrypt>parse-asn1": true,
        "ethereumjs-util>create-hash": true,
        "pumpify>inherits": true,
        "stream-browserify": true
      }
    },
    "browserify>crypto-browserify>create-ecdh": {
      "packages": {
        "@metamask/ppom-validator>elliptic": true,
        "bn.js": true,
        "browserify>buffer": true
      }
    },
    "browserify>crypto-browserify>create-hmac": {
      "packages": {
        "addons-linter>sha.js": true,
        "ethereumjs-util>create-hash": true,
        "ethereumjs-util>create-hash>cipher-base": true,
        "ethereumjs-util>create-hash>ripemd160": true,
        "koa>content-disposition>safe-buffer": true,
        "pumpify>inherits": true
      }
    },
    "browserify>crypto-browserify>diffie-hellman": {
      "packages": {
        "bn.js": true,
        "browserify>buffer": true,
        "browserify>crypto-browserify>diffie-hellman>miller-rabin": true,
        "mocha>serialize-javascript>randombytes": true
      }
    },
    "browserify>crypto-browserify>diffie-hellman>miller-rabin": {
      "packages": {
        "@metamask/ppom-validator>elliptic>brorand": true,
        "bn.js": true
      }
    },
    "browserify>crypto-browserify>pbkdf2": {
      "globals": {
        "crypto": true,
        "process": true,
        "queueMicrotask": true,
        "setImmediate": true,
        "setTimeout": true
      },
      "packages": {
        "addons-linter>sha.js": true,
        "browserify>process": true,
        "ethereumjs-util>create-hash": true,
        "ethereumjs-util>create-hash>ripemd160": true,
        "koa>content-disposition>safe-buffer": true
      }
    },
    "browserify>crypto-browserify>public-encrypt": {
      "packages": {
        "bn.js": true,
        "browserify>buffer": true,
        "browserify>crypto-browserify>public-encrypt>browserify-rsa": true,
        "browserify>crypto-browserify>public-encrypt>parse-asn1": true,
        "ethereumjs-util>create-hash": true,
        "mocha>serialize-javascript>randombytes": true
      }
    },
    "browserify>crypto-browserify>public-encrypt>browserify-rsa": {
      "packages": {
        "bn.js": true,
        "browserify>buffer": true,
        "mocha>serialize-javascript>randombytes": true
      }
    },
    "browserify>crypto-browserify>public-encrypt>parse-asn1": {
      "packages": {
        "browserify>buffer": true,
        "browserify>crypto-browserify>browserify-cipher>evp_bytestokey": true,
        "browserify>crypto-browserify>pbkdf2": true,
        "browserify>crypto-browserify>public-encrypt>parse-asn1>asn1.js": true,
        "ethereumjs-util>ethereum-cryptography>browserify-aes": true
      }
    },
    "browserify>crypto-browserify>public-encrypt>parse-asn1>asn1.js": {
      "packages": {
        "@metamask/ppom-validator>elliptic>minimalistic-assert": true,
        "bn.js": true,
        "browserify>buffer": true,
        "browserify>vm-browserify": true,
        "pumpify>inherits": true
      }
    },
    "browserify>crypto-browserify>randomfill": {
      "globals": {
        "crypto": true,
        "msCrypto": true
      },
      "packages": {
        "browserify>process": true,
        "koa>content-disposition>safe-buffer": true,
        "mocha>serialize-javascript>randombytes": true
      }
    },
    "browserify>https-browserify": {
      "packages": {
        "browserify>stream-http": true,
        "browserify>url": true
      }
    },
    "browserify>path-browserify": {
      "packages": {
        "browserify>process": true
      }
    },
    "browserify>process": {
      "globals": {
        "clearTimeout": true,
        "setTimeout": true
      }
    },
    "browserify>punycode": {
      "globals": {
        "define": true
      }
    },
    "browserify>stream-http": {
      "globals": {
        "AbortController": true,
        "Blob": true,
        "MSStreamReader": true,
        "ReadableStream": true,
        "WritableStream": true,
        "XDomainRequest": true,
        "XMLHttpRequest": true,
        "clearTimeout": true,
        "fetch": true,
        "location.protocol.search": true,
        "setTimeout": true
      },
      "packages": {
        "browserify>buffer": true,
        "browserify>process": true,
        "browserify>stream-http>builtin-status-codes": true,
        "browserify>stream-http>readable-stream": true,
        "browserify>url": true,
        "pumpify>inherits": true,
        "watchify>xtend": true
      }
    },
    "browserify>stream-http>readable-stream": {
      "packages": {
        "browserify>browser-resolve": true,
        "browserify>buffer": true,
        "browserify>process": true,
        "browserify>string_decoder": true,
        "pumpify>inherits": true,
        "readable-stream>util-deprecate": true,
        "webpack>events": true
      }
    },
    "browserify>string_decoder": {
      "packages": {
        "koa>content-disposition>safe-buffer": true
      }
    },
    "browserify>timers-browserify": {
      "globals": {
        "clearInterval": true,
        "clearTimeout": true,
        "setInterval": true,
        "setTimeout": true
      },
      "packages": {
        "browserify>process": true
      }
    },
    "browserify>url": {
      "packages": {
        "@storybook/addon-knobs>qs": true,
        "browserify>punycode": true
      }
    },
    "browserify>util": {
      "globals": {
        "console.error": true,
        "console.log": true,
        "console.trace": true
      },
      "packages": {
        "browserify>process": true,
        "browserify>util>is-arguments": true,
        "browserify>util>is-typed-array": true,
        "browserify>util>which-typed-array": true,
        "koa>is-generator-function": true,
        "pumpify>inherits": true
      }
    },
    "browserify>util>is-arguments": {
      "packages": {
        "koa>is-generator-function>has-tostringtag": true,
        "string.prototype.matchall>call-bind": true
      }
    },
    "browserify>util>is-typed-array": {
      "packages": {
        "browserify>util>is-typed-array>for-each": true,
        "koa>is-generator-function>has-tostringtag": true,
        "string.prototype.matchall>call-bind": true,
        "string.prototype.matchall>es-abstract>available-typed-arrays": true,
        "string.prototype.matchall>es-abstract>gopd": true
      }
    },
    "browserify>util>is-typed-array>for-each": {
      "packages": {
        "string.prototype.matchall>es-abstract>is-callable": true
      }
    },
    "browserify>util>which-typed-array": {
      "packages": {
        "browserify>util>is-typed-array": true,
        "browserify>util>is-typed-array>for-each": true,
        "koa>is-generator-function>has-tostringtag": true,
        "string.prototype.matchall>call-bind": true,
        "string.prototype.matchall>es-abstract>available-typed-arrays": true,
        "string.prototype.matchall>es-abstract>gopd": true
      }
    },
    "browserify>vm-browserify": {
      "globals": {
        "document.body.appendChild": true,
        "document.body.removeChild": true,
        "document.createElement": true
      }
    },
    "chalk": {
      "packages": {
        "chalk>ansi-styles": true,
        "chalk>supports-color": true
      }
    },
    "chalk>ansi-styles": {
      "packages": {
        "chalk>ansi-styles>color-convert": true
      }
    },
    "chalk>ansi-styles>color-convert": {
      "packages": {
        "jest-canvas-mock>moo-color>color-name": true
      }
    },
    "classnames": {
      "globals": {
        "classNames": "write",
        "define": true
      }
    },
    "copy-to-clipboard": {
      "globals": {
        "clipboardData": true,
        "console.error": true,
        "console.warn": true,
        "document.body.appendChild": true,
        "document.body.removeChild": true,
        "document.createElement": true,
        "document.createRange": true,
        "document.execCommand": true,
        "document.getSelection": true,
        "navigator.userAgent": true,
        "prompt": true
      },
      "packages": {
        "copy-to-clipboard>toggle-selection": true
      }
    },
    "copy-to-clipboard>toggle-selection": {
      "globals": {
        "document.activeElement": true,
        "document.getSelection": true
      }
    },
    "currency-formatter": {
      "packages": {
        "currency-formatter>accounting": true,
        "currency-formatter>locale-currency": true,
        "react>object-assign": true
      }
    },
    "currency-formatter>accounting": {
      "globals": {
        "define": true
      }
    },
    "currency-formatter>locale-currency": {
      "globals": {
        "countryCode": true
      }
    },
    "debounce-stream": {
      "packages": {
        "debounce-stream>debounce": true,
        "debounce-stream>duplexer": true,
        "debounce-stream>through": true
      }
    },
    "debounce-stream>debounce": {
      "globals": {
        "clearTimeout": true,
        "setTimeout": true
      }
    },
    "debounce-stream>duplexer": {
      "packages": {
        "stream-browserify": true
      }
    },
    "debounce-stream>through": {
      "packages": {
        "browserify>process": true,
        "stream-browserify": true
      }
    },
    "depcheck>@vue/compiler-sfc>postcss>nanoid": {
      "globals": {
        "crypto.getRandomValues": true
      }
    },
    "depcheck>is-core-module>hasown": {
      "packages": {
        "browserify>has>function-bind": true
      }
    },
    "dependency-tree>precinct>detective-postcss>postcss>nanoid": {
      "globals": {
        "crypto.getRandomValues": true
      }
    },
    "end-of-stream": {
      "packages": {
        "browserify>process": true,
        "pump>once": true
      }
    },
    "eslint-plugin-react>array-includes>is-string": {
      "packages": {
        "koa>is-generator-function>has-tostringtag": true
      }
    },
    "eslint>optionator>fast-levenshtein": {
      "globals": {
        "Intl": true,
        "Levenshtein": "write",
        "console.log": true,
        "define": true,
        "importScripts": true,
        "postMessage": true
      }
    },
    "eth-ens-namehash": {
      "globals": {
        "name": "write"
      },
      "packages": {
        "@metamask/ethjs>js-sha3": true,
        "browserify>buffer": true,
        "eth-ens-namehash>idna-uts46-hx": true
      }
    },
    "eth-ens-namehash>idna-uts46-hx": {
      "globals": {
        "define": true
      },
      "packages": {
        "browserify>punycode": true
      }
    },
    "eth-keyring-controller>@metamask/browser-passworder": {
      "globals": {
        "crypto": true
      }
    },
    "eth-lattice-keyring": {
      "globals": {
        "addEventListener": true,
        "browser": true,
        "clearInterval": true,
        "fetch": true,
        "open": true,
        "setInterval": true
      },
      "packages": {
        "@ethereumjs/tx>@ethereumjs/util": true,
        "bn.js": true,
        "browserify>buffer": true,
        "browserify>crypto-browserify": true,
        "eth-lattice-keyring>@ethereumjs/tx": true,
        "eth-lattice-keyring>gridplus-sdk": true,
        "eth-lattice-keyring>rlp": true,
        "webpack>events": true
      }
    },
    "eth-lattice-keyring>@ethereumjs/tx": {
      "packages": {
        "@ethereumjs/tx>@ethereumjs/common": true,
        "@ethereumjs/tx>@ethereumjs/rlp": true,
        "@ethereumjs/tx>@ethereumjs/util": true,
        "@ethersproject/providers": true,
        "browserify>buffer": true,
        "browserify>insert-module-globals>is-buffer": true,
        "eth-lattice-keyring>@ethereumjs/tx>@chainsafe/ssz": true,
        "eth-lattice-keyring>@ethereumjs/tx>ethereum-cryptography": true
      }
    },
    "eth-lattice-keyring>@ethereumjs/tx>@chainsafe/ssz": {
      "packages": {
        "browserify": true,
        "browserify>buffer": true,
        "eth-lattice-keyring>@ethereumjs/tx>@chainsafe/ssz>@chainsafe/persistent-merkle-tree": true,
        "eth-lattice-keyring>@ethereumjs/tx>@chainsafe/ssz>case": true
      }
    },
    "eth-lattice-keyring>@ethereumjs/tx>@chainsafe/ssz>@chainsafe/persistent-merkle-tree": {
      "globals": {
        "WeakRef": true
      },
      "packages": {
        "browserify": true
      }
    },
    "eth-lattice-keyring>@ethereumjs/tx>ethereum-cryptography": {
      "globals": {
        "TextDecoder": true,
        "crypto": true
      },
      "packages": {
        "eth-lattice-keyring>@ethereumjs/tx>ethereum-cryptography>@noble/hashes": true
      }
    },
    "eth-lattice-keyring>@ethereumjs/tx>ethereum-cryptography>@noble/hashes": {
      "globals": {
        "TextEncoder": true,
        "crypto": true
      }
    },
    "eth-lattice-keyring>@noble/secp256k1": {
      "globals": {
        "crypto": true
      },
      "packages": {
        "browserify>browser-resolve": true
      }
    },
    "eth-lattice-keyring>gridplus-sdk": {
      "globals": {
        "AbortController": true,
        "Request": true,
        "URL": true,
        "__values": true,
        "caches": true,
        "clearTimeout": true,
        "console.error": true,
        "console.log": true,
        "console.warn": true,
        "fetch": true,
        "setTimeout": true
      },
      "packages": {
        "@ethereumjs/tx>@ethereumjs/common>crc-32": true,
        "@ethersproject/abi": true,
        "@metamask/ethjs>js-sha3": true,
        "@metamask/ppom-validator>elliptic": true,
        "bn.js": true,
        "browserify>buffer": true,
        "eth-lattice-keyring>gridplus-sdk>@ethereumjs/common": true,
        "eth-lattice-keyring>gridplus-sdk>@ethereumjs/tx": true,
        "eth-lattice-keyring>gridplus-sdk>aes-js": true,
        "eth-lattice-keyring>gridplus-sdk>bech32": true,
        "eth-lattice-keyring>gridplus-sdk>bignumber.js": true,
        "eth-lattice-keyring>gridplus-sdk>bitwise": true,
        "eth-lattice-keyring>gridplus-sdk>borc": true,
        "eth-lattice-keyring>gridplus-sdk>eth-eip712-util-browser": true,
        "eth-lattice-keyring>gridplus-sdk>secp256k1": true,
        "eth-lattice-keyring>gridplus-sdk>uuid": true,
        "eth-lattice-keyring>rlp": true,
        "ethereumjs-util>ethereum-cryptography>bs58check": true,
        "ethereumjs-util>ethereum-cryptography>hash.js": true,
        "lodash": true
      }
    },
    "eth-lattice-keyring>gridplus-sdk>@ethereumjs/common": {
      "packages": {
        "@ethereumjs/tx>@ethereumjs/common>crc-32": true,
        "@ethereumjs/tx>@ethereumjs/util": true,
        "browserify>buffer": true,
        "webpack>events": true
      }
    },
    "eth-lattice-keyring>gridplus-sdk>@ethereumjs/tx": {
      "packages": {
        "@ethereumjs/tx>@ethereumjs/rlp": true,
        "@ethereumjs/tx>@ethereumjs/util": true,
        "@ethersproject/providers": true,
        "browserify>buffer": true,
        "browserify>insert-module-globals>is-buffer": true,
        "eth-lattice-keyring>@ethereumjs/tx>@chainsafe/ssz": true,
        "eth-lattice-keyring>gridplus-sdk>@ethereumjs/tx>@ethereumjs/common": true,
        "eth-lattice-keyring>gridplus-sdk>@ethereumjs/tx>ethereum-cryptography": true
      }
    },
    "eth-lattice-keyring>gridplus-sdk>@ethereumjs/tx>@ethereumjs/common": {
      "packages": {
        "@ethereumjs/tx>@ethereumjs/common>crc-32": true,
        "@ethereumjs/tx>@ethereumjs/util": true,
        "browserify>buffer": true,
        "webpack>events": true
      }
    },
    "eth-lattice-keyring>gridplus-sdk>@ethereumjs/tx>ethereum-cryptography": {
      "globals": {
        "TextDecoder": true,
        "crypto": true
      },
      "packages": {
        "eth-lattice-keyring>gridplus-sdk>@ethereumjs/tx>ethereum-cryptography>@noble/hashes": true
      }
    },
    "eth-lattice-keyring>gridplus-sdk>@ethereumjs/tx>ethereum-cryptography>@noble/hashes": {
      "globals": {
        "TextEncoder": true,
        "crypto": true
      }
    },
    "eth-lattice-keyring>gridplus-sdk>aes-js": {
      "globals": {
        "define": true
      }
    },
    "eth-lattice-keyring>gridplus-sdk>bignumber.js": {
      "globals": {
        "crypto": true,
        "define": true
      }
    },
    "eth-lattice-keyring>gridplus-sdk>bitwise": {
      "packages": {
        "browserify>buffer": true
      }
    },
    "eth-lattice-keyring>gridplus-sdk>borc": {
      "globals": {
        "console": true
      },
      "packages": {
        "browserify>buffer": true,
        "browserify>buffer>ieee754": true,
        "eth-lattice-keyring>gridplus-sdk>borc>bignumber.js": true,
        "eth-lattice-keyring>gridplus-sdk>borc>iso-url": true
      }
    },
    "eth-lattice-keyring>gridplus-sdk>borc>bignumber.js": {
      "globals": {
        "crypto": true,
        "define": true
      }
    },
    "eth-lattice-keyring>gridplus-sdk>borc>iso-url": {
      "globals": {
        "URL": true,
        "URLSearchParams": true,
        "location": true
      }
    },
    "eth-lattice-keyring>gridplus-sdk>eth-eip712-util-browser": {
      "globals": {
        "intToBuffer": true
      },
      "packages": {
        "@metamask/ethjs>js-sha3": true,
        "bn.js": true,
        "ganache>abstract-level>buffer": true
      }
    },
    "eth-lattice-keyring>gridplus-sdk>secp256k1": {
      "packages": {
        "@metamask/ppom-validator>elliptic": true
      }
    },
    "eth-lattice-keyring>gridplus-sdk>uuid": {
      "globals": {
        "crypto": true
      }
    },
    "eth-lattice-keyring>rlp": {
      "globals": {
        "TextEncoder": true
      }
    },
    "eth-method-registry": {
      "packages": {
        "@metamask/ethjs-contract": true,
        "@metamask/ethjs-query": true
      }
    },
    "eth-rpc-errors": {
      "packages": {
        "eth-rpc-errors>fast-safe-stringify": true
      }
    },
    "ethereumjs-util": {
      "packages": {
        "bn.js": true,
        "browserify>assert": true,
        "browserify>buffer": true,
        "browserify>insert-module-globals>is-buffer": true,
        "ethereumjs-util>create-hash": true,
        "ethereumjs-util>ethereum-cryptography": true,
        "ethereumjs-util>rlp": true
      }
    },
    "ethereumjs-util>create-hash": {
      "packages": {
        "addons-linter>sha.js": true,
        "ethereumjs-util>create-hash>cipher-base": true,
        "ethereumjs-util>create-hash>md5.js": true,
        "ethereumjs-util>create-hash>ripemd160": true,
        "pumpify>inherits": true
      }
    },
    "ethereumjs-util>create-hash>cipher-base": {
      "packages": {
        "browserify>string_decoder": true,
        "koa>content-disposition>safe-buffer": true,
        "pumpify>inherits": true,
        "stream-browserify": true
      }
    },
    "ethereumjs-util>create-hash>md5.js": {
      "packages": {
        "ethereumjs-util>create-hash>md5.js>hash-base": true,
        "koa>content-disposition>safe-buffer": true,
        "pumpify>inherits": true
      }
    },
    "ethereumjs-util>create-hash>md5.js>hash-base": {
      "packages": {
        "ethereumjs-util>create-hash>md5.js>hash-base>readable-stream": true,
        "koa>content-disposition>safe-buffer": true,
        "pumpify>inherits": true
      }
    },
    "ethereumjs-util>create-hash>md5.js>hash-base>readable-stream": {
      "packages": {
        "browserify>browser-resolve": true,
        "browserify>buffer": true,
        "browserify>process": true,
        "browserify>string_decoder": true,
        "pumpify>inherits": true,
        "readable-stream>util-deprecate": true,
        "webpack>events": true
      }
    },
    "ethereumjs-util>create-hash>ripemd160": {
      "packages": {
        "browserify>buffer": true,
        "ethereumjs-util>create-hash>md5.js>hash-base": true,
        "pumpify>inherits": true
      }
    },
    "ethereumjs-util>ethereum-cryptography": {
      "packages": {
        "browserify>buffer": true,
        "ganache>keccak": true,
        "ganache>secp256k1": true,
        "mocha>serialize-javascript>randombytes": true
      }
    },
    "ethereumjs-util>ethereum-cryptography>browserify-aes": {
      "packages": {
        "browserify>buffer": true,
        "browserify>crypto-browserify>browserify-cipher>evp_bytestokey": true,
        "ethereumjs-util>create-hash>cipher-base": true,
        "ethereumjs-util>ethereum-cryptography>browserify-aes>buffer-xor": true,
        "koa>content-disposition>safe-buffer": true,
        "pumpify>inherits": true
      }
    },
    "ethereumjs-util>ethereum-cryptography>browserify-aes>buffer-xor": {
      "packages": {
        "browserify>buffer": true
      }
    },
    "ethereumjs-util>ethereum-cryptography>bs58check": {
      "packages": {
        "ethereumjs-util>create-hash": true,
        "ethereumjs-util>ethereum-cryptography>bs58check>bs58": true,
        "koa>content-disposition>safe-buffer": true
      }
    },
    "ethereumjs-util>ethereum-cryptography>bs58check>bs58": {
      "packages": {
        "@ensdomains/content-hash>multihashes>multibase>base-x": true
      }
    },
    "ethereumjs-util>ethereum-cryptography>hash.js": {
      "packages": {
        "@metamask/ppom-validator>elliptic>minimalistic-assert": true,
        "pumpify>inherits": true
      }
    },
    "ethereumjs-util>ethereum-cryptography>scrypt-js": {
      "globals": {
        "define": true,
        "setTimeout": true
      },
      "packages": {
        "browserify>timers-browserify": true
      }
    },
    "ethereumjs-util>rlp": {
      "packages": {
        "bn.js": true,
        "browserify>buffer": true
      }
    },
    "ethereumjs-wallet>randombytes": {
      "globals": {
        "crypto.getRandomValues": true
      }
    },
    "extension-port-stream": {
      "packages": {
        "browserify>buffer": true,
        "extension-port-stream>readable-stream": true
      }
    },
    "extension-port-stream>readable-stream": {
      "globals": {
        "AbortController": true,
        "AggregateError": true,
        "Blob": true
      },
      "packages": {
        "browserify>buffer": true,
        "browserify>process": true,
        "browserify>string_decoder": true,
        "extension-port-stream>readable-stream>abort-controller": true,
        "webpack>events": true
      }
    },
    "extension-port-stream>readable-stream>abort-controller": {
      "globals": {
        "AbortController": true
      }
    },
    "fast-json-patch": {
      "globals": {
        "addEventListener": true,
        "clearTimeout": true,
        "removeEventListener": true,
        "setTimeout": true
      }
    },
    "firebase": {
      "packages": {
        "firebase>@firebase/app": true,
        "firebase>@firebase/messaging": true
      }
    },
    "firebase>@firebase/app": {
      "globals": {
        "FinalizationRegistry": true,
        "console.warn": true
      },
      "packages": {
        "firebase>@firebase/app>@firebase/component": true,
        "firebase>@firebase/app>@firebase/logger": true,
        "firebase>@firebase/app>idb": true,
        "firebase>@firebase/util": true
      }
    },
    "firebase>@firebase/app>@firebase/component": {
      "packages": {
        "firebase>@firebase/util": true
      }
    },
    "firebase>@firebase/app>@firebase/logger": {
      "globals": {
        "console": true
      },
      "packages": {
        "@trezor/connect-web>tslib": true
      }
    },
    "firebase>@firebase/app>idb": {
      "globals": {
        "DOMException": true,
        "IDBCursor": true,
        "IDBDatabase": true,
        "IDBIndex": true,
        "IDBObjectStore": true,
        "IDBRequest": true,
        "IDBTransaction": true,
        "indexedDB.deleteDatabase": true,
        "indexedDB.open": true
      }
    },
    "firebase>@firebase/installations": {
      "globals": {
        "BroadcastChannel": true,
        "Headers": true,
        "btoa": true,
        "console.error": true,
        "crypto": true,
        "fetch": true,
        "msCrypto": true,
        "navigator.onLine": true,
        "setTimeout": true
      },
      "packages": {
        "firebase>@firebase/app": true,
        "firebase>@firebase/app>@firebase/component": true,
        "firebase>@firebase/app>idb": true,
        "firebase>@firebase/util": true
      }
    },
    "firebase>@firebase/messaging": {
      "globals": {
        "Headers": true,
        "Notification.maxActions": true,
        "Notification.permission": true,
        "Notification.requestPermission": true,
        "PushSubscription.prototype.hasOwnProperty": true,
        "ServiceWorkerRegistration": true,
        "URL": true,
        "addEventListener": true,
        "atob": true,
        "btoa": true,
        "clients.matchAll": true,
        "clients.openWindow": true,
        "console.warn": true,
        "document": true,
        "fetch": true,
        "indexedDB": true,
        "location.href": true,
        "location.origin": true,
        "navigator": true,
        "origin.replace": true,
        "registration.showNotification": true,
        "setTimeout": true
      },
      "packages": {
        "@trezor/connect-web>tslib": true,
        "firebase>@firebase/app": true,
        "firebase>@firebase/app>@firebase/component": true,
        "firebase>@firebase/app>idb": true,
        "firebase>@firebase/installations": true,
        "firebase>@firebase/util": true
      }
    },
    "firebase>@firebase/util": {
      "globals": {
        "atob": true,
        "browser": true,
        "btoa": true,
        "chrome": true,
        "console": true,
        "document": true,
        "indexedDB": true,
        "navigator": true,
        "process": true,
        "self": true,
        "setTimeout": true
      },
      "packages": {
        "browserify>process": true
      }
    },
    "fuse.js": {
      "globals": {
        "console": true,
        "define": true
      }
    },
    "ganache>abstract-level>buffer": {
      "globals": {
        "console": true
      },
      "packages": {
        "base64-js": true,
        "browserify>buffer>ieee754": true
      }
    },
    "ganache>keccak": {
      "packages": {
        "browserify>buffer": true,
        "ganache>keccak>readable-stream": true
      }
    },
    "ganache>keccak>readable-stream": {
      "packages": {
        "browserify>browser-resolve": true,
        "browserify>buffer": true,
        "browserify>process": true,
        "browserify>string_decoder": true,
        "pumpify>inherits": true,
        "readable-stream>util-deprecate": true,
        "webpack>events": true
      }
    },
    "ganache>secp256k1": {
      "packages": {
        "@metamask/ppom-validator>elliptic": true
      }
    },
    "gulp>vinyl-fs>object.assign": {
      "packages": {
        "@lavamoat/lavapack>json-stable-stringify>object-keys": true,
        "string.prototype.matchall>call-bind": true,
        "string.prototype.matchall>define-properties": true,
        "string.prototype.matchall>has-symbols": true
      }
    },
    "json-rpc-engine": {
      "packages": {
        "eth-rpc-errors": true,
        "json-rpc-engine>@metamask/safe-event-emitter": true
      }
    },
    "json-rpc-engine>@metamask/safe-event-emitter": {
      "globals": {
        "setTimeout": true
      },
      "packages": {
        "webpack>events": true
      }
    },
    "json-rpc-middleware-stream": {
      "globals": {
        "console.warn": true,
        "setTimeout": true
      },
      "packages": {
        "@metamask/safe-event-emitter": true,
        "json-rpc-middleware-stream>readable-stream": true
      }
    },
    "json-rpc-middleware-stream>readable-stream": {
      "packages": {
        "browserify>browser-resolve": true,
        "browserify>buffer": true,
        "browserify>process": true,
        "browserify>string_decoder": true,
        "pumpify>inherits": true,
        "readable-stream>util-deprecate": true,
        "webpack>events": true
      }
    },
    "koa>content-disposition>safe-buffer": {
      "packages": {
        "browserify>buffer": true
      }
    },
    "koa>is-generator-function": {
      "packages": {
        "koa>is-generator-function>has-tostringtag": true
      }
    },
    "koa>is-generator-function>has-tostringtag": {
      "packages": {
        "string.prototype.matchall>has-symbols": true
      }
    },
    "localforage": {
      "globals": {
        "Blob": true,
        "BlobBuilder": true,
        "FileReader": true,
        "IDBKeyRange": true,
        "MSBlobBuilder": true,
        "MozBlobBuilder": true,
        "OIndexedDB": true,
        "WebKitBlobBuilder": true,
        "atob": true,
        "btoa": true,
        "console.error": true,
        "console.info": true,
        "console.warn": true,
        "define": true,
        "fetch": true,
        "indexedDB": true,
        "localStorage": true,
        "mozIndexedDB": true,
        "msIndexedDB": true,
        "navigator.platform": true,
        "navigator.userAgent": true,
        "openDatabase": true,
        "setTimeout": true,
        "webkitIndexedDB": true
      }
    },
    "lodash": {
      "globals": {
        "clearTimeout": true,
        "define": true,
        "setTimeout": true
      }
    },
    "loglevel": {
      "globals": {
        "console": true,
        "define": true,
        "document.cookie": true,
        "localStorage": true,
        "log": "write",
        "navigator": true
      }
    },
    "luxon": {
      "globals": {
        "Intl": true
      }
    },
    "mocha>serialize-javascript>randombytes": {
      "globals": {
        "crypto": true,
        "msCrypto": true
      },
      "packages": {
        "browserify>process": true,
        "koa>content-disposition>safe-buffer": true
      }
    },
    "nanoid": {
      "globals": {
        "crypto": true,
        "msCrypto": true,
        "navigator": true
      }
    },
    "nock>debug": {
      "globals": {
        "console": true,
        "document": true,
        "localStorage": true,
        "navigator": true,
        "process": true
      },
      "packages": {
        "browserify>process": true,
        "nock>debug>ms": true
      }
    },
    "node-fetch": {
      "globals": {
        "Headers": true,
        "Request": true,
        "Response": true,
        "fetch": true
      }
    },
    "obj-multiplex": {
      "globals": {
        "console.warn": true
      },
      "packages": {
        "end-of-stream": true,
        "pump>once": true,
        "readable-stream": true
      }
    },
    "promise-to-callback": {
      "packages": {
        "promise-to-callback>is-fn": true,
        "promise-to-callback>set-immediate-shim": true
      }
    },
    "promise-to-callback>set-immediate-shim": {
      "globals": {
        "setTimeout.apply": true
      },
      "packages": {
        "browserify>timers-browserify": true
      }
    },
    "prop-types": {
      "globals": {
        "console": true
      },
      "packages": {
        "prop-types>react-is": true,
        "react>object-assign": true
      }
    },
    "prop-types>react-is": {
      "globals": {
        "console": true
      }
    },
    "pump": {
      "packages": {
        "browserify>browser-resolve": true,
        "browserify>process": true,
        "end-of-stream": true,
        "pump>once": true
      }
    },
    "pump>once": {
      "packages": {
        "pump>once>wrappy": true
      }
    },
    "qrcode-generator": {
      "globals": {
        "define": true
      }
    },
    "qrcode.react": {
      "globals": {
        "Path2D": true,
        "devicePixelRatio": true
      },
      "packages": {
        "prop-types": true,
        "qrcode.react>qr.js": true,
        "react": true
      }
    },
    "react": {
      "globals": {
        "console": true
      },
      "packages": {
        "prop-types": true,
        "react>object-assign": true
      }
    },
    "react-beautiful-dnd": {
      "globals": {
        "Element.prototype": true,
        "__REDUX_DEVTOOLS_EXTENSION_COMPOSE__": true,
        "addEventListener": true,
        "cancelAnimationFrame": true,
        "clearTimeout": true,
        "console": true,
        "document": true,
        "getComputedStyle": true,
        "pageXOffset": true,
        "pageYOffset": true,
        "removeEventListener": true,
        "requestAnimationFrame": true,
        "scrollBy": true,
        "setTimeout": true
      },
      "packages": {
        "@babel/runtime": true,
        "react": true,
        "react-beautiful-dnd>css-box-model": true,
        "react-beautiful-dnd>memoize-one": true,
        "react-beautiful-dnd>raf-schd": true,
        "react-beautiful-dnd>use-memo-one": true,
        "react-dom": true,
        "react-redux": true,
        "redux": true
      }
    },
    "react-beautiful-dnd>css-box-model": {
      "globals": {
        "getComputedStyle": true,
        "pageXOffset": true,
        "pageYOffset": true
      },
      "packages": {
        "react-router-dom>tiny-invariant": true
      }
    },
    "react-beautiful-dnd>raf-schd": {
      "globals": {
        "cancelAnimationFrame": true,
        "requestAnimationFrame": true
      }
    },
    "react-beautiful-dnd>use-memo-one": {
      "packages": {
        "react": true
      }
    },
    "react-devtools": {
      "packages": {
        "react-devtools>react-devtools-core": true
      }
    },
    "react-devtools>react-devtools-core": {
      "globals": {
        "WebSocket": true,
        "setTimeout": true
      }
    },
    "react-dnd-html5-backend": {
      "globals": {
        "addEventListener": true,
        "clearTimeout": true,
        "removeEventListener": true
      }
    },
    "react-dom": {
      "globals": {
        "HTMLIFrameElement": true,
        "MSApp": true,
        "__REACT_DEVTOOLS_GLOBAL_HOOK__": true,
        "addEventListener": true,
        "clearTimeout": true,
        "clipboardData": true,
        "console": true,
        "dispatchEvent": true,
        "document": true,
        "event": "write",
        "jest": true,
        "location.protocol": true,
        "navigator.userAgent.indexOf": true,
        "performance": true,
        "removeEventListener": true,
        "self": true,
        "setTimeout": true,
        "top": true,
        "trustedTypes": true
      },
      "packages": {
        "prop-types": true,
        "react": true,
        "react-dom>scheduler": true,
        "react>object-assign": true
      }
    },
    "react-dom>scheduler": {
      "globals": {
        "MessageChannel": true,
        "cancelAnimationFrame": true,
        "clearTimeout": true,
        "console": true,
        "navigator": true,
        "performance": true,
        "requestAnimationFrame": true,
        "setTimeout": true
      }
    },
    "react-focus-lock": {
      "globals": {
        "addEventListener": true,
        "console.error": true,
        "console.warn": true,
        "document": true,
        "removeEventListener": true,
        "setTimeout": true
      },
      "packages": {
        "@babel/runtime": true,
        "prop-types": true,
        "react": true,
        "react-focus-lock>focus-lock": true,
        "react-focus-lock>react-clientside-effect": true,
        "react-focus-lock>use-callback-ref": true,
        "react-focus-lock>use-sidecar": true
      }
    },
    "react-focus-lock>focus-lock": {
      "globals": {
        "HTMLIFrameElement": true,
        "Node.DOCUMENT_FRAGMENT_NODE": true,
        "Node.DOCUMENT_NODE": true,
        "Node.DOCUMENT_POSITION_CONTAINED_BY": true,
        "Node.DOCUMENT_POSITION_CONTAINS": true,
        "Node.ELEMENT_NODE": true,
        "console.error": true,
        "console.warn": true,
        "document": true,
        "getComputedStyle": true,
        "setTimeout": true
      },
      "packages": {
        "@trezor/connect-web>tslib": true
      }
    },
    "react-focus-lock>react-clientside-effect": {
      "packages": {
        "@babel/runtime": true,
        "react": true
      }
    },
    "react-focus-lock>use-callback-ref": {
      "packages": {
        "react": true
      }
    },
    "react-focus-lock>use-sidecar": {
      "globals": {
        "console.error": true
      },
      "packages": {
        "@trezor/connect-web>tslib": true,
        "react": true,
        "react-focus-lock>use-sidecar>detect-node-es": true
      }
    },
    "react-idle-timer": {
      "globals": {
        "clearTimeout": true,
        "document": true,
        "setTimeout": true
      },
      "packages": {
        "prop-types": true,
        "react": true
      }
    },
    "react-inspector": {
      "globals": {
        "Node": true,
        "chromeDark": true,
        "chromeLight": true
      },
      "packages": {
        "react": true
      }
    },
    "react-markdown": {
      "globals": {
        "console.warn": true
      },
      "packages": {
        "prop-types": true,
        "react": true,
        "react-markdown>comma-separated-tokens": true,
        "react-markdown>property-information": true,
        "react-markdown>react-is": true,
        "react-markdown>remark-parse": true,
        "react-markdown>remark-rehype": true,
        "react-markdown>space-separated-tokens": true,
        "react-markdown>style-to-object": true,
        "react-markdown>unified": true,
        "react-markdown>unist-util-visit": true,
        "react-markdown>vfile": true
      }
    },
    "react-markdown>property-information": {
      "packages": {
        "watchify>xtend": true
      }
    },
    "react-markdown>react-is": {
      "globals": {
        "console": true
      }
    },
    "react-markdown>remark-parse": {
      "packages": {
        "react-markdown>remark-parse>mdast-util-from-markdown": true
      }
    },
    "react-markdown>remark-parse>mdast-util-from-markdown": {
      "packages": {
        "react-markdown>remark-parse>mdast-util-from-markdown>mdast-util-to-string": true,
        "react-markdown>remark-parse>mdast-util-from-markdown>micromark": true,
        "react-markdown>remark-parse>mdast-util-from-markdown>unist-util-stringify-position": true,
        "react-syntax-highlighter>refractor>parse-entities": true
      }
    },
    "react-markdown>remark-parse>mdast-util-from-markdown>micromark": {
      "packages": {
        "react-syntax-highlighter>refractor>parse-entities": true
      }
    },
    "react-markdown>remark-rehype": {
      "packages": {
        "react-markdown>remark-rehype>mdast-util-to-hast": true
      }
    },
    "react-markdown>remark-rehype>mdast-util-to-hast": {
      "globals": {
        "console.warn": true
      },
      "packages": {
        "@storybook/addon-docs>remark-external-links>mdast-util-definitions": true,
        "react-markdown>remark-rehype>mdast-util-to-hast>mdurl": true,
        "react-markdown>remark-rehype>mdast-util-to-hast>unist-builder": true,
        "react-markdown>remark-rehype>mdast-util-to-hast>unist-util-generated": true,
        "react-markdown>remark-rehype>mdast-util-to-hast>unist-util-position": true,
        "react-markdown>unist-util-visit": true
      }
    },
    "react-markdown>style-to-object": {
      "packages": {
        "react-markdown>style-to-object>inline-style-parser": true
      }
    },
    "react-markdown>unified": {
      "packages": {
        "mocha>yargs-unparser>is-plain-obj": true,
        "react-markdown>unified>bail": true,
        "react-markdown>unified>extend": true,
        "react-markdown>unified>is-buffer": true,
        "react-markdown>unified>trough": true,
        "react-markdown>vfile": true
      }
    },
    "react-markdown>unist-util-visit": {
      "packages": {
        "react-markdown>unist-util-visit>unist-util-visit-parents": true
      }
    },
    "react-markdown>unist-util-visit>unist-util-visit-parents": {
      "packages": {
        "react-markdown>unist-util-visit>unist-util-is": true
      }
    },
    "react-markdown>vfile": {
      "packages": {
        "browserify>path-browserify": true,
        "browserify>process": true,
        "react-markdown>vfile>is-buffer": true,
        "react-markdown>vfile>vfile-message": true,
        "vinyl>replace-ext": true
      }
    },
    "react-markdown>vfile>vfile-message": {
      "packages": {
        "react-markdown>vfile>unist-util-stringify-position": true
      }
    },
    "react-popper": {
      "globals": {
        "document": true
      },
      "packages": {
        "@popperjs/core": true,
        "react": true,
        "react-popper>react-fast-compare": true,
        "react-popper>warning": true
      }
    },
    "react-popper>react-fast-compare": {
      "globals": {
        "Element": true,
        "console.warn": true
      }
    },
    "react-popper>warning": {
      "globals": {
        "console": true
      }
    },
    "react-redux": {
      "globals": {
        "console": true,
        "document": true
      },
      "packages": {
        "@babel/runtime": true,
        "prop-types": true,
        "prop-types>react-is": true,
        "react": true,
        "react-dom": true,
        "react-redux>hoist-non-react-statics": true,
        "redux": true
      }
    },
    "react-redux>hoist-non-react-statics": {
      "packages": {
        "prop-types>react-is": true
      }
    },
    "react-responsive-carousel": {
      "globals": {
        "HTMLElement": true,
        "addEventListener": true,
        "clearTimeout": true,
        "console.warn": true,
        "document": true,
        "getComputedStyle": true,
        "removeEventListener": true,
        "setTimeout": true
      },
      "packages": {
        "classnames": true,
        "react": true,
        "react-dom": true,
        "react-responsive-carousel>react-easy-swipe": true
      }
    },
    "react-responsive-carousel>react-easy-swipe": {
      "globals": {
        "addEventListener": true,
        "define": true,
        "document.addEventListener": true,
        "document.removeEventListener": true
      },
      "packages": {
        "prop-types": true,
        "react": true
      }
    },
    "react-router-dom": {
      "packages": {
        "prop-types": true,
        "react": true,
        "react-router-dom>history": true,
        "react-router-dom>react-router": true,
        "react-router-dom>tiny-invariant": true,
        "react-router-dom>tiny-warning": true
      }
    },
    "react-router-dom>history": {
      "globals": {
        "addEventListener": true,
        "confirm": true,
        "document": true,
        "history": true,
        "location": true,
        "navigator.userAgent": true,
        "removeEventListener": true
      },
      "packages": {
        "react-router-dom>history>resolve-pathname": true,
        "react-router-dom>history>value-equal": true,
        "react-router-dom>tiny-invariant": true,
        "react-router-dom>tiny-warning": true
      }
    },
    "react-router-dom>react-router": {
      "packages": {
        "prop-types": true,
        "prop-types>react-is": true,
        "react": true,
        "react-redux>hoist-non-react-statics": true,
        "react-router-dom>react-router>history": true,
        "react-router-dom>react-router>mini-create-react-context": true,
        "react-router-dom>tiny-invariant": true,
        "react-router-dom>tiny-warning": true,
        "sinon>nise>path-to-regexp": true
      }
    },
    "react-router-dom>react-router>history": {
      "globals": {
        "addEventListener": true,
        "confirm": true,
        "document": true,
        "history": true,
        "location": true,
        "navigator.userAgent": true,
        "removeEventListener": true
      },
      "packages": {
        "react-router-dom>history>resolve-pathname": true,
        "react-router-dom>history>value-equal": true,
        "react-router-dom>tiny-invariant": true,
        "react-router-dom>tiny-warning": true
      }
    },
    "react-router-dom>react-router>mini-create-react-context": {
      "packages": {
        "@babel/runtime": true,
        "prop-types": true,
        "react": true,
        "react-router-dom>react-router>mini-create-react-context>gud": true,
        "react-router-dom>tiny-warning": true
      }
    },
    "react-router-dom>tiny-warning": {
      "globals": {
        "console": true
      }
    },
    "react-simple-file-input": {
      "globals": {
        "File": true,
        "FileReader": true,
        "console.warn": true
      },
      "packages": {
        "prop-types": true,
        "react": true
      }
    },
    "react-syntax-highlighter>refractor>parse-entities": {
      "globals": {
        "document.createElement": true
      }
    },
    "react-tippy": {
      "globals": {
        "Element": true,
        "MSStream": true,
        "MutationObserver": true,
        "addEventListener": true,
        "clearTimeout": true,
        "console.error": true,
        "console.warn": true,
        "define": true,
        "document": true,
        "getComputedStyle": true,
        "innerHeight": true,
        "innerWidth": true,
        "navigator.maxTouchPoints": true,
        "navigator.msMaxTouchPoints": true,
        "navigator.userAgent": true,
        "performance": true,
        "requestAnimationFrame": true,
        "setTimeout": true
      },
      "packages": {
        "react": true,
        "react-dom": true,
        "react-tippy>popper.js": true
      }
    },
    "react-tippy>popper.js": {
      "globals": {
        "MSInputMethodContext": true,
        "Node.DOCUMENT_POSITION_FOLLOWING": true,
        "cancelAnimationFrame": true,
        "console.warn": true,
        "define": true,
        "devicePixelRatio": true,
        "document": true,
        "getComputedStyle": true,
        "innerHeight": true,
        "innerWidth": true,
        "navigator.userAgent": true,
        "requestAnimationFrame": true,
        "setTimeout": true
      }
    },
    "react-toggle-button": {
      "globals": {
        "clearTimeout": true,
        "console.warn": true,
        "define": true,
        "performance": true,
        "setTimeout": true
      },
      "packages": {
        "react": true
      }
    },
    "readable-stream": {
      "packages": {
        "browserify>browser-resolve": true,
        "browserify>process": true,
        "browserify>timers-browserify": true,
        "pumpify>inherits": true,
        "readable-stream>core-util-is": true,
        "readable-stream>isarray": true,
        "readable-stream>process-nextick-args": true,
        "readable-stream>safe-buffer": true,
        "readable-stream>string_decoder": true,
        "readable-stream>util-deprecate": true,
        "webpack>events": true
      }
    },
    "readable-stream>core-util-is": {
      "packages": {
        "browserify>insert-module-globals>is-buffer": true
      }
    },
    "readable-stream>process-nextick-args": {
      "packages": {
        "browserify>process": true
      }
    },
    "readable-stream>safe-buffer": {
      "packages": {
        "browserify>buffer": true
      }
    },
    "readable-stream>string_decoder": {
      "packages": {
        "readable-stream>safe-buffer": true
      }
    },
    "readable-stream>util-deprecate": {
      "globals": {
        "console.trace": true,
        "console.warn": true,
        "localStorage": true
      }
    },
    "redux": {
      "globals": {
        "console": true
      },
      "packages": {
        "@babel/runtime": true
      }
    },
    "semver": {
      "globals": {
        "console.error": true
      },
      "packages": {
        "browserify>process": true,
        "semver>lru-cache": true
      }
    },
    "semver>lru-cache": {
      "packages": {
        "semver>lru-cache>yallist": true
      }
    },
    "sinon>nise>path-to-regexp": {
      "packages": {
        "sinon>nise>path-to-regexp>isarray": true
      }
    },
    "stream-browserify": {
      "packages": {
        "pumpify>inherits": true,
        "stream-browserify>readable-stream": true,
        "webpack>events": true
      }
    },
    "stream-browserify>readable-stream": {
      "packages": {
        "browserify>browser-resolve": true,
        "browserify>buffer": true,
        "browserify>process": true,
        "browserify>string_decoder": true,
        "pumpify>inherits": true,
        "readable-stream>util-deprecate": true,
        "webpack>events": true
      }
    },
    "string.prototype.matchall>call-bind": {
      "packages": {
        "browserify>has>function-bind": true,
        "string.prototype.matchall>call-bind>es-errors": true,
        "string.prototype.matchall>call-bind>set-function-length": true,
        "string.prototype.matchall>get-intrinsic": true
      }
    },
    "string.prototype.matchall>call-bind>set-function-length": {
      "packages": {
        "string.prototype.matchall>call-bind>es-errors": true,
        "string.prototype.matchall>define-properties>define-data-property": true,
        "string.prototype.matchall>es-abstract>gopd": true,
        "string.prototype.matchall>es-abstract>has-property-descriptors": true,
        "string.prototype.matchall>get-intrinsic": true
      }
    },
    "string.prototype.matchall>define-properties": {
      "packages": {
        "@lavamoat/lavapack>json-stable-stringify>object-keys": true,
        "string.prototype.matchall>define-properties>define-data-property": true,
        "string.prototype.matchall>es-abstract>has-property-descriptors": true
      }
    },
    "string.prototype.matchall>define-properties>define-data-property": {
      "packages": {
        "string.prototype.matchall>call-bind>es-errors": true,
        "string.prototype.matchall>es-abstract>gopd": true,
        "string.prototype.matchall>es-abstract>has-property-descriptors": true,
        "string.prototype.matchall>get-intrinsic": true
      }
    },
    "string.prototype.matchall>es-abstract>array-buffer-byte-length": {
      "packages": {
        "string.prototype.matchall>call-bind": true,
        "string.prototype.matchall>es-abstract>is-array-buffer": true
      }
    },
    "string.prototype.matchall>es-abstract>es-to-primitive>is-symbol": {
      "packages": {
        "string.prototype.matchall>has-symbols": true
      }
    },
    "string.prototype.matchall>es-abstract>gopd": {
      "packages": {
        "string.prototype.matchall>get-intrinsic": true
      }
    },
    "string.prototype.matchall>es-abstract>has-property-descriptors": {
      "packages": {
        "string.prototype.matchall>get-intrinsic": true
      }
    },
    "string.prototype.matchall>es-abstract>is-array-buffer": {
      "packages": {
        "browserify>util>is-typed-array": true,
        "string.prototype.matchall>call-bind": true,
        "string.prototype.matchall>get-intrinsic": true
      }
    },
    "string.prototype.matchall>es-abstract>is-callable": {
      "globals": {
        "document": true
      }
    },
    "string.prototype.matchall>es-abstract>is-regex": {
      "packages": {
        "koa>is-generator-function>has-tostringtag": true,
        "string.prototype.matchall>call-bind": true
      }
    },
    "string.prototype.matchall>es-abstract>is-shared-array-buffer": {
      "packages": {
        "string.prototype.matchall>call-bind": true
      }
    },
    "string.prototype.matchall>es-abstract>object-inspect": {
      "globals": {
        "HTMLElement": true,
        "WeakRef": true
      },
      "packages": {
        "browserify>browser-resolve": true
      }
    },
    "string.prototype.matchall>get-intrinsic": {
      "globals": {
        "AggregateError": true,
        "FinalizationRegistry": true,
        "WeakRef": true
      },
      "packages": {
        "browserify>has>function-bind": true,
        "depcheck>is-core-module>hasown": true,
        "string.prototype.matchall>call-bind>es-errors": true,
        "string.prototype.matchall>es-abstract>has-proto": true,
        "string.prototype.matchall>has-symbols": true
      }
    },
    "string.prototype.matchall>internal-slot": {
      "packages": {
        "depcheck>is-core-module>hasown": true,
        "string.prototype.matchall>get-intrinsic": true,
        "string.prototype.matchall>side-channel": true
      }
    },
    "string.prototype.matchall>regexp.prototype.flags": {
      "packages": {
        "string.prototype.matchall>call-bind": true,
        "string.prototype.matchall>define-properties": true,
        "string.prototype.matchall>regexp.prototype.flags>set-function-name": true
      }
    },
    "string.prototype.matchall>regexp.prototype.flags>set-function-name": {
      "packages": {
        "string.prototype.matchall>define-properties>define-data-property": true,
        "string.prototype.matchall>es-abstract>function.prototype.name>functions-have-names": true,
        "string.prototype.matchall>es-abstract>has-property-descriptors": true
      }
    },
    "string.prototype.matchall>side-channel": {
      "packages": {
        "string.prototype.matchall>call-bind": true,
        "string.prototype.matchall>es-abstract>object-inspect": true,
        "string.prototype.matchall>get-intrinsic": true
      }
    },
    "superstruct": {
      "globals": {
        "console.warn": true,
        "define": true
      }
    },
    "terser>source-map-support>buffer-from": {
      "packages": {
        "browserify>buffer": true
      }
    },
    "uuid": {
      "globals": {
        "crypto": true,
        "msCrypto": true
      }
    },
    "vinyl>replace-ext": {
      "packages": {
        "browserify>path-browserify": true
      }
    },
    "web3": {
      "globals": {
        "XMLHttpRequest": true
      }
    },
    "web3-stream-provider": {
      "globals": {
        "setTimeout": true
      },
      "packages": {
        "browserify>util": true,
        "web3-stream-provider>readable-stream": true,
        "web3-stream-provider>uuid": true
      }
    },
    "web3-stream-provider>readable-stream": {
      "packages": {
        "browserify>browser-resolve": true,
        "browserify>buffer": true,
        "browserify>process": true,
        "browserify>string_decoder": true,
        "pumpify>inherits": true,
        "readable-stream>util-deprecate": true,
        "webpack>events": true
      }
    },
    "web3-stream-provider>uuid": {
      "globals": {
        "crypto": true
      }
    },
    "webextension-polyfill": {
      "globals": {
        "browser": true,
        "chrome": true,
        "console.error": true,
        "console.warn": true,
        "define": true
      }
    },
    "webpack>events": {
      "globals": {
        "console": true
      }
    }
  }
}<|MERGE_RESOLUTION|>--- conflicted
+++ resolved
@@ -737,18 +737,7 @@
         "setTimeout": true
       },
       "packages": {
-<<<<<<< HEAD
         "immer": true
-=======
-        "@ethereumjs/tx>@ethereumjs/util": true,
-        "@metamask/controller-utils>@spruceid/siwe-parser": true,
-        "@metamask/ethjs>@metamask/ethjs-unit": true,
-        "@metamask/utils": true,
-        "bn.js": true,
-        "browserify>buffer": true,
-        "eslint>fast-deep-equal": true,
-        "eth-ens-namehash": true
->>>>>>> 4a1853cf
       }
     },
     "@metamask/announcement-controller": {
@@ -832,26 +821,13 @@
       },
       "packages": {
         "@ethereumjs/tx>@ethereumjs/util": true,
-<<<<<<< HEAD
-        "@metamask/assets-controllers>@metamask/controller-utils>@spruceid/siwe-parser": true,
-=======
         "@metamask/controller-utils>@spruceid/siwe-parser": true,
->>>>>>> 4a1853cf
         "@metamask/ethjs>@metamask/ethjs-unit": true,
         "@metamask/utils": true,
         "bn.js": true,
         "browserify>buffer": true,
         "eslint>fast-deep-equal": true,
         "eth-ens-namehash": true
-      }
-    },
-    "@metamask/assets-controllers>@metamask/controller-utils>@spruceid/siwe-parser": {
-      "globals": {
-        "console.error": true,
-        "console.log": true
-      },
-      "packages": {
-        "@metamask/controller-utils>@spruceid/siwe-parser>apg-js": true
       }
     },
     "@metamask/assets-controllers>@metamask/polling-controller": {
@@ -1694,26 +1670,13 @@
       },
       "packages": {
         "@ethereumjs/tx>@ethereumjs/util": true,
-<<<<<<< HEAD
-=======
         "@metamask/controller-utils>@spruceid/siwe-parser": true,
->>>>>>> 4a1853cf
         "@metamask/ethjs>@metamask/ethjs-unit": true,
-        "@metamask/message-manager>@metamask/controller-utils>@spruceid/siwe-parser": true,
         "@metamask/utils": true,
         "bn.js": true,
         "browserify>buffer": true,
         "eslint>fast-deep-equal": true,
         "eth-ens-namehash": true
-      }
-    },
-    "@metamask/message-manager>@metamask/controller-utils>@spruceid/siwe-parser": {
-      "globals": {
-        "console.error": true,
-        "console.log": true
-      },
-      "packages": {
-        "@metamask/controller-utils>@spruceid/siwe-parser>apg-js": true
       }
     },
     "@metamask/message-manager>jsonschema": {
@@ -1915,27 +1878,7 @@
         "setTimeout": true
       },
       "packages": {
-<<<<<<< HEAD
-        "@ethereumjs/tx>@ethereumjs/util": true,
-        "@metamask/ethjs>@metamask/ethjs-unit": true,
-        "@metamask/phishing-controller>@metamask/controller-utils>@spruceid/siwe-parser": true,
-        "@metamask/utils": true,
-        "bn.js": true,
-        "browserify>buffer": true,
-        "eslint>fast-deep-equal": true,
-        "eth-ens-namehash": true
-=======
         "immer": true
->>>>>>> 4a1853cf
-      }
-    },
-    "@metamask/phishing-controller>@metamask/controller-utils>@spruceid/siwe-parser": {
-      "globals": {
-        "console.error": true,
-        "console.log": true
-      },
-      "packages": {
-        "@metamask/controller-utils>@spruceid/siwe-parser>apg-js": true
       }
     },
     "@metamask/phishing-warning>eth-phishing-detect": {
@@ -2003,26 +1946,13 @@
       },
       "packages": {
         "@ethereumjs/tx>@ethereumjs/util": true,
-<<<<<<< HEAD
-=======
         "@metamask/controller-utils>@spruceid/siwe-parser": true,
->>>>>>> 4a1853cf
         "@metamask/ethjs>@metamask/ethjs-unit": true,
-        "@metamask/ppom-validator>@metamask/controller-utils>@spruceid/siwe-parser": true,
         "@metamask/utils": true,
         "bn.js": true,
         "browserify>buffer": true,
         "eslint>fast-deep-equal": true,
         "eth-ens-namehash": true
-      }
-    },
-    "@metamask/ppom-validator>@metamask/controller-utils>@spruceid/siwe-parser": {
-      "globals": {
-        "console.error": true,
-        "console.log": true
-      },
-      "packages": {
-        "@metamask/controller-utils>@spruceid/siwe-parser>apg-js": true
       }
     },
     "@metamask/ppom-validator>crypto-js": {
@@ -2208,26 +2138,13 @@
       },
       "packages": {
         "@ethereumjs/tx>@ethereumjs/util": true,
-<<<<<<< HEAD
-=======
         "@metamask/controller-utils>@spruceid/siwe-parser": true,
->>>>>>> 4a1853cf
         "@metamask/ethjs>@metamask/ethjs-unit": true,
-        "@metamask/signature-controller>@metamask/controller-utils>@spruceid/siwe-parser": true,
         "@metamask/utils": true,
         "bn.js": true,
         "browserify>buffer": true,
         "eslint>fast-deep-equal": true,
         "eth-ens-namehash": true
-      }
-    },
-    "@metamask/signature-controller>@metamask/controller-utils>@spruceid/siwe-parser": {
-      "globals": {
-        "console.error": true,
-        "console.log": true
-      },
-      "packages": {
-        "@metamask/controller-utils>@spruceid/siwe-parser>apg-js": true
       }
     },
     "@metamask/smart-transactions-controller": {
@@ -2302,13 +2219,9 @@
         "setTimeout": true
       },
       "packages": {
-<<<<<<< HEAD
-=======
         "@metamask/controller-utils>@spruceid/siwe-parser": true,
->>>>>>> 4a1853cf
         "@metamask/ethjs>@metamask/ethjs-unit": true,
         "@metamask/smart-transactions-controller>@metamask/controller-utils>@ethereumjs/util": true,
-        "@metamask/smart-transactions-controller>@metamask/controller-utils>@spruceid/siwe-parser": true,
         "@metamask/utils": true,
         "bn.js": true,
         "browserify>buffer": true,
@@ -2327,15 +2240,6 @@
         "browserify>buffer": true,
         "browserify>insert-module-globals>is-buffer": true,
         "webpack>events": true
-      }
-    },
-    "@metamask/smart-transactions-controller>@metamask/controller-utils>@spruceid/siwe-parser": {
-      "globals": {
-        "console.error": true,
-        "console.log": true
-      },
-      "packages": {
-        "@metamask/controller-utils>@spruceid/siwe-parser>apg-js": true
       }
     },
     "@metamask/smart-transactions-controller>@metamask/controllers>nanoid": {
