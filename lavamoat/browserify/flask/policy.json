{
  "resources": {
    "@babel/runtime": {
      "globals": {
        "regeneratorRuntime": "write"
      }
    },
    "@ensdomains/content-hash": {
      "globals": {
        "console.warn": true
      },
      "packages": {
        "@ensdomains/content-hash>cids": true,
        "@ensdomains/content-hash>js-base64": true,
        "@ensdomains/content-hash>multicodec": true,
        "@ensdomains/content-hash>multihashes": true,
        "browserify>buffer": true
      }
    },
    "@ensdomains/content-hash>cids": {
      "packages": {
        "@ensdomains/content-hash>cids>multibase": true,
        "@ensdomains/content-hash>cids>multihashes": true,
        "@ensdomains/content-hash>cids>uint8arrays": true,
        "@ensdomains/content-hash>multicodec": true
      }
    },
    "@ensdomains/content-hash>cids>multibase": {
      "globals": {
        "TextDecoder": true,
        "TextEncoder": true
      },
      "packages": {
        "@ensdomains/content-hash>cids>multibase>@multiformats/base-x": true
      }
    },
    "@ensdomains/content-hash>cids>multihashes": {
      "packages": {
        "@ensdomains/content-hash>cids>multibase": true,
        "@ensdomains/content-hash>cids>multihashes>varint": true,
        "@ensdomains/content-hash>cids>uint8arrays": true
      }
    },
    "@ensdomains/content-hash>cids>uint8arrays": {
      "globals": {
        "TextDecoder": true,
        "TextEncoder": true
      },
      "packages": {
        "@ensdomains/content-hash>cids>multibase": true
      }
    },
    "@ensdomains/content-hash>js-base64": {
      "globals": {
        "Base64": "write",
        "TextDecoder": true,
        "TextEncoder": true,
        "atob": true,
        "btoa": true,
        "define": true
      },
      "packages": {
        "browserify>buffer": true
      }
    },
    "@ensdomains/content-hash>multicodec": {
      "packages": {
        "@ensdomains/content-hash>multicodec>uint8arrays": true,
        "sass-embedded>varint": true
      }
    },
    "@ensdomains/content-hash>multicodec>uint8arrays": {
      "globals": {
        "Buffer": true,
        "TextDecoder": true,
        "TextEncoder": true
      },
      "packages": {
        "@metamask/assets-controllers>multiformats": true
      }
    },
    "@ensdomains/content-hash>multihashes": {
      "packages": {
        "@ensdomains/content-hash>multihashes>multibase": true,
        "@ensdomains/content-hash>multihashes>varint": true,
        "@ensdomains/content-hash>multihashes>web-encoding": true,
        "browserify>buffer": true
      }
    },
    "@ensdomains/content-hash>multihashes>multibase": {
      "packages": {
        "@ensdomains/content-hash>multihashes>multibase>base-x": true,
        "@ensdomains/content-hash>multihashes>web-encoding": true,
        "browserify>buffer": true
      }
    },
    "@ensdomains/content-hash>multihashes>multibase>base-x": {
      "packages": {
        "koa>content-disposition>safe-buffer": true
      }
    },
    "@ensdomains/content-hash>multihashes>web-encoding": {
      "globals": {
        "TextDecoder": true,
        "TextEncoder": true
      },
      "packages": {
        "browserify>util": true
      }
    },
    "@ethereumjs/tx": {
      "packages": {
        "@ethereumjs/tx>@ethereumjs/common": true,
        "@ethereumjs/tx>@ethereumjs/rlp": true,
        "@ethereumjs/tx>@ethereumjs/util": true,
        "@ethereumjs/tx>ethereum-cryptography": true,
        "browserify>buffer": true,
        "browserify>insert-module-globals>is-buffer": true
      }
    },
    "@ethereumjs/tx>@ethereumjs/common": {
      "packages": {
        "@ethereumjs/tx>@ethereumjs/common>crc-32": true,
        "@ethereumjs/tx>@ethereumjs/util": true,
        "browserify>buffer": true,
        "webpack>events": true
      }
    },
    "@ethereumjs/tx>@ethereumjs/common>crc-32": {
      "globals": {
        "DO_NOT_EXPORT_CRC": true,
        "define": true
      }
    },
    "@ethereumjs/tx>@ethereumjs/rlp": {
      "globals": {
        "TextEncoder": true
      }
    },
    "@ethereumjs/tx>@ethereumjs/util": {
      "globals": {
        "console.warn": true
      },
      "packages": {
        "@ethereumjs/tx>@ethereumjs/rlp": true,
        "@ethereumjs/tx>@ethereumjs/util>micro-ftch": true,
        "@ethereumjs/tx>ethereum-cryptography": true,
        "browserify>buffer": true,
        "browserify>insert-module-globals>is-buffer": true,
        "webpack>events": true
      }
    },
    "@ethereumjs/tx>@ethereumjs/util>micro-ftch": {
      "globals": {
        "Headers": true,
        "TextDecoder": true,
        "URL": true,
        "btoa": true,
        "fetch": true
      },
      "packages": {
        "browserify>browserify-zlib": true,
        "browserify>buffer": true,
        "browserify>url": true,
        "browserify>util": true,
        "https-browserify": true,
        "process": true,
        "stream-http": true
      }
    },
    "@ethereumjs/tx>ethereum-cryptography": {
      "globals": {
        "TextDecoder": true,
        "crypto": true
      },
      "packages": {
        "@ethereumjs/tx>ethereum-cryptography>@scure/bip32": true,
        "@metamask/message-signing-snap>@noble/curves": true,
        "@noble/hashes": true
      }
    },
    "@ethereumjs/tx>ethereum-cryptography>@scure/bip32": {
      "packages": {
        "@metamask/message-signing-snap>@noble/curves": true,
        "@metamask/utils>@scure/base": true,
        "@noble/hashes": true
      }
    },
    "@ethersproject/abi": {
      "globals": {
        "console.log": true
      },
      "packages": {
        "@ethersproject/abi>@ethersproject/address": true,
        "@ethersproject/abi>@ethersproject/constants": true,
        "@ethersproject/abi>@ethersproject/keccak256": true,
        "@ethersproject/abi>@ethersproject/logger": true,
        "@ethersproject/abi>@ethersproject/properties": true,
        "@ethersproject/abi>@ethersproject/strings": true,
        "@ethersproject/bignumber": true,
        "@ethersproject/bytes": true,
        "@ethersproject/hash": true
      }
    },
    "@ethersproject/abi>@ethersproject/address": {
      "packages": {
        "@ethersproject/abi>@ethersproject/keccak256": true,
        "@ethersproject/abi>@ethersproject/logger": true,
        "@ethersproject/bignumber": true,
        "@ethersproject/bytes": true,
        "@ethersproject/providers>@ethersproject/rlp": true
      }
    },
    "@ethersproject/abi>@ethersproject/constants": {
      "packages": {
        "@ethersproject/bignumber": true
      }
    },
    "@ethersproject/abi>@ethersproject/keccak256": {
      "packages": {
        "@ethersproject/bytes": true,
        "@metamask/ethjs>js-sha3": true
      }
    },
    "@ethersproject/abi>@ethersproject/logger": {
      "globals": {
        "console": true
      }
    },
    "@ethersproject/abi>@ethersproject/properties": {
      "packages": {
        "@ethersproject/abi>@ethersproject/logger": true
      }
    },
    "@ethersproject/abi>@ethersproject/strings": {
      "packages": {
        "@ethersproject/abi>@ethersproject/constants": true,
        "@ethersproject/abi>@ethersproject/logger": true,
        "@ethersproject/bytes": true
      }
    },
    "@ethersproject/bignumber": {
      "packages": {
        "@ethersproject/abi>@ethersproject/logger": true,
        "@ethersproject/bytes": true,
        "bn.js": true
      }
    },
    "@ethersproject/bytes": {
      "packages": {
        "@ethersproject/abi>@ethersproject/logger": true
      }
    },
    "@ethersproject/contracts": {
      "globals": {
        "setTimeout": true
      },
      "packages": {
        "@ethersproject/abi": true,
        "@ethersproject/abi>@ethersproject/address": true,
        "@ethersproject/abi>@ethersproject/logger": true,
        "@ethersproject/abi>@ethersproject/properties": true,
        "@ethersproject/bignumber": true,
        "@ethersproject/bytes": true,
        "@ethersproject/hash>@ethersproject/abstract-signer": true,
        "@ethersproject/hdnode>@ethersproject/transactions": true,
        "@ethersproject/wallet>@ethersproject/abstract-provider": true
      }
    },
    "@ethersproject/hash": {
      "packages": {
        "@ethersproject/abi>@ethersproject/address": true,
        "@ethersproject/abi>@ethersproject/keccak256": true,
        "@ethersproject/abi>@ethersproject/logger": true,
        "@ethersproject/abi>@ethersproject/properties": true,
        "@ethersproject/abi>@ethersproject/strings": true,
        "@ethersproject/bignumber": true,
        "@ethersproject/bytes": true,
        "@ethersproject/hash>@ethersproject/base64": true
      }
    },
    "@ethersproject/hash>@ethersproject/abstract-signer": {
      "packages": {
        "@ethersproject/abi>@ethersproject/logger": true,
        "@ethersproject/abi>@ethersproject/properties": true
      }
    },
    "@ethersproject/hash>@ethersproject/base64": {
      "globals": {
        "atob": true,
        "btoa": true
      },
      "packages": {
        "@ethersproject/bytes": true
      }
    },
    "@ethersproject/hdnode": {
      "packages": {
        "@ethersproject/abi>@ethersproject/logger": true,
        "@ethersproject/abi>@ethersproject/properties": true,
        "@ethersproject/abi>@ethersproject/strings": true,
        "@ethersproject/bignumber": true,
        "@ethersproject/bytes": true,
        "@ethersproject/hdnode>@ethersproject/basex": true,
        "@ethersproject/hdnode>@ethersproject/pbkdf2": true,
        "@ethersproject/hdnode>@ethersproject/sha2": true,
        "@ethersproject/hdnode>@ethersproject/signing-key": true,
        "@ethersproject/hdnode>@ethersproject/transactions": true,
        "@ethersproject/hdnode>@ethersproject/wordlists": true
      }
    },
    "@ethersproject/hdnode>@ethersproject/basex": {
      "packages": {
        "@ethersproject/abi>@ethersproject/properties": true,
        "@ethersproject/bytes": true
      }
    },
    "@ethersproject/hdnode>@ethersproject/pbkdf2": {
      "packages": {
        "@ethersproject/bytes": true,
        "@ethersproject/hdnode>@ethersproject/sha2": true
      }
    },
    "@ethersproject/hdnode>@ethersproject/sha2": {
      "packages": {
        "@ethersproject/abi>@ethersproject/logger": true,
        "@ethersproject/bytes": true,
        "ethereumjs-util>ethereum-cryptography>hash.js": true
      }
    },
    "@ethersproject/hdnode>@ethersproject/signing-key": {
      "packages": {
        "@ethersproject/abi>@ethersproject/logger": true,
        "@ethersproject/abi>@ethersproject/properties": true,
        "@ethersproject/bytes": true,
        "@ethersproject/hdnode>@ethersproject/signing-key>elliptic": true
      }
    },
    "@ethersproject/hdnode>@ethersproject/signing-key>elliptic": {
      "packages": {
        "@metamask/ppom-validator>elliptic>brorand": true,
        "@metamask/ppom-validator>elliptic>hmac-drbg": true,
        "@metamask/ppom-validator>elliptic>minimalistic-assert": true,
        "@metamask/ppom-validator>elliptic>minimalistic-crypto-utils": true,
        "bn.js": true,
        "ethereumjs-util>ethereum-cryptography>hash.js": true,
        "pumpify>inherits": true
      }
    },
    "@ethersproject/hdnode>@ethersproject/transactions": {
      "packages": {
        "@ethersproject/abi>@ethersproject/address": true,
        "@ethersproject/abi>@ethersproject/constants": true,
        "@ethersproject/abi>@ethersproject/keccak256": true,
        "@ethersproject/abi>@ethersproject/logger": true,
        "@ethersproject/abi>@ethersproject/properties": true,
        "@ethersproject/bignumber": true,
        "@ethersproject/bytes": true,
        "@ethersproject/hdnode>@ethersproject/signing-key": true,
        "@ethersproject/providers>@ethersproject/rlp": true
      }
    },
    "@ethersproject/hdnode>@ethersproject/wordlists": {
      "packages": {
        "@ethersproject/abi>@ethersproject/logger": true,
        "@ethersproject/abi>@ethersproject/properties": true,
        "@ethersproject/abi>@ethersproject/strings": true,
        "@ethersproject/bytes": true,
        "@ethersproject/hash": true
      }
    },
    "@ethersproject/providers": {
      "globals": {
        "WebSocket": true,
        "clearInterval": true,
        "clearTimeout": true,
        "console.log": true,
        "console.warn": true,
        "setInterval": true,
        "setTimeout": true
      },
      "packages": {
        "@ethersproject/abi>@ethersproject/address": true,
        "@ethersproject/abi>@ethersproject/constants": true,
        "@ethersproject/abi>@ethersproject/logger": true,
        "@ethersproject/abi>@ethersproject/properties": true,
        "@ethersproject/abi>@ethersproject/strings": true,
        "@ethersproject/bignumber": true,
        "@ethersproject/bytes": true,
        "@ethersproject/hash": true,
        "@ethersproject/hash>@ethersproject/abstract-signer": true,
        "@ethersproject/hash>@ethersproject/base64": true,
        "@ethersproject/hdnode>@ethersproject/basex": true,
        "@ethersproject/hdnode>@ethersproject/sha2": true,
        "@ethersproject/hdnode>@ethersproject/transactions": true,
        "@ethersproject/providers>@ethersproject/web": true,
        "@ethersproject/providers>bech32": true,
        "@ethersproject/wallet>@ethersproject/abstract-provider": true,
        "@ethersproject/wallet>@ethersproject/random": true,
        "@metamask/test-bundler>@ethersproject/networks": true
      }
    },
    "@ethersproject/providers>@ethersproject/random": {
      "globals": {
        "crypto.getRandomValues": true
      }
    },
    "@ethersproject/providers>@ethersproject/rlp": {
      "packages": {
        "@ethersproject/abi>@ethersproject/logger": true,
        "@ethersproject/bytes": true
      }
    },
    "@ethersproject/providers>@ethersproject/web": {
      "globals": {
        "clearTimeout": true,
        "fetch": true,
        "setTimeout": true
      },
      "packages": {
        "@ethersproject/abi>@ethersproject/logger": true,
        "@ethersproject/abi>@ethersproject/properties": true,
        "@ethersproject/abi>@ethersproject/strings": true,
        "@ethersproject/bytes": true,
        "@ethersproject/hash>@ethersproject/base64": true
      }
    },
    "@ethersproject/wallet": {
      "packages": {
        "@ethersproject/abi>@ethersproject/address": true,
        "@ethersproject/abi>@ethersproject/keccak256": true,
        "@ethersproject/abi>@ethersproject/logger": true,
        "@ethersproject/abi>@ethersproject/properties": true,
        "@ethersproject/bytes": true,
        "@ethersproject/hash": true,
        "@ethersproject/hash>@ethersproject/abstract-signer": true,
        "@ethersproject/hdnode": true,
        "@ethersproject/hdnode>@ethersproject/signing-key": true,
        "@ethersproject/hdnode>@ethersproject/transactions": true,
        "@ethersproject/wallet>@ethersproject/abstract-provider": true,
        "@ethersproject/wallet>@ethersproject/json-wallets": true,
        "@ethersproject/wallet>@ethersproject/random": true
      }
    },
    "@ethersproject/wallet>@ethersproject/abstract-provider": {
      "packages": {
        "@ethersproject/abi>@ethersproject/logger": true,
        "@ethersproject/abi>@ethersproject/properties": true,
        "@ethersproject/bignumber": true,
        "@ethersproject/bytes": true
      }
    },
    "@ethersproject/wallet>@ethersproject/json-wallets": {
      "packages": {
        "@ethersproject/abi>@ethersproject/address": true,
        "@ethersproject/abi>@ethersproject/keccak256": true,
        "@ethersproject/abi>@ethersproject/logger": true,
        "@ethersproject/abi>@ethersproject/properties": true,
        "@ethersproject/abi>@ethersproject/strings": true,
        "@ethersproject/bytes": true,
        "@ethersproject/hdnode": true,
        "@ethersproject/hdnode>@ethersproject/pbkdf2": true,
        "@ethersproject/hdnode>@ethersproject/transactions": true,
        "@ethersproject/wallet>@ethersproject/json-wallets>aes-js": true,
        "@ethersproject/wallet>@ethersproject/random": true,
        "ethereumjs-util>ethereum-cryptography>scrypt-js": true
      }
    },
    "@ethersproject/wallet>@ethersproject/json-wallets>aes-js": {
      "globals": {
        "define": true
      }
    },
    "@ethersproject/wallet>@ethersproject/random": {
      "packages": {
        "@ethersproject/abi>@ethersproject/logger": true,
        "@ethersproject/bytes": true
      }
    },
    "@keystonehq/bc-ur-registry-eth": {
      "packages": {
        "@ethereumjs/tx>@ethereumjs/util": true,
        "@keystonehq/bc-ur-registry-eth>@keystonehq/bc-ur-registry": true,
        "@metamask/eth-trezor-keyring>hdkey": true,
        "browserify>buffer": true,
        "uuid": true
      }
    },
    "@keystonehq/bc-ur-registry-eth>@keystonehq/bc-ur-registry": {
      "globals": {
        "define": true
      },
      "packages": {
        "@ngraveio/bc-ur": true,
        "@swc/helpers>tslib": true,
        "browserify>buffer": true,
        "buffer": true,
        "ethereumjs-util>ethereum-cryptography>bs58check": true
      }
    },
    "@keystonehq/metamask-airgapped-keyring": {
      "packages": {
        "@ethereumjs/tx": true,
        "@keystonehq/bc-ur-registry-eth": true,
        "@keystonehq/metamask-airgapped-keyring>@keystonehq/base-eth-keyring": true,
        "@keystonehq/metamask-airgapped-keyring>@metamask/obs-store": true,
        "browserify>buffer": true,
        "ethereumjs-util>rlp": true,
        "uuid": true,
        "webpack>events": true
      }
    },
    "@keystonehq/metamask-airgapped-keyring>@keystonehq/base-eth-keyring": {
      "packages": {
        "@ethereumjs/tx": true,
        "@ethereumjs/tx>@ethereumjs/util": true,
        "@keystonehq/bc-ur-registry-eth": true,
        "@keystonehq/metamask-airgapped-keyring>@keystonehq/base-eth-keyring>rlp": true,
        "@metamask/eth-trezor-keyring>hdkey": true,
        "browserify>buffer": true,
        "uuid": true
      }
    },
    "@keystonehq/metamask-airgapped-keyring>@keystonehq/base-eth-keyring>rlp": {
      "globals": {
        "TextEncoder": true
      }
    },
    "@keystonehq/metamask-airgapped-keyring>@metamask/obs-store": {
      "packages": {
        "@keystonehq/metamask-airgapped-keyring>@metamask/obs-store>@metamask/safe-event-emitter": true,
        "@keystonehq/metamask-airgapped-keyring>@metamask/obs-store>through2": true,
        "stream-browserify": true
      }
    },
    "@keystonehq/metamask-airgapped-keyring>@metamask/obs-store>@metamask/safe-event-emitter": {
      "globals": {
        "setTimeout": true
      },
      "packages": {
        "webpack>events": true
      }
    },
    "@keystonehq/metamask-airgapped-keyring>@metamask/obs-store>through2": {
      "packages": {
        "@keystonehq/metamask-airgapped-keyring>@metamask/obs-store>through2>readable-stream": true,
        "browserify>util": true,
        "process": true,
        "watchify>xtend": true
      }
    },
    "@keystonehq/metamask-airgapped-keyring>@metamask/obs-store>through2>readable-stream": {
      "packages": {
        "@keystonehq/metamask-airgapped-keyring>@metamask/obs-store>through2>readable-stream>isarray": true,
        "@keystonehq/metamask-airgapped-keyring>@metamask/obs-store>through2>readable-stream>safe-buffer": true,
        "@keystonehq/metamask-airgapped-keyring>@metamask/obs-store>through2>readable-stream>string_decoder": true,
        "browserify>browser-resolve": true,
        "browserify>timers-browserify": true,
        "process": true,
        "pumpify>inherits": true,
        "readable-stream-2>core-util-is": true,
        "readable-stream-2>process-nextick-args": true,
        "readable-stream>util-deprecate": true,
        "webpack>events": true
      }
    },
    "@keystonehq/metamask-airgapped-keyring>@metamask/obs-store>through2>readable-stream>safe-buffer": {
      "packages": {
        "browserify>buffer": true
      }
    },
    "@keystonehq/metamask-airgapped-keyring>@metamask/obs-store>through2>readable-stream>string_decoder": {
      "packages": {
        "@keystonehq/metamask-airgapped-keyring>@metamask/obs-store>through2>readable-stream>safe-buffer": true
      }
    },
    "@lavamoat/lavadome-react": {
      "globals": {
        "Document.prototype": true,
        "DocumentFragment.prototype": true,
        "Element.prototype": true,
        "Node.prototype": true,
        "console.warn": true,
        "document": true
      },
      "packages": {
        "react": true
      }
    },
    "@material-ui/core": {
      "globals": {
        "Image": true,
        "_formatMuiErrorMessage": true,
        "addEventListener": true,
        "clearInterval": true,
        "clearTimeout": true,
        "console.error": true,
        "console.warn": true,
        "document": true,
        "getComputedStyle": true,
        "getSelection": true,
        "innerHeight": true,
        "innerWidth": true,
        "matchMedia": true,
        "navigator": true,
        "performance.now": true,
        "removeEventListener": true,
        "requestAnimationFrame": true,
        "setInterval": true,
        "setTimeout": true
      },
      "packages": {
        "@babel/runtime": true,
        "@material-ui/core>@material-ui/styles": true,
        "@material-ui/core>@material-ui/system": true,
        "@material-ui/core>@material-ui/utils": true,
        "@material-ui/core>clsx": true,
        "@material-ui/core>popper.js": true,
        "@material-ui/core>react-transition-group": true,
        "prop-types": true,
        "prop-types>react-is": true,
        "react": true,
        "react-dom": true,
        "react-redux>hoist-non-react-statics": true
      }
    },
    "@material-ui/core>@material-ui/styles": {
      "globals": {
        "console.error": true,
        "console.warn": true,
        "document.createComment": true,
        "document.head": true
      },
      "packages": {
        "@babel/runtime": true,
        "@material-ui/core>@material-ui/styles>jss": true,
        "@material-ui/core>@material-ui/styles>jss-plugin-camel-case": true,
        "@material-ui/core>@material-ui/styles>jss-plugin-default-unit": true,
        "@material-ui/core>@material-ui/styles>jss-plugin-global": true,
        "@material-ui/core>@material-ui/styles>jss-plugin-nested": true,
        "@material-ui/core>@material-ui/styles>jss-plugin-props-sort": true,
        "@material-ui/core>@material-ui/styles>jss-plugin-rule-value-function": true,
        "@material-ui/core>@material-ui/styles>jss-plugin-vendor-prefixer": true,
        "@material-ui/core>@material-ui/utils": true,
        "@material-ui/core>clsx": true,
        "prop-types": true,
        "react": true,
        "react-redux>hoist-non-react-statics": true
      }
    },
    "@material-ui/core>@material-ui/styles>jss": {
      "globals": {
        "CSS": true,
        "document.createElement": true,
        "document.querySelector": true
      },
      "packages": {
        "@babel/runtime": true,
        "@material-ui/core>@material-ui/styles>jss>is-in-browser": true,
        "react-router-dom>tiny-warning": true
      }
    },
    "@material-ui/core>@material-ui/styles>jss-plugin-camel-case": {
      "packages": {
        "@material-ui/core>@material-ui/styles>jss-plugin-camel-case>hyphenate-style-name": true
      }
    },
    "@material-ui/core>@material-ui/styles>jss-plugin-default-unit": {
      "globals": {
        "CSS": true
      },
      "packages": {
        "@material-ui/core>@material-ui/styles>jss": true
      }
    },
    "@material-ui/core>@material-ui/styles>jss-plugin-global": {
      "packages": {
        "@babel/runtime": true,
        "@material-ui/core>@material-ui/styles>jss": true
      }
    },
    "@material-ui/core>@material-ui/styles>jss-plugin-nested": {
      "packages": {
        "@babel/runtime": true,
        "react-router-dom>tiny-warning": true
      }
    },
    "@material-ui/core>@material-ui/styles>jss-plugin-rule-value-function": {
      "packages": {
        "@material-ui/core>@material-ui/styles>jss": true,
        "react-router-dom>tiny-warning": true
      }
    },
    "@material-ui/core>@material-ui/styles>jss-plugin-vendor-prefixer": {
      "packages": {
        "@material-ui/core>@material-ui/styles>jss": true,
        "@material-ui/core>@material-ui/styles>jss-plugin-vendor-prefixer>css-vendor": true
      }
    },
    "@material-ui/core>@material-ui/styles>jss-plugin-vendor-prefixer>css-vendor": {
      "globals": {
        "document.createElement": true,
        "document.documentElement": true,
        "getComputedStyle": true
      },
      "packages": {
        "@babel/runtime": true,
        "@material-ui/core>@material-ui/styles>jss>is-in-browser": true
      }
    },
    "@material-ui/core>@material-ui/styles>jss>is-in-browser": {
      "globals": {
        "document": true
      }
    },
    "@material-ui/core>@material-ui/system": {
      "globals": {
        "console.error": true
      },
      "packages": {
        "@babel/runtime": true,
        "@material-ui/core>@material-ui/utils": true,
        "prop-types": true
      }
    },
    "@material-ui/core>@material-ui/utils": {
      "packages": {
        "@babel/runtime": true,
        "prop-types": true,
        "prop-types>react-is": true
      }
    },
    "@material-ui/core>popper.js": {
      "globals": {
        "MSInputMethodContext": true,
        "Node.DOCUMENT_POSITION_FOLLOWING": true,
        "cancelAnimationFrame": true,
        "console.warn": true,
        "define": true,
        "devicePixelRatio": true,
        "document": true,
        "getComputedStyle": true,
        "innerHeight": true,
        "innerWidth": true,
        "navigator": true,
        "requestAnimationFrame": true,
        "setTimeout": true
      }
    },
    "@material-ui/core>react-transition-group": {
      "globals": {
        "Element": true,
        "setTimeout": true
      },
      "packages": {
        "@material-ui/core>react-transition-group>dom-helpers": true,
        "prop-types": true,
        "react": true,
        "react-dom": true
      }
    },
    "@material-ui/core>react-transition-group>dom-helpers": {
      "packages": {
        "@babel/runtime": true
      }
    },
    "@metamask/abi-utils": {
      "packages": {
        "@metamask/abi-utils>@metamask/utils": true,
        "@metamask/utils>@metamask/superstruct": true
      }
    },
    "@metamask/abi-utils>@metamask/utils": {
      "globals": {
        "TextDecoder": true,
        "TextEncoder": true
      },
      "packages": {
        "@metamask/utils>@metamask/superstruct": true,
        "@metamask/utils>@scure/base": true,
        "@metamask/utils>pony-cause": true,
        "@noble/hashes": true,
        "browserify>buffer": true,
        "nock>debug": true,
        "semver": true
      }
    },
    "@metamask/accounts-controller": {
      "packages": {
        "@ethereumjs/tx>@ethereumjs/util": true,
        "@ethereumjs/tx>ethereum-cryptography": true,
        "@metamask/accounts-controller>@metamask/base-controller": true,
        "@metamask/accounts-controller>@metamask/utils": true,
        "@metamask/eth-snap-keyring": true,
        "@metamask/keyring-api": true,
        "@metamask/keyring-controller": true,
        "uuid": true
      }
    },
    "@metamask/accounts-controller>@metamask/base-controller": {
      "globals": {
        "setTimeout": true
      },
      "packages": {
        "immer": true
      }
    },
    "@metamask/accounts-controller>@metamask/utils": {
      "globals": {
        "TextDecoder": true,
        "TextEncoder": true
      },
      "packages": {
        "@metamask/utils>@metamask/superstruct": true,
        "@metamask/utils>@scure/base": true,
        "@metamask/utils>pony-cause": true,
        "@noble/hashes": true,
        "browserify>buffer": true,
        "nock>debug": true,
        "semver": true
      }
    },
    "@metamask/address-book-controller": {
      "packages": {
        "@metamask/address-book-controller>@metamask/controller-utils": true,
        "@metamask/base-controller": true
      }
    },
    "@metamask/address-book-controller>@metamask/controller-utils": {
      "globals": {
        "URL": true,
        "console.error": true,
        "fetch": true,
        "setTimeout": true
      },
      "packages": {
        "@ethereumjs/tx>@ethereumjs/util": true,
        "@metamask/controller-utils>@spruceid/siwe-parser": true,
        "@metamask/ethjs>@metamask/ethjs-unit": true,
        "@metamask/utils": true,
        "bn.js": true,
        "browserify>buffer": true,
        "eslint>fast-deep-equal": true,
        "eth-ens-namehash": true
      }
    },
    "@metamask/announcement-controller": {
      "packages": {
        "@metamask/base-controller": true
      }
    },
    "@metamask/announcement-controller>@metamask/base-controller": {
      "globals": {
        "setTimeout": true
      },
      "packages": {
        "immer": true
      }
    },
    "@metamask/approval-controller": {
      "globals": {
        "console.info": true
      },
      "packages": {
        "@metamask/approval-controller>@metamask/base-controller": true,
        "@metamask/approval-controller>nanoid": true,
        "@metamask/rpc-errors": true
      }
    },
    "@metamask/approval-controller>@metamask/base-controller": {
      "globals": {
        "setTimeout": true
      },
      "packages": {
        "immer": true
      }
    },
    "@metamask/approval-controller>nanoid": {
      "globals": {
        "crypto.getRandomValues": true
      }
    },
    "@metamask/assets-controllers": {
      "globals": {
        "AbortController": true,
        "Headers": true,
        "URL": true,
        "URLSearchParams": true,
        "clearInterval": true,
        "clearTimeout": true,
        "console.error": true,
        "console.log": true,
        "setInterval": true,
        "setTimeout": true
      },
      "packages": {
        "@ethereumjs/tx>@ethereumjs/util": true,
        "@ethersproject/abi>@ethersproject/address": true,
        "@ethersproject/contracts": true,
        "@ethersproject/providers": true,
        "@metamask/abi-utils": true,
        "@metamask/assets-controllers>@metamask/base-controller": true,
        "@metamask/assets-controllers>@metamask/polling-controller": true,
        "@metamask/assets-controllers>@metamask/utils": true,
        "@metamask/assets-controllers>cockatiel": true,
        "@metamask/assets-controllers>multiformats": true,
        "@metamask/contract-metadata": true,
        "@metamask/controller-utils": true,
        "@metamask/eth-query": true,
        "@metamask/metamask-eth-abis": true,
        "@metamask/name-controller>async-mutex": true,
        "@metamask/rpc-errors": true,
        "bn.js": true,
        "lodash": true,
        "single-call-balance-checker-abi": true,
        "uuid": true
      }
    },
    "@metamask/assets-controllers>@metamask/base-controller": {
      "globals": {
        "setTimeout": true
      },
      "packages": {
        "immer": true
      }
    },
    "@metamask/assets-controllers>@metamask/polling-controller": {
      "globals": {
        "clearTimeout": true,
        "console.error": true,
        "setTimeout": true
      },
      "packages": {
        "@metamask/assets-controllers>@metamask/base-controller": true,
        "@metamask/snaps-utils>fast-json-stable-stringify": true,
        "uuid": true
      }
    },
    "@metamask/assets-controllers>@metamask/utils": {
      "globals": {
        "TextDecoder": true,
        "TextEncoder": true
      },
      "packages": {
        "@metamask/utils>@metamask/superstruct": true,
        "@metamask/utils>@scure/base": true,
        "@metamask/utils>pony-cause": true,
        "@noble/hashes": true,
        "browserify>buffer": true,
        "nock>debug": true,
        "semver": true
      }
    },
    "@metamask/assets-controllers>cockatiel": {
      "globals": {
        "AbortController": true,
        "AbortSignal": true,
        "WeakRef": true,
        "clearTimeout": true,
        "performance": true,
        "setTimeout": true
      },
      "packages": {
        "process": true
      }
    },
    "@metamask/assets-controllers>multiformats": {
      "globals": {
        "TextDecoder": true,
        "TextEncoder": true,
        "console.warn": true,
        "crypto.subtle.digest": true
      }
    },
    "@metamask/base-controller": {
      "globals": {
        "setTimeout": true
      },
      "packages": {
        "immer": true
      }
    },
    "@metamask/browser-passworder": {
      "globals": {
        "CryptoKey": true,
        "btoa": true,
        "crypto.getRandomValues": true,
        "crypto.subtle.decrypt": true,
        "crypto.subtle.deriveKey": true,
        "crypto.subtle.encrypt": true,
        "crypto.subtle.exportKey": true,
        "crypto.subtle.importKey": true
      },
      "packages": {
        "@metamask/utils": true,
        "browserify>buffer": true
      }
    },
    "@metamask/controller-utils": {
      "globals": {
        "URL": true,
        "console.error": true,
        "fetch": true,
        "setTimeout": true
      },
      "packages": {
        "@ethereumjs/tx>@ethereumjs/util": true,
        "@metamask/controller-utils>@metamask/utils": true,
        "@metamask/controller-utils>@spruceid/siwe-parser": true,
        "@metamask/ethjs>@metamask/ethjs-unit": true,
        "bn.js": true,
        "browserify>buffer": true,
        "eslint>fast-deep-equal": true,
        "eth-ens-namehash": true
      }
    },
    "@metamask/controller-utils>@metamask/utils": {
      "globals": {
        "TextDecoder": true,
        "TextEncoder": true
      },
      "packages": {
        "@metamask/utils>@metamask/superstruct": true,
        "@metamask/utils>@scure/base": true,
        "@metamask/utils>pony-cause": true,
        "@noble/hashes": true,
        "browserify>buffer": true,
        "nock>debug": true,
        "semver": true
      }
    },
    "@metamask/controller-utils>@spruceid/siwe-parser": {
      "globals": {
        "console.error": true,
        "console.log": true
      },
      "packages": {
        "@metamask/controller-utils>@spruceid/siwe-parser>apg-js": true,
        "@noble/hashes": true
      }
    },
    "@metamask/controller-utils>@spruceid/siwe-parser>apg-js": {
      "packages": {
        "browserify>buffer": true
      }
    },
    "@metamask/controllers>web3": {
      "globals": {
        "XMLHttpRequest": true
      }
    },
    "@metamask/controllers>web3-provider-engine>cross-fetch>node-fetch": {
      "globals": {
        "fetch": true
      }
    },
    "@metamask/controllers>web3-provider-engine>eth-json-rpc-middleware>node-fetch": {
      "globals": {
        "fetch": true
      }
    },
    "@metamask/ens-controller": {
      "packages": {
        "@ethersproject/providers": true,
        "@metamask/controller-utils": true,
        "@metamask/ens-controller>@metamask/base-controller": true,
        "@metamask/ens-controller>@metamask/utils": true,
        "punycode": true
      }
    },
    "@metamask/ens-controller>@metamask/base-controller": {
      "globals": {
        "setTimeout": true
      },
      "packages": {
        "immer": true
      }
    },
    "@metamask/ens-controller>@metamask/utils": {
      "globals": {
        "TextDecoder": true,
        "TextEncoder": true
      },
      "packages": {
        "@metamask/utils>@metamask/superstruct": true,
        "@metamask/utils>@scure/base": true,
        "@metamask/utils>pony-cause": true,
        "@noble/hashes": true,
        "browserify>buffer": true,
        "nock>debug": true,
        "semver": true
      }
    },
    "@metamask/eth-json-rpc-filters": {
      "globals": {
        "console.error": true
      },
      "packages": {
        "@metamask/eth-json-rpc-filters>@metamask/eth-query": true,
        "@metamask/eth-json-rpc-filters>@metamask/json-rpc-engine": true,
        "@metamask/eth-json-rpc-filters>async-mutex": true,
        "@metamask/safe-event-emitter": true,
        "pify": true
      }
    },
    "@metamask/eth-json-rpc-filters>@metamask/eth-query": {
      "packages": {
        "@metamask/eth-query>json-rpc-random-id": true,
        "watchify>xtend": true
      }
    },
    "@metamask/eth-json-rpc-filters>@metamask/json-rpc-engine": {
      "packages": {
        "@metamask/rpc-errors": true,
        "@metamask/safe-event-emitter": true,
        "@metamask/utils": true
      }
    },
    "@metamask/eth-json-rpc-filters>async-mutex": {
      "globals": {
        "setTimeout": true
      },
      "packages": {
        "@swc/helpers>tslib": true
      }
    },
    "@metamask/eth-json-rpc-middleware": {
      "globals": {
        "URL": true,
        "console.error": true,
        "setTimeout": true
      },
      "packages": {
        "@metamask/eth-json-rpc-middleware>@metamask/utils": true,
        "@metamask/eth-json-rpc-middleware>klona": true,
        "@metamask/eth-json-rpc-middleware>safe-stable-stringify": true,
        "@metamask/eth-sig-util": true,
        "@metamask/rpc-errors": true,
        "@metamask/snaps-controllers>@metamask/json-rpc-engine": true
      }
    },
    "@metamask/eth-json-rpc-middleware>@metamask/utils": {
      "globals": {
        "TextDecoder": true,
        "TextEncoder": true
      },
      "packages": {
        "@metamask/utils>@metamask/superstruct": true,
        "@metamask/utils>@scure/base": true,
        "@metamask/utils>pony-cause": true,
        "@noble/hashes": true,
        "browserify>buffer": true,
        "nock>debug": true,
        "semver": true
      }
    },
    "@metamask/eth-ledger-bridge-keyring": {
      "globals": {
        "addEventListener": true,
        "console.log": true,
        "document.createElement": true,
        "document.head.appendChild": true,
        "fetch": true,
        "removeEventListener": true
      },
      "packages": {
        "@ethereumjs/tx": true,
        "@ethereumjs/tx>@ethereumjs/rlp": true,
        "@ethereumjs/tx>@ethereumjs/util": true,
        "@metamask/eth-sig-util": true,
        "@metamask/eth-trezor-keyring>hdkey": true,
        "browserify>buffer": true,
        "webpack>events": true
      }
    },
    "@metamask/eth-query": {
      "packages": {
        "@metamask/eth-query>json-rpc-random-id": true,
        "watchify>xtend": true
      }
    },
    "@metamask/eth-sig-util": {
      "packages": {
        "@ethereumjs/tx>@ethereumjs/util": true,
        "@ethereumjs/tx>ethereum-cryptography": true,
        "@metamask/abi-utils": true,
        "@metamask/eth-sig-util>@metamask/utils": true,
        "@metamask/eth-sig-util>tweetnacl": true,
        "@metamask/utils>@scure/base": true,
        "browserify>buffer": true
      }
    },
    "@metamask/eth-sig-util>@metamask/utils": {
      "globals": {
        "TextDecoder": true,
        "TextEncoder": true
      },
      "packages": {
        "@metamask/utils>@metamask/superstruct": true,
        "@metamask/utils>@scure/base": true,
        "@metamask/utils>pony-cause": true,
        "@noble/hashes": true,
        "browserify>buffer": true,
        "nock>debug": true,
        "semver": true
      }
    },
    "@metamask/eth-sig-util>tweetnacl": {
      "globals": {
        "crypto": true,
        "msCrypto": true,
        "nacl": "write"
      },
      "packages": {
        "browserify>browser-resolve": true
      }
    },
    "@metamask/eth-snap-keyring": {
      "globals": {
        "URL": true,
        "console.error": true
      },
      "packages": {
        "@ethereumjs/tx": true,
        "@metamask/eth-sig-util": true,
        "@metamask/eth-snap-keyring>uuid": true,
        "@metamask/keyring-api": true,
        "@metamask/utils": true,
        "superstruct": true,
        "webpack>events": true
      }
    },
    "@metamask/eth-snap-keyring>uuid": {
      "globals": {
        "crypto": true
      }
    },
    "@metamask/eth-token-tracker": {
      "globals": {
        "console.warn": true
      },
      "packages": {
        "@babel/runtime": true,
        "@metamask/eth-token-tracker>@metamask/eth-block-tracker": true,
        "@metamask/eth-token-tracker>deep-equal": true,
        "@metamask/ethjs-contract": true,
        "@metamask/ethjs-query": true,
        "@metamask/safe-event-emitter": true,
        "bn.js": true,
        "human-standard-token-abi": true
      }
    },
    "@metamask/eth-token-tracker>@metamask/eth-block-tracker": {
      "globals": {
        "clearTimeout": true,
        "console.error": true,
        "setTimeout": true
      },
      "packages": {
        "@metamask/eth-query>json-rpc-random-id": true,
        "@metamask/safe-event-emitter": true,
        "@metamask/utils": true,
        "pify": true
      }
    },
    "@metamask/eth-token-tracker>deep-equal": {
      "packages": {
        "@lavamoat/lavapack>json-stable-stringify>isarray": true,
        "@lavamoat/lavapack>json-stable-stringify>object-keys": true,
        "@metamask/eth-token-tracker>deep-equal>es-get-iterator": true,
        "@metamask/eth-token-tracker>deep-equal>is-date-object": true,
        "@metamask/eth-token-tracker>deep-equal>which-boxed-primitive": true,
        "@metamask/eth-token-tracker>deep-equal>which-collection": true,
        "@ngraveio/bc-ur>assert>object-is": true,
        "browserify>util>is-arguments": true,
        "browserify>util>which-typed-array": true,
        "gulp>vinyl-fs>object.assign": true,
        "string.prototype.matchall>call-bind": true,
        "string.prototype.matchall>es-abstract>array-buffer-byte-length": true,
        "string.prototype.matchall>es-abstract>is-array-buffer": true,
        "string.prototype.matchall>es-abstract>is-regex": true,
        "string.prototype.matchall>es-abstract>is-shared-array-buffer": true,
        "string.prototype.matchall>get-intrinsic": true,
        "string.prototype.matchall>regexp.prototype.flags": true,
        "string.prototype.matchall>side-channel": true
      }
    },
    "@metamask/eth-token-tracker>deep-equal>es-get-iterator": {
      "packages": {
        "@lavamoat/lavapack>json-stable-stringify>isarray": true,
        "@metamask/eth-token-tracker>deep-equal>es-get-iterator>is-map": true,
        "@metamask/eth-token-tracker>deep-equal>es-get-iterator>is-set": true,
        "@metamask/eth-token-tracker>deep-equal>es-get-iterator>stop-iteration-iterator": true,
        "browserify>util>is-arguments": true,
        "eslint-plugin-react>array-includes>is-string": true,
        "process": true,
        "string.prototype.matchall>call-bind": true,
        "string.prototype.matchall>get-intrinsic": true,
        "string.prototype.matchall>has-symbols": true
      }
    },
    "@metamask/eth-token-tracker>deep-equal>es-get-iterator>stop-iteration-iterator": {
      "globals": {
        "StopIteration": true
      },
      "packages": {
        "string.prototype.matchall>internal-slot": true
      }
    },
    "@metamask/eth-token-tracker>deep-equal>is-date-object": {
      "packages": {
        "koa>is-generator-function>has-tostringtag": true
      }
    },
    "@metamask/eth-token-tracker>deep-equal>which-boxed-primitive": {
      "packages": {
        "@metamask/eth-token-tracker>deep-equal>which-boxed-primitive>is-bigint": true,
        "@metamask/eth-token-tracker>deep-equal>which-boxed-primitive>is-boolean-object": true,
        "@metamask/eth-token-tracker>deep-equal>which-boxed-primitive>is-number-object": true,
        "eslint-plugin-react>array-includes>is-string": true,
        "string.prototype.matchall>es-abstract>es-to-primitive>is-symbol": true
      }
    },
    "@metamask/eth-token-tracker>deep-equal>which-boxed-primitive>is-bigint": {
      "packages": {
        "string.prototype.matchall>es-abstract>unbox-primitive>has-bigints": true
      }
    },
    "@metamask/eth-token-tracker>deep-equal>which-boxed-primitive>is-boolean-object": {
      "packages": {
        "koa>is-generator-function>has-tostringtag": true,
        "string.prototype.matchall>call-bind": true
      }
    },
    "@metamask/eth-token-tracker>deep-equal>which-boxed-primitive>is-number-object": {
      "packages": {
        "koa>is-generator-function>has-tostringtag": true
      }
    },
    "@metamask/eth-token-tracker>deep-equal>which-collection": {
      "packages": {
        "@metamask/eth-token-tracker>deep-equal>es-get-iterator>is-map": true,
        "@metamask/eth-token-tracker>deep-equal>es-get-iterator>is-set": true,
        "@metamask/eth-token-tracker>deep-equal>which-collection>is-weakmap": true,
        "@metamask/eth-token-tracker>deep-equal>which-collection>is-weakset": true
      }
    },
    "@metamask/eth-token-tracker>deep-equal>which-collection>is-weakset": {
      "packages": {
        "string.prototype.matchall>call-bind": true,
        "string.prototype.matchall>get-intrinsic": true
      }
    },
    "@metamask/eth-trezor-keyring": {
      "globals": {
        "setTimeout": true
      },
      "packages": {
        "@ethereumjs/tx": true,
        "@ethereumjs/tx>@ethereumjs/util": true,
        "@metamask/eth-trezor-keyring>@trezor/connect-plugin-ethereum": true,
        "@metamask/eth-trezor-keyring>hdkey": true,
        "@trezor/connect-web": true,
        "browserify>buffer": true,
        "webpack>events": true
      }
    },
    "@metamask/eth-trezor-keyring>@trezor/connect-plugin-ethereum": {
      "packages": {
        "@metamask/eth-sig-util": true,
        "@swc/helpers>tslib": true
      }
    },
    "@metamask/eth-trezor-keyring>hdkey": {
      "packages": {
        "browserify>assert": true,
        "crypto-browserify": true,
        "ethereumjs-util>create-hash>ripemd160": true,
        "ethereumjs-util>ethereum-cryptography>bs58check": true,
        "ganache>secp256k1": true,
        "koa>content-disposition>safe-buffer": true
      }
    },
    "@metamask/etherscan-link": {
      "globals": {
        "URL": true
      }
    },
    "@metamask/ethjs": {
      "globals": {
        "clearInterval": true,
        "setInterval": true
      },
      "packages": {
        "@metamask/ethjs-contract": true,
        "@metamask/ethjs-query": true,
        "@metamask/ethjs>@metamask/ethjs-filter": true,
        "@metamask/ethjs>@metamask/ethjs-provider-http": true,
        "@metamask/ethjs>@metamask/ethjs-unit": true,
        "@metamask/ethjs>@metamask/ethjs-util": true,
        "@metamask/ethjs>@metamask/number-to-bn": true,
        "@metamask/ethjs>ethjs-abi": true,
        "@metamask/ethjs>js-sha3": true,
        "bn.js": true,
        "browserify>buffer": true
      }
    },
    "@metamask/ethjs-contract": {
      "packages": {
        "@babel/runtime": true,
        "@metamask/ethjs>@metamask/ethjs-filter": true,
        "@metamask/ethjs>@metamask/ethjs-util": true,
        "@metamask/ethjs>ethjs-abi": true,
        "@metamask/ethjs>js-sha3": true,
        "promise-to-callback": true
      }
    },
    "@metamask/ethjs-query": {
      "globals": {
        "console": true
      },
      "packages": {
        "@metamask/ethjs-query>@metamask/ethjs-format": true,
        "@metamask/ethjs-query>@metamask/ethjs-rpc": true,
        "promise-to-callback": true
      }
    },
    "@metamask/ethjs-query>@metamask/ethjs-format": {
      "packages": {
        "@metamask/ethjs-query>@metamask/ethjs-format>ethjs-schema": true,
        "@metamask/ethjs>@metamask/ethjs-util": true,
        "@metamask/ethjs>@metamask/ethjs-util>strip-hex-prefix": true,
        "@metamask/ethjs>@metamask/number-to-bn": true
      }
    },
    "@metamask/ethjs-query>@metamask/ethjs-rpc": {
      "packages": {
        "promise-to-callback": true
      }
    },
    "@metamask/ethjs>@metamask/ethjs-filter": {
      "globals": {
        "clearInterval": true,
        "setInterval": true
      }
    },
    "@metamask/ethjs>@metamask/ethjs-provider-http": {
      "packages": {
        "@metamask/ethjs>@metamask/ethjs-provider-http>xhr2": true
      }
    },
    "@metamask/ethjs>@metamask/ethjs-provider-http>xhr2": {
      "globals": {
        "XMLHttpRequest": true
      }
    },
    "@metamask/ethjs>@metamask/ethjs-unit": {
      "packages": {
        "@metamask/ethjs>@metamask/number-to-bn": true,
        "bn.js": true
      }
    },
    "@metamask/ethjs>@metamask/ethjs-util": {
      "packages": {
        "@metamask/ethjs>@metamask/ethjs-util>is-hex-prefixed": true,
        "@metamask/ethjs>@metamask/ethjs-util>strip-hex-prefix": true,
        "browserify>buffer": true
      }
    },
    "@metamask/ethjs>@metamask/ethjs-util>strip-hex-prefix": {
      "packages": {
        "@metamask/ethjs>@metamask/ethjs-util>is-hex-prefixed": true
      }
    },
    "@metamask/ethjs>@metamask/number-to-bn": {
      "packages": {
        "@metamask/ethjs>@metamask/ethjs-util>strip-hex-prefix": true,
        "bn.js": true
      }
    },
    "@metamask/ethjs>ethjs-abi": {
      "packages": {
        "@metamask/ethjs>ethjs-abi>number-to-bn": true,
        "@metamask/ethjs>js-sha3": true,
        "bn.js": true,
        "browserify>buffer": true
      }
    },
    "@metamask/ethjs>ethjs-abi>number-to-bn": {
      "packages": {
        "@metamask/ethjs>@metamask/ethjs-util>strip-hex-prefix": true,
        "bn.js": true
      }
    },
    "@metamask/ethjs>js-sha3": {
      "globals": {
        "define": true
      },
      "packages": {
        "process": true
      }
    },
    "@metamask/gas-fee-controller": {
      "globals": {
        "clearInterval": true,
        "console.error": true,
        "setInterval": true
      },
      "packages": {
        "@metamask/controller-utils": true,
        "@metamask/eth-query": true,
        "@metamask/gas-fee-controller>@metamask/polling-controller": true,
        "bn.js": true,
        "uuid": true
      }
    },
    "@metamask/gas-fee-controller>@metamask/polling-controller": {
      "globals": {
        "clearTimeout": true,
        "console.error": true,
        "setTimeout": true
      },
      "packages": {
        "@metamask/gas-fee-controller>@metamask/polling-controller>@metamask/base-controller": true,
        "@metamask/snaps-utils>fast-json-stable-stringify": true,
        "uuid": true
      }
    },
    "@metamask/gas-fee-controller>@metamask/polling-controller>@metamask/base-controller": {
      "globals": {
        "setTimeout": true
      },
      "packages": {
        "immer": true
      }
    },
    "@metamask/jazzicon": {
      "globals": {
        "document.createElement": true,
        "document.createElementNS": true
      },
      "packages": {
        "@metamask/jazzicon>color": true,
        "@metamask/jazzicon>mersenne-twister": true
      }
    },
    "@metamask/jazzicon>color": {
      "packages": {
        "@metamask/jazzicon>color>clone": true,
        "@metamask/jazzicon>color>color-convert": true,
        "@metamask/jazzicon>color>color-string": true
      }
    },
    "@metamask/jazzicon>color>clone": {
      "packages": {
        "browserify>buffer": true
      }
    },
    "@metamask/jazzicon>color>color-convert": {
      "packages": {
        "@metamask/jazzicon>color>color-convert>color-name": true
      }
    },
    "@metamask/jazzicon>color>color-string": {
      "packages": {
        "jest-canvas-mock>moo-color>color-name": true
      }
    },
    "@metamask/keyring-api": {
      "globals": {
        "URL": true
      },
      "packages": {
        "@metamask/keyring-api>@metamask/utils": true,
        "@metamask/keyring-api>bech32": true,
        "@metamask/keyring-api>uuid": true,
        "@metamask/utils>@metamask/superstruct": true
      }
    },
    "@metamask/keyring-api>@metamask/utils": {
      "globals": {
        "TextDecoder": true,
        "TextEncoder": true
      },
      "packages": {
        "@metamask/utils>@metamask/superstruct": true,
        "@metamask/utils>@scure/base": true,
        "@metamask/utils>pony-cause": true,
        "@noble/hashes": true,
        "browserify>buffer": true,
        "nock>debug": true,
        "semver": true
      }
    },
    "@metamask/keyring-api>uuid": {
      "globals": {
        "crypto": true
      }
    },
    "@metamask/keyring-controller": {
      "packages": {
        "@ethereumjs/tx>@ethereumjs/util": true,
        "@metamask/browser-passworder": true,
        "@metamask/eth-sig-util": true,
        "@metamask/keyring-controller>@metamask/base-controller": true,
        "@metamask/keyring-controller>@metamask/eth-hd-keyring": true,
        "@metamask/keyring-controller>@metamask/eth-simple-keyring": true,
        "@metamask/keyring-controller>@metamask/utils": true,
        "@metamask/keyring-controller>ethereumjs-wallet": true,
        "@metamask/name-controller>async-mutex": true
      }
    },
    "@metamask/keyring-controller>@metamask/base-controller": {
      "globals": {
        "setTimeout": true
      },
      "packages": {
        "immer": true
      }
    },
    "@metamask/keyring-controller>@metamask/eth-hd-keyring": {
      "globals": {
        "TextEncoder": true
      },
      "packages": {
        "@ethereumjs/tx>@ethereumjs/util": true,
        "@ethereumjs/tx>ethereum-cryptography": true,
        "@metamask/eth-sig-util": true,
        "@metamask/scure-bip39": true,
        "@metamask/utils": true,
        "browserify>buffer": true
      }
    },
    "@metamask/keyring-controller>@metamask/eth-simple-keyring": {
      "packages": {
        "@ethereumjs/tx>@ethereumjs/util": true,
        "@ethereumjs/tx>ethereum-cryptography": true,
        "@metamask/eth-sig-util": true,
        "@metamask/utils": true,
        "browserify>buffer": true,
        "crypto-browserify>randombytes": true
      }
    },
    "@metamask/keyring-controller>@metamask/utils": {
      "globals": {
        "TextDecoder": true,
        "TextEncoder": true
      },
      "packages": {
        "@metamask/utils>@metamask/superstruct": true,
        "@metamask/utils>@scure/base": true,
        "@metamask/utils>pony-cause": true,
        "@noble/hashes": true,
        "browserify>buffer": true,
        "nock>debug": true,
        "semver": true
      }
    },
    "@metamask/keyring-controller>ethereumjs-wallet": {
      "packages": {
        "@metamask/keyring-controller>ethereumjs-wallet>ethereum-cryptography": true,
        "@metamask/keyring-controller>ethereumjs-wallet>ethereumjs-util": true,
        "@metamask/keyring-controller>ethereumjs-wallet>utf8": true,
        "browserify>buffer": true,
        "crypto-browserify": true,
        "crypto-browserify>randombytes": true,
        "eth-lattice-keyring>gridplus-sdk>aes-js": true,
        "ethereumjs-util>ethereum-cryptography>bs58check": true,
        "ethereumjs-util>ethereum-cryptography>scrypt-js": true,
        "uuid": true
      }
    },
    "@metamask/keyring-controller>ethereumjs-wallet>ethereum-cryptography": {
      "packages": {
        "browserify>assert": true,
        "browserify>buffer": true,
        "crypto-browserify>create-hmac": true,
        "crypto-browserify>randombytes": true,
        "ethereumjs-util>ethereum-cryptography>bs58check": true,
        "ethereumjs-util>ethereum-cryptography>hash.js": true,
        "ethereumjs-util>ethereum-cryptography>keccak": true,
        "ganache>secp256k1": true,
        "koa>content-disposition>safe-buffer": true
      }
    },
    "@metamask/keyring-controller>ethereumjs-wallet>ethereumjs-util": {
      "packages": {
        "@metamask/keyring-controller>ethereumjs-wallet>ethereum-cryptography": true,
        "bn.js": true,
        "browserify>assert": true,
        "browserify>buffer": true,
        "browserify>insert-module-globals>is-buffer": true,
        "ethereumjs-util>create-hash": true,
        "ethereumjs-util>rlp": true
      }
    },
    "@metamask/logging-controller": {
      "packages": {
        "@metamask/logging-controller>@metamask/base-controller": true,
        "uuid": true
      }
    },
    "@metamask/logging-controller>@metamask/base-controller": {
      "globals": {
        "setTimeout": true
      },
      "packages": {
        "immer": true
      }
    },
    "@metamask/logo": {
      "globals": {
        "addEventListener": true,
        "document.body.appendChild": true,
        "document.createElementNS": true,
        "innerHeight": true,
        "innerWidth": true,
        "requestAnimationFrame": true
      },
      "packages": {
        "@metamask/logo>gl-mat4": true,
        "@metamask/logo>gl-vec3": true
      }
    },
    "@metamask/message-manager": {
      "packages": {
        "@metamask/eth-sig-util": true,
        "@metamask/message-manager>@metamask/base-controller": true,
        "@metamask/message-manager>@metamask/controller-utils": true,
        "@metamask/utils": true,
        "browserify>buffer": true,
        "jsonschema": true,
        "uuid": true,
        "webpack>events": true
      }
    },
    "@metamask/message-manager>@metamask/base-controller": {
      "globals": {
        "setTimeout": true
      },
      "packages": {
        "immer": true
      }
    },
    "@metamask/message-manager>@metamask/controller-utils": {
      "globals": {
        "URL": true,
        "console.error": true,
        "fetch": true,
        "setTimeout": true
      },
      "packages": {
        "@ethereumjs/tx>@ethereumjs/util": true,
        "@metamask/controller-utils>@spruceid/siwe-parser": true,
        "@metamask/ethjs>@metamask/ethjs-unit": true,
        "@metamask/utils": true,
        "bn.js": true,
        "browserify>buffer": true,
        "eslint>fast-deep-equal": true,
        "eth-ens-namehash": true
      }
    },
    "@metamask/message-signing-snap>@noble/ciphers": {
      "globals": {
        "TextDecoder": true,
        "TextEncoder": true,
        "crypto": true
      }
    },
    "@metamask/message-signing-snap>@noble/curves": {
      "globals": {
        "TextEncoder": true
      },
      "packages": {
        "@noble/hashes": true
      }
    },
    "@metamask/name-controller": {
      "globals": {
        "fetch": true
      },
      "packages": {
        "@metamask/controller-utils": true,
        "@metamask/name-controller>@metamask/base-controller": true,
        "@metamask/name-controller>async-mutex": true,
        "@metamask/utils": true
      }
    },
    "@metamask/name-controller>@metamask/base-controller": {
      "globals": {
        "setTimeout": true
      },
      "packages": {
        "immer": true
      }
    },
    "@metamask/name-controller>async-mutex": {
      "globals": {
        "clearTimeout": true,
        "setTimeout": true
      },
      "packages": {
        "@swc/helpers>tslib": true
      }
    },
    "@metamask/network-controller": {
      "globals": {
        "URL": true,
        "btoa": true,
        "fetch": true,
        "setTimeout": true
      },
      "packages": {
        "@metamask/controller-utils": true,
        "@metamask/eth-query": true,
        "@metamask/eth-token-tracker>@metamask/eth-block-tracker": true,
        "@metamask/network-controller>@metamask/base-controller": true,
        "@metamask/network-controller>@metamask/eth-json-rpc-infura": true,
        "@metamask/network-controller>@metamask/eth-json-rpc-middleware": true,
        "@metamask/network-controller>@metamask/eth-json-rpc-provider": true,
        "@metamask/network-controller>@metamask/swappable-obj-proxy": true,
        "@metamask/network-controller>@metamask/utils": true,
        "@metamask/rpc-errors": true,
        "@metamask/snaps-controllers>@metamask/json-rpc-engine": true,
        "browserify>assert": true,
        "uuid": true
      }
    },
    "@metamask/network-controller>@metamask/base-controller": {
      "globals": {
        "setTimeout": true
      },
      "packages": {
        "immer": true
      }
    },
    "@metamask/network-controller>@metamask/eth-json-rpc-infura": {
      "globals": {
        "setTimeout": true
      },
      "packages": {
        "@metamask/network-controller>@metamask/eth-json-rpc-infura>@metamask/eth-json-rpc-provider": true,
        "@metamask/network-controller>@metamask/eth-json-rpc-infura>@metamask/json-rpc-engine": true,
        "@metamask/rpc-errors": true,
        "@metamask/utils": true,
        "node-fetch": true
      }
    },
    "@metamask/network-controller>@metamask/eth-json-rpc-infura>@metamask/eth-json-rpc-provider": {
      "packages": {
        "@metamask/network-controller>@metamask/eth-json-rpc-infura>@metamask/json-rpc-engine": true,
        "@metamask/safe-event-emitter": true
      }
    },
    "@metamask/network-controller>@metamask/eth-json-rpc-infura>@metamask/json-rpc-engine": {
      "packages": {
        "@metamask/rpc-errors": true,
        "@metamask/safe-event-emitter": true,
        "@metamask/utils": true
      }
    },
    "@metamask/network-controller>@metamask/eth-json-rpc-middleware": {
      "globals": {
        "URL": true,
        "console.error": true,
        "setTimeout": true
      },
      "packages": {
        "@metamask/eth-json-rpc-middleware>klona": true,
        "@metamask/eth-json-rpc-middleware>safe-stable-stringify": true,
        "@metamask/eth-sig-util": true,
        "@metamask/network-controller>@metamask/eth-json-rpc-middleware>@metamask/json-rpc-engine": true,
        "@metamask/network-controller>@metamask/eth-json-rpc-middleware>@metamask/utils": true,
        "@metamask/rpc-errors": true,
        "pify": true
      }
    },
    "@metamask/network-controller>@metamask/eth-json-rpc-middleware>@metamask/json-rpc-engine": {
      "packages": {
        "@metamask/network-controller>@metamask/eth-json-rpc-middleware>@metamask/utils": true,
        "@metamask/rpc-errors": true,
        "@metamask/safe-event-emitter": true
      }
    },
    "@metamask/network-controller>@metamask/eth-json-rpc-middleware>@metamask/utils": {
      "globals": {
        "TextDecoder": true,
        "TextEncoder": true
      },
      "packages": {
        "@metamask/utils>@metamask/superstruct": true,
        "@metamask/utils>@scure/base": true,
        "@metamask/utils>pony-cause": true,
        "@noble/hashes": true,
        "browserify>buffer": true,
        "nock>debug": true,
        "semver": true
      }
    },
    "@metamask/network-controller>@metamask/eth-json-rpc-provider": {
      "packages": {
        "@metamask/rpc-errors": true,
        "@metamask/safe-event-emitter": true,
        "@metamask/snaps-controllers>@metamask/json-rpc-engine": true,
        "uuid": true
      }
    },
    "@metamask/network-controller>@metamask/utils": {
      "globals": {
        "TextDecoder": true,
        "TextEncoder": true
      },
      "packages": {
        "@metamask/utils>@metamask/superstruct": true,
        "@metamask/utils>@scure/base": true,
        "@metamask/utils>pony-cause": true,
        "@noble/hashes": true,
        "browserify>buffer": true,
        "nock>debug": true,
        "semver": true
      }
    },
    "@metamask/notification-controller": {
      "packages": {
        "@metamask/base-controller": true,
        "@metamask/notification-controller>nanoid": true,
        "@metamask/utils": true
      }
    },
    "@metamask/notification-controller>nanoid": {
      "globals": {
        "crypto.getRandomValues": true
      }
    },
    "@metamask/notification-services-controller": {
      "globals": {
        "Intl.NumberFormat": true,
        "addEventListener": true,
        "fetch": true,
        "registration": true,
        "removeEventListener": true
      },
      "packages": {
        "@metamask/controller-utils": true,
        "@metamask/notification-services-controller>@contentful/rich-text-html-renderer": true,
        "@metamask/notification-services-controller>@metamask/base-controller": true,
        "@metamask/notification-services-controller>firebase": true,
        "@metamask/profile-sync-controller": true,
        "bignumber.js": true,
        "loglevel": true,
        "uuid": true
      }
    },
    "@metamask/notification-services-controller>@contentful/rich-text-html-renderer": {
      "globals": {
        "SuppressedError": true
      }
    },
    "@metamask/notification-services-controller>@metamask/base-controller": {
      "globals": {
        "setTimeout": true
      },
      "packages": {
        "immer": true
      }
    },
    "@metamask/notification-services-controller>firebase": {
      "packages": {
        "@metamask/notification-services-controller>firebase>@firebase/app": true,
        "@metamask/notification-services-controller>firebase>@firebase/messaging": true
      }
    },
    "@metamask/notification-services-controller>firebase>@firebase/app": {
      "globals": {
        "FinalizationRegistry": true,
        "console.warn": true
      },
      "packages": {
        "@metamask/notification-services-controller>firebase>@firebase/app>@firebase/component": true,
        "@metamask/notification-services-controller>firebase>@firebase/app>@firebase/logger": true,
        "@metamask/notification-services-controller>firebase>@firebase/app>idb": true,
        "@metamask/notification-services-controller>firebase>@firebase/util": true
      }
    },
    "@metamask/notification-services-controller>firebase>@firebase/app>@firebase/component": {
      "packages": {
        "@metamask/notification-services-controller>firebase>@firebase/util": true
      }
    },
    "@metamask/notification-services-controller>firebase>@firebase/app>@firebase/logger": {
      "globals": {
        "console": true
      },
      "packages": {
        "@swc/helpers>tslib": true
      }
    },
    "@metamask/notification-services-controller>firebase>@firebase/app>idb": {
      "globals": {
        "DOMException": true,
        "IDBCursor": true,
        "IDBDatabase": true,
        "IDBIndex": true,
        "IDBObjectStore": true,
        "IDBRequest": true,
        "IDBTransaction": true,
        "indexedDB.deleteDatabase": true,
        "indexedDB.open": true
      }
    },
    "@metamask/notification-services-controller>firebase>@firebase/installations": {
      "globals": {
        "BroadcastChannel": true,
        "Headers": true,
        "btoa": true,
        "console.error": true,
        "crypto": true,
        "fetch": true,
        "msCrypto": true,
        "navigator.onLine": true,
        "setTimeout": true
      },
      "packages": {
        "@metamask/notification-services-controller>firebase>@firebase/app": true,
        "@metamask/notification-services-controller>firebase>@firebase/app>@firebase/component": true,
        "@metamask/notification-services-controller>firebase>@firebase/app>idb": true,
        "@metamask/notification-services-controller>firebase>@firebase/util": true
      }
    },
    "@metamask/notification-services-controller>firebase>@firebase/messaging": {
      "globals": {
        "Headers": true,
        "Notification.maxActions": true,
        "Notification.permission": true,
        "Notification.requestPermission": true,
        "PushSubscription.prototype.hasOwnProperty": true,
        "ServiceWorkerRegistration": true,
        "URL": true,
        "addEventListener": true,
        "atob": true,
        "btoa": true,
        "clients.matchAll": true,
        "clients.openWindow": true,
        "console.warn": true,
        "document": true,
        "fetch": true,
        "indexedDB": true,
        "location.href": true,
        "location.origin": true,
        "navigator": true,
        "origin.replace": true,
        "registration.showNotification": true,
        "setTimeout": true
      },
      "packages": {
        "@metamask/notification-services-controller>firebase>@firebase/app": true,
        "@metamask/notification-services-controller>firebase>@firebase/app>@firebase/component": true,
        "@metamask/notification-services-controller>firebase>@firebase/app>idb": true,
        "@metamask/notification-services-controller>firebase>@firebase/installations": true,
        "@metamask/notification-services-controller>firebase>@firebase/util": true,
        "@swc/helpers>tslib": true
      }
    },
    "@metamask/notification-services-controller>firebase>@firebase/util": {
      "globals": {
        "atob": true,
        "browser": true,
        "btoa": true,
        "chrome": true,
        "console": true,
        "document": true,
        "indexedDB": true,
        "navigator": true,
        "process": true,
        "self": true,
        "setTimeout": true
      },
      "packages": {
        "process": true
      }
    },
    "@metamask/object-multiplex": {
      "globals": {
        "console.warn": true
      },
      "packages": {
        "@metamask/object-multiplex>once": true,
        "readable-stream": true
      }
    },
    "@metamask/object-multiplex>once": {
      "packages": {
        "@metamask/object-multiplex>once>wrappy": true
      }
    },
    "@metamask/obs-store": {
      "packages": {
        "@metamask/safe-event-emitter": true,
        "readable-stream": true
      }
    },
    "@metamask/permission-controller": {
      "globals": {
        "console.error": true
      },
      "packages": {
        "@metamask/controller-utils": true,
        "@metamask/permission-controller>@metamask/base-controller": true,
        "@metamask/permission-controller>nanoid": true,
        "@metamask/rpc-errors": true,
        "@metamask/snaps-controllers>@metamask/json-rpc-engine": true,
        "@metamask/utils": true,
        "deep-freeze-strict": true,
        "immer": true
      }
    },
    "@metamask/permission-controller>@metamask/base-controller": {
      "globals": {
        "setTimeout": true
      },
      "packages": {
        "immer": true
      }
    },
    "@metamask/permission-controller>nanoid": {
      "globals": {
        "crypto.getRandomValues": true
      }
    },
    "@metamask/permission-log-controller": {
      "packages": {
        "@metamask/base-controller": true,
        "@metamask/utils": true
      }
    },
    "@metamask/phishing-controller": {
      "globals": {
        "fetch": true
      },
      "packages": {
        "@metamask/base-controller": true,
        "@metamask/phishing-controller>@metamask/controller-utils": true,
        "@metamask/phishing-warning>eth-phishing-detect": true,
        "punycode": true
      }
    },
    "@metamask/phishing-controller>@metamask/controller-utils": {
      "globals": {
        "URL": true,
        "console.error": true,
        "fetch": true,
        "setTimeout": true
      },
      "packages": {
        "@ethereumjs/tx>@ethereumjs/util": true,
        "@metamask/controller-utils>@spruceid/siwe-parser": true,
        "@metamask/ethjs>@metamask/ethjs-unit": true,
        "@metamask/utils": true,
        "bn.js": true,
        "browserify>buffer": true,
        "eslint>fast-deep-equal": true,
        "eth-ens-namehash": true
      }
    },
    "@metamask/phishing-warning>eth-phishing-detect": {
      "packages": {
        "eslint>optionator>fast-levenshtein": true
      }
    },
    "@metamask/post-message-stream": {
      "globals": {
        "MessageEvent.prototype": true,
        "WorkerGlobalScope": true,
        "addEventListener": true,
        "browser": true,
        "chrome": true,
        "location.origin": true,
        "postMessage": true,
        "removeEventListener": true
      },
      "packages": {
        "@metamask/utils": true,
        "readable-stream": true
      }
    },
    "@metamask/ppom-validator": {
      "globals": {
        "URL": true,
        "console.error": true,
        "crypto": true
      },
      "packages": {
        "@metamask/eth-query>json-rpc-random-id": true,
        "@metamask/ppom-validator>@metamask/base-controller": true,
        "@metamask/ppom-validator>@metamask/controller-utils": true,
        "@metamask/ppom-validator>crypto-js": true,
        "@metamask/ppom-validator>elliptic": true,
        "await-semaphore": true,
        "browserify>buffer": true
      }
    },
    "@metamask/ppom-validator>@metamask/base-controller": {
      "globals": {
        "setTimeout": true
      },
      "packages": {
        "immer": true
      }
    },
    "@metamask/ppom-validator>@metamask/controller-utils": {
      "globals": {
        "URL": true,
        "console.error": true,
        "fetch": true,
        "setTimeout": true
      },
      "packages": {
        "@ethereumjs/tx>@ethereumjs/util": true,
        "@metamask/controller-utils>@spruceid/siwe-parser": true,
        "@metamask/ethjs>@metamask/ethjs-unit": true,
        "@metamask/utils": true,
        "bn.js": true,
        "browserify>buffer": true,
        "eslint>fast-deep-equal": true,
        "eth-ens-namehash": true
      }
    },
    "@metamask/ppom-validator>crypto-js": {
      "globals": {
        "crypto": true,
        "define": true,
        "msCrypto": true
      },
      "packages": {
        "browserify>browser-resolve": true
      }
    },
    "@metamask/ppom-validator>elliptic": {
      "packages": {
        "@metamask/ppom-validator>elliptic>brorand": true,
        "@metamask/ppom-validator>elliptic>hmac-drbg": true,
        "@metamask/ppom-validator>elliptic>minimalistic-assert": true,
        "@metamask/ppom-validator>elliptic>minimalistic-crypto-utils": true,
        "bn.js": true,
        "ethereumjs-util>ethereum-cryptography>hash.js": true,
        "pumpify>inherits": true
      }
    },
    "@metamask/ppom-validator>elliptic>brorand": {
      "globals": {
        "crypto": true,
        "msCrypto": true
      },
      "packages": {
        "browserify>browser-resolve": true
      }
    },
    "@metamask/ppom-validator>elliptic>hmac-drbg": {
      "packages": {
        "@metamask/ppom-validator>elliptic>minimalistic-assert": true,
        "@metamask/ppom-validator>elliptic>minimalistic-crypto-utils": true,
        "ethereumjs-util>ethereum-cryptography>hash.js": true
      }
    },
    "@metamask/profile-sync-controller": {
      "globals": {
        "Event": true,
        "Headers": true,
        "TextDecoder": true,
        "URL": true,
        "URLSearchParams": true,
        "addEventListener": true,
        "console.error": true,
        "dispatchEvent": true,
        "fetch": true,
        "removeEventListener": true,
        "setTimeout": true
      },
      "packages": {
        "@metamask/message-signing-snap>@noble/ciphers": true,
        "@metamask/profile-sync-controller>@metamask/base-controller": true,
        "@metamask/profile-sync-controller>siwe": true,
        "@noble/hashes": true,
        "browserify>buffer": true,
        "loglevel": true
      }
    },
    "@metamask/profile-sync-controller>@metamask/base-controller": {
      "globals": {
        "setTimeout": true
      },
      "packages": {
        "immer": true
      }
    },
    "@metamask/profile-sync-controller>siwe": {
      "globals": {
        "console.error": true,
        "console.warn": true
      },
      "packages": {
        "@metamask/controller-utils>@spruceid/siwe-parser>valid-url": true,
        "@metamask/profile-sync-controller>siwe>@spruceid/siwe-parser": true,
        "@metamask/profile-sync-controller>siwe>@stablelib/random": true,
        "@metamask/test-bundler>ethers": true
      }
    },
    "@metamask/profile-sync-controller>siwe>@spruceid/siwe-parser": {
      "globals": {
        "console.error": true,
        "console.log": true
      },
      "packages": {
        "@metamask/controller-utils>@spruceid/siwe-parser>apg-js": true,
        "@noble/hashes": true
      }
    },
    "@metamask/profile-sync-controller>siwe>@stablelib/random": {
      "globals": {
        "crypto": true,
        "msCrypto": true
      },
      "packages": {
        "@metamask/profile-sync-controller>siwe>@stablelib/random>@stablelib/binary": true,
        "@metamask/profile-sync-controller>siwe>@stablelib/random>@stablelib/wipe": true,
        "browserify>browser-resolve": true
      }
    },
    "@metamask/profile-sync-controller>siwe>@stablelib/random>@stablelib/binary": {
      "packages": {
        "@metamask/profile-sync-controller>siwe>@stablelib/random>@stablelib/binary>@stablelib/int": true
      }
    },
    "@metamask/queued-request-controller": {
      "packages": {
        "@metamask/queued-request-controller>@metamask/base-controller": true,
        "@metamask/rpc-errors": true,
        "@metamask/selected-network-controller": true,
        "@metamask/snaps-controllers>@metamask/json-rpc-engine": true,
        "@metamask/utils": true
      }
    },
    "@metamask/queued-request-controller>@metamask/base-controller": {
      "globals": {
        "setTimeout": true
      },
      "packages": {
        "immer": true
      }
    },
    "@metamask/rate-limit-controller": {
      "globals": {
        "setTimeout": true
      },
      "packages": {
        "@metamask/base-controller": true,
        "@metamask/rpc-errors": true,
        "@metamask/utils": true
      }
    },
    "@metamask/rpc-errors": {
      "packages": {
        "@metamask/rpc-errors>@metamask/utils": true,
        "eth-rpc-errors>fast-safe-stringify": true
      }
    },
    "@metamask/rpc-errors>@metamask/utils": {
      "globals": {
        "TextDecoder": true,
        "TextEncoder": true
      },
      "packages": {
        "@metamask/utils>@metamask/superstruct": true,
        "@metamask/utils>@scure/base": true,
        "@metamask/utils>pony-cause": true,
        "@noble/hashes": true,
        "browserify>buffer": true,
        "nock>debug": true,
        "semver": true
      }
    },
    "@metamask/rpc-methods-flask>nanoid": {
      "globals": {
        "crypto.getRandomValues": true
      }
    },
    "@metamask/rpc-methods>nanoid": {
      "globals": {
        "crypto.getRandomValues": true
      }
    },
    "@metamask/safe-event-emitter": {
      "globals": {
        "setTimeout": true
      },
      "packages": {
        "webpack>events": true
      }
    },
    "@metamask/scure-bip39": {
      "globals": {
        "TextEncoder": true
      },
      "packages": {
        "@metamask/scure-bip39>@noble/hashes": true,
        "@metamask/utils>@scure/base": true
      }
    },
    "@metamask/scure-bip39>@noble/hashes": {
      "globals": {
        "TextEncoder": true,
        "crypto": true
      }
    },
    "@metamask/selected-network-controller": {
      "packages": {
        "@metamask/network-controller>@metamask/swappable-obj-proxy": true,
        "@metamask/selected-network-controller>@metamask/base-controller": true
      }
    },
    "@metamask/selected-network-controller>@metamask/base-controller": {
      "globals": {
        "setTimeout": true
      },
      "packages": {
        "immer": true
      }
    },
    "@metamask/signature-controller": {
      "globals": {
        "console.info": true
      },
      "packages": {
        "@metamask/controller-utils": true,
        "@metamask/logging-controller": true,
        "@metamask/signature-controller>@metamask/base-controller": true,
        "@metamask/signature-controller>@metamask/message-manager": true,
        "lodash": true,
        "webpack>events": true
      }
    },
    "@metamask/signature-controller>@metamask/base-controller": {
      "globals": {
        "setTimeout": true
      },
      "packages": {
        "immer": true
      }
    },
    "@metamask/signature-controller>@metamask/message-manager": {
      "packages": {
        "@metamask/controller-utils": true,
        "@metamask/eth-sig-util": true,
<<<<<<< HEAD
        "@metamask/signature-controller>@metamask/controller-utils": true,
        "@metamask/utils": true,
=======
        "@metamask/message-manager>jsonschema": true,
        "@metamask/signature-controller>@metamask/base-controller": true,
        "@metamask/signature-controller>@metamask/utils": true,
>>>>>>> 6b4257b5
        "browserify>buffer": true,
        "jsonschema": true,
        "uuid": true,
        "webpack>events": true
      }
    },
    "@metamask/signature-controller>@metamask/utils": {
      "globals": {
        "TextDecoder": true,
        "TextEncoder": true
      },
      "packages": {
        "@metamask/utils>@metamask/superstruct": true,
        "@metamask/utils>@scure/base": true,
        "@metamask/utils>pony-cause": true,
        "@noble/hashes": true,
        "browserify>buffer": true,
        "nock>debug": true,
        "semver": true
      }
    },
    "@metamask/smart-transactions-controller": {
      "globals": {
        "URLSearchParams": true,
        "clearInterval": true,
        "console.error": true,
        "console.log": true,
        "fetch": true,
        "setInterval": true
      },
      "packages": {
        "@ethersproject/bytes": true,
        "@metamask/controller-utils": true,
        "@metamask/eth-query": true,
        "@metamask/gas-fee-controller>@metamask/polling-controller": true,
        "@metamask/smart-transactions-controller>@ethereumjs/tx": true,
        "@metamask/smart-transactions-controller>@ethereumjs/util": true,
        "@metamask/smart-transactions-controller>@metamask/transaction-controller": true,
        "@metamask/smart-transactions-controller>bignumber.js": true,
        "browserify>buffer": true,
        "fast-json-patch": true,
        "lodash": true,
        "webpack>events": true
      }
    },
    "@metamask/smart-transactions-controller>@babel/runtime": {
      "globals": {
        "regeneratorRuntime": "write"
      }
    },
    "@metamask/smart-transactions-controller>@ethereumjs/tx": {
      "packages": {
        "@ethereumjs/tx>ethereum-cryptography": true,
        "@metamask/smart-transactions-controller>@ethereumjs/tx>@ethereumjs/common": true,
        "@metamask/smart-transactions-controller>@ethereumjs/tx>@ethereumjs/rlp": true,
        "@metamask/smart-transactions-controller>@ethereumjs/util": true
      }
    },
    "@metamask/smart-transactions-controller>@ethereumjs/tx>@ethereumjs/common": {
      "packages": {
        "@metamask/smart-transactions-controller>@ethereumjs/util": true,
        "webpack>events": true
      }
    },
    "@metamask/smart-transactions-controller>@ethereumjs/tx>@ethereumjs/rlp": {
      "globals": {
        "TextEncoder": true
      }
    },
    "@metamask/smart-transactions-controller>@ethereumjs/util": {
      "globals": {
        "console.warn": true,
        "fetch": true
      },
      "packages": {
        "@ethereumjs/tx>ethereum-cryptography": true,
        "@metamask/smart-transactions-controller>@ethereumjs/util>@ethereumjs/rlp": true,
        "webpack>events": true
      }
    },
    "@metamask/smart-transactions-controller>@ethereumjs/util>@ethereumjs/rlp": {
      "globals": {
        "TextEncoder": true
      }
    },
    "@metamask/smart-transactions-controller>@metamask/base-controller": {
      "globals": {
        "setTimeout": true
      },
      "packages": {
        "immer": true
      }
    },
    "@metamask/smart-transactions-controller>@metamask/controllers>nanoid": {
      "globals": {
        "crypto.getRandomValues": true
      }
    },
    "@metamask/smart-transactions-controller>@metamask/transaction-controller": {
      "globals": {
        "clearTimeout": true,
        "console.error": true,
        "fetch": true,
        "setTimeout": true
      },
      "packages": {
        "@ethereumjs/tx>@ethereumjs/common": true,
        "@ethersproject/abi": true,
        "@ethersproject/contracts": true,
        "@ethersproject/providers": true,
        "@metamask/controller-utils": true,
        "@metamask/eth-query": true,
        "@metamask/gas-fee-controller": true,
        "@metamask/metamask-eth-abis": true,
        "@metamask/name-controller>async-mutex": true,
        "@metamask/network-controller": true,
        "@metamask/rpc-errors": true,
        "@metamask/smart-transactions-controller>@metamask/base-controller": true,
        "@metamask/smart-transactions-controller>@metamask/transaction-controller>@ethereumjs/tx": true,
        "@metamask/smart-transactions-controller>@metamask/transaction-controller>@ethereumjs/util": true,
        "@metamask/smart-transactions-controller>@metamask/transaction-controller>@metamask/nonce-tracker": true,
        "@metamask/smart-transactions-controller>@metamask/transaction-controller>eth-method-registry": true,
        "@metamask/utils": true,
        "bn.js": true,
        "browserify>buffer": true,
        "fast-json-patch": true,
        "lodash": true,
        "uuid": true,
        "webpack>events": true
      }
    },
    "@metamask/smart-transactions-controller>@metamask/transaction-controller>@ethereumjs/tx": {
      "packages": {
        "@ethereumjs/tx>@ethereumjs/common": true,
        "@ethereumjs/tx>@ethereumjs/rlp": true,
        "@ethereumjs/tx>ethereum-cryptography": true,
        "@metamask/smart-transactions-controller>@metamask/transaction-controller>@ethereumjs/util": true,
        "browserify>buffer": true,
        "browserify>insert-module-globals>is-buffer": true
      }
    },
    "@metamask/smart-transactions-controller>@metamask/transaction-controller>@ethereumjs/util": {
      "globals": {
        "console.warn": true
      },
      "packages": {
        "@ethereumjs/tx>@ethereumjs/rlp": true,
        "@ethereumjs/tx>@ethereumjs/util>micro-ftch": true,
        "@ethereumjs/tx>ethereum-cryptography": true,
        "browserify>buffer": true,
        "browserify>insert-module-globals>is-buffer": true,
        "webpack>events": true
      }
    },
    "@metamask/smart-transactions-controller>@metamask/transaction-controller>@metamask/nonce-tracker": {
      "packages": {
        "@ethersproject/providers": true,
        "@metamask/smart-transactions-controller>@metamask/transaction-controller>@metamask/nonce-tracker>async-mutex": true,
        "browserify>assert": true
      }
    },
    "@metamask/smart-transactions-controller>@metamask/transaction-controller>@metamask/nonce-tracker>async-mutex": {
      "globals": {
        "clearTimeout": true,
        "setTimeout": true
      },
      "packages": {
        "@swc/helpers>tslib": true
      }
    },
    "@metamask/smart-transactions-controller>@metamask/transaction-controller>eth-method-registry": {
      "packages": {
        "@metamask/smart-transactions-controller>@metamask/transaction-controller>eth-method-registry>@metamask/ethjs-contract": true,
        "@metamask/smart-transactions-controller>@metamask/transaction-controller>eth-method-registry>@metamask/ethjs-query": true
      }
    },
    "@metamask/smart-transactions-controller>@metamask/transaction-controller>eth-method-registry>@metamask/ethjs-contract": {
      "packages": {
        "@metamask/ethjs>ethjs-abi": true,
        "@metamask/ethjs>js-sha3": true,
        "@metamask/smart-transactions-controller>@babel/runtime": true,
        "@metamask/smart-transactions-controller>@metamask/transaction-controller>eth-method-registry>@metamask/ethjs-contract>@metamask/ethjs-filter": true,
        "@metamask/smart-transactions-controller>@metamask/transaction-controller>eth-method-registry>@metamask/ethjs-contract>@metamask/ethjs-util": true,
        "promise-to-callback": true
      }
    },
    "@metamask/smart-transactions-controller>@metamask/transaction-controller>eth-method-registry>@metamask/ethjs-contract>@metamask/ethjs-filter": {
      "globals": {
        "clearInterval": true,
        "setInterval": true
      }
    },
    "@metamask/smart-transactions-controller>@metamask/transaction-controller>eth-method-registry>@metamask/ethjs-contract>@metamask/ethjs-util": {
      "packages": {
        "@metamask/ethjs>@metamask/ethjs-util>is-hex-prefixed": true,
        "@metamask/ethjs>@metamask/ethjs-util>strip-hex-prefix": true,
        "browserify>buffer": true
      }
    },
    "@metamask/smart-transactions-controller>@metamask/transaction-controller>eth-method-registry>@metamask/ethjs-query": {
      "globals": {
        "console": true
      },
      "packages": {
        "@metamask/smart-transactions-controller>@metamask/transaction-controller>eth-method-registry>@metamask/ethjs-query>@metamask/ethjs-format": true,
        "@metamask/smart-transactions-controller>@metamask/transaction-controller>eth-method-registry>@metamask/ethjs-query>@metamask/ethjs-rpc": true,
        "promise-to-callback": true
      }
    },
    "@metamask/smart-transactions-controller>@metamask/transaction-controller>eth-method-registry>@metamask/ethjs-query>@metamask/ethjs-format": {
      "packages": {
        "@metamask/ethjs-query>@metamask/ethjs-format>ethjs-schema": true,
        "@metamask/ethjs>@metamask/ethjs-util>strip-hex-prefix": true,
        "@metamask/ethjs>@metamask/number-to-bn": true,
        "@metamask/smart-transactions-controller>@metamask/transaction-controller>eth-method-registry>@metamask/ethjs-contract>@metamask/ethjs-util": true
      }
    },
    "@metamask/smart-transactions-controller>@metamask/transaction-controller>eth-method-registry>@metamask/ethjs-query>@metamask/ethjs-rpc": {
      "packages": {
        "promise-to-callback": true
      }
    },
    "@metamask/smart-transactions-controller>bignumber.js": {
      "globals": {
        "crypto": true,
        "define": true
      }
    },
    "@metamask/snaps-controllers": {
      "globals": {
        "DecompressionStream": true,
        "URL": true,
        "clearTimeout": true,
        "document.getElementById": true,
        "fetch.bind": true,
        "setTimeout": true
      },
      "packages": {
        "@metamask/object-multiplex": true,
        "@metamask/post-message-stream": true,
        "@metamask/rpc-errors": true,
        "@metamask/snaps-controllers>@metamask/base-controller": true,
        "@metamask/snaps-controllers>@metamask/json-rpc-engine": true,
        "@metamask/snaps-controllers>@metamask/json-rpc-middleware-stream": true,
        "@metamask/snaps-controllers>@metamask/permission-controller": true,
        "@metamask/snaps-controllers>@metamask/utils": true,
        "@metamask/snaps-controllers>@xstate/fsm": true,
        "@metamask/snaps-controllers>concat-stream": true,
        "@metamask/snaps-controllers>get-npm-tarball-url": true,
        "@metamask/snaps-controllers>nanoid": true,
        "@metamask/snaps-controllers>readable-web-to-node-stream": true,
        "@metamask/snaps-controllers>tar-stream": true,
        "@metamask/snaps-rpc-methods": true,
        "@metamask/snaps-sdk": true,
        "@metamask/snaps-utils": true,
        "@metamask/snaps-utils>@metamask/snaps-registry": true,
        "browserify>browserify-zlib": true,
        "eslint>fast-deep-equal": true,
        "readable-stream": true
      }
    },
    "@metamask/snaps-controllers-flask>nanoid": {
      "globals": {
        "crypto.getRandomValues": true
      }
    },
    "@metamask/snaps-controllers>@metamask/base-controller": {
      "globals": {
        "setTimeout": true
      },
      "packages": {
        "immer": true
      }
    },
    "@metamask/snaps-controllers>@metamask/json-rpc-engine": {
      "packages": {
        "@metamask/rpc-errors": true,
        "@metamask/safe-event-emitter": true,
        "@metamask/snaps-controllers>@metamask/json-rpc-engine>@metamask/utils": true
      }
    },
    "@metamask/snaps-controllers>@metamask/json-rpc-engine>@metamask/utils": {
      "globals": {
        "TextDecoder": true,
        "TextEncoder": true
      },
      "packages": {
        "@metamask/utils>@metamask/superstruct": true,
        "@metamask/utils>@scure/base": true,
        "@metamask/utils>pony-cause": true,
        "@noble/hashes": true,
        "browserify>buffer": true,
        "nock>debug": true,
        "semver": true
      }
    },
    "@metamask/snaps-controllers>@metamask/json-rpc-middleware-stream": {
      "globals": {
        "console.warn": true,
        "setTimeout": true
      },
      "packages": {
        "@metamask/safe-event-emitter": true,
        "@metamask/snaps-controllers>@metamask/json-rpc-middleware-stream>@metamask/utils": true,
        "readable-stream": true
      }
    },
    "@metamask/snaps-controllers>@metamask/json-rpc-middleware-stream>@metamask/utils": {
      "globals": {
        "TextDecoder": true,
        "TextEncoder": true
      },
      "packages": {
        "@metamask/utils>@metamask/superstruct": true,
        "@metamask/utils>@scure/base": true,
        "@metamask/utils>pony-cause": true,
        "@noble/hashes": true,
        "browserify>buffer": true,
        "nock>debug": true,
        "semver": true
      }
    },
    "@metamask/snaps-controllers>@metamask/permission-controller": {
      "globals": {
        "console.error": true
      },
      "packages": {
        "@metamask/controller-utils": true,
        "@metamask/rpc-errors": true,
        "@metamask/snaps-controllers>@metamask/base-controller": true,
        "@metamask/snaps-controllers>@metamask/json-rpc-engine": true,
        "@metamask/snaps-controllers>@metamask/utils": true,
        "@metamask/snaps-controllers>nanoid": true,
        "deep-freeze-strict": true,
        "immer": true
      }
    },
    "@metamask/snaps-controllers>@metamask/utils": {
      "globals": {
        "TextDecoder": true,
        "TextEncoder": true
      },
      "packages": {
        "@metamask/utils>@metamask/superstruct": true,
        "@metamask/utils>@scure/base": true,
        "@metamask/utils>pony-cause": true,
        "@noble/hashes": true,
        "browserify>buffer": true,
        "nock>debug": true,
        "semver": true
      }
    },
    "@metamask/snaps-controllers>concat-stream": {
      "packages": {
        "browserify>buffer": true,
        "browserify>concat-stream>typedarray": true,
        "pumpify>inherits": true,
        "readable-stream": true,
        "terser>source-map-support>buffer-from": true
      }
    },
    "@metamask/snaps-controllers>nanoid": {
      "globals": {
        "crypto.getRandomValues": true
      }
    },
    "@metamask/snaps-controllers>readable-web-to-node-stream": {
      "packages": {
        "readable-stream": true
      }
    },
    "@metamask/snaps-controllers>tar-stream": {
      "packages": {
        "@metamask/snaps-controllers>tar-stream>b4a": true,
        "@metamask/snaps-controllers>tar-stream>fast-fifo": true,
        "@metamask/snaps-controllers>tar-stream>streamx": true,
        "browserify>browser-resolve": true
      }
    },
    "@metamask/snaps-controllers>tar-stream>b4a": {
      "globals": {
        "TextDecoder": true,
        "TextEncoder": true
      }
    },
    "@metamask/snaps-controllers>tar-stream>streamx": {
      "packages": {
        "@metamask/snaps-controllers>tar-stream>fast-fifo": true,
        "@metamask/snaps-controllers>tar-stream>streamx>queue-tick": true,
        "webpack>events": true
      }
    },
    "@metamask/snaps-controllers>tar-stream>streamx>queue-tick": {
      "globals": {
        "queueMicrotask": true
      }
    },
    "@metamask/snaps-execution-environments": {
      "globals": {
        "document.getElementById": true
      },
      "packages": {
        "@metamask/post-message-stream": true,
        "@metamask/snaps-execution-environments>@metamask/snaps-utils": true,
        "@metamask/snaps-execution-environments>@metamask/utils": true,
        "@metamask/snaps-utils": true,
        "@metamask/utils": true
      }
    },
    "@metamask/snaps-execution-environments>@metamask/snaps-utils": {
      "globals": {
        "File": true,
        "FileReader": true,
        "TextDecoder": true,
        "TextEncoder": true,
        "URL": true,
        "console.error": true,
        "console.log": true,
        "console.warn": true,
        "crypto": true,
        "document.body.appendChild": true,
        "document.createElement": true,
        "fetch": true
      },
      "packages": {
        "@metamask/eth-snap-keyring>@metamask/snaps-utils>@metamask/slip44": true,
        "@metamask/rpc-errors": true,
        "@metamask/snaps-execution-environments>@metamask/snaps-utils>@metamask/permission-controller": true,
        "@metamask/snaps-execution-environments>@metamask/utils": true,
        "@metamask/snaps-sdk": true,
        "@metamask/snaps-sdk>@metamask/key-tree": true,
        "@metamask/snaps-utils>cron-parser": true,
        "@metamask/snaps-utils>fast-json-stable-stringify": true,
        "@metamask/snaps-utils>fast-xml-parser": true,
        "@metamask/snaps-utils>marked": true,
        "@metamask/snaps-utils>rfdc": true,
        "@metamask/snaps-utils>validate-npm-package-name": true,
        "@metamask/utils>@metamask/superstruct": true,
        "@metamask/utils>@scure/base": true,
        "@noble/hashes": true,
        "chalk": true,
        "semver": true
      }
    },
    "@metamask/snaps-execution-environments>@metamask/snaps-utils>@metamask/base-controller": {
      "globals": {
        "setTimeout": true
      },
      "packages": {
        "immer": true
      }
    },
    "@metamask/snaps-execution-environments>@metamask/snaps-utils>@metamask/permission-controller": {
      "globals": {
        "console.error": true
      },
      "packages": {
        "@metamask/controller-utils": true,
        "@metamask/rpc-errors": true,
        "@metamask/snaps-controllers>@metamask/json-rpc-engine": true,
        "@metamask/snaps-execution-environments>@metamask/snaps-utils>@metamask/base-controller": true,
        "@metamask/snaps-execution-environments>@metamask/utils": true,
        "@metamask/snaps-execution-environments>nanoid": true,
        "deep-freeze-strict": true,
        "immer": true
      }
    },
    "@metamask/snaps-execution-environments>@metamask/utils": {
      "globals": {
        "TextDecoder": true,
        "TextEncoder": true
      },
      "packages": {
        "@metamask/utils>@metamask/superstruct": true,
        "@metamask/utils>@scure/base": true,
        "@metamask/utils>pony-cause": true,
        "@noble/hashes": true,
        "browserify>buffer": true,
        "nock>debug": true,
        "semver": true
      }
    },
    "@metamask/snaps-execution-environments>nanoid": {
      "globals": {
        "crypto.getRandomValues": true
      }
    },
    "@metamask/snaps-rpc-methods": {
      "packages": {
        "@metamask/rpc-errors": true,
        "@metamask/snaps-rpc-methods>@metamask/permission-controller": true,
        "@metamask/snaps-rpc-methods>@metamask/utils": true,
        "@metamask/snaps-sdk": true,
        "@metamask/snaps-sdk>@metamask/key-tree": true,
        "@metamask/snaps-utils": true,
        "@metamask/utils>@metamask/superstruct": true,
        "@noble/hashes": true
      }
    },
    "@metamask/snaps-rpc-methods>@metamask/permission-controller": {
      "globals": {
        "console.error": true
      },
      "packages": {
        "@metamask/controller-utils": true,
        "@metamask/rpc-errors": true,
        "@metamask/snaps-controllers>@metamask/json-rpc-engine": true,
        "@metamask/snaps-rpc-methods>@metamask/permission-controller>@metamask/base-controller": true,
        "@metamask/snaps-rpc-methods>@metamask/permission-controller>nanoid": true,
        "@metamask/snaps-rpc-methods>@metamask/utils": true,
        "deep-freeze-strict": true,
        "immer": true
      }
    },
    "@metamask/snaps-rpc-methods>@metamask/permission-controller>@metamask/base-controller": {
      "globals": {
        "setTimeout": true
      },
      "packages": {
        "immer": true
      }
    },
    "@metamask/snaps-rpc-methods>@metamask/permission-controller>nanoid": {
      "globals": {
        "crypto.getRandomValues": true
      }
    },
    "@metamask/snaps-rpc-methods>@metamask/utils": {
      "globals": {
        "TextDecoder": true,
        "TextEncoder": true
      },
      "packages": {
        "@metamask/utils>@metamask/superstruct": true,
        "@metamask/utils>@scure/base": true,
        "@metamask/utils>pony-cause": true,
        "@noble/hashes": true,
        "browserify>buffer": true,
        "nock>debug": true,
        "semver": true
      }
    },
    "@metamask/snaps-sdk": {
      "globals": {
        "fetch": true
      },
      "packages": {
        "@metamask/rpc-errors": true,
        "@metamask/snaps-sdk>@metamask/utils": true,
        "@metamask/utils>@metamask/superstruct": true
      }
    },
    "@metamask/snaps-sdk>@metamask/key-tree": {
      "packages": {
        "@metamask/message-signing-snap>@noble/curves": true,
        "@metamask/scure-bip39": true,
        "@metamask/snaps-sdk>@metamask/key-tree>@metamask/utils": true,
        "@metamask/utils>@scure/base": true,
        "@noble/hashes": true
      }
    },
    "@metamask/snaps-sdk>@metamask/key-tree>@metamask/utils": {
      "globals": {
        "TextDecoder": true,
        "TextEncoder": true
      },
      "packages": {
        "@metamask/utils>@metamask/superstruct": true,
        "@metamask/utils>@scure/base": true,
        "@metamask/utils>pony-cause": true,
        "@noble/hashes": true,
        "browserify>buffer": true,
        "nock>debug": true,
        "semver": true
      }
    },
    "@metamask/snaps-sdk>@metamask/utils": {
      "globals": {
        "TextDecoder": true,
        "TextEncoder": true
      },
      "packages": {
        "@metamask/utils>@metamask/superstruct": true,
        "@metamask/utils>@scure/base": true,
        "@metamask/utils>pony-cause": true,
        "@noble/hashes": true,
        "browserify>buffer": true,
        "nock>debug": true,
        "semver": true
      }
    },
    "@metamask/snaps-utils": {
      "globals": {
        "File": true,
        "FileReader": true,
        "TextDecoder": true,
        "TextEncoder": true,
        "URL": true,
        "console.error": true,
        "console.log": true,
        "console.warn": true,
        "crypto": true,
        "document.body.appendChild": true,
        "document.createElement": true,
        "fetch": true
      },
      "packages": {
        "@metamask/rpc-errors": true,
        "@metamask/snaps-sdk": true,
        "@metamask/snaps-sdk>@metamask/key-tree": true,
        "@metamask/snaps-utils>@metamask/permission-controller": true,
        "@metamask/snaps-utils>@metamask/slip44": true,
        "@metamask/snaps-utils>@metamask/utils": true,
        "@metamask/snaps-utils>cron-parser": true,
        "@metamask/snaps-utils>fast-json-stable-stringify": true,
        "@metamask/snaps-utils>fast-xml-parser": true,
        "@metamask/snaps-utils>marked": true,
        "@metamask/snaps-utils>rfdc": true,
        "@metamask/snaps-utils>validate-npm-package-name": true,
        "@metamask/utils>@metamask/superstruct": true,
        "@metamask/utils>@scure/base": true,
        "@noble/hashes": true,
        "chalk": true,
        "semver": true
      }
    },
    "@metamask/snaps-utils>@metamask/base-controller": {
      "globals": {
        "setTimeout": true
      },
      "packages": {
        "immer": true
      }
    },
    "@metamask/snaps-utils>@metamask/permission-controller": {
      "globals": {
        "console.error": true
      },
      "packages": {
        "@metamask/controller-utils": true,
        "@metamask/rpc-errors": true,
        "@metamask/snaps-controllers>@metamask/json-rpc-engine": true,
        "@metamask/snaps-utils>@metamask/base-controller": true,
        "@metamask/snaps-utils>@metamask/permission-controller>nanoid": true,
        "@metamask/snaps-utils>@metamask/utils": true,
        "deep-freeze-strict": true,
        "immer": true
      }
    },
    "@metamask/snaps-utils>@metamask/permission-controller>nanoid": {
      "globals": {
        "crypto.getRandomValues": true
      }
    },
    "@metamask/snaps-utils>@metamask/snaps-registry": {
      "packages": {
        "@metamask/message-signing-snap>@noble/curves": true,
        "@metamask/snaps-utils>@metamask/snaps-registry>@metamask/utils": true,
        "@metamask/utils>@metamask/superstruct": true,
        "@noble/hashes": true
      }
    },
    "@metamask/snaps-utils>@metamask/snaps-registry>@metamask/utils": {
      "globals": {
        "TextDecoder": true,
        "TextEncoder": true
      },
      "packages": {
        "@metamask/utils>@metamask/superstruct": true,
        "@metamask/utils>@scure/base": true,
        "@metamask/utils>pony-cause": true,
        "@noble/hashes": true,
        "browserify>buffer": true,
        "nock>debug": true,
        "semver": true
      }
    },
    "@metamask/snaps-utils>@metamask/utils": {
      "globals": {
        "TextDecoder": true,
        "TextEncoder": true
      },
      "packages": {
        "@metamask/utils>@metamask/superstruct": true,
        "@metamask/utils>@scure/base": true,
        "@metamask/utils>pony-cause": true,
        "@noble/hashes": true,
        "browserify>buffer": true,
        "nock>debug": true,
        "semver": true
      }
    },
    "@metamask/snaps-utils>cron-parser": {
      "packages": {
        "browserify>browser-resolve": true,
        "luxon": true
      }
    },
    "@metamask/snaps-utils>fast-xml-parser": {
      "globals": {
        "entityName": true,
        "val": true
      },
      "packages": {
        "@metamask/snaps-utils>fast-xml-parser>strnum": true
      }
    },
    "@metamask/snaps-utils>marked": {
      "globals": {
        "console.error": true,
        "console.warn": true,
        "define": true
      }
    },
    "@metamask/snaps-utils>rfdc": {
      "packages": {
        "browserify>buffer": true
      }
    },
    "@metamask/snaps-utils>validate-npm-package-name": {
      "packages": {
        "@metamask/snaps-utils>validate-npm-package-name>builtins": true
      }
    },
    "@metamask/snaps-utils>validate-npm-package-name>builtins": {
      "packages": {
        "process": true,
        "semver": true
      }
    },
    "@metamask/test-bundler>@ethersproject/networks": {
      "packages": {
        "@ethersproject/abi>@ethersproject/logger": true
      }
    },
    "@metamask/test-bundler>ethers": {
      "packages": {
        "@ethersproject/abi": true,
        "@ethersproject/abi>@ethersproject/address": true,
        "@ethersproject/abi>@ethersproject/constants": true,
        "@ethersproject/abi>@ethersproject/keccak256": true,
        "@ethersproject/abi>@ethersproject/logger": true,
        "@ethersproject/abi>@ethersproject/properties": true,
        "@ethersproject/abi>@ethersproject/strings": true,
        "@ethersproject/bignumber": true,
        "@ethersproject/bytes": true,
        "@ethersproject/contracts": true,
        "@ethersproject/hash": true,
        "@ethersproject/hash>@ethersproject/abstract-signer": true,
        "@ethersproject/hash>@ethersproject/base64": true,
        "@ethersproject/hdnode": true,
        "@ethersproject/hdnode>@ethersproject/basex": true,
        "@ethersproject/hdnode>@ethersproject/sha2": true,
        "@ethersproject/hdnode>@ethersproject/signing-key": true,
        "@ethersproject/hdnode>@ethersproject/transactions": true,
        "@ethersproject/hdnode>@ethersproject/wordlists": true,
        "@ethersproject/providers": true,
        "@ethersproject/providers>@ethersproject/rlp": true,
        "@ethersproject/providers>@ethersproject/web": true,
        "@ethersproject/wallet": true,
        "@ethersproject/wallet>@ethersproject/json-wallets": true,
        "@ethersproject/wallet>@ethersproject/random": true,
        "@metamask/test-bundler>ethers>@ethersproject/solidity": true,
        "@metamask/test-bundler>ethers>@ethersproject/units": true
      }
    },
    "@metamask/test-bundler>ethers>@ethersproject/solidity": {
      "packages": {
        "@ethersproject/abi>@ethersproject/keccak256": true,
        "@ethersproject/abi>@ethersproject/logger": true,
        "@ethersproject/abi>@ethersproject/strings": true,
        "@ethersproject/bignumber": true,
        "@ethersproject/bytes": true,
        "@ethersproject/hdnode>@ethersproject/sha2": true
      }
    },
    "@metamask/test-bundler>ethers>@ethersproject/units": {
      "packages": {
        "@ethersproject/abi>@ethersproject/logger": true,
        "@ethersproject/bignumber": true
      }
    },
    "@metamask/transaction-controller": {
      "globals": {
        "clearTimeout": true,
        "console.error": true,
        "fetch": true,
        "setTimeout": true
      },
      "packages": {
        "@ethereumjs/tx": true,
        "@ethereumjs/tx>@ethereumjs/common": true,
        "@ethereumjs/tx>@ethereumjs/util": true,
        "@ethersproject/abi": true,
        "@ethersproject/contracts": true,
        "@ethersproject/providers": true,
        "@metamask/controller-utils": true,
        "@metamask/eth-query": true,
        "@metamask/gas-fee-controller": true,
        "@metamask/metamask-eth-abis": true,
        "@metamask/name-controller>async-mutex": true,
        "@metamask/network-controller": true,
        "@metamask/rpc-errors": true,
        "@metamask/transaction-controller>@metamask/base-controller": true,
        "@metamask/transaction-controller>@metamask/nonce-tracker": true,
        "@metamask/transaction-controller>@metamask/utils": true,
        "bn.js": true,
        "browserify>buffer": true,
        "eth-method-registry": true,
        "fast-json-patch": true,
        "lodash": true,
        "uuid": true,
        "webpack>events": true
      }
    },
    "@metamask/transaction-controller>@metamask/base-controller": {
      "globals": {
        "setTimeout": true
      },
      "packages": {
        "immer": true
      }
    },
    "@metamask/transaction-controller>@metamask/nonce-tracker": {
      "packages": {
        "@ethersproject/providers": true,
        "@metamask/transaction-controller>@metamask/nonce-tracker>async-mutex": true,
        "browserify>assert": true
      }
    },
    "@metamask/transaction-controller>@metamask/nonce-tracker>async-mutex": {
      "globals": {
        "clearTimeout": true,
        "setTimeout": true
      },
      "packages": {
        "@swc/helpers>tslib": true
      }
    },
    "@metamask/transaction-controller>@metamask/utils": {
      "globals": {
        "TextDecoder": true,
        "TextEncoder": true
      },
      "packages": {
        "@metamask/utils>@metamask/superstruct": true,
        "@metamask/utils>@scure/base": true,
        "@metamask/utils>pony-cause": true,
        "@noble/hashes": true,
        "browserify>buffer": true,
        "nock>debug": true,
        "semver": true
      }
    },
    "@metamask/user-operation-controller": {
      "globals": {
        "fetch": true
      },
      "packages": {
        "@metamask/controller-utils": true,
        "@metamask/eth-query": true,
        "@metamask/gas-fee-controller": true,
        "@metamask/gas-fee-controller>@metamask/polling-controller": true,
        "@metamask/rpc-errors": true,
        "@metamask/transaction-controller": true,
        "@metamask/user-operation-controller>@metamask/base-controller": true,
        "@metamask/utils": true,
        "bn.js": true,
        "lodash": true,
        "superstruct": true,
        "uuid": true,
        "webpack>events": true
      }
    },
    "@metamask/user-operation-controller>@metamask/base-controller": {
      "globals": {
        "setTimeout": true
      },
      "packages": {
        "immer": true
      }
    },
    "@metamask/utils": {
      "globals": {
        "TextDecoder": true,
        "TextEncoder": true
      },
      "packages": {
        "@metamask/utils>@metamask/superstruct": true,
        "@metamask/utils>@scure/base": true,
        "@metamask/utils>pony-cause": true,
        "@noble/hashes": true,
        "browserify>buffer": true,
        "nock>debug": true,
        "semver": true
      }
    },
    "@metamask/utils>@scure/base": {
      "globals": {
        "TextDecoder": true,
        "TextEncoder": true
      }
    },
    "@ngraveio/bc-ur": {
      "packages": {
        "@ngraveio/bc-ur>@keystonehq/alias-sampling": true,
        "@ngraveio/bc-ur>bignumber.js": true,
        "@ngraveio/bc-ur>cbor-sync": true,
        "@ngraveio/bc-ur>crc": true,
        "@ngraveio/bc-ur>jsbi": true,
        "addons-linter>sha.js": true,
        "browserify>assert": true,
        "browserify>buffer": true
      }
    },
    "@ngraveio/bc-ur>assert>object-is": {
      "packages": {
        "string.prototype.matchall>call-bind": true,
        "string.prototype.matchall>define-properties": true
      }
    },
    "@ngraveio/bc-ur>bignumber.js": {
      "globals": {
        "crypto": true,
        "define": true
      }
    },
    "@ngraveio/bc-ur>cbor-sync": {
      "globals": {
        "define": true
      },
      "packages": {
        "browserify>buffer": true
      }
    },
    "@ngraveio/bc-ur>crc": {
      "packages": {
        "browserify>buffer": true
      }
    },
    "@ngraveio/bc-ur>jsbi": {
      "globals": {
        "define": true
      }
    },
    "@noble/hashes": {
      "globals": {
        "TextEncoder": true,
        "crypto": true
      }
    },
    "@popperjs/core": {
      "globals": {
        "Element": true,
        "HTMLElement": true,
        "ShadowRoot": true,
        "console.error": true,
        "console.warn": true,
        "document": true,
        "navigator.userAgent": true
      }
    },
    "@reduxjs/toolkit": {
      "globals": {
        "AbortController": true,
        "__REDUX_DEVTOOLS_EXTENSION_COMPOSE__": true,
        "__REDUX_DEVTOOLS_EXTENSION__": true,
        "console": true,
        "queueMicrotask": true,
        "requestAnimationFrame": true,
        "setTimeout": true
      },
      "packages": {
        "@reduxjs/toolkit>reselect": true,
        "immer": true,
        "process": true,
        "redux": true,
        "redux-thunk": true
      }
    },
    "@segment/loosely-validate-event": {
      "packages": {
        "@segment/loosely-validate-event>component-type": true,
        "@segment/loosely-validate-event>join-component": true,
        "browserify>assert": true,
        "browserify>buffer": true
      }
    },
    "@sentry/browser": {
      "globals": {
        "PerformanceObserver.supportedEntryTypes.includes": true,
        "Request": true,
        "URL": true,
        "XMLHttpRequest.prototype": true,
        "__SENTRY_DEBUG__": true,
        "__SENTRY_RELEASE__": true,
        "addEventListener": true,
        "console.error": true,
        "indexedDB.open": true,
        "performance.timeOrigin": true,
        "setTimeout": true
      },
      "packages": {
        "@sentry/browser>@sentry-internal/browser-utils": true,
        "@sentry/browser>@sentry-internal/feedback": true,
        "@sentry/browser>@sentry-internal/replay": true,
        "@sentry/browser>@sentry-internal/replay-canvas": true,
        "@sentry/browser>@sentry/core": true,
        "@sentry/utils": true
      }
    },
    "@sentry/browser>@sentry-internal/browser-utils": {
      "globals": {
        "PerformanceEventTiming.prototype": true,
        "PerformanceObserver": true,
        "XMLHttpRequest.prototype": true,
        "__SENTRY_DEBUG__": true,
        "addEventListener": true,
        "clearTimeout": true,
        "performance": true,
        "removeEventListener": true,
        "setTimeout": true
      },
      "packages": {
        "@sentry/browser>@sentry/core": true,
        "@sentry/utils": true
      }
    },
    "@sentry/browser>@sentry-internal/feedback": {
      "globals": {
        "FormData": true,
        "HTMLFormElement": true,
        "__SENTRY_DEBUG__": true,
        "cancelAnimationFrame": true,
        "clearTimeout": true,
        "document.createElement": true,
        "document.createElementNS": true,
        "document.createTextNode": true,
        "isSecureContext": true,
        "requestAnimationFrame": true,
        "setTimeout": true
      },
      "packages": {
        "@sentry/browser>@sentry/core": true,
        "@sentry/utils": true
      }
    },
    "@sentry/browser>@sentry-internal/replay": {
      "globals": {
        "Blob": true,
        "CSSConditionRule": true,
        "CSSGroupingRule": true,
        "CSSMediaRule": true,
        "CSSRule": true,
        "CSSSupportsRule": true,
        "Document": true,
        "DragEvent": true,
        "Element": true,
        "FormData": true,
        "HTMLElement": true,
        "HTMLFormElement": true,
        "Headers": true,
        "MouseEvent": true,
        "MutationObserver": true,
        "Node.DOCUMENT_FRAGMENT_NODE": true,
        "Node.prototype.contains": true,
        "PointerEvent": true,
        "TextEncoder": true,
        "URL": true,
        "URLSearchParams": true,
        "Worker": true,
        "__RRWEB_EXCLUDE_IFRAME__": true,
        "__RRWEB_EXCLUDE_SHADOW_DOM__": true,
        "__SENTRY_DEBUG__": true,
        "__SENTRY_EXCLUDE_REPLAY_WORKER__": true,
        "__rrMutationObserver": true,
        "addEventListener": true,
        "clearTimeout": true,
        "console.debug": true,
        "console.error": true,
        "console.warn": true,
        "customElements.get": true,
        "document": true,
        "innerHeight": true,
        "innerWidth": true,
        "location.href": true,
        "location.origin": true,
        "parent": true
      },
      "packages": {
        "@sentry/browser>@sentry-internal/browser-utils": true,
        "@sentry/browser>@sentry/core": true,
        "@sentry/utils": true
      }
    },
    "@sentry/browser>@sentry-internal/replay-canvas": {
      "globals": {
        "Blob": true,
        "HTMLCanvasElement": true,
        "HTMLImageElement": true,
        "ImageData": true,
        "URL.createObjectURL": true,
        "WeakRef": true,
        "Worker": true,
        "cancelAnimationFrame": true,
        "console.error": true,
        "createImageBitmap": true,
        "document": true
      },
      "packages": {
        "@sentry/browser>@sentry/core": true,
        "@sentry/utils": true
      }
    },
    "@sentry/browser>@sentry/core": {
      "globals": {
        "Headers": true,
        "Request": true,
        "URL": true,
        "__SENTRY_DEBUG__": true,
        "__SENTRY_TRACING__": true,
        "clearInterval": true,
        "clearTimeout": true,
        "console.log": true,
        "console.warn": true,
        "setInterval": true,
        "setTimeout": true
      },
      "packages": {
        "@sentry/utils": true
      }
    },
    "@sentry/utils": {
      "globals": {
        "CustomEvent": true,
        "DOMError": true,
        "DOMException": true,
        "EdgeRuntime": true,
        "Element": true,
        "ErrorEvent": true,
        "Event": true,
        "HTMLElement": true,
        "Headers": true,
        "Request": true,
        "Response": true,
        "TextDecoder": true,
        "TextEncoder": true,
        "URL": true,
        "__SENTRY_BROWSER_BUNDLE__": true,
        "__SENTRY_DEBUG__": true,
        "clearTimeout": true,
        "console.error": true,
        "document": true,
        "setInterval": true,
        "setTimeout": true
      },
      "packages": {
        "process": true
      }
    },
    "@storybook/addon-docs>remark-external-links>mdast-util-definitions": {
      "packages": {
        "react-markdown>unist-util-visit": true
      }
    },
    "@storybook/addon-knobs>qs": {
      "packages": {
        "string.prototype.matchall>side-channel": true
      }
    },
    "@swc/helpers>tslib": {
      "globals": {
        "SuppressedError": true,
        "define": true
      }
    },
    "@trezor/connect-web": {
      "globals": {
        "URLSearchParams": true,
        "__TREZOR_CONNECT_SRC": true,
        "addEventListener": true,
        "btoa": true,
        "chrome": true,
        "clearInterval": true,
        "clearTimeout": true,
        "console.warn": true,
        "document.body": true,
        "document.createElement": true,
        "document.createTextNode": true,
        "document.getElementById": true,
        "document.querySelectorAll": true,
        "location": true,
        "navigator": true,
        "open": true,
        "origin": true,
        "removeEventListener": true,
        "setInterval": true,
        "setTimeout": true
      },
      "packages": {
        "@swc/helpers>tslib": true,
        "@trezor/connect-web>@trezor/connect": true,
        "@trezor/connect-web>@trezor/connect-common": true,
        "@trezor/connect-web>@trezor/utils": true,
        "webpack>events": true
      }
    },
    "@trezor/connect-web>@trezor/connect": {
      "packages": {
        "@swc/helpers>tslib": true,
        "@trezor/connect-web>@trezor/connect>@trezor/protobuf": true,
        "@trezor/connect-web>@trezor/connect>@trezor/schema-utils": true,
        "@trezor/connect-web>@trezor/connect>@trezor/transport": true,
        "@trezor/connect-web>@trezor/utils": true
      }
    },
    "@trezor/connect-web>@trezor/connect-common": {
      "globals": {
        "console.warn": true,
        "localStorage.getItem": true,
        "localStorage.setItem": true,
        "navigator": true,
        "setTimeout": true,
        "window": true
      },
      "packages": {
        "@swc/helpers>tslib": true,
        "@trezor/connect-web>@trezor/connect-common>@trezor/env-utils": true,
        "@trezor/connect-web>@trezor/utils": true
      }
    },
    "@trezor/connect-web>@trezor/connect-common>@trezor/env-utils": {
      "globals": {
        "innerHeight": true,
        "innerWidth": true,
        "location.hostname": true,
        "location.origin": true,
        "navigator.languages": true,
        "navigator.platform": true,
        "navigator.userAgent": true,
        "screen.height": true,
        "screen.width": true
      },
      "packages": {
        "@swc/helpers>tslib": true,
        "@trezor/connect-web>@trezor/connect-common>@trezor/env-utils>ua-parser-js": true,
        "process": true
      }
    },
    "@trezor/connect-web>@trezor/connect-common>@trezor/env-utils>ua-parser-js": {
      "globals": {
        "define": true
      }
    },
    "@trezor/connect-web>@trezor/connect>@trezor/protobuf": {
      "packages": {
        "@swc/helpers>tslib": true,
        "@trezor/connect-web>@trezor/connect>@trezor/protobuf>protobufjs": true,
        "@trezor/connect-web>@trezor/connect>@trezor/schema-utils": true,
        "browserify>buffer": true
      }
    },
    "@trezor/connect-web>@trezor/connect>@trezor/protobuf>protobufjs": {
      "globals": {
        "process": true,
        "setTimeout": true
      },
      "packages": {
        "@trezor/connect-web>@trezor/connect>@trezor/protobuf>protobufjs>@protobufjs/aspromise": true,
        "@trezor/connect-web>@trezor/connect>@trezor/protobuf>protobufjs>@protobufjs/base64": true,
        "@trezor/connect-web>@trezor/connect>@trezor/protobuf>protobufjs>@protobufjs/codegen": true,
        "@trezor/connect-web>@trezor/connect>@trezor/protobuf>protobufjs>@protobufjs/eventemitter": true,
        "@trezor/connect-web>@trezor/connect>@trezor/protobuf>protobufjs>@protobufjs/fetch": true,
        "@trezor/connect-web>@trezor/connect>@trezor/protobuf>protobufjs>@protobufjs/float": true,
        "@trezor/connect-web>@trezor/connect>@trezor/protobuf>protobufjs>@protobufjs/inquire": true,
        "@trezor/connect-web>@trezor/connect>@trezor/protobuf>protobufjs>@protobufjs/path": true,
        "@trezor/connect-web>@trezor/connect>@trezor/protobuf>protobufjs>@protobufjs/pool": true,
        "@trezor/connect-web>@trezor/connect>@trezor/protobuf>protobufjs>@protobufjs/utf8": true
      }
    },
    "@trezor/connect-web>@trezor/connect>@trezor/protobuf>protobufjs>@protobufjs/codegen": {
      "globals": {
        "console.log": true
      }
    },
    "@trezor/connect-web>@trezor/connect>@trezor/protobuf>protobufjs>@protobufjs/fetch": {
      "globals": {
        "XMLHttpRequest": true
      },
      "packages": {
        "@trezor/connect-web>@trezor/connect>@trezor/protobuf>protobufjs>@protobufjs/aspromise": true,
        "@trezor/connect-web>@trezor/connect>@trezor/protobuf>protobufjs>@protobufjs/inquire": true
      }
    },
    "@trezor/connect-web>@trezor/connect>@trezor/schema-utils": {
      "globals": {
        "console.warn": true
      },
      "packages": {
        "@trezor/connect-web>@trezor/connect>@trezor/schema-utils>@sinclair/typebox": true,
        "browserify>buffer": true,
        "ts-mixer": true
      }
    },
    "@trezor/connect-web>@trezor/utils": {
      "globals": {
        "AbortController": true,
        "Intl.NumberFormat": true,
        "clearInterval": true,
        "clearTimeout": true,
        "console.error": true,
        "console.info": true,
        "console.log": true,
        "console.warn": true,
        "setInterval": true,
        "setTimeout": true
      },
      "packages": {
        "@swc/helpers>tslib": true,
        "@trezor/connect-web>@trezor/utils>bignumber.js": true,
        "browserify>buffer": true,
        "webpack>events": true
      }
    },
    "@trezor/connect-web>@trezor/utils>bignumber.js": {
      "globals": {
        "crypto": true,
        "define": true
      }
    },
    "@welldone-software/why-did-you-render": {
      "globals": {
        "Element": true,
        "console.group": true,
        "console.groupCollapsed": true,
        "console.groupEnd": true,
        "console.log": true,
        "console.warn": true,
        "define": true,
        "setTimeout": true
      },
      "packages": {
        "lodash": true,
        "react": true
      }
    },
    "@zxing/browser": {
      "globals": {
        "HTMLElement": true,
        "HTMLImageElement": true,
        "HTMLVideoElement": true,
        "clearTimeout": true,
        "console.error": true,
        "console.warn": true,
        "document": true,
        "navigator": true,
        "setTimeout": true
      },
      "packages": {
        "@zxing/library": true
      }
    },
    "@zxing/library": {
      "globals": {
        "HTMLImageElement": true,
        "HTMLVideoElement": true,
        "TextDecoder": true,
        "TextEncoder": true,
        "URL.createObjectURL": true,
        "btoa": true,
        "console.log": true,
        "console.warn": true,
        "document": true,
        "navigator": true,
        "setTimeout": true
      },
      "packages": {
        "@zxing/library>ts-custom-error": true
      }
    },
    "addons-linter>sha.js": {
      "packages": {
        "koa>content-disposition>safe-buffer": true,
        "pumpify>inherits": true
      }
    },
    "await-semaphore": {
      "packages": {
        "browserify>timers-browserify": true,
        "process": true
      }
    },
    "base32-encode": {
      "packages": {
        "base32-encode>to-data-view": true
      }
    },
    "bignumber.js": {
      "globals": {
        "crypto": true,
        "define": true
      }
    },
    "blo": {
      "globals": {
        "btoa": true
      }
    },
    "bn.js": {
      "globals": {
        "Buffer": true
      },
      "packages": {
        "browserify>browser-resolve": true
      }
    },
    "bowser": {
      "globals": {
        "define": true
      }
    },
    "browserify>assert": {
      "globals": {
        "Buffer": true
      },
      "packages": {
        "browserify>assert>util": true,
        "react>object-assign": true
      }
    },
    "browserify>assert>util": {
      "globals": {
        "console.error": true,
        "console.log": true,
        "console.trace": true,
        "process": true
      },
      "packages": {
        "browserify>assert>util>inherits": true,
        "process": true
      }
    },
    "browserify>browserify-zlib": {
      "packages": {
        "browserify>assert": true,
        "browserify>browserify-zlib>pako": true,
        "browserify>buffer": true,
        "browserify>util": true,
        "process": true,
        "stream-browserify": true
      }
    },
    "browserify>buffer": {
      "globals": {
        "console": true
      },
      "packages": {
        "base64-js": true,
        "buffer>ieee754": true
      }
    },
    "browserify>punycode": {
      "globals": {
        "define": true
      }
    },
    "browserify>string_decoder": {
      "packages": {
        "koa>content-disposition>safe-buffer": true
      }
    },
    "browserify>timers-browserify": {
      "globals": {
        "clearInterval": true,
        "clearTimeout": true,
        "setInterval": true,
        "setTimeout": true
      },
      "packages": {
        "process": true
      }
    },
    "browserify>url": {
      "packages": {
        "@storybook/addon-knobs>qs": true,
        "browserify>punycode": true
      }
    },
    "browserify>util": {
      "globals": {
        "console.error": true,
        "console.log": true,
        "console.trace": true
      },
      "packages": {
        "browserify>util>is-arguments": true,
        "browserify>util>is-typed-array": true,
        "browserify>util>which-typed-array": true,
        "koa>is-generator-function": true,
        "process": true,
        "pumpify>inherits": true
      }
    },
    "browserify>util>is-arguments": {
      "packages": {
        "koa>is-generator-function>has-tostringtag": true,
        "string.prototype.matchall>call-bind": true
      }
    },
    "browserify>util>is-typed-array": {
      "packages": {
        "browserify>util>which-typed-array": true
      }
    },
    "browserify>util>which-typed-array": {
      "packages": {
        "browserify>util>which-typed-array>for-each": true,
        "koa>is-generator-function>has-tostringtag": true,
        "string.prototype.matchall>call-bind": true,
        "string.prototype.matchall>es-abstract>available-typed-arrays": true,
        "string.prototype.matchall>es-abstract>gopd": true
      }
    },
    "browserify>util>which-typed-array>for-each": {
      "packages": {
        "string.prototype.matchall>es-abstract>is-callable": true
      }
    },
    "browserify>vm-browserify": {
      "globals": {
        "document.body.appendChild": true,
        "document.body.removeChild": true,
        "document.createElement": true
      }
    },
    "buffer": {
      "globals": {
        "console": true
      },
      "packages": {
        "base64-js": true,
        "buffer>ieee754": true
      }
    },
    "chalk": {
      "packages": {
        "chalk>ansi-styles": true,
        "chalk>supports-color": true
      }
    },
    "chalk>ansi-styles": {
      "packages": {
        "chalk>ansi-styles>color-convert": true
      }
    },
    "chalk>ansi-styles>color-convert": {
      "packages": {
        "jest-canvas-mock>moo-color>color-name": true
      }
    },
    "chart.js": {
      "globals": {
        "Intl.NumberFormat": true,
        "MutationObserver": true,
        "OffscreenCanvas": true,
        "Path2D": true,
        "ResizeObserver": true,
        "addEventListener": true,
        "clearTimeout": true,
        "console.error": true,
        "console.warn": true,
        "devicePixelRatio": true,
        "document": true,
        "removeEventListener": true,
        "requestAnimationFrame": true,
        "setTimeout": true
      },
      "packages": {
        "chart.js>@kurkle/color": true
      }
    },
    "chart.js>@kurkle/color": {
      "globals": {
        "define": true
      }
    },
    "classnames": {
      "globals": {
        "classNames": "write",
        "define": true
      }
    },
    "copy-to-clipboard": {
      "globals": {
        "clipboardData": true,
        "console.error": true,
        "console.warn": true,
        "document.body.appendChild": true,
        "document.body.removeChild": true,
        "document.createElement": true,
        "document.createRange": true,
        "document.execCommand": true,
        "document.getSelection": true,
        "navigator.userAgent": true,
        "prompt": true
      },
      "packages": {
        "copy-to-clipboard>toggle-selection": true
      }
    },
    "copy-to-clipboard>toggle-selection": {
      "globals": {
        "document.activeElement": true,
        "document.getSelection": true
      }
    },
    "crypto-browserify": {
      "packages": {
        "crypto-browserify>browserify-cipher": true,
        "crypto-browserify>browserify-sign": true,
        "crypto-browserify>create-ecdh": true,
        "crypto-browserify>create-hmac": true,
        "crypto-browserify>diffie-hellman": true,
        "crypto-browserify>pbkdf2": true,
        "crypto-browserify>public-encrypt": true,
        "crypto-browserify>randombytes": true,
        "crypto-browserify>randomfill": true,
        "ethereumjs-util>create-hash": true
      }
    },
    "crypto-browserify>browserify-cipher": {
      "packages": {
        "crypto-browserify>browserify-cipher>browserify-des": true,
        "crypto-browserify>browserify-cipher>evp_bytestokey": true,
        "ethereumjs-util>ethereum-cryptography>browserify-aes": true
      }
    },
    "crypto-browserify>browserify-cipher>browserify-des": {
      "packages": {
        "browserify>buffer": true,
        "crypto-browserify>browserify-cipher>browserify-des>des.js": true,
        "ethereumjs-util>create-hash>cipher-base": true,
        "pumpify>inherits": true
      }
    },
    "crypto-browserify>browserify-cipher>browserify-des>des.js": {
      "packages": {
        "@metamask/ppom-validator>elliptic>minimalistic-assert": true,
        "pumpify>inherits": true
      }
    },
    "crypto-browserify>browserify-cipher>evp_bytestokey": {
      "packages": {
        "ethereumjs-util>create-hash>md5.js": true,
        "koa>content-disposition>safe-buffer": true
      }
    },
    "crypto-browserify>browserify-sign": {
      "packages": {
        "@metamask/ppom-validator>elliptic": true,
        "bn.js": true,
        "browserify>buffer": true,
        "crypto-browserify>create-hmac": true,
        "crypto-browserify>public-encrypt>browserify-rsa": true,
        "crypto-browserify>public-encrypt>parse-asn1": true,
        "ethereumjs-util>create-hash": true,
        "pumpify>inherits": true,
        "stream-browserify": true
      }
    },
    "crypto-browserify>create-ecdh": {
      "packages": {
        "@metamask/ppom-validator>elliptic": true,
        "bn.js": true,
        "browserify>buffer": true
      }
    },
    "crypto-browserify>create-hmac": {
      "packages": {
        "addons-linter>sha.js": true,
        "ethereumjs-util>create-hash": true,
        "ethereumjs-util>create-hash>cipher-base": true,
        "ethereumjs-util>create-hash>ripemd160": true,
        "koa>content-disposition>safe-buffer": true,
        "pumpify>inherits": true
      }
    },
    "crypto-browserify>diffie-hellman": {
      "packages": {
        "bn.js": true,
        "browserify>buffer": true,
        "crypto-browserify>diffie-hellman>miller-rabin": true,
        "crypto-browserify>randombytes": true
      }
    },
    "crypto-browserify>diffie-hellman>miller-rabin": {
      "packages": {
        "@metamask/ppom-validator>elliptic>brorand": true,
        "bn.js": true
      }
    },
    "crypto-browserify>pbkdf2": {
      "globals": {
        "crypto": true,
        "process": true,
        "queueMicrotask": true,
        "setImmediate": true,
        "setTimeout": true
      },
      "packages": {
        "addons-linter>sha.js": true,
        "ethereumjs-util>create-hash": true,
        "ethereumjs-util>create-hash>ripemd160": true,
        "koa>content-disposition>safe-buffer": true,
        "process": true
      }
    },
    "crypto-browserify>public-encrypt": {
      "packages": {
        "bn.js": true,
        "browserify>buffer": true,
        "crypto-browserify>public-encrypt>browserify-rsa": true,
        "crypto-browserify>public-encrypt>parse-asn1": true,
        "crypto-browserify>randombytes": true,
        "ethereumjs-util>create-hash": true
      }
    },
    "crypto-browserify>public-encrypt>browserify-rsa": {
      "packages": {
        "bn.js": true,
        "browserify>buffer": true,
        "crypto-browserify>randombytes": true
      }
    },
    "crypto-browserify>public-encrypt>parse-asn1": {
      "packages": {
        "browserify>buffer": true,
        "crypto-browserify>browserify-cipher>evp_bytestokey": true,
        "crypto-browserify>pbkdf2": true,
        "crypto-browserify>public-encrypt>parse-asn1>asn1.js": true,
        "ethereumjs-util>ethereum-cryptography>browserify-aes": true
      }
    },
    "crypto-browserify>public-encrypt>parse-asn1>asn1.js": {
      "packages": {
        "@metamask/ppom-validator>elliptic>minimalistic-assert": true,
        "bn.js": true,
        "browserify>buffer": true,
        "browserify>vm-browserify": true,
        "pumpify>inherits": true
      }
    },
    "crypto-browserify>randombytes": {
      "globals": {
        "crypto": true,
        "msCrypto": true
      },
      "packages": {
        "koa>content-disposition>safe-buffer": true,
        "process": true
      }
    },
    "crypto-browserify>randomfill": {
      "globals": {
        "crypto": true,
        "msCrypto": true
      },
      "packages": {
        "crypto-browserify>randombytes": true,
        "koa>content-disposition>safe-buffer": true,
        "process": true
      }
    },
    "currency-formatter": {
      "packages": {
        "currency-formatter>accounting": true,
        "currency-formatter>locale-currency": true,
        "react>object-assign": true
      }
    },
    "currency-formatter>accounting": {
      "globals": {
        "define": true
      }
    },
    "currency-formatter>locale-currency": {
      "globals": {
        "countryCode": true
      }
    },
    "debounce-stream": {
      "packages": {
        "debounce-stream>debounce": true,
        "debounce-stream>duplexer": true,
        "debounce-stream>through": true
      }
    },
    "debounce-stream>debounce": {
      "globals": {
        "clearTimeout": true,
        "setTimeout": true
      }
    },
    "debounce-stream>duplexer": {
      "packages": {
        "stream-browserify": true
      }
    },
    "debounce-stream>through": {
      "packages": {
        "process": true,
        "stream-browserify": true
      }
    },
    "depcheck>@vue/compiler-sfc>postcss>nanoid": {
      "globals": {
        "crypto.getRandomValues": true
      }
    },
    "depcheck>is-core-module>hasown": {
      "packages": {
        "browserify>has>function-bind": true
      }
    },
    "dependency-tree>precinct>detective-postcss>postcss>nanoid": {
      "globals": {
        "crypto.getRandomValues": true
      }
    },
    "eslint-plugin-react>array-includes>is-string": {
      "packages": {
        "koa>is-generator-function>has-tostringtag": true
      }
    },
    "eslint>optionator>fast-levenshtein": {
      "globals": {
        "Intl": true,
        "Levenshtein": "write",
        "console.log": true,
        "define": true,
        "importScripts": true,
        "postMessage": true
      }
    },
    "eth-ens-namehash": {
      "globals": {
        "name": "write"
      },
      "packages": {
        "@metamask/ethjs>js-sha3": true,
        "browserify>buffer": true,
        "eth-ens-namehash>idna-uts46-hx": true
      }
    },
    "eth-ens-namehash>idna-uts46-hx": {
      "globals": {
        "define": true
      },
      "packages": {
        "browserify>punycode": true
      }
    },
    "eth-keyring-controller>@metamask/browser-passworder": {
      "globals": {
        "crypto": true
      }
    },
    "eth-lattice-keyring": {
      "globals": {
        "addEventListener": true,
        "browser": true,
        "clearInterval": true,
        "fetch": true,
        "open": true,
        "setInterval": true
      },
      "packages": {
        "@ethereumjs/tx>@ethereumjs/util": true,
        "bn.js": true,
        "browserify>buffer": true,
        "crypto-browserify": true,
        "eth-lattice-keyring>@ethereumjs/tx": true,
        "eth-lattice-keyring>gridplus-sdk": true,
        "eth-lattice-keyring>rlp": true,
        "webpack>events": true
      }
    },
    "eth-lattice-keyring>@ethereumjs/tx": {
      "packages": {
        "@ethereumjs/tx>@ethereumjs/common": true,
        "@ethereumjs/tx>@ethereumjs/rlp": true,
        "@ethereumjs/tx>@ethereumjs/util": true,
        "@ethersproject/providers": true,
        "browserify>buffer": true,
        "browserify>insert-module-globals>is-buffer": true,
        "eth-lattice-keyring>@ethereumjs/tx>@chainsafe/ssz": true,
        "eth-lattice-keyring>@ethereumjs/tx>ethereum-cryptography": true
      }
    },
    "eth-lattice-keyring>@ethereumjs/tx>@chainsafe/ssz": {
      "packages": {
        "browserify": true,
        "browserify>buffer": true,
        "eth-lattice-keyring>@ethereumjs/tx>@chainsafe/ssz>@chainsafe/persistent-merkle-tree": true,
        "eth-lattice-keyring>@ethereumjs/tx>@chainsafe/ssz>case": true
      }
    },
    "eth-lattice-keyring>@ethereumjs/tx>@chainsafe/ssz>@chainsafe/persistent-merkle-tree": {
      "globals": {
        "WeakRef": true
      },
      "packages": {
        "browserify": true
      }
    },
    "eth-lattice-keyring>@ethereumjs/tx>ethereum-cryptography": {
      "globals": {
        "TextDecoder": true,
        "crypto": true
      },
      "packages": {
        "eth-lattice-keyring>@ethereumjs/tx>ethereum-cryptography>@noble/hashes": true
      }
    },
    "eth-lattice-keyring>@ethereumjs/tx>ethereum-cryptography>@noble/hashes": {
      "globals": {
        "TextEncoder": true,
        "crypto": true
      }
    },
    "eth-lattice-keyring>gridplus-sdk": {
      "globals": {
        "AbortController": true,
        "Request": true,
        "URL": true,
        "__values": true,
        "caches": true,
        "clearTimeout": true,
        "console.error": true,
        "console.log": true,
        "console.warn": true,
        "fetch": true,
        "setTimeout": true
      },
      "packages": {
        "@ethereumjs/tx>@ethereumjs/common>crc-32": true,
        "@ethersproject/abi": true,
        "@metamask/ethjs>js-sha3": true,
        "@metamask/keyring-api>bech32": true,
        "bn.js": true,
        "browserify>buffer": true,
        "eth-lattice-keyring>gridplus-sdk>@ethereumjs/common": true,
        "eth-lattice-keyring>gridplus-sdk>@ethereumjs/tx": true,
        "eth-lattice-keyring>gridplus-sdk>aes-js": true,
        "eth-lattice-keyring>gridplus-sdk>bignumber.js": true,
        "eth-lattice-keyring>gridplus-sdk>bitwise": true,
        "eth-lattice-keyring>gridplus-sdk>borc": true,
        "eth-lattice-keyring>gridplus-sdk>elliptic": true,
        "eth-lattice-keyring>gridplus-sdk>eth-eip712-util-browser": true,
        "eth-lattice-keyring>gridplus-sdk>rlp": true,
        "eth-lattice-keyring>gridplus-sdk>secp256k1": true,
        "eth-lattice-keyring>gridplus-sdk>uuid": true,
        "ethereumjs-util>ethereum-cryptography>bs58check": true,
        "ethereumjs-util>ethereum-cryptography>hash.js": true,
        "lodash": true
      }
    },
    "eth-lattice-keyring>gridplus-sdk>@ethereumjs/common": {
      "packages": {
        "@ethereumjs/tx>@ethereumjs/common>crc-32": true,
        "@ethereumjs/tx>@ethereumjs/util": true,
        "browserify>buffer": true,
        "webpack>events": true
      }
    },
    "eth-lattice-keyring>gridplus-sdk>@ethereumjs/tx": {
      "packages": {
        "@ethereumjs/tx>@ethereumjs/rlp": true,
        "@ethereumjs/tx>@ethereumjs/util": true,
        "@ethersproject/providers": true,
        "browserify>buffer": true,
        "browserify>insert-module-globals>is-buffer": true,
        "eth-lattice-keyring>@ethereumjs/tx>@chainsafe/ssz": true,
        "eth-lattice-keyring>gridplus-sdk>@ethereumjs/tx>@ethereumjs/common": true,
        "eth-lattice-keyring>gridplus-sdk>@ethereumjs/tx>ethereum-cryptography": true
      }
    },
    "eth-lattice-keyring>gridplus-sdk>@ethereumjs/tx>@ethereumjs/common": {
      "packages": {
        "@ethereumjs/tx>@ethereumjs/common>crc-32": true,
        "@ethereumjs/tx>@ethereumjs/util": true,
        "browserify>buffer": true,
        "webpack>events": true
      }
    },
    "eth-lattice-keyring>gridplus-sdk>@ethereumjs/tx>ethereum-cryptography": {
      "globals": {
        "TextDecoder": true,
        "crypto": true
      },
      "packages": {
        "eth-lattice-keyring>gridplus-sdk>@ethereumjs/tx>ethereum-cryptography>@noble/hashes": true
      }
    },
    "eth-lattice-keyring>gridplus-sdk>@ethereumjs/tx>ethereum-cryptography>@noble/hashes": {
      "globals": {
        "TextEncoder": true,
        "crypto": true
      }
    },
    "eth-lattice-keyring>gridplus-sdk>aes-js": {
      "globals": {
        "define": true
      }
    },
    "eth-lattice-keyring>gridplus-sdk>bignumber.js": {
      "globals": {
        "crypto": true,
        "define": true
      }
    },
    "eth-lattice-keyring>gridplus-sdk>bitwise": {
      "packages": {
        "browserify>buffer": true
      }
    },
    "eth-lattice-keyring>gridplus-sdk>borc": {
      "globals": {
        "console": true
      },
      "packages": {
        "browserify>buffer": true,
        "buffer>ieee754": true,
        "eth-lattice-keyring>gridplus-sdk>borc>bignumber.js": true,
        "eth-lattice-keyring>gridplus-sdk>borc>iso-url": true
      }
    },
    "eth-lattice-keyring>gridplus-sdk>borc>bignumber.js": {
      "globals": {
        "crypto": true,
        "define": true
      }
    },
    "eth-lattice-keyring>gridplus-sdk>borc>iso-url": {
      "globals": {
        "URL": true,
        "URLSearchParams": true,
        "location": true
      }
    },
    "eth-lattice-keyring>gridplus-sdk>elliptic": {
      "packages": {
        "@metamask/ppom-validator>elliptic>brorand": true,
        "@metamask/ppom-validator>elliptic>hmac-drbg": true,
        "@metamask/ppom-validator>elliptic>minimalistic-assert": true,
        "@metamask/ppom-validator>elliptic>minimalistic-crypto-utils": true,
        "bn.js": true,
        "ethereumjs-util>ethereum-cryptography>hash.js": true,
        "pumpify>inherits": true
      }
    },
    "eth-lattice-keyring>gridplus-sdk>eth-eip712-util-browser": {
      "globals": {
        "intToBuffer": true
      },
      "packages": {
        "@metamask/ethjs>js-sha3": true,
        "bn.js": true,
        "buffer": true
      }
    },
    "eth-lattice-keyring>gridplus-sdk>rlp": {
      "globals": {
        "TextEncoder": true
      }
    },
    "eth-lattice-keyring>gridplus-sdk>secp256k1": {
      "packages": {
        "eth-lattice-keyring>gridplus-sdk>secp256k1>elliptic": true
      }
    },
    "eth-lattice-keyring>gridplus-sdk>secp256k1>elliptic": {
      "packages": {
        "@metamask/ppom-validator>elliptic>brorand": true,
        "@metamask/ppom-validator>elliptic>hmac-drbg": true,
        "@metamask/ppom-validator>elliptic>minimalistic-assert": true,
        "@metamask/ppom-validator>elliptic>minimalistic-crypto-utils": true,
        "bn.js": true,
        "ethereumjs-util>ethereum-cryptography>hash.js": true,
        "pumpify>inherits": true
      }
    },
    "eth-lattice-keyring>gridplus-sdk>uuid": {
      "globals": {
        "crypto": true
      }
    },
    "eth-lattice-keyring>rlp": {
      "globals": {
        "TextEncoder": true
      }
    },
    "eth-method-registry": {
      "packages": {
        "@metamask/ethjs-contract": true,
        "@metamask/ethjs-query": true
      }
    },
    "eth-rpc-errors": {
      "packages": {
        "eth-rpc-errors>fast-safe-stringify": true
      }
    },
    "ethereumjs-util": {
      "packages": {
        "bn.js": true,
        "browserify>assert": true,
        "browserify>buffer": true,
        "browserify>insert-module-globals>is-buffer": true,
        "ethereumjs-util>create-hash": true,
        "ethereumjs-util>ethereum-cryptography": true,
        "ethereumjs-util>rlp": true
      }
    },
    "ethereumjs-util>create-hash": {
      "packages": {
        "addons-linter>sha.js": true,
        "ethereumjs-util>create-hash>cipher-base": true,
        "ethereumjs-util>create-hash>md5.js": true,
        "ethereumjs-util>create-hash>ripemd160": true,
        "pumpify>inherits": true
      }
    },
    "ethereumjs-util>create-hash>cipher-base": {
      "packages": {
        "browserify>string_decoder": true,
        "koa>content-disposition>safe-buffer": true,
        "pumpify>inherits": true,
        "stream-browserify": true
      }
    },
    "ethereumjs-util>create-hash>md5.js": {
      "packages": {
        "ethereumjs-util>create-hash>md5.js>hash-base": true,
        "koa>content-disposition>safe-buffer": true,
        "pumpify>inherits": true
      }
    },
    "ethereumjs-util>create-hash>md5.js>hash-base": {
      "packages": {
        "koa>content-disposition>safe-buffer": true,
        "pumpify>inherits": true,
        "readable-stream": true
      }
    },
    "ethereumjs-util>create-hash>ripemd160": {
      "packages": {
        "browserify>buffer": true,
        "ethereumjs-util>create-hash>md5.js>hash-base": true,
        "pumpify>inherits": true
      }
    },
    "ethereumjs-util>ethereum-cryptography": {
      "packages": {
        "browserify>buffer": true,
        "crypto-browserify>randombytes": true,
        "ethereumjs-util>ethereum-cryptography>keccak": true,
        "ganache>secp256k1": true
      }
    },
    "ethereumjs-util>ethereum-cryptography>browserify-aes": {
      "packages": {
        "browserify>buffer": true,
        "crypto-browserify>browserify-cipher>evp_bytestokey": true,
        "ethereumjs-util>create-hash>cipher-base": true,
        "ethereumjs-util>ethereum-cryptography>browserify-aes>buffer-xor": true,
        "koa>content-disposition>safe-buffer": true,
        "pumpify>inherits": true
      }
    },
    "ethereumjs-util>ethereum-cryptography>browserify-aes>buffer-xor": {
      "packages": {
        "browserify>buffer": true
      }
    },
    "ethereumjs-util>ethereum-cryptography>bs58check": {
      "packages": {
        "ethereumjs-util>create-hash": true,
        "ethereumjs-util>ethereum-cryptography>bs58check>bs58": true,
        "koa>content-disposition>safe-buffer": true
      }
    },
    "ethereumjs-util>ethereum-cryptography>bs58check>bs58": {
      "packages": {
        "@ensdomains/content-hash>multihashes>multibase>base-x": true
      }
    },
    "ethereumjs-util>ethereum-cryptography>hash.js": {
      "packages": {
        "@metamask/ppom-validator>elliptic>minimalistic-assert": true,
        "pumpify>inherits": true
      }
    },
    "ethereumjs-util>ethereum-cryptography>keccak": {
      "packages": {
        "browserify>buffer": true,
        "readable-stream": true
      }
    },
    "ethereumjs-util>ethereum-cryptography>scrypt-js": {
      "globals": {
        "define": true,
        "setTimeout": true
      },
      "packages": {
        "browserify>timers-browserify": true
      }
    },
    "ethereumjs-util>rlp": {
      "packages": {
        "bn.js": true,
        "browserify>buffer": true
      }
    },
    "ethereumjs-wallet>randombytes": {
      "globals": {
        "crypto.getRandomValues": true
      }
    },
    "extension-port-stream": {
      "packages": {
        "browserify>buffer": true,
        "extension-port-stream>readable-stream": true
      }
    },
    "extension-port-stream>readable-stream": {
      "globals": {
        "AbortController": true,
        "AggregateError": true,
        "Blob": true
      },
      "packages": {
        "browserify>buffer": true,
        "browserify>string_decoder": true,
        "extension-port-stream>readable-stream>abort-controller": true,
        "process": true,
        "webpack>events": true
      }
    },
    "extension-port-stream>readable-stream>abort-controller": {
      "globals": {
        "AbortController": true
      }
    },
    "fast-json-patch": {
      "globals": {
        "addEventListener": true,
        "clearTimeout": true,
        "removeEventListener": true,
        "setTimeout": true
      }
    },
    "fuse.js": {
      "globals": {
        "console": true,
        "define": true
      }
    },
    "ganache>secp256k1": {
      "packages": {
        "@metamask/ppom-validator>elliptic": true
      }
    },
    "gulp>vinyl-fs>object.assign": {
      "packages": {
        "@lavamoat/lavapack>json-stable-stringify>object-keys": true,
        "string.prototype.matchall>call-bind": true,
        "string.prototype.matchall>define-properties": true,
        "string.prototype.matchall>has-symbols": true
      }
    },
    "he": {
      "globals": {
        "define": true
      }
    },
    "https-browserify": {
      "packages": {
        "browserify>url": true,
        "stream-http": true
      }
    },
    "json-rpc-engine": {
      "packages": {
        "eth-rpc-errors": true,
        "json-rpc-engine>@metamask/safe-event-emitter": true
      }
    },
    "json-rpc-engine>@metamask/safe-event-emitter": {
      "globals": {
        "setTimeout": true
      },
      "packages": {
        "webpack>events": true
      }
    },
    "json-rpc-middleware-stream": {
      "globals": {
        "console.warn": true,
        "setTimeout": true
      },
      "packages": {
        "@metamask/safe-event-emitter": true,
        "readable-stream": true
      }
    },
    "jsonschema": {
      "packages": {
        "browserify>url": true
      }
    },
    "koa>content-disposition>safe-buffer": {
      "packages": {
        "browserify>buffer": true
      }
    },
    "koa>is-generator-function": {
      "packages": {
        "koa>is-generator-function>has-tostringtag": true
      }
    },
    "koa>is-generator-function>has-tostringtag": {
      "packages": {
        "string.prototype.matchall>has-symbols": true
      }
    },
    "localforage": {
      "globals": {
        "Blob": true,
        "BlobBuilder": true,
        "FileReader": true,
        "IDBKeyRange": true,
        "MSBlobBuilder": true,
        "MozBlobBuilder": true,
        "OIndexedDB": true,
        "WebKitBlobBuilder": true,
        "atob": true,
        "btoa": true,
        "console.error": true,
        "console.info": true,
        "console.warn": true,
        "define": true,
        "fetch": true,
        "indexedDB": true,
        "localStorage": true,
        "mozIndexedDB": true,
        "msIndexedDB": true,
        "navigator.platform": true,
        "navigator.userAgent": true,
        "openDatabase": true,
        "setTimeout": true,
        "webkitIndexedDB": true
      }
    },
    "lodash": {
      "globals": {
        "clearTimeout": true,
        "define": true,
        "setTimeout": true
      }
    },
    "loglevel": {
      "globals": {
        "console": true,
        "define": true,
        "document.cookie": true,
        "localStorage": true,
        "log": "write",
        "navigator": true
      }
    },
    "luxon": {
      "globals": {
        "Intl": true
      }
    },
    "nanoid": {
      "globals": {
        "crypto": true,
        "msCrypto": true,
        "navigator": true
      }
    },
    "nock>debug": {
      "globals": {
        "console": true,
        "document": true,
        "localStorage": true,
        "navigator": true,
        "process": true
      },
      "packages": {
        "nock>debug>ms": true,
        "process": true
      }
    },
    "node-fetch": {
      "globals": {
        "Headers": true,
        "Request": true,
        "Response": true,
        "fetch": true
      }
    },
    "path-browserify": {
      "packages": {
        "process": true
      }
    },
    "process": {
      "globals": {
        "clearTimeout": true,
        "setTimeout": true
      }
    },
    "promise-to-callback": {
      "packages": {
        "promise-to-callback>is-fn": true,
        "promise-to-callback>set-immediate-shim": true
      }
    },
    "promise-to-callback>set-immediate-shim": {
      "globals": {
        "setTimeout.apply": true
      },
      "packages": {
        "browserify>timers-browserify": true
      }
    },
    "prop-types": {
      "globals": {
        "console": true
      },
      "packages": {
        "prop-types>react-is": true,
        "react>object-assign": true
      }
    },
    "prop-types>react-is": {
      "globals": {
        "console": true
      }
    },
    "qrcode-generator": {
      "globals": {
        "define": true
      }
    },
    "qrcode.react": {
      "globals": {
        "Path2D": true,
        "devicePixelRatio": true
      },
      "packages": {
        "react": true
      }
    },
    "react": {
      "globals": {
        "console": true
      },
      "packages": {
        "prop-types": true,
        "react>object-assign": true
      }
    },
    "react-beautiful-dnd": {
      "globals": {
        "Element.prototype": true,
        "__REDUX_DEVTOOLS_EXTENSION_COMPOSE__": true,
        "addEventListener": true,
        "cancelAnimationFrame": true,
        "clearTimeout": true,
        "console": true,
        "document": true,
        "getComputedStyle": true,
        "pageXOffset": true,
        "pageYOffset": true,
        "removeEventListener": true,
        "requestAnimationFrame": true,
        "scrollBy": true,
        "setTimeout": true
      },
      "packages": {
        "@babel/runtime": true,
        "react": true,
        "react-beautiful-dnd>css-box-model": true,
        "react-beautiful-dnd>memoize-one": true,
        "react-beautiful-dnd>raf-schd": true,
        "react-beautiful-dnd>use-memo-one": true,
        "react-dom": true,
        "react-redux": true,
        "redux": true
      }
    },
    "react-beautiful-dnd>css-box-model": {
      "globals": {
        "getComputedStyle": true,
        "pageXOffset": true,
        "pageYOffset": true
      },
      "packages": {
        "react-router-dom>tiny-invariant": true
      }
    },
    "react-beautiful-dnd>raf-schd": {
      "globals": {
        "cancelAnimationFrame": true,
        "requestAnimationFrame": true
      }
    },
    "react-beautiful-dnd>use-memo-one": {
      "packages": {
        "react": true
      }
    },
    "react-chartjs-2": {
      "globals": {
        "setTimeout": true
      },
      "packages": {
        "chart.js": true,
        "react": true
      }
    },
    "react-devtools": {
      "packages": {
        "react-devtools>react-devtools-core": true
      }
    },
    "react-devtools>react-devtools-core": {
      "globals": {
        "WebSocket": true,
        "setTimeout": true
      }
    },
    "react-dnd-html5-backend": {
      "globals": {
        "addEventListener": true,
        "clearTimeout": true,
        "removeEventListener": true
      }
    },
    "react-dom": {
      "globals": {
        "HTMLIFrameElement": true,
        "MSApp": true,
        "__REACT_DEVTOOLS_GLOBAL_HOOK__": true,
        "addEventListener": true,
        "clearTimeout": true,
        "clipboardData": true,
        "console": true,
        "dispatchEvent": true,
        "document": true,
        "event": "write",
        "jest": true,
        "location.protocol": true,
        "navigator.userAgent.indexOf": true,
        "performance": true,
        "removeEventListener": true,
        "self": true,
        "setTimeout": true,
        "top": true,
        "trustedTypes": true
      },
      "packages": {
        "prop-types": true,
        "react": true,
        "react-dom>scheduler": true,
        "react>object-assign": true
      }
    },
    "react-dom>scheduler": {
      "globals": {
        "MessageChannel": true,
        "cancelAnimationFrame": true,
        "clearTimeout": true,
        "console": true,
        "navigator": true,
        "performance": true,
        "requestAnimationFrame": true,
        "setTimeout": true
      }
    },
    "react-focus-lock": {
      "globals": {
        "addEventListener": true,
        "console.error": true,
        "console.warn": true,
        "document": true,
        "removeEventListener": true,
        "setTimeout": true
      },
      "packages": {
        "@babel/runtime": true,
        "prop-types": true,
        "react": true,
        "react-focus-lock>focus-lock": true,
        "react-focus-lock>react-clientside-effect": true,
        "react-focus-lock>use-callback-ref": true,
        "react-focus-lock>use-sidecar": true
      }
    },
    "react-focus-lock>focus-lock": {
      "globals": {
        "HTMLIFrameElement": true,
        "Node.DOCUMENT_FRAGMENT_NODE": true,
        "Node.DOCUMENT_NODE": true,
        "Node.DOCUMENT_POSITION_CONTAINED_BY": true,
        "Node.DOCUMENT_POSITION_CONTAINS": true,
        "Node.ELEMENT_NODE": true,
        "console.error": true,
        "console.warn": true,
        "document": true,
        "getComputedStyle": true,
        "setTimeout": true
      },
      "packages": {
        "@swc/helpers>tslib": true
      }
    },
    "react-focus-lock>react-clientside-effect": {
      "packages": {
        "@babel/runtime": true,
        "react": true
      }
    },
    "react-focus-lock>use-callback-ref": {
      "packages": {
        "react": true
      }
    },
    "react-focus-lock>use-sidecar": {
      "globals": {
        "console.error": true
      },
      "packages": {
        "@swc/helpers>tslib": true,
        "react": true,
        "react-focus-lock>use-sidecar>detect-node-es": true
      }
    },
    "react-idle-timer": {
      "globals": {
        "clearTimeout": true,
        "document": true,
        "setTimeout": true
      },
      "packages": {
        "prop-types": true,
        "react": true
      }
    },
    "react-inspector": {
      "globals": {
        "Node": true,
        "chromeDark": true,
        "chromeLight": true
      },
      "packages": {
        "react": true
      }
    },
    "react-markdown": {
      "globals": {
        "console.warn": true
      },
      "packages": {
        "prop-types": true,
        "react": true,
        "react-markdown>comma-separated-tokens": true,
        "react-markdown>property-information": true,
        "react-markdown>react-is": true,
        "react-markdown>remark-parse": true,
        "react-markdown>remark-rehype": true,
        "react-markdown>space-separated-tokens": true,
        "react-markdown>style-to-object": true,
        "react-markdown>unified": true,
        "react-markdown>unist-util-visit": true,
        "react-markdown>vfile": true
      }
    },
    "react-markdown>property-information": {
      "packages": {
        "watchify>xtend": true
      }
    },
    "react-markdown>react-is": {
      "globals": {
        "console": true
      }
    },
    "react-markdown>remark-parse": {
      "packages": {
        "react-markdown>remark-parse>mdast-util-from-markdown": true
      }
    },
    "react-markdown>remark-parse>mdast-util-from-markdown": {
      "packages": {
        "react-markdown>remark-parse>mdast-util-from-markdown>mdast-util-to-string": true,
        "react-markdown>remark-parse>mdast-util-from-markdown>micromark": true,
        "react-markdown>remark-parse>mdast-util-from-markdown>unist-util-stringify-position": true,
        "react-syntax-highlighter>refractor>parse-entities": true
      }
    },
    "react-markdown>remark-parse>mdast-util-from-markdown>micromark": {
      "packages": {
        "react-syntax-highlighter>refractor>parse-entities": true
      }
    },
    "react-markdown>remark-rehype": {
      "packages": {
        "react-markdown>remark-rehype>mdast-util-to-hast": true
      }
    },
    "react-markdown>remark-rehype>mdast-util-to-hast": {
      "globals": {
        "console.warn": true
      },
      "packages": {
        "@storybook/addon-docs>remark-external-links>mdast-util-definitions": true,
        "react-markdown>remark-rehype>mdast-util-to-hast>mdurl": true,
        "react-markdown>remark-rehype>mdast-util-to-hast>unist-builder": true,
        "react-markdown>remark-rehype>mdast-util-to-hast>unist-util-generated": true,
        "react-markdown>remark-rehype>mdast-util-to-hast>unist-util-position": true,
        "react-markdown>unist-util-visit": true
      }
    },
    "react-markdown>style-to-object": {
      "packages": {
        "react-markdown>style-to-object>inline-style-parser": true
      }
    },
    "react-markdown>unified": {
      "packages": {
        "mocha>yargs-unparser>is-plain-obj": true,
        "react-markdown>unified>bail": true,
        "react-markdown>unified>extend": true,
        "react-markdown>unified>is-buffer": true,
        "react-markdown>unified>trough": true,
        "react-markdown>vfile": true
      }
    },
    "react-markdown>unist-util-visit": {
      "packages": {
        "react-markdown>unist-util-visit>unist-util-visit-parents": true
      }
    },
    "react-markdown>unist-util-visit>unist-util-visit-parents": {
      "packages": {
        "react-markdown>unist-util-visit>unist-util-is": true
      }
    },
    "react-markdown>vfile": {
      "packages": {
        "path-browserify": true,
        "process": true,
        "react-markdown>vfile>is-buffer": true,
        "react-markdown>vfile>replace-ext": true,
        "react-markdown>vfile>vfile-message": true
      }
    },
    "react-markdown>vfile>replace-ext": {
      "packages": {
        "path-browserify": true
      }
    },
    "react-markdown>vfile>vfile-message": {
      "packages": {
        "react-markdown>vfile>unist-util-stringify-position": true
      }
    },
    "react-popper": {
      "globals": {
        "document": true
      },
      "packages": {
        "@popperjs/core": true,
        "react": true,
        "react-popper>react-fast-compare": true,
        "react-popper>warning": true
      }
    },
    "react-popper>react-fast-compare": {
      "globals": {
        "Element": true,
        "console.warn": true
      }
    },
    "react-popper>warning": {
      "globals": {
        "console": true
      }
    },
    "react-redux": {
      "globals": {
        "console": true,
        "document": true
      },
      "packages": {
        "prop-types": true,
        "react": true,
        "react-dom": true,
        "react-redux>@babel/runtime": true,
        "react-redux>hoist-non-react-statics": true,
        "react-redux>react-is": true
      }
    },
    "react-redux>hoist-non-react-statics": {
      "packages": {
        "prop-types>react-is": true
      }
    },
    "react-redux>react-is": {
      "globals": {
        "console": true
      }
    },
    "react-responsive-carousel": {
      "globals": {
        "HTMLElement": true,
        "addEventListener": true,
        "clearTimeout": true,
        "console.warn": true,
        "document": true,
        "getComputedStyle": true,
        "removeEventListener": true,
        "setTimeout": true
      },
      "packages": {
        "classnames": true,
        "react": true,
        "react-dom": true,
        "react-responsive-carousel>react-easy-swipe": true
      }
    },
    "react-responsive-carousel>react-easy-swipe": {
      "globals": {
        "addEventListener": true,
        "define": true,
        "document.addEventListener": true,
        "document.removeEventListener": true
      },
      "packages": {
        "prop-types": true,
        "react": true
      }
    },
    "react-router-dom": {
      "packages": {
        "prop-types": true,
        "react": true,
        "react-router-dom>history": true,
        "react-router-dom>react-router": true,
        "react-router-dom>tiny-invariant": true,
        "react-router-dom>tiny-warning": true
      }
    },
    "react-router-dom>history": {
      "globals": {
        "addEventListener": true,
        "confirm": true,
        "document": true,
        "history": true,
        "location": true,
        "navigator.userAgent": true,
        "removeEventListener": true
      },
      "packages": {
        "react-router-dom>history>resolve-pathname": true,
        "react-router-dom>history>value-equal": true,
        "react-router-dom>tiny-invariant": true,
        "react-router-dom>tiny-warning": true
      }
    },
    "react-router-dom>react-router": {
      "packages": {
        "prop-types": true,
        "prop-types>react-is": true,
        "react": true,
        "react-redux>hoist-non-react-statics": true,
        "react-router-dom>react-router>history": true,
        "react-router-dom>react-router>mini-create-react-context": true,
        "react-router-dom>tiny-invariant": true,
        "react-router-dom>tiny-warning": true,
        "sinon>nise>path-to-regexp": true
      }
    },
    "react-router-dom>react-router>history": {
      "globals": {
        "addEventListener": true,
        "confirm": true,
        "document": true,
        "history": true,
        "location": true,
        "navigator.userAgent": true,
        "removeEventListener": true
      },
      "packages": {
        "react-router-dom>history>resolve-pathname": true,
        "react-router-dom>history>value-equal": true,
        "react-router-dom>tiny-invariant": true,
        "react-router-dom>tiny-warning": true
      }
    },
    "react-router-dom>react-router>mini-create-react-context": {
      "packages": {
        "@babel/runtime": true,
        "prop-types": true,
        "react": true,
        "react-router-dom>react-router>mini-create-react-context>gud": true,
        "react-router-dom>tiny-warning": true
      }
    },
    "react-router-dom>tiny-warning": {
      "globals": {
        "console": true
      }
    },
    "react-simple-file-input": {
      "globals": {
        "File": true,
        "FileReader": true,
        "console.warn": true
      },
      "packages": {
        "prop-types": true,
        "react": true
      }
    },
    "react-syntax-highlighter>refractor>parse-entities": {
      "globals": {
        "document.createElement": true
      }
    },
    "react-tippy": {
      "globals": {
        "Element": true,
        "MSStream": true,
        "MutationObserver": true,
        "addEventListener": true,
        "clearTimeout": true,
        "console.error": true,
        "console.warn": true,
        "define": true,
        "document": true,
        "getComputedStyle": true,
        "innerHeight": true,
        "innerWidth": true,
        "navigator.maxTouchPoints": true,
        "navigator.msMaxTouchPoints": true,
        "navigator.userAgent": true,
        "performance": true,
        "requestAnimationFrame": true,
        "setTimeout": true
      },
      "packages": {
        "react": true,
        "react-dom": true,
        "react-tippy>popper.js": true
      }
    },
    "react-tippy>popper.js": {
      "globals": {
        "MSInputMethodContext": true,
        "Node.DOCUMENT_POSITION_FOLLOWING": true,
        "cancelAnimationFrame": true,
        "console.warn": true,
        "define": true,
        "devicePixelRatio": true,
        "document": true,
        "getComputedStyle": true,
        "innerHeight": true,
        "innerWidth": true,
        "navigator.userAgent": true,
        "requestAnimationFrame": true,
        "setTimeout": true
      }
    },
    "react-toggle-button": {
      "globals": {
        "clearTimeout": true,
        "console.warn": true,
        "define": true,
        "performance": true,
        "setTimeout": true
      },
      "packages": {
        "react": true
      }
    },
    "readable-stream": {
      "packages": {
        "browserify>browser-resolve": true,
        "browserify>buffer": true,
        "browserify>string_decoder": true,
        "process": true,
        "pumpify>inherits": true,
        "readable-stream>util-deprecate": true,
        "webpack>events": true
      }
    },
    "readable-stream-2>core-util-is": {
      "packages": {
        "browserify>insert-module-globals>is-buffer": true
      }
    },
    "readable-stream-2>process-nextick-args": {
      "packages": {
        "process": true
      }
    },
    "readable-stream>util-deprecate": {
      "globals": {
        "console.trace": true,
        "console.warn": true,
        "localStorage": true
      }
    },
    "redux": {
      "globals": {
        "console": true
      },
      "packages": {
        "@babel/runtime": true
      }
    },
    "semver": {
      "globals": {
        "console.error": true
      },
      "packages": {
        "process": true
      }
    },
    "sinon>nise>path-to-regexp": {
      "packages": {
        "sinon>nise>path-to-regexp>isarray": true
      }
    },
    "stream-browserify": {
      "packages": {
        "pumpify>inherits": true,
        "readable-stream": true,
        "webpack>events": true
      }
    },
    "stream-http": {
      "globals": {
        "AbortController": true,
        "Blob": true,
        "MSStreamReader": true,
        "ReadableStream": true,
        "WritableStream": true,
        "XDomainRequest": true,
        "XMLHttpRequest": true,
        "clearTimeout": true,
        "fetch": true,
        "location.protocol.search": true,
        "setTimeout": true
      },
      "packages": {
        "browserify>buffer": true,
        "browserify>url": true,
        "process": true,
        "pumpify>inherits": true,
        "readable-stream": true,
        "stream-http>builtin-status-codes": true,
        "watchify>xtend": true
      }
    },
    "string.prototype.matchall>call-bind": {
      "packages": {
        "browserify>has>function-bind": true,
        "string.prototype.matchall>call-bind>es-define-property": true,
        "string.prototype.matchall>call-bind>es-errors": true,
        "string.prototype.matchall>call-bind>set-function-length": true,
        "string.prototype.matchall>get-intrinsic": true
      }
    },
    "string.prototype.matchall>call-bind>es-define-property": {
      "packages": {
        "string.prototype.matchall>get-intrinsic": true
      }
    },
    "string.prototype.matchall>call-bind>set-function-length": {
      "packages": {
        "string.prototype.matchall>call-bind>es-errors": true,
        "string.prototype.matchall>define-properties>define-data-property": true,
        "string.prototype.matchall>es-abstract>gopd": true,
        "string.prototype.matchall>es-abstract>has-property-descriptors": true,
        "string.prototype.matchall>get-intrinsic": true
      }
    },
    "string.prototype.matchall>define-properties": {
      "packages": {
        "@lavamoat/lavapack>json-stable-stringify>object-keys": true,
        "string.prototype.matchall>define-properties>define-data-property": true,
        "string.prototype.matchall>es-abstract>has-property-descriptors": true
      }
    },
    "string.prototype.matchall>define-properties>define-data-property": {
      "packages": {
        "string.prototype.matchall>call-bind>es-define-property": true,
        "string.prototype.matchall>call-bind>es-errors": true,
        "string.prototype.matchall>es-abstract>gopd": true
      }
    },
    "string.prototype.matchall>es-abstract>array-buffer-byte-length": {
      "packages": {
        "string.prototype.matchall>call-bind": true,
        "string.prototype.matchall>es-abstract>is-array-buffer": true
      }
    },
    "string.prototype.matchall>es-abstract>available-typed-arrays": {
      "packages": {
        "string.prototype.matchall>es-abstract>typed-array-length>possible-typed-array-names": true
      }
    },
    "string.prototype.matchall>es-abstract>es-to-primitive>is-symbol": {
      "packages": {
        "string.prototype.matchall>has-symbols": true
      }
    },
    "string.prototype.matchall>es-abstract>gopd": {
      "packages": {
        "string.prototype.matchall>get-intrinsic": true
      }
    },
    "string.prototype.matchall>es-abstract>has-property-descriptors": {
      "packages": {
        "string.prototype.matchall>call-bind>es-define-property": true
      }
    },
    "string.prototype.matchall>es-abstract>is-array-buffer": {
      "packages": {
        "string.prototype.matchall>call-bind": true,
        "string.prototype.matchall>get-intrinsic": true
      }
    },
    "string.prototype.matchall>es-abstract>is-callable": {
      "globals": {
        "document": true
      }
    },
    "string.prototype.matchall>es-abstract>is-regex": {
      "packages": {
        "koa>is-generator-function>has-tostringtag": true,
        "string.prototype.matchall>call-bind": true
      }
    },
    "string.prototype.matchall>es-abstract>is-shared-array-buffer": {
      "packages": {
        "string.prototype.matchall>call-bind": true
      }
    },
    "string.prototype.matchall>es-abstract>object-inspect": {
      "globals": {
        "HTMLElement": true,
        "WeakRef": true
      },
      "packages": {
        "browserify>browser-resolve": true
      }
    },
    "string.prototype.matchall>get-intrinsic": {
      "globals": {
        "AggregateError": true,
        "FinalizationRegistry": true,
        "WeakRef": true
      },
      "packages": {
        "browserify>has>function-bind": true,
        "depcheck>is-core-module>hasown": true,
        "string.prototype.matchall>call-bind>es-errors": true,
        "string.prototype.matchall>es-abstract>has-proto": true,
        "string.prototype.matchall>has-symbols": true
      }
    },
    "string.prototype.matchall>internal-slot": {
      "packages": {
        "depcheck>is-core-module>hasown": true,
        "string.prototype.matchall>call-bind>es-errors": true,
        "string.prototype.matchall>side-channel": true
      }
    },
    "string.prototype.matchall>regexp.prototype.flags": {
      "packages": {
        "string.prototype.matchall>call-bind": true,
        "string.prototype.matchall>call-bind>es-errors": true,
        "string.prototype.matchall>define-properties": true,
        "string.prototype.matchall>regexp.prototype.flags>set-function-name": true
      }
    },
    "string.prototype.matchall>regexp.prototype.flags>set-function-name": {
      "packages": {
        "string.prototype.matchall>call-bind>es-errors": true,
        "string.prototype.matchall>define-properties>define-data-property": true,
        "string.prototype.matchall>es-abstract>function.prototype.name>functions-have-names": true,
        "string.prototype.matchall>es-abstract>has-property-descriptors": true
      }
    },
    "string.prototype.matchall>side-channel": {
      "packages": {
        "string.prototype.matchall>call-bind": true,
        "string.prototype.matchall>es-abstract>object-inspect": true,
        "string.prototype.matchall>get-intrinsic": true
      }
    },
    "superstruct": {
      "globals": {
        "console.warn": true,
        "define": true
      }
    },
    "terser>source-map-support>buffer-from": {
      "packages": {
        "browserify>buffer": true
      }
    },
    "uuid": {
      "globals": {
        "crypto": true,
        "msCrypto": true
      }
    },
    "web3": {
      "globals": {
        "XMLHttpRequest": true
      }
    },
    "web3-stream-provider": {
      "globals": {
        "setTimeout": true
      },
      "packages": {
        "browserify>util": true,
        "readable-stream": true,
        "web3-stream-provider>uuid": true
      }
    },
    "web3-stream-provider>uuid": {
      "globals": {
        "crypto": true
      }
    },
    "webextension-polyfill": {
      "globals": {
        "browser": true,
        "chrome": true,
        "console.error": true,
        "console.warn": true,
        "define": true
      }
    },
    "webpack>events": {
      "globals": {
        "console": true
      }
    }
  }
}<|MERGE_RESOLUTION|>--- conflicted
+++ resolved
@@ -1727,9 +1727,9 @@
         "@metamask/eth-sig-util": true,
         "@metamask/message-manager>@metamask/base-controller": true,
         "@metamask/message-manager>@metamask/controller-utils": true,
+        "@metamask/message-manager>jsonschema": true,
         "@metamask/utils": true,
         "browserify>buffer": true,
-        "jsonschema": true,
         "uuid": true,
         "webpack>events": true
       }
@@ -1758,6 +1758,11 @@
         "browserify>buffer": true,
         "eslint>fast-deep-equal": true,
         "eth-ens-namehash": true
+      }
+    },
+    "@metamask/message-manager>jsonschema": {
+      "packages": {
+        "browserify>url": true
       }
     },
     "@metamask/message-signing-snap>@noble/ciphers": {
@@ -2451,16 +2456,10 @@
       "packages": {
         "@metamask/controller-utils": true,
         "@metamask/eth-sig-util": true,
-<<<<<<< HEAD
-        "@metamask/signature-controller>@metamask/controller-utils": true,
-        "@metamask/utils": true,
-=======
         "@metamask/message-manager>jsonschema": true,
         "@metamask/signature-controller>@metamask/base-controller": true,
         "@metamask/signature-controller>@metamask/utils": true,
->>>>>>> 6b4257b5
-        "browserify>buffer": true,
-        "jsonschema": true,
+        "browserify>buffer": true,
         "uuid": true,
         "webpack>events": true
       }
@@ -4775,11 +4774,6 @@
         "readable-stream": true
       }
     },
-    "jsonschema": {
-      "packages": {
-        "browserify>url": true
-      }
-    },
     "koa>content-disposition>safe-buffer": {
       "packages": {
         "browserify>buffer": true
