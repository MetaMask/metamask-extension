--- conflicted
+++ resolved
@@ -435,522 +435,7 @@
         "ethers>@ethersproject/signing-key": true
       }
     },
-<<<<<<< HEAD
-    "@material-ui/core>@material-ui/styles>jss-plugin-vendor-prefixer>css-vendor": {
-      "globals": {
-        "document.createElement": true,
-        "document.documentElement": true,
-        "getComputedStyle": true
-      },
-      "packages": {
-        "@babel/runtime": true,
-        "@material-ui/core>@material-ui/styles>jss>is-in-browser": true
-      }
-    },
-    "@material-ui/core>@material-ui/styles>jss>is-in-browser": {
-      "globals": {
-        "document": true
-      }
-    },
-    "@material-ui/core>@material-ui/system": {
-      "globals": {
-        "console.error": true
-      },
-      "packages": {
-        "@babel/runtime": true,
-        "@material-ui/core>@material-ui/utils": true,
-        "prop-types": true
-      }
-    },
-    "@material-ui/core>@material-ui/utils": {
-      "packages": {
-        "@babel/runtime": true,
-        "prop-types": true,
-        "prop-types>react-is": true
-      }
-    },
-    "@material-ui/core>popper.js": {
-      "globals": {
-        "MSInputMethodContext": true,
-        "Node.DOCUMENT_POSITION_FOLLOWING": true,
-        "cancelAnimationFrame": true,
-        "console.warn": true,
-        "define": true,
-        "devicePixelRatio": true,
-        "document": true,
-        "getComputedStyle": true,
-        "innerHeight": true,
-        "innerWidth": true,
-        "navigator": true,
-        "requestAnimationFrame": true,
-        "setTimeout": true
-      }
-    },
-    "@material-ui/core>react-transition-group": {
-      "globals": {
-        "Element": true,
-        "setTimeout": true
-      },
-      "packages": {
-        "@material-ui/core>react-transition-group>dom-helpers": true,
-        "prop-types": true,
-        "react": true,
-        "react-dom": true
-      }
-    },
-    "@material-ui/core>react-transition-group>dom-helpers": {
-      "packages": {
-        "@babel/runtime": true
-      }
-    },
-    "@metamask/abi-utils": {
-      "packages": {
-        "@metamask/abi-utils>@metamask/utils": true,
-        "@metamask/utils>@metamask/superstruct": true
-      }
-    },
-    "@metamask/abi-utils>@metamask/utils": {
-      "globals": {
-        "TextDecoder": true,
-        "TextEncoder": true
-      },
-      "packages": {
-        "@metamask/utils>@metamask/superstruct": true,
-        "@metamask/utils>@scure/base": true,
-        "@metamask/utils>pony-cause": true,
-        "@noble/hashes": true,
-        "browserify>buffer": true,
-        "nock>debug": true,
-        "semver": true
-      }
-    },
-    "@metamask/accounts-controller": {
-      "packages": {
-        "@ethereumjs/tx>@ethereumjs/util": true,
-        "@ethereumjs/tx>ethereum-cryptography": true,
-        "@metamask/accounts-controller>@metamask/eth-snap-keyring": true,
-        "@metamask/accounts-controller>@metamask/keyring-api": true,
-        "@metamask/base-controller": true,
-        "@metamask/keyring-controller": true,
-        "@metamask/utils": true,
-        "uuid": true
-      }
-    },
-    "@metamask/accounts-controller>@metamask/eth-snap-keyring": {
-      "globals": {
-        "URL": true,
-        "console.error": true
-      },
-      "packages": {
-        "@ethereumjs/tx": true,
-        "@metamask/accounts-controller>@metamask/eth-snap-keyring>@metamask/eth-sig-util": true,
-        "@metamask/accounts-controller>@metamask/eth-snap-keyring>@metamask/utils": true,
-        "@metamask/accounts-controller>@metamask/eth-snap-keyring>uuid": true,
-        "@metamask/accounts-controller>@metamask/keyring-api": true,
-        "@metamask/utils>@metamask/superstruct": true,
-        "webpack>events": true
-      }
-    },
-    "@metamask/accounts-controller>@metamask/eth-snap-keyring>@metamask/eth-sig-util": {
-      "packages": {
-        "@ethereumjs/tx>@ethereumjs/util": true,
-        "@ethereumjs/tx>ethereum-cryptography": true,
-        "@metamask/abi-utils": true,
-        "@metamask/accounts-controller>@metamask/eth-snap-keyring>@metamask/eth-sig-util>@metamask/utils": true,
-        "@metamask/eth-sig-util>tweetnacl": true,
-        "@metamask/utils>@scure/base": true,
-        "browserify>buffer": true
-      }
-    },
-    "@metamask/accounts-controller>@metamask/eth-snap-keyring>@metamask/eth-sig-util>@metamask/utils": {
-      "globals": {
-        "TextDecoder": true,
-        "TextEncoder": true
-      },
-      "packages": {
-        "@metamask/utils>@metamask/superstruct": true,
-        "@metamask/utils>@scure/base": true,
-        "@metamask/utils>pony-cause": true,
-        "@noble/hashes": true,
-        "browserify>buffer": true,
-        "nock>debug": true,
-        "semver": true
-      }
-    },
-    "@metamask/accounts-controller>@metamask/eth-snap-keyring>@metamask/utils": {
-      "globals": {
-        "TextDecoder": true,
-        "TextEncoder": true
-      },
-      "packages": {
-        "@metamask/utils>@metamask/superstruct": true,
-        "@metamask/utils>@scure/base": true,
-        "@metamask/utils>pony-cause": true,
-        "@noble/hashes": true,
-        "browserify>buffer": true,
-        "nock>debug": true,
-        "semver": true
-      }
-    },
-    "@metamask/accounts-controller>@metamask/eth-snap-keyring>uuid": {
-      "globals": {
-        "crypto": true
-      }
-    },
-    "@metamask/accounts-controller>@metamask/keyring-api": {
-      "globals": {
-        "URL": true
-      },
-      "packages": {
-        "@metamask/accounts-controller>@metamask/keyring-api>@metamask/utils": true,
-        "@metamask/accounts-controller>@metamask/keyring-api>uuid": true,
-        "@metamask/keyring-api>bech32": true,
-        "@metamask/utils>@metamask/superstruct": true
-      }
-    },
-    "@metamask/accounts-controller>@metamask/keyring-api>@metamask/utils": {
-      "globals": {
-        "TextDecoder": true,
-        "TextEncoder": true
-      },
-      "packages": {
-        "@metamask/utils>@metamask/superstruct": true,
-        "@metamask/utils>@scure/base": true,
-        "@metamask/utils>pony-cause": true,
-        "@noble/hashes": true,
-        "browserify>buffer": true,
-        "nock>debug": true,
-        "semver": true
-      }
-    },
-    "@metamask/accounts-controller>@metamask/keyring-api>uuid": {
-      "globals": {
-        "crypto": true
-      }
-    },
-    "@metamask/address-book-controller": {
-      "packages": {
-        "@metamask/base-controller": true,
-        "@metamask/controller-utils": true
-      }
-    },
-    "@metamask/announcement-controller": {
-      "packages": {
-        "@metamask/announcement-controller>@metamask/base-controller": true
-      }
-    },
-    "@metamask/announcement-controller>@metamask/base-controller": {
-      "globals": {
-        "setTimeout": true
-      },
-      "packages": {
-        "immer": true
-      }
-    },
-    "@metamask/approval-controller": {
-      "globals": {
-        "console.info": true
-      },
-      "packages": {
-        "@metamask/approval-controller>nanoid": true,
-        "@metamask/base-controller": true,
-        "@metamask/rpc-errors": true
-      }
-    },
-    "@metamask/approval-controller>nanoid": {
-      "globals": {
-        "crypto.getRandomValues": true
-      }
-    },
-    "@metamask/assets-controllers": {
-      "globals": {
-        "AbortController": true,
-        "Headers": true,
-        "URL": true,
-        "URLSearchParams": true,
-        "clearInterval": true,
-        "clearTimeout": true,
-        "console.error": true,
-        "console.log": true,
-        "setInterval": true,
-        "setTimeout": true
-      },
-      "packages": {
-        "@ensdomains/content-hash>multicodec>uint8arrays>multiformats": true,
-        "@ethereumjs/tx>@ethereumjs/util": true,
-        "@ethersproject/bignumber": true,
-        "@ethersproject/contracts": true,
-        "@ethersproject/providers": true,
-        "@metamask/abi-utils": true,
-        "@metamask/base-controller": true,
-        "@metamask/contract-metadata": true,
-        "@metamask/controller-utils": true,
-        "@metamask/eth-query": true,
-        "@metamask/metamask-eth-abis": true,
-        "@metamask/name-controller>async-mutex": true,
-        "@metamask/polling-controller": true,
-        "@metamask/rpc-errors": true,
-        "@metamask/utils": true,
-        "bn.js": true,
-        "cockatiel": true,
-        "ethers>@ethersproject/address": true,
-        "lodash": true,
-        "single-call-balance-checker-abi": true,
-        "uuid": true
-      }
-    },
-    "@metamask/base-controller": {
-      "globals": {
-        "setTimeout": true
-      },
-      "packages": {
-        "immer": true
-      }
-    },
-    "@metamask/browser-passworder": {
-      "globals": {
-        "CryptoKey": true,
-        "btoa": true,
-        "crypto.getRandomValues": true,
-        "crypto.subtle.decrypt": true,
-        "crypto.subtle.deriveKey": true,
-        "crypto.subtle.encrypt": true,
-        "crypto.subtle.exportKey": true,
-        "crypto.subtle.importKey": true
-      },
-      "packages": {
-        "@metamask/browser-passworder>@metamask/utils": true,
-        "browserify>buffer": true
-      }
-    },
-    "@metamask/browser-passworder>@metamask/utils": {
-      "globals": {
-        "TextDecoder": true,
-        "TextEncoder": true
-      },
-      "packages": {
-        "@metamask/utils>@metamask/superstruct": true,
-        "@metamask/utils>@scure/base": true,
-        "@metamask/utils>pony-cause": true,
-        "@noble/hashes": true,
-        "browserify>buffer": true,
-        "nock>debug": true,
-        "semver": true
-      }
-    },
-    "@metamask/controller-utils": {
-      "globals": {
-        "URL": true,
-        "console.error": true,
-        "fetch": true,
-        "setTimeout": true
-      },
-      "packages": {
-        "@ethereumjs/tx>@ethereumjs/util": true,
-        "@metamask/controller-utils>@spruceid/siwe-parser": true,
-        "@metamask/ethjs>@metamask/ethjs-unit": true,
-        "@metamask/utils": true,
-        "bn.js": true,
-        "browserify>buffer": true,
-        "eslint>fast-deep-equal": true,
-        "eth-ens-namehash": true
-      }
-    },
-    "@metamask/controller-utils>@spruceid/siwe-parser": {
-      "globals": {
-        "console.error": true,
-        "console.log": true
-      },
-      "packages": {
-        "@metamask/controller-utils>@spruceid/siwe-parser>apg-js": true,
-        "@noble/hashes": true
-      }
-    },
-    "@metamask/controller-utils>@spruceid/siwe-parser>apg-js": {
-      "packages": {
-        "browserify>buffer": true
-      }
-    },
-    "@metamask/controllers>web3": {
-      "globals": {
-        "XMLHttpRequest": true
-      }
-    },
-    "@metamask/controllers>web3-provider-engine>cross-fetch>node-fetch": {
-      "globals": {
-        "fetch": true
-      }
-    },
-    "@metamask/controllers>web3-provider-engine>eth-json-rpc-middleware>node-fetch": {
-      "globals": {
-        "fetch": true
-      }
-    },
-    "@metamask/ens-controller": {
-      "packages": {
-        "@ethersproject/providers": true,
-        "@metamask/base-controller": true,
-        "@metamask/controller-utils": true,
-        "@metamask/utils": true,
-        "punycode": true
-      }
-    },
-    "@metamask/eth-json-rpc-filters": {
-      "globals": {
-        "console.error": true
-      },
-      "packages": {
-        "@metamask/eth-query": true,
-        "@metamask/json-rpc-engine": true,
-        "@metamask/name-controller>async-mutex": true,
-        "@metamask/safe-event-emitter": true,
-        "pify": true
-      }
-    },
-    "@metamask/eth-json-rpc-middleware": {
-      "globals": {
-        "URL": true,
-        "console.error": true,
-        "setTimeout": true
-      },
-      "packages": {
-        "@metamask/eth-json-rpc-middleware>@metamask/utils": true,
-        "@metamask/eth-json-rpc-middleware>klona": true,
-        "@metamask/eth-json-rpc-middleware>safe-stable-stringify": true,
-        "@metamask/eth-sig-util": true,
-        "@metamask/json-rpc-engine": true,
-        "@metamask/rpc-errors": true
-      }
-    },
-    "@metamask/eth-json-rpc-middleware>@metamask/utils": {
-      "globals": {
-        "TextDecoder": true,
-        "TextEncoder": true
-      },
-      "packages": {
-        "@metamask/utils>@metamask/superstruct": true,
-        "@metamask/utils>@scure/base": true,
-        "@metamask/utils>pony-cause": true,
-        "@noble/hashes": true,
-        "browserify>buffer": true,
-        "nock>debug": true,
-        "semver": true
-      }
-    },
-    "@metamask/eth-json-rpc-provider": {
-      "packages": {
-        "@metamask/json-rpc-engine": true,
-        "@metamask/rpc-errors": true,
-        "@metamask/safe-event-emitter": true,
-        "uuid": true
-      }
-    },
-    "@metamask/eth-ledger-bridge-keyring": {
-      "globals": {
-        "addEventListener": true,
-        "console.error": true,
-        "document.createElement": true,
-        "document.head.appendChild": true,
-        "fetch": true,
-        "removeEventListener": true
-      },
-      "packages": {
-        "@ethereumjs/tx": true,
-        "@ethereumjs/tx>@ethereumjs/util": true,
-        "@metamask/eth-ledger-bridge-keyring>@ethereumjs/rlp": true,
-        "@metamask/eth-ledger-bridge-keyring>@ledgerhq/hw-app-eth": true,
-        "@metamask/eth-sig-util": true,
-        "@metamask/eth-trezor-keyring>hdkey": true,
-        "browserify>buffer": true,
-        "webpack>events": true
-      }
-    },
-    "@metamask/eth-ledger-bridge-keyring>@ethereumjs/rlp": {
-      "globals": {
-        "TextEncoder": true
-      }
-    },
-    "@metamask/eth-ledger-bridge-keyring>@ledgerhq/hw-app-eth": {
-      "globals": {
-        "console.warn": true
-      },
-      "packages": {
-        "@ethersproject/abi": true,
-        "@metamask/eth-ledger-bridge-keyring>@ledgerhq/hw-app-eth>@ledgerhq/cryptoassets-evm-signatures": true,
-        "@metamask/eth-ledger-bridge-keyring>@ledgerhq/hw-app-eth>@ledgerhq/domain-service": true,
-        "@metamask/eth-ledger-bridge-keyring>@ledgerhq/hw-app-eth>@ledgerhq/errors": true,
-        "@metamask/eth-ledger-bridge-keyring>@ledgerhq/hw-app-eth>@ledgerhq/evm-tools": true,
-        "@metamask/eth-ledger-bridge-keyring>@ledgerhq/hw-app-eth>@ledgerhq/logs": true,
-        "@metamask/eth-ledger-bridge-keyring>@ledgerhq/hw-app-eth>axios": true,
-        "@metamask/eth-ledger-bridge-keyring>@ledgerhq/hw-app-eth>bignumber.js": true,
-        "browserify>buffer": true,
-        "ethers>@ethersproject/rlp": true,
-        "semver": true
-      }
-    },
-    "@metamask/eth-ledger-bridge-keyring>@ledgerhq/hw-app-eth>@ledgerhq/domain-service": {
-      "packages": {
-        "@metamask/eth-ledger-bridge-keyring>@ledgerhq/hw-app-eth>@ledgerhq/domain-service>axios": true,
-        "@metamask/eth-ledger-bridge-keyring>@ledgerhq/hw-app-eth>@ledgerhq/logs": true
-      }
-    },
-    "@metamask/eth-ledger-bridge-keyring>@ledgerhq/hw-app-eth>@ledgerhq/domain-service>axios": {
-      "globals": {
-        "Blob": true,
-        "FormData": true,
-        "URLSearchParams": true,
-        "XMLHttpRequest": true,
-        "btoa": true,
-        "console.warn": true,
-        "document": true,
-        "location.href": true,
-        "navigator": true,
-        "setTimeout": true
-      },
-      "packages": {
-        "axios>form-data": true,
-        "browserify>buffer": true,
-        "process": true
-      }
-    },
-    "@metamask/eth-ledger-bridge-keyring>@ledgerhq/hw-app-eth>@ledgerhq/errors": {
-      "globals": {
-        "console.warn": true
-      }
-    },
-    "@metamask/eth-ledger-bridge-keyring>@ledgerhq/hw-app-eth>@ledgerhq/evm-tools": {
-      "packages": {
-        "@metamask/eth-ledger-bridge-keyring>@ledgerhq/hw-app-eth>@ledgerhq/cryptoassets-evm-signatures": true,
-        "@metamask/eth-ledger-bridge-keyring>@ledgerhq/hw-app-eth>@ledgerhq/evm-tools>@ledgerhq/live-env": true,
-        "@metamask/eth-ledger-bridge-keyring>@ledgerhq/hw-app-eth>@ledgerhq/evm-tools>axios": true,
-        "@metamask/eth-ledger-bridge-keyring>@ledgerhq/hw-app-eth>@ledgerhq/evm-tools>ethers": true,
-        "@metamask/ppom-validator>crypto-js": true
-      }
-    },
-    "@metamask/eth-ledger-bridge-keyring>@ledgerhq/hw-app-eth>@ledgerhq/evm-tools>@ledgerhq/live-env": {
-      "globals": {
-        "console.warn": true
-      },
-      "packages": {
-        "wait-on>rxjs": true
-      }
-    },
-    "@metamask/eth-ledger-bridge-keyring>@ledgerhq/hw-app-eth>@ledgerhq/evm-tools>axios": {
-      "globals": {
-        "Blob": true,
-        "FormData": true,
-        "URLSearchParams": true,
-        "XMLHttpRequest": true,
-        "btoa": true,
-        "console.warn": true,
-        "document": true,
-        "location.href": true,
-        "navigator": true,
-        "setTimeout": true
-      },
-=======
     "ethers>@ethersproject/units": {
->>>>>>> e87c7142
       "packages": {
         "@ethersproject/bignumber": true,
         "ethers>@ethersproject/logger": true
@@ -2079,88 +1564,8 @@
         "@metamask/profile-sync-controller>@noble/ciphers": true,
         "@noble/hashes": true,
         "browserify>buffer": true,
-<<<<<<< HEAD
-        "loglevel": true
-      }
-    },
-    "@metamask/profile-sync-controller>@metamask/keyring-api": {
-      "globals": {
-        "URL": true
-      },
-      "packages": {
-        "@metamask/keyring-api>bech32": true,
-        "@metamask/profile-sync-controller>@metamask/keyring-api>@metamask/utils": true,
-        "@metamask/profile-sync-controller>@metamask/keyring-api>uuid": true,
-        "@metamask/utils>@metamask/superstruct": true
-      }
-    },
-    "@metamask/profile-sync-controller>@metamask/keyring-api>@metamask/utils": {
-      "globals": {
-        "TextDecoder": true,
-        "TextEncoder": true
-      },
-      "packages": {
-        "@metamask/utils>@metamask/superstruct": true,
-        "@metamask/utils>@scure/base": true,
-        "@metamask/utils>pony-cause": true,
-        "@noble/hashes": true,
-        "browserify>buffer": true,
-        "nock>debug": true,
-        "semver": true
-      }
-    },
-    "@metamask/profile-sync-controller>@metamask/keyring-api>uuid": {
-      "globals": {
-        "crypto": true
-      }
-    },
-    "@metamask/profile-sync-controller>@noble/ciphers": {
-      "globals": {
-        "TextDecoder": true,
-        "TextEncoder": true,
-        "crypto": true
-      }
-    },
-    "@metamask/profile-sync-controller>siwe": {
-      "globals": {
-        "console.error": true,
-        "console.warn": true
-      },
-      "packages": {
-        "@metamask/controller-utils>@spruceid/siwe-parser>valid-url": true,
-        "@metamask/profile-sync-controller>siwe>@spruceid/siwe-parser": true,
-        "@metamask/profile-sync-controller>siwe>@stablelib/random": true,
-        "ethers": true
-      }
-    },
-    "@metamask/profile-sync-controller>siwe>@spruceid/siwe-parser": {
-      "globals": {
-        "console.error": true,
-        "console.log": true
-      },
-      "packages": {
-        "@metamask/controller-utils>@spruceid/siwe-parser>apg-js": true,
-        "@noble/hashes": true
-      }
-    },
-    "@metamask/profile-sync-controller>siwe>@stablelib/random": {
-      "globals": {
-        "crypto": true,
-        "msCrypto": true
-      },
-      "packages": {
-        "@metamask/profile-sync-controller>siwe>@stablelib/random>@stablelib/binary": true,
-        "@metamask/profile-sync-controller>siwe>@stablelib/random>@stablelib/wipe": true,
-        "browserify>browser-resolve": true
-      }
-    },
-    "@metamask/profile-sync-controller>siwe>@stablelib/random>@stablelib/binary": {
-      "packages": {
-        "@metamask/profile-sync-controller>siwe>@stablelib/random>@stablelib/binary>@stablelib/int": true
-=======
         "loglevel": true,
         "@metamask/profile-sync-controller>siwe": true
->>>>>>> e87c7142
       }
     },
     "@metamask/queued-request-controller": {
