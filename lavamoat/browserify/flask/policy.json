--- conflicted
+++ resolved
@@ -1187,8 +1187,6 @@
         "@metamask/superstruct": true,
         "@metamask/utils": true,
         "@metamask/json-rpc-engine>klona": true,
-<<<<<<< HEAD
-=======
         "@metamask/eth-json-rpc-middleware>safe-stable-stringify": true
       }
     },
@@ -1217,7 +1215,6 @@
         "@metamask/superstruct": true,
         "@metamask/utils": true,
         "@metamask/json-rpc-engine>klona": true,
->>>>>>> eeca5663
         "@metamask/eth-json-rpc-middleware>safe-stable-stringify": true
       }
     },
