--- conflicted
+++ resolved
@@ -3575,7 +3575,7 @@
         "console.warn": true
       },
       "packages": {
-        "@metamask/controllers": true,
+        "@metamask/rpc-methods>@metamask/controllers": true,
         "@metamask/rpc-methods>@metamask/key-tree": true,
         "@metamask/rpc-methods>nanoid": true,
         "@metamask/snap-utils": true,
@@ -3584,71 +3584,7 @@
         "eth-rpc-errors": true
       }
     },
-    "@metamask/rpc-methods>@metamask/key-tree": {
-      "packages": {
-        "@metamask/rpc-methods>@metamask/key-tree>@noble/ed25519": true,
-        "@metamask/rpc-methods>@metamask/key-tree>@noble/hashes": true,
-        "@metamask/rpc-methods>@metamask/key-tree>@noble/secp256k1": true,
-        "@metamask/rpc-methods>@metamask/key-tree>@scure/base": true,
-        "@metamask/rpc-methods>@metamask/key-tree>@scure/bip39": true,
-        "browserify>buffer": true
-      }
-    },
-    "@metamask/rpc-methods>@metamask/key-tree>@noble/ed25519": {
-      "globals": {
-        "crypto": true
-      },
-      "packages": {
-        "browserify>browser-resolve": true
-      }
-    },
-    "@metamask/rpc-methods>@metamask/key-tree>@noble/hashes": {
-      "globals": {
-        "TextEncoder": true,
-        "crypto": true
-      }
-    },
-    "@metamask/rpc-methods>@metamask/key-tree>@noble/secp256k1": {
-      "globals": {
-        "crypto": true
-      },
-      "packages": {
-        "browserify>browser-resolve": true
-      }
-    },
-    "@metamask/rpc-methods>@metamask/key-tree>@scure/base": {
-      "globals": {
-        "TextDecoder": true,
-        "TextEncoder": true
-      }
-    },
-    "@metamask/rpc-methods>@metamask/key-tree>@scure/bip39": {
-      "packages": {
-        "@metamask/rpc-methods>@metamask/key-tree>@noble/hashes": true,
-        "@metamask/rpc-methods>@metamask/key-tree>@scure/base": true
-      }
-    },
-    "@metamask/smart-transactions-controller": {
-      "globals": {
-        "URLSearchParams": true,
-        "clearInterval": true,
-        "console.error": true,
-        "console.log": true,
-        "fetch": true,
-        "setInterval": true
-      },
-      "packages": {
-        "@ethersproject/bignumber": true,
-        "@ethersproject/bignumber>@ethersproject/bytes": true,
-        "@metamask/controllers>@ethersproject/providers": true,
-        "@metamask/controllers>isomorphic-fetch": true,
-        "@metamask/smart-transactions-controller>@metamask/controllers": true,
-        "@metamask/smart-transactions-controller>bignumber.js": true,
-        "@metamask/smart-transactions-controller>fast-json-patch": true,
-        "lodash": true
-      }
-    },
-    "@metamask/smart-transactions-controller>@metamask/controllers": {
+    "@metamask/rpc-methods>@metamask/controllers": {
       "globals": {
         "Headers": true,
         "URL": true,
@@ -3676,15 +3612,199 @@
         "@metamask/controllers>web3": true,
         "@metamask/controllers>web3-provider-engine": true,
         "@metamask/metamask-eth-abis": true,
-<<<<<<< HEAD
+        "@metamask/rpc-methods>@metamask/controllers>eth-method-registry": true,
+        "@metamask/rpc-methods>@metamask/controllers>ethereumjs-wallet": true,
+        "@metamask/rpc-methods>nanoid": true,
+        "browserify>buffer": true,
+        "browserify>events": true,
+        "deep-freeze-strict": true,
+        "eslint>fast-deep-equal": true,
+        "eth-ens-namehash": true,
+        "eth-keyring-controller": true,
+        "eth-query": true,
+        "eth-rpc-errors": true,
+        "eth-sig-util": true,
+        "ethereumjs-util": true,
+        "ethjs>ethjs-unit": true,
+        "immer": true,
+        "json-rpc-engine": true,
+        "jsonschema": true,
+        "punycode": true,
+        "single-call-balance-checker-abi": true,
+        "uuid": true
+      }
+    },
+    "@metamask/rpc-methods>@metamask/controllers>eth-method-registry": {
+      "packages": {
+        "@metamask/rpc-methods>@metamask/controllers>eth-method-registry>ethjs": true
+      }
+    },
+    "@metamask/rpc-methods>@metamask/controllers>eth-method-registry>ethjs": {
+      "globals": {
+        "clearInterval": true,
+        "setInterval": true
+      },
+      "packages": {
+        "@metamask/rpc-methods>@metamask/controllers>eth-method-registry>ethjs>bn.js": true,
+        "@metamask/rpc-methods>@metamask/controllers>eth-method-registry>ethjs>ethjs-abi": true,
+        "@metamask/rpc-methods>@metamask/controllers>eth-method-registry>ethjs>ethjs-contract": true,
+        "@metamask/rpc-methods>@metamask/controllers>eth-method-registry>ethjs>ethjs-query": true,
+        "@metamask/rpc-methods>@metamask/controllers>eth-method-registry>ethjs>js-sha3": true,
+        "browserify>buffer": true,
+        "ethjs>ethjs-filter": true,
+        "ethjs>ethjs-provider-http": true,
+        "ethjs>ethjs-unit": true,
+        "ethjs>ethjs-util": true,
+        "ethjs>number-to-bn": true
+      }
+    },
+    "@metamask/rpc-methods>@metamask/controllers>eth-method-registry>ethjs>ethjs-abi": {
+      "packages": {
+        "@metamask/rpc-methods>@metamask/controllers>eth-method-registry>ethjs>bn.js": true,
+        "@metamask/rpc-methods>@metamask/controllers>eth-method-registry>ethjs>js-sha3": true,
+        "browserify>buffer": true,
+        "ethjs>number-to-bn": true
+      }
+    },
+    "@metamask/rpc-methods>@metamask/controllers>eth-method-registry>ethjs>ethjs-contract": {
+      "packages": {
+        "@metamask/rpc-methods>@metamask/controllers>eth-method-registry>ethjs>ethjs-contract>ethjs-abi": true,
+        "@metamask/rpc-methods>@metamask/controllers>eth-method-registry>ethjs>js-sha3": true,
+        "ethjs-query>babel-runtime": true,
+        "ethjs>ethjs-filter": true,
+        "ethjs>ethjs-util": true,
+        "promise-to-callback": true
+      }
+    },
+    "@metamask/rpc-methods>@metamask/controllers>eth-method-registry>ethjs>ethjs-contract>ethjs-abi": {
+      "packages": {
+        "@metamask/rpc-methods>@metamask/controllers>eth-method-registry>ethjs>bn.js": true,
+        "@metamask/rpc-methods>@metamask/controllers>eth-method-registry>ethjs>js-sha3": true,
+        "browserify>buffer": true,
+        "ethjs>number-to-bn": true
+      }
+    },
+    "@metamask/rpc-methods>@metamask/controllers>eth-method-registry>ethjs>ethjs-query": {
+      "globals": {
+        "console": true
+      },
+      "packages": {
+        "ethjs-query>babel-runtime": true,
+        "ethjs-query>ethjs-format": true,
+        "ethjs-query>ethjs-rpc": true,
+        "promise-to-callback": true
+      }
+    },
+    "@metamask/rpc-methods>@metamask/controllers>eth-method-registry>ethjs>js-sha3": {
+      "packages": {
+        "browserify>process": true
+      }
+    },
+    "@metamask/rpc-methods>@metamask/controllers>ethereumjs-wallet": {
+      "packages": {
+        "@metamask/rpc-methods>@metamask/controllers>ethereumjs-wallet>uuid": true,
+        "@truffle/codec>utf8": true,
+        "browserify>buffer": true,
+        "browserify>crypto-browserify": true,
+        "ethereumjs-util": true,
+        "ethereumjs-util>ethereum-cryptography": true,
+        "ethereumjs-wallet>aes-js": true,
+        "ethereumjs-wallet>bs58check": true,
+        "ethereumjs-wallet>randombytes": true,
+        "ethers>@ethersproject/json-wallets>scrypt-js": true
+      }
+    },
+    "@metamask/rpc-methods>@metamask/controllers>ethereumjs-wallet>uuid": {
+      "globals": {
+        "crypto": true,
+        "msCrypto": true
+      }
+    },
+    "@metamask/rpc-methods>@metamask/key-tree": {
+      "packages": {
+        "@metamask/rpc-methods>@metamask/key-tree>@noble/ed25519": true,
+        "@metamask/rpc-methods>@metamask/key-tree>@noble/secp256k1": true,
+        "@metamask/rpc-methods>@metamask/key-tree>@scure/bip39": true,
+        "@metamask/snap-utils>@noble/hashes": true,
+        "@metamask/snap-utils>@scure/base": true,
+        "browserify>buffer": true
+      }
+    },
+    "@metamask/rpc-methods>@metamask/key-tree>@noble/ed25519": {
+      "globals": {
+        "crypto": true
+      },
+      "packages": {
+        "browserify>browser-resolve": true
+      }
+    },
+    "@metamask/rpc-methods>@metamask/key-tree>@noble/secp256k1": {
+      "globals": {
+        "crypto": true
+      },
+      "packages": {
+        "browserify>browser-resolve": true
+      }
+    },
+    "@metamask/rpc-methods>@metamask/key-tree>@scure/bip39": {
+      "packages": {
+        "@metamask/snap-utils>@noble/hashes": true,
+        "@metamask/snap-utils>@scure/base": true
+      }
+    },
+    "@metamask/rpc-methods>nanoid": {
+      "globals": {
+        "crypto.getRandomValues": true
+      }
+    },
+    "@metamask/smart-transactions-controller": {
+      "globals": {
+        "URLSearchParams": true,
+        "clearInterval": true,
+        "console.error": true,
+        "console.log": true,
+        "fetch": true,
+        "setInterval": true
+      },
+      "packages": {
+        "@ethersproject/bignumber": true,
+        "@ethersproject/bignumber>@ethersproject/bytes": true,
+        "@metamask/controllers>@ethersproject/providers": true,
+        "@metamask/controllers>isomorphic-fetch": true,
+        "@metamask/smart-transactions-controller>@metamask/controllers": true,
+        "@metamask/smart-transactions-controller>bignumber.js": true,
+        "@metamask/smart-transactions-controller>fast-json-patch": true,
+        "lodash": true
+      }
+    },
+    "@metamask/smart-transactions-controller>@metamask/controllers": {
+      "globals": {
+        "Headers": true,
+        "URL": true,
+        "clearInterval": true,
+        "clearTimeout": true,
+        "console.error": true,
+        "console.log": true,
+        "fetch": true,
+        "setInterval": true,
+        "setTimeout": true
+      },
+      "packages": {
+        "@ethereumjs/common": true,
+        "@ethereumjs/tx": true,
+        "@metamask/contract-metadata": true,
+        "@metamask/controllers>abort-controller": true,
+        "@metamask/controllers>async-mutex": true,
+        "@metamask/controllers>eth-json-rpc-infura": true,
+        "@metamask/controllers>eth-phishing-detect": true,
+        "@metamask/controllers>isomorphic-fetch": true,
+        "@metamask/controllers>multiformats": true,
+        "@metamask/controllers>web3": true,
+        "@metamask/controllers>web3-provider-engine": true,
+        "@metamask/metamask-eth-abis": true,
         "@metamask/smart-transactions-controller>@metamask/controllers>eth-method-registry": true,
         "@metamask/smart-transactions-controller>@metamask/controllers>ethereumjs-wallet": true,
         "@metamask/smart-transactions-controller>@metamask/controllers>nanoid": true,
-=======
-        "@metamask/rpc-methods>@metamask/controllers>eth-method-registry": true,
-        "@metamask/rpc-methods>@metamask/controllers>ethereumjs-wallet": true,
-        "@metamask/rpc-methods>nanoid": true,
->>>>>>> 7cefd591
         "browserify>buffer": true,
         "browserify>events": true,
         "deep-freeze-strict": true,
@@ -3705,21 +3825,12 @@
         "uuid": true
       }
     },
-<<<<<<< HEAD
     "@metamask/smart-transactions-controller>@metamask/controllers>eth-method-registry": {
       "packages": {
         "@metamask/smart-transactions-controller>@metamask/controllers>eth-method-registry>ethjs": true
       }
     },
     "@metamask/smart-transactions-controller>@metamask/controllers>eth-method-registry>ethjs": {
-=======
-    "@metamask/rpc-methods>@metamask/controllers>eth-method-registry": {
-      "packages": {
-        "@metamask/rpc-methods>@metamask/controllers>eth-method-registry>ethjs": true
-      }
-    },
-    "@metamask/rpc-methods>@metamask/controllers>eth-method-registry>ethjs": {
->>>>>>> 7cefd591
       "globals": {
         "clearInterval": true,
         "setInterval": true
@@ -3800,200 +3911,6 @@
         "msCrypto": true
       }
     },
-<<<<<<< HEAD
-=======
-    "@metamask/rpc-methods>@metamask/key-tree": {
-      "packages": {
-        "@metamask/rpc-methods>@metamask/key-tree>@noble/ed25519": true,
-        "@metamask/rpc-methods>@metamask/key-tree>@noble/secp256k1": true,
-        "@metamask/rpc-methods>@metamask/key-tree>@scure/bip39": true,
-        "@metamask/snap-utils>@noble/hashes": true,
-        "@metamask/snap-utils>@scure/base": true,
-        "browserify>buffer": true
-      }
-    },
-    "@metamask/rpc-methods>@metamask/key-tree>@noble/ed25519": {
-      "globals": {
-        "crypto": true
-      },
-      "packages": {
-        "browserify>browser-resolve": true
-      }
-    },
-    "@metamask/rpc-methods>@metamask/key-tree>@noble/secp256k1": {
-      "globals": {
-        "crypto": true
-      },
-      "packages": {
-        "browserify>browser-resolve": true
-      }
-    },
-    "@metamask/rpc-methods>@metamask/key-tree>@scure/bip39": {
-      "packages": {
-        "@metamask/snap-utils>@noble/hashes": true,
-        "@metamask/snap-utils>@scure/base": true
-      }
-    },
-    "@metamask/rpc-methods>nanoid": {
-      "globals": {
-        "crypto.getRandomValues": true
-      }
-    },
-    "@metamask/smart-transactions-controller": {
-      "globals": {
-        "URLSearchParams": true,
-        "clearInterval": true,
-        "console.error": true,
-        "console.log": true,
-        "fetch": true,
-        "setInterval": true
-      },
-      "packages": {
-        "@ethersproject/bignumber": true,
-        "@ethersproject/bignumber>@ethersproject/bytes": true,
-        "@metamask/controllers>@ethersproject/providers": true,
-        "@metamask/controllers>isomorphic-fetch": true,
-        "@metamask/smart-transactions-controller>@metamask/controllers": true,
-        "@metamask/smart-transactions-controller>bignumber.js": true,
-        "@metamask/smart-transactions-controller>fast-json-patch": true,
-        "lodash": true
-      }
-    },
-    "@metamask/smart-transactions-controller>@metamask/controllers": {
-      "globals": {
-        "Headers": true,
-        "URL": true,
-        "clearInterval": true,
-        "clearTimeout": true,
-        "console.error": true,
-        "console.log": true,
-        "fetch": true,
-        "setInterval": true,
-        "setTimeout": true
-      },
-      "packages": {
-        "@ethereumjs/common": true,
-        "@ethereumjs/tx": true,
-        "@metamask/contract-metadata": true,
-        "@metamask/controllers>abort-controller": true,
-        "@metamask/controllers>async-mutex": true,
-        "@metamask/controllers>eth-json-rpc-infura": true,
-        "@metamask/controllers>eth-phishing-detect": true,
-        "@metamask/controllers>isomorphic-fetch": true,
-        "@metamask/controllers>multiformats": true,
-        "@metamask/controllers>web3": true,
-        "@metamask/controllers>web3-provider-engine": true,
-        "@metamask/metamask-eth-abis": true,
-        "@metamask/smart-transactions-controller>@metamask/controllers>eth-method-registry": true,
-        "@metamask/smart-transactions-controller>@metamask/controllers>ethereumjs-wallet": true,
-        "@metamask/smart-transactions-controller>@metamask/controllers>nanoid": true,
-        "browserify>buffer": true,
-        "browserify>events": true,
-        "deep-freeze-strict": true,
-        "eslint>fast-deep-equal": true,
-        "eth-ens-namehash": true,
-        "eth-keyring-controller": true,
-        "eth-query": true,
-        "eth-rpc-errors": true,
-        "eth-sig-util": true,
-        "ethereumjs-util": true,
-        "ethers": true,
-        "ethjs>ethjs-unit": true,
-        "immer": true,
-        "json-rpc-engine": true,
-        "jsonschema": true,
-        "punycode": true,
-        "single-call-balance-checker-abi": true,
-        "uuid": true
-      }
-    },
-    "@metamask/smart-transactions-controller>@metamask/controllers>eth-method-registry": {
-      "packages": {
-        "@metamask/smart-transactions-controller>@metamask/controllers>eth-method-registry>ethjs": true
-      }
-    },
-    "@metamask/smart-transactions-controller>@metamask/controllers>eth-method-registry>ethjs": {
-      "globals": {
-        "clearInterval": true,
-        "setInterval": true
-      },
-      "packages": {
-        "@metamask/smart-transactions-controller>@metamask/controllers>eth-method-registry>ethjs>bn.js": true,
-        "@metamask/smart-transactions-controller>@metamask/controllers>eth-method-registry>ethjs>ethjs-abi": true,
-        "@metamask/smart-transactions-controller>@metamask/controllers>eth-method-registry>ethjs>ethjs-contract": true,
-        "@metamask/smart-transactions-controller>@metamask/controllers>eth-method-registry>ethjs>ethjs-query": true,
-        "@metamask/smart-transactions-controller>@metamask/controllers>eth-method-registry>ethjs>js-sha3": true,
-        "browserify>buffer": true,
-        "ethjs>ethjs-filter": true,
-        "ethjs>ethjs-provider-http": true,
-        "ethjs>ethjs-unit": true,
-        "ethjs>ethjs-util": true,
-        "ethjs>number-to-bn": true
-      }
-    },
-    "@metamask/smart-transactions-controller>@metamask/controllers>eth-method-registry>ethjs>ethjs-abi": {
-      "packages": {
-        "@metamask/smart-transactions-controller>@metamask/controllers>eth-method-registry>ethjs>bn.js": true,
-        "@metamask/smart-transactions-controller>@metamask/controllers>eth-method-registry>ethjs>js-sha3": true,
-        "browserify>buffer": true,
-        "ethjs>number-to-bn": true
-      }
-    },
-    "@metamask/smart-transactions-controller>@metamask/controllers>eth-method-registry>ethjs>ethjs-contract": {
-      "packages": {
-        "@metamask/smart-transactions-controller>@metamask/controllers>eth-method-registry>ethjs>ethjs-contract>ethjs-abi": true,
-        "@metamask/smart-transactions-controller>@metamask/controllers>eth-method-registry>ethjs>js-sha3": true,
-        "ethjs-query>babel-runtime": true,
-        "ethjs>ethjs-filter": true,
-        "ethjs>ethjs-util": true,
-        "promise-to-callback": true
-      }
-    },
-    "@metamask/smart-transactions-controller>@metamask/controllers>eth-method-registry>ethjs>ethjs-contract>ethjs-abi": {
-      "packages": {
-        "@metamask/smart-transactions-controller>@metamask/controllers>eth-method-registry>ethjs>bn.js": true,
-        "@metamask/smart-transactions-controller>@metamask/controllers>eth-method-registry>ethjs>js-sha3": true,
-        "browserify>buffer": true,
-        "ethjs>number-to-bn": true
-      }
-    },
-    "@metamask/smart-transactions-controller>@metamask/controllers>eth-method-registry>ethjs>ethjs-query": {
-      "globals": {
-        "console": true
-      },
-      "packages": {
-        "ethjs-query>babel-runtime": true,
-        "ethjs-query>ethjs-format": true,
-        "ethjs-query>ethjs-rpc": true,
-        "promise-to-callback": true
-      }
-    },
-    "@metamask/smart-transactions-controller>@metamask/controllers>eth-method-registry>ethjs>js-sha3": {
-      "packages": {
-        "browserify>process": true
-      }
-    },
-    "@metamask/smart-transactions-controller>@metamask/controllers>ethereumjs-wallet": {
-      "packages": {
-        "@metamask/smart-transactions-controller>@metamask/controllers>ethereumjs-wallet>uuid": true,
-        "@truffle/codec>utf8": true,
-        "browserify>buffer": true,
-        "browserify>crypto-browserify": true,
-        "ethereumjs-util": true,
-        "ethereumjs-util>ethereum-cryptography": true,
-        "ethereumjs-wallet>aes-js": true,
-        "ethereumjs-wallet>bs58check": true,
-        "ethereumjs-wallet>randombytes": true,
-        "ethers>@ethersproject/json-wallets>scrypt-js": true
-      }
-    },
-    "@metamask/smart-transactions-controller>@metamask/controllers>ethereumjs-wallet>uuid": {
-      "globals": {
-        "crypto": true,
-        "msCrypto": true
-      }
-    },
->>>>>>> 7cefd591
     "@metamask/smart-transactions-controller>@metamask/controllers>nanoid": {
       "globals": {
         "crypto.getRandomValues": true
@@ -4028,10 +3945,10 @@
         "setTimeout": true
       },
       "packages": {
-        "@metamask/controllers": true,
         "@metamask/providers>@metamask/object-multiplex": true,
         "@metamask/rpc-methods": true,
         "@metamask/snap-controllers>@metamask/browser-passworder": true,
+        "@metamask/snap-controllers>@metamask/controllers": true,
         "@metamask/snap-controllers>@metamask/post-message-stream": true,
         "@metamask/snap-controllers>@xstate/fsm": true,
         "@metamask/snap-controllers>concat-stream": true,
@@ -4060,8 +3977,6 @@
         "browserify>buffer": true
       }
     },
-<<<<<<< HEAD
-=======
     "@metamask/snap-controllers>@metamask/controllers": {
       "globals": {
         "Headers": true,
@@ -4198,7 +4113,6 @@
         "msCrypto": true
       }
     },
->>>>>>> 7cefd591
     "@metamask/snap-controllers>@metamask/post-message-stream": {
       "globals": {
         "WorkerGlobalScope": true,
