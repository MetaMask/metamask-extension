--- conflicted
+++ resolved
@@ -1650,30 +1650,16 @@
     },
     "@metamask/message-manager": {
       "packages": {
-<<<<<<< HEAD
-        "@metamask/controller-utils": true,
-        "@metamask/eth-sig-util": true,
-        "@metamask/message-manager>@metamask/base-controller": true,
-=======
         "@metamask/base-controller": true,
         "@metamask/controller-utils": true,
         "@metamask/eth-sig-util": true,
         "@metamask/message-manager>@metamask/utils": true,
->>>>>>> 0d971b99
         "@metamask/message-manager>jsonschema": true,
         "browserify>buffer": true,
         "uuid": true,
         "webpack>events": true
       }
     },
-<<<<<<< HEAD
-    "@metamask/message-manager>@metamask/base-controller": {
-      "globals": {
-        "setTimeout": true
-      },
-      "packages": {
-        "immer": true
-=======
     "@metamask/message-manager>@metamask/utils": {
       "globals": {
         "TextDecoder": true,
@@ -1687,7 +1673,6 @@
         "browserify>buffer": true,
         "nock>debug": true,
         "semver": true
->>>>>>> 0d971b99
       }
     },
     "@metamask/message-manager>jsonschema": {
@@ -1740,12 +1725,7 @@
         "@metamask/base-controller": true,
         "@metamask/controller-utils": true,
         "@metamask/eth-query": true,
-<<<<<<< HEAD
-        "@metamask/network-controller>@metamask/base-controller": true,
-        "@metamask/network-controller>@metamask/eth-block-tracker": true,
-=======
         "@metamask/eth-token-tracker>@metamask/eth-block-tracker": true,
->>>>>>> 0d971b99
         "@metamask/network-controller>@metamask/eth-json-rpc-infura": true,
         "@metamask/network-controller>@metamask/eth-json-rpc-middleware": true,
         "@metamask/network-controller>@metamask/eth-json-rpc-provider": true,
@@ -1759,30 +1739,6 @@
         "uuid": true
       }
     },
-<<<<<<< HEAD
-    "@metamask/network-controller>@metamask/base-controller": {
-      "globals": {
-        "setTimeout": true
-      },
-      "packages": {
-        "immer": true
-      }
-    },
-    "@metamask/network-controller>@metamask/eth-block-tracker": {
-      "globals": {
-        "clearTimeout": true,
-        "console.error": true,
-        "setTimeout": true
-      },
-      "packages": {
-        "@metamask/eth-query>json-rpc-random-id": true,
-        "@metamask/safe-event-emitter": true,
-        "@metamask/utils": true,
-        "pify": true
-      }
-    },
-=======
->>>>>>> 0d971b99
     "@metamask/network-controller>@metamask/eth-json-rpc-infura": {
       "globals": {
         "setTimeout": true
