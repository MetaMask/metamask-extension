--- conflicted
+++ resolved
@@ -1316,7 +1316,6 @@
         "lodash": true
       }
     },
-<<<<<<< HEAD
     "@metamask/multichain-api-middleware>@metamask/chain-agnostic-permission": {
       "packages": {
         "@metamask/multichain-api-middleware>@metamask/api-specs": true,
@@ -1327,8 +1326,6 @@
         "lodash": true
       }
     },
-=======
->>>>>>> 13b1fb49
     "@metamask/controller-utils": {
       "globals": {
         "URL": true,
@@ -2154,13 +2151,8 @@
       },
       "packages": {
         "@metamask/multichain-api-middleware>@metamask/api-specs": true,
-<<<<<<< HEAD
         "@metamask/multichain-api-middleware>@metamask/chain-agnostic-permission": true,
         "@metamask/multichain-api-middleware>@metamask/controller-utils": true,
-=======
-        "@metamask/chain-agnostic-permission": true,
-        "@metamask/controller-utils": true,
->>>>>>> 13b1fb49
         "@metamask/eth-json-rpc-filters": true,
         "@metamask/json-rpc-engine": true,
         "@metamask/permission-controller": true,
