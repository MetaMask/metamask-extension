--- conflicted
+++ resolved
@@ -717,38 +717,8 @@
     },
     "@metamask/address-book-controller": {
       "packages": {
-        "@metamask/address-book-controller>@metamask/controller-utils": true,
-        "@metamask/base-controller": true
-      }
-    },
-    "@metamask/address-book-controller>@metamask/controller-utils": {
-      "globals": {
-        "URL": true,
-        "console.error": true,
-        "fetch": true,
-        "setTimeout": true
-      },
-      "packages": {
-        "@metamask/address-book-controller>@metamask/controller-utils>@metamask/utils": true,
-        "@metamask/controller-utils>@spruceid/siwe-parser": true,
-        "browserify>buffer": true,
-        "eslint>fast-deep-equal": true,
-        "eth-ens-namehash": true,
-        "ethereumjs-util": true,
-        "ethjs>ethjs-unit": true
-      }
-    },
-    "@metamask/address-book-controller>@metamask/controller-utils>@metamask/utils": {
-      "globals": {
-        "TextDecoder": true,
-        "TextEncoder": true
-      },
-      "packages": {
-        "@metamask/key-tree>@noble/hashes": true,
-        "browserify>buffer": true,
-        "nock>debug": true,
-        "semver": true,
-        "superstruct": true
+        "@metamask/base-controller": true,
+        "@metamask/controller-utils": true
       }
     },
     "@metamask/announcement-controller": {
@@ -787,13 +757,13 @@
         "@ethersproject/contracts": true,
         "@ethersproject/providers": true,
         "@metamask/assets-controllers>@metamask/abi-utils": true,
+        "@metamask/assets-controllers>@metamask/controller-utils": true,
         "@metamask/assets-controllers>@metamask/rpc-errors": true,
         "@metamask/assets-controllers>@metamask/utils": true,
         "@metamask/assets-controllers>abort-controller": true,
         "@metamask/assets-controllers>multiformats": true,
         "@metamask/base-controller": true,
         "@metamask/contract-metadata": true,
-        "@metamask/controller-utils": true,
         "@metamask/controller-utils>@metamask/eth-query": true,
         "@metamask/metamask-eth-abis": true,
         "eth-json-rpc-filters>async-mutex": true,
@@ -810,6 +780,36 @@
       }
     },
     "@metamask/assets-controllers>@metamask/abi-utils>@metamask/utils": {
+      "globals": {
+        "TextDecoder": true,
+        "TextEncoder": true
+      },
+      "packages": {
+        "@metamask/key-tree>@noble/hashes": true,
+        "browserify>buffer": true,
+        "nock>debug": true,
+        "semver": true,
+        "superstruct": true
+      }
+    },
+    "@metamask/assets-controllers>@metamask/controller-utils": {
+      "globals": {
+        "URL": true,
+        "console.error": true,
+        "fetch": true,
+        "setTimeout": true
+      },
+      "packages": {
+        "@metamask/assets-controllers>@metamask/controller-utils>@metamask/utils": true,
+        "@metamask/controller-utils>@spruceid/siwe-parser": true,
+        "browserify>buffer": true,
+        "eslint>fast-deep-equal": true,
+        "eth-ens-namehash": true,
+        "ethereumjs-util": true,
+        "ethjs>ethjs-unit": true
+      }
+    },
+    "@metamask/assets-controllers>@metamask/controller-utils>@metamask/utils": {
       "globals": {
         "TextDecoder": true,
         "TextEncoder": true
@@ -1633,41 +1633,11 @@
       },
       "packages": {
         "@metamask/base-controller": true,
-        "@metamask/gas-fee-controller>@metamask/controller-utils": true,
+        "@metamask/controller-utils": true,
         "eth-query": true,
         "ethereumjs-util": true,
         "ethjs>ethjs-unit": true,
         "uuid": true
-      }
-    },
-    "@metamask/gas-fee-controller>@metamask/controller-utils": {
-      "globals": {
-        "URL": true,
-        "console.error": true,
-        "fetch": true,
-        "setTimeout": true
-      },
-      "packages": {
-        "@metamask/controller-utils>@spruceid/siwe-parser": true,
-        "@metamask/gas-fee-controller>@metamask/controller-utils>@metamask/utils": true,
-        "browserify>buffer": true,
-        "eslint>fast-deep-equal": true,
-        "eth-ens-namehash": true,
-        "ethereumjs-util": true,
-        "ethjs>ethjs-unit": true
-      }
-    },
-    "@metamask/gas-fee-controller>@metamask/controller-utils>@metamask/utils": {
-      "globals": {
-        "TextDecoder": true,
-        "TextEncoder": true
-      },
-      "packages": {
-        "@metamask/key-tree>@noble/hashes": true,
-        "browserify>buffer": true,
-        "nock>debug": true,
-        "semver": true,
-        "superstruct": true
       }
     },
     "@metamask/jazzicon": {
@@ -1862,13 +1832,30 @@
     "@metamask/message-manager": {
       "packages": {
         "@metamask/base-controller": true,
-        "@metamask/controller-utils": true,
+        "@metamask/message-manager>@metamask/controller-utils": true,
         "@metamask/message-manager>@metamask/eth-sig-util": true,
         "@metamask/message-manager>jsonschema": true,
         "browserify>buffer": true,
         "ethereumjs-util": true,
         "uuid": true,
         "webpack>events": true
+      }
+    },
+    "@metamask/message-manager>@metamask/controller-utils": {
+      "globals": {
+        "URL": true,
+        "console.error": true,
+        "fetch": true,
+        "setTimeout": true
+      },
+      "packages": {
+        "@metamask/controller-utils>@spruceid/siwe-parser": true,
+        "@metamask/message-manager>@metamask/utils": true,
+        "browserify>buffer": true,
+        "eslint>fast-deep-equal": true,
+        "eth-ens-namehash": true,
+        "ethereumjs-util": true,
+        "ethjs>ethjs-unit": true
       }
     },
     "@metamask/message-manager>@metamask/eth-sig-util": {
@@ -2044,7 +2031,7 @@
       },
       "packages": {
         "@metamask/base-controller": true,
-        "@metamask/controller-utils": true,
+        "@metamask/permission-controller>@metamask/controller-utils": true,
         "@metamask/permission-controller>@metamask/utils": true,
         "@metamask/permission-controller>nanoid": true,
         "deep-freeze-strict": true,
@@ -2053,36 +2040,7 @@
         "json-rpc-engine": true
       }
     },
-    "@metamask/permission-controller>@metamask/utils": {
-      "globals": {
-        "TextDecoder": true,
-        "TextEncoder": true
-      },
-      "packages": {
-        "@metamask/key-tree>@noble/hashes": true,
-        "browserify>buffer": true,
-        "nock>debug": true,
-        "semver": true,
-        "superstruct": true
-      }
-    },
-    "@metamask/permission-controller>nanoid": {
-      "globals": {
-        "crypto.getRandomValues": true
-      }
-    },
-    "@metamask/phishing-controller": {
-      "globals": {
-        "fetch": true
-      },
-      "packages": {
-        "@metamask/base-controller": true,
-        "@metamask/phishing-controller>@metamask/controller-utils": true,
-        "@metamask/phishing-warning>eth-phishing-detect": true,
-        "punycode": true
-      }
-    },
-    "@metamask/phishing-controller>@metamask/controller-utils": {
+    "@metamask/permission-controller>@metamask/controller-utils": {
       "globals": {
         "URL": true,
         "console.error": true,
@@ -2091,7 +2049,7 @@
       },
       "packages": {
         "@metamask/controller-utils>@spruceid/siwe-parser": true,
-        "@metamask/phishing-controller>@metamask/controller-utils>@metamask/utils": true,
+        "@metamask/permission-controller>@metamask/controller-utils>@metamask/utils": true,
         "browserify>buffer": true,
         "eslint>fast-deep-equal": true,
         "eth-ens-namehash": true,
@@ -2099,7 +2057,7 @@
         "ethjs>ethjs-unit": true
       }
     },
-    "@metamask/phishing-controller>@metamask/controller-utils>@metamask/utils": {
+    "@metamask/permission-controller>@metamask/controller-utils>@metamask/utils": {
       "globals": {
         "TextDecoder": true,
         "TextEncoder": true
@@ -2110,6 +2068,35 @@
         "nock>debug": true,
         "semver": true,
         "superstruct": true
+      }
+    },
+    "@metamask/permission-controller>@metamask/utils": {
+      "globals": {
+        "TextDecoder": true,
+        "TextEncoder": true
+      },
+      "packages": {
+        "@metamask/key-tree>@noble/hashes": true,
+        "browserify>buffer": true,
+        "nock>debug": true,
+        "semver": true,
+        "superstruct": true
+      }
+    },
+    "@metamask/permission-controller>nanoid": {
+      "globals": {
+        "crypto.getRandomValues": true
+      }
+    },
+    "@metamask/phishing-controller": {
+      "globals": {
+        "fetch": true
+      },
+      "packages": {
+        "@metamask/base-controller": true,
+        "@metamask/controller-utils": true,
+        "@metamask/phishing-warning>eth-phishing-detect": true,
+        "punycode": true
       }
     },
     "@metamask/phishing-warning>eth-phishing-detect": {
@@ -2126,41 +2113,11 @@
       },
       "packages": {
         "@metamask/base-controller": true,
-        "@metamask/ppom-validator>@metamask/controller-utils": true,
+        "@metamask/controller-utils": true,
         "@metamask/ppom-validator>elliptic": true,
         "await-semaphore": true,
         "browserify>buffer": true,
         "eth-query>json-rpc-random-id": true
-      }
-    },
-    "@metamask/ppom-validator>@metamask/controller-utils": {
-      "globals": {
-        "URL": true,
-        "console.error": true,
-        "fetch": true,
-        "setTimeout": true
-      },
-      "packages": {
-        "@metamask/controller-utils>@spruceid/siwe-parser": true,
-        "@metamask/ppom-validator>@metamask/controller-utils>@metamask/utils": true,
-        "browserify>buffer": true,
-        "eslint>fast-deep-equal": true,
-        "eth-ens-namehash": true,
-        "ethereumjs-util": true,
-        "ethjs>ethjs-unit": true
-      }
-    },
-    "@metamask/ppom-validator>@metamask/controller-utils>@metamask/utils": {
-      "globals": {
-        "TextDecoder": true,
-        "TextEncoder": true
-      },
-      "packages": {
-        "@metamask/key-tree>@noble/hashes": true,
-        "browserify>buffer": true,
-        "nock>debug": true,
-        "semver": true,
-        "superstruct": true
       }
     },
     "@metamask/ppom-validator>elliptic": {
@@ -2278,10 +2235,7 @@
       },
       "packages": {
         "@metamask/base-controller": true,
-<<<<<<< HEAD
-=======
         "@metamask/logging-controller": true,
->>>>>>> e8cd9c25
         "@metamask/message-manager": true,
         "@metamask/signature-controller>@metamask/controller-utils": true,
         "browserify>buffer": true,
@@ -2335,40 +2289,10 @@
         "@ethersproject/bignumber": true,
         "@ethersproject/providers": true,
         "@metamask/base-controller": true,
-        "@metamask/smart-transactions-controller>@metamask/controller-utils": true,
+        "@metamask/controller-utils": true,
         "@metamask/smart-transactions-controller>bignumber.js": true,
         "fast-json-patch": true,
         "lodash": true
-      }
-    },
-    "@metamask/smart-transactions-controller>@metamask/controller-utils": {
-      "globals": {
-        "URL": true,
-        "console.error": true,
-        "fetch": true,
-        "setTimeout": true
-      },
-      "packages": {
-        "@metamask/controller-utils>@spruceid/siwe-parser": true,
-        "@metamask/smart-transactions-controller>@metamask/controller-utils>@metamask/utils": true,
-        "browserify>buffer": true,
-        "eslint>fast-deep-equal": true,
-        "eth-ens-namehash": true,
-        "ethereumjs-util": true,
-        "ethjs>ethjs-unit": true
-      }
-    },
-    "@metamask/smart-transactions-controller>@metamask/controller-utils>@metamask/utils": {
-      "globals": {
-        "TextDecoder": true,
-        "TextEncoder": true
-      },
-      "packages": {
-        "@metamask/key-tree>@noble/hashes": true,
-        "browserify>buffer": true,
-        "nock>debug": true,
-        "semver": true,
-        "superstruct": true
       }
     },
     "@metamask/smart-transactions-controller>@metamask/controllers>nanoid": {
