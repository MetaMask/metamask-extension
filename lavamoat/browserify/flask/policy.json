{
  "resources": {
    "@babel/runtime": {
      "globals": {
        "regeneratorRuntime": "write"
      }
    },
    "@metamask/notification-services-controller>@contentful/rich-text-html-renderer": {
      "globals": {
        "SuppressedError": true
      }
    },
    "@ensdomains/content-hash": {
      "globals": {
        "console.warn": true
      },
      "packages": {
        "browserify>buffer": true,
        "@ensdomains/content-hash>cids": true,
        "@ensdomains/content-hash>js-base64": true,
        "@ensdomains/content-hash>multicodec": true,
        "@ensdomains/content-hash>multihashes": true
      }
    },
    "@ethereumjs/tx>@ethereumjs/common": {
      "packages": {
        "@ethereumjs/tx>@ethereumjs/util": true,
        "webpack>events": true
      }
    },
    "eth-lattice-keyring>gridplus-sdk>@ethereumjs/common": {
      "packages": {
        "eth-lattice-keyring>gridplus-sdk>@ethereumjs/common>@ethereumjs/util": true,
        "browserify>buffer": true,
        "eth-lattice-keyring>gridplus-sdk>crc-32": true,
        "webpack>events": true
      }
    },
    "@ethereumjs/tx>@ethereumjs/rlp": {
      "globals": {
        "TextEncoder": true
      }
    },
    "@ethereumjs/tx>@ethereumjs/util>@ethereumjs/rlp": {
      "globals": {
        "TextEncoder": true
      }
    },
    "@keystonehq/metamask-airgapped-keyring>@ethereumjs/rlp": {
      "globals": {
        "TextEncoder": true
      }
    },
    "@metamask/eth-ledger-bridge-keyring>@ethereumjs/rlp": {
      "globals": {
        "TextEncoder": true
      }
    },
    "@metamask/eth-ledger-bridge-keyring>@metamask/eth-sig-util>@ethereumjs/rlp": {
      "globals": {
        "TextEncoder": true
      }
    },
    "@ethereumjs/tx": {
      "packages": {
        "@ethereumjs/tx>@ethereumjs/common": true,
        "@ethereumjs/tx>@ethereumjs/rlp": true,
        "@ethereumjs/tx>@ethereumjs/util": true,
        "@ethereumjs/tx>ethereum-cryptography": true
      }
    },
    "eth-lattice-keyring>gridplus-sdk>@ethereumjs/common>@ethereumjs/util": {
      "globals": {
        "console.warn": true
      },
      "packages": {
        "@keystonehq/metamask-airgapped-keyring>@ethereumjs/rlp": true,
        "browserify>buffer": true,
        "@ethereumjs/tx>ethereum-cryptography": true,
        "webpack>events": true,
        "browserify>insert-module-globals>is-buffer": true,
        "eth-lattice-keyring>@ethereumjs/util>micro-ftch": true
      }
    },
    "@ethereumjs/tx>@ethereumjs/util": {
      "globals": {
        "console.warn": true,
        "fetch": true
      },
      "packages": {
        "@ethereumjs/tx>@ethereumjs/util>@ethereumjs/rlp": true,
        "@ethereumjs/tx>ethereum-cryptography": true,
        "webpack>events": true
      }
    },
    "@keystonehq/metamask-airgapped-keyring>@keystonehq/base-eth-keyring>@ethereumjs/util": {
      "globals": {
        "console.warn": true
      },
      "packages": {
        "@keystonehq/metamask-airgapped-keyring>@ethereumjs/rlp": true,
        "browserify>buffer": true,
        "@ethereumjs/tx>ethereum-cryptography": true,
        "webpack>events": true,
        "browserify>insert-module-globals>is-buffer": true,
        "eth-lattice-keyring>@ethereumjs/util>micro-ftch": true
      }
    },
    "@keystonehq/metamask-airgapped-keyring>@keystonehq/bc-ur-registry-eth>@ethereumjs/util": {
      "globals": {
        "console.warn": true
      },
      "packages": {
        "@keystonehq/metamask-airgapped-keyring>@ethereumjs/rlp": true,
        "browserify>buffer": true,
        "@ethereumjs/tx>ethereum-cryptography": true,
        "webpack>events": true,
        "browserify>insert-module-globals>is-buffer": true,
        "eth-lattice-keyring>@ethereumjs/util>micro-ftch": true
      }
    },
    "@metamask/eth-sig-util>@ethereumjs/util": {
      "globals": {
        "console.warn": true
      },
      "packages": {
        "@keystonehq/metamask-airgapped-keyring>@ethereumjs/rlp": true,
        "browserify>buffer": true,
        "@ethereumjs/tx>ethereum-cryptography": true,
        "webpack>events": true,
        "browserify>insert-module-globals>is-buffer": true,
        "eth-lattice-keyring>@ethereumjs/util>micro-ftch": true
      }
    },
    "@metamask/keyring-controller>@metamask/eth-hd-keyring>@metamask/eth-sig-util>@ethereumjs/util": {
      "globals": {
        "console.warn": true
      },
      "packages": {
        "@keystonehq/metamask-airgapped-keyring>@ethereumjs/rlp": true,
        "browserify>buffer": true,
        "@ethereumjs/tx>ethereum-cryptography": true,
        "webpack>events": true,
        "browserify>insert-module-globals>is-buffer": true,
        "eth-lattice-keyring>@ethereumjs/util>micro-ftch": true
      }
    },
    "@metamask/eth-json-rpc-middleware>@metamask/eth-sig-util>@ethereumjs/util": {
      "globals": {
        "console.warn": true
      },
      "packages": {
        "@keystonehq/metamask-airgapped-keyring>@ethereumjs/rlp": true,
        "browserify>buffer": true,
        "@ethereumjs/tx>ethereum-cryptography": true,
        "webpack>events": true,
        "browserify>insert-module-globals>is-buffer": true,
        "eth-lattice-keyring>@ethereumjs/util>micro-ftch": true
      }
    },
    "@metamask/eth-ledger-bridge-keyring>@metamask/eth-sig-util>@ethereumjs/util": {
      "globals": {
        "console.warn": true
      },
      "packages": {
        "@metamask/eth-ledger-bridge-keyring>@metamask/eth-sig-util>@ethereumjs/rlp": true,
        "browserify>buffer": true,
        "@ethereumjs/tx>ethereum-cryptography": true,
        "webpack>events": true,
        "browserify>insert-module-globals>is-buffer": true,
        "eth-lattice-keyring>@ethereumjs/util>micro-ftch": true
      }
    },
    "@metamask/keyring-controller>@metamask/eth-simple-keyring>@metamask/eth-sig-util>@ethereumjs/util": {
      "globals": {
        "console.warn": true
      },
      "packages": {
        "@keystonehq/metamask-airgapped-keyring>@ethereumjs/rlp": true,
        "browserify>buffer": true,
        "@ethereumjs/tx>ethereum-cryptography": true,
        "webpack>events": true,
        "browserify>insert-module-globals>is-buffer": true,
        "eth-lattice-keyring>@ethereumjs/util>micro-ftch": true
      }
    },
    "@metamask/eth-snap-keyring>@metamask/eth-sig-util>@ethereumjs/util": {
      "globals": {
        "console.warn": true
      },
      "packages": {
        "@keystonehq/metamask-airgapped-keyring>@ethereumjs/rlp": true,
        "browserify>buffer": true,
        "@ethereumjs/tx>ethereum-cryptography": true,
        "webpack>events": true,
        "browserify>insert-module-globals>is-buffer": true,
        "eth-lattice-keyring>@ethereumjs/util>micro-ftch": true
      }
    },
    "@metamask/eth-trezor-keyring>@metamask/eth-sig-util>@ethereumjs/util": {
      "globals": {
        "console.warn": true
      },
      "packages": {
        "@keystonehq/metamask-airgapped-keyring>@ethereumjs/rlp": true,
        "browserify>buffer": true,
        "@ethereumjs/tx>ethereum-cryptography": true,
        "webpack>events": true,
        "browserify>insert-module-globals>is-buffer": true,
        "eth-lattice-keyring>@ethereumjs/util>micro-ftch": true
      }
    },
    "@metamask/keyring-controller>@metamask/eth-sig-util>@ethereumjs/util": {
      "globals": {
        "console.warn": true
      },
      "packages": {
        "@keystonehq/metamask-airgapped-keyring>@ethereumjs/rlp": true,
        "browserify>buffer": true,
        "@ethereumjs/tx>ethereum-cryptography": true,
        "webpack>events": true,
        "browserify>insert-module-globals>is-buffer": true,
        "eth-lattice-keyring>@ethereumjs/util>micro-ftch": true
      }
    },
    "@metamask/signature-controller>@metamask/eth-sig-util>@ethereumjs/util": {
      "globals": {
        "console.warn": true
      },
      "packages": {
        "@keystonehq/metamask-airgapped-keyring>@ethereumjs/rlp": true,
        "browserify>buffer": true,
        "@ethereumjs/tx>ethereum-cryptography": true,
        "webpack>events": true,
        "browserify>insert-module-globals>is-buffer": true,
        "eth-lattice-keyring>@ethereumjs/util>micro-ftch": true
      }
    },
    "eth-lattice-keyring>@ethereumjs/util": {
      "globals": {
        "console.warn": true
      },
      "packages": {
        "@keystonehq/metamask-airgapped-keyring>@ethereumjs/rlp": true,
        "browserify>buffer": true,
        "@ethereumjs/tx>ethereum-cryptography": true,
        "webpack>events": true,
        "browserify>insert-module-globals>is-buffer": true,
        "eth-lattice-keyring>@ethereumjs/util>micro-ftch": true
      }
    },
    "@ethersproject/abi": {
      "globals": {
        "console.log": true
      },
      "packages": {
        "ethers>@ethersproject/address": true,
        "@ethersproject/bignumber": true,
        "@ethersproject/bytes": true,
        "ethers>@ethersproject/constants": true,
        "@ethersproject/hash": true,
        "ethers>@ethersproject/keccak256": true,
        "ethers>@ethersproject/logger": true,
        "ethers>@ethersproject/properties": true,
        "ethers>@ethersproject/strings": true
      }
    },
    "ethers>@ethersproject/abstract-provider": {
      "packages": {
        "@ethersproject/bignumber": true,
        "@ethersproject/bytes": true,
        "ethers>@ethersproject/logger": true,
        "ethers>@ethersproject/properties": true
      }
    },
    "ethers>@ethersproject/abstract-signer": {
      "packages": {
        "ethers>@ethersproject/logger": true,
        "ethers>@ethersproject/properties": true
      }
    },
    "ethers>@ethersproject/address": {
      "packages": {
        "@ethersproject/bignumber": true,
        "@ethersproject/bytes": true,
        "ethers>@ethersproject/keccak256": true,
        "ethers>@ethersproject/logger": true,
        "ethers>@ethersproject/rlp": true
      }
    },
    "ethers>@ethersproject/base64": {
      "globals": {
        "atob": true,
        "btoa": true
      },
      "packages": {
        "@ethersproject/bytes": true
      }
    },
    "ethers>@ethersproject/basex": {
      "packages": {
        "@ethersproject/bytes": true,
        "ethers>@ethersproject/properties": true
      }
    },
    "@ethersproject/bignumber": {
      "packages": {
        "@ethersproject/bytes": true,
        "ethers>@ethersproject/logger": true,
        "bn.js": true
      }
    },
    "@ethersproject/bytes": {
      "packages": {
        "ethers>@ethersproject/logger": true
      }
    },
    "ethers>@ethersproject/constants": {
      "packages": {
        "@ethersproject/bignumber": true
      }
    },
    "@ethersproject/contracts": {
      "globals": {
        "setTimeout": true
      },
      "packages": {
        "@ethersproject/abi": true,
        "ethers>@ethersproject/abstract-provider": true,
        "ethers>@ethersproject/abstract-signer": true,
        "ethers>@ethersproject/address": true,
        "@ethersproject/bignumber": true,
        "@ethersproject/bytes": true,
        "ethers>@ethersproject/logger": true,
        "ethers>@ethersproject/properties": true,
        "ethers>@ethersproject/transactions": true
      }
    },
    "@ethersproject/hash": {
      "packages": {
        "ethers>@ethersproject/address": true,
        "ethers>@ethersproject/base64": true,
        "@ethersproject/bignumber": true,
        "@ethersproject/bytes": true,
        "ethers>@ethersproject/keccak256": true,
        "ethers>@ethersproject/logger": true,
        "ethers>@ethersproject/properties": true,
        "ethers>@ethersproject/strings": true
      }
    },
    "@ethersproject/hdnode": {
      "packages": {
        "ethers>@ethersproject/basex": true,
        "@ethersproject/bignumber": true,
        "@ethersproject/bytes": true,
        "ethers>@ethersproject/logger": true,
        "ethers>@ethersproject/pbkdf2": true,
        "ethers>@ethersproject/properties": true,
        "ethers>@ethersproject/sha2": true,
        "ethers>@ethersproject/signing-key": true,
        "ethers>@ethersproject/strings": true,
        "ethers>@ethersproject/transactions": true,
        "ethers>@ethersproject/wordlists": true
      }
    },
    "ethers>@ethersproject/json-wallets": {
      "packages": {
        "ethers>@ethersproject/address": true,
        "@ethersproject/bytes": true,
        "@ethersproject/hdnode": true,
        "ethers>@ethersproject/keccak256": true,
        "ethers>@ethersproject/logger": true,
        "ethers>@ethersproject/pbkdf2": true,
        "ethers>@ethersproject/properties": true,
        "ethers>@ethersproject/random": true,
        "ethers>@ethersproject/strings": true,
        "ethers>@ethersproject/transactions": true,
        "ethers>@ethersproject/json-wallets>aes-js": true,
        "ethers>@ethersproject/json-wallets>scrypt-js": true
      }
    },
    "ethers>@ethersproject/keccak256": {
      "packages": {
        "@ethersproject/bytes": true,
        "eth-ens-namehash>js-sha3": true
      }
    },
    "ethers>@ethersproject/logger": {
      "globals": {
        "console": true
      }
    },
    "ethers>@ethersproject/providers>@ethersproject/networks": {
      "packages": {
        "ethers>@ethersproject/logger": true
      }
    },
    "@metamask/test-bundler>@ethersproject/networks": {
      "packages": {
        "ethers>@ethersproject/logger": true
      }
    },
    "ethers>@ethersproject/pbkdf2": {
      "packages": {
        "@ethersproject/bytes": true,
        "ethers>@ethersproject/sha2": true
      }
    },
    "ethers>@ethersproject/properties": {
      "packages": {
        "ethers>@ethersproject/logger": true
      }
    },
    "@ethersproject/providers": {
      "globals": {
        "WebSocket": true,
        "clearInterval": true,
        "clearTimeout": true,
        "console.log": true,
        "console.warn": true,
        "setInterval": true,
        "setTimeout": true
      },
      "packages": {
        "ethers>@ethersproject/abstract-provider": true,
        "ethers>@ethersproject/abstract-signer": true,
        "ethers>@ethersproject/address": true,
        "ethers>@ethersproject/base64": true,
        "ethers>@ethersproject/basex": true,
        "@ethersproject/bignumber": true,
        "@ethersproject/bytes": true,
        "ethers>@ethersproject/constants": true,
        "@ethersproject/hash": true,
        "ethers>@ethersproject/logger": true,
        "@metamask/test-bundler>@ethersproject/networks": true,
        "ethers>@ethersproject/properties": true,
        "ethers>@ethersproject/random": true,
        "ethers>@ethersproject/sha2": true,
        "ethers>@ethersproject/strings": true,
        "ethers>@ethersproject/transactions": true,
        "@ethersproject/providers>@ethersproject/web": true,
        "@ethersproject/providers>bech32": true
      }
    },
    "ethers>@ethersproject/providers": {
      "globals": {
        "WebSocket": true,
        "clearInterval": true,
        "clearTimeout": true,
        "console.log": true,
        "console.warn": true,
        "setInterval": true,
        "setTimeout": true
      },
      "packages": {
        "ethers>@ethersproject/abstract-provider": true,
        "ethers>@ethersproject/abstract-signer": true,
        "ethers>@ethersproject/address": true,
        "ethers>@ethersproject/base64": true,
        "ethers>@ethersproject/basex": true,
        "@ethersproject/bignumber": true,
        "@ethersproject/bytes": true,
        "ethers>@ethersproject/constants": true,
        "@ethersproject/hash": true,
        "ethers>@ethersproject/logger": true,
        "ethers>@ethersproject/providers>@ethersproject/networks": true,
        "ethers>@ethersproject/properties": true,
        "ethers>@ethersproject/random": true,
        "ethers>@ethersproject/sha2": true,
        "ethers>@ethersproject/strings": true,
        "ethers>@ethersproject/transactions": true,
        "ethers>@ethersproject/providers>@ethersproject/web": true,
        "ethers>@ethersproject/providers>bech32": true
      }
    },
    "@ethersproject/providers>@ethersproject/random": {
      "globals": {
        "crypto.getRandomValues": true
      }
    },
    "ethers>@ethersproject/random": {
      "packages": {
        "@ethersproject/bytes": true,
        "ethers>@ethersproject/logger": true
      }
    },
    "ethers>@ethersproject/rlp": {
      "packages": {
        "@ethersproject/bytes": true,
        "ethers>@ethersproject/logger": true
      }
    },
    "ethers>@ethersproject/sha2": {
      "packages": {
        "@ethersproject/bytes": true,
        "ethers>@ethersproject/logger": true,
        "ethers>@ethersproject/sha2>hash.js": true
      }
    },
    "ethers>@ethersproject/signing-key": {
      "packages": {
        "@ethersproject/bytes": true,
        "ethers>@ethersproject/logger": true,
        "ethers>@ethersproject/properties": true,
        "@metamask/ppom-validator>elliptic": true
      }
    },
    "ethers>@ethersproject/solidity": {
      "packages": {
        "@ethersproject/bignumber": true,
        "@ethersproject/bytes": true,
        "ethers>@ethersproject/keccak256": true,
        "ethers>@ethersproject/logger": true,
        "ethers>@ethersproject/sha2": true,
        "ethers>@ethersproject/strings": true
      }
    },
    "ethers>@ethersproject/strings": {
      "packages": {
        "@ethersproject/bytes": true,
        "ethers>@ethersproject/constants": true,
        "ethers>@ethersproject/logger": true
      }
    },
    "ethers>@ethersproject/transactions": {
      "packages": {
        "ethers>@ethersproject/address": true,
        "@ethersproject/bignumber": true,
        "@ethersproject/bytes": true,
        "ethers>@ethersproject/constants": true,
        "ethers>@ethersproject/keccak256": true,
        "ethers>@ethersproject/logger": true,
        "ethers>@ethersproject/properties": true,
        "ethers>@ethersproject/rlp": true,
        "ethers>@ethersproject/signing-key": true
      }
    },
    "ethers>@ethersproject/units": {
      "packages": {
        "@ethersproject/bignumber": true,
        "ethers>@ethersproject/logger": true
      }
    },
    "@ethersproject/wallet": {
      "packages": {
        "ethers>@ethersproject/abstract-provider": true,
        "ethers>@ethersproject/abstract-signer": true,
        "ethers>@ethersproject/address": true,
        "@ethersproject/bytes": true,
        "@ethersproject/hash": true,
        "@ethersproject/hdnode": true,
        "ethers>@ethersproject/json-wallets": true,
        "ethers>@ethersproject/keccak256": true,
        "ethers>@ethersproject/logger": true,
        "ethers>@ethersproject/properties": true,
        "ethers>@ethersproject/random": true,
        "ethers>@ethersproject/signing-key": true,
        "ethers>@ethersproject/transactions": true
      }
    },
    "@ethersproject/providers>@ethersproject/web": {
      "globals": {
        "clearTimeout": true,
        "fetch": true,
        "setTimeout": true
      },
      "packages": {
        "ethers>@ethersproject/base64": true,
        "@ethersproject/bytes": true,
        "ethers>@ethersproject/logger": true,
        "ethers>@ethersproject/properties": true,
        "ethers>@ethersproject/strings": true
      }
    },
    "ethers>@ethersproject/providers>@ethersproject/web": {
      "globals": {
        "clearTimeout": true,
        "fetch": true,
        "setTimeout": true
      },
      "packages": {
        "ethers>@ethersproject/base64": true,
        "@ethersproject/bytes": true,
        "ethers>@ethersproject/logger": true,
        "ethers>@ethersproject/properties": true,
        "ethers>@ethersproject/strings": true
      }
    },
    "ethers>@ethersproject/web": {
      "globals": {
        "clearTimeout": true,
        "fetch": true,
        "setTimeout": true
      },
      "packages": {
        "ethers>@ethersproject/base64": true,
        "@ethersproject/bytes": true,
        "ethers>@ethersproject/logger": true,
        "ethers>@ethersproject/properties": true,
        "ethers>@ethersproject/strings": true
      }
    },
    "ethers>@ethersproject/wordlists": {
      "packages": {
        "@ethersproject/bytes": true,
        "@ethersproject/hash": true,
        "ethers>@ethersproject/logger": true,
        "ethers>@ethersproject/properties": true,
        "ethers>@ethersproject/strings": true
      }
    },
    "@metamask/notification-services-controller>firebase>@firebase/app": {
      "globals": {
        "FinalizationRegistry": true,
        "console.warn": true
      },
      "packages": {
        "@metamask/notification-services-controller>firebase>@firebase/app>@firebase/component": true,
        "@metamask/notification-services-controller>firebase>@firebase/app>@firebase/logger": true,
        "@metamask/notification-services-controller>firebase>@firebase/util": true,
        "@metamask/notification-services-controller>firebase>@firebase/app>idb": true
      }
    },
    "@metamask/notification-services-controller>firebase>@firebase/app>@firebase/component": {
      "packages": {
        "@metamask/notification-services-controller>firebase>@firebase/util": true
      }
    },
    "@metamask/notification-services-controller>firebase>@firebase/installations": {
      "globals": {
        "BroadcastChannel": true,
        "Headers": true,
        "btoa": true,
        "console.error": true,
        "crypto": true,
        "fetch": true,
        "msCrypto": true,
        "navigator.onLine": true,
        "setTimeout": true
      },
      "packages": {
        "@metamask/notification-services-controller>firebase>@firebase/app": true,
        "@metamask/notification-services-controller>firebase>@firebase/app>@firebase/component": true,
        "@metamask/notification-services-controller>firebase>@firebase/util": true,
        "@metamask/notification-services-controller>firebase>@firebase/app>idb": true
      }
    },
    "@metamask/notification-services-controller>firebase>@firebase/app>@firebase/logger": {
      "globals": {
        "console": true
      }
    },
    "@metamask/notification-services-controller>firebase>@firebase/messaging": {
      "globals": {
        "Headers": true,
        "Notification.maxActions": true,
        "Notification.permission": true,
        "Notification.requestPermission": true,
        "PushSubscription.prototype.hasOwnProperty": true,
        "ServiceWorkerRegistration": true,
        "URL": true,
        "addEventListener": true,
        "atob": true,
        "btoa": true,
        "clearTimeout": true,
        "clients.matchAll": true,
        "clients.openWindow": true,
        "console.warn": true,
        "document": true,
        "fetch": true,
        "indexedDB": true,
        "location.href": true,
        "location.origin": true,
        "navigator": true,
        "origin.replace": true,
        "registration.showNotification": true,
        "setTimeout": true
      },
      "packages": {
        "@metamask/notification-services-controller>firebase>@firebase/app": true,
        "@metamask/notification-services-controller>firebase>@firebase/app>@firebase/component": true,
        "@metamask/notification-services-controller>firebase>@firebase/installations": true,
        "@metamask/notification-services-controller>firebase>@firebase/util": true,
        "@metamask/notification-services-controller>firebase>@firebase/app>idb": true
      }
    },
    "@metamask/notification-services-controller>firebase>@firebase/util": {
      "globals": {
        "WorkerGlobalScope": true,
        "atob": true,
        "browser": true,
        "btoa": true,
        "chrome": true,
        "console": true,
        "document": true,
        "indexedDB": true,
        "navigator": true,
        "process": true,
        "setTimeout": true
      },
      "packages": {
        "process": true
      }
    },
    "@open-rpc/schema-utils-js>@json-schema-tools/dereferencer": {
      "packages": {
        "@open-rpc/schema-utils-js>@json-schema-tools/reference-resolver": true,
        "@open-rpc/schema-utils-js>@json-schema-tools/dereferencer>@json-schema-tools/traverse": true,
        "@metamask/rpc-errors>fast-safe-stringify": true
      }
    },
    "@open-rpc/schema-utils-js>@json-schema-tools/reference-resolver": {
      "packages": {
        "@open-rpc/schema-utils-js>@json-schema-tools/reference-resolver>@json-schema-spec/json-pointer": true,
        "@open-rpc/test-coverage>isomorphic-fetch": true
      }
    },
    "@keystonehq/metamask-airgapped-keyring>@keystonehq/base-eth-keyring": {
      "packages": {
        "@keystonehq/metamask-airgapped-keyring>@ethereumjs/rlp": true,
        "@ethereumjs/tx": true,
        "@keystonehq/metamask-airgapped-keyring>@keystonehq/base-eth-keyring>@ethereumjs/util": true,
        "@keystonehq/metamask-airgapped-keyring>@keystonehq/base-eth-keyring>@keystonehq/bc-ur-registry-eth": true,
        "browserify>buffer": true,
        "@metamask/eth-trezor-keyring>hdkey": true,
        "uuid": true
      }
    },
    "@keystonehq/bc-ur-registry-eth": {
      "packages": {
        "@ethereumjs/tx>@ethereumjs/util": true,
        "@keystonehq/bc-ur-registry-eth>@keystonehq/bc-ur-registry": true,
        "browserify>buffer": true,
        "@metamask/eth-trezor-keyring>hdkey": true,
        "uuid": true
      }
    },
    "@keystonehq/metamask-airgapped-keyring>@keystonehq/base-eth-keyring>@keystonehq/bc-ur-registry-eth": {
      "packages": {
        "@keystonehq/metamask-airgapped-keyring>@keystonehq/base-eth-keyring>@ethereumjs/util": true,
        "@keystonehq/metamask-airgapped-keyring>@keystonehq/base-eth-keyring>@keystonehq/bc-ur-registry-eth>@keystonehq/bc-ur-registry": true,
        "browserify>buffer": true,
        "@metamask/eth-trezor-keyring>hdkey": true,
        "uuid": true
      }
    },
    "@keystonehq/metamask-airgapped-keyring>@keystonehq/bc-ur-registry-eth": {
      "packages": {
        "@keystonehq/metamask-airgapped-keyring>@keystonehq/bc-ur-registry-eth>@ethereumjs/util": true,
        "@keystonehq/metamask-airgapped-keyring>@keystonehq/bc-ur-registry-eth>@keystonehq/bc-ur-registry": true,
        "browserify>buffer": true,
        "@metamask/eth-trezor-keyring>hdkey": true,
        "uuid": true
      }
    },
    "@keystonehq/bc-ur-registry-eth>@keystonehq/bc-ur-registry": {
      "globals": {
        "define": true
      },
      "packages": {
        "@ngraveio/bc-ur": true,
        "ethereumjs-util>ethereum-cryptography>bs58check": true,
        "buffer": true,
        "browserify>buffer": true,
        "tslib": true
      }
    },
    "@keystonehq/metamask-airgapped-keyring>@keystonehq/base-eth-keyring>@keystonehq/bc-ur-registry-eth>@keystonehq/bc-ur-registry": {
      "globals": {
        "define": true
      },
      "packages": {
        "@ngraveio/bc-ur": true,
        "ethereumjs-util>ethereum-cryptography>bs58check": true,
        "buffer": true,
        "browserify>buffer": true,
        "tslib": true
      }
    },
    "@keystonehq/metamask-airgapped-keyring>@keystonehq/bc-ur-registry-eth>@keystonehq/bc-ur-registry": {
      "globals": {
        "define": true
      },
      "packages": {
        "@ngraveio/bc-ur": true,
        "ethereumjs-util>ethereum-cryptography>bs58check": true,
        "buffer": true,
        "browserify>buffer": true,
        "tslib": true
      }
    },
    "@keystonehq/metamask-airgapped-keyring": {
      "packages": {
        "@keystonehq/metamask-airgapped-keyring>@ethereumjs/rlp": true,
        "@ethereumjs/tx": true,
        "@keystonehq/metamask-airgapped-keyring>@keystonehq/base-eth-keyring": true,
        "@keystonehq/metamask-airgapped-keyring>@keystonehq/bc-ur-registry-eth": true,
        "@metamask/obs-store": true,
        "browserify>buffer": true,
        "webpack>events": true,
        "uuid": true
      }
    },
    "chart.js>@kurkle/color": {
      "globals": {
        "define": true
      }
    },
    "@lavamoat/lavadome-react": {
      "globals": {
        "Document.prototype": true,
        "DocumentFragment.prototype": true,
        "Element.prototype": true,
        "Event.prototype": true,
        "EventTarget.prototype": true,
        "NavigateEvent.prototype": true,
        "NavigationDestination.prototype": true,
        "Node.prototype": true,
        "console.warn": true,
        "document": true,
        "navigation": true
      },
      "packages": {
        "react": true
      }
    },
    "@metamask/eth-ledger-bridge-keyring>@ledgerhq/hw-app-eth>@ledgerhq/domain-service": {
      "packages": {
        "@metamask/eth-ledger-bridge-keyring>@ledgerhq/hw-app-eth>@ledgerhq/logs": true,
        "axios": true
      }
    },
    "@metamask/eth-ledger-bridge-keyring>@ledgerhq/hw-app-eth>@ledgerhq/errors": {
      "globals": {
        "console.warn": true
      }
    },
    "@metamask/eth-ledger-bridge-keyring>@ledgerhq/hw-app-eth>@ledgerhq/evm-tools": {
      "packages": {
        "ethers>@ethersproject/constants": true,
        "@ethersproject/hash": true,
        "@metamask/eth-ledger-bridge-keyring>@ledgerhq/hw-app-eth>@ledgerhq/cryptoassets-evm-signatures": true,
        "@metamask/eth-ledger-bridge-keyring>@ledgerhq/hw-app-eth>@ledgerhq/evm-tools>@ledgerhq/live-env": true,
        "axios": true,
        "@metamask/ppom-validator>crypto-js": true
      }
    },
    "@metamask/eth-ledger-bridge-keyring>@ledgerhq/hw-app-eth": {
      "globals": {
        "console.warn": true
      },
      "packages": {
        "@ethersproject/abi": true,
        "ethers>@ethersproject/rlp": true,
        "ethers>@ethersproject/transactions": true,
        "@metamask/eth-ledger-bridge-keyring>@ledgerhq/hw-app-eth>@ledgerhq/cryptoassets-evm-signatures": true,
        "@metamask/eth-ledger-bridge-keyring>@ledgerhq/hw-app-eth>@ledgerhq/domain-service": true,
        "@metamask/eth-ledger-bridge-keyring>@ledgerhq/hw-app-eth>@ledgerhq/errors": true,
        "@metamask/eth-ledger-bridge-keyring>@ledgerhq/hw-app-eth>@ledgerhq/evm-tools": true,
        "@metamask/eth-ledger-bridge-keyring>@ledgerhq/hw-app-eth>@ledgerhq/logs": true,
        "axios": true,
        "@metamask/eth-ledger-bridge-keyring>@ledgerhq/hw-app-eth>bignumber.js": true,
        "browserify>buffer": true,
        "semver": true
      }
    },
    "@metamask/eth-ledger-bridge-keyring>@ledgerhq/hw-app-eth>@ledgerhq/evm-tools>@ledgerhq/live-env": {
      "globals": {
        "console.warn": true
      },
      "packages": {
        "wait-on>rxjs": true
      }
    },
    "@metamask/eth-ledger-bridge-keyring>@ledgerhq/hw-app-eth>@ledgerhq/logs": {
      "globals": {
        "__ledgerLogsListen": "write",
        "console.error": true
      }
    },
    "@material-ui/core": {
      "globals": {
        "Image": true,
        "_formatMuiErrorMessage": true,
        "addEventListener": true,
        "clearInterval": true,
        "clearTimeout": true,
        "console.error": true,
        "console.warn": true,
        "document": true,
        "getComputedStyle": true,
        "getSelection": true,
        "innerHeight": true,
        "innerWidth": true,
        "matchMedia": true,
        "navigator": true,
        "performance.now": true,
        "removeEventListener": true,
        "requestAnimationFrame": true,
        "setInterval": true,
        "setTimeout": true
      },
      "packages": {
        "@babel/runtime": true,
        "@material-ui/core>@material-ui/styles": true,
        "@material-ui/core>@material-ui/system": true,
        "@material-ui/core>@material-ui/utils": true,
        "@material-ui/core>clsx": true,
        "react-redux>hoist-non-react-statics": true,
        "@material-ui/core>popper.js": true,
        "prop-types": true,
        "react": true,
        "react-dom": true,
        "prop-types>react-is": true,
        "@material-ui/core>react-transition-group": true
      }
    },
    "@material-ui/core>@material-ui/styles": {
      "globals": {
        "console.error": true,
        "console.warn": true,
        "document.createComment": true,
        "document.head": true
      },
      "packages": {
        "@babel/runtime": true,
        "@material-ui/core>@material-ui/utils": true,
        "@material-ui/core>clsx": true,
        "react-redux>hoist-non-react-statics": true,
        "@material-ui/core>@material-ui/styles>jss-plugin-camel-case": true,
        "@material-ui/core>@material-ui/styles>jss-plugin-default-unit": true,
        "@material-ui/core>@material-ui/styles>jss-plugin-global": true,
        "@material-ui/core>@material-ui/styles>jss-plugin-nested": true,
        "@material-ui/core>@material-ui/styles>jss-plugin-props-sort": true,
        "@material-ui/core>@material-ui/styles>jss-plugin-rule-value-function": true,
        "@material-ui/core>@material-ui/styles>jss-plugin-vendor-prefixer": true,
        "@material-ui/core>@material-ui/styles>jss": true,
        "prop-types": true,
        "react": true
      }
    },
    "@material-ui/core>@material-ui/system": {
      "globals": {
        "console.error": true
      },
      "packages": {
        "@babel/runtime": true,
        "@material-ui/core>@material-ui/utils": true,
        "prop-types": true
      }
    },
    "@material-ui/core>@material-ui/utils": {
      "packages": {
        "@babel/runtime": true,
        "prop-types": true,
        "prop-types>react-is": true
      }
    },
    "@metamask/abi-utils": {
      "packages": {
        "@metamask/utils>@metamask/superstruct": true,
        "@metamask/abi-utils>@metamask/utils": true
      }
    },
    "@metamask/keyring-controller>@metamask/eth-hd-keyring>@metamask/eth-sig-util>@metamask/abi-utils": {
      "packages": {
        "@metamask/utils>@metamask/superstruct": true,
        "@metamask/utils": true
      }
    },
    "@metamask/eth-json-rpc-middleware>@metamask/eth-sig-util>@metamask/abi-utils": {
      "packages": {
        "@metamask/utils>@metamask/superstruct": true,
        "@metamask/utils": true
      }
    },
    "@metamask/eth-ledger-bridge-keyring>@metamask/eth-sig-util>@metamask/abi-utils": {
      "packages": {
        "@metamask/utils>@metamask/superstruct": true,
        "@metamask/utils": true
      }
    },
    "@metamask/keyring-controller>@metamask/eth-simple-keyring>@metamask/eth-sig-util>@metamask/abi-utils": {
      "packages": {
        "@metamask/utils>@metamask/superstruct": true,
        "@metamask/utils": true
      }
    },
    "@metamask/eth-snap-keyring>@metamask/eth-sig-util>@metamask/abi-utils": {
      "packages": {
        "@metamask/utils>@metamask/superstruct": true,
        "@metamask/utils": true
      }
    },
    "@metamask/eth-trezor-keyring>@metamask/eth-sig-util>@metamask/abi-utils": {
      "packages": {
        "@metamask/utils>@metamask/superstruct": true,
        "@metamask/utils": true
      }
    },
    "@metamask/keyring-controller>@metamask/eth-sig-util>@metamask/abi-utils": {
      "packages": {
        "@metamask/utils>@metamask/superstruct": true,
        "@metamask/utils": true
      }
    },
    "@metamask/signature-controller>@metamask/eth-sig-util>@metamask/abi-utils": {
      "packages": {
        "@metamask/utils>@metamask/superstruct": true,
        "@metamask/utils": true
      }
    },
    "@metamask/accounts-controller": {
      "packages": {
        "@metamask/base-controller": true,
        "@metamask/eth-snap-keyring": true,
        "@metamask/keyring-api": true,
        "@metamask/keyring-controller": true,
        "@metamask/keyring-api>@metamask/keyring-utils": true,
        "@metamask/utils": true,
        "@ethereumjs/tx>ethereum-cryptography": true,
        "uuid": true
      }
    },
    "@metamask/address-book-controller": {
      "packages": {
        "@metamask/base-controller": true,
        "@metamask/controller-utils": true
      }
    },
    "@metamask/announcement-controller": {
      "packages": {
        "@metamask/base-controller": true
      }
    },
    "@metamask/approval-controller": {
      "globals": {
        "console.info": true
      },
      "packages": {
        "@metamask/base-controller": true,
        "@metamask/rpc-errors": true,
        "nanoid": true
      }
    },
    "@metamask/assets-controllers": {
      "globals": {
        "AbortController": true,
        "Headers": true,
        "URL": true,
        "URLSearchParams": true,
        "clearInterval": true,
        "clearTimeout": true,
        "console.error": true,
        "console.log": true,
        "setInterval": true,
        "setTimeout": true
      },
      "packages": {
        "@ethereumjs/tx>@ethereumjs/util": true,
        "ethers>@ethersproject/address": true,
        "@ethersproject/bignumber": true,
        "@ethersproject/contracts": true,
        "@ethersproject/providers": true,
        "@metamask/abi-utils": true,
        "@metamask/base-controller": true,
        "@metamask/contract-metadata": true,
        "@metamask/controller-utils": true,
        "@metamask/controller-utils>@metamask/eth-query": true,
        "@metamask/keyring-api": true,
        "@metamask/keyring-snap-client": true,
        "@metamask/metamask-eth-abis": true,
        "@metamask/assets-controllers>@metamask/polling-controller": true,
        "@metamask/rpc-errors": true,
        "@metamask/assets-controllers>@metamask/snaps-utils": true,
        "@metamask/utils": true,
        "@metamask/name-controller>async-mutex": true,
        "bn.js": true,
        "lodash": true,
        "@ensdomains/content-hash>multicodec>uint8arrays>multiformats": true,
        "single-call-balance-checker-abi": true,
        "uuid": true
      }
    },
    "@metamask/base-controller": {
      "globals": {
        "setTimeout": true
      },
      "packages": {
        "immer": true
      }
    },
    "@metamask/announcement-controller>@metamask/base-controller": {
      "globals": {
        "setTimeout": true
      },
      "packages": {
        "immer": true
      }
    },
    "@metamask/ppom-validator>@metamask/base-controller": {
      "globals": {
        "setTimeout": true
      },
      "packages": {
        "immer": true
      }
    },
    "@metamask/selected-network-controller>@metamask/base-controller": {
      "globals": {
        "setTimeout": true
      },
      "packages": {
        "immer": true
      }
    },
    "@metamask/bridge-controller": {
      "globals": {
        "AbortController": true,
        "URLSearchParams": true,
        "console.log": true
      },
      "packages": {
        "ethers>@ethersproject/address": true,
        "ethers>@ethersproject/constants": true,
        "@ethersproject/contracts": true,
        "@ethersproject/providers": true,
        "@metamask/controller-utils": true,
        "@metamask/keyring-api": true,
        "@metamask/metamask-eth-abis": true,
        "@metamask/bridge-controller>@metamask/multichain-network-controller": true,
        "@metamask/bridge-controller>@metamask/polling-controller": true,
        "@metamask/bridge-controller>@metamask/snaps-utils": true,
        "@metamask/utils>@metamask/superstruct": true,
        "@metamask/utils": true
      }
    },
    "@metamask/browser-passworder": {
      "globals": {
        "CryptoKey": true,
        "btoa": true,
        "crypto.getRandomValues": true,
        "crypto.subtle.decrypt": true,
        "crypto.subtle.deriveKey": true,
        "crypto.subtle.encrypt": true,
        "crypto.subtle.exportKey": true,
        "crypto.subtle.importKey": true
      },
      "packages": {
        "@metamask/browser-passworder>@metamask/utils": true,
        "browserify>buffer": true
      }
    },
    "eth-keyring-controller>@metamask/browser-passworder": {
      "globals": {
        "crypto": true
      }
    },
    "@metamask/chain-agnostic-permission": {
      "packages": {
        "@metamask/chain-agnostic-permission>@metamask/api-specs": true,
        "@metamask/controller-utils": true,
        "@metamask/permission-controller": true,
        "@metamask/rpc-errors": true,
        "@metamask/utils": true,
        "lodash": true
      }
    },
    "@metamask/multichain-api-middleware>@metamask/chain-agnostic-permission": {
      "packages": {
        "@metamask/multichain-api-middleware>@metamask/api-specs": true,
        "@metamask/controller-utils": true,
        "@metamask/permission-controller": true,
        "@metamask/rpc-errors": true,
        "@metamask/utils": true,
        "lodash": true
      }
    },
    "@metamask/controller-utils": {
      "globals": {
        "URL": true,
        "console.error": true,
        "fetch": true,
        "setTimeout": true
      },
      "packages": {
        "@ethereumjs/tx>@ethereumjs/util": true,
        "@metamask/controller-utils>@metamask/ethjs-unit": true,
        "@metamask/utils": true,
        "@metamask/controller-utils>@spruceid/siwe-parser": true,
        "bn.js": true,
        "browserify>buffer": true,
        "cockatiel": true,
        "eth-ens-namehash": true,
        "eslint>fast-deep-equal": true
      }
    },
    "@metamask/ens-controller": {
      "packages": {
        "@ethersproject/providers": true,
        "@metamask/base-controller": true,
        "@metamask/controller-utils": true,
        "@metamask/utils": true,
        "punycode": true
      }
    },
    "@metamask/eth-token-tracker>@metamask/eth-block-tracker": {
      "globals": {
        "clearTimeout": true,
        "console.error": true,
        "setTimeout": true
      },
      "packages": {
        "@metamask/safe-event-emitter": true,
        "@metamask/utils": true,
        "@metamask/ppom-validator>json-rpc-random-id": true
      }
    },
    "@metamask/keyring-controller>@metamask/eth-hd-keyring": {
      "globals": {
        "TextEncoder": true
      },
      "packages": {
        "@ethereumjs/tx>@ethereumjs/util": true,
        "@metamask/keyring-controller>@metamask/eth-hd-keyring>@metamask/eth-sig-util": true,
        "@metamask/snaps-sdk>@metamask/key-tree": true,
        "@metamask/scure-bip39": true,
        "@metamask/utils": true,
        "browserify>buffer": true,
        "@ethereumjs/tx>ethereum-cryptography": true
      }
    },
    "@metamask/eth-json-rpc-filters": {
      "globals": {
        "console.error": true
      },
      "packages": {
        "@metamask/controller-utils>@metamask/eth-query": true,
        "@metamask/json-rpc-engine": true,
        "@metamask/safe-event-emitter": true,
        "@metamask/name-controller>async-mutex": true,
        "pify": true
      }
    },
    "@metamask/network-controller>@metamask/eth-json-rpc-infura": {
      "globals": {
        "fetch": true,
        "setTimeout": true
      },
      "packages": {
        "@metamask/eth-json-rpc-provider": true,
        "@metamask/json-rpc-engine": true,
        "@metamask/rpc-errors": true,
        "@metamask/utils": true
      }
    },
    "@metamask/eth-json-rpc-middleware": {
      "globals": {
        "URL": true,
        "console.error": true,
        "setTimeout": true
      },
      "packages": {
        "@metamask/eth-json-rpc-middleware>@metamask/eth-sig-util": true,
        "@metamask/json-rpc-engine": true,
        "@metamask/rpc-errors": true,
        "@metamask/utils>@metamask/superstruct": true,
        "@metamask/utils": true,
        "@metamask/eth-json-rpc-middleware>klona": true,
        "@metamask/eth-json-rpc-middleware>safe-stable-stringify": true
      }
    },
    "@metamask/eth-json-rpc-provider": {
      "packages": {
        "@metamask/json-rpc-engine": true,
        "@metamask/rpc-errors": true,
        "@metamask/safe-event-emitter": true,
        "uuid": true
      }
    },
    "@metamask/eth-ledger-bridge-keyring": {
      "globals": {
        "addEventListener": true,
        "console.error": true,
        "document.createElement": true,
        "document.head.appendChild": true,
        "fetch": true,
        "removeEventListener": true,
        "setTimeout": true
      },
      "packages": {
        "@metamask/eth-ledger-bridge-keyring>@ethereumjs/rlp": true,
        "@ethereumjs/tx": true,
        "@ethereumjs/tx>@ethereumjs/util": true,
        "@metamask/eth-ledger-bridge-keyring>@ledgerhq/hw-app-eth": true,
        "@metamask/eth-ledger-bridge-keyring>@metamask/eth-sig-util": true,
        "@metamask/utils": true,
        "browserify>buffer": true,
        "@metamask/eth-trezor-keyring>hdkey": true
      }
    },
    "@metamask/controller-utils>@metamask/eth-query": {
      "packages": {
        "@metamask/ppom-validator>json-rpc-random-id": true,
        "watchify>xtend": true
      }
    },
    "@metamask/eth-sig-util": {
      "packages": {
        "@metamask/eth-sig-util>@ethereumjs/util": true,
        "@metamask/abi-utils": true,
        "@metamask/eth-sig-util>@metamask/utils": true,
        "@metamask/utils>@scure/base": true,
        "browserify>buffer": true,
        "@ethereumjs/tx>ethereum-cryptography": true,
        "@metamask/eth-sig-util>tweetnacl": true
      }
    },
    "@metamask/keyring-controller>@metamask/eth-hd-keyring>@metamask/eth-sig-util": {
      "packages": {
        "@keystonehq/metamask-airgapped-keyring>@ethereumjs/rlp": true,
        "@metamask/keyring-controller>@metamask/eth-hd-keyring>@metamask/eth-sig-util>@ethereumjs/util": true,
        "@metamask/keyring-controller>@metamask/eth-hd-keyring>@metamask/eth-sig-util>@metamask/abi-utils": true,
        "@metamask/utils": true,
        "@metamask/utils>@scure/base": true,
        "browserify>buffer": true,
        "@ethereumjs/tx>ethereum-cryptography": true,
        "@metamask/eth-sig-util>tweetnacl": true
      }
    },
    "@metamask/eth-json-rpc-middleware>@metamask/eth-sig-util": {
      "packages": {
        "@keystonehq/metamask-airgapped-keyring>@ethereumjs/rlp": true,
        "@metamask/eth-json-rpc-middleware>@metamask/eth-sig-util>@ethereumjs/util": true,
        "@metamask/eth-json-rpc-middleware>@metamask/eth-sig-util>@metamask/abi-utils": true,
        "@metamask/utils": true,
        "@metamask/utils>@scure/base": true,
        "browserify>buffer": true,
        "@ethereumjs/tx>ethereum-cryptography": true,
        "@metamask/eth-sig-util>tweetnacl": true
      }
    },
    "@metamask/eth-ledger-bridge-keyring>@metamask/eth-sig-util": {
      "packages": {
        "@metamask/eth-ledger-bridge-keyring>@metamask/eth-sig-util>@ethereumjs/rlp": true,
        "@metamask/eth-ledger-bridge-keyring>@metamask/eth-sig-util>@ethereumjs/util": true,
        "@metamask/eth-ledger-bridge-keyring>@metamask/eth-sig-util>@metamask/abi-utils": true,
        "@metamask/utils": true,
        "@metamask/utils>@scure/base": true,
        "browserify>buffer": true,
        "@ethereumjs/tx>ethereum-cryptography": true,
        "@metamask/eth-sig-util>tweetnacl": true
      }
    },
    "@metamask/keyring-controller>@metamask/eth-simple-keyring>@metamask/eth-sig-util": {
      "packages": {
        "@keystonehq/metamask-airgapped-keyring>@ethereumjs/rlp": true,
        "@metamask/keyring-controller>@metamask/eth-simple-keyring>@metamask/eth-sig-util>@ethereumjs/util": true,
        "@metamask/keyring-controller>@metamask/eth-simple-keyring>@metamask/eth-sig-util>@metamask/abi-utils": true,
        "@metamask/utils": true,
        "@metamask/utils>@scure/base": true,
        "browserify>buffer": true,
        "@ethereumjs/tx>ethereum-cryptography": true,
        "@metamask/eth-sig-util>tweetnacl": true
      }
    },
    "@metamask/eth-snap-keyring>@metamask/eth-sig-util": {
      "packages": {
        "@keystonehq/metamask-airgapped-keyring>@ethereumjs/rlp": true,
        "@metamask/eth-snap-keyring>@metamask/eth-sig-util>@ethereumjs/util": true,
        "@metamask/eth-snap-keyring>@metamask/eth-sig-util>@metamask/abi-utils": true,
        "@metamask/utils": true,
        "@metamask/utils>@scure/base": true,
        "browserify>buffer": true,
        "@ethereumjs/tx>ethereum-cryptography": true,
        "@metamask/eth-sig-util>tweetnacl": true
      }
    },
    "@metamask/eth-trezor-keyring>@metamask/eth-sig-util": {
      "packages": {
        "@keystonehq/metamask-airgapped-keyring>@ethereumjs/rlp": true,
        "@metamask/eth-trezor-keyring>@metamask/eth-sig-util>@ethereumjs/util": true,
        "@metamask/eth-trezor-keyring>@metamask/eth-sig-util>@metamask/abi-utils": true,
        "@metamask/utils": true,
        "@metamask/utils>@scure/base": true,
        "browserify>buffer": true,
        "@ethereumjs/tx>ethereum-cryptography": true,
        "@metamask/eth-sig-util>tweetnacl": true
      }
    },
    "@metamask/keyring-controller>@metamask/eth-sig-util": {
      "packages": {
        "@keystonehq/metamask-airgapped-keyring>@ethereumjs/rlp": true,
        "@metamask/keyring-controller>@metamask/eth-sig-util>@ethereumjs/util": true,
        "@metamask/keyring-controller>@metamask/eth-sig-util>@metamask/abi-utils": true,
        "@metamask/utils": true,
        "@metamask/utils>@scure/base": true,
        "browserify>buffer": true,
        "@ethereumjs/tx>ethereum-cryptography": true,
        "@metamask/eth-sig-util>tweetnacl": true
      }
    },
    "@metamask/signature-controller>@metamask/eth-sig-util": {
      "packages": {
        "@keystonehq/metamask-airgapped-keyring>@ethereumjs/rlp": true,
        "@metamask/signature-controller>@metamask/eth-sig-util>@ethereumjs/util": true,
        "@metamask/signature-controller>@metamask/eth-sig-util>@metamask/abi-utils": true,
        "@metamask/utils": true,
        "@metamask/utils>@scure/base": true,
        "browserify>buffer": true,
        "@ethereumjs/tx>ethereum-cryptography": true,
        "@metamask/eth-sig-util>tweetnacl": true
      }
    },
    "@metamask/keyring-controller>@metamask/eth-simple-keyring": {
      "packages": {
        "@ethereumjs/tx>@ethereumjs/util": true,
        "@metamask/keyring-controller>@metamask/eth-simple-keyring>@metamask/eth-sig-util": true,
        "@metamask/utils": true,
        "browserify>buffer": true,
        "@ethereumjs/tx>ethereum-cryptography": true,
        "crypto-browserify>randombytes": true
      }
    },
    "@metamask/eth-snap-keyring": {
      "globals": {
        "URL": true,
        "console.error": true,
        "console.info": true,
        "console.warn": true
      },
      "packages": {
        "@ethereumjs/tx": true,
        "@metamask/eth-snap-keyring>@metamask/eth-sig-util": true,
        "@metamask/keyring-api": true,
        "@metamask/eth-snap-keyring>@metamask/keyring-internal-snap-client": true,
        "@metamask/keyring-api>@metamask/keyring-utils": true,
        "@metamask/utils>@metamask/superstruct": true,
        "@metamask/utils": true,
        "webpack>events": true,
        "@metamask/eth-snap-keyring>uuid": true
      }
    },
    "@metamask/eth-token-tracker": {
      "globals": {
        "console.warn": true
      },
      "packages": {
        "@babel/runtime": true,
        "@ethersproject/bignumber": true,
        "@ethersproject/contracts": true,
        "@ethersproject/providers": true,
        "@metamask/eth-token-tracker>@metamask/eth-block-tracker": true,
        "@metamask/safe-event-emitter": true,
        "bn.js": true,
        "@metamask/eth-token-tracker>deep-equal": true,
        "human-standard-token-abi": true
      }
    },
    "@metamask/eth-trezor-keyring": {
      "globals": {
        "setTimeout": true
      },
      "packages": {
        "@ethereumjs/tx": true,
        "@ethereumjs/tx>@ethereumjs/util": true,
        "@metamask/eth-trezor-keyring>@metamask/eth-sig-util": true,
        "@metamask/utils": true,
        "@metamask/eth-trezor-keyring>@trezor/connect-plugin-ethereum": true,
        "@trezor/connect-web": true,
        "browserify>buffer": true,
        "@metamask/eth-trezor-keyring>hdkey": true
      }
    },
    "@metamask/etherscan-link": {
      "globals": {
        "URL": true
      }
    },
    "eth-method-registry>@metamask/ethjs-contract": {
      "packages": {
        "@babel/runtime": true,
        "eth-method-registry>@metamask/ethjs-contract>@metamask/ethjs-filter": true,
        "eth-method-registry>@metamask/ethjs-contract>@metamask/ethjs-util": true,
        "eth-method-registry>@metamask/ethjs-contract>ethjs-abi": true,
        "eth-ens-namehash>js-sha3": true,
        "promise-to-callback": true
      }
    },
    "eth-method-registry>@metamask/ethjs-contract>@metamask/ethjs-filter": {
      "globals": {
        "clearInterval": true,
        "setInterval": true
      }
    },
    "eth-method-registry>@metamask/ethjs-query>@metamask/ethjs-format": {
      "packages": {
        "eth-method-registry>@metamask/ethjs-contract>@metamask/ethjs-util": true,
        "@metamask/controller-utils>@metamask/ethjs-unit>@metamask/number-to-bn": true,
        "eth-method-registry>@metamask/ethjs-query>@metamask/ethjs-format>ethjs-schema": true,
        "eth-method-registry>@metamask/ethjs-query>@metamask/ethjs-format>strip-hex-prefix": true
      }
    },
    "eth-method-registry>@metamask/ethjs-query": {
      "globals": {
        "console": true
      },
      "packages": {
        "eth-method-registry>@metamask/ethjs-query>@metamask/ethjs-format": true,
        "eth-method-registry>@metamask/ethjs-query>@metamask/ethjs-rpc": true,
        "promise-to-callback": true
      }
    },
    "eth-method-registry>@metamask/ethjs-query>@metamask/ethjs-rpc": {
      "packages": {
        "promise-to-callback": true
      }
    },
    "@metamask/controller-utils>@metamask/ethjs-unit": {
      "packages": {
        "@metamask/controller-utils>@metamask/ethjs-unit>@metamask/number-to-bn": true,
        "bn.js": true
      }
    },
    "eth-method-registry>@metamask/ethjs-contract>@metamask/ethjs-util": {
      "packages": {
        "browserify>buffer": true,
        "eth-method-registry>@metamask/ethjs-query>@metamask/ethjs-format>is-hex-prefixed": true,
        "eth-method-registry>@metamask/ethjs-query>@metamask/ethjs-format>strip-hex-prefix": true
      }
    },
    "@metamask/gas-fee-controller": {
      "globals": {
        "clearInterval": true,
        "console.error": true,
        "setInterval": true
      },
      "packages": {
        "@metamask/controller-utils": true,
        "@metamask/controller-utils>@metamask/eth-query": true,
        "@metamask/polling-controller": true,
        "bn.js": true,
        "uuid": true
      }
    },
    "@metamask/jazzicon": {
      "globals": {
        "document.createElement": true,
        "document.createElementNS": true
      },
      "packages": {
        "@metamask/jazzicon>color": true,
        "@metamask/jazzicon>mersenne-twister": true
      }
    },
    "@metamask/json-rpc-engine": {
      "packages": {
        "@metamask/rpc-errors": true,
        "@metamask/safe-event-emitter": true,
        "@metamask/utils": true
      }
    },
    "@metamask/json-rpc-middleware-stream": {
      "globals": {
        "console.warn": true,
        "setTimeout": true
      },
      "packages": {
        "@metamask/safe-event-emitter": true,
        "@metamask/utils": true,
        "readable-stream": true
      }
    },
    "@metamask/snaps-sdk>@metamask/key-tree": {
      "globals": {
        "crypto.subtle": true
      },
      "packages": {
        "@metamask/scure-bip39": true,
        "@metamask/utils": true,
        "viem>webauthn-p256>@noble/curves": true,
        "@noble/hashes": true,
        "@metamask/utils>@scure/base": true
      }
    },
    "@metamask/keyring-api": {
      "packages": {
        "@metamask/keyring-api>@metamask/keyring-utils": true,
        "@metamask/utils>@metamask/superstruct": true,
        "@metamask/utils": true,
        "@metamask/keyring-api>bech32": true
      }
    },
    "@metamask/keyring-controller": {
      "globals": {
        "console.error": true,
        "console.log": true
      },
      "packages": {
        "@ethereumjs/tx>@ethereumjs/util": true,
        "@metamask/base-controller": true,
        "@metamask/browser-passworder": true,
        "@metamask/keyring-controller>@metamask/eth-hd-keyring": true,
        "@metamask/keyring-controller>@metamask/eth-sig-util": true,
        "@metamask/keyring-controller>@metamask/eth-simple-keyring": true,
        "@metamask/utils": true,
        "@metamask/name-controller>async-mutex": true,
        "@metamask/keyring-controller>ethereumjs-wallet": true,
        "@metamask/keyring-controller>ulid": true
      }
    },
    "@metamask/eth-snap-keyring>@metamask/keyring-internal-snap-client": {
      "packages": {
        "@metamask/keyring-snap-client": true
      }
    },
    "@metamask/keyring-snap-client": {
      "packages": {
        "@metamask/keyring-api": true,
        "@metamask/keyring-api>@metamask/keyring-utils": true,
        "@metamask/utils>@metamask/superstruct": true,
        "@metamask/keyring-snap-client>uuid": true
      }
    },
    "@metamask/keyring-api>@metamask/keyring-utils": {
      "globals": {
        "URL": true
      },
      "packages": {
        "@metamask/utils>@metamask/superstruct": true,
        "@metamask/utils": true,
        "bitcoin-address-validation": true
      }
    },
    "@metamask/logging-controller": {
      "packages": {
        "@metamask/base-controller": true,
        "uuid": true
      }
    },
    "@metamask/logo": {
      "globals": {
        "addEventListener": true,
        "document.body.appendChild": true,
        "document.createElementNS": true,
        "innerHeight": true,
        "innerWidth": true,
        "requestAnimationFrame": true
      },
      "packages": {
        "@metamask/logo>gl-mat4": true,
        "@metamask/logo>gl-vec3": true
      }
    },
    "@metamask/message-manager": {
      "packages": {
        "@metamask/base-controller": true,
        "@metamask/controller-utils": true,
        "@metamask/utils": true,
        "browserify>buffer": true,
        "webpack>events": true,
        "uuid": true
      }
    },
    "@metamask/multichain-api-middleware": {
      "globals": {
        "console.error": true
      },
      "packages": {
        "@metamask/multichain-api-middleware>@metamask/api-specs": true,
        "@metamask/multichain-api-middleware>@metamask/chain-agnostic-permission": true,
        "@metamask/controller-utils": true,
        "@metamask/eth-json-rpc-filters": true,
        "@metamask/json-rpc-engine": true,
        "@metamask/permission-controller": true,
        "@metamask/rpc-errors": true,
        "@metamask/safe-event-emitter": true,
        "@metamask/utils": true,
        "@open-rpc/schema-utils-js": true,
        "@metamask/message-manager>jsonschema": true
      }
    },
    "@metamask/multichain-network-controller": {
      "packages": {
        "@metamask/base-controller": true,
        "@metamask/keyring-api": true,
        "@metamask/network-controller": true,
        "@metamask/utils": true,
        "@metamask/multichain-network-controller>@solana/addresses": true
      }
    },
    "@metamask/bridge-controller>@metamask/multichain-network-controller": {
      "packages": {
        "@metamask/base-controller": true,
        "@metamask/keyring-api": true,
        "@metamask/network-controller": true,
        "@metamask/utils": true,
        "@metamask/bridge-controller>@metamask/multichain-network-controller>@solana/addresses": true
      }
    },
    "@metamask/multichain-transactions-controller": {
      "globals": {
        "console.error": true
      },
      "packages": {
        "@metamask/base-controller": true,
        "@metamask/keyring-api": true,
        "@metamask/keyring-snap-client": true,
        "@metamask/multichain-transactions-controller>@metamask/snaps-utils": true,
        "@metamask/utils": true
      }
    },
    "@metamask/name-controller": {
      "globals": {
        "fetch": true
      },
      "packages": {
        "@metamask/base-controller": true,
        "@metamask/controller-utils": true,
        "@metamask/utils": true,
        "@metamask/name-controller>async-mutex": true
      }
    },
    "@metamask/network-controller": {
      "globals": {
        "URL": true,
        "setTimeout": true
      },
      "packages": {
        "@metamask/base-controller": true,
        "@metamask/controller-utils": true,
        "@metamask/eth-token-tracker>@metamask/eth-block-tracker": true,
        "@metamask/network-controller>@metamask/eth-json-rpc-infura": true,
        "@metamask/eth-json-rpc-middleware": true,
        "@metamask/eth-json-rpc-provider": true,
        "@metamask/controller-utils>@metamask/eth-query": true,
        "@metamask/json-rpc-engine": true,
        "@metamask/rpc-errors": true,
        "@metamask/network-controller>@metamask/swappable-obj-proxy": true,
        "@metamask/utils": true,
        "addons-linter>deepmerge": true,
        "eslint>fast-deep-equal": true,
        "lodash": true,
        "reselect": true,
        "uri-js": true,
        "uuid": true
      }
    },
    "@metamask/transaction-controller>@metamask/nonce-tracker": {
      "packages": {
        "@ethersproject/providers": true,
        "browserify>assert": true,
        "@metamask/transaction-controller>@metamask/nonce-tracker>async-mutex": true
      }
    },
    "@metamask/notification-services-controller": {
      "globals": {
        "Intl.NumberFormat": true,
        "addEventListener": true,
        "fetch": true,
        "registration": true,
        "removeEventListener": true
      },
      "packages": {
        "@metamask/notification-services-controller>@contentful/rich-text-html-renderer": true,
        "@metamask/base-controller": true,
        "@metamask/controller-utils": true,
        "@metamask/keyring-controller": true,
        "@metamask/profile-sync-controller": true,
        "@metamask/utils": true,
        "@metamask/notification-services-controller>bignumber.js": true,
        "@metamask/notification-services-controller>firebase": true,
        "loglevel": true,
        "uuid": true
      }
    },
    "@metamask/controller-utils>@metamask/ethjs-unit>@metamask/number-to-bn": {
      "packages": {
        "bn.js": true,
        "eth-method-registry>@metamask/ethjs-query>@metamask/ethjs-format>strip-hex-prefix": true
      }
    },
    "@metamask/object-multiplex": {
      "globals": {
        "console.warn": true
      },
      "packages": {
        "@metamask/object-multiplex>once": true,
        "readable-stream": true
      }
    },
    "@metamask/obs-store": {
      "packages": {
        "@metamask/safe-event-emitter": true,
        "readable-stream": true
      }
    },
    "@metamask/permission-controller": {
      "globals": {
        "console.error": true
      },
      "packages": {
        "@metamask/base-controller": true,
        "@metamask/controller-utils": true,
        "@metamask/json-rpc-engine": true,
        "@metamask/rpc-errors": true,
        "@metamask/utils": true,
        "deep-freeze-strict": true,
        "immer": true,
        "nanoid": true
      }
    },
    "@metamask/permission-log-controller": {
      "packages": {
        "@metamask/base-controller": true,
        "@metamask/utils": true
      }
    },
    "@metamask/phishing-controller": {
      "globals": {
        "TextEncoder": true,
        "URL": true,
        "console.error": true,
        "fetch": true
      },
      "packages": {
        "@metamask/base-controller": true,
        "@metamask/controller-utils": true,
        "@noble/hashes": true,
        "@ethereumjs/tx>ethereum-cryptography": true,
        "webpack-cli>fastest-levenshtein": true,
        "punycode": true
      }
    },
    "@metamask/polling-controller": {
      "globals": {
        "clearTimeout": true,
        "console.error": true,
        "setTimeout": true
      },
      "packages": {
        "@metamask/base-controller": true,
        "@metamask/snaps-utils>fast-json-stable-stringify": true,
        "uuid": true
      }
    },
    "@metamask/assets-controllers>@metamask/polling-controller": {
      "globals": {
        "clearTimeout": true,
        "console.error": true,
        "setTimeout": true
      },
      "packages": {
        "@metamask/base-controller": true,
        "@metamask/snaps-utils>fast-json-stable-stringify": true,
        "uuid": true
      }
    },
    "@metamask/bridge-controller>@metamask/polling-controller": {
      "globals": {
        "clearTimeout": true,
        "console.error": true,
        "setTimeout": true
      },
      "packages": {
        "@metamask/base-controller": true,
        "@metamask/snaps-utils>fast-json-stable-stringify": true,
        "uuid": true
      }
    },
    "@metamask/user-operation-controller>@metamask/polling-controller": {
      "globals": {
        "clearTimeout": true,
        "console.error": true,
        "setTimeout": true
      },
      "packages": {
        "@metamask/base-controller": true,
        "@metamask/snaps-utils>fast-json-stable-stringify": true,
        "uuid": true
      }
    },
    "@metamask/post-message-stream": {
      "globals": {
        "MessageEvent.prototype": true,
        "WorkerGlobalScope": true,
        "addEventListener": true,
        "browser": true,
        "chrome": true,
        "location.origin": true,
        "postMessage": true,
        "removeEventListener": true
      },
      "packages": {
        "@metamask/utils": true,
        "readable-stream": true
      }
    },
    "@metamask/ppom-validator": {
      "globals": {
        "URL": true,
        "console.error": true,
        "crypto": true
      },
      "packages": {
        "@metamask/ppom-validator>@metamask/base-controller": true,
        "@metamask/controller-utils": true,
        "await-semaphore": true,
        "browserify>buffer": true,
        "@metamask/ppom-validator>crypto-js": true,
        "@metamask/ppom-validator>elliptic": true,
        "@metamask/ppom-validator>json-rpc-random-id": true
      }
    },
    "@metamask/preferences-controller": {
      "packages": {
        "@metamask/base-controller": true,
        "@metamask/controller-utils": true
      }
    },
    "@metamask/profile-sync-controller": {
      "globals": {
        "Event": true,
        "Headers": true,
        "TextDecoder": true,
        "TextEncoder": true,
        "URL": true,
        "URLSearchParams": true,
        "addEventListener": true,
        "console.error": true,
        "dispatchEvent": true,
        "fetch": true,
        "removeEventListener": true,
        "setTimeout": true
      },
      "packages": {
        "@metamask/base-controller": true,
        "@metamask/keyring-api": true,
        "@metamask/keyring-controller": true,
        "@metamask/network-controller": true,
        "@metamask/profile-sync-controller>@noble/ciphers": true,
        "@noble/hashes": true,
        "browserify>buffer": true,
        "loglevel": true,
        "@metamask/profile-sync-controller>siwe": true
      }
    },
    "@metamask/providers": {
      "globals": {
        "CustomEvent": true,
        "Event": true,
        "addEventListener": true,
        "chrome.runtime.connect": true,
        "console": true,
        "dispatchEvent": true,
        "document.createElement": true,
        "document.readyState": true,
        "ethereum": "write",
        "location.hostname": true,
        "removeEventListener": true,
        "web3": true
      },
      "packages": {
        "@metamask/json-rpc-engine": true,
        "@metamask/json-rpc-middleware-stream": true,
        "@metamask/object-multiplex": true,
        "@metamask/rpc-errors": true,
        "@metamask/safe-event-emitter": true,
        "@metamask/utils": true,
        "@metamask/providers>detect-browser": true,
        "@metamask/providers>extension-port-stream": true,
        "eslint>fast-deep-equal": true,
        "@metamask/providers>is-stream": true,
        "readable-stream": true
      }
    },
    "@metamask/rate-limit-controller": {
      "globals": {
        "setTimeout": true
      },
      "packages": {
        "@metamask/base-controller": true,
        "@metamask/rpc-errors": true,
        "@metamask/utils": true
      }
    },
    "@metamask/remote-feature-flag-controller": {
      "packages": {
        "@metamask/base-controller": true,
        "@metamask/controller-utils": true,
        "uuid": true
      }
    },
    "@metamask/rpc-errors": {
      "packages": {
        "@metamask/utils": true,
        "@metamask/rpc-errors>fast-safe-stringify": true
      }
    },
    "@metamask/safe-event-emitter": {
      "globals": {
        "setTimeout": true
      },
      "packages": {
        "webpack>events": true
      }
    },
    "@metamask/scure-bip39": {
      "globals": {
        "TextEncoder": true
      },
      "packages": {
        "@metamask/scure-bip39>@noble/hashes": true,
        "@metamask/utils>@scure/base": true
      }
    },
    "@metamask/selected-network-controller": {
      "packages": {
        "@metamask/selected-network-controller>@metamask/base-controller": true,
        "@metamask/network-controller>@metamask/swappable-obj-proxy": true
      }
    },
    "@metamask/signature-controller": {
      "globals": {
        "fetch": true
      },
      "packages": {
        "@metamask/approval-controller": true,
        "@metamask/base-controller": true,
        "@metamask/controller-utils": true,
        "@metamask/signature-controller>@metamask/eth-sig-util": true,
        "@metamask/keyring-controller": true,
        "@metamask/logging-controller": true,
        "@metamask/utils": true,
        "browserify>buffer": true,
        "webpack>events": true,
        "@metamask/message-manager>jsonschema": true,
        "uuid": true
      }
    },
    "@metamask/smart-transactions-controller": {
      "globals": {
        "URLSearchParams": true,
        "clearInterval": true,
        "console.error": true,
        "console.log": true,
        "fetch": true,
        "setInterval": true
      },
      "packages": {
        "@ethereumjs/tx": true,
        "@ethereumjs/tx>@ethereumjs/util": true,
        "@ethersproject/bytes": true,
        "@metamask/controller-utils": true,
        "@metamask/controller-utils>@metamask/eth-query": true,
        "@metamask/polling-controller": true,
        "@metamask/transaction-controller": true,
        "@metamask/smart-transactions-controller>bignumber.js": true,
        "browserify>buffer": true,
        "fast-json-patch": true,
        "lodash": true
      }
    },
    "@metamask/snaps-controllers": {
      "globals": {
        "DecompressionStream": true,
        "URL": true,
        "clearTimeout": true,
        "document.getElementById": true,
        "fetch.bind": true,
        "setTimeout": true
      },
      "packages": {
        "@metamask/base-controller": true,
        "@metamask/json-rpc-engine": true,
        "@metamask/json-rpc-middleware-stream": true,
        "@metamask/object-multiplex": true,
        "@metamask/permission-controller": true,
        "@metamask/post-message-stream": true,
        "@metamask/rpc-errors": true,
        "@metamask/snaps-utils>@metamask/snaps-registry": true,
        "@metamask/snaps-rpc-methods": true,
        "@metamask/snaps-sdk": true,
        "@metamask/snaps-utils": true,
        "@metamask/utils": true,
        "@metamask/snaps-controllers>@xstate/fsm": true,
        "@metamask/name-controller>async-mutex": true,
        "browserify>browserify-zlib": true,
        "@metamask/snaps-controllers>concat-stream": true,
        "eslint>fast-deep-equal": true,
        "@metamask/snaps-controllers>get-npm-tarball-url": true,
        "immer": true,
        "luxon": true,
        "nanoid": true,
        "readable-stream": true,
        "@metamask/snaps-controllers>readable-web-to-node-stream": true,
        "semver": true,
        "@metamask/snaps-controllers>tar-stream": true
      }
    },
    "@metamask/snaps-execution-environments": {
      "globals": {
        "document.getElementById": true
      },
      "packages": {
        "@metamask/post-message-stream": true,
        "@metamask/snaps-utils": true,
        "@metamask/utils": true
      }
    },
    "@metamask/snaps-utils>@metamask/snaps-registry": {
      "packages": {
        "@metamask/utils>@metamask/superstruct": true,
        "@metamask/utils": true,
        "viem>webauthn-p256>@noble/curves": true,
        "@noble/hashes": true
      }
    },
    "@metamask/snaps-rpc-methods": {
      "packages": {
        "@metamask/snaps-sdk>@metamask/key-tree": true,
        "@metamask/permission-controller": true,
        "@metamask/rpc-errors": true,
        "@metamask/snaps-sdk": true,
        "@metamask/snaps-utils": true,
        "@metamask/utils>@metamask/superstruct": true,
        "@metamask/utils": true,
        "@noble/hashes": true,
        "luxon": true
      }
    },
    "@metamask/snaps-sdk": {
      "globals": {
        "URL": true,
        "fetch": true
      },
      "packages": {
        "@metamask/rpc-errors": true,
        "@metamask/utils>@metamask/superstruct": true,
        "@metamask/utils": true
      }
    },
    "@metamask/snaps-utils": {
      "globals": {
        "File": true,
        "FileReader": true,
        "TextDecoder": true,
        "TextEncoder": true,
        "URL": true,
        "console.error": true,
        "console.log": true,
        "console.warn": true,
        "crypto": true,
        "document.body.appendChild": true,
        "document.createElement": true,
        "fetch": true
      },
      "packages": {
        "@metamask/snaps-sdk>@metamask/key-tree": true,
        "@metamask/permission-controller": true,
        "@metamask/rpc-errors": true,
        "@metamask/snaps-utils>@metamask/slip44": true,
        "@metamask/snaps-sdk": true,
        "@metamask/utils>@metamask/superstruct": true,
        "@metamask/utils": true,
        "@noble/hashes": true,
        "@metamask/utils>@scure/base": true,
        "chalk": true,
        "@metamask/snaps-utils>cron-parser": true,
        "@metamask/snaps-utils>fast-json-stable-stringify": true,
        "@metamask/snaps-utils>fast-xml-parser": true,
        "luxon": true,
        "@metamask/snaps-utils>marked": true,
        "@metamask/snaps-utils>rfdc": true,
        "semver": true,
        "@metamask/snaps-utils>validate-npm-package-name": true
      }
    },
    "@metamask/assets-controllers>@metamask/snaps-utils": {
      "globals": {
        "File": true,
        "FileReader": true,
        "TextDecoder": true,
        "TextEncoder": true,
        "URL": true,
        "console.error": true,
        "console.log": true,
        "console.warn": true,
        "crypto": true,
        "document.body.appendChild": true,
        "document.createElement": true,
        "fetch": true
      },
      "packages": {
        "@metamask/snaps-sdk>@metamask/key-tree": true,
        "@metamask/permission-controller": true,
        "@metamask/rpc-errors": true,
        "@metamask/snaps-utils>@metamask/slip44": true,
        "@metamask/snaps-sdk": true,
        "@metamask/utils>@metamask/superstruct": true,
        "@metamask/utils": true,
        "@noble/hashes": true,
        "@metamask/utils>@scure/base": true,
        "chalk": true,
        "@metamask/snaps-utils>cron-parser": true,
        "@metamask/snaps-utils>fast-json-stable-stringify": true,
        "@metamask/snaps-utils>fast-xml-parser": true,
        "@metamask/snaps-utils>marked": true,
        "@metamask/snaps-utils>rfdc": true,
        "semver": true,
        "@metamask/snaps-utils>validate-npm-package-name": true
      }
    },
    "@metamask/bridge-controller>@metamask/snaps-utils": {
      "globals": {
        "File": true,
        "FileReader": true,
        "TextDecoder": true,
        "TextEncoder": true,
        "URL": true,
        "console.error": true,
        "console.log": true,
        "console.warn": true,
        "crypto": true,
        "document.body.appendChild": true,
        "document.createElement": true,
        "fetch": true
      },
      "packages": {
        "@metamask/snaps-sdk>@metamask/key-tree": true,
        "@metamask/permission-controller": true,
        "@metamask/rpc-errors": true,
        "@metamask/snaps-utils>@metamask/slip44": true,
        "@metamask/snaps-sdk": true,
        "@metamask/utils>@metamask/superstruct": true,
        "@metamask/utils": true,
        "@noble/hashes": true,
        "@metamask/utils>@scure/base": true,
        "chalk": true,
        "@metamask/snaps-utils>cron-parser": true,
        "@metamask/snaps-utils>fast-json-stable-stringify": true,
        "@metamask/snaps-utils>fast-xml-parser": true,
        "@metamask/snaps-utils>marked": true,
        "@metamask/snaps-utils>rfdc": true,
        "semver": true,
        "@metamask/snaps-utils>validate-npm-package-name": true
      }
    },
    "@metamask/multichain-transactions-controller>@metamask/snaps-utils": {
      "globals": {
        "File": true,
        "FileReader": true,
        "TextDecoder": true,
        "TextEncoder": true,
        "URL": true,
        "console.error": true,
        "console.log": true,
        "console.warn": true,
        "crypto": true,
        "document.body.appendChild": true,
        "document.createElement": true,
        "fetch": true
      },
      "packages": {
        "@metamask/snaps-sdk>@metamask/key-tree": true,
        "@metamask/permission-controller": true,
        "@metamask/rpc-errors": true,
        "@metamask/snaps-utils>@metamask/slip44": true,
        "@metamask/snaps-sdk": true,
        "@metamask/utils>@metamask/superstruct": true,
        "@metamask/utils": true,
        "@noble/hashes": true,
        "@metamask/utils>@scure/base": true,
        "chalk": true,
        "@metamask/snaps-utils>cron-parser": true,
        "@metamask/snaps-utils>fast-json-stable-stringify": true,
        "@metamask/snaps-utils>fast-xml-parser": true,
        "@metamask/snaps-utils>marked": true,
        "@metamask/snaps-utils>rfdc": true,
        "semver": true,
        "@metamask/snaps-utils>validate-npm-package-name": true
      }
    },
    "@metamask/transaction-controller": {
      "globals": {
        "clearTimeout": true,
        "console.error": true,
        "fetch": true,
        "setTimeout": true
      },
      "packages": {
        "@ethereumjs/tx>@ethereumjs/common": true,
        "@ethereumjs/tx": true,
        "@ethersproject/abi": true,
        "@ethersproject/contracts": true,
        "@ethersproject/providers": true,
        "@ethersproject/wallet": true,
        "@metamask/base-controller": true,
        "@metamask/controller-utils": true,
        "@metamask/controller-utils>@metamask/eth-query": true,
        "@metamask/gas-fee-controller": true,
        "@metamask/metamask-eth-abis": true,
        "@metamask/network-controller": true,
        "@metamask/transaction-controller>@metamask/nonce-tracker": true,
        "@metamask/rpc-errors": true,
        "@metamask/utils": true,
        "@metamask/name-controller>async-mutex": true,
        "bn.js": true,
        "browserify>buffer": true,
        "eth-method-registry": true,
        "webpack>events": true,
        "fast-json-patch": true,
        "lodash": true,
        "uuid": true
      }
    },
    "@metamask/user-operation-controller": {
      "globals": {
        "fetch": true
      },
      "packages": {
        "@metamask/base-controller": true,
        "@metamask/controller-utils": true,
        "@metamask/controller-utils>@metamask/eth-query": true,
        "@metamask/gas-fee-controller": true,
        "@metamask/user-operation-controller>@metamask/polling-controller": true,
        "@metamask/rpc-errors": true,
        "@metamask/utils>@metamask/superstruct": true,
        "@metamask/transaction-controller": true,
        "@metamask/utils": true,
        "bn.js": true,
        "webpack>events": true,
        "lodash": true,
        "uuid": true
      }
    },
    "@metamask/utils": {
      "globals": {
        "TextDecoder": true,
        "TextEncoder": true
      },
      "packages": {
        "@metamask/utils>@metamask/superstruct": true,
        "@noble/hashes": true,
        "@metamask/utils>@scure/base": true,
        "browserify>buffer": true,
        "nock>debug": true,
        "@metamask/utils>pony-cause": true,
        "semver": true
      }
    },
    "@metamask/abi-utils>@metamask/utils": {
      "globals": {
        "TextDecoder": true,
        "TextEncoder": true
      },
      "packages": {
        "@metamask/utils>@metamask/superstruct": true,
        "@noble/hashes": true,
        "@metamask/utils>@scure/base": true,
        "browserify>buffer": true,
        "nock>debug": true,
        "@metamask/utils>pony-cause": true,
        "semver": true
      }
    },
    "@metamask/browser-passworder>@metamask/utils": {
      "globals": {
        "TextDecoder": true,
        "TextEncoder": true
      },
      "packages": {
        "@metamask/utils>@metamask/superstruct": true,
        "@noble/hashes": true,
        "@metamask/utils>@scure/base": true,
        "browserify>buffer": true,
        "nock>debug": true,
        "@metamask/utils>pony-cause": true,
        "semver": true
      }
    },
    "@metamask/eth-sig-util>@metamask/utils": {
      "globals": {
        "TextDecoder": true,
        "TextEncoder": true
      },
      "packages": {
        "@metamask/utils>@metamask/superstruct": true,
        "@noble/hashes": true,
        "@metamask/utils>@scure/base": true,
        "browserify>buffer": true,
        "nock>debug": true,
        "@metamask/utils>pony-cause": true,
        "semver": true
      }
    },
<<<<<<< HEAD
    "@metamask/network-controller>@metamask/eth-json-rpc-middleware>@metamask/eth-sig-util>@metamask/utils": {
      "globals": {
        "TextDecoder": true,
        "TextEncoder": true
      },
      "packages": {
        "@metamask/utils>@metamask/superstruct": true,
        "@noble/hashes": true,
        "@metamask/utils>@scure/base": true,
        "browserify>buffer": true,
        "nock>debug": true,
        "@metamask/utils>pony-cause": true,
        "semver": true
      }
    },
    "@metamask/network-controller>@metamask/utils": {
=======
    "@metamask/queued-request-controller>@metamask/utils": {
>>>>>>> 0a94a44d
      "globals": {
        "TextDecoder": true,
        "TextEncoder": true
      },
      "packages": {
        "@metamask/utils>@metamask/superstruct": true,
        "@noble/hashes": true,
        "@metamask/utils>@scure/base": true,
        "browserify>buffer": true,
        "nock>debug": true,
        "@metamask/utils>pony-cause": true,
        "semver": true
      }
    },
    "@ngraveio/bc-ur": {
      "packages": {
        "@ngraveio/bc-ur>@keystonehq/alias-sampling": true,
        "browserify>assert": true,
        "@ngraveio/bc-ur>bignumber.js": true,
        "browserify>buffer": true,
        "@ngraveio/bc-ur>cbor-sync": true,
        "@ngraveio/bc-ur>crc": true,
        "@ngraveio/bc-ur>jsbi": true,
        "addons-linter>sha.js": true
      }
    },
    "@metamask/profile-sync-controller>@noble/ciphers": {
      "globals": {
        "TextDecoder": true,
        "TextEncoder": true,
        "crypto": true
      }
    },
    "viem>@scure/bip32>@noble/curves": {
      "globals": {
        "TextEncoder": true
      },
      "packages": {
        "viem>@scure/bip32>@noble/hashes": true
      }
    },
    "@ethereumjs/tx>ethereum-cryptography>@noble/curves": {
      "globals": {
        "TextEncoder": true
      },
      "packages": {
        "@ethereumjs/tx>ethereum-cryptography>@noble/hashes": true
      }
    },
    "viem>webauthn-p256>@noble/curves": {
      "globals": {
        "TextEncoder": true
      },
      "packages": {
        "@noble/hashes": true
      }
    },
    "@noble/hashes": {
      "globals": {
        "TextEncoder": true,
        "crypto": true
      }
    },
    "@metamask/scure-bip39>@noble/hashes": {
      "globals": {
        "TextEncoder": true,
        "crypto": true
      }
    },
    "viem>@scure/bip32>@noble/hashes": {
      "globals": {
        "TextEncoder": true,
        "crypto": true
      }
    },
    "@ethereumjs/tx>ethereum-cryptography>@noble/hashes": {
      "globals": {
        "TextEncoder": true,
        "crypto": true
      }
    },
    "@open-rpc/schema-utils-js": {
      "packages": {
        "@open-rpc/schema-utils-js>@json-schema-tools/dereferencer": true,
        "@open-rpc/schema-utils-js>@json-schema-tools/meta-schema": true,
        "@open-rpc/schema-utils-js>@json-schema-tools/reference-resolver": true,
        "@open-rpc/meta-schema": true,
        "eslint>ajv": true,
        "@metamask/rpc-errors>fast-safe-stringify": true,
        "@open-rpc/schema-utils-js>is-url": true
      }
    },
    "@popperjs/core": {
      "globals": {
        "Element": true,
        "HTMLElement": true,
        "ShadowRoot": true,
        "console.error": true,
        "console.warn": true,
        "document": true,
        "navigator.userAgent": true
      }
    },
    "@trezor/connect-web>@trezor/connect>@trezor/protobuf>protobufjs>@protobufjs/codegen": {
      "globals": {
        "console.log": true
      }
    },
    "@trezor/connect-web>@trezor/connect>@trezor/protobuf>protobufjs>@protobufjs/fetch": {
      "globals": {
        "XMLHttpRequest": true
      },
      "packages": {
        "@trezor/connect-web>@trezor/connect>@trezor/protobuf>protobufjs>@protobufjs/aspromise": true,
        "@trezor/connect-web>@trezor/connect>@trezor/protobuf>protobufjs>@protobufjs/inquire": true
      }
    },
    "@reduxjs/toolkit": {
      "globals": {
        "AbortController": true,
        "__REDUX_DEVTOOLS_EXTENSION_COMPOSE__": true,
        "__REDUX_DEVTOOLS_EXTENSION__": true,
        "console": true,
        "queueMicrotask": true,
        "requestAnimationFrame": true,
        "setTimeout": true
      },
      "packages": {
        "immer": true,
        "process": true,
        "redux": true,
        "redux-thunk": true,
        "@reduxjs/toolkit>reselect": true
      }
    },
    "react-router-dom-v5-compat>@remix-run/router": {
      "globals": {
        "AbortController": true,
        "DOMException": true,
        "FormData": true,
        "Headers": true,
        "Request": true,
        "Response": true,
        "URL": true,
        "URLSearchParams": true,
        "console": true,
        "document.defaultView": true
      }
    },
    "@metamask/utils>@scure/base": {
      "globals": {
        "TextDecoder": true,
        "TextEncoder": true
      }
    },
    "viem>@scure/bip32": {
      "packages": {
        "viem>@scure/bip32>@noble/curves": true,
        "viem>@scure/bip32>@noble/hashes": true,
        "@metamask/utils>@scure/base": true
      }
    },
    "@segment/loosely-validate-event": {
      "packages": {
        "browserify>assert": true,
        "browserify>buffer": true,
        "@segment/loosely-validate-event>component-type": true,
        "@segment/loosely-validate-event>join-component": true
      }
    },
    "@sentry/browser>@sentry-internal/browser-utils": {
      "globals": {
        "PerformanceEventTiming.prototype": true,
        "PerformanceObserver": true,
        "XMLHttpRequest.prototype": true,
        "__SENTRY_DEBUG__": true,
        "addEventListener": true,
        "clearTimeout": true,
        "performance": true,
        "removeEventListener": true,
        "setTimeout": true
      },
      "packages": {
        "@sentry/browser>@sentry/core": true,
        "@sentry/utils": true
      }
    },
    "@sentry/browser>@sentry-internal/feedback": {
      "globals": {
        "FormData": true,
        "HTMLFormElement": true,
        "__SENTRY_DEBUG__": true,
        "cancelAnimationFrame": true,
        "clearTimeout": true,
        "document.createElement": true,
        "document.createElementNS": true,
        "document.createTextNode": true,
        "isSecureContext": true,
        "requestAnimationFrame": true,
        "setTimeout": true
      },
      "packages": {
        "@sentry/browser>@sentry/core": true,
        "@sentry/utils": true
      }
    },
    "@sentry/browser>@sentry-internal/replay-canvas": {
      "globals": {
        "Blob": true,
        "HTMLCanvasElement": true,
        "HTMLImageElement": true,
        "ImageData": true,
        "URL.createObjectURL": true,
        "WeakRef": true,
        "Worker": true,
        "cancelAnimationFrame": true,
        "console.error": true,
        "createImageBitmap": true,
        "document": true
      },
      "packages": {
        "@sentry/browser>@sentry/core": true,
        "@sentry/utils": true
      }
    },
    "@sentry/browser>@sentry-internal/replay": {
      "globals": {
        "Blob": true,
        "CSSConditionRule": true,
        "CSSGroupingRule": true,
        "CSSMediaRule": true,
        "CSSRule": true,
        "CSSSupportsRule": true,
        "Document": true,
        "DragEvent": true,
        "Element": true,
        "FormData": true,
        "HTMLElement": true,
        "HTMLFormElement": true,
        "Headers": true,
        "MouseEvent": true,
        "MutationObserver": true,
        "Node.DOCUMENT_FRAGMENT_NODE": true,
        "Node.prototype.contains": true,
        "PointerEvent": true,
        "TextEncoder": true,
        "URL": true,
        "URLSearchParams": true,
        "Worker": true,
        "__RRWEB_EXCLUDE_IFRAME__": true,
        "__RRWEB_EXCLUDE_SHADOW_DOM__": true,
        "__SENTRY_DEBUG__": true,
        "__SENTRY_EXCLUDE_REPLAY_WORKER__": true,
        "__rrMutationObserver": true,
        "addEventListener": true,
        "clearTimeout": true,
        "console.debug": true,
        "console.error": true,
        "console.warn": true,
        "customElements.get": true,
        "document": true,
        "innerHeight": true,
        "innerWidth": true,
        "location.href": true,
        "location.origin": true,
        "parent": true,
        "setTimeout": true
      },
      "packages": {
        "@sentry/browser>@sentry-internal/browser-utils": true,
        "@sentry/browser>@sentry/core": true,
        "@sentry/utils": true
      }
    },
    "@sentry/browser": {
      "globals": {
        "PerformanceObserver.supportedEntryTypes": true,
        "Request": true,
        "URL": true,
        "XMLHttpRequest.prototype": true,
        "__SENTRY_DEBUG__": true,
        "__SENTRY_RELEASE__": true,
        "addEventListener": true,
        "console.error": true,
        "indexedDB.open": true,
        "performance.timeOrigin": true,
        "setTimeout": true
      },
      "packages": {
        "@sentry/browser>@sentry-internal/browser-utils": true,
        "@sentry/browser>@sentry-internal/feedback": true,
        "@sentry/browser>@sentry-internal/replay-canvas": true,
        "@sentry/browser>@sentry-internal/replay": true,
        "@sentry/browser>@sentry/core": true,
        "@sentry/utils": true
      }
    },
    "@sentry/browser>@sentry/core": {
      "globals": {
        "Headers": true,
        "Request": true,
        "URL": true,
        "__SENTRY_DEBUG__": true,
        "__SENTRY_TRACING__": true,
        "clearInterval": true,
        "clearTimeout": true,
        "console.log": true,
        "console.warn": true,
        "setInterval": true,
        "setTimeout": true
      },
      "packages": {
        "@sentry/utils": true
      }
    },
    "@sentry/utils": {
      "globals": {
        "CustomEvent": true,
        "DOMError": true,
        "DOMException": true,
        "EdgeRuntime": true,
        "Element": true,
        "ErrorEvent": true,
        "Event": true,
        "HTMLElement": true,
        "Headers": true,
        "Request": true,
        "Response": true,
        "TextDecoder": true,
        "TextEncoder": true,
        "URL": true,
        "__SENTRY_BROWSER_BUNDLE__": true,
        "__SENTRY_DEBUG__": true,
        "clearTimeout": true,
        "console.error": true,
        "document": true,
        "setInterval": true,
        "setTimeout": true
      },
      "packages": {
        "process": true
      }
    },
    "@solana/addresses": {
      "globals": {
        "Intl.Collator": true,
        "TextEncoder": true,
        "crypto.subtle.digest": true,
        "crypto.subtle.exportKey": true
      },
      "packages": {
        "@solana/addresses>@solana/assertions": true,
        "@solana/addresses>@solana/codecs-core": true,
        "@solana/addresses>@solana/codecs-strings": true,
        "@solana/addresses>@solana/errors": true
      }
    },
    "@metamask/multichain-network-controller>@solana/addresses": {
      "globals": {
        "Intl.Collator": true,
        "TextEncoder": true,
        "crypto.subtle.digest": true,
        "crypto.subtle.exportKey": true
      },
      "packages": {
        "@metamask/multichain-network-controller>@solana/addresses>@solana/assertions": true,
        "@metamask/multichain-network-controller>@solana/addresses>@solana/codecs-core": true,
        "@metamask/multichain-network-controller>@solana/addresses>@solana/codecs-strings": true,
        "@metamask/multichain-network-controller>@solana/addresses>@solana/errors": true
      }
    },
    "@metamask/bridge-controller>@metamask/multichain-network-controller>@solana/addresses": {
      "globals": {
        "Intl.Collator": true,
        "TextEncoder": true,
        "crypto.subtle.digest": true,
        "crypto.subtle.exportKey": true
      },
      "packages": {
        "@metamask/multichain-network-controller>@solana/addresses>@solana/assertions": true,
        "@metamask/multichain-network-controller>@solana/addresses>@solana/codecs-core": true,
        "@metamask/multichain-network-controller>@solana/addresses>@solana/codecs-strings": true,
        "@metamask/multichain-network-controller>@solana/addresses>@solana/errors": true
      }
    },
    "@solana/addresses>@solana/assertions": {
      "globals": {
        "crypto": true,
        "isSecureContext": true
      },
      "packages": {
        "@solana/addresses>@solana/errors": true
      }
    },
    "@metamask/multichain-network-controller>@solana/addresses>@solana/assertions": {
      "globals": {
        "crypto": true,
        "isSecureContext": true
      },
      "packages": {
        "@metamask/multichain-network-controller>@solana/addresses>@solana/errors": true
      }
    },
    "@solana/addresses>@solana/codecs-core": {
      "packages": {
        "@solana/addresses>@solana/errors": true
      }
    },
    "@metamask/multichain-network-controller>@solana/addresses>@solana/codecs-core": {
      "packages": {
        "@metamask/multichain-network-controller>@solana/addresses>@solana/errors": true
      }
    },
    "@solana/addresses>@solana/codecs-strings": {
      "globals": {
        "TextDecoder": true,
        "TextEncoder": true,
        "atob": true,
        "btoa": true
      },
      "packages": {
        "@solana/addresses>@solana/codecs-core": true,
        "@solana/addresses>@solana/errors": true
      }
    },
    "@metamask/multichain-network-controller>@solana/addresses>@solana/codecs-strings": {
      "globals": {
        "TextDecoder": true,
        "TextEncoder": true,
        "atob": true,
        "btoa": true
      },
      "packages": {
        "@metamask/multichain-network-controller>@solana/addresses>@solana/codecs-core": true,
        "@metamask/multichain-network-controller>@solana/addresses>@solana/errors": true
      }
    },
    "@solana/addresses>@solana/errors": {
      "globals": {
        "btoa": true
      }
    },
    "@metamask/multichain-network-controller>@solana/addresses>@solana/errors": {
      "globals": {
        "btoa": true
      }
    },
    "@metamask/controller-utils>@spruceid/siwe-parser": {
      "globals": {
        "console.error": true,
        "console.log": true
      },
      "packages": {
        "@noble/hashes": true,
        "@metamask/controller-utils>@spruceid/siwe-parser>apg-js": true
      }
    },
    "@metamask/profile-sync-controller>siwe>@spruceid/siwe-parser": {
      "globals": {
        "console.error": true,
        "console.log": true
      },
      "packages": {
        "@noble/hashes": true,
        "@metamask/controller-utils>@spruceid/siwe-parser>apg-js": true
      }
    },
    "@metamask/profile-sync-controller>siwe>@stablelib/random>@stablelib/binary": {
      "packages": {
        "@metamask/profile-sync-controller>siwe>@stablelib/random>@stablelib/binary>@stablelib/int": true
      }
    },
    "@metamask/profile-sync-controller>siwe>@stablelib/random": {
      "globals": {
        "crypto": true,
        "msCrypto": true
      },
      "packages": {
        "@metamask/profile-sync-controller>siwe>@stablelib/random>@stablelib/binary": true,
        "@metamask/profile-sync-controller>siwe>@stablelib/random>@stablelib/wipe": true,
        "browserify>browser-resolve": true
      }
    },
    "@trezor/connect-web>@trezor/connect-common": {
      "globals": {
        "console.warn": true,
        "localStorage.getItem": true,
        "localStorage.setItem": true,
        "navigator": true,
        "setTimeout": true,
        "window": true
      },
      "packages": {
        "@trezor/connect-web>@trezor/connect-common>@trezor/env-utils": true,
        "@trezor/connect-web>@trezor/utils": true,
        "tslib": true
      }
    },
    "@metamask/eth-trezor-keyring>@trezor/connect-plugin-ethereum": {
      "packages": {
        "@metamask/eth-trezor-keyring>@metamask/eth-sig-util": true,
        "tslib": true
      }
    },
    "@trezor/connect-web": {
      "globals": {
        "URLSearchParams": true,
        "WebSocket": true,
        "__TREZOR_CONNECT_SRC": true,
        "addEventListener": true,
        "btoa": true,
        "chrome": true,
        "clearInterval": true,
        "clearTimeout": true,
        "console.error": true,
        "console.warn": true,
        "document.body": true,
        "document.createElement": true,
        "document.createTextNode": true,
        "document.getElementById": true,
        "document.querySelectorAll": true,
        "location": true,
        "navigator": true,
        "open": true,
        "origin": true,
        "removeEventListener": true,
        "setInterval": true,
        "setTimeout": true
      },
      "packages": {
        "@trezor/connect-web>@trezor/connect-common": true,
        "@trezor/connect-web>@trezor/connect": true,
        "@trezor/connect-web>@trezor/utils": true,
        "webpack>events": true,
        "tslib": true
      }
    },
    "@trezor/connect-web>@trezor/connect": {
      "packages": {
        "@trezor/connect-web>@trezor/connect>@trezor/protobuf": true,
        "@trezor/connect-web>@trezor/connect>@trezor/schema-utils": true,
        "@trezor/connect-web>@trezor/connect>@trezor/transport": true,
        "@trezor/connect-web>@trezor/utils": true,
        "tslib": true
      }
    },
    "@trezor/connect-web>@trezor/connect-common>@trezor/env-utils": {
      "globals": {
        "innerHeight": true,
        "innerWidth": true,
        "location.hostname": true,
        "location.origin": true,
        "navigator.languages": true,
        "navigator.platform": true,
        "navigator.userAgent": true,
        "screen.height": true,
        "screen.width": true
      },
      "packages": {
        "process": true,
        "tslib": true,
        "@trezor/connect-web>@trezor/connect-common>@trezor/env-utils>ua-parser-js": true
      }
    },
    "@trezor/connect-web>@trezor/connect>@trezor/protobuf": {
      "packages": {
        "@trezor/connect-web>@trezor/connect>@trezor/schema-utils": true,
        "browserify>buffer": true,
        "@trezor/connect-web>@trezor/connect>@trezor/protobuf>protobufjs": true,
        "tslib": true
      }
    },
    "@trezor/connect-web>@trezor/connect>@trezor/schema-utils": {
      "globals": {
        "console.warn": true
      },
      "packages": {
        "@trezor/connect-web>@trezor/connect>@trezor/schema-utils>@sinclair/typebox": true,
        "browserify>buffer": true,
        "ts-mixer": true
      }
    },
    "@trezor/connect-web>@trezor/utils": {
      "globals": {
        "AbortController": true,
        "Intl.NumberFormat": true,
        "clearInterval": true,
        "clearTimeout": true,
        "console.error": true,
        "console.info": true,
        "console.log": true,
        "console.warn": true,
        "crypto.getRandomValues": true,
        "setInterval": true,
        "setTimeout": true
      },
      "packages": {
        "@trezor/connect-web>@trezor/utils>bignumber.js": true,
        "browserify>browser-resolve": true,
        "browserify>buffer": true,
        "webpack>events": true,
        "tslib": true
      }
    },
    "@welldone-software/why-did-you-render": {
      "globals": {
        "Element": true,
        "console.group": true,
        "console.groupCollapsed": true,
        "console.groupEnd": true,
        "console.log": true,
        "console.warn": true,
        "define": true,
        "setTimeout": true
      },
      "packages": {
        "lodash": true,
        "react": true
      }
    },
    "@zxing/browser": {
      "globals": {
        "HTMLElement": true,
        "HTMLImageElement": true,
        "HTMLVideoElement": true,
        "clearTimeout": true,
        "console.error": true,
        "console.warn": true,
        "document": true,
        "navigator": true,
        "setTimeout": true
      },
      "packages": {
        "@zxing/library": true
      }
    },
    "@zxing/library": {
      "globals": {
        "HTMLImageElement": true,
        "HTMLVideoElement": true,
        "TextDecoder": true,
        "TextEncoder": true,
        "URL.createObjectURL": true,
        "btoa": true,
        "console.log": true,
        "console.warn": true,
        "document": true,
        "navigator": true,
        "setTimeout": true
      },
      "packages": {
        "@zxing/library>ts-custom-error": true
      }
    },
    "@lavamoat/lavapack>readable-stream>abort-controller": {
      "globals": {
        "AbortController": true
      }
    },
    "currency-formatter>accounting": {
      "globals": {
        "define": true
      }
    },
    "ethers>@ethersproject/json-wallets>aes-js": {
      "globals": {
        "define": true
      }
    },
    "eth-lattice-keyring>gridplus-sdk>aes-js": {
      "globals": {
        "define": true
      }
    },
    "eslint>ajv": {
      "globals": {
        "console": true
      },
      "packages": {
        "eslint>fast-deep-equal": true,
        "@metamask/snaps-utils>fast-json-stable-stringify": true,
        "eslint>ajv>json-schema-traverse": true,
        "uri-js": true
      }
    },
    "chalk>ansi-styles": {
      "packages": {
        "chalk>ansi-styles>color-convert": true
      }
    },
    "@metamask/controller-utils>@spruceid/siwe-parser>apg-js": {
      "packages": {
        "browserify>buffer": true
      }
    },
    "string.prototype.matchall>es-abstract>array-buffer-byte-length": {
      "packages": {
        "string.prototype.matchall>call-bind": true,
        "string.prototype.matchall>es-abstract>is-array-buffer": true
      }
    },
    "crypto-browserify>public-encrypt>parse-asn1>asn1.js": {
      "packages": {
        "bn.js": true,
        "browserify>buffer": true,
        "pumpify>inherits": true,
        "@metamask/ppom-validator>elliptic>minimalistic-assert": true,
        "browserify>vm-browserify": true
      }
    },
    "browserify>assert": {
      "globals": {
        "Buffer": true
      },
      "packages": {
        "react>object-assign": true,
        "browserify>assert>util": true
      }
    },
    "@metamask/name-controller>async-mutex": {
      "globals": {
        "clearTimeout": true,
        "setTimeout": true
      },
      "packages": {
        "tslib": true
      }
    },
    "@metamask/transaction-controller>@metamask/nonce-tracker>async-mutex": {
      "globals": {
        "clearTimeout": true,
        "setTimeout": true
      },
      "packages": {
        "tslib": true
      }
    },
    "string.prototype.matchall>es-abstract>available-typed-arrays": {
      "packages": {
        "string.prototype.matchall>es-abstract>typed-array-length>possible-typed-array-names": true
      }
    },
    "await-semaphore": {
      "packages": {
        "process": true,
        "browserify>timers-browserify": true
      }
    },
    "axios": {
      "globals": {
        "AbortController": true,
        "Blob": true,
        "FormData": true,
        "ReadableStream": true,
        "Request": true,
        "Response": true,
        "TextEncoder": true,
        "URL": true,
        "URLSearchParams": true,
        "WorkerGlobalScope": true,
        "XMLHttpRequest": true,
        "btoa": true,
        "clearTimeout": true,
        "console.warn": true,
        "document": true,
        "fetch": true,
        "importScripts": true,
        "location.href": true,
        "navigator": true,
        "queueMicrotask": true,
        "setTimeout": true
      },
      "packages": {
        "browserify>buffer": true,
        "process": true,
        "browserify>timers-browserify": true
      }
    },
    "@metamask/snaps-controllers>tar-stream>b4a": {
      "globals": {
        "TextDecoder": true,
        "TextEncoder": true
      }
    },
    "@ensdomains/content-hash>multihashes>multibase>base-x": {
      "packages": {
        "koa>content-disposition>safe-buffer": true
      }
    },
    "base32-encode": {
      "packages": {
        "base32-encode>to-data-view": true
      }
    },
    "bignumber.js": {
      "globals": {
        "crypto": true,
        "define": true
      }
    },
    "@metamask/eth-ledger-bridge-keyring>@ledgerhq/hw-app-eth>bignumber.js": {
      "globals": {
        "crypto": true,
        "define": true
      }
    },
    "@metamask/notification-services-controller>bignumber.js": {
      "globals": {
        "crypto": true,
        "define": true
      }
    },
    "@metamask/smart-transactions-controller>bignumber.js": {
      "globals": {
        "crypto": true,
        "define": true
      }
    },
    "@ngraveio/bc-ur>bignumber.js": {
      "globals": {
        "crypto": true,
        "define": true
      }
    },
    "@trezor/connect-web>@trezor/utils>bignumber.js": {
      "globals": {
        "crypto": true,
        "define": true
      }
    },
    "eth-lattice-keyring>gridplus-sdk>borc>bignumber.js": {
      "globals": {
        "crypto": true,
        "define": true
      }
    },
    "eth-lattice-keyring>gridplus-sdk>bignumber.js": {
      "globals": {
        "crypto": true,
        "define": true
      }
    },
    "eth-lattice-keyring>gridplus-sdk>bitwise": {
      "packages": {
        "browserify>buffer": true
      }
    },
    "blo": {
      "globals": {
        "btoa": true
      }
    },
    "bn.js": {
      "globals": {
        "Buffer": true
      },
      "packages": {
        "browserify>browser-resolve": true
      }
    },
    "eth-lattice-keyring>gridplus-sdk>borc": {
      "globals": {
        "console": true
      },
      "packages": {
        "eth-lattice-keyring>gridplus-sdk>borc>bignumber.js": true,
        "browserify>buffer": true,
        "buffer>ieee754": true,
        "eth-lattice-keyring>gridplus-sdk>borc>iso-url": true
      }
    },
    "bowser": {
      "globals": {
        "define": true
      }
    },
    "@metamask/ppom-validator>elliptic>brorand": {
      "globals": {
        "crypto": true,
        "msCrypto": true
      },
      "packages": {
        "browserify>browser-resolve": true
      }
    },
    "ethereumjs-util>ethereum-cryptography>browserify-aes": {
      "packages": {
        "ethereumjs-util>ethereum-cryptography>browserify-aes>buffer-xor": true,
        "browserify>buffer": true,
        "ethereumjs-util>create-hash>cipher-base": true,
        "crypto-browserify>browserify-cipher>evp_bytestokey": true,
        "pumpify>inherits": true,
        "koa>content-disposition>safe-buffer": true
      }
    },
    "crypto-browserify>browserify-cipher": {
      "packages": {
        "ethereumjs-util>ethereum-cryptography>browserify-aes": true,
        "crypto-browserify>browserify-cipher>browserify-des": true,
        "crypto-browserify>browserify-cipher>evp_bytestokey": true
      }
    },
    "crypto-browserify>browserify-cipher>browserify-des": {
      "packages": {
        "browserify>buffer": true,
        "ethereumjs-util>create-hash>cipher-base": true,
        "crypto-browserify>browserify-cipher>browserify-des>des.js": true,
        "pumpify>inherits": true
      }
    },
    "crypto-browserify>public-encrypt>browserify-rsa": {
      "packages": {
        "bn.js": true,
        "browserify>buffer": true,
        "crypto-browserify>randombytes": true
      }
    },
    "crypto-browserify>browserify-sign": {
      "packages": {
        "bn.js": true,
        "crypto-browserify>public-encrypt>browserify-rsa": true,
        "browserify>buffer": true,
        "ethereumjs-util>create-hash": true,
        "crypto-browserify>create-hmac": true,
        "@metamask/ppom-validator>elliptic": true,
        "pumpify>inherits": true,
        "crypto-browserify>public-encrypt>parse-asn1": true,
        "stream-browserify": true
      }
    },
    "browserify>browserify-zlib": {
      "packages": {
        "browserify>assert": true,
        "browserify>buffer": true,
        "browserify>browserify-zlib>pako": true,
        "process": true,
        "stream-browserify": true,
        "browserify>util": true
      }
    },
    "ethereumjs-util>ethereum-cryptography>bs58check>bs58": {
      "packages": {
        "@ensdomains/content-hash>multihashes>multibase>base-x": true
      }
    },
    "ethereumjs-util>ethereum-cryptography>bs58check": {
      "packages": {
        "ethereumjs-util>ethereum-cryptography>bs58check>bs58": true,
        "ethereumjs-util>create-hash": true,
        "koa>content-disposition>safe-buffer": true
      }
    },
    "buffer": {
      "globals": {
        "console": true
      },
      "packages": {
        "base64-js": true,
        "buffer>ieee754": true
      }
    },
    "terser>source-map-support>buffer-from": {
      "packages": {
        "browserify>buffer": true
      }
    },
    "ethereumjs-util>ethereum-cryptography>browserify-aes>buffer-xor": {
      "packages": {
        "browserify>buffer": true
      }
    },
    "browserify>buffer": {
      "globals": {
        "console": true
      },
      "packages": {
        "base64-js": true,
        "buffer>ieee754": true
      }
    },
    "@metamask/snaps-utils>validate-npm-package-name>builtins": {
      "packages": {
        "process": true,
        "semver": true
      }
    },
    "string.prototype.matchall>get-intrinsic>call-bind-apply-helpers": {
      "packages": {
        "string.prototype.matchall>call-bind>es-errors": true,
        "browserify>has>function-bind": true
      }
    },
    "string.prototype.matchall>call-bind": {
      "packages": {
        "string.prototype.matchall>call-bind>es-define-property": true,
        "string.prototype.matchall>call-bind>es-errors": true,
        "browserify>has>function-bind": true,
        "string.prototype.matchall>get-intrinsic": true,
        "string.prototype.matchall>call-bind>set-function-length": true
      }
    },
    "string.prototype.matchall>side-channel>side-channel-map>call-bound": {
      "packages": {
        "string.prototype.matchall>get-intrinsic>call-bind-apply-helpers": true,
        "string.prototype.matchall>get-intrinsic": true
      }
    },
    "@ngraveio/bc-ur>cbor-sync": {
      "globals": {
        "define": true
      },
      "packages": {
        "browserify>buffer": true
      }
    },
    "chalk": {
      "packages": {
        "chalk>ansi-styles": true,
        "chalk>supports-color": true
      }
    },
    "chart.js": {
      "globals": {
        "Intl.NumberFormat": true,
        "MutationObserver": true,
        "OffscreenCanvas": true,
        "Path2D": true,
        "ResizeObserver": true,
        "addEventListener": true,
        "clearTimeout": true,
        "console.error": true,
        "console.warn": true,
        "devicePixelRatio": true,
        "document": true,
        "removeEventListener": true,
        "requestAnimationFrame": true,
        "setTimeout": true
      },
      "packages": {
        "chart.js>@kurkle/color": true
      }
    },
    "@ensdomains/content-hash>cids": {
      "packages": {
        "@ensdomains/content-hash>cids>multibase": true,
        "@ensdomains/content-hash>multicodec": true,
        "@ensdomains/content-hash>cids>multihashes": true,
        "@ensdomains/content-hash>cids>uint8arrays": true
      }
    },
    "ethereumjs-util>create-hash>cipher-base": {
      "packages": {
        "pumpify>inherits": true,
        "koa>content-disposition>safe-buffer": true,
        "stream-browserify": true,
        "browserify>string_decoder": true
      }
    },
    "classnames": {
      "globals": {
        "classNames": "write",
        "define": true
      }
    },
    "@metamask/jazzicon>color>clone": {
      "packages": {
        "browserify>buffer": true
      }
    },
    "cockatiel": {
      "globals": {
        "AbortController": true,
        "AbortSignal": true,
        "WeakRef": true,
        "clearTimeout": true,
        "performance": true,
        "setTimeout": true
      },
      "packages": {
        "process": true
      }
    },
    "chalk>ansi-styles>color-convert": {
      "packages": {
        "jest-canvas-mock>moo-color>color-name": true
      }
    },
    "@metamask/jazzicon>color>color-convert": {
      "packages": {
        "@metamask/jazzicon>color>color-convert>color-name": true
      }
    },
    "@metamask/jazzicon>color>color-string": {
      "packages": {
        "jest-canvas-mock>moo-color>color-name": true
      }
    },
    "@metamask/jazzicon>color": {
      "packages": {
        "@metamask/jazzicon>color>clone": true,
        "@metamask/jazzicon>color>color-convert": true,
        "@metamask/jazzicon>color>color-string": true
      }
    },
    "@metamask/snaps-controllers>concat-stream": {
      "packages": {
        "terser>source-map-support>buffer-from": true,
        "browserify>buffer": true,
        "pumpify>inherits": true,
        "readable-stream": true,
        "browserify>concat-stream>typedarray": true
      }
    },
    "copy-to-clipboard": {
      "globals": {
        "clipboardData": true,
        "console.error": true,
        "console.warn": true,
        "document.body.appendChild": true,
        "document.body.removeChild": true,
        "document.createElement": true,
        "document.createRange": true,
        "document.execCommand": true,
        "document.getSelection": true,
        "navigator.userAgent": true,
        "prompt": true
      },
      "packages": {
        "copy-to-clipboard>toggle-selection": true
      }
    },
    "eth-lattice-keyring>gridplus-sdk>crc-32": {
      "globals": {
        "DO_NOT_EXPORT_CRC": true,
        "define": true
      }
    },
    "@ngraveio/bc-ur>crc": {
      "packages": {
        "browserify>buffer": true
      }
    },
    "crypto-browserify>create-ecdh": {
      "packages": {
        "bn.js": true,
        "browserify>buffer": true,
        "@metamask/ppom-validator>elliptic": true
      }
    },
    "ethereumjs-util>create-hash": {
      "packages": {
        "ethereumjs-util>create-hash>cipher-base": true,
        "pumpify>inherits": true,
        "ethereumjs-util>create-hash>md5.js": true,
        "ethereumjs-util>create-hash>ripemd160": true,
        "addons-linter>sha.js": true
      }
    },
    "crypto-browserify>create-hmac": {
      "packages": {
        "ethereumjs-util>create-hash>cipher-base": true,
        "ethereumjs-util>create-hash": true,
        "pumpify>inherits": true,
        "ethereumjs-util>create-hash>ripemd160": true,
        "koa>content-disposition>safe-buffer": true,
        "addons-linter>sha.js": true
      }
    },
    "@metamask/snaps-utils>cron-parser": {
      "packages": {
        "browserify>browser-resolve": true,
        "luxon": true
      }
    },
    "crypto-browserify": {
      "packages": {
        "crypto-browserify>browserify-cipher": true,
        "crypto-browserify>browserify-sign": true,
        "crypto-browserify>create-ecdh": true,
        "ethereumjs-util>create-hash": true,
        "crypto-browserify>create-hmac": true,
        "crypto-browserify>diffie-hellman": true,
        "crypto-browserify>pbkdf2": true,
        "crypto-browserify>public-encrypt": true,
        "crypto-browserify>randombytes": true,
        "crypto-browserify>randomfill": true
      }
    },
    "@metamask/ppom-validator>crypto-js": {
      "globals": {
        "crypto": true,
        "define": true,
        "msCrypto": true
      },
      "packages": {
        "browserify>browser-resolve": true
      }
    },
    "react-beautiful-dnd>css-box-model": {
      "globals": {
        "getComputedStyle": true,
        "pageXOffset": true,
        "pageYOffset": true
      },
      "packages": {
        "react-router-dom>tiny-invariant": true
      }
    },
    "@material-ui/core>@material-ui/styles>jss-plugin-vendor-prefixer>css-vendor": {
      "globals": {
        "document.createElement": true,
        "document.documentElement": true,
        "getComputedStyle": true
      },
      "packages": {
        "@babel/runtime": true,
        "@material-ui/core>@material-ui/styles>jss>is-in-browser": true
      }
    },
    "currency-formatter": {
      "packages": {
        "currency-formatter>accounting": true,
        "currency-formatter>locale-currency": true,
        "react>object-assign": true
      }
    },
    "debounce-stream": {
      "packages": {
        "debounce-stream>debounce": true,
        "debounce-stream>duplexer": true,
        "debounce-stream>through": true
      }
    },
    "debounce-stream>debounce": {
      "globals": {
        "clearTimeout": true,
        "setTimeout": true
      }
    },
    "nock>debug": {
      "globals": {
        "console": true,
        "document": true,
        "localStorage": true,
        "navigator": true,
        "process": true
      },
      "packages": {
        "nock>debug>ms": true,
        "process": true
      }
    },
    "@metamask/eth-token-tracker>deep-equal": {
      "packages": {
        "string.prototype.matchall>es-abstract>array-buffer-byte-length": true,
        "string.prototype.matchall>call-bind": true,
        "@metamask/eth-token-tracker>deep-equal>es-get-iterator": true,
        "string.prototype.matchall>get-intrinsic": true,
        "browserify>util>is-arguments": true,
        "string.prototype.matchall>es-abstract>is-array-buffer": true,
        "@metamask/eth-token-tracker>deep-equal>is-date-object": true,
        "string.prototype.matchall>es-abstract>is-regex": true,
        "string.prototype.matchall>es-abstract>is-shared-array-buffer": true,
        "@lavamoat/lavapack>json-stable-stringify>isarray": true,
        "@ngraveio/bc-ur>assert>object-is": true,
        "@lavamoat/lavapack>json-stable-stringify>object-keys": true,
        "gulp>vinyl-fs>object.assign": true,
        "string.prototype.matchall>regexp.prototype.flags": true,
        "string.prototype.matchall>side-channel": true,
        "@metamask/eth-token-tracker>deep-equal>which-boxed-primitive": true,
        "@metamask/eth-token-tracker>deep-equal>which-collection": true,
        "browserify>util>which-typed-array": true
      }
    },
    "string.prototype.matchall>define-properties>define-data-property": {
      "packages": {
        "string.prototype.matchall>call-bind>es-define-property": true,
        "string.prototype.matchall>call-bind>es-errors": true,
        "string.prototype.matchall>es-abstract>gopd": true
      }
    },
    "string.prototype.matchall>define-properties": {
      "packages": {
        "string.prototype.matchall>define-properties>define-data-property": true,
        "string.prototype.matchall>es-abstract>has-property-descriptors": true,
        "@lavamoat/lavapack>json-stable-stringify>object-keys": true
      }
    },
    "crypto-browserify>browserify-cipher>browserify-des>des.js": {
      "packages": {
        "pumpify>inherits": true,
        "@metamask/ppom-validator>elliptic>minimalistic-assert": true
      }
    },
    "@metamask/providers>detect-browser": {
      "globals": {
        "document": true,
        "navigator": true
      },
      "packages": {
        "process": true
      }
    },
    "crypto-browserify>diffie-hellman": {
      "packages": {
        "bn.js": true,
        "browserify>buffer": true,
        "crypto-browserify>diffie-hellman>miller-rabin": true,
        "crypto-browserify>randombytes": true
      }
    },
    "@material-ui/core>react-transition-group>dom-helpers": {
      "packages": {
        "@babel/runtime": true
      }
    },
    "string.prototype.matchall>get-intrinsic>get-proto>dunder-proto": {
      "packages": {
        "string.prototype.matchall>get-intrinsic>call-bind-apply-helpers": true,
        "string.prototype.matchall>es-abstract>gopd": true
      }
    },
    "debounce-stream>duplexer": {
      "packages": {
        "stream-browserify": true
      }
    },
    "@metamask/ppom-validator>elliptic": {
      "packages": {
        "bn.js": true,
        "@metamask/ppom-validator>elliptic>brorand": true,
        "ethers>@ethersproject/sha2>hash.js": true,
        "@metamask/ppom-validator>elliptic>hmac-drbg": true,
        "pumpify>inherits": true,
        "@metamask/ppom-validator>elliptic>minimalistic-assert": true,
        "@metamask/ppom-validator>elliptic>minimalistic-crypto-utils": true
      }
    },
    "@metamask/eth-token-tracker>deep-equal>es-get-iterator": {
      "packages": {
        "string.prototype.matchall>call-bind": true,
        "string.prototype.matchall>get-intrinsic": true,
        "string.prototype.matchall>has-symbols": true,
        "browserify>util>is-arguments": true,
        "@metamask/eth-token-tracker>deep-equal>es-get-iterator>is-map": true,
        "@metamask/eth-token-tracker>deep-equal>es-get-iterator>is-set": true,
        "eslint-plugin-react>array-includes>is-string": true,
        "@lavamoat/lavapack>json-stable-stringify>isarray": true,
        "process": true,
        "@metamask/eth-token-tracker>deep-equal>es-get-iterator>stop-iteration-iterator": true
      }
    },
    "eth-lattice-keyring>gridplus-sdk>eth-eip712-util-browser": {
      "globals": {
        "intToBuffer": true
      },
      "packages": {
        "bn.js": true,
        "buffer": true,
        "eth-ens-namehash>js-sha3": true
      }
    },
    "eth-ens-namehash": {
      "globals": {
        "name": "write"
      },
      "packages": {
        "browserify>buffer": true,
        "eth-ens-namehash>idna-uts46-hx": true,
        "eth-ens-namehash>js-sha3": true
      }
    },
    "eth-lattice-keyring": {
      "globals": {
        "addEventListener": true,
        "browser": true,
        "clearInterval": true,
        "fetch": true,
        "open": true,
        "setInterval": true
      },
      "packages": {
        "@ethereumjs/tx": true,
        "eth-lattice-keyring>@ethereumjs/util": true,
        "bn.js": true,
        "browserify>buffer": true,
        "crypto-browserify": true,
        "webpack>events": true,
        "eth-lattice-keyring>gridplus-sdk": true,
        "eth-lattice-keyring>rlp": true
      }
    },
    "eth-method-registry": {
      "packages": {
        "eth-method-registry>@metamask/ethjs-contract": true,
        "eth-method-registry>@metamask/ethjs-query": true
      }
    },
    "@ethereumjs/tx>ethereum-cryptography": {
      "globals": {
        "TextDecoder": true,
        "crypto": true
      },
      "packages": {
        "@ethereumjs/tx>ethereum-cryptography>@noble/curves": true,
        "@ethereumjs/tx>ethereum-cryptography>@noble/hashes": true,
        "viem>@scure/bip32": true
      }
    },
    "ethereumjs-util>ethereum-cryptography": {
      "packages": {
        "browserify>buffer": true,
        "ethereumjs-util>ethereum-cryptography>keccak": true,
        "crypto-browserify>randombytes": true,
        "ganache>secp256k1": true
      }
    },
    "@metamask/keyring-controller>ethereumjs-wallet>ethereum-cryptography": {
      "packages": {
        "browserify>assert": true,
        "ethereumjs-util>ethereum-cryptography>bs58check": true,
        "browserify>buffer": true,
        "crypto-browserify>create-hmac": true,
        "ethers>@ethersproject/sha2>hash.js": true,
        "ethereumjs-util>ethereum-cryptography>keccak": true,
        "crypto-browserify>randombytes": true,
        "koa>content-disposition>safe-buffer": true,
        "ganache>secp256k1": true
      }
    },
    "ethereumjs-util": {
      "packages": {
        "browserify>assert": true,
        "bn.js": true,
        "browserify>buffer": true,
        "ethereumjs-util>create-hash": true,
        "ethereumjs-util>ethereum-cryptography": true,
        "browserify>insert-module-globals>is-buffer": true,
        "ethereumjs-util>rlp": true
      }
    },
    "@metamask/keyring-controller>ethereumjs-wallet>ethereumjs-util": {
      "packages": {
        "browserify>assert": true,
        "bn.js": true,
        "browserify>buffer": true,
        "ethereumjs-util>create-hash": true,
        "@metamask/keyring-controller>ethereumjs-wallet>ethereum-cryptography": true,
        "browserify>insert-module-globals>is-buffer": true,
        "@metamask/keyring-controller>ethereumjs-wallet>ethereumjs-util>rlp": true
      }
    },
    "@metamask/keyring-controller>ethereumjs-wallet": {
      "packages": {
        "eth-lattice-keyring>gridplus-sdk>aes-js": true,
        "ethereumjs-util>ethereum-cryptography>bs58check": true,
        "browserify>buffer": true,
        "crypto-browserify": true,
        "@metamask/keyring-controller>ethereumjs-wallet>ethereum-cryptography": true,
        "@metamask/keyring-controller>ethereumjs-wallet>ethereumjs-util": true,
        "crypto-browserify>randombytes": true,
        "ethers>@ethersproject/json-wallets>scrypt-js": true,
        "@metamask/keyring-controller>ethereumjs-wallet>utf8": true,
        "uuid": true
      }
    },
    "ethers": {
      "packages": {
        "@ethersproject/abi": true,
        "ethers>@ethersproject/abstract-signer": true,
        "ethers>@ethersproject/address": true,
        "ethers>@ethersproject/base64": true,
        "ethers>@ethersproject/basex": true,
        "@ethersproject/bignumber": true,
        "@ethersproject/bytes": true,
        "ethers>@ethersproject/constants": true,
        "@ethersproject/contracts": true,
        "@ethersproject/hash": true,
        "@ethersproject/hdnode": true,
        "ethers>@ethersproject/json-wallets": true,
        "ethers>@ethersproject/keccak256": true,
        "ethers>@ethersproject/logger": true,
        "ethers>@ethersproject/properties": true,
        "ethers>@ethersproject/providers": true,
        "ethers>@ethersproject/random": true,
        "ethers>@ethersproject/rlp": true,
        "ethers>@ethersproject/sha2": true,
        "ethers>@ethersproject/signing-key": true,
        "ethers>@ethersproject/solidity": true,
        "ethers>@ethersproject/strings": true,
        "ethers>@ethersproject/transactions": true,
        "ethers>@ethersproject/units": true,
        "@ethersproject/wallet": true,
        "ethers>@ethersproject/web": true,
        "ethers>@ethersproject/wordlists": true
      }
    },
    "eth-method-registry>@metamask/ethjs-contract>ethjs-abi": {
      "packages": {
        "bn.js": true,
        "browserify>buffer": true,
        "eth-ens-namehash>js-sha3": true,
        "eth-method-registry>@metamask/ethjs-contract>ethjs-abi>number-to-bn": true
      }
    },
    "webpack>events": {
      "globals": {
        "console": true
      }
    },
    "crypto-browserify>browserify-cipher>evp_bytestokey": {
      "packages": {
        "ethereumjs-util>create-hash>md5.js": true,
        "koa>content-disposition>safe-buffer": true
      }
    },
    "extension-port-stream": {
      "packages": {
        "browserify>buffer": true,
        "extension-port-stream>readable-stream": true
      }
    },
    "@metamask/providers>extension-port-stream": {
      "packages": {
        "browserify>buffer": true,
        "@metamask/providers>extension-port-stream>readable-stream": true
      }
    },
    "fast-json-patch": {
      "globals": {
        "addEventListener": true,
        "clearTimeout": true,
        "removeEventListener": true,
        "setTimeout": true
      }
    },
    "@metamask/snaps-utils>fast-xml-parser": {
      "globals": {
        "entityName": true,
        "val": true
      },
      "packages": {
        "@metamask/snaps-utils>fast-xml-parser>strnum": true
      }
    },
    "@metamask/notification-services-controller>firebase": {
      "packages": {
        "@metamask/notification-services-controller>firebase>@firebase/app": true,
        "@metamask/notification-services-controller>firebase>@firebase/messaging": true
      }
    },
    "react-focus-lock>focus-lock": {
      "globals": {
        "HTMLIFrameElement": true,
        "Node.DOCUMENT_FRAGMENT_NODE": true,
        "Node.DOCUMENT_NODE": true,
        "Node.DOCUMENT_POSITION_CONTAINED_BY": true,
        "Node.DOCUMENT_POSITION_CONTAINS": true,
        "Node.ELEMENT_NODE": true,
        "console.error": true,
        "console.warn": true,
        "document": true,
        "getComputedStyle": true,
        "setTimeout": true
      },
      "packages": {
        "tslib": true
      }
    },
    "browserify>util>which-typed-array>for-each": {
      "packages": {
        "string.prototype.matchall>es-abstract>is-callable": true
      }
    },
    "fuse.js": {
      "globals": {
        "console": true,
        "define": true
      }
    },
    "string.prototype.matchall>get-intrinsic": {
      "globals": {
        "AggregateError": true,
        "FinalizationRegistry": true,
        "WeakRef": true
      },
      "packages": {
        "string.prototype.matchall>get-intrinsic>call-bind-apply-helpers": true,
        "string.prototype.matchall>call-bind>es-define-property": true,
        "string.prototype.matchall>call-bind>es-errors": true,
        "string.prototype.matchall>es-abstract>es-object-atoms": true,
        "browserify>has>function-bind": true,
        "string.prototype.matchall>get-intrinsic>get-proto": true,
        "string.prototype.matchall>es-abstract>gopd": true,
        "string.prototype.matchall>has-symbols": true,
        "depcheck>is-core-module>hasown": true,
        "string.prototype.matchall>get-intrinsic>math-intrinsics": true
      }
    },
    "string.prototype.matchall>get-intrinsic>get-proto": {
      "packages": {
        "string.prototype.matchall>get-intrinsic>get-proto>dunder-proto": true,
        "string.prototype.matchall>es-abstract>es-object-atoms": true
      }
    },
    "eth-lattice-keyring>gridplus-sdk": {
      "globals": {
        "AbortController": true,
        "Request": true,
        "URL": true,
        "__values": true,
        "caches": true,
        "clearTimeout": true,
        "console.error": true,
        "console.log": true,
        "console.warn": true,
        "fetch": true,
        "setTimeout": true
      },
      "packages": {
        "eth-lattice-keyring>gridplus-sdk>@ethereumjs/common": true,
        "@ethereumjs/tx": true,
        "@ethersproject/abi": true,
        "eth-lattice-keyring>gridplus-sdk>aes-js": true,
        "@metamask/keyring-api>bech32": true,
        "eth-lattice-keyring>gridplus-sdk>bignumber.js": true,
        "eth-lattice-keyring>gridplus-sdk>bitwise": true,
        "bn.js": true,
        "eth-lattice-keyring>gridplus-sdk>borc": true,
        "ethereumjs-util>ethereum-cryptography>bs58check": true,
        "browserify>buffer": true,
        "eth-lattice-keyring>gridplus-sdk>crc-32": true,
        "@metamask/ppom-validator>elliptic": true,
        "eth-lattice-keyring>gridplus-sdk>eth-eip712-util-browser": true,
        "ethers>@ethersproject/sha2>hash.js": true,
        "eth-ens-namehash>js-sha3": true,
        "lodash": true,
        "eth-lattice-keyring>rlp": true,
        "ganache>secp256k1": true,
        "eth-lattice-keyring>gridplus-sdk>uuid": true
      }
    },
    "string.prototype.matchall>es-abstract>has-property-descriptors": {
      "packages": {
        "string.prototype.matchall>call-bind>es-define-property": true
      }
    },
    "koa>is-generator-function>has-tostringtag": {
      "packages": {
        "string.prototype.matchall>has-symbols": true
      }
    },
    "ethereumjs-util>create-hash>md5.js>hash-base": {
      "packages": {
        "pumpify>inherits": true,
        "readable-stream": true,
        "koa>content-disposition>safe-buffer": true
      }
    },
    "ethers>@ethersproject/sha2>hash.js": {
      "packages": {
        "pumpify>inherits": true,
        "@metamask/ppom-validator>elliptic>minimalistic-assert": true
      }
    },
    "depcheck>is-core-module>hasown": {
      "packages": {
        "browserify>has>function-bind": true
      }
    },
    "@metamask/eth-trezor-keyring>hdkey": {
      "packages": {
        "browserify>assert": true,
        "ethereumjs-util>ethereum-cryptography>bs58check": true,
        "crypto-browserify": true,
        "ethereumjs-util>create-hash>ripemd160": true,
        "koa>content-disposition>safe-buffer": true,
        "ganache>secp256k1": true
      }
    },
    "he": {
      "globals": {
        "define": true
      }
    },
    "history": {
      "globals": {
        "console": true,
        "define": true,
        "document.defaultView": true,
        "document.querySelector": true
      }
    },
    "react-router-dom>history": {
      "globals": {
        "addEventListener": true,
        "confirm": true,
        "document": true,
        "history": true,
        "location": true,
        "navigator.userAgent": true,
        "removeEventListener": true
      },
      "packages": {
        "react-router-dom>history>resolve-pathname": true,
        "react-router-dom>tiny-invariant": true,
        "react-router-dom>tiny-warning": true,
        "react-router-dom>history>value-equal": true
      }
    },
    "@metamask/ppom-validator>elliptic>hmac-drbg": {
      "packages": {
        "ethers>@ethersproject/sha2>hash.js": true,
        "@metamask/ppom-validator>elliptic>minimalistic-assert": true,
        "@metamask/ppom-validator>elliptic>minimalistic-crypto-utils": true
      }
    },
    "react-redux>hoist-non-react-statics": {
      "packages": {
        "prop-types>react-is": true
      }
    },
    "https-browserify": {
      "packages": {
        "stream-http": true,
        "browserify>url": true
      }
    },
    "@metamask/notification-services-controller>firebase>@firebase/app>idb": {
      "globals": {
        "DOMException": true,
        "IDBCursor": true,
        "IDBDatabase": true,
        "IDBIndex": true,
        "IDBObjectStore": true,
        "IDBRequest": true,
        "IDBTransaction": true,
        "indexedDB.deleteDatabase": true,
        "indexedDB.open": true
      }
    },
    "eth-ens-namehash>idna-uts46-hx": {
      "globals": {
        "define": true
      },
      "packages": {
        "browserify>punycode": true
      }
    },
    "string.prototype.matchall>internal-slot": {
      "packages": {
        "string.prototype.matchall>call-bind>es-errors": true,
        "depcheck>is-core-module>hasown": true,
        "string.prototype.matchall>side-channel": true
      }
    },
    "browserify>util>is-arguments": {
      "packages": {
        "string.prototype.matchall>call-bind": true,
        "koa>is-generator-function>has-tostringtag": true
      }
    },
    "string.prototype.matchall>es-abstract>is-array-buffer": {
      "packages": {
        "string.prototype.matchall>call-bind": true,
        "string.prototype.matchall>get-intrinsic": true
      }
    },
    "@metamask/eth-token-tracker>deep-equal>which-boxed-primitive>is-bigint": {
      "packages": {
        "string.prototype.matchall>es-abstract>unbox-primitive>has-bigints": true
      }
    },
    "@metamask/eth-token-tracker>deep-equal>which-boxed-primitive>is-boolean-object": {
      "packages": {
        "string.prototype.matchall>call-bind": true,
        "koa>is-generator-function>has-tostringtag": true
      }
    },
    "string.prototype.matchall>es-abstract>is-callable": {
      "globals": {
        "document": true
      }
    },
    "@metamask/eth-token-tracker>deep-equal>is-date-object": {
      "packages": {
        "koa>is-generator-function>has-tostringtag": true
      }
    },
    "koa>is-generator-function": {
      "packages": {
        "koa>is-generator-function>has-tostringtag": true
      }
    },
    "@material-ui/core>@material-ui/styles>jss>is-in-browser": {
      "globals": {
        "document": true
      }
    },
    "@metamask/eth-token-tracker>deep-equal>which-boxed-primitive>is-number-object": {
      "packages": {
        "koa>is-generator-function>has-tostringtag": true
      }
    },
    "string.prototype.matchall>es-abstract>is-regex": {
      "packages": {
        "string.prototype.matchall>call-bind": true,
        "koa>is-generator-function>has-tostringtag": true
      }
    },
    "string.prototype.matchall>es-abstract>is-shared-array-buffer": {
      "packages": {
        "string.prototype.matchall>call-bind": true
      }
    },
    "eslint-plugin-react>array-includes>is-string": {
      "packages": {
        "koa>is-generator-function>has-tostringtag": true
      }
    },
    "string.prototype.matchall>es-abstract>es-to-primitive>is-symbol": {
      "packages": {
        "string.prototype.matchall>has-symbols": true
      }
    },
    "browserify>util>is-typed-array": {
      "packages": {
        "browserify>util>which-typed-array": true
      }
    },
    "@metamask/eth-token-tracker>deep-equal>which-collection>is-weakset": {
      "packages": {
        "string.prototype.matchall>call-bind": true,
        "string.prototype.matchall>get-intrinsic": true
      }
    },
    "eth-lattice-keyring>gridplus-sdk>borc>iso-url": {
      "globals": {
        "URL": true,
        "URLSearchParams": true,
        "location": true
      }
    },
    "@open-rpc/test-coverage>isomorphic-fetch": {
      "globals": {
        "fetch.bind": true
      },
      "packages": {
        "@open-rpc/test-coverage>isomorphic-fetch>whatwg-fetch": true
      }
    },
    "@ensdomains/content-hash>js-base64": {
      "globals": {
        "Base64": "write",
        "TextDecoder": true,
        "TextEncoder": true,
        "atob": true,
        "btoa": true,
        "define": true
      },
      "packages": {
        "browserify>buffer": true
      }
    },
    "eth-ens-namehash>js-sha3": {
      "globals": {
        "define": true
      },
      "packages": {
        "process": true
      }
    },
    "@ngraveio/bc-ur>jsbi": {
      "globals": {
        "define": true
      }
    },
    "@metamask/message-manager>jsonschema": {
      "packages": {
        "browserify>url": true
      }
    },
    "@material-ui/core>@material-ui/styles>jss-plugin-camel-case": {
      "packages": {
        "@material-ui/core>@material-ui/styles>jss-plugin-camel-case>hyphenate-style-name": true
      }
    },
    "@material-ui/core>@material-ui/styles>jss-plugin-default-unit": {
      "globals": {
        "CSS": true
      },
      "packages": {
        "@material-ui/core>@material-ui/styles>jss": true
      }
    },
    "@material-ui/core>@material-ui/styles>jss-plugin-global": {
      "packages": {
        "@babel/runtime": true,
        "@material-ui/core>@material-ui/styles>jss": true
      }
    },
    "@material-ui/core>@material-ui/styles>jss-plugin-nested": {
      "packages": {
        "@babel/runtime": true,
        "react-router-dom>tiny-warning": true
      }
    },
    "@material-ui/core>@material-ui/styles>jss-plugin-rule-value-function": {
      "packages": {
        "@material-ui/core>@material-ui/styles>jss": true,
        "react-router-dom>tiny-warning": true
      }
    },
    "@material-ui/core>@material-ui/styles>jss-plugin-vendor-prefixer": {
      "packages": {
        "@material-ui/core>@material-ui/styles>jss-plugin-vendor-prefixer>css-vendor": true,
        "@material-ui/core>@material-ui/styles>jss": true
      }
    },
    "@material-ui/core>@material-ui/styles>jss": {
      "globals": {
        "CSS": true,
        "document.createElement": true,
        "document.querySelector": true
      },
      "packages": {
        "@babel/runtime": true,
        "@material-ui/core>@material-ui/styles>jss>is-in-browser": true,
        "react-router-dom>tiny-warning": true
      }
    },
    "ethereumjs-util>ethereum-cryptography>keccak": {
      "packages": {
        "browserify>buffer": true,
        "readable-stream": true
      }
    },
    "currency-formatter>locale-currency": {
      "globals": {
        "countryCode": true
      }
    },
    "localforage": {
      "globals": {
        "Blob": true,
        "BlobBuilder": true,
        "FileReader": true,
        "IDBKeyRange": true,
        "MSBlobBuilder": true,
        "MozBlobBuilder": true,
        "OIndexedDB": true,
        "WebKitBlobBuilder": true,
        "atob": true,
        "btoa": true,
        "console.error": true,
        "console.info": true,
        "console.warn": true,
        "define": true,
        "fetch": true,
        "indexedDB": true,
        "localStorage": true,
        "mozIndexedDB": true,
        "msIndexedDB": true,
        "navigator.platform": true,
        "navigator.userAgent": true,
        "openDatabase": true,
        "setTimeout": true,
        "webkitIndexedDB": true
      }
    },
    "lodash": {
      "globals": {
        "clearTimeout": true,
        "define": true,
        "setTimeout": true
      }
    },
    "loglevel": {
      "globals": {
        "console": true,
        "define": true,
        "document.cookie": true,
        "localStorage": true,
        "log": "write",
        "navigator": true
      }
    },
    "lottie-web": {
      "globals": {
        "Blob": true,
        "Howl": true,
        "OffscreenCanvas": true,
        "URL.createObjectURL": true,
        "Worker": true,
        "XMLHttpRequest": true,
        "bodymovin": "write",
        "clearInterval": true,
        "console": true,
        "define": true,
        "document.body": true,
        "document.createElement": true,
        "document.createElementNS": true,
        "document.getElementsByClassName": true,
        "document.getElementsByTagName": true,
        "document.querySelectorAll": true,
        "document.readyState": true,
        "location.origin": true,
        "location.pathname": true,
        "navigator": true,
        "requestAnimationFrame": true,
        "setInterval": true,
        "setTimeout": true
      }
    },
    "luxon": {
      "globals": {
        "Intl": true
      }
    },
    "@metamask/snaps-utils>marked": {
      "globals": {
        "console.error": true,
        "console.warn": true,
        "define": true
      }
    },
    "ethereumjs-util>create-hash>md5.js": {
      "packages": {
        "ethereumjs-util>create-hash>md5.js>hash-base": true,
        "pumpify>inherits": true,
        "koa>content-disposition>safe-buffer": true
      }
    },
    "@storybook/addon-docs>remark-external-links>mdast-util-definitions": {
      "packages": {
        "react-markdown>unist-util-visit": true
      }
    },
    "react-markdown>remark-parse>mdast-util-from-markdown": {
      "packages": {
        "react-markdown>remark-parse>mdast-util-from-markdown>mdast-util-to-string": true,
        "react-markdown>remark-parse>mdast-util-from-markdown>micromark": true,
        "react-syntax-highlighter>refractor>parse-entities": true,
        "react-markdown>remark-parse>mdast-util-from-markdown>unist-util-stringify-position": true
      }
    },
    "react-markdown>remark-rehype>mdast-util-to-hast": {
      "globals": {
        "console.warn": true
      },
      "packages": {
        "@storybook/addon-docs>remark-external-links>mdast-util-definitions": true,
        "react-markdown>remark-rehype>mdast-util-to-hast>mdurl": true,
        "react-markdown>remark-rehype>mdast-util-to-hast>unist-builder": true,
        "react-markdown>remark-rehype>mdast-util-to-hast>unist-util-generated": true,
        "react-markdown>remark-rehype>mdast-util-to-hast>unist-util-position": true,
        "react-markdown>unist-util-visit": true
      }
    },
    "eth-lattice-keyring>@ethereumjs/util>micro-ftch": {
      "globals": {
        "Headers": true,
        "TextDecoder": true,
        "URL": true,
        "btoa": true,
        "fetch": true
      },
      "packages": {
        "browserify>browserify-zlib": true,
        "browserify>buffer": true,
        "https-browserify": true,
        "process": true,
        "stream-http": true,
        "browserify>url": true,
        "browserify>util": true
      }
    },
    "react-markdown>remark-parse>mdast-util-from-markdown>micromark": {
      "packages": {
        "react-syntax-highlighter>refractor>parse-entities": true
      }
    },
    "crypto-browserify>diffie-hellman>miller-rabin": {
      "packages": {
        "bn.js": true,
        "@metamask/ppom-validator>elliptic>brorand": true
      }
    },
    "@ensdomains/content-hash>cids>multibase": {
      "globals": {
        "TextDecoder": true,
        "TextEncoder": true
      },
      "packages": {
        "@ensdomains/content-hash>cids>multibase>@multiformats/base-x": true
      }
    },
    "@ensdomains/content-hash>multihashes>multibase": {
      "packages": {
        "@ensdomains/content-hash>multihashes>multibase>base-x": true,
        "browserify>buffer": true,
        "@ensdomains/content-hash>multihashes>web-encoding": true
      }
    },
    "@ensdomains/content-hash>multicodec": {
      "packages": {
        "@ensdomains/content-hash>multicodec>uint8arrays": true,
        "sass-embedded>varint": true
      }
    },
    "@ensdomains/content-hash>multicodec>uint8arrays>multiformats": {
      "globals": {
        "TextDecoder": true,
        "TextEncoder": true,
        "console.warn": true,
        "crypto.subtle.digest": true
      }
    },
    "@ensdomains/content-hash>multihashes": {
      "packages": {
        "browserify>buffer": true,
        "@ensdomains/content-hash>multihashes>multibase": true,
        "@ensdomains/content-hash>multihashes>varint": true,
        "@ensdomains/content-hash>multihashes>web-encoding": true
      }
    },
    "@ensdomains/content-hash>cids>multihashes": {
      "packages": {
        "@ensdomains/content-hash>cids>multibase": true,
        "@ensdomains/content-hash>cids>uint8arrays": true,
        "@ensdomains/content-hash>cids>multihashes>varint": true
      }
    },
    "nanoid": {
      "globals": {
        "crypto.getRandomValues": true
      }
    },
    "@metamask/approval-controller>nanoid": {
      "globals": {
        "crypto.getRandomValues": true
      }
    },
    "@metamask/smart-transactions-controller>@metamask/controllers>nanoid": {
      "globals": {
        "crypto.getRandomValues": true
      }
    },
    "@metamask/notification-controller>nanoid": {
      "globals": {
        "crypto.getRandomValues": true
      }
    },
    "@metamask/permission-controller>nanoid": {
      "globals": {
        "crypto.getRandomValues": true
      }
    },
    "@metamask/rpc-methods>nanoid": {
      "globals": {
        "crypto.getRandomValues": true
      }
    },
    "@metamask/rpc-methods-flask>nanoid": {
      "globals": {
        "crypto.getRandomValues": true
      }
    },
    "@metamask/snaps-controllers>nanoid": {
      "globals": {
        "crypto.getRandomValues": true
      }
    },
    "@metamask/snaps-controllers-flask>nanoid": {
      "globals": {
        "crypto.getRandomValues": true
      }
    },
    "depcheck>@vue/compiler-sfc>postcss>nanoid": {
      "globals": {
        "crypto.getRandomValues": true
      }
    },
    "dependency-tree>precinct>detective-postcss>postcss>nanoid": {
      "globals": {
        "crypto.getRandomValues": true
      }
    },
    "node-fetch": {
      "globals": {
        "Headers": true,
        "Request": true,
        "Response": true,
        "fetch": true
      }
    },
    "@metamask/controllers>web3-provider-engine>cross-fetch>node-fetch": {
      "globals": {
        "fetch": true
      }
    },
    "@metamask/controllers>web3-provider-engine>eth-json-rpc-middleware>node-fetch": {
      "globals": {
        "fetch": true
      }
    },
    "eth-method-registry>@metamask/ethjs-contract>ethjs-abi>number-to-bn": {
      "packages": {
        "bn.js": true,
        "eth-method-registry>@metamask/ethjs-query>@metamask/ethjs-format>strip-hex-prefix": true
      }
    },
    "string.prototype.matchall>es-abstract>object-inspect": {
      "globals": {
        "HTMLElement": true,
        "WeakRef": true
      },
      "packages": {
        "browserify>browser-resolve": true
      }
    },
    "@ngraveio/bc-ur>assert>object-is": {
      "packages": {
        "string.prototype.matchall>call-bind": true,
        "string.prototype.matchall>define-properties": true
      }
    },
    "gulp>vinyl-fs>object.assign": {
      "packages": {
        "string.prototype.matchall>call-bind": true,
        "string.prototype.matchall>define-properties": true,
        "string.prototype.matchall>has-symbols": true,
        "@lavamoat/lavapack>json-stable-stringify>object-keys": true
      }
    },
    "@metamask/object-multiplex>once": {
      "packages": {
        "@metamask/object-multiplex>once>wrappy": true
      }
    },
    "crypto-browserify>public-encrypt>parse-asn1": {
      "packages": {
        "crypto-browserify>public-encrypt>parse-asn1>asn1.js": true,
        "ethereumjs-util>ethereum-cryptography>browserify-aes": true,
        "browserify>buffer": true,
        "crypto-browserify>browserify-cipher>evp_bytestokey": true,
        "crypto-browserify>pbkdf2": true
      }
    },
    "react-syntax-highlighter>refractor>parse-entities": {
      "globals": {
        "document.createElement": true
      }
    },
    "path-browserify": {
      "packages": {
        "process": true
      }
    },
    "serve-handler>path-to-regexp": {
      "packages": {
        "serve-handler>path-to-regexp>isarray": true
      }
    },
    "crypto-browserify>pbkdf2": {
      "globals": {
        "crypto": true,
        "process": true,
        "queueMicrotask": true,
        "setImmediate": true,
        "setTimeout": true
      },
      "packages": {
        "ethereumjs-util>create-hash": true,
        "process": true,
        "ethereumjs-util>create-hash>ripemd160": true,
        "koa>content-disposition>safe-buffer": true,
        "addons-linter>sha.js": true
      }
    },
    "@material-ui/core>popper.js": {
      "globals": {
        "MSInputMethodContext": true,
        "Node.DOCUMENT_POSITION_FOLLOWING": true,
        "cancelAnimationFrame": true,
        "console.warn": true,
        "define": true,
        "devicePixelRatio": true,
        "document": true,
        "getComputedStyle": true,
        "innerHeight": true,
        "innerWidth": true,
        "navigator": true,
        "requestAnimationFrame": true,
        "setTimeout": true
      }
    },
    "react-tippy>popper.js": {
      "globals": {
        "MSInputMethodContext": true,
        "Node.DOCUMENT_POSITION_FOLLOWING": true,
        "cancelAnimationFrame": true,
        "console.warn": true,
        "define": true,
        "devicePixelRatio": true,
        "document": true,
        "getComputedStyle": true,
        "innerHeight": true,
        "innerWidth": true,
        "navigator.userAgent": true,
        "requestAnimationFrame": true,
        "setTimeout": true
      }
    },
    "process": {
      "globals": {
        "clearTimeout": true,
        "setTimeout": true
      }
    },
    "promise-to-callback": {
      "packages": {
        "promise-to-callback>is-fn": true,
        "promise-to-callback>set-immediate-shim": true
      }
    },
    "prop-types": {
      "globals": {
        "console": true
      },
      "packages": {
        "react>object-assign": true,
        "prop-types>react-is": true
      }
    },
    "react-markdown>property-information": {
      "packages": {
        "watchify>xtend": true
      }
    },
    "@trezor/connect-web>@trezor/connect>@trezor/protobuf>protobufjs": {
      "globals": {
        "process": true,
        "setTimeout": true
      },
      "packages": {
        "@trezor/connect-web>@trezor/connect>@trezor/protobuf>protobufjs>@protobufjs/aspromise": true,
        "@trezor/connect-web>@trezor/connect>@trezor/protobuf>protobufjs>@protobufjs/base64": true,
        "@trezor/connect-web>@trezor/connect>@trezor/protobuf>protobufjs>@protobufjs/codegen": true,
        "@trezor/connect-web>@trezor/connect>@trezor/protobuf>protobufjs>@protobufjs/eventemitter": true,
        "@trezor/connect-web>@trezor/connect>@trezor/protobuf>protobufjs>@protobufjs/fetch": true,
        "@trezor/connect-web>@trezor/connect>@trezor/protobuf>protobufjs>@protobufjs/float": true,
        "@trezor/connect-web>@trezor/connect>@trezor/protobuf>protobufjs>@protobufjs/inquire": true,
        "@trezor/connect-web>@trezor/connect>@trezor/protobuf>protobufjs>@protobufjs/path": true,
        "@trezor/connect-web>@trezor/connect>@trezor/protobuf>protobufjs>@protobufjs/pool": true,
        "@trezor/connect-web>@trezor/connect>@trezor/protobuf>protobufjs>@protobufjs/utf8": true
      }
    },
    "crypto-browserify>public-encrypt": {
      "packages": {
        "bn.js": true,
        "crypto-browserify>public-encrypt>browserify-rsa": true,
        "browserify>buffer": true,
        "ethereumjs-util>create-hash": true,
        "crypto-browserify>public-encrypt>parse-asn1": true,
        "crypto-browserify>randombytes": true
      }
    },
    "browserify>punycode": {
      "globals": {
        "define": true
      }
    },
    "qrcode-generator": {
      "globals": {
        "define": true
      }
    },
    "qrcode.react": {
      "globals": {
        "Path2D": true,
        "devicePixelRatio": true
      },
      "packages": {
        "react": true
      }
    },
    "mockttp>body-parser>qs": {
      "packages": {
        "string.prototype.matchall>side-channel": true
      }
    },
    "@metamask/snaps-controllers>tar-stream>streamx>queue-tick": {
      "globals": {
        "queueMicrotask": true
      }
    },
    "react-beautiful-dnd>raf-schd": {
      "globals": {
        "cancelAnimationFrame": true,
        "requestAnimationFrame": true
      }
    },
    "crypto-browserify>randombytes": {
      "globals": {
        "crypto": true,
        "msCrypto": true
      },
      "packages": {
        "process": true,
        "koa>content-disposition>safe-buffer": true
      }
    },
    "ethereumjs-wallet>randombytes": {
      "globals": {
        "crypto.getRandomValues": true
      }
    },
    "crypto-browserify>randomfill": {
      "globals": {
        "crypto": true,
        "msCrypto": true
      },
      "packages": {
        "process": true,
        "crypto-browserify>randombytes": true,
        "koa>content-disposition>safe-buffer": true
      }
    },
    "react": {
      "globals": {
        "console": true
      },
      "packages": {
        "react>object-assign": true,
        "prop-types": true
      }
    },
    "react-beautiful-dnd": {
      "globals": {
        "Element.prototype": true,
        "__REDUX_DEVTOOLS_EXTENSION_COMPOSE__": true,
        "addEventListener": true,
        "cancelAnimationFrame": true,
        "clearTimeout": true,
        "console": true,
        "document": true,
        "getComputedStyle": true,
        "pageXOffset": true,
        "pageYOffset": true,
        "removeEventListener": true,
        "requestAnimationFrame": true,
        "scrollBy": true,
        "setTimeout": true
      },
      "packages": {
        "@babel/runtime": true,
        "react-beautiful-dnd>css-box-model": true,
        "react-beautiful-dnd>memoize-one": true,
        "react-beautiful-dnd>raf-schd": true,
        "react": true,
        "react-dom": true,
        "react-redux": true,
        "redux": true,
        "react-beautiful-dnd>use-memo-one": true
      }
    },
    "react-chartjs-2": {
      "globals": {
        "setTimeout": true
      },
      "packages": {
        "chart.js": true,
        "react": true
      }
    },
    "react-focus-lock>react-clientside-effect": {
      "packages": {
        "@babel/runtime": true,
        "react": true
      }
    },
    "react-devtools": {
      "packages": {
        "react-devtools>react-devtools-core": true
      }
    },
    "react-devtools>react-devtools-core": {
      "globals": {
        "WebSocket": true,
        "setTimeout": true
      }
    },
    "react-dnd-html5-backend": {
      "globals": {
        "addEventListener": true,
        "clearTimeout": true,
        "removeEventListener": true
      }
    },
    "react-dom": {
      "globals": {
        "HTMLIFrameElement": true,
        "MSApp": true,
        "__REACT_DEVTOOLS_GLOBAL_HOOK__": true,
        "addEventListener": true,
        "clearTimeout": true,
        "clipboardData": true,
        "console": true,
        "dispatchEvent": true,
        "document": true,
        "event": "write",
        "jest": true,
        "location.protocol": true,
        "navigator.userAgent.indexOf": true,
        "performance": true,
        "removeEventListener": true,
        "self": true,
        "setTimeout": true,
        "top": true,
        "trustedTypes": true
      },
      "packages": {
        "react>object-assign": true,
        "prop-types": true,
        "react": true,
        "react-dom>scheduler": true
      }
    },
    "react-responsive-carousel>react-easy-swipe": {
      "globals": {
        "addEventListener": true,
        "define": true,
        "document.addEventListener": true,
        "document.removeEventListener": true
      },
      "packages": {
        "prop-types": true,
        "react": true
      }
    },
    "react-popper>react-fast-compare": {
      "globals": {
        "Element": true,
        "console.warn": true
      }
    },
    "react-focus-lock": {
      "globals": {
        "addEventListener": true,
        "console.error": true,
        "console.warn": true,
        "document": true,
        "removeEventListener": true,
        "setTimeout": true
      },
      "packages": {
        "@babel/runtime": true,
        "react-focus-lock>focus-lock": true,
        "prop-types": true,
        "react": true,
        "react-focus-lock>react-clientside-effect": true,
        "react-focus-lock>use-callback-ref": true,
        "react-focus-lock>use-sidecar": true
      }
    },
    "react-idle-timer": {
      "globals": {
        "clearTimeout": true,
        "document": true,
        "setTimeout": true
      },
      "packages": {
        "prop-types": true,
        "react": true
      }
    },
    "prop-types>react-is": {
      "globals": {
        "console": true
      }
    },
    "react-markdown>react-is": {
      "globals": {
        "console": true
      }
    },
    "react-redux>react-is": {
      "globals": {
        "console": true
      }
    },
    "react-markdown": {
      "globals": {
        "console.warn": true
      },
      "packages": {
        "react-markdown>comma-separated-tokens": true,
        "prop-types": true,
        "react-markdown>property-information": true,
        "react": true,
        "react-markdown>react-is": true,
        "react-markdown>remark-parse": true,
        "react-markdown>remark-rehype": true,
        "react-markdown>space-separated-tokens": true,
        "react-markdown>style-to-object": true,
        "react-markdown>unified": true,
        "react-markdown>unist-util-visit": true,
        "react-markdown>vfile": true
      }
    },
    "react-popper": {
      "globals": {
        "document": true
      },
      "packages": {
        "@popperjs/core": true,
        "react": true,
        "react-popper>react-fast-compare": true,
        "react-popper>warning": true
      }
    },
    "react-redux": {
      "globals": {
        "console": true,
        "document": true
      },
      "packages": {
        "@babel/runtime": true,
        "react-redux>hoist-non-react-statics": true,
        "prop-types": true,
        "react": true,
        "react-dom": true,
        "react-redux>react-is": true
      }
    },
    "react-responsive-carousel": {
      "globals": {
        "HTMLElement": true,
        "addEventListener": true,
        "clearTimeout": true,
        "console.warn": true,
        "document": true,
        "getComputedStyle": true,
        "removeEventListener": true,
        "setTimeout": true
      },
      "packages": {
        "classnames": true,
        "react": true,
        "react-dom": true,
        "react-responsive-carousel>react-easy-swipe": true
      }
    },
    "react-router-dom": {
      "packages": {
        "react-router-dom>history": true,
        "prop-types": true,
        "react": true,
        "react-router-dom>react-router": true,
        "react-router-dom>tiny-invariant": true,
        "react-router-dom>tiny-warning": true
      }
    },
    "react-router-dom-v5-compat": {
      "globals": {
        "FormData": true,
        "URL": true,
        "URLSearchParams": true,
        "__reactRouterVersion": "write",
        "addEventListener": true,
        "confirm": true,
        "define": true,
        "document": true,
        "history.scrollRestoration": true,
        "location.href": true,
        "removeEventListener": true,
        "scrollTo": true,
        "scrollY": true,
        "sessionStorage.getItem": true,
        "sessionStorage.setItem": true,
        "setTimeout": true
      },
      "packages": {
        "react-router-dom-v5-compat>@remix-run/router": true,
        "history": true,
        "react": true,
        "react-dom": true,
        "react-router-dom": true,
        "react-router-dom-v5-compat>react-router": true
      }
    },
    "react-router-dom>react-router": {
      "packages": {
        "react-router-dom>history": true,
        "react-redux>hoist-non-react-statics": true,
        "serve-handler>path-to-regexp": true,
        "prop-types": true,
        "react": true,
        "prop-types>react-is": true,
        "react-router-dom>tiny-invariant": true,
        "react-router-dom>tiny-warning": true
      }
    },
    "react-router-dom-v5-compat>react-router": {
      "globals": {
        "console.error": true,
        "define": true
      },
      "packages": {
        "react-router-dom-v5-compat>@remix-run/router": true,
        "react": true
      }
    },
    "react-simple-file-input": {
      "globals": {
        "File": true,
        "FileReader": true,
        "console.warn": true
      },
      "packages": {
        "prop-types": true,
        "react": true
      }
    },
    "react-tippy": {
      "globals": {
        "Element": true,
        "MSStream": true,
        "MutationObserver": true,
        "addEventListener": true,
        "clearTimeout": true,
        "console.error": true,
        "console.warn": true,
        "define": true,
        "document": true,
        "getComputedStyle": true,
        "innerHeight": true,
        "innerWidth": true,
        "navigator.maxTouchPoints": true,
        "navigator.msMaxTouchPoints": true,
        "navigator.userAgent": true,
        "performance": true,
        "requestAnimationFrame": true,
        "setTimeout": true
      },
      "packages": {
        "react-tippy>popper.js": true,
        "react": true,
        "react-dom": true
      }
    },
    "react-toggle-button": {
      "globals": {
        "clearTimeout": true,
        "console.warn": true,
        "define": true,
        "performance": true,
        "setTimeout": true
      },
      "packages": {
        "react": true
      }
    },
    "@material-ui/core>react-transition-group": {
      "globals": {
        "Element": true,
        "setTimeout": true
      },
      "packages": {
        "@material-ui/core>react-transition-group>dom-helpers": true,
        "prop-types": true,
        "react": true,
        "react-dom": true
      }
    },
    "readable-stream": {
      "packages": {
        "browserify>browser-resolve": true,
        "browserify>buffer": true,
        "webpack>events": true,
        "pumpify>inherits": true,
        "process": true,
        "browserify>string_decoder": true,
        "readable-stream>util-deprecate": true
      }
    },
    "extension-port-stream>readable-stream": {
      "globals": {
        "AbortController": true,
        "AbortSignal": true,
        "AggregateError": true,
        "Blob": true,
        "ERR_INVALID_ARG_TYPE": true,
        "queueMicrotask": true
      },
      "packages": {
        "@lavamoat/lavapack>readable-stream>abort-controller": true,
        "browserify>buffer": true,
        "webpack>events": true,
        "process": true,
        "browserify>string_decoder": true
      }
    },
    "@metamask/providers>extension-port-stream>readable-stream": {
      "globals": {
        "AbortController": true,
        "AbortSignal": true,
        "AggregateError": true,
        "Blob": true,
        "ERR_INVALID_ARG_TYPE": true,
        "queueMicrotask": true
      },
      "packages": {
        "@lavamoat/lavapack>readable-stream>abort-controller": true,
        "browserify>buffer": true,
        "webpack>events": true,
        "process": true,
        "browserify>string_decoder": true
      }
    },
    "@metamask/snaps-controllers>readable-web-to-node-stream": {
      "packages": {
        "readable-stream": true
      }
    },
    "redux": {
      "globals": {
        "console": true
      },
      "packages": {
        "@babel/runtime": true
      }
    },
    "string.prototype.matchall>regexp.prototype.flags": {
      "packages": {
        "string.prototype.matchall>call-bind": true,
        "string.prototype.matchall>define-properties": true,
        "string.prototype.matchall>call-bind>es-errors": true,
        "string.prototype.matchall>regexp.prototype.flags>set-function-name": true
      }
    },
    "react-markdown>remark-parse": {
      "packages": {
        "react-markdown>remark-parse>mdast-util-from-markdown": true
      }
    },
    "react-markdown>remark-rehype": {
      "packages": {
        "react-markdown>remark-rehype>mdast-util-to-hast": true
      }
    },
    "react-markdown>vfile>replace-ext": {
      "packages": {
        "path-browserify": true
      }
    },
    "reselect": {
      "globals": {
        "WeakRef": true,
        "console.warn": true,
        "unstable_autotrackMemoize": true
      }
    },
    "@metamask/snaps-utils>rfdc": {
      "packages": {
        "browserify>buffer": true
      }
    },
    "ethereumjs-util>create-hash>ripemd160": {
      "packages": {
        "browserify>buffer": true,
        "ethereumjs-util>create-hash>md5.js>hash-base": true,
        "pumpify>inherits": true
      }
    },
    "eth-lattice-keyring>rlp": {
      "globals": {
        "TextEncoder": true
      }
    },
    "ethereumjs-util>rlp": {
      "packages": {
        "bn.js": true,
        "browserify>buffer": true
      }
    },
    "@metamask/keyring-controller>ethereumjs-wallet>ethereumjs-util>rlp": {
      "packages": {
        "bn.js": true,
        "browserify>buffer": true
      }
    },
    "wait-on>rxjs": {
      "globals": {
        "cancelAnimationFrame": true,
        "clearInterval": true,
        "clearTimeout": true,
        "performance": true,
        "requestAnimationFrame": true,
        "setInterval.apply": true,
        "setTimeout.apply": true
      }
    },
    "koa>content-disposition>safe-buffer": {
      "packages": {
        "browserify>buffer": true
      }
    },
    "react-dom>scheduler": {
      "globals": {
        "MessageChannel": true,
        "cancelAnimationFrame": true,
        "clearTimeout": true,
        "console": true,
        "navigator": true,
        "performance": true,
        "requestAnimationFrame": true,
        "setTimeout": true
      }
    },
    "ethers>@ethersproject/json-wallets>scrypt-js": {
      "globals": {
        "define": true,
        "setTimeout": true
      },
      "packages": {
        "browserify>timers-browserify": true
      }
    },
    "ganache>secp256k1": {
      "packages": {
        "@metamask/ppom-validator>elliptic": true
      }
    },
    "semver": {
      "globals": {
        "console.error": true
      },
      "packages": {
        "process": true
      }
    },
    "string.prototype.matchall>call-bind>set-function-length": {
      "packages": {
        "string.prototype.matchall>define-properties>define-data-property": true,
        "string.prototype.matchall>call-bind>es-errors": true,
        "string.prototype.matchall>get-intrinsic": true,
        "string.prototype.matchall>es-abstract>gopd": true,
        "string.prototype.matchall>es-abstract>has-property-descriptors": true
      }
    },
    "string.prototype.matchall>regexp.prototype.flags>set-function-name": {
      "packages": {
        "string.prototype.matchall>define-properties>define-data-property": true,
        "string.prototype.matchall>call-bind>es-errors": true,
        "string.prototype.matchall>es-abstract>function.prototype.name>functions-have-names": true,
        "string.prototype.matchall>es-abstract>has-property-descriptors": true
      }
    },
    "promise-to-callback>set-immediate-shim": {
      "globals": {
        "setTimeout.apply": true
      },
      "packages": {
        "browserify>timers-browserify": true
      }
    },
    "addons-linter>sha.js": {
      "packages": {
        "pumpify>inherits": true,
        "koa>content-disposition>safe-buffer": true
      }
    },
    "string.prototype.matchall>side-channel>side-channel-list": {
      "packages": {
        "string.prototype.matchall>call-bind>es-errors": true,
        "string.prototype.matchall>es-abstract>object-inspect": true
      }
    },
    "string.prototype.matchall>side-channel>side-channel-map": {
      "packages": {
        "string.prototype.matchall>side-channel>side-channel-map>call-bound": true,
        "string.prototype.matchall>call-bind>es-errors": true,
        "string.prototype.matchall>get-intrinsic": true,
        "string.prototype.matchall>es-abstract>object-inspect": true
      }
    },
    "string.prototype.matchall>side-channel>side-channel-weakmap": {
      "packages": {
        "string.prototype.matchall>side-channel>side-channel-map>call-bound": true,
        "string.prototype.matchall>call-bind>es-errors": true,
        "string.prototype.matchall>get-intrinsic": true,
        "string.prototype.matchall>es-abstract>object-inspect": true,
        "string.prototype.matchall>side-channel>side-channel-map": true
      }
    },
    "string.prototype.matchall>side-channel": {
      "packages": {
        "string.prototype.matchall>call-bind>es-errors": true,
        "string.prototype.matchall>es-abstract>object-inspect": true,
        "string.prototype.matchall>side-channel>side-channel-list": true,
        "string.prototype.matchall>side-channel>side-channel-map": true,
        "string.prototype.matchall>side-channel>side-channel-weakmap": true
      }
    },
    "@metamask/profile-sync-controller>siwe": {
      "globals": {
        "console.error": true,
        "console.warn": true
      },
      "packages": {
        "@metamask/profile-sync-controller>siwe>@spruceid/siwe-parser": true,
        "@metamask/profile-sync-controller>siwe>@stablelib/random": true,
        "ethers": true,
        "@metamask/controller-utils>@spruceid/siwe-parser>valid-url": true
      }
    },
    "@metamask/eth-token-tracker>deep-equal>es-get-iterator>stop-iteration-iterator": {
      "globals": {
        "StopIteration": true
      },
      "packages": {
        "string.prototype.matchall>internal-slot": true
      }
    },
    "stream-browserify": {
      "packages": {
        "webpack>events": true,
        "pumpify>inherits": true,
        "readable-stream": true
      }
    },
    "stream-http": {
      "globals": {
        "AbortController": true,
        "Blob": true,
        "MSStreamReader": true,
        "ReadableStream": true,
        "WritableStream": true,
        "XDomainRequest": true,
        "XMLHttpRequest": true,
        "clearTimeout": true,
        "fetch": true,
        "location.protocol.search": true,
        "setTimeout": true
      },
      "packages": {
        "browserify>buffer": true,
        "stream-http>builtin-status-codes": true,
        "pumpify>inherits": true,
        "process": true,
        "readable-stream": true,
        "browserify>url": true,
        "watchify>xtend": true
      }
    },
    "@metamask/snaps-controllers>tar-stream>streamx": {
      "packages": {
        "webpack>events": true,
        "@metamask/snaps-controllers>tar-stream>fast-fifo": true,
        "@metamask/snaps-controllers>tar-stream>streamx>queue-tick": true
      }
    },
    "browserify>string_decoder": {
      "packages": {
        "koa>content-disposition>safe-buffer": true
      }
    },
    "eth-method-registry>@metamask/ethjs-query>@metamask/ethjs-format>strip-hex-prefix": {
      "packages": {
        "eth-method-registry>@metamask/ethjs-query>@metamask/ethjs-format>is-hex-prefixed": true
      }
    },
    "react-markdown>style-to-object": {
      "packages": {
        "react-markdown>style-to-object>inline-style-parser": true
      }
    },
    "@metamask/snaps-controllers>tar-stream": {
      "packages": {
        "@metamask/snaps-controllers>tar-stream>b4a": true,
        "browserify>browser-resolve": true,
        "@metamask/snaps-controllers>tar-stream>fast-fifo": true,
        "@metamask/snaps-controllers>tar-stream>streamx": true
      }
    },
    "debounce-stream>through": {
      "packages": {
        "process": true,
        "stream-browserify": true
      }
    },
    "browserify>timers-browserify": {
      "globals": {
        "clearInterval": true,
        "clearTimeout": true,
        "setInterval": true,
        "setTimeout": true
      },
      "packages": {
        "process": true
      }
    },
    "react-router-dom>tiny-warning": {
      "globals": {
        "console": true
      }
    },
    "copy-to-clipboard>toggle-selection": {
      "globals": {
        "document.activeElement": true,
        "document.getSelection": true
      }
    },
    "tslib": {
      "globals": {
        "SuppressedError": true,
        "define": true
      }
    },
    "@metamask/eth-sig-util>tweetnacl": {
      "globals": {
        "crypto": true,
        "msCrypto": true,
        "nacl": "write"
      },
      "packages": {
        "browserify>browser-resolve": true
      }
    },
    "@trezor/connect-web>@trezor/connect-common>@trezor/env-utils>ua-parser-js": {
      "globals": {
        "define": true
      }
    },
    "@ensdomains/content-hash>cids>uint8arrays": {
      "globals": {
        "TextDecoder": true,
        "TextEncoder": true
      },
      "packages": {
        "@ensdomains/content-hash>cids>multibase": true
      }
    },
    "@ensdomains/content-hash>multicodec>uint8arrays": {
      "globals": {
        "Buffer": true,
        "TextDecoder": true,
        "TextEncoder": true
      },
      "packages": {
        "@ensdomains/content-hash>multicodec>uint8arrays>multiformats": true
      }
    },
    "@metamask/keyring-controller>ulid": {
      "globals": {
        "console.error": true,
        "crypto": true,
        "define": true
      }
    },
    "react-markdown>unified": {
      "packages": {
        "react-markdown>unified>bail": true,
        "react-markdown>unified>extend": true,
        "react-markdown>unified>is-buffer": true,
        "mocha>yargs-unparser>is-plain-obj": true,
        "react-markdown>unified>trough": true,
        "react-markdown>vfile": true
      }
    },
    "react-markdown>unist-util-visit>unist-util-visit-parents": {
      "packages": {
        "react-markdown>unist-util-visit>unist-util-is": true
      }
    },
    "react-markdown>unist-util-visit": {
      "packages": {
        "react-markdown>unist-util-visit>unist-util-visit-parents": true
      }
    },
    "uri-js": {
      "globals": {
        "define": true
      }
    },
    "browserify>url": {
      "packages": {
        "browserify>punycode": true,
        "mockttp>body-parser>qs": true
      }
    },
    "react-focus-lock>use-callback-ref": {
      "packages": {
        "react": true
      }
    },
    "react-beautiful-dnd>use-memo-one": {
      "packages": {
        "react": true
      }
    },
    "react-focus-lock>use-sidecar": {
      "globals": {
        "console.error": true
      },
      "packages": {
        "react-focus-lock>use-sidecar>detect-node-es": true,
        "react": true,
        "tslib": true
      }
    },
    "readable-stream>util-deprecate": {
      "globals": {
        "console.trace": true,
        "console.warn": true,
        "localStorage": true
      }
    },
    "browserify>assert>util": {
      "globals": {
        "console.error": true,
        "console.log": true,
        "console.trace": true,
        "process": true
      },
      "packages": {
        "browserify>assert>util>inherits": true,
        "process": true
      }
    },
    "browserify>util": {
      "globals": {
        "console.error": true,
        "console.log": true,
        "console.trace": true
      },
      "packages": {
        "pumpify>inherits": true,
        "browserify>util>is-arguments": true,
        "koa>is-generator-function": true,
        "browserify>util>is-typed-array": true,
        "process": true,
        "browserify>util>which-typed-array": true
      }
    },
    "uuid": {
      "globals": {
        "crypto": true,
        "msCrypto": true
      }
    },
    "@metamask/eth-snap-keyring>uuid": {
      "globals": {
        "crypto": true
      }
    },
    "@metamask/keyring-snap-client>uuid": {
      "globals": {
        "crypto": true
      }
    },
    "eth-lattice-keyring>gridplus-sdk>uuid": {
      "globals": {
        "crypto": true
      }
    },
    "@metamask/snaps-utils>validate-npm-package-name": {
      "packages": {
        "@metamask/snaps-utils>validate-npm-package-name>builtins": true
      }
    },
    "react-markdown>vfile>vfile-message": {
      "packages": {
        "react-markdown>vfile>unist-util-stringify-position": true
      }
    },
    "react-markdown>vfile": {
      "packages": {
        "react-markdown>vfile>is-buffer": true,
        "path-browserify": true,
        "process": true,
        "react-markdown>vfile>replace-ext": true,
        "react-markdown>vfile>vfile-message": true
      }
    },
    "browserify>vm-browserify": {
      "globals": {
        "document.body.appendChild": true,
        "document.body.removeChild": true,
        "document.createElement": true
      }
    },
    "react-popper>warning": {
      "globals": {
        "console": true
      }
    },
    "@ensdomains/content-hash>multihashes>web-encoding": {
      "globals": {
        "TextDecoder": true,
        "TextEncoder": true
      },
      "packages": {
        "browserify>util": true
      }
    },
    "web3": {
      "globals": {
        "XMLHttpRequest": true
      }
    },
    "@metamask/controllers>web3": {
      "globals": {
        "XMLHttpRequest": true
      }
    },
    "webextension-polyfill": {
      "globals": {
        "browser": true,
        "chrome": true,
        "console.error": true,
        "console.warn": true,
        "define": true
      }
    },
    "@open-rpc/test-coverage>isomorphic-fetch>whatwg-fetch": {
      "globals": {
        "AbortController": true,
        "Blob": true,
        "FileReader": true,
        "FormData": true,
        "URLSearchParams.prototype.isPrototypeOf": true,
        "XMLHttpRequest": true,
        "console.warn": true,
        "define": true,
        "setTimeout": true
      }
    },
    "@metamask/eth-token-tracker>deep-equal>which-boxed-primitive": {
      "packages": {
        "@metamask/eth-token-tracker>deep-equal>which-boxed-primitive>is-bigint": true,
        "@metamask/eth-token-tracker>deep-equal>which-boxed-primitive>is-boolean-object": true,
        "@metamask/eth-token-tracker>deep-equal>which-boxed-primitive>is-number-object": true,
        "eslint-plugin-react>array-includes>is-string": true,
        "string.prototype.matchall>es-abstract>es-to-primitive>is-symbol": true
      }
    },
    "@metamask/eth-token-tracker>deep-equal>which-collection": {
      "packages": {
        "@metamask/eth-token-tracker>deep-equal>es-get-iterator>is-map": true,
        "@metamask/eth-token-tracker>deep-equal>es-get-iterator>is-set": true,
        "@metamask/eth-token-tracker>deep-equal>which-collection>is-weakmap": true,
        "@metamask/eth-token-tracker>deep-equal>which-collection>is-weakset": true
      }
    },
    "browserify>util>which-typed-array": {
      "packages": {
        "string.prototype.matchall>es-abstract>available-typed-arrays": true,
        "string.prototype.matchall>call-bind": true,
        "browserify>util>which-typed-array>for-each": true,
        "string.prototype.matchall>es-abstract>gopd": true,
        "koa>is-generator-function>has-tostringtag": true
      }
    }
  }
}<|MERGE_RESOLUTION|>--- conflicted
+++ resolved
@@ -2394,26 +2394,7 @@
         "semver": true
       }
     },
-<<<<<<< HEAD
-    "@metamask/network-controller>@metamask/eth-json-rpc-middleware>@metamask/eth-sig-util>@metamask/utils": {
-      "globals": {
-        "TextDecoder": true,
-        "TextEncoder": true
-      },
-      "packages": {
-        "@metamask/utils>@metamask/superstruct": true,
-        "@noble/hashes": true,
-        "@metamask/utils>@scure/base": true,
-        "browserify>buffer": true,
-        "nock>debug": true,
-        "@metamask/utils>pony-cause": true,
-        "semver": true
-      }
-    },
-    "@metamask/network-controller>@metamask/utils": {
-=======
     "@metamask/queued-request-controller>@metamask/utils": {
->>>>>>> 0a94a44d
       "globals": {
         "TextDecoder": true,
         "TextEncoder": true
