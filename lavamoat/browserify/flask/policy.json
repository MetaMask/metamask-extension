{
  "resources": {
    "@babel/runtime": {
      "globals": {
        "regeneratorRuntime": "write"
      }
    },
    "eth-lattice-keyring>@ethereumjs/tx>@chainsafe/ssz>@chainsafe/persistent-merkle-tree": {
      "globals": {
        "WeakRef": true
      },
      "packages": {
        "browserify": true
      }
    },
    "eth-lattice-keyring>@ethereumjs/tx>@chainsafe/ssz": {
      "packages": {
        "eth-lattice-keyring>@ethereumjs/tx>@chainsafe/ssz>@chainsafe/persistent-merkle-tree": true,
        "browserify": true,
        "browserify>buffer": true,
        "eth-lattice-keyring>@ethereumjs/tx>@chainsafe/ssz>case": true
      }
    },
    "@metamask/notification-services-controller>@contentful/rich-text-html-renderer": {
      "globals": {
        "SuppressedError": true
      }
    },
    "@ensdomains/content-hash": {
      "globals": {
        "console.warn": true
      },
      "packages": {
        "browserify>buffer": true,
        "@ensdomains/content-hash>cids": true,
        "@ensdomains/content-hash>js-base64": true,
        "@ensdomains/content-hash>multicodec": true,
        "@ensdomains/content-hash>multihashes": true
      }
    },
    "@ethereumjs/tx>@ethereumjs/common": {
      "packages": {
        "@ethereumjs/tx>@ethereumjs/util": true,
        "browserify>buffer": true,
        "@ethereumjs/tx>@ethereumjs/common>crc-32": true,
        "webpack>events": true
      }
    },
    "@metamask/smart-transactions-controller>@ethereumjs/tx>@ethereumjs/common": {
      "packages": {
        "@metamask/smart-transactions-controller>@ethereumjs/util": true,
        "webpack>events": true
      }
    },
    "eth-lattice-keyring>gridplus-sdk>@ethereumjs/tx>@ethereumjs/common": {
      "packages": {
        "@ethereumjs/tx>@ethereumjs/util": true,
        "browserify>buffer": true,
        "@ethereumjs/tx>@ethereumjs/common>crc-32": true,
        "webpack>events": true
      }
    },
    "eth-lattice-keyring>gridplus-sdk>@ethereumjs/common": {
      "packages": {
        "@ethereumjs/tx>@ethereumjs/util": true,
        "browserify>buffer": true,
        "@ethereumjs/tx>@ethereumjs/common>crc-32": true,
        "webpack>events": true
      }
    },
    "@ethereumjs/tx>@ethereumjs/rlp": {
      "globals": {
        "TextEncoder": true
      }
    },
    "@metamask/smart-transactions-controller>@ethereumjs/tx>@ethereumjs/rlp": {
      "globals": {
        "TextEncoder": true
      }
    },
    "@metamask/eth-ledger-bridge-keyring>@ethereumjs/rlp": {
      "globals": {
        "TextEncoder": true
      }
    },
    "@metamask/eth-ledger-bridge-keyring>@metamask/eth-sig-util>@ethereumjs/rlp": {
      "globals": {
        "TextEncoder": true
      }
    },
    "@ethereumjs/tx": {
      "packages": {
        "@ethereumjs/tx>@ethereumjs/common": true,
        "@ethereumjs/tx>@ethereumjs/rlp": true,
        "@ethereumjs/tx>@ethereumjs/util": true,
        "browserify>buffer": true,
        "@ethereumjs/tx>ethereum-cryptography": true,
        "browserify>insert-module-globals>is-buffer": true
      }
    },
    "@metamask/smart-transactions-controller>@ethereumjs/tx": {
      "packages": {
        "@metamask/smart-transactions-controller>@ethereumjs/tx>@ethereumjs/common": true,
        "@metamask/smart-transactions-controller>@ethereumjs/tx>@ethereumjs/rlp": true,
        "@metamask/smart-transactions-controller>@ethereumjs/util": true,
        "@ethereumjs/tx>ethereum-cryptography": true
      }
    },
    "eth-lattice-keyring>@ethereumjs/tx": {
      "packages": {
        "eth-lattice-keyring>@ethereumjs/tx>@chainsafe/ssz": true,
        "@ethereumjs/tx>@ethereumjs/common": true,
        "@ethereumjs/tx>@ethereumjs/rlp": true,
        "@ethereumjs/tx>@ethereumjs/util": true,
        "@ethersproject/providers": true,
        "browserify>buffer": true,
        "eth-lattice-keyring>@ethereumjs/tx>ethereum-cryptography": true,
        "browserify>insert-module-globals>is-buffer": true
      }
    },
    "eth-lattice-keyring>gridplus-sdk>@ethereumjs/tx": {
      "packages": {
        "eth-lattice-keyring>@ethereumjs/tx>@chainsafe/ssz": true,
        "eth-lattice-keyring>gridplus-sdk>@ethereumjs/tx>@ethereumjs/common": true,
        "@ethereumjs/tx>@ethereumjs/rlp": true,
        "@ethereumjs/tx>@ethereumjs/util": true,
        "@ethersproject/providers": true,
        "browserify>buffer": true,
        "eth-lattice-keyring>gridplus-sdk>@ethereumjs/tx>ethereum-cryptography": true,
        "browserify>insert-module-globals>is-buffer": true
      }
    },
    "@ethereumjs/tx>@ethereumjs/util": {
      "globals": {
        "console.warn": true
      },
      "packages": {
        "@ethereumjs/tx>@ethereumjs/rlp": true,
        "browserify>buffer": true,
        "@ethereumjs/tx>ethereum-cryptography": true,
        "webpack>events": true,
        "browserify>insert-module-globals>is-buffer": true,
        "@ethereumjs/tx>@ethereumjs/util>micro-ftch": true
      }
    },
    "@metamask/smart-transactions-controller>@ethereumjs/util": {
      "globals": {
        "console.warn": true,
        "fetch": true
      },
      "packages": {
        "@metamask/smart-transactions-controller>@ethereumjs/tx>@ethereumjs/rlp": true,
        "@ethereumjs/tx>ethereum-cryptography": true,
        "webpack>events": true
      }
    },
    "@ethersproject/abi": {
      "globals": {
        "console.log": true
      },
      "packages": {
        "ethers>@ethersproject/address": true,
        "@ethersproject/bignumber": true,
        "@ethersproject/bytes": true,
        "ethers>@ethersproject/constants": true,
        "@ethersproject/hash": true,
        "ethers>@ethersproject/keccak256": true,
        "ethers>@ethersproject/logger": true,
        "ethers>@ethersproject/properties": true,
        "ethers>@ethersproject/strings": true
      }
    },
    "ethers>@ethersproject/abstract-provider": {
      "packages": {
        "@ethersproject/bignumber": true,
        "@ethersproject/bytes": true,
        "ethers>@ethersproject/logger": true,
        "ethers>@ethersproject/properties": true
      }
    },
    "ethers>@ethersproject/abstract-signer": {
      "packages": {
        "ethers>@ethersproject/logger": true,
        "ethers>@ethersproject/properties": true
      }
    },
    "ethers>@ethersproject/address": {
      "packages": {
        "@ethersproject/bignumber": true,
        "@ethersproject/bytes": true,
        "ethers>@ethersproject/keccak256": true,
        "ethers>@ethersproject/logger": true,
        "ethers>@ethersproject/rlp": true
      }
    },
    "ethers>@ethersproject/base64": {
      "globals": {
        "atob": true,
        "btoa": true
      },
      "packages": {
        "@ethersproject/bytes": true
      }
    },
    "ethers>@ethersproject/basex": {
      "packages": {
        "@ethersproject/bytes": true,
        "ethers>@ethersproject/properties": true
      }
    },
    "@ethersproject/bignumber": {
      "packages": {
        "@ethersproject/bytes": true,
        "ethers>@ethersproject/logger": true,
        "bn.js": true
      }
    },
    "@ethersproject/bytes": {
      "packages": {
        "ethers>@ethersproject/logger": true
      }
    },
    "ethers>@ethersproject/constants": {
      "packages": {
        "@ethersproject/bignumber": true
      }
    },
    "@ethersproject/contracts": {
      "globals": {
        "setTimeout": true
      },
      "packages": {
        "@ethersproject/abi": true,
        "ethers>@ethersproject/abstract-provider": true,
        "ethers>@ethersproject/abstract-signer": true,
        "ethers>@ethersproject/address": true,
        "@ethersproject/bignumber": true,
        "@ethersproject/bytes": true,
        "ethers>@ethersproject/logger": true,
        "ethers>@ethersproject/properties": true,
        "ethers>@ethersproject/transactions": true
      }
    },
    "@ethersproject/hash": {
      "packages": {
        "ethers>@ethersproject/address": true,
        "ethers>@ethersproject/base64": true,
        "@ethersproject/bignumber": true,
        "@ethersproject/bytes": true,
        "ethers>@ethersproject/keccak256": true,
        "ethers>@ethersproject/logger": true,
        "ethers>@ethersproject/properties": true,
        "ethers>@ethersproject/strings": true
      }
    },
    "@ethersproject/hdnode": {
      "packages": {
        "ethers>@ethersproject/basex": true,
        "@ethersproject/bignumber": true,
        "@ethersproject/bytes": true,
        "ethers>@ethersproject/logger": true,
        "ethers>@ethersproject/pbkdf2": true,
        "ethers>@ethersproject/properties": true,
        "ethers>@ethersproject/sha2": true,
        "ethers>@ethersproject/signing-key": true,
        "ethers>@ethersproject/strings": true,
        "ethers>@ethersproject/transactions": true,
        "ethers>@ethersproject/wordlists": true
      }
    },
    "ethers>@ethersproject/json-wallets": {
      "packages": {
        "ethers>@ethersproject/address": true,
        "@ethersproject/bytes": true,
        "@ethersproject/hdnode": true,
        "ethers>@ethersproject/keccak256": true,
        "ethers>@ethersproject/logger": true,
        "ethers>@ethersproject/pbkdf2": true,
        "ethers>@ethersproject/properties": true,
        "ethers>@ethersproject/random": true,
        "ethers>@ethersproject/strings": true,
        "ethers>@ethersproject/transactions": true,
        "ethers>@ethersproject/json-wallets>aes-js": true,
        "ethers>@ethersproject/json-wallets>scrypt-js": true
      }
    },
    "ethers>@ethersproject/keccak256": {
      "packages": {
        "@ethersproject/bytes": true,
        "eth-ens-namehash>js-sha3": true
      }
    },
    "ethers>@ethersproject/logger": {
      "globals": {
        "console": true
      }
    },
    "ethers>@ethersproject/providers>@ethersproject/networks": {
      "packages": {
        "ethers>@ethersproject/logger": true
      }
    },
    "@metamask/test-bundler>@ethersproject/networks": {
      "packages": {
        "ethers>@ethersproject/logger": true
      }
    },
    "ethers>@ethersproject/pbkdf2": {
      "packages": {
        "@ethersproject/bytes": true,
        "ethers>@ethersproject/sha2": true
      }
    },
    "ethers>@ethersproject/properties": {
      "packages": {
        "ethers>@ethersproject/logger": true
      }
    },
    "@ethersproject/providers": {
      "globals": {
        "WebSocket": true,
        "clearInterval": true,
        "clearTimeout": true,
        "console.log": true,
        "console.warn": true,
        "setInterval": true,
        "setTimeout": true
      },
      "packages": {
        "ethers>@ethersproject/abstract-provider": true,
        "ethers>@ethersproject/abstract-signer": true,
        "ethers>@ethersproject/address": true,
        "ethers>@ethersproject/base64": true,
        "ethers>@ethersproject/basex": true,
        "@ethersproject/bignumber": true,
        "@ethersproject/bytes": true,
        "ethers>@ethersproject/constants": true,
        "@ethersproject/hash": true,
        "ethers>@ethersproject/logger": true,
        "@metamask/test-bundler>@ethersproject/networks": true,
        "ethers>@ethersproject/properties": true,
        "ethers>@ethersproject/random": true,
        "ethers>@ethersproject/sha2": true,
        "ethers>@ethersproject/strings": true,
        "ethers>@ethersproject/transactions": true,
        "@ethersproject/providers>@ethersproject/web": true,
        "@ethersproject/providers>bech32": true
      }
    },
    "ethers>@ethersproject/providers": {
      "globals": {
        "WebSocket": true,
        "clearInterval": true,
        "clearTimeout": true,
        "console.log": true,
        "console.warn": true,
        "setInterval": true,
        "setTimeout": true
      },
      "packages": {
        "ethers>@ethersproject/abstract-provider": true,
        "ethers>@ethersproject/abstract-signer": true,
        "ethers>@ethersproject/address": true,
        "ethers>@ethersproject/base64": true,
        "ethers>@ethersproject/basex": true,
        "@ethersproject/bignumber": true,
        "@ethersproject/bytes": true,
        "ethers>@ethersproject/constants": true,
        "@ethersproject/hash": true,
        "ethers>@ethersproject/logger": true,
        "ethers>@ethersproject/providers>@ethersproject/networks": true,
        "ethers>@ethersproject/properties": true,
        "ethers>@ethersproject/random": true,
        "ethers>@ethersproject/sha2": true,
        "ethers>@ethersproject/strings": true,
        "ethers>@ethersproject/transactions": true,
        "ethers>@ethersproject/providers>@ethersproject/web": true,
        "ethers>@ethersproject/providers>bech32": true
      }
    },
    "@ethersproject/providers>@ethersproject/random": {
      "globals": {
        "crypto.getRandomValues": true
      }
    },
    "ethers>@ethersproject/random": {
      "packages": {
        "@ethersproject/bytes": true,
        "ethers>@ethersproject/logger": true
      }
    },
    "ethers>@ethersproject/rlp": {
      "packages": {
        "@ethersproject/bytes": true,
        "ethers>@ethersproject/logger": true
      }
    },
    "ethers>@ethersproject/sha2": {
      "packages": {
        "@ethersproject/bytes": true,
        "ethers>@ethersproject/logger": true,
        "ethers>@ethersproject/sha2>hash.js": true
      }
    },
    "ethers>@ethersproject/signing-key": {
      "packages": {
        "@ethersproject/bytes": true,
        "ethers>@ethersproject/logger": true,
        "ethers>@ethersproject/properties": true,
        "@metamask/ppom-validator>elliptic": true
      }
    },
    "ethers>@ethersproject/solidity": {
      "packages": {
        "@ethersproject/bignumber": true,
        "@ethersproject/bytes": true,
        "ethers>@ethersproject/keccak256": true,
        "ethers>@ethersproject/logger": true,
        "ethers>@ethersproject/sha2": true,
        "ethers>@ethersproject/strings": true
      }
    },
    "ethers>@ethersproject/strings": {
      "packages": {
        "@ethersproject/bytes": true,
        "ethers>@ethersproject/constants": true,
        "ethers>@ethersproject/logger": true
      }
    },
    "ethers>@ethersproject/transactions": {
      "packages": {
        "ethers>@ethersproject/address": true,
        "@ethersproject/bignumber": true,
        "@ethersproject/bytes": true,
        "ethers>@ethersproject/constants": true,
        "ethers>@ethersproject/keccak256": true,
        "ethers>@ethersproject/logger": true,
        "ethers>@ethersproject/properties": true,
        "ethers>@ethersproject/rlp": true,
        "ethers>@ethersproject/signing-key": true
      }
    },
    "ethers>@ethersproject/units": {
      "packages": {
        "@ethersproject/bignumber": true,
        "ethers>@ethersproject/logger": true
      }
    },
    "@ethersproject/wallet": {
      "packages": {
        "ethers>@ethersproject/abstract-provider": true,
        "ethers>@ethersproject/abstract-signer": true,
        "ethers>@ethersproject/address": true,
        "@ethersproject/bytes": true,
        "@ethersproject/hash": true,
        "@ethersproject/hdnode": true,
        "ethers>@ethersproject/json-wallets": true,
        "ethers>@ethersproject/keccak256": true,
        "ethers>@ethersproject/logger": true,
        "ethers>@ethersproject/properties": true,
        "ethers>@ethersproject/random": true,
        "ethers>@ethersproject/signing-key": true,
        "ethers>@ethersproject/transactions": true
      }
    },
    "@ethersproject/providers>@ethersproject/web": {
      "globals": {
        "clearTimeout": true,
        "fetch": true,
        "setTimeout": true
      },
      "packages": {
        "ethers>@ethersproject/base64": true,
        "@ethersproject/bytes": true,
        "ethers>@ethersproject/logger": true,
        "ethers>@ethersproject/properties": true,
        "ethers>@ethersproject/strings": true
      }
    },
    "ethers>@ethersproject/providers>@ethersproject/web": {
      "globals": {
        "clearTimeout": true,
        "fetch": true,
        "setTimeout": true
      },
      "packages": {
        "ethers>@ethersproject/base64": true,
        "@ethersproject/bytes": true,
        "ethers>@ethersproject/logger": true,
        "ethers>@ethersproject/properties": true,
        "ethers>@ethersproject/strings": true
      }
    },
    "ethers>@ethersproject/web": {
      "globals": {
        "clearTimeout": true,
        "fetch": true,
        "setTimeout": true
      },
      "packages": {
        "ethers>@ethersproject/base64": true,
        "@ethersproject/bytes": true,
        "ethers>@ethersproject/logger": true,
        "ethers>@ethersproject/properties": true,
        "ethers>@ethersproject/strings": true
      }
    },
    "ethers>@ethersproject/wordlists": {
      "packages": {
        "@ethersproject/bytes": true,
        "@ethersproject/hash": true,
        "ethers>@ethersproject/logger": true,
        "ethers>@ethersproject/properties": true,
        "ethers>@ethersproject/strings": true
      }
    },
    "@metamask/notification-services-controller>firebase>@firebase/app": {
      "globals": {
        "FinalizationRegistry": true,
        "console.warn": true
      },
      "packages": {
        "@metamask/notification-services-controller>firebase>@firebase/app>@firebase/component": true,
        "@metamask/notification-services-controller>firebase>@firebase/app>@firebase/logger": true,
        "@metamask/notification-services-controller>firebase>@firebase/util": true,
        "@metamask/notification-services-controller>firebase>@firebase/app>idb": true
      }
    },
    "@metamask/notification-services-controller>firebase>@firebase/app>@firebase/component": {
      "packages": {
        "@metamask/notification-services-controller>firebase>@firebase/util": true
      }
    },
    "@metamask/notification-services-controller>firebase>@firebase/installations": {
      "globals": {
        "BroadcastChannel": true,
        "Headers": true,
        "btoa": true,
        "console.error": true,
        "crypto": true,
        "fetch": true,
        "msCrypto": true,
        "navigator.onLine": true,
        "setTimeout": true
      },
      "packages": {
        "@metamask/notification-services-controller>firebase>@firebase/app": true,
        "@metamask/notification-services-controller>firebase>@firebase/app>@firebase/component": true,
        "@metamask/notification-services-controller>firebase>@firebase/util": true,
        "@metamask/notification-services-controller>firebase>@firebase/app>idb": true
      }
    },
    "@metamask/notification-services-controller>firebase>@firebase/app>@firebase/logger": {
      "globals": {
        "console": true
      }
    },
    "@metamask/notification-services-controller>firebase>@firebase/messaging": {
      "globals": {
        "Headers": true,
        "Notification.maxActions": true,
        "Notification.permission": true,
        "Notification.requestPermission": true,
        "PushSubscription.prototype.hasOwnProperty": true,
        "ServiceWorkerRegistration": true,
        "URL": true,
        "addEventListener": true,
        "atob": true,
        "btoa": true,
        "clearTimeout": true,
        "clients.matchAll": true,
        "clients.openWindow": true,
        "console.warn": true,
        "document": true,
        "fetch": true,
        "indexedDB": true,
        "location.href": true,
        "location.origin": true,
        "navigator": true,
        "origin.replace": true,
        "registration.showNotification": true,
        "setTimeout": true
      },
      "packages": {
        "@metamask/notification-services-controller>firebase>@firebase/app": true,
        "@metamask/notification-services-controller>firebase>@firebase/app>@firebase/component": true,
        "@metamask/notification-services-controller>firebase>@firebase/installations": true,
        "@metamask/notification-services-controller>firebase>@firebase/util": true,
        "@metamask/notification-services-controller>firebase>@firebase/app>idb": true
      }
    },
    "@metamask/notification-services-controller>firebase>@firebase/util": {
      "globals": {
        "WorkerGlobalScope": true,
        "atob": true,
        "browser": true,
        "btoa": true,
        "chrome": true,
        "console": true,
        "document": true,
        "indexedDB": true,
        "navigator": true,
        "process": true,
        "setTimeout": true
      },
      "packages": {
        "process": true
      }
    },
    "@open-rpc/schema-utils-js>@json-schema-tools/dereferencer": {
      "packages": {
        "@open-rpc/schema-utils-js>@json-schema-tools/reference-resolver": true,
        "@open-rpc/schema-utils-js>@json-schema-tools/dereferencer>@json-schema-tools/traverse": true,
        "@metamask/rpc-errors>fast-safe-stringify": true
      }
    },
    "@open-rpc/schema-utils-js>@json-schema-tools/reference-resolver": {
      "packages": {
        "@open-rpc/schema-utils-js>@json-schema-tools/reference-resolver>@json-schema-spec/json-pointer": true,
        "@open-rpc/test-coverage>isomorphic-fetch": true
      }
    },
    "@keystonehq/metamask-airgapped-keyring>@keystonehq/base-eth-keyring": {
      "packages": {
        "@ethereumjs/tx": true,
        "@ethereumjs/tx>@ethereumjs/util": true,
        "@keystonehq/bc-ur-registry-eth": true,
        "browserify>buffer": true,
        "@metamask/eth-trezor-keyring>hdkey": true,
        "eth-lattice-keyring>rlp": true,
        "uuid": true
      }
    },
    "@keystonehq/bc-ur-registry-eth": {
      "packages": {
        "@ethereumjs/tx>@ethereumjs/util": true,
        "@keystonehq/bc-ur-registry-eth>@keystonehq/bc-ur-registry": true,
        "browserify>buffer": true,
        "@metamask/eth-trezor-keyring>hdkey": true,
        "uuid": true
      }
    },
    "@keystonehq/bc-ur-registry-eth>@keystonehq/bc-ur-registry": {
      "globals": {
        "define": true
      },
      "packages": {
        "@ngraveio/bc-ur": true,
        "ethereumjs-util>ethereum-cryptography>bs58check": true,
        "buffer": true,
        "browserify>buffer": true,
        "tslib": true
      }
    },
    "@keystonehq/metamask-airgapped-keyring": {
      "packages": {
        "@ethereumjs/tx": true,
        "@keystonehq/metamask-airgapped-keyring>@keystonehq/base-eth-keyring": true,
        "@keystonehq/bc-ur-registry-eth": true,
        "@metamask/obs-store": true,
        "browserify>buffer": true,
        "webpack>events": true,
        "@keystonehq/metamask-airgapped-keyring>rlp": true,
        "uuid": true
      }
    },
    "chart.js>@kurkle/color": {
      "globals": {
        "define": true
      }
    },
    "@lavamoat/lavadome-react": {
      "globals": {
        "Document.prototype": true,
        "DocumentFragment.prototype": true,
        "Element.prototype": true,
        "Event.prototype": true,
        "EventTarget.prototype": true,
        "NavigateEvent.prototype": true,
        "NavigationDestination.prototype": true,
        "Node.prototype": true,
        "console.warn": true,
        "document": true,
        "navigation": true
      },
      "packages": {
        "react": true
      }
    },
    "@metamask/eth-ledger-bridge-keyring>@ledgerhq/hw-app-eth>@ledgerhq/domain-service": {
      "packages": {
        "@metamask/eth-ledger-bridge-keyring>@ledgerhq/hw-app-eth>@ledgerhq/logs": true,
        "@metamask/eth-ledger-bridge-keyring>@ledgerhq/hw-app-eth>@ledgerhq/domain-service>axios": true
      }
    },
    "@metamask/eth-ledger-bridge-keyring>@ledgerhq/hw-app-eth>@ledgerhq/errors": {
      "globals": {
        "console.warn": true
      }
    },
    "@metamask/eth-ledger-bridge-keyring>@ledgerhq/hw-app-eth>@ledgerhq/evm-tools": {
      "packages": {
        "ethers>@ethersproject/constants": true,
        "@ethersproject/hash": true,
        "@metamask/eth-ledger-bridge-keyring>@ledgerhq/hw-app-eth>@ledgerhq/cryptoassets-evm-signatures": true,
        "@metamask/eth-ledger-bridge-keyring>@ledgerhq/hw-app-eth>@ledgerhq/evm-tools>@ledgerhq/live-env": true,
        "@metamask/eth-ledger-bridge-keyring>@ledgerhq/hw-app-eth>@ledgerhq/evm-tools>axios": true,
        "@metamask/ppom-validator>crypto-js": true
      }
    },
    "@metamask/eth-ledger-bridge-keyring>@ledgerhq/hw-app-eth": {
      "globals": {
        "console.warn": true
      },
      "packages": {
        "@ethersproject/abi": true,
        "ethers>@ethersproject/rlp": true,
        "ethers>@ethersproject/transactions": true,
        "@metamask/eth-ledger-bridge-keyring>@ledgerhq/hw-app-eth>@ledgerhq/cryptoassets-evm-signatures": true,
        "@metamask/eth-ledger-bridge-keyring>@ledgerhq/hw-app-eth>@ledgerhq/domain-service": true,
        "@metamask/eth-ledger-bridge-keyring>@ledgerhq/hw-app-eth>@ledgerhq/errors": true,
        "@metamask/eth-ledger-bridge-keyring>@ledgerhq/hw-app-eth>@ledgerhq/evm-tools": true,
        "@metamask/eth-ledger-bridge-keyring>@ledgerhq/hw-app-eth>@ledgerhq/logs": true,
        "@metamask/eth-ledger-bridge-keyring>@ledgerhq/hw-app-eth>axios": true,
        "@metamask/eth-ledger-bridge-keyring>@ledgerhq/hw-app-eth>bignumber.js": true,
        "browserify>buffer": true,
        "semver": true
      }
    },
    "@metamask/eth-ledger-bridge-keyring>@ledgerhq/hw-app-eth>@ledgerhq/evm-tools>@ledgerhq/live-env": {
      "globals": {
        "console.warn": true
      },
      "packages": {
        "wait-on>rxjs": true
      }
    },
    "@metamask/eth-ledger-bridge-keyring>@ledgerhq/hw-app-eth>@ledgerhq/logs": {
      "globals": {
        "__ledgerLogsListen": "write",
        "console.error": true
      }
    },
    "@material-ui/core": {
      "globals": {
        "Image": true,
        "_formatMuiErrorMessage": true,
        "addEventListener": true,
        "clearInterval": true,
        "clearTimeout": true,
        "console.error": true,
        "console.warn": true,
        "document": true,
        "getComputedStyle": true,
        "getSelection": true,
        "innerHeight": true,
        "innerWidth": true,
        "matchMedia": true,
        "navigator": true,
        "performance.now": true,
        "removeEventListener": true,
        "requestAnimationFrame": true,
        "setInterval": true,
        "setTimeout": true
      },
      "packages": {
        "@babel/runtime": true,
        "@material-ui/core>@material-ui/styles": true,
        "@material-ui/core>@material-ui/system": true,
        "@material-ui/core>@material-ui/utils": true,
        "@material-ui/core>clsx": true,
        "react-redux>hoist-non-react-statics": true,
        "@material-ui/core>popper.js": true,
        "prop-types": true,
        "react": true,
        "react-dom": true,
        "prop-types>react-is": true,
        "@material-ui/core>react-transition-group": true
      }
    },
    "@material-ui/core>@material-ui/styles": {
      "globals": {
        "console.error": true,
        "console.warn": true,
        "document.createComment": true,
        "document.head": true
      },
      "packages": {
        "@babel/runtime": true,
        "@material-ui/core>@material-ui/utils": true,
        "@material-ui/core>clsx": true,
        "react-redux>hoist-non-react-statics": true,
        "@material-ui/core>@material-ui/styles>jss-plugin-camel-case": true,
        "@material-ui/core>@material-ui/styles>jss-plugin-default-unit": true,
        "@material-ui/core>@material-ui/styles>jss-plugin-global": true,
        "@material-ui/core>@material-ui/styles>jss-plugin-nested": true,
        "@material-ui/core>@material-ui/styles>jss-plugin-props-sort": true,
        "@material-ui/core>@material-ui/styles>jss-plugin-rule-value-function": true,
        "@material-ui/core>@material-ui/styles>jss-plugin-vendor-prefixer": true,
        "@material-ui/core>@material-ui/styles>jss": true,
        "prop-types": true,
        "react": true
      }
    },
    "@material-ui/core>@material-ui/system": {
      "globals": {
        "console.error": true
      },
      "packages": {
        "@babel/runtime": true,
        "@material-ui/core>@material-ui/utils": true,
        "prop-types": true
      }
    },
    "@material-ui/core>@material-ui/utils": {
      "packages": {
        "@babel/runtime": true,
        "prop-types": true,
        "prop-types>react-is": true
      }
    },
    "@metamask/abi-utils": {
      "packages": {
        "@metamask/utils>@metamask/superstruct": true,
        "@metamask/abi-utils>@metamask/utils": true
      }
    },
    "@metamask/keyring-controller>@metamask/eth-hd-keyring>@metamask/eth-sig-util>@metamask/abi-utils": {
      "packages": {
        "@metamask/utils>@metamask/superstruct": true,
        "@metamask/utils": true
      }
    },
    "@metamask/eth-json-rpc-middleware>@metamask/eth-sig-util>@metamask/abi-utils": {
      "packages": {
        "@metamask/utils>@metamask/superstruct": true,
        "@metamask/utils": true
      }
    },
    "@metamask/eth-ledger-bridge-keyring>@metamask/eth-sig-util>@metamask/abi-utils": {
      "packages": {
        "@metamask/utils>@metamask/superstruct": true,
        "@metamask/utils": true
      }
    },
    "@metamask/keyring-controller>@metamask/eth-simple-keyring>@metamask/eth-sig-util>@metamask/abi-utils": {
      "packages": {
        "@metamask/utils>@metamask/superstruct": true,
        "@metamask/utils": true
      }
    },
    "@metamask/eth-snap-keyring>@metamask/eth-sig-util>@metamask/abi-utils": {
      "packages": {
        "@metamask/utils>@metamask/superstruct": true,
        "@metamask/utils": true
      }
    },
    "@metamask/eth-trezor-keyring>@metamask/eth-sig-util>@metamask/abi-utils": {
      "packages": {
        "@metamask/utils>@metamask/superstruct": true,
        "@metamask/utils": true
      }
    },
    "@metamask/keyring-controller>@metamask/eth-sig-util>@metamask/abi-utils": {
      "packages": {
        "@metamask/utils>@metamask/superstruct": true,
        "@metamask/utils": true
      }
    },
    "@metamask/signature-controller>@metamask/eth-sig-util>@metamask/abi-utils": {
      "packages": {
        "@metamask/utils>@metamask/superstruct": true,
        "@metamask/signature-controller>@metamask/eth-sig-util>@metamask/abi-utils>@metamask/utils": true
      }
    },
    "@metamask/accounts-controller": {
      "packages": {
        "@ethereumjs/tx>@ethereumjs/util": true,
        "@metamask/base-controller": true,
        "@metamask/eth-snap-keyring": true,
        "@metamask/keyring-api": true,
        "@metamask/keyring-controller": true,
        "@metamask/keyring-api>@metamask/keyring-utils": true,
        "@metamask/utils": true,
        "@ethereumjs/tx>ethereum-cryptography": true,
        "uuid": true
      }
    },
    "@metamask/address-book-controller": {
      "packages": {
        "@metamask/base-controller": true,
        "@metamask/controller-utils": true
      }
    },
    "@metamask/announcement-controller": {
      "packages": {
        "@metamask/base-controller": true
      }
    },
    "@metamask/approval-controller": {
      "globals": {
        "console.info": true
      },
      "packages": {
        "@metamask/base-controller": true,
        "@metamask/rpc-errors": true,
        "nanoid": true
      }
    },
    "@metamask/assets-controllers": {
      "globals": {
        "AbortController": true,
        "Headers": true,
        "URL": true,
        "URLSearchParams": true,
        "clearInterval": true,
        "clearTimeout": true,
        "console.error": true,
        "console.log": true,
        "setInterval": true,
        "setTimeout": true
      },
      "packages": {
        "@ethereumjs/tx>@ethereumjs/util": true,
        "ethers>@ethersproject/address": true,
        "@ethersproject/bignumber": true,
        "@ethersproject/contracts": true,
        "@ethersproject/providers": true,
        "@metamask/abi-utils": true,
        "@metamask/base-controller": true,
        "@metamask/contract-metadata": true,
        "@metamask/controller-utils": true,
        "@metamask/controller-utils>@metamask/eth-query": true,
        "@metamask/keyring-api": true,
        "@metamask/keyring-snap-client": true,
        "@metamask/metamask-eth-abis": true,
        "@metamask/polling-controller": true,
        "@metamask/rpc-errors": true,
        "@metamask/assets-controllers>@metamask/snaps-utils": true,
        "@metamask/utils": true,
        "@metamask/name-controller>async-mutex": true,
        "bn.js": true,
        "lodash": true,
        "@ensdomains/content-hash>multicodec>uint8arrays>multiformats": true,
        "single-call-balance-checker-abi": true,
        "uuid": true
      }
    },
    "@metamask/base-controller": {
      "globals": {
        "setTimeout": true
      },
      "packages": {
        "immer": true
      }
    },
    "@metamask/announcement-controller>@metamask/base-controller": {
      "globals": {
        "setTimeout": true
      },
      "packages": {
        "immer": true
      }
    },
    "@metamask/network-controller>@metamask/base-controller": {
      "globals": {
        "setTimeout": true
      },
      "packages": {
        "immer": true
      }
    },
    "@metamask/ppom-validator>@metamask/base-controller": {
      "globals": {
        "setTimeout": true
      },
      "packages": {
        "immer": true
      }
    },
    "@metamask/queued-request-controller>@metamask/base-controller": {
      "globals": {
        "setTimeout": true
      },
      "packages": {
        "immer": true
      }
    },
    "@metamask/remote-feature-flag-controller>@metamask/base-controller": {
      "globals": {
        "setTimeout": true
      },
      "packages": {
        "immer": true
      }
    },
    "@metamask/selected-network-controller>@metamask/base-controller": {
      "globals": {
        "setTimeout": true
      },
      "packages": {
        "immer": true
      }
    },
    "@metamask/signature-controller>@metamask/base-controller": {
      "globals": {
        "setTimeout": true
      },
      "packages": {
        "immer": true
      }
    },
    "@metamask/transaction-controller>@metamask/base-controller": {
      "globals": {
        "setTimeout": true
      },
      "packages": {
        "immer": true
      }
    },
    "@metamask/browser-passworder": {
      "globals": {
        "CryptoKey": true,
        "btoa": true,
        "crypto.getRandomValues": true,
        "crypto.subtle.decrypt": true,
        "crypto.subtle.deriveKey": true,
        "crypto.subtle.encrypt": true,
        "crypto.subtle.exportKey": true,
        "crypto.subtle.importKey": true
      },
      "packages": {
        "@metamask/browser-passworder>@metamask/utils": true,
        "browserify>buffer": true
      }
    },
    "eth-keyring-controller>@metamask/browser-passworder": {
      "globals": {
        "crypto": true
      }
    },
    "@metamask/controller-utils": {
      "globals": {
        "URL": true,
        "console.error": true,
        "fetch": true,
        "setTimeout": true
      },
      "packages": {
        "@ethereumjs/tx>@ethereumjs/util": true,
        "@metamask/controller-utils>@metamask/ethjs-unit": true,
        "@metamask/utils": true,
        "@metamask/controller-utils>@spruceid/siwe-parser": true,
        "bn.js": true,
        "browserify>buffer": true,
        "cockatiel": true,
        "eth-ens-namehash": true,
        "eslint>fast-deep-equal": true
      }
    },
    "@metamask/ens-controller": {
      "packages": {
        "@ethersproject/providers": true,
        "@metamask/base-controller": true,
        "@metamask/controller-utils": true,
        "@metamask/utils": true,
        "punycode": true
      }
    },
    "@metamask/eth-token-tracker>@metamask/eth-block-tracker": {
      "globals": {
        "clearTimeout": true,
        "console.error": true,
        "setTimeout": true
      },
      "packages": {
        "@metamask/safe-event-emitter": true,
        "@metamask/utils": true,
        "@metamask/ppom-validator>json-rpc-random-id": true
      }
    },
    "@metamask/keyring-controller>@metamask/eth-hd-keyring": {
      "globals": {
        "TextEncoder": true
      },
      "packages": {
        "@ethereumjs/tx>@ethereumjs/util": true,
        "@metamask/keyring-controller>@metamask/eth-hd-keyring>@metamask/eth-sig-util": true,
        "@metamask/snaps-sdk>@metamask/key-tree": true,
        "@metamask/scure-bip39": true,
        "@metamask/utils": true,
        "browserify>buffer": true,
        "@ethereumjs/tx>ethereum-cryptography": true
      }
    },
    "@metamask/eth-json-rpc-filters": {
      "globals": {
        "console.error": true
      },
      "packages": {
        "@metamask/controller-utils>@metamask/eth-query": true,
        "@metamask/json-rpc-engine": true,
        "@metamask/safe-event-emitter": true,
        "@metamask/name-controller>async-mutex": true,
        "pify": true
      }
    },
    "@metamask/network-controller>@metamask/eth-json-rpc-infura": {
      "globals": {
        "fetch": true,
        "setTimeout": true
      },
      "packages": {
        "@metamask/eth-json-rpc-provider": true,
        "@metamask/json-rpc-engine": true,
        "@metamask/rpc-errors": true,
        "@metamask/network-controller>@metamask/eth-json-rpc-infura>@metamask/utils": true
      }
    },
    "@metamask/eth-json-rpc-middleware": {
      "globals": {
        "URL": true,
        "console.error": true,
        "setTimeout": true
      },
      "packages": {
        "@metamask/eth-json-rpc-middleware>@metamask/eth-sig-util": true,
        "@metamask/json-rpc-engine": true,
        "@metamask/rpc-errors": true,
        "@metamask/utils": true,
        "@metamask/eth-json-rpc-middleware>klona": true,
        "@metamask/eth-json-rpc-middleware>safe-stable-stringify": true
      }
    },
    "@metamask/eth-json-rpc-provider": {
      "packages": {
        "@metamask/json-rpc-engine": true,
        "@metamask/rpc-errors": true,
        "@metamask/safe-event-emitter": true,
        "uuid": true
      }
    },
    "@metamask/eth-ledger-bridge-keyring": {
      "globals": {
        "addEventListener": true,
        "console.error": true,
        "document.createElement": true,
        "document.head.appendChild": true,
        "fetch": true,
        "removeEventListener": true
      },
      "packages": {
        "@metamask/eth-ledger-bridge-keyring>@ethereumjs/rlp": true,
        "@ethereumjs/tx": true,
        "@ethereumjs/tx>@ethereumjs/util": true,
        "@metamask/eth-ledger-bridge-keyring>@ledgerhq/hw-app-eth": true,
        "@metamask/eth-ledger-bridge-keyring>@metamask/eth-sig-util": true,
        "browserify>buffer": true,
        "webpack>events": true,
        "@metamask/eth-trezor-keyring>hdkey": true
      }
    },
    "@metamask/controller-utils>@metamask/eth-query": {
      "packages": {
        "@metamask/ppom-validator>json-rpc-random-id": true,
        "watchify>xtend": true
      }
    },
    "@metamask/eth-sig-util": {
      "packages": {
        "@ethereumjs/tx>@ethereumjs/util": true,
        "@metamask/abi-utils": true,
        "@metamask/eth-sig-util>@metamask/utils": true,
        "@metamask/utils>@scure/base": true,
        "browserify>buffer": true,
        "@ethereumjs/tx>ethereum-cryptography": true,
        "@metamask/eth-sig-util>tweetnacl": true
      }
    },
    "@metamask/keyring-controller>@metamask/eth-hd-keyring>@metamask/eth-sig-util": {
      "packages": {
        "@ethereumjs/tx>@ethereumjs/rlp": true,
        "@ethereumjs/tx>@ethereumjs/util": true,
        "@metamask/keyring-controller>@metamask/eth-hd-keyring>@metamask/eth-sig-util>@metamask/abi-utils": true,
        "@metamask/utils": true,
        "@metamask/utils>@scure/base": true,
        "browserify>buffer": true,
        "@ethereumjs/tx>ethereum-cryptography": true,
        "@metamask/eth-sig-util>tweetnacl": true
      }
    },
    "@metamask/eth-json-rpc-middleware>@metamask/eth-sig-util": {
      "packages": {
        "@ethereumjs/tx>@ethereumjs/rlp": true,
        "@ethereumjs/tx>@ethereumjs/util": true,
        "@metamask/eth-json-rpc-middleware>@metamask/eth-sig-util>@metamask/abi-utils": true,
        "@metamask/utils": true,
        "@metamask/utils>@scure/base": true,
        "browserify>buffer": true,
        "@ethereumjs/tx>ethereum-cryptography": true,
        "@metamask/eth-sig-util>tweetnacl": true
      }
    },
    "@metamask/eth-ledger-bridge-keyring>@metamask/eth-sig-util": {
      "packages": {
        "@metamask/eth-ledger-bridge-keyring>@metamask/eth-sig-util>@ethereumjs/rlp": true,
        "@ethereumjs/tx>@ethereumjs/util": true,
        "@metamask/eth-ledger-bridge-keyring>@metamask/eth-sig-util>@metamask/abi-utils": true,
        "@metamask/utils": true,
        "@metamask/utils>@scure/base": true,
        "browserify>buffer": true,
        "@ethereumjs/tx>ethereum-cryptography": true,
        "@metamask/eth-sig-util>tweetnacl": true
      }
    },
    "@metamask/keyring-controller>@metamask/eth-simple-keyring>@metamask/eth-sig-util": {
      "packages": {
        "@ethereumjs/tx>@ethereumjs/rlp": true,
        "@ethereumjs/tx>@ethereumjs/util": true,
        "@metamask/keyring-controller>@metamask/eth-simple-keyring>@metamask/eth-sig-util>@metamask/abi-utils": true,
        "@metamask/utils": true,
        "@metamask/utils>@scure/base": true,
        "browserify>buffer": true,
        "@ethereumjs/tx>ethereum-cryptography": true,
        "@metamask/eth-sig-util>tweetnacl": true
      }
    },
    "@metamask/eth-snap-keyring>@metamask/eth-sig-util": {
      "packages": {
        "@ethereumjs/tx>@ethereumjs/rlp": true,
        "@ethereumjs/tx>@ethereumjs/util": true,
        "@metamask/eth-snap-keyring>@metamask/eth-sig-util>@metamask/abi-utils": true,
        "@metamask/utils": true,
        "@metamask/utils>@scure/base": true,
        "browserify>buffer": true,
        "@ethereumjs/tx>ethereum-cryptography": true,
        "@metamask/eth-sig-util>tweetnacl": true
      }
    },
    "@metamask/eth-trezor-keyring>@metamask/eth-sig-util": {
      "packages": {
        "@ethereumjs/tx>@ethereumjs/rlp": true,
        "@ethereumjs/tx>@ethereumjs/util": true,
        "@metamask/eth-trezor-keyring>@metamask/eth-sig-util>@metamask/abi-utils": true,
        "@metamask/utils": true,
        "@metamask/utils>@scure/base": true,
        "browserify>buffer": true,
        "@ethereumjs/tx>ethereum-cryptography": true,
        "@metamask/eth-sig-util>tweetnacl": true
      }
    },
    "@metamask/keyring-controller>@metamask/eth-sig-util": {
      "packages": {
        "@ethereumjs/tx>@ethereumjs/rlp": true,
        "@ethereumjs/tx>@ethereumjs/util": true,
        "@metamask/keyring-controller>@metamask/eth-sig-util>@metamask/abi-utils": true,
        "@metamask/utils": true,
        "@metamask/utils>@scure/base": true,
        "browserify>buffer": true,
        "@ethereumjs/tx>ethereum-cryptography": true,
        "@metamask/eth-sig-util>tweetnacl": true
      }
    },
    "@metamask/signature-controller>@metamask/eth-sig-util": {
      "packages": {
        "@ethereumjs/tx>@ethereumjs/rlp": true,
        "@ethereumjs/tx>@ethereumjs/util": true,
        "@metamask/signature-controller>@metamask/eth-sig-util>@metamask/abi-utils": true,
        "@metamask/signature-controller>@metamask/eth-sig-util>@metamask/utils": true,
        "@metamask/utils>@scure/base": true,
        "browserify>buffer": true,
        "@ethereumjs/tx>ethereum-cryptography": true,
        "@metamask/eth-sig-util>tweetnacl": true
      }
    },
    "@metamask/keyring-controller>@metamask/eth-simple-keyring": {
      "packages": {
        "@ethereumjs/tx>@ethereumjs/util": true,
        "@metamask/keyring-controller>@metamask/eth-simple-keyring>@metamask/eth-sig-util": true,
        "@metamask/utils": true,
        "browserify>buffer": true,
        "@ethereumjs/tx>ethereum-cryptography": true,
        "crypto-browserify>randombytes": true
      }
    },
    "@metamask/eth-snap-keyring": {
      "globals": {
        "URL": true,
        "console.error": true,
        "console.info": true
      },
      "packages": {
        "@ethereumjs/tx": true,
        "@metamask/eth-snap-keyring>@metamask/eth-sig-util": true,
        "@metamask/keyring-api": true,
        "@metamask/eth-snap-keyring>@metamask/keyring-internal-snap-client": true,
        "@metamask/keyring-api>@metamask/keyring-utils": true,
        "@metamask/utils>@metamask/superstruct": true,
        "@metamask/utils": true,
        "webpack>events": true,
        "@metamask/eth-snap-keyring>uuid": true
      }
    },
    "@metamask/eth-token-tracker": {
      "globals": {
        "console.warn": true
      },
      "packages": {
        "@babel/runtime": true,
        "@ethersproject/bignumber": true,
        "@ethersproject/contracts": true,
        "@ethersproject/providers": true,
        "@metamask/eth-token-tracker>@metamask/eth-block-tracker": true,
        "@metamask/safe-event-emitter": true,
        "bn.js": true,
        "@metamask/eth-token-tracker>deep-equal": true,
        "human-standard-token-abi": true
      }
    },
    "@metamask/eth-trezor-keyring": {
      "globals": {
        "setTimeout": true
      },
      "packages": {
        "@ethereumjs/tx": true,
        "@ethereumjs/tx>@ethereumjs/util": true,
        "@metamask/eth-trezor-keyring>@metamask/eth-sig-util": true,
        "@metamask/eth-trezor-keyring>@trezor/connect-plugin-ethereum": true,
        "@trezor/connect-web": true,
        "browserify>buffer": true,
        "webpack>events": true,
        "@metamask/eth-trezor-keyring>hdkey": true
      }
    },
    "@metamask/etherscan-link": {
      "globals": {
        "URL": true
      }
    },
    "eth-method-registry>@metamask/ethjs-contract": {
      "packages": {
        "@babel/runtime": true,
        "eth-method-registry>@metamask/ethjs-contract>@metamask/ethjs-filter": true,
        "eth-method-registry>@metamask/ethjs-contract>@metamask/ethjs-util": true,
        "eth-method-registry>@metamask/ethjs-contract>ethjs-abi": true,
        "eth-ens-namehash>js-sha3": true,
        "promise-to-callback": true
      }
    },
    "eth-method-registry>@metamask/ethjs-contract>@metamask/ethjs-filter": {
      "globals": {
        "clearInterval": true,
        "setInterval": true
      }
    },
    "eth-method-registry>@metamask/ethjs-query>@metamask/ethjs-format": {
      "packages": {
        "eth-method-registry>@metamask/ethjs-contract>@metamask/ethjs-util": true,
        "@metamask/controller-utils>@metamask/ethjs-unit>@metamask/number-to-bn": true,
        "eth-method-registry>@metamask/ethjs-query>@metamask/ethjs-format>ethjs-schema": true,
        "eth-method-registry>@metamask/ethjs-query>@metamask/ethjs-format>strip-hex-prefix": true
      }
    },
    "eth-method-registry>@metamask/ethjs-query": {
      "globals": {
        "console": true
      },
      "packages": {
        "eth-method-registry>@metamask/ethjs-query>@metamask/ethjs-format": true,
        "eth-method-registry>@metamask/ethjs-query>@metamask/ethjs-rpc": true,
        "promise-to-callback": true
      }
    },
    "eth-method-registry>@metamask/ethjs-query>@metamask/ethjs-rpc": {
      "packages": {
        "promise-to-callback": true
      }
    },
    "@metamask/controller-utils>@metamask/ethjs-unit": {
      "packages": {
        "@metamask/controller-utils>@metamask/ethjs-unit>@metamask/number-to-bn": true,
        "bn.js": true
      }
    },
    "eth-method-registry>@metamask/ethjs-contract>@metamask/ethjs-util": {
      "packages": {
        "browserify>buffer": true,
        "eth-method-registry>@metamask/ethjs-query>@metamask/ethjs-format>is-hex-prefixed": true,
        "eth-method-registry>@metamask/ethjs-query>@metamask/ethjs-format>strip-hex-prefix": true
      }
    },
    "@metamask/gas-fee-controller": {
      "globals": {
        "clearInterval": true,
        "console.error": true,
        "setInterval": true
      },
      "packages": {
        "@metamask/controller-utils": true,
        "@metamask/controller-utils>@metamask/eth-query": true,
        "@metamask/polling-controller": true,
        "bn.js": true,
        "uuid": true
      }
    },
    "@metamask/jazzicon": {
      "globals": {
        "document.createElement": true,
        "document.createElementNS": true
      },
      "packages": {
        "@metamask/jazzicon>color": true,
        "@metamask/jazzicon>mersenne-twister": true
      }
    },
    "@metamask/json-rpc-engine": {
      "packages": {
        "@metamask/rpc-errors": true,
        "@metamask/safe-event-emitter": true,
        "@metamask/utils": true
      }
    },
    "@metamask/json-rpc-middleware-stream": {
      "globals": {
        "console.warn": true,
        "setTimeout": true
      },
      "packages": {
        "@metamask/safe-event-emitter": true,
        "@metamask/utils": true,
        "readable-stream": true
      }
    },
    "@metamask/snaps-sdk>@metamask/key-tree": {
      "globals": {
        "crypto.subtle": true
      },
      "packages": {
        "@metamask/scure-bip39": true,
        "@metamask/utils": true,
        "viem>@scure/bip32>@noble/curves": true,
        "@noble/hashes": true,
        "@metamask/utils>@scure/base": true
      }
    },
    "@metamask/keyring-api": {
      "packages": {
        "@metamask/keyring-api>@metamask/keyring-utils": true,
        "@metamask/utils>@metamask/superstruct": true,
        "@metamask/utils": true,
        "@metamask/keyring-api>bech32": true
      }
    },
    "@metamask/keyring-controller": {
      "globals": {
        "console.log": true
      },
      "packages": {
        "@ethereumjs/tx>@ethereumjs/util": true,
        "@metamask/base-controller": true,
        "@metamask/browser-passworder": true,
        "@metamask/keyring-controller>@metamask/eth-hd-keyring": true,
        "@metamask/keyring-controller>@metamask/eth-sig-util": true,
        "@metamask/keyring-controller>@metamask/eth-simple-keyring": true,
        "@metamask/utils": true,
        "@metamask/name-controller>async-mutex": true,
        "@metamask/keyring-controller>ethereumjs-wallet": true,
        "@metamask/keyring-controller>ulid": true
      }
    },
    "@metamask/eth-snap-keyring>@metamask/keyring-internal-snap-client": {
      "packages": {
        "@metamask/keyring-snap-client": true
      }
    },
    "@metamask/keyring-snap-client": {
      "packages": {
        "@metamask/keyring-api": true,
        "@metamask/keyring-api>@metamask/keyring-utils": true,
        "@metamask/utils>@metamask/superstruct": true,
        "@metamask/keyring-snap-client>uuid": true
      }
    },
    "@metamask/keyring-api>@metamask/keyring-utils": {
      "globals": {
        "URL": true
      },
      "packages": {
        "@metamask/utils>@metamask/superstruct": true,
        "@metamask/utils": true,
        "bitcoin-address-validation": true
      }
    },
    "@metamask/logging-controller": {
      "packages": {
        "@metamask/base-controller": true,
        "uuid": true
      }
    },
    "@metamask/logo": {
      "globals": {
        "addEventListener": true,
        "document.body.appendChild": true,
        "document.createElementNS": true,
        "innerHeight": true,
        "innerWidth": true,
        "requestAnimationFrame": true
      },
      "packages": {
        "@metamask/logo>gl-mat4": true,
        "@metamask/logo>gl-vec3": true
      }
    },
    "@metamask/message-manager": {
      "packages": {
        "@metamask/base-controller": true,
        "@metamask/controller-utils": true,
        "@metamask/utils": true,
        "browserify>buffer": true,
        "webpack>events": true,
        "uuid": true
      }
    },
    "@metamask/multichain": {
      "globals": {
        "console.error": true
      },
      "packages": {
        "@metamask/api-specs": true,
        "@metamask/controller-utils": true,
        "@metamask/eth-json-rpc-filters": true,
        "@metamask/json-rpc-engine": true,
        "@metamask/permission-controller": true,
        "@metamask/rpc-errors": true,
        "@metamask/safe-event-emitter": true,
<<<<<<< HEAD
        "@metamask/multichain>@metamask/utils": true,
        "@open-rpc/schema-utils-js": true,
=======
        "@metamask/utils": true,
        "@metamask/multichain>@open-rpc/schema-utils-js": true,
>>>>>>> 2228a13c
        "@metamask/multichain>jsonschema": true,
        "lodash": true
      }
    },
    "@metamask/multichain-network-controller": {
      "packages": {
        "@metamask/base-controller": true,
        "@metamask/keyring-api": true,
        "@metamask/network-controller": true,
        "@metamask/utils": true,
        "@metamask/multichain-network-controller>@solana/addresses": true
      }
    },
    "@metamask/multichain-transactions-controller": {
      "globals": {
        "console.error": true
      },
      "packages": {
        "@metamask/base-controller": true,
        "@metamask/keyring-api": true,
        "@metamask/keyring-snap-client": true,
        "@metamask/multichain-transactions-controller>@metamask/snaps-utils": true,
        "@metamask/utils": true
      }
    },
    "@metamask/name-controller": {
      "globals": {
        "fetch": true
      },
      "packages": {
        "@metamask/base-controller": true,
        "@metamask/controller-utils": true,
        "@metamask/utils": true,
        "@metamask/name-controller>async-mutex": true
      }
    },
    "@metamask/network-controller": {
      "globals": {
        "btoa": true,
        "fetch": true,
        "setTimeout": true
      },
      "packages": {
        "@metamask/network-controller>@metamask/base-controller": true,
        "@metamask/controller-utils": true,
        "@metamask/eth-token-tracker>@metamask/eth-block-tracker": true,
        "@metamask/network-controller>@metamask/eth-json-rpc-infura": true,
        "@metamask/eth-json-rpc-middleware": true,
        "@metamask/eth-json-rpc-provider": true,
        "@metamask/controller-utils>@metamask/eth-query": true,
        "@metamask/json-rpc-engine": true,
        "@metamask/rpc-errors": true,
        "@metamask/network-controller>@metamask/swappable-obj-proxy": true,
        "@metamask/network-controller>@metamask/utils": true,
        "eslint>fast-deep-equal": true,
        "reselect": true,
        "uri-js": true,
        "uuid": true
      }
    },
    "@metamask/transaction-controller>@metamask/nonce-tracker": {
      "packages": {
        "@ethersproject/providers": true,
        "browserify>assert": true,
        "@metamask/transaction-controller>@metamask/nonce-tracker>async-mutex": true
      }
    },
    "@metamask/notification-services-controller": {
      "globals": {
        "Intl.NumberFormat": true,
        "addEventListener": true,
        "fetch": true,
        "registration": true,
        "removeEventListener": true
      },
      "packages": {
        "@metamask/notification-services-controller>@contentful/rich-text-html-renderer": true,
        "@metamask/base-controller": true,
        "@metamask/controller-utils": true,
        "@metamask/profile-sync-controller": true,
        "@metamask/utils": true,
        "@metamask/notification-services-controller>bignumber.js": true,
        "@metamask/notification-services-controller>firebase": true,
        "loglevel": true,
        "uuid": true
      }
    },
    "@metamask/controller-utils>@metamask/ethjs-unit>@metamask/number-to-bn": {
      "packages": {
        "bn.js": true,
        "eth-method-registry>@metamask/ethjs-query>@metamask/ethjs-format>strip-hex-prefix": true
      }
    },
    "@metamask/object-multiplex": {
      "globals": {
        "console.warn": true
      },
      "packages": {
        "@metamask/object-multiplex>once": true,
        "readable-stream": true
      }
    },
    "@metamask/obs-store": {
      "packages": {
        "@metamask/safe-event-emitter": true,
        "readable-stream": true
      }
    },
    "@metamask/permission-controller": {
      "globals": {
        "console.error": true
      },
      "packages": {
        "@metamask/base-controller": true,
        "@metamask/controller-utils": true,
        "@metamask/json-rpc-engine": true,
        "@metamask/rpc-errors": true,
        "@metamask/utils": true,
        "deep-freeze-strict": true,
        "immer": true,
        "nanoid": true
      }
    },
    "@metamask/permission-log-controller": {
      "packages": {
        "@metamask/base-controller": true,
        "@metamask/utils": true
      }
    },
    "@metamask/phishing-controller": {
      "globals": {
        "TextEncoder": true,
        "URL": true,
        "console.error": true,
        "fetch": true
      },
      "packages": {
        "@metamask/base-controller": true,
        "@metamask/controller-utils": true,
        "@noble/hashes": true,
        "@ethereumjs/tx>ethereum-cryptography": true,
        "webpack-cli>fastest-levenshtein": true,
        "punycode": true
      }
    },
    "@metamask/polling-controller": {
      "globals": {
        "clearTimeout": true,
        "console.error": true,
        "setTimeout": true
      },
      "packages": {
        "@metamask/base-controller": true,
        "@metamask/snaps-utils>fast-json-stable-stringify": true,
        "uuid": true
      }
    },
    "@metamask/post-message-stream": {
      "globals": {
        "MessageEvent.prototype": true,
        "WorkerGlobalScope": true,
        "addEventListener": true,
        "browser": true,
        "chrome": true,
        "location.origin": true,
        "postMessage": true,
        "removeEventListener": true
      },
      "packages": {
        "@metamask/utils": true,
        "readable-stream": true
      }
    },
    "@metamask/ppom-validator": {
      "globals": {
        "URL": true,
        "console.error": true,
        "crypto": true
      },
      "packages": {
        "@metamask/ppom-validator>@metamask/base-controller": true,
        "@metamask/controller-utils": true,
        "await-semaphore": true,
        "browserify>buffer": true,
        "@metamask/ppom-validator>crypto-js": true,
        "@metamask/ppom-validator>elliptic": true,
        "@metamask/ppom-validator>json-rpc-random-id": true
      }
    },
    "@metamask/preferences-controller": {
      "packages": {
        "@metamask/base-controller": true,
        "@metamask/controller-utils": true
      }
    },
    "@metamask/profile-sync-controller": {
      "globals": {
        "Event": true,
        "Headers": true,
        "TextDecoder": true,
        "TextEncoder": true,
        "URL": true,
        "URLSearchParams": true,
        "addEventListener": true,
        "console.error": true,
        "dispatchEvent": true,
        "fetch": true,
        "removeEventListener": true,
        "setTimeout": true
      },
      "packages": {
        "@metamask/base-controller": true,
        "@metamask/keyring-api": true,
        "@metamask/keyring-controller": true,
        "@metamask/network-controller": true,
        "@metamask/profile-sync-controller>@noble/ciphers": true,
        "@noble/hashes": true,
        "browserify>buffer": true,
        "loglevel": true,
        "@metamask/profile-sync-controller>siwe": true
      }
    },
    "@metamask/providers": {
      "globals": {
        "CustomEvent": true,
        "Event": true,
        "addEventListener": true,
        "chrome.runtime.connect": true,
        "console": true,
        "dispatchEvent": true,
        "document.createElement": true,
        "document.readyState": true,
        "ethereum": "write",
        "location.hostname": true,
        "removeEventListener": true,
        "web3": true
      },
      "packages": {
        "@metamask/json-rpc-engine": true,
        "@metamask/json-rpc-middleware-stream": true,
        "@metamask/object-multiplex": true,
        "@metamask/rpc-errors": true,
        "@metamask/safe-event-emitter": true,
        "@metamask/utils": true,
        "@metamask/providers>detect-browser": true,
        "@metamask/providers>extension-port-stream": true,
        "eslint>fast-deep-equal": true,
        "@metamask/providers>is-stream": true,
        "readable-stream": true
      }
    },
    "@metamask/queued-request-controller": {
      "packages": {
        "@metamask/queued-request-controller>@metamask/base-controller": true,
        "@metamask/json-rpc-engine": true,
        "@metamask/rpc-errors": true,
        "@metamask/selected-network-controller": true,
        "@metamask/queued-request-controller>@metamask/utils": true
      }
    },
    "@metamask/rate-limit-controller": {
      "globals": {
        "setTimeout": true
      },
      "packages": {
        "@metamask/base-controller": true,
        "@metamask/rpc-errors": true,
        "@metamask/utils": true
      }
    },
    "@metamask/remote-feature-flag-controller": {
      "packages": {
        "@metamask/remote-feature-flag-controller>@metamask/base-controller": true,
        "cockatiel": true,
        "uuid": true
      }
    },
    "@metamask/rpc-errors": {
      "packages": {
        "@metamask/utils": true,
        "@metamask/rpc-errors>fast-safe-stringify": true
      }
    },
    "@metamask/safe-event-emitter": {
      "globals": {
        "setTimeout": true
      },
      "packages": {
        "webpack>events": true
      }
    },
    "@metamask/scure-bip39": {
      "globals": {
        "TextEncoder": true
      },
      "packages": {
        "@metamask/scure-bip39>@noble/hashes": true,
        "@metamask/utils>@scure/base": true
      }
    },
    "@metamask/selected-network-controller": {
      "packages": {
        "@metamask/selected-network-controller>@metamask/base-controller": true,
        "@metamask/network-controller>@metamask/swappable-obj-proxy": true
      }
    },
    "@metamask/signature-controller": {
      "globals": {
        "fetch": true
      },
      "packages": {
        "@metamask/signature-controller>@metamask/base-controller": true,
        "@metamask/controller-utils": true,
        "@metamask/signature-controller>@metamask/eth-sig-util": true,
        "@metamask/keyring-controller": true,
        "@metamask/logging-controller": true,
        "@metamask/signature-controller>@metamask/utils": true,
        "browserify>buffer": true,
        "webpack>events": true,
        "@metamask/multichain>jsonschema": true,
        "uuid": true
      }
    },
    "@metamask/smart-transactions-controller": {
      "globals": {
        "URLSearchParams": true,
        "clearInterval": true,
        "console.error": true,
        "console.log": true,
        "fetch": true,
        "setInterval": true
      },
      "packages": {
        "@metamask/smart-transactions-controller>@ethereumjs/tx": true,
        "@metamask/smart-transactions-controller>@ethereumjs/util": true,
        "@ethersproject/bytes": true,
        "@metamask/controller-utils": true,
        "@metamask/controller-utils>@metamask/eth-query": true,
        "@metamask/polling-controller": true,
        "@metamask/transaction-controller": true,
        "@metamask/smart-transactions-controller>bignumber.js": true,
        "browserify>buffer": true,
        "fast-json-patch": true,
        "lodash": true
      }
    },
    "@metamask/snaps-controllers": {
      "globals": {
        "DecompressionStream": true,
        "URL": true,
        "clearTimeout": true,
        "document.getElementById": true,
        "fetch.bind": true,
        "setTimeout": true
      },
      "packages": {
        "@metamask/base-controller": true,
        "@metamask/json-rpc-engine": true,
        "@metamask/json-rpc-middleware-stream": true,
        "@metamask/object-multiplex": true,
        "@metamask/permission-controller": true,
        "@metamask/post-message-stream": true,
        "@metamask/rpc-errors": true,
        "@metamask/snaps-utils>@metamask/snaps-registry": true,
        "@metamask/snaps-rpc-methods": true,
        "@metamask/snaps-sdk": true,
        "@metamask/snaps-utils": true,
        "@metamask/utils": true,
        "@metamask/snaps-controllers>@xstate/fsm": true,
        "@metamask/name-controller>async-mutex": true,
        "browserify>browserify-zlib": true,
        "@metamask/snaps-controllers>concat-stream": true,
        "eslint>fast-deep-equal": true,
        "@metamask/snaps-controllers>get-npm-tarball-url": true,
        "immer": true,
        "luxon": true,
        "nanoid": true,
        "readable-stream": true,
        "@metamask/snaps-controllers>readable-web-to-node-stream": true,
        "semver": true,
        "@metamask/snaps-controllers>tar-stream": true
      }
    },
    "@metamask/snaps-execution-environments": {
      "globals": {
        "document.getElementById": true
      },
      "packages": {
        "@metamask/post-message-stream": true,
        "@metamask/snaps-utils": true,
        "@metamask/utils": true
      }
    },
    "@metamask/snaps-utils>@metamask/snaps-registry": {
      "packages": {
        "@metamask/utils>@metamask/superstruct": true,
        "@metamask/utils": true,
        "viem>@scure/bip32>@noble/curves": true,
        "@noble/hashes": true
      }
    },
    "@metamask/snaps-rpc-methods": {
      "packages": {
        "@metamask/snaps-sdk>@metamask/key-tree": true,
        "@metamask/permission-controller": true,
        "@metamask/rpc-errors": true,
        "@metamask/snaps-sdk": true,
        "@metamask/snaps-utils": true,
        "@metamask/utils>@metamask/superstruct": true,
        "@metamask/utils": true,
        "@noble/hashes": true,
        "luxon": true
      }
    },
    "@metamask/snaps-sdk": {
      "globals": {
        "URL": true,
        "fetch": true
      },
      "packages": {
        "@metamask/rpc-errors": true,
        "@metamask/utils>@metamask/superstruct": true,
        "@metamask/utils": true
      }
    },
    "@metamask/snaps-utils": {
      "globals": {
        "File": true,
        "FileReader": true,
        "TextDecoder": true,
        "TextEncoder": true,
        "URL": true,
        "console.error": true,
        "console.log": true,
        "console.warn": true,
        "crypto": true,
        "document.body.appendChild": true,
        "document.createElement": true,
        "fetch": true
      },
      "packages": {
        "@metamask/snaps-sdk>@metamask/key-tree": true,
        "@metamask/permission-controller": true,
        "@metamask/rpc-errors": true,
        "@metamask/snaps-utils>@metamask/slip44": true,
        "@metamask/snaps-sdk": true,
        "@metamask/utils>@metamask/superstruct": true,
        "@metamask/utils": true,
        "@noble/hashes": true,
        "@metamask/utils>@scure/base": true,
        "chalk": true,
        "@metamask/snaps-utils>cron-parser": true,
        "@metamask/snaps-utils>fast-json-stable-stringify": true,
        "@metamask/snaps-utils>fast-xml-parser": true,
        "@metamask/snaps-utils>marked": true,
        "@metamask/snaps-utils>rfdc": true,
        "semver": true,
        "@metamask/snaps-utils>validate-npm-package-name": true
      }
    },
    "@metamask/assets-controllers>@metamask/snaps-utils": {
      "globals": {
        "File": true,
        "FileReader": true,
        "TextDecoder": true,
        "TextEncoder": true,
        "URL": true,
        "console.error": true,
        "console.log": true,
        "console.warn": true,
        "crypto": true,
        "document.body.appendChild": true,
        "document.createElement": true,
        "fetch": true
      },
      "packages": {
        "@metamask/snaps-sdk>@metamask/key-tree": true,
        "@metamask/permission-controller": true,
        "@metamask/rpc-errors": true,
        "@metamask/snaps-utils>@metamask/slip44": true,
        "@metamask/snaps-sdk": true,
        "@metamask/utils>@metamask/superstruct": true,
        "@metamask/utils": true,
        "@noble/hashes": true,
        "@metamask/utils>@scure/base": true,
        "chalk": true,
        "@metamask/snaps-utils>cron-parser": true,
        "@metamask/snaps-utils>fast-json-stable-stringify": true,
        "@metamask/snaps-utils>fast-xml-parser": true,
        "@metamask/snaps-utils>marked": true,
        "@metamask/snaps-utils>rfdc": true,
        "semver": true,
        "@metamask/snaps-utils>validate-npm-package-name": true
      }
    },
    "@metamask/multichain-transactions-controller>@metamask/snaps-utils": {
      "globals": {
        "File": true,
        "FileReader": true,
        "TextDecoder": true,
        "TextEncoder": true,
        "URL": true,
        "console.error": true,
        "console.log": true,
        "console.warn": true,
        "crypto": true,
        "document.body.appendChild": true,
        "document.createElement": true,
        "fetch": true
      },
      "packages": {
        "@metamask/snaps-sdk>@metamask/key-tree": true,
        "@metamask/permission-controller": true,
        "@metamask/rpc-errors": true,
        "@metamask/snaps-utils>@metamask/slip44": true,
        "@metamask/snaps-sdk": true,
        "@metamask/utils>@metamask/superstruct": true,
        "@metamask/utils": true,
        "@noble/hashes": true,
        "@metamask/utils>@scure/base": true,
        "chalk": true,
        "@metamask/snaps-utils>cron-parser": true,
        "@metamask/snaps-utils>fast-json-stable-stringify": true,
        "@metamask/snaps-utils>fast-xml-parser": true,
        "@metamask/snaps-utils>marked": true,
        "@metamask/snaps-utils>rfdc": true,
        "semver": true,
        "@metamask/snaps-utils>validate-npm-package-name": true
      }
    },
    "@metamask/transaction-controller": {
      "globals": {
        "clearTimeout": true,
        "console.error": true,
        "fetch": true,
        "setTimeout": true
      },
      "packages": {
        "@ethereumjs/tx>@ethereumjs/common": true,
        "@ethereumjs/tx": true,
        "@ethereumjs/tx>@ethereumjs/util": true,
        "@ethersproject/abi": true,
        "@ethersproject/contracts": true,
        "@ethersproject/providers": true,
        "@metamask/transaction-controller>@metamask/base-controller": true,
        "@metamask/controller-utils": true,
        "@metamask/controller-utils>@metamask/eth-query": true,
        "@metamask/gas-fee-controller": true,
        "@metamask/metamask-eth-abis": true,
        "@metamask/network-controller": true,
        "@metamask/transaction-controller>@metamask/nonce-tracker": true,
        "@metamask/rpc-errors": true,
        "@metamask/utils": true,
        "@metamask/name-controller>async-mutex": true,
        "bn.js": true,
        "browserify>buffer": true,
        "eth-method-registry": true,
        "webpack>events": true,
        "fast-json-patch": true,
        "lodash": true,
        "uuid": true
      }
    },
    "@metamask/user-operation-controller": {
      "globals": {
        "fetch": true
      },
      "packages": {
        "@metamask/base-controller": true,
        "@metamask/controller-utils": true,
        "@metamask/controller-utils>@metamask/eth-query": true,
        "@metamask/gas-fee-controller": true,
        "@metamask/polling-controller": true,
        "@metamask/rpc-errors": true,
        "@metamask/utils>@metamask/superstruct": true,
        "@metamask/transaction-controller": true,
        "@metamask/utils": true,
        "bn.js": true,
        "webpack>events": true,
        "lodash": true,
        "uuid": true
      }
    },
    "@metamask/utils": {
      "globals": {
        "TextDecoder": true,
        "TextEncoder": true
      },
      "packages": {
        "@metamask/utils>@metamask/superstruct": true,
        "@noble/hashes": true,
        "@metamask/utils>@scure/base": true,
        "browserify>buffer": true,
        "nock>debug": true,
        "@metamask/utils>pony-cause": true,
        "semver": true
      }
    },
    "@metamask/abi-utils>@metamask/utils": {
      "globals": {
        "TextDecoder": true,
        "TextEncoder": true
      },
      "packages": {
        "@metamask/utils>@metamask/superstruct": true,
        "@noble/hashes": true,
        "@metamask/utils>@scure/base": true,
        "browserify>buffer": true,
        "nock>debug": true,
        "@metamask/utils>pony-cause": true,
        "semver": true
      }
    },
    "@metamask/signature-controller>@metamask/eth-sig-util>@metamask/abi-utils>@metamask/utils": {
      "globals": {
        "TextDecoder": true,
        "TextEncoder": true
      },
      "packages": {
        "@metamask/utils>@metamask/superstruct": true,
        "@noble/hashes": true,
        "@metamask/utils>@scure/base": true,
        "browserify>buffer": true,
        "nock>debug": true,
        "@metamask/utils>pony-cause": true,
        "semver": true
      }
    },
    "@metamask/browser-passworder>@metamask/utils": {
      "globals": {
        "TextDecoder": true,
        "TextEncoder": true
      },
      "packages": {
        "@metamask/utils>@metamask/superstruct": true,
        "@noble/hashes": true,
        "@metamask/utils>@scure/base": true,
        "browserify>buffer": true,
        "nock>debug": true,
        "@metamask/utils>pony-cause": true,
        "semver": true
      }
    },
    "@metamask/network-controller>@metamask/eth-json-rpc-infura>@metamask/utils": {
      "globals": {
        "TextDecoder": true,
        "TextEncoder": true
      },
      "packages": {
        "@metamask/utils>@metamask/superstruct": true,
        "@noble/hashes": true,
        "@metamask/utils>@scure/base": true,
        "browserify>buffer": true,
        "nock>debug": true,
        "@metamask/utils>pony-cause": true,
        "semver": true
      }
    },
    "@metamask/eth-sig-util>@metamask/utils": {
      "globals": {
        "TextDecoder": true,
        "TextEncoder": true
      },
      "packages": {
        "@metamask/utils>@metamask/superstruct": true,
        "@noble/hashes": true,
        "@metamask/utils>@scure/base": true,
        "browserify>buffer": true,
        "nock>debug": true,
        "@metamask/utils>pony-cause": true,
        "semver": true
      }
    },
    "@metamask/signature-controller>@metamask/eth-sig-util>@metamask/utils": {
      "globals": {
        "TextDecoder": true,
        "TextEncoder": true
      },
      "packages": {
        "@metamask/utils>@metamask/superstruct": true,
        "@noble/hashes": true,
        "@metamask/utils>@scure/base": true,
        "browserify>buffer": true,
        "nock>debug": true,
        "@metamask/utils>pony-cause": true,
        "semver": true
      }
    },
    "@metamask/network-controller>@metamask/utils": {
      "globals": {
        "TextDecoder": true,
        "TextEncoder": true
      },
      "packages": {
        "@metamask/utils>@metamask/superstruct": true,
        "@noble/hashes": true,
        "@metamask/utils>@scure/base": true,
        "browserify>buffer": true,
        "nock>debug": true,
        "@metamask/utils>pony-cause": true,
        "semver": true
      }
    },
    "@metamask/queued-request-controller>@metamask/utils": {
      "globals": {
        "TextDecoder": true,
        "TextEncoder": true
      },
      "packages": {
        "@metamask/utils>@metamask/superstruct": true,
        "@noble/hashes": true,
        "@metamask/utils>@scure/base": true,
        "browserify>buffer": true,
        "nock>debug": true,
        "@metamask/utils>pony-cause": true,
        "semver": true
      }
    },
    "@metamask/signature-controller>@metamask/utils": {
      "globals": {
        "TextDecoder": true,
        "TextEncoder": true
      },
      "packages": {
        "@metamask/utils>@metamask/superstruct": true,
        "@noble/hashes": true,
        "@metamask/utils>@scure/base": true,
        "browserify>buffer": true,
        "nock>debug": true,
        "@metamask/utils>pony-cause": true,
        "semver": true
      }
    },
    "@ngraveio/bc-ur": {
      "packages": {
        "@ngraveio/bc-ur>@keystonehq/alias-sampling": true,
        "browserify>assert": true,
        "@ngraveio/bc-ur>bignumber.js": true,
        "browserify>buffer": true,
        "@ngraveio/bc-ur>cbor-sync": true,
        "@ngraveio/bc-ur>crc": true,
        "@ngraveio/bc-ur>jsbi": true,
        "addons-linter>sha.js": true
      }
    },
    "@metamask/profile-sync-controller>@noble/ciphers": {
      "globals": {
        "TextDecoder": true,
        "TextEncoder": true,
        "crypto": true
      }
    },
    "viem>@scure/bip32>@noble/curves": {
      "globals": {
        "TextEncoder": true
      },
      "packages": {
        "viem>@scure/bip32>@noble/curves>@noble/hashes": true
      }
    },
    "@noble/hashes": {
      "globals": {
        "TextEncoder": true,
        "crypto": true
      }
    },
    "@metamask/scure-bip39>@noble/hashes": {
      "globals": {
        "TextEncoder": true,
        "crypto": true
      }
    },
    "viem>@scure/bip32>@noble/curves>@noble/hashes": {
      "globals": {
        "TextEncoder": true,
        "crypto": true
      }
    },
    "viem>@scure/bip32>@noble/hashes": {
      "globals": {
        "TextEncoder": true,
        "crypto": true
      }
    },
    "@ethereumjs/tx>ethereum-cryptography>@noble/hashes": {
      "globals": {
        "TextEncoder": true,
        "crypto": true
      }
    },
    "eth-lattice-keyring>@ethereumjs/tx>ethereum-cryptography>@noble/hashes": {
      "globals": {
        "TextEncoder": true,
        "crypto": true
      }
    },
    "eth-lattice-keyring>gridplus-sdk>@ethereumjs/tx>ethereum-cryptography>@noble/hashes": {
      "globals": {
        "TextEncoder": true,
        "crypto": true
      }
    },
    "@open-rpc/schema-utils-js": {
      "packages": {
        "@open-rpc/schema-utils-js>@json-schema-tools/dereferencer": true,
        "@open-rpc/schema-utils-js>@json-schema-tools/meta-schema": true,
        "@open-rpc/schema-utils-js>@json-schema-tools/reference-resolver": true,
        "@open-rpc/meta-schema": true,
        "eslint>ajv": true,
        "@metamask/rpc-errors>fast-safe-stringify": true,
        "@open-rpc/schema-utils-js>is-url": true
      }
    },
    "@popperjs/core": {
      "globals": {
        "Element": true,
        "HTMLElement": true,
        "ShadowRoot": true,
        "console.error": true,
        "console.warn": true,
        "document": true,
        "navigator.userAgent": true
      }
    },
    "@trezor/connect-web>@trezor/connect>@trezor/protobuf>protobufjs>@protobufjs/codegen": {
      "globals": {
        "console.log": true
      }
    },
    "@trezor/connect-web>@trezor/connect>@trezor/protobuf>protobufjs>@protobufjs/fetch": {
      "globals": {
        "XMLHttpRequest": true
      },
      "packages": {
        "@trezor/connect-web>@trezor/connect>@trezor/protobuf>protobufjs>@protobufjs/aspromise": true,
        "@trezor/connect-web>@trezor/connect>@trezor/protobuf>protobufjs>@protobufjs/inquire": true
      }
    },
    "@reduxjs/toolkit": {
      "globals": {
        "AbortController": true,
        "__REDUX_DEVTOOLS_EXTENSION_COMPOSE__": true,
        "__REDUX_DEVTOOLS_EXTENSION__": true,
        "console": true,
        "queueMicrotask": true,
        "requestAnimationFrame": true,
        "setTimeout": true
      },
      "packages": {
        "immer": true,
        "process": true,
        "redux": true,
        "redux-thunk": true,
        "@reduxjs/toolkit>reselect": true
      }
    },
    "react-router-dom-v5-compat>@remix-run/router": {
      "globals": {
        "AbortController": true,
        "DOMException": true,
        "FormData": true,
        "Headers": true,
        "Request": true,
        "Response": true,
        "URL": true,
        "URLSearchParams": true,
        "console": true,
        "document.defaultView": true
      }
    },
    "@metamask/utils>@scure/base": {
      "globals": {
        "TextDecoder": true,
        "TextEncoder": true
      }
    },
    "viem>@scure/bip32": {
      "packages": {
        "viem>@scure/bip32>@noble/curves": true,
        "viem>@scure/bip32>@noble/hashes": true,
        "@metamask/utils>@scure/base": true
      }
    },
    "@segment/loosely-validate-event": {
      "packages": {
        "browserify>assert": true,
        "browserify>buffer": true,
        "@segment/loosely-validate-event>component-type": true,
        "@segment/loosely-validate-event>join-component": true
      }
    },
    "@sentry/browser>@sentry-internal/browser-utils": {
      "globals": {
        "PerformanceEventTiming.prototype": true,
        "PerformanceObserver": true,
        "XMLHttpRequest.prototype": true,
        "__SENTRY_DEBUG__": true,
        "addEventListener": true,
        "clearTimeout": true,
        "performance": true,
        "removeEventListener": true,
        "setTimeout": true
      },
      "packages": {
        "@sentry/browser>@sentry/core": true,
        "@sentry/utils": true
      }
    },
    "@sentry/browser>@sentry-internal/feedback": {
      "globals": {
        "FormData": true,
        "HTMLFormElement": true,
        "__SENTRY_DEBUG__": true,
        "cancelAnimationFrame": true,
        "clearTimeout": true,
        "document.createElement": true,
        "document.createElementNS": true,
        "document.createTextNode": true,
        "isSecureContext": true,
        "requestAnimationFrame": true,
        "setTimeout": true
      },
      "packages": {
        "@sentry/browser>@sentry/core": true,
        "@sentry/utils": true
      }
    },
    "@sentry/browser>@sentry-internal/replay-canvas": {
      "globals": {
        "Blob": true,
        "HTMLCanvasElement": true,
        "HTMLImageElement": true,
        "ImageData": true,
        "URL.createObjectURL": true,
        "WeakRef": true,
        "Worker": true,
        "cancelAnimationFrame": true,
        "console.error": true,
        "createImageBitmap": true,
        "document": true
      },
      "packages": {
        "@sentry/browser>@sentry/core": true,
        "@sentry/utils": true
      }
    },
    "@sentry/browser>@sentry-internal/replay": {
      "globals": {
        "Blob": true,
        "CSSConditionRule": true,
        "CSSGroupingRule": true,
        "CSSMediaRule": true,
        "CSSRule": true,
        "CSSSupportsRule": true,
        "Document": true,
        "DragEvent": true,
        "Element": true,
        "FormData": true,
        "HTMLElement": true,
        "HTMLFormElement": true,
        "Headers": true,
        "MouseEvent": true,
        "MutationObserver": true,
        "Node.DOCUMENT_FRAGMENT_NODE": true,
        "Node.prototype.contains": true,
        "PointerEvent": true,
        "TextEncoder": true,
        "URL": true,
        "URLSearchParams": true,
        "Worker": true,
        "__RRWEB_EXCLUDE_IFRAME__": true,
        "__RRWEB_EXCLUDE_SHADOW_DOM__": true,
        "__SENTRY_DEBUG__": true,
        "__SENTRY_EXCLUDE_REPLAY_WORKER__": true,
        "__rrMutationObserver": true,
        "addEventListener": true,
        "clearTimeout": true,
        "console.debug": true,
        "console.error": true,
        "console.warn": true,
        "customElements.get": true,
        "document": true,
        "innerHeight": true,
        "innerWidth": true,
        "location.href": true,
        "location.origin": true,
        "parent": true,
        "setTimeout": true
      },
      "packages": {
        "@sentry/browser>@sentry-internal/browser-utils": true,
        "@sentry/browser>@sentry/core": true,
        "@sentry/utils": true
      }
    },
    "@sentry/browser": {
      "globals": {
        "PerformanceObserver.supportedEntryTypes": true,
        "Request": true,
        "URL": true,
        "XMLHttpRequest.prototype": true,
        "__SENTRY_DEBUG__": true,
        "__SENTRY_RELEASE__": true,
        "addEventListener": true,
        "console.error": true,
        "indexedDB.open": true,
        "performance.timeOrigin": true,
        "setTimeout": true
      },
      "packages": {
        "@sentry/browser>@sentry-internal/browser-utils": true,
        "@sentry/browser>@sentry-internal/feedback": true,
        "@sentry/browser>@sentry-internal/replay-canvas": true,
        "@sentry/browser>@sentry-internal/replay": true,
        "@sentry/browser>@sentry/core": true,
        "@sentry/utils": true
      }
    },
    "@sentry/browser>@sentry/core": {
      "globals": {
        "Headers": true,
        "Request": true,
        "URL": true,
        "__SENTRY_DEBUG__": true,
        "__SENTRY_TRACING__": true,
        "clearInterval": true,
        "clearTimeout": true,
        "console.log": true,
        "console.warn": true,
        "setInterval": true,
        "setTimeout": true
      },
      "packages": {
        "@sentry/utils": true
      }
    },
    "@sentry/utils": {
      "globals": {
        "CustomEvent": true,
        "DOMError": true,
        "DOMException": true,
        "EdgeRuntime": true,
        "Element": true,
        "ErrorEvent": true,
        "Event": true,
        "HTMLElement": true,
        "Headers": true,
        "Request": true,
        "Response": true,
        "TextDecoder": true,
        "TextEncoder": true,
        "URL": true,
        "__SENTRY_BROWSER_BUNDLE__": true,
        "__SENTRY_DEBUG__": true,
        "clearTimeout": true,
        "console.error": true,
        "document": true,
        "setInterval": true,
        "setTimeout": true
      },
      "packages": {
        "process": true
      }
    },
    "@solana/addresses": {
      "globals": {
        "Intl.Collator": true,
        "TextEncoder": true,
        "crypto.subtle.digest": true,
        "crypto.subtle.exportKey": true
      },
      "packages": {
        "@solana/addresses>@solana/assertions": true,
        "@solana/addresses>@solana/codecs-core": true,
        "@solana/addresses>@solana/codecs-strings": true,
        "@solana/addresses>@solana/errors": true
      }
    },
    "@metamask/multichain-network-controller>@solana/addresses": {
      "globals": {
        "Intl.Collator": true,
        "TextEncoder": true,
        "crypto.subtle.digest": true,
        "crypto.subtle.exportKey": true
      },
      "packages": {
        "@metamask/multichain-network-controller>@solana/addresses>@solana/assertions": true,
        "@metamask/multichain-network-controller>@solana/addresses>@solana/codecs-core": true,
        "@metamask/multichain-network-controller>@solana/addresses>@solana/codecs-strings": true,
        "@metamask/multichain-network-controller>@solana/addresses>@solana/errors": true
      }
    },
    "@solana/addresses>@solana/assertions": {
      "globals": {
        "crypto": true,
        "isSecureContext": true
      },
      "packages": {
        "@solana/addresses>@solana/errors": true
      }
    },
    "@metamask/multichain-network-controller>@solana/addresses>@solana/assertions": {
      "globals": {
        "crypto": true,
        "isSecureContext": true
      },
      "packages": {
        "@metamask/multichain-network-controller>@solana/addresses>@solana/errors": true
      }
    },
    "@solana/addresses>@solana/codecs-core": {
      "packages": {
        "@solana/addresses>@solana/errors": true
      }
    },
    "@metamask/multichain-network-controller>@solana/addresses>@solana/codecs-core": {
      "packages": {
        "@metamask/multichain-network-controller>@solana/addresses>@solana/errors": true
      }
    },
    "@solana/addresses>@solana/codecs-strings": {
      "globals": {
        "TextDecoder": true,
        "TextEncoder": true,
        "atob": true,
        "btoa": true
      },
      "packages": {
        "@solana/addresses>@solana/codecs-core": true,
        "@solana/addresses>@solana/errors": true
      }
    },
    "@metamask/multichain-network-controller>@solana/addresses>@solana/codecs-strings": {
      "globals": {
        "TextDecoder": true,
        "TextEncoder": true,
        "atob": true,
        "btoa": true
      },
      "packages": {
        "@metamask/multichain-network-controller>@solana/addresses>@solana/codecs-core": true,
        "@metamask/multichain-network-controller>@solana/addresses>@solana/errors": true
      }
    },
    "@solana/addresses>@solana/errors": {
      "globals": {
        "btoa": true
      }
    },
    "@metamask/multichain-network-controller>@solana/addresses>@solana/errors": {
      "globals": {
        "btoa": true
      }
    },
    "@metamask/controller-utils>@spruceid/siwe-parser": {
      "globals": {
        "console.error": true,
        "console.log": true
      },
      "packages": {
        "@noble/hashes": true,
        "@metamask/controller-utils>@spruceid/siwe-parser>apg-js": true
      }
    },
    "@metamask/profile-sync-controller>siwe>@spruceid/siwe-parser": {
      "globals": {
        "console.error": true,
        "console.log": true
      },
      "packages": {
        "@noble/hashes": true,
        "@metamask/controller-utils>@spruceid/siwe-parser>apg-js": true
      }
    },
    "@metamask/profile-sync-controller>siwe>@stablelib/random>@stablelib/binary": {
      "packages": {
        "@metamask/profile-sync-controller>siwe>@stablelib/random>@stablelib/binary>@stablelib/int": true
      }
    },
    "@metamask/profile-sync-controller>siwe>@stablelib/random": {
      "globals": {
        "crypto": true,
        "msCrypto": true
      },
      "packages": {
        "@metamask/profile-sync-controller>siwe>@stablelib/random>@stablelib/binary": true,
        "@metamask/profile-sync-controller>siwe>@stablelib/random>@stablelib/wipe": true,
        "browserify>browser-resolve": true
      }
    },
    "@trezor/connect-web>@trezor/connect-common": {
      "globals": {
        "console.warn": true,
        "localStorage.getItem": true,
        "localStorage.setItem": true,
        "navigator": true,
        "setTimeout": true,
        "window": true
      },
      "packages": {
        "@trezor/connect-web>@trezor/connect-common>@trezor/env-utils": true,
        "@trezor/connect-web>@trezor/utils": true,
        "tslib": true
      }
    },
    "@metamask/eth-trezor-keyring>@trezor/connect-plugin-ethereum": {
      "packages": {
        "@metamask/eth-trezor-keyring>@metamask/eth-sig-util": true,
        "tslib": true
      }
    },
    "@trezor/connect-web": {
      "globals": {
        "URLSearchParams": true,
        "__TREZOR_CONNECT_SRC": true,
        "addEventListener": true,
        "btoa": true,
        "chrome": true,
        "clearInterval": true,
        "clearTimeout": true,
        "console.warn": true,
        "document.body": true,
        "document.createElement": true,
        "document.createTextNode": true,
        "document.getElementById": true,
        "document.querySelectorAll": true,
        "location": true,
        "navigator": true,
        "open": true,
        "origin": true,
        "removeEventListener": true,
        "setInterval": true,
        "setTimeout": true
      },
      "packages": {
        "@trezor/connect-web>@trezor/connect-common": true,
        "@trezor/connect-web>@trezor/connect": true,
        "@trezor/connect-web>@trezor/utils": true,
        "webpack>events": true,
        "tslib": true
      }
    },
    "@trezor/connect-web>@trezor/connect": {
      "packages": {
        "@trezor/connect-web>@trezor/connect>@trezor/protobuf": true,
        "@trezor/connect-web>@trezor/connect>@trezor/schema-utils": true,
        "@trezor/connect-web>@trezor/connect>@trezor/transport": true,
        "@trezor/connect-web>@trezor/utils": true,
        "tslib": true
      }
    },
    "@trezor/connect-web>@trezor/connect-common>@trezor/env-utils": {
      "globals": {
        "innerHeight": true,
        "innerWidth": true,
        "location.hostname": true,
        "location.origin": true,
        "navigator.languages": true,
        "navigator.platform": true,
        "navigator.userAgent": true,
        "screen.height": true,
        "screen.width": true
      },
      "packages": {
        "process": true,
        "tslib": true,
        "@trezor/connect-web>@trezor/connect-common>@trezor/env-utils>ua-parser-js": true
      }
    },
    "@trezor/connect-web>@trezor/connect>@trezor/protobuf": {
      "packages": {
        "@trezor/connect-web>@trezor/connect>@trezor/schema-utils": true,
        "browserify>buffer": true,
        "@trezor/connect-web>@trezor/connect>@trezor/protobuf>protobufjs": true,
        "tslib": true
      }
    },
    "@trezor/connect-web>@trezor/connect>@trezor/schema-utils": {
      "globals": {
        "console.warn": true
      },
      "packages": {
        "@trezor/connect-web>@trezor/connect>@trezor/schema-utils>@sinclair/typebox": true,
        "browserify>buffer": true,
        "ts-mixer": true
      }
    },
    "@trezor/connect-web>@trezor/utils": {
      "globals": {
        "AbortController": true,
        "Intl.NumberFormat": true,
        "clearInterval": true,
        "clearTimeout": true,
        "console.error": true,
        "console.info": true,
        "console.log": true,
        "console.warn": true,
        "setInterval": true,
        "setTimeout": true
      },
      "packages": {
        "@trezor/connect-web>@trezor/utils>bignumber.js": true,
        "browserify>buffer": true,
        "webpack>events": true,
        "tslib": true
      }
    },
    "@welldone-software/why-did-you-render": {
      "globals": {
        "Element": true,
        "console.group": true,
        "console.groupCollapsed": true,
        "console.groupEnd": true,
        "console.log": true,
        "console.warn": true,
        "define": true,
        "setTimeout": true
      },
      "packages": {
        "lodash": true,
        "react": true
      }
    },
    "@zxing/browser": {
      "globals": {
        "HTMLElement": true,
        "HTMLImageElement": true,
        "HTMLVideoElement": true,
        "clearTimeout": true,
        "console.error": true,
        "console.warn": true,
        "document": true,
        "navigator": true,
        "setTimeout": true
      },
      "packages": {
        "@zxing/library": true
      }
    },
    "@zxing/library": {
      "globals": {
        "HTMLImageElement": true,
        "HTMLVideoElement": true,
        "TextDecoder": true,
        "TextEncoder": true,
        "URL.createObjectURL": true,
        "btoa": true,
        "console.log": true,
        "console.warn": true,
        "document": true,
        "navigator": true,
        "setTimeout": true
      },
      "packages": {
        "@zxing/library>ts-custom-error": true
      }
    },
    "@lavamoat/lavapack>readable-stream>abort-controller": {
      "globals": {
        "AbortController": true
      }
    },
    "currency-formatter>accounting": {
      "globals": {
        "define": true
      }
    },
    "ethers>@ethersproject/json-wallets>aes-js": {
      "globals": {
        "define": true
      }
    },
    "eth-lattice-keyring>gridplus-sdk>aes-js": {
      "globals": {
        "define": true
      }
    },
    "eslint>ajv": {
      "globals": {
        "console": true
      },
      "packages": {
        "eslint>fast-deep-equal": true,
        "@metamask/snaps-utils>fast-json-stable-stringify": true,
        "eslint>ajv>json-schema-traverse": true,
        "uri-js": true
      }
    },
    "chalk>ansi-styles": {
      "packages": {
        "chalk>ansi-styles>color-convert": true
      }
    },
    "@metamask/controller-utils>@spruceid/siwe-parser>apg-js": {
      "packages": {
        "browserify>buffer": true
      }
    },
    "string.prototype.matchall>es-abstract>array-buffer-byte-length": {
      "packages": {
        "string.prototype.matchall>call-bind": true,
        "string.prototype.matchall>es-abstract>is-array-buffer": true
      }
    },
    "crypto-browserify>public-encrypt>parse-asn1>asn1.js": {
      "packages": {
        "bn.js": true,
        "browserify>buffer": true,
        "pumpify>inherits": true,
        "@metamask/ppom-validator>elliptic>minimalistic-assert": true,
        "browserify>vm-browserify": true
      }
    },
    "browserify>assert": {
      "globals": {
        "Buffer": true
      },
      "packages": {
        "react>object-assign": true,
        "browserify>assert>util": true
      }
    },
    "@metamask/name-controller>async-mutex": {
      "globals": {
        "clearTimeout": true,
        "setTimeout": true
      },
      "packages": {
        "tslib": true
      }
    },
    "@metamask/transaction-controller>@metamask/nonce-tracker>async-mutex": {
      "globals": {
        "clearTimeout": true,
        "setTimeout": true
      },
      "packages": {
        "tslib": true
      }
    },
    "string.prototype.matchall>es-abstract>available-typed-arrays": {
      "packages": {
        "string.prototype.matchall>es-abstract>typed-array-length>possible-typed-array-names": true
      }
    },
    "await-semaphore": {
      "packages": {
        "process": true,
        "browserify>timers-browserify": true
      }
    },
    "@metamask/eth-ledger-bridge-keyring>@ledgerhq/hw-app-eth>@ledgerhq/domain-service>axios": {
      "globals": {
        "Blob": true,
        "FormData": true,
        "URLSearchParams": true,
        "XMLHttpRequest": true,
        "btoa": true,
        "console.warn": true,
        "document": true,
        "location.href": true,
        "navigator": true,
        "setTimeout": true
      },
      "packages": {
        "browserify>buffer": true,
        "axios>form-data": true,
        "process": true
      }
    },
    "@metamask/eth-ledger-bridge-keyring>@ledgerhq/hw-app-eth>@ledgerhq/evm-tools>axios": {
      "globals": {
        "Blob": true,
        "FormData": true,
        "URLSearchParams": true,
        "XMLHttpRequest": true,
        "btoa": true,
        "console.warn": true,
        "document": true,
        "location.href": true,
        "navigator": true,
        "setTimeout": true
      },
      "packages": {
        "browserify>buffer": true,
        "axios>form-data": true,
        "process": true
      }
    },
    "@metamask/eth-ledger-bridge-keyring>@ledgerhq/hw-app-eth>axios": {
      "globals": {
        "Blob": true,
        "FormData": true,
        "URLSearchParams": true,
        "XMLHttpRequest": true,
        "btoa": true,
        "console.warn": true,
        "document": true,
        "location.href": true,
        "navigator": true,
        "setTimeout": true
      },
      "packages": {
        "browserify>buffer": true,
        "axios>form-data": true,
        "process": true
      }
    },
    "@metamask/snaps-controllers>tar-stream>b4a": {
      "globals": {
        "TextDecoder": true,
        "TextEncoder": true
      }
    },
    "@ensdomains/content-hash>multihashes>multibase>base-x": {
      "packages": {
        "koa>content-disposition>safe-buffer": true
      }
    },
    "base32-encode": {
      "packages": {
        "base32-encode>to-data-view": true
      }
    },
    "bignumber.js": {
      "globals": {
        "crypto": true,
        "define": true
      }
    },
    "@metamask/eth-ledger-bridge-keyring>@ledgerhq/hw-app-eth>bignumber.js": {
      "globals": {
        "crypto": true,
        "define": true
      }
    },
    "@metamask/notification-services-controller>bignumber.js": {
      "globals": {
        "crypto": true,
        "define": true
      }
    },
    "@metamask/smart-transactions-controller>bignumber.js": {
      "globals": {
        "crypto": true,
        "define": true
      }
    },
    "@ngraveio/bc-ur>bignumber.js": {
      "globals": {
        "crypto": true,
        "define": true
      }
    },
    "@trezor/connect-web>@trezor/utils>bignumber.js": {
      "globals": {
        "crypto": true,
        "define": true
      }
    },
    "eth-lattice-keyring>gridplus-sdk>borc>bignumber.js": {
      "globals": {
        "crypto": true,
        "define": true
      }
    },
    "eth-lattice-keyring>gridplus-sdk>bignumber.js": {
      "globals": {
        "crypto": true,
        "define": true
      }
    },
    "eth-lattice-keyring>gridplus-sdk>bitwise": {
      "packages": {
        "browserify>buffer": true
      }
    },
    "blo": {
      "globals": {
        "btoa": true
      }
    },
    "bn.js": {
      "globals": {
        "Buffer": true
      },
      "packages": {
        "browserify>browser-resolve": true
      }
    },
    "eth-lattice-keyring>gridplus-sdk>borc": {
      "globals": {
        "console": true
      },
      "packages": {
        "eth-lattice-keyring>gridplus-sdk>borc>bignumber.js": true,
        "browserify>buffer": true,
        "buffer>ieee754": true,
        "eth-lattice-keyring>gridplus-sdk>borc>iso-url": true
      }
    },
    "bowser": {
      "globals": {
        "define": true
      }
    },
    "@metamask/ppom-validator>elliptic>brorand": {
      "globals": {
        "crypto": true,
        "msCrypto": true
      },
      "packages": {
        "browserify>browser-resolve": true
      }
    },
    "ethereumjs-util>ethereum-cryptography>browserify-aes": {
      "packages": {
        "ethereumjs-util>ethereum-cryptography>browserify-aes>buffer-xor": true,
        "browserify>buffer": true,
        "ethereumjs-util>create-hash>cipher-base": true,
        "crypto-browserify>browserify-cipher>evp_bytestokey": true,
        "pumpify>inherits": true,
        "koa>content-disposition>safe-buffer": true
      }
    },
    "crypto-browserify>browserify-cipher": {
      "packages": {
        "ethereumjs-util>ethereum-cryptography>browserify-aes": true,
        "crypto-browserify>browserify-cipher>browserify-des": true,
        "crypto-browserify>browserify-cipher>evp_bytestokey": true
      }
    },
    "crypto-browserify>browserify-cipher>browserify-des": {
      "packages": {
        "browserify>buffer": true,
        "ethereumjs-util>create-hash>cipher-base": true,
        "crypto-browserify>browserify-cipher>browserify-des>des.js": true,
        "pumpify>inherits": true
      }
    },
    "crypto-browserify>public-encrypt>browserify-rsa": {
      "packages": {
        "bn.js": true,
        "browserify>buffer": true,
        "crypto-browserify>randombytes": true
      }
    },
    "crypto-browserify>browserify-sign": {
      "packages": {
        "bn.js": true,
        "crypto-browserify>public-encrypt>browserify-rsa": true,
        "browserify>buffer": true,
        "ethereumjs-util>create-hash": true,
        "crypto-browserify>create-hmac": true,
        "@metamask/ppom-validator>elliptic": true,
        "pumpify>inherits": true,
        "crypto-browserify>public-encrypt>parse-asn1": true,
        "stream-browserify": true
      }
    },
    "browserify>browserify-zlib": {
      "packages": {
        "browserify>assert": true,
        "browserify>buffer": true,
        "browserify>browserify-zlib>pako": true,
        "process": true,
        "stream-browserify": true,
        "browserify>util": true
      }
    },
    "ethereumjs-util>ethereum-cryptography>bs58check>bs58": {
      "packages": {
        "@ensdomains/content-hash>multihashes>multibase>base-x": true
      }
    },
    "ethereumjs-util>ethereum-cryptography>bs58check": {
      "packages": {
        "ethereumjs-util>ethereum-cryptography>bs58check>bs58": true,
        "ethereumjs-util>create-hash": true,
        "koa>content-disposition>safe-buffer": true
      }
    },
    "buffer": {
      "globals": {
        "console": true
      },
      "packages": {
        "base64-js": true,
        "buffer>ieee754": true
      }
    },
    "terser>source-map-support>buffer-from": {
      "packages": {
        "browserify>buffer": true
      }
    },
    "ethereumjs-util>ethereum-cryptography>browserify-aes>buffer-xor": {
      "packages": {
        "browserify>buffer": true
      }
    },
    "browserify>buffer": {
      "globals": {
        "console": true
      },
      "packages": {
        "base64-js": true,
        "buffer>ieee754": true
      }
    },
    "@metamask/snaps-utils>validate-npm-package-name>builtins": {
      "packages": {
        "process": true,
        "semver": true
      }
    },
    "string.prototype.matchall>get-intrinsic>call-bind-apply-helpers": {
      "packages": {
        "string.prototype.matchall>call-bind>es-errors": true,
        "browserify>has>function-bind": true
      }
    },
    "string.prototype.matchall>call-bind": {
      "packages": {
        "string.prototype.matchall>call-bind>es-define-property": true,
        "string.prototype.matchall>call-bind>es-errors": true,
        "browserify>has>function-bind": true,
        "string.prototype.matchall>get-intrinsic": true,
        "string.prototype.matchall>call-bind>set-function-length": true
      }
    },
    "string.prototype.matchall>side-channel>side-channel-map>call-bound": {
      "packages": {
        "string.prototype.matchall>get-intrinsic>call-bind-apply-helpers": true,
        "string.prototype.matchall>get-intrinsic": true
      }
    },
    "@ngraveio/bc-ur>cbor-sync": {
      "globals": {
        "define": true
      },
      "packages": {
        "browserify>buffer": true
      }
    },
    "chalk": {
      "packages": {
        "chalk>ansi-styles": true,
        "chalk>supports-color": true
      }
    },
    "chart.js": {
      "globals": {
        "Intl.NumberFormat": true,
        "MutationObserver": true,
        "OffscreenCanvas": true,
        "Path2D": true,
        "ResizeObserver": true,
        "addEventListener": true,
        "clearTimeout": true,
        "console.error": true,
        "console.warn": true,
        "devicePixelRatio": true,
        "document": true,
        "removeEventListener": true,
        "requestAnimationFrame": true,
        "setTimeout": true
      },
      "packages": {
        "chart.js>@kurkle/color": true
      }
    },
    "@ensdomains/content-hash>cids": {
      "packages": {
        "@ensdomains/content-hash>cids>multibase": true,
        "@ensdomains/content-hash>multicodec": true,
        "@ensdomains/content-hash>cids>multihashes": true,
        "@ensdomains/content-hash>cids>uint8arrays": true
      }
    },
    "ethereumjs-util>create-hash>cipher-base": {
      "packages": {
        "pumpify>inherits": true,
        "koa>content-disposition>safe-buffer": true,
        "stream-browserify": true,
        "browserify>string_decoder": true
      }
    },
    "classnames": {
      "globals": {
        "classNames": "write",
        "define": true
      }
    },
    "@metamask/jazzicon>color>clone": {
      "packages": {
        "browserify>buffer": true
      }
    },
    "cockatiel": {
      "globals": {
        "AbortController": true,
        "AbortSignal": true,
        "WeakRef": true,
        "clearTimeout": true,
        "performance": true,
        "setTimeout": true
      },
      "packages": {
        "process": true
      }
    },
    "chalk>ansi-styles>color-convert": {
      "packages": {
        "jest-canvas-mock>moo-color>color-name": true
      }
    },
    "@metamask/jazzicon>color>color-convert": {
      "packages": {
        "@metamask/jazzicon>color>color-convert>color-name": true
      }
    },
    "@metamask/jazzicon>color>color-string": {
      "packages": {
        "jest-canvas-mock>moo-color>color-name": true
      }
    },
    "@metamask/jazzicon>color": {
      "packages": {
        "@metamask/jazzicon>color>clone": true,
        "@metamask/jazzicon>color>color-convert": true,
        "@metamask/jazzicon>color>color-string": true
      }
    },
    "@metamask/snaps-controllers>concat-stream": {
      "packages": {
        "terser>source-map-support>buffer-from": true,
        "browserify>buffer": true,
        "pumpify>inherits": true,
        "readable-stream": true,
        "browserify>concat-stream>typedarray": true
      }
    },
    "copy-to-clipboard": {
      "globals": {
        "clipboardData": true,
        "console.error": true,
        "console.warn": true,
        "document.body.appendChild": true,
        "document.body.removeChild": true,
        "document.createElement": true,
        "document.createRange": true,
        "document.execCommand": true,
        "document.getSelection": true,
        "navigator.userAgent": true,
        "prompt": true
      },
      "packages": {
        "copy-to-clipboard>toggle-selection": true
      }
    },
    "@ethereumjs/tx>@ethereumjs/common>crc-32": {
      "globals": {
        "DO_NOT_EXPORT_CRC": true,
        "define": true
      }
    },
    "@ngraveio/bc-ur>crc": {
      "packages": {
        "browserify>buffer": true
      }
    },
    "crypto-browserify>create-ecdh": {
      "packages": {
        "bn.js": true,
        "browserify>buffer": true,
        "@metamask/ppom-validator>elliptic": true
      }
    },
    "ethereumjs-util>create-hash": {
      "packages": {
        "ethereumjs-util>create-hash>cipher-base": true,
        "pumpify>inherits": true,
        "ethereumjs-util>create-hash>md5.js": true,
        "ethereumjs-util>create-hash>ripemd160": true,
        "addons-linter>sha.js": true
      }
    },
    "crypto-browserify>create-hmac": {
      "packages": {
        "ethereumjs-util>create-hash>cipher-base": true,
        "ethereumjs-util>create-hash": true,
        "pumpify>inherits": true,
        "ethereumjs-util>create-hash>ripemd160": true,
        "koa>content-disposition>safe-buffer": true,
        "addons-linter>sha.js": true
      }
    },
    "@metamask/snaps-utils>cron-parser": {
      "packages": {
        "browserify>browser-resolve": true,
        "luxon": true
      }
    },
    "crypto-browserify": {
      "packages": {
        "crypto-browserify>browserify-cipher": true,
        "crypto-browserify>browserify-sign": true,
        "crypto-browserify>create-ecdh": true,
        "ethereumjs-util>create-hash": true,
        "crypto-browserify>create-hmac": true,
        "crypto-browserify>diffie-hellman": true,
        "crypto-browserify>pbkdf2": true,
        "crypto-browserify>public-encrypt": true,
        "crypto-browserify>randombytes": true,
        "crypto-browserify>randomfill": true
      }
    },
    "@metamask/ppom-validator>crypto-js": {
      "globals": {
        "crypto": true,
        "define": true,
        "msCrypto": true
      },
      "packages": {
        "browserify>browser-resolve": true
      }
    },
    "react-beautiful-dnd>css-box-model": {
      "globals": {
        "getComputedStyle": true,
        "pageXOffset": true,
        "pageYOffset": true
      },
      "packages": {
        "react-router-dom>tiny-invariant": true
      }
    },
    "@material-ui/core>@material-ui/styles>jss-plugin-vendor-prefixer>css-vendor": {
      "globals": {
        "document.createElement": true,
        "document.documentElement": true,
        "getComputedStyle": true
      },
      "packages": {
        "@babel/runtime": true,
        "@material-ui/core>@material-ui/styles>jss>is-in-browser": true
      }
    },
    "currency-formatter": {
      "packages": {
        "currency-formatter>accounting": true,
        "currency-formatter>locale-currency": true,
        "react>object-assign": true
      }
    },
    "debounce-stream": {
      "packages": {
        "debounce-stream>debounce": true,
        "debounce-stream>duplexer": true,
        "debounce-stream>through": true
      }
    },
    "debounce-stream>debounce": {
      "globals": {
        "clearTimeout": true,
        "setTimeout": true
      }
    },
    "nock>debug": {
      "globals": {
        "console": true,
        "document": true,
        "localStorage": true,
        "navigator": true,
        "process": true
      },
      "packages": {
        "nock>debug>ms": true,
        "process": true
      }
    },
    "@metamask/eth-token-tracker>deep-equal": {
      "packages": {
        "string.prototype.matchall>es-abstract>array-buffer-byte-length": true,
        "string.prototype.matchall>call-bind": true,
        "@metamask/eth-token-tracker>deep-equal>es-get-iterator": true,
        "string.prototype.matchall>get-intrinsic": true,
        "browserify>util>is-arguments": true,
        "string.prototype.matchall>es-abstract>is-array-buffer": true,
        "@metamask/eth-token-tracker>deep-equal>is-date-object": true,
        "string.prototype.matchall>es-abstract>is-regex": true,
        "string.prototype.matchall>es-abstract>is-shared-array-buffer": true,
        "@lavamoat/lavapack>json-stable-stringify>isarray": true,
        "@ngraveio/bc-ur>assert>object-is": true,
        "@lavamoat/lavapack>json-stable-stringify>object-keys": true,
        "gulp>vinyl-fs>object.assign": true,
        "string.prototype.matchall>regexp.prototype.flags": true,
        "string.prototype.matchall>side-channel": true,
        "@metamask/eth-token-tracker>deep-equal>which-boxed-primitive": true,
        "@metamask/eth-token-tracker>deep-equal>which-collection": true,
        "browserify>util>which-typed-array": true
      }
    },
    "string.prototype.matchall>define-properties>define-data-property": {
      "packages": {
        "string.prototype.matchall>call-bind>es-define-property": true,
        "string.prototype.matchall>call-bind>es-errors": true,
        "string.prototype.matchall>es-abstract>gopd": true
      }
    },
    "string.prototype.matchall>define-properties": {
      "packages": {
        "string.prototype.matchall>define-properties>define-data-property": true,
        "string.prototype.matchall>es-abstract>has-property-descriptors": true,
        "@lavamoat/lavapack>json-stable-stringify>object-keys": true
      }
    },
    "crypto-browserify>browserify-cipher>browserify-des>des.js": {
      "packages": {
        "pumpify>inherits": true,
        "@metamask/ppom-validator>elliptic>minimalistic-assert": true
      }
    },
    "@metamask/providers>detect-browser": {
      "globals": {
        "document": true,
        "navigator": true
      },
      "packages": {
        "process": true
      }
    },
    "crypto-browserify>diffie-hellman": {
      "packages": {
        "bn.js": true,
        "browserify>buffer": true,
        "crypto-browserify>diffie-hellman>miller-rabin": true,
        "crypto-browserify>randombytes": true
      }
    },
    "@material-ui/core>react-transition-group>dom-helpers": {
      "packages": {
        "@babel/runtime": true
      }
    },
    "string.prototype.matchall>get-intrinsic>get-proto>dunder-proto": {
      "packages": {
        "string.prototype.matchall>get-intrinsic>call-bind-apply-helpers": true,
        "string.prototype.matchall>es-abstract>gopd": true
      }
    },
    "debounce-stream>duplexer": {
      "packages": {
        "stream-browserify": true
      }
    },
    "@metamask/ppom-validator>elliptic": {
      "packages": {
        "bn.js": true,
        "@metamask/ppom-validator>elliptic>brorand": true,
        "ethers>@ethersproject/sha2>hash.js": true,
        "@metamask/ppom-validator>elliptic>hmac-drbg": true,
        "pumpify>inherits": true,
        "@metamask/ppom-validator>elliptic>minimalistic-assert": true,
        "@metamask/ppom-validator>elliptic>minimalistic-crypto-utils": true
      }
    },
    "@metamask/eth-token-tracker>deep-equal>es-get-iterator": {
      "packages": {
        "string.prototype.matchall>call-bind": true,
        "string.prototype.matchall>get-intrinsic": true,
        "string.prototype.matchall>has-symbols": true,
        "browserify>util>is-arguments": true,
        "@metamask/eth-token-tracker>deep-equal>es-get-iterator>is-map": true,
        "@metamask/eth-token-tracker>deep-equal>es-get-iterator>is-set": true,
        "eslint-plugin-react>array-includes>is-string": true,
        "@lavamoat/lavapack>json-stable-stringify>isarray": true,
        "process": true,
        "@metamask/eth-token-tracker>deep-equal>es-get-iterator>stop-iteration-iterator": true
      }
    },
    "eth-lattice-keyring>gridplus-sdk>eth-eip712-util-browser": {
      "globals": {
        "intToBuffer": true
      },
      "packages": {
        "bn.js": true,
        "buffer": true,
        "eth-ens-namehash>js-sha3": true
      }
    },
    "eth-ens-namehash": {
      "globals": {
        "name": "write"
      },
      "packages": {
        "browserify>buffer": true,
        "eth-ens-namehash>idna-uts46-hx": true,
        "eth-ens-namehash>js-sha3": true
      }
    },
    "eth-lattice-keyring": {
      "globals": {
        "addEventListener": true,
        "browser": true,
        "clearInterval": true,
        "fetch": true,
        "open": true,
        "setInterval": true
      },
      "packages": {
        "eth-lattice-keyring>@ethereumjs/tx": true,
        "@ethereumjs/tx>@ethereumjs/util": true,
        "bn.js": true,
        "browserify>buffer": true,
        "crypto-browserify": true,
        "webpack>events": true,
        "eth-lattice-keyring>gridplus-sdk": true,
        "eth-lattice-keyring>rlp": true
      }
    },
    "eth-method-registry": {
      "packages": {
        "eth-method-registry>@metamask/ethjs-contract": true,
        "eth-method-registry>@metamask/ethjs-query": true
      }
    },
    "@ethereumjs/tx>ethereum-cryptography": {
      "globals": {
        "TextDecoder": true,
        "crypto": true
      },
      "packages": {
        "viem>@scure/bip32>@noble/curves": true,
        "@ethereumjs/tx>ethereum-cryptography>@noble/hashes": true,
        "viem>@scure/bip32": true
      }
    },
    "eth-lattice-keyring>@ethereumjs/tx>ethereum-cryptography": {
      "globals": {
        "TextDecoder": true,
        "crypto": true
      },
      "packages": {
        "eth-lattice-keyring>@ethereumjs/tx>ethereum-cryptography>@noble/hashes": true
      }
    },
    "eth-lattice-keyring>gridplus-sdk>@ethereumjs/tx>ethereum-cryptography": {
      "globals": {
        "TextDecoder": true,
        "crypto": true
      },
      "packages": {
        "eth-lattice-keyring>gridplus-sdk>@ethereumjs/tx>ethereum-cryptography>@noble/hashes": true
      }
    },
    "ethereumjs-util>ethereum-cryptography": {
      "packages": {
        "browserify>buffer": true,
        "ethereumjs-util>ethereum-cryptography>keccak": true,
        "crypto-browserify>randombytes": true,
        "ganache>secp256k1": true
      }
    },
    "@metamask/keyring-controller>ethereumjs-wallet>ethereum-cryptography": {
      "packages": {
        "browserify>assert": true,
        "ethereumjs-util>ethereum-cryptography>bs58check": true,
        "browserify>buffer": true,
        "crypto-browserify>create-hmac": true,
        "ethers>@ethersproject/sha2>hash.js": true,
        "ethereumjs-util>ethereum-cryptography>keccak": true,
        "crypto-browserify>randombytes": true,
        "koa>content-disposition>safe-buffer": true,
        "ganache>secp256k1": true
      }
    },
    "ethereumjs-util": {
      "packages": {
        "browserify>assert": true,
        "bn.js": true,
        "browserify>buffer": true,
        "ethereumjs-util>create-hash": true,
        "ethereumjs-util>ethereum-cryptography": true,
        "browserify>insert-module-globals>is-buffer": true,
        "ethereumjs-util>rlp": true
      }
    },
    "@metamask/keyring-controller>ethereumjs-wallet>ethereumjs-util": {
      "packages": {
        "browserify>assert": true,
        "bn.js": true,
        "browserify>buffer": true,
        "ethereumjs-util>create-hash": true,
        "@metamask/keyring-controller>ethereumjs-wallet>ethereum-cryptography": true,
        "browserify>insert-module-globals>is-buffer": true,
        "@metamask/keyring-controller>ethereumjs-wallet>ethereumjs-util>rlp": true
      }
    },
    "@metamask/keyring-controller>ethereumjs-wallet": {
      "packages": {
        "eth-lattice-keyring>gridplus-sdk>aes-js": true,
        "ethereumjs-util>ethereum-cryptography>bs58check": true,
        "browserify>buffer": true,
        "crypto-browserify": true,
        "@metamask/keyring-controller>ethereumjs-wallet>ethereum-cryptography": true,
        "@metamask/keyring-controller>ethereumjs-wallet>ethereumjs-util": true,
        "crypto-browserify>randombytes": true,
        "ethers>@ethersproject/json-wallets>scrypt-js": true,
        "@metamask/keyring-controller>ethereumjs-wallet>utf8": true,
        "uuid": true
      }
    },
    "ethers": {
      "packages": {
        "@ethersproject/abi": true,
        "ethers>@ethersproject/abstract-signer": true,
        "ethers>@ethersproject/address": true,
        "ethers>@ethersproject/base64": true,
        "ethers>@ethersproject/basex": true,
        "@ethersproject/bignumber": true,
        "@ethersproject/bytes": true,
        "ethers>@ethersproject/constants": true,
        "@ethersproject/contracts": true,
        "@ethersproject/hash": true,
        "@ethersproject/hdnode": true,
        "ethers>@ethersproject/json-wallets": true,
        "ethers>@ethersproject/keccak256": true,
        "ethers>@ethersproject/logger": true,
        "ethers>@ethersproject/properties": true,
        "ethers>@ethersproject/providers": true,
        "ethers>@ethersproject/random": true,
        "ethers>@ethersproject/rlp": true,
        "ethers>@ethersproject/sha2": true,
        "ethers>@ethersproject/signing-key": true,
        "ethers>@ethersproject/solidity": true,
        "ethers>@ethersproject/strings": true,
        "ethers>@ethersproject/transactions": true,
        "ethers>@ethersproject/units": true,
        "@ethersproject/wallet": true,
        "ethers>@ethersproject/web": true,
        "ethers>@ethersproject/wordlists": true
      }
    },
    "eth-method-registry>@metamask/ethjs-contract>ethjs-abi": {
      "packages": {
        "bn.js": true,
        "browserify>buffer": true,
        "eth-ens-namehash>js-sha3": true,
        "eth-method-registry>@metamask/ethjs-contract>ethjs-abi>number-to-bn": true
      }
    },
    "webpack>events": {
      "globals": {
        "console": true
      }
    },
    "crypto-browserify>browserify-cipher>evp_bytestokey": {
      "packages": {
        "ethereumjs-util>create-hash>md5.js": true,
        "koa>content-disposition>safe-buffer": true
      }
    },
    "extension-port-stream": {
      "packages": {
        "browserify>buffer": true,
        "extension-port-stream>readable-stream": true
      }
    },
    "@metamask/providers>extension-port-stream": {
      "packages": {
        "browserify>buffer": true,
        "@metamask/providers>extension-port-stream>readable-stream": true
      }
    },
    "fast-json-patch": {
      "globals": {
        "addEventListener": true,
        "clearTimeout": true,
        "removeEventListener": true,
        "setTimeout": true
      }
    },
    "@metamask/snaps-utils>fast-xml-parser": {
      "globals": {
        "entityName": true,
        "val": true
      },
      "packages": {
        "@metamask/snaps-utils>fast-xml-parser>strnum": true
      }
    },
    "@metamask/notification-services-controller>firebase": {
      "packages": {
        "@metamask/notification-services-controller>firebase>@firebase/app": true,
        "@metamask/notification-services-controller>firebase>@firebase/messaging": true
      }
    },
    "react-focus-lock>focus-lock": {
      "globals": {
        "HTMLIFrameElement": true,
        "Node.DOCUMENT_FRAGMENT_NODE": true,
        "Node.DOCUMENT_NODE": true,
        "Node.DOCUMENT_POSITION_CONTAINED_BY": true,
        "Node.DOCUMENT_POSITION_CONTAINS": true,
        "Node.ELEMENT_NODE": true,
        "console.error": true,
        "console.warn": true,
        "document": true,
        "getComputedStyle": true,
        "setTimeout": true
      },
      "packages": {
        "tslib": true
      }
    },
    "browserify>util>which-typed-array>for-each": {
      "packages": {
        "string.prototype.matchall>es-abstract>is-callable": true
      }
    },
    "axios>form-data": {
      "globals": {
        "FormData": true
      }
    },
    "fuse.js": {
      "globals": {
        "console": true,
        "define": true
      }
    },
    "string.prototype.matchall>get-intrinsic": {
      "globals": {
        "AggregateError": true,
        "FinalizationRegistry": true,
        "WeakRef": true
      },
      "packages": {
        "string.prototype.matchall>get-intrinsic>call-bind-apply-helpers": true,
        "string.prototype.matchall>call-bind>es-define-property": true,
        "string.prototype.matchall>call-bind>es-errors": true,
        "string.prototype.matchall>es-abstract>es-object-atoms": true,
        "browserify>has>function-bind": true,
        "string.prototype.matchall>get-intrinsic>get-proto": true,
        "string.prototype.matchall>es-abstract>gopd": true,
        "string.prototype.matchall>has-symbols": true,
        "depcheck>is-core-module>hasown": true,
        "string.prototype.matchall>get-intrinsic>math-intrinsics": true
      }
    },
    "string.prototype.matchall>get-intrinsic>get-proto": {
      "packages": {
        "string.prototype.matchall>get-intrinsic>get-proto>dunder-proto": true,
        "string.prototype.matchall>es-abstract>es-object-atoms": true
      }
    },
    "eth-lattice-keyring>gridplus-sdk": {
      "globals": {
        "AbortController": true,
        "Request": true,
        "URL": true,
        "__values": true,
        "caches": true,
        "clearTimeout": true,
        "console.error": true,
        "console.log": true,
        "console.warn": true,
        "fetch": true,
        "setTimeout": true
      },
      "packages": {
        "eth-lattice-keyring>gridplus-sdk>@ethereumjs/common": true,
        "eth-lattice-keyring>gridplus-sdk>@ethereumjs/tx": true,
        "@ethersproject/abi": true,
        "eth-lattice-keyring>gridplus-sdk>aes-js": true,
        "@metamask/keyring-api>bech32": true,
        "eth-lattice-keyring>gridplus-sdk>bignumber.js": true,
        "eth-lattice-keyring>gridplus-sdk>bitwise": true,
        "bn.js": true,
        "eth-lattice-keyring>gridplus-sdk>borc": true,
        "ethereumjs-util>ethereum-cryptography>bs58check": true,
        "browserify>buffer": true,
        "@ethereumjs/tx>@ethereumjs/common>crc-32": true,
        "@metamask/ppom-validator>elliptic": true,
        "eth-lattice-keyring>gridplus-sdk>eth-eip712-util-browser": true,
        "ethers>@ethersproject/sha2>hash.js": true,
        "eth-ens-namehash>js-sha3": true,
        "lodash": true,
        "eth-lattice-keyring>rlp": true,
        "ganache>secp256k1": true,
        "eth-lattice-keyring>gridplus-sdk>uuid": true
      }
    },
    "string.prototype.matchall>es-abstract>has-property-descriptors": {
      "packages": {
        "string.prototype.matchall>call-bind>es-define-property": true
      }
    },
    "koa>is-generator-function>has-tostringtag": {
      "packages": {
        "string.prototype.matchall>has-symbols": true
      }
    },
    "ethereumjs-util>create-hash>md5.js>hash-base": {
      "packages": {
        "pumpify>inherits": true,
        "readable-stream": true,
        "koa>content-disposition>safe-buffer": true
      }
    },
    "ethers>@ethersproject/sha2>hash.js": {
      "packages": {
        "pumpify>inherits": true,
        "@metamask/ppom-validator>elliptic>minimalistic-assert": true
      }
    },
    "depcheck>is-core-module>hasown": {
      "packages": {
        "browserify>has>function-bind": true
      }
    },
    "@metamask/eth-trezor-keyring>hdkey": {
      "packages": {
        "browserify>assert": true,
        "ethereumjs-util>ethereum-cryptography>bs58check": true,
        "crypto-browserify": true,
        "ethereumjs-util>create-hash>ripemd160": true,
        "koa>content-disposition>safe-buffer": true,
        "ganache>secp256k1": true
      }
    },
    "he": {
      "globals": {
        "define": true
      }
    },
    "history": {
      "globals": {
        "console": true,
        "define": true,
        "document.defaultView": true,
        "document.querySelector": true
      }
    },
    "react-router-dom>history": {
      "globals": {
        "addEventListener": true,
        "confirm": true,
        "document": true,
        "history": true,
        "location": true,
        "navigator.userAgent": true,
        "removeEventListener": true
      },
      "packages": {
        "react-router-dom>history>resolve-pathname": true,
        "react-router-dom>tiny-invariant": true,
        "react-router-dom>tiny-warning": true,
        "react-router-dom>history>value-equal": true
      }
    },
    "@metamask/ppom-validator>elliptic>hmac-drbg": {
      "packages": {
        "ethers>@ethersproject/sha2>hash.js": true,
        "@metamask/ppom-validator>elliptic>minimalistic-assert": true,
        "@metamask/ppom-validator>elliptic>minimalistic-crypto-utils": true
      }
    },
    "react-redux>hoist-non-react-statics": {
      "packages": {
        "prop-types>react-is": true
      }
    },
    "https-browserify": {
      "packages": {
        "stream-http": true,
        "browserify>url": true
      }
    },
    "@metamask/notification-services-controller>firebase>@firebase/app>idb": {
      "globals": {
        "DOMException": true,
        "IDBCursor": true,
        "IDBDatabase": true,
        "IDBIndex": true,
        "IDBObjectStore": true,
        "IDBRequest": true,
        "IDBTransaction": true,
        "indexedDB.deleteDatabase": true,
        "indexedDB.open": true
      }
    },
    "eth-ens-namehash>idna-uts46-hx": {
      "globals": {
        "define": true
      },
      "packages": {
        "browserify>punycode": true
      }
    },
    "string.prototype.matchall>internal-slot": {
      "packages": {
        "string.prototype.matchall>call-bind>es-errors": true,
        "depcheck>is-core-module>hasown": true,
        "string.prototype.matchall>side-channel": true
      }
    },
    "browserify>util>is-arguments": {
      "packages": {
        "string.prototype.matchall>call-bind": true,
        "koa>is-generator-function>has-tostringtag": true
      }
    },
    "string.prototype.matchall>es-abstract>is-array-buffer": {
      "packages": {
        "string.prototype.matchall>call-bind": true,
        "string.prototype.matchall>get-intrinsic": true
      }
    },
    "@metamask/eth-token-tracker>deep-equal>which-boxed-primitive>is-bigint": {
      "packages": {
        "string.prototype.matchall>es-abstract>unbox-primitive>has-bigints": true
      }
    },
    "@metamask/eth-token-tracker>deep-equal>which-boxed-primitive>is-boolean-object": {
      "packages": {
        "string.prototype.matchall>call-bind": true,
        "koa>is-generator-function>has-tostringtag": true
      }
    },
    "string.prototype.matchall>es-abstract>is-callable": {
      "globals": {
        "document": true
      }
    },
    "@metamask/eth-token-tracker>deep-equal>is-date-object": {
      "packages": {
        "koa>is-generator-function>has-tostringtag": true
      }
    },
    "koa>is-generator-function": {
      "packages": {
        "koa>is-generator-function>has-tostringtag": true
      }
    },
    "@material-ui/core>@material-ui/styles>jss>is-in-browser": {
      "globals": {
        "document": true
      }
    },
    "@metamask/eth-token-tracker>deep-equal>which-boxed-primitive>is-number-object": {
      "packages": {
        "koa>is-generator-function>has-tostringtag": true
      }
    },
    "string.prototype.matchall>es-abstract>is-regex": {
      "packages": {
        "string.prototype.matchall>call-bind": true,
        "koa>is-generator-function>has-tostringtag": true
      }
    },
    "string.prototype.matchall>es-abstract>is-shared-array-buffer": {
      "packages": {
        "string.prototype.matchall>call-bind": true
      }
    },
    "eslint-plugin-react>array-includes>is-string": {
      "packages": {
        "koa>is-generator-function>has-tostringtag": true
      }
    },
    "string.prototype.matchall>es-abstract>es-to-primitive>is-symbol": {
      "packages": {
        "string.prototype.matchall>has-symbols": true
      }
    },
    "browserify>util>is-typed-array": {
      "packages": {
        "browserify>util>which-typed-array": true
      }
    },
    "@metamask/eth-token-tracker>deep-equal>which-collection>is-weakset": {
      "packages": {
        "string.prototype.matchall>call-bind": true,
        "string.prototype.matchall>get-intrinsic": true
      }
    },
    "eth-lattice-keyring>gridplus-sdk>borc>iso-url": {
      "globals": {
        "URL": true,
        "URLSearchParams": true,
        "location": true
      }
    },
    "@open-rpc/test-coverage>isomorphic-fetch": {
      "globals": {
        "fetch.bind": true
      },
      "packages": {
        "@open-rpc/test-coverage>isomorphic-fetch>whatwg-fetch": true
      }
    },
    "@ensdomains/content-hash>js-base64": {
      "globals": {
        "Base64": "write",
        "TextDecoder": true,
        "TextEncoder": true,
        "atob": true,
        "btoa": true,
        "define": true
      },
      "packages": {
        "browserify>buffer": true
      }
    },
    "eth-ens-namehash>js-sha3": {
      "globals": {
        "define": true
      },
      "packages": {
        "process": true
      }
    },
    "@ngraveio/bc-ur>jsbi": {
      "globals": {
        "define": true
      }
    },
    "@metamask/multichain>jsonschema": {
      "packages": {
        "browserify>url": true
      }
    },
    "@material-ui/core>@material-ui/styles>jss-plugin-camel-case": {
      "packages": {
        "@material-ui/core>@material-ui/styles>jss-plugin-camel-case>hyphenate-style-name": true
      }
    },
    "@material-ui/core>@material-ui/styles>jss-plugin-default-unit": {
      "globals": {
        "CSS": true
      },
      "packages": {
        "@material-ui/core>@material-ui/styles>jss": true
      }
    },
    "@material-ui/core>@material-ui/styles>jss-plugin-global": {
      "packages": {
        "@babel/runtime": true,
        "@material-ui/core>@material-ui/styles>jss": true
      }
    },
    "@material-ui/core>@material-ui/styles>jss-plugin-nested": {
      "packages": {
        "@babel/runtime": true,
        "react-router-dom>tiny-warning": true
      }
    },
    "@material-ui/core>@material-ui/styles>jss-plugin-rule-value-function": {
      "packages": {
        "@material-ui/core>@material-ui/styles>jss": true,
        "react-router-dom>tiny-warning": true
      }
    },
    "@material-ui/core>@material-ui/styles>jss-plugin-vendor-prefixer": {
      "packages": {
        "@material-ui/core>@material-ui/styles>jss-plugin-vendor-prefixer>css-vendor": true,
        "@material-ui/core>@material-ui/styles>jss": true
      }
    },
    "@material-ui/core>@material-ui/styles>jss": {
      "globals": {
        "CSS": true,
        "document.createElement": true,
        "document.querySelector": true
      },
      "packages": {
        "@babel/runtime": true,
        "@material-ui/core>@material-ui/styles>jss>is-in-browser": true,
        "react-router-dom>tiny-warning": true
      }
    },
    "ethereumjs-util>ethereum-cryptography>keccak": {
      "packages": {
        "browserify>buffer": true,
        "readable-stream": true
      }
    },
    "currency-formatter>locale-currency": {
      "globals": {
        "countryCode": true
      }
    },
    "localforage": {
      "globals": {
        "Blob": true,
        "BlobBuilder": true,
        "FileReader": true,
        "IDBKeyRange": true,
        "MSBlobBuilder": true,
        "MozBlobBuilder": true,
        "OIndexedDB": true,
        "WebKitBlobBuilder": true,
        "atob": true,
        "btoa": true,
        "console.error": true,
        "console.info": true,
        "console.warn": true,
        "define": true,
        "fetch": true,
        "indexedDB": true,
        "localStorage": true,
        "mozIndexedDB": true,
        "msIndexedDB": true,
        "navigator.platform": true,
        "navigator.userAgent": true,
        "openDatabase": true,
        "setTimeout": true,
        "webkitIndexedDB": true
      }
    },
    "lodash": {
      "globals": {
        "clearTimeout": true,
        "define": true,
        "setTimeout": true
      }
    },
    "loglevel": {
      "globals": {
        "console": true,
        "define": true,
        "document.cookie": true,
        "localStorage": true,
        "log": "write",
        "navigator": true
      }
    },
    "lottie-web": {
      "globals": {
        "Blob": true,
        "Howl": true,
        "OffscreenCanvas": true,
        "URL.createObjectURL": true,
        "Worker": true,
        "XMLHttpRequest": true,
        "bodymovin": "write",
        "clearInterval": true,
        "console": true,
        "define": true,
        "document.body": true,
        "document.createElement": true,
        "document.createElementNS": true,
        "document.getElementsByClassName": true,
        "document.getElementsByTagName": true,
        "document.querySelectorAll": true,
        "document.readyState": true,
        "location.origin": true,
        "location.pathname": true,
        "navigator": true,
        "requestAnimationFrame": true,
        "setInterval": true,
        "setTimeout": true
      }
    },
    "luxon": {
      "globals": {
        "Intl": true
      }
    },
    "@metamask/snaps-utils>marked": {
      "globals": {
        "console.error": true,
        "console.warn": true,
        "define": true
      }
    },
    "ethereumjs-util>create-hash>md5.js": {
      "packages": {
        "ethereumjs-util>create-hash>md5.js>hash-base": true,
        "pumpify>inherits": true,
        "koa>content-disposition>safe-buffer": true
      }
    },
    "@storybook/addon-docs>remark-external-links>mdast-util-definitions": {
      "packages": {
        "react-markdown>unist-util-visit": true
      }
    },
    "react-markdown>remark-parse>mdast-util-from-markdown": {
      "packages": {
        "react-markdown>remark-parse>mdast-util-from-markdown>mdast-util-to-string": true,
        "react-markdown>remark-parse>mdast-util-from-markdown>micromark": true,
        "react-syntax-highlighter>refractor>parse-entities": true,
        "react-markdown>remark-parse>mdast-util-from-markdown>unist-util-stringify-position": true
      }
    },
    "react-markdown>remark-rehype>mdast-util-to-hast": {
      "globals": {
        "console.warn": true
      },
      "packages": {
        "@storybook/addon-docs>remark-external-links>mdast-util-definitions": true,
        "react-markdown>remark-rehype>mdast-util-to-hast>mdurl": true,
        "react-markdown>remark-rehype>mdast-util-to-hast>unist-builder": true,
        "react-markdown>remark-rehype>mdast-util-to-hast>unist-util-generated": true,
        "react-markdown>remark-rehype>mdast-util-to-hast>unist-util-position": true,
        "react-markdown>unist-util-visit": true
      }
    },
    "@ethereumjs/tx>@ethereumjs/util>micro-ftch": {
      "globals": {
        "Headers": true,
        "TextDecoder": true,
        "URL": true,
        "btoa": true,
        "fetch": true
      },
      "packages": {
        "browserify>browserify-zlib": true,
        "browserify>buffer": true,
        "https-browserify": true,
        "process": true,
        "stream-http": true,
        "browserify>url": true,
        "browserify>util": true
      }
    },
    "react-markdown>remark-parse>mdast-util-from-markdown>micromark": {
      "packages": {
        "react-syntax-highlighter>refractor>parse-entities": true
      }
    },
    "crypto-browserify>diffie-hellman>miller-rabin": {
      "packages": {
        "bn.js": true,
        "@metamask/ppom-validator>elliptic>brorand": true
      }
    },
    "@ensdomains/content-hash>cids>multibase": {
      "globals": {
        "TextDecoder": true,
        "TextEncoder": true
      },
      "packages": {
        "@ensdomains/content-hash>cids>multibase>@multiformats/base-x": true
      }
    },
    "@ensdomains/content-hash>multihashes>multibase": {
      "packages": {
        "@ensdomains/content-hash>multihashes>multibase>base-x": true,
        "browserify>buffer": true,
        "@ensdomains/content-hash>multihashes>web-encoding": true
      }
    },
    "@ensdomains/content-hash>multicodec": {
      "packages": {
        "@ensdomains/content-hash>multicodec>uint8arrays": true,
        "sass-embedded>varint": true
      }
    },
    "@ensdomains/content-hash>multicodec>uint8arrays>multiformats": {
      "globals": {
        "TextDecoder": true,
        "TextEncoder": true,
        "console.warn": true,
        "crypto.subtle.digest": true
      }
    },
    "@ensdomains/content-hash>multihashes": {
      "packages": {
        "browserify>buffer": true,
        "@ensdomains/content-hash>multihashes>multibase": true,
        "@ensdomains/content-hash>multihashes>varint": true,
        "@ensdomains/content-hash>multihashes>web-encoding": true
      }
    },
    "@ensdomains/content-hash>cids>multihashes": {
      "packages": {
        "@ensdomains/content-hash>cids>multibase": true,
        "@ensdomains/content-hash>cids>uint8arrays": true,
        "@ensdomains/content-hash>cids>multihashes>varint": true
      }
    },
    "nanoid": {
      "globals": {
        "crypto.getRandomValues": true
      }
    },
    "@metamask/approval-controller>nanoid": {
      "globals": {
        "crypto.getRandomValues": true
      }
    },
    "@metamask/smart-transactions-controller>@metamask/controllers>nanoid": {
      "globals": {
        "crypto.getRandomValues": true
      }
    },
    "@metamask/notification-controller>nanoid": {
      "globals": {
        "crypto.getRandomValues": true
      }
    },
    "@metamask/permission-controller>nanoid": {
      "globals": {
        "crypto.getRandomValues": true
      }
    },
    "@metamask/rpc-methods>nanoid": {
      "globals": {
        "crypto.getRandomValues": true
      }
    },
    "@metamask/rpc-methods-flask>nanoid": {
      "globals": {
        "crypto.getRandomValues": true
      }
    },
    "@metamask/snaps-controllers>nanoid": {
      "globals": {
        "crypto.getRandomValues": true
      }
    },
    "@metamask/snaps-controllers-flask>nanoid": {
      "globals": {
        "crypto.getRandomValues": true
      }
    },
    "depcheck>@vue/compiler-sfc>postcss>nanoid": {
      "globals": {
        "crypto.getRandomValues": true
      }
    },
    "dependency-tree>precinct>detective-postcss>postcss>nanoid": {
      "globals": {
        "crypto.getRandomValues": true
      }
    },
    "node-fetch": {
      "globals": {
        "Headers": true,
        "Request": true,
        "Response": true,
        "fetch": true
      }
    },
    "@metamask/controllers>web3-provider-engine>cross-fetch>node-fetch": {
      "globals": {
        "fetch": true
      }
    },
    "@metamask/controllers>web3-provider-engine>eth-json-rpc-middleware>node-fetch": {
      "globals": {
        "fetch": true
      }
    },
    "eth-method-registry>@metamask/ethjs-contract>ethjs-abi>number-to-bn": {
      "packages": {
        "bn.js": true,
        "eth-method-registry>@metamask/ethjs-query>@metamask/ethjs-format>strip-hex-prefix": true
      }
    },
    "string.prototype.matchall>es-abstract>object-inspect": {
      "globals": {
        "HTMLElement": true,
        "WeakRef": true
      },
      "packages": {
        "browserify>browser-resolve": true
      }
    },
    "@ngraveio/bc-ur>assert>object-is": {
      "packages": {
        "string.prototype.matchall>call-bind": true,
        "string.prototype.matchall>define-properties": true
      }
    },
    "gulp>vinyl-fs>object.assign": {
      "packages": {
        "string.prototype.matchall>call-bind": true,
        "string.prototype.matchall>define-properties": true,
        "string.prototype.matchall>has-symbols": true,
        "@lavamoat/lavapack>json-stable-stringify>object-keys": true
      }
    },
    "@metamask/object-multiplex>once": {
      "packages": {
        "@metamask/object-multiplex>once>wrappy": true
      }
    },
    "crypto-browserify>public-encrypt>parse-asn1": {
      "packages": {
        "crypto-browserify>public-encrypt>parse-asn1>asn1.js": true,
        "ethereumjs-util>ethereum-cryptography>browserify-aes": true,
        "browserify>buffer": true,
        "crypto-browserify>browserify-cipher>evp_bytestokey": true,
        "crypto-browserify>pbkdf2": true
      }
    },
    "react-syntax-highlighter>refractor>parse-entities": {
      "globals": {
        "document.createElement": true
      }
    },
    "path-browserify": {
      "packages": {
        "process": true
      }
    },
    "serve-handler>path-to-regexp": {
      "packages": {
        "serve-handler>path-to-regexp>isarray": true
      }
    },
    "crypto-browserify>pbkdf2": {
      "globals": {
        "crypto": true,
        "process": true,
        "queueMicrotask": true,
        "setImmediate": true,
        "setTimeout": true
      },
      "packages": {
        "ethereumjs-util>create-hash": true,
        "process": true,
        "ethereumjs-util>create-hash>ripemd160": true,
        "koa>content-disposition>safe-buffer": true,
        "addons-linter>sha.js": true
      }
    },
    "@material-ui/core>popper.js": {
      "globals": {
        "MSInputMethodContext": true,
        "Node.DOCUMENT_POSITION_FOLLOWING": true,
        "cancelAnimationFrame": true,
        "console.warn": true,
        "define": true,
        "devicePixelRatio": true,
        "document": true,
        "getComputedStyle": true,
        "innerHeight": true,
        "innerWidth": true,
        "navigator": true,
        "requestAnimationFrame": true,
        "setTimeout": true
      }
    },
    "react-tippy>popper.js": {
      "globals": {
        "MSInputMethodContext": true,
        "Node.DOCUMENT_POSITION_FOLLOWING": true,
        "cancelAnimationFrame": true,
        "console.warn": true,
        "define": true,
        "devicePixelRatio": true,
        "document": true,
        "getComputedStyle": true,
        "innerHeight": true,
        "innerWidth": true,
        "navigator.userAgent": true,
        "requestAnimationFrame": true,
        "setTimeout": true
      }
    },
    "process": {
      "globals": {
        "clearTimeout": true,
        "setTimeout": true
      }
    },
    "promise-to-callback": {
      "packages": {
        "promise-to-callback>is-fn": true,
        "promise-to-callback>set-immediate-shim": true
      }
    },
    "prop-types": {
      "globals": {
        "console": true
      },
      "packages": {
        "react>object-assign": true,
        "prop-types>react-is": true
      }
    },
    "react-markdown>property-information": {
      "packages": {
        "watchify>xtend": true
      }
    },
    "@trezor/connect-web>@trezor/connect>@trezor/protobuf>protobufjs": {
      "globals": {
        "process": true,
        "setTimeout": true
      },
      "packages": {
        "@trezor/connect-web>@trezor/connect>@trezor/protobuf>protobufjs>@protobufjs/aspromise": true,
        "@trezor/connect-web>@trezor/connect>@trezor/protobuf>protobufjs>@protobufjs/base64": true,
        "@trezor/connect-web>@trezor/connect>@trezor/protobuf>protobufjs>@protobufjs/codegen": true,
        "@trezor/connect-web>@trezor/connect>@trezor/protobuf>protobufjs>@protobufjs/eventemitter": true,
        "@trezor/connect-web>@trezor/connect>@trezor/protobuf>protobufjs>@protobufjs/fetch": true,
        "@trezor/connect-web>@trezor/connect>@trezor/protobuf>protobufjs>@protobufjs/float": true,
        "@trezor/connect-web>@trezor/connect>@trezor/protobuf>protobufjs>@protobufjs/inquire": true,
        "@trezor/connect-web>@trezor/connect>@trezor/protobuf>protobufjs>@protobufjs/path": true,
        "@trezor/connect-web>@trezor/connect>@trezor/protobuf>protobufjs>@protobufjs/pool": true,
        "@trezor/connect-web>@trezor/connect>@trezor/protobuf>protobufjs>@protobufjs/utf8": true
      }
    },
    "crypto-browserify>public-encrypt": {
      "packages": {
        "bn.js": true,
        "crypto-browserify>public-encrypt>browserify-rsa": true,
        "browserify>buffer": true,
        "ethereumjs-util>create-hash": true,
        "crypto-browserify>public-encrypt>parse-asn1": true,
        "crypto-browserify>randombytes": true
      }
    },
    "browserify>punycode": {
      "globals": {
        "define": true
      }
    },
    "qrcode-generator": {
      "globals": {
        "define": true
      }
    },
    "qrcode.react": {
      "globals": {
        "Path2D": true,
        "devicePixelRatio": true
      },
      "packages": {
        "react": true
      }
    },
    "mockttp>body-parser>qs": {
      "packages": {
        "string.prototype.matchall>side-channel": true
      }
    },
    "@metamask/snaps-controllers>tar-stream>streamx>queue-tick": {
      "globals": {
        "queueMicrotask": true
      }
    },
    "react-beautiful-dnd>raf-schd": {
      "globals": {
        "cancelAnimationFrame": true,
        "requestAnimationFrame": true
      }
    },
    "crypto-browserify>randombytes": {
      "globals": {
        "crypto": true,
        "msCrypto": true
      },
      "packages": {
        "process": true,
        "koa>content-disposition>safe-buffer": true
      }
    },
    "ethereumjs-wallet>randombytes": {
      "globals": {
        "crypto.getRandomValues": true
      }
    },
    "crypto-browserify>randomfill": {
      "globals": {
        "crypto": true,
        "msCrypto": true
      },
      "packages": {
        "process": true,
        "crypto-browserify>randombytes": true,
        "koa>content-disposition>safe-buffer": true
      }
    },
    "react": {
      "globals": {
        "console": true
      },
      "packages": {
        "react>object-assign": true,
        "prop-types": true
      }
    },
    "react-beautiful-dnd": {
      "globals": {
        "Element.prototype": true,
        "__REDUX_DEVTOOLS_EXTENSION_COMPOSE__": true,
        "addEventListener": true,
        "cancelAnimationFrame": true,
        "clearTimeout": true,
        "console": true,
        "document": true,
        "getComputedStyle": true,
        "pageXOffset": true,
        "pageYOffset": true,
        "removeEventListener": true,
        "requestAnimationFrame": true,
        "scrollBy": true,
        "setTimeout": true
      },
      "packages": {
        "@babel/runtime": true,
        "react-beautiful-dnd>css-box-model": true,
        "react-beautiful-dnd>memoize-one": true,
        "react-beautiful-dnd>raf-schd": true,
        "react": true,
        "react-dom": true,
        "react-redux": true,
        "redux": true,
        "react-beautiful-dnd>use-memo-one": true
      }
    },
    "react-chartjs-2": {
      "globals": {
        "setTimeout": true
      },
      "packages": {
        "chart.js": true,
        "react": true
      }
    },
    "react-focus-lock>react-clientside-effect": {
      "packages": {
        "@babel/runtime": true,
        "react": true
      }
    },
    "react-devtools": {
      "packages": {
        "react-devtools>react-devtools-core": true
      }
    },
    "react-devtools>react-devtools-core": {
      "globals": {
        "WebSocket": true,
        "setTimeout": true
      }
    },
    "react-dnd-html5-backend": {
      "globals": {
        "addEventListener": true,
        "clearTimeout": true,
        "removeEventListener": true
      }
    },
    "react-dom": {
      "globals": {
        "HTMLIFrameElement": true,
        "MSApp": true,
        "__REACT_DEVTOOLS_GLOBAL_HOOK__": true,
        "addEventListener": true,
        "clearTimeout": true,
        "clipboardData": true,
        "console": true,
        "dispatchEvent": true,
        "document": true,
        "event": "write",
        "jest": true,
        "location.protocol": true,
        "navigator.userAgent.indexOf": true,
        "performance": true,
        "removeEventListener": true,
        "self": true,
        "setTimeout": true,
        "top": true,
        "trustedTypes": true
      },
      "packages": {
        "react>object-assign": true,
        "prop-types": true,
        "react": true,
        "react-dom>scheduler": true
      }
    },
    "react-responsive-carousel>react-easy-swipe": {
      "globals": {
        "addEventListener": true,
        "define": true,
        "document.addEventListener": true,
        "document.removeEventListener": true
      },
      "packages": {
        "prop-types": true,
        "react": true
      }
    },
    "react-popper>react-fast-compare": {
      "globals": {
        "Element": true,
        "console.warn": true
      }
    },
    "react-focus-lock": {
      "globals": {
        "addEventListener": true,
        "console.error": true,
        "console.warn": true,
        "document": true,
        "removeEventListener": true,
        "setTimeout": true
      },
      "packages": {
        "@babel/runtime": true,
        "react-focus-lock>focus-lock": true,
        "prop-types": true,
        "react": true,
        "react-focus-lock>react-clientside-effect": true,
        "react-focus-lock>use-callback-ref": true,
        "react-focus-lock>use-sidecar": true
      }
    },
    "react-idle-timer": {
      "globals": {
        "clearTimeout": true,
        "document": true,
        "setTimeout": true
      },
      "packages": {
        "prop-types": true,
        "react": true
      }
    },
    "prop-types>react-is": {
      "globals": {
        "console": true
      }
    },
    "react-markdown>react-is": {
      "globals": {
        "console": true
      }
    },
    "react-redux>react-is": {
      "globals": {
        "console": true
      }
    },
    "react-markdown": {
      "globals": {
        "console.warn": true
      },
      "packages": {
        "react-markdown>comma-separated-tokens": true,
        "prop-types": true,
        "react-markdown>property-information": true,
        "react": true,
        "react-markdown>react-is": true,
        "react-markdown>remark-parse": true,
        "react-markdown>remark-rehype": true,
        "react-markdown>space-separated-tokens": true,
        "react-markdown>style-to-object": true,
        "react-markdown>unified": true,
        "react-markdown>unist-util-visit": true,
        "react-markdown>vfile": true
      }
    },
    "react-popper": {
      "globals": {
        "document": true
      },
      "packages": {
        "@popperjs/core": true,
        "react": true,
        "react-popper>react-fast-compare": true,
        "react-popper>warning": true
      }
    },
    "react-redux": {
      "globals": {
        "console": true,
        "document": true
      },
      "packages": {
        "@babel/runtime": true,
        "react-redux>hoist-non-react-statics": true,
        "prop-types": true,
        "react": true,
        "react-dom": true,
        "react-redux>react-is": true
      }
    },
    "react-responsive-carousel": {
      "globals": {
        "HTMLElement": true,
        "addEventListener": true,
        "clearTimeout": true,
        "console.warn": true,
        "document": true,
        "getComputedStyle": true,
        "removeEventListener": true,
        "setTimeout": true
      },
      "packages": {
        "classnames": true,
        "react": true,
        "react-dom": true,
        "react-responsive-carousel>react-easy-swipe": true
      }
    },
    "react-router-dom": {
      "packages": {
        "react-router-dom>history": true,
        "prop-types": true,
        "react": true,
        "react-router-dom>react-router": true,
        "react-router-dom>tiny-invariant": true,
        "react-router-dom>tiny-warning": true
      }
    },
    "react-router-dom-v5-compat": {
      "globals": {
        "FormData": true,
        "URL": true,
        "URLSearchParams": true,
        "__reactRouterVersion": "write",
        "addEventListener": true,
        "confirm": true,
        "define": true,
        "document": true,
        "history.scrollRestoration": true,
        "location.href": true,
        "removeEventListener": true,
        "scrollTo": true,
        "scrollY": true,
        "sessionStorage.getItem": true,
        "sessionStorage.setItem": true,
        "setTimeout": true
      },
      "packages": {
        "react-router-dom-v5-compat>@remix-run/router": true,
        "history": true,
        "react": true,
        "react-dom": true,
        "react-router-dom": true,
        "react-router-dom-v5-compat>react-router": true
      }
    },
    "react-router-dom>react-router": {
      "packages": {
        "react-router-dom>history": true,
        "react-redux>hoist-non-react-statics": true,
        "serve-handler>path-to-regexp": true,
        "prop-types": true,
        "react": true,
        "prop-types>react-is": true,
        "react-router-dom>tiny-invariant": true,
        "react-router-dom>tiny-warning": true
      }
    },
    "react-router-dom-v5-compat>react-router": {
      "globals": {
        "console.error": true,
        "define": true
      },
      "packages": {
        "react-router-dom-v5-compat>@remix-run/router": true,
        "react": true
      }
    },
    "react-simple-file-input": {
      "globals": {
        "File": true,
        "FileReader": true,
        "console.warn": true
      },
      "packages": {
        "prop-types": true,
        "react": true
      }
    },
    "react-tippy": {
      "globals": {
        "Element": true,
        "MSStream": true,
        "MutationObserver": true,
        "addEventListener": true,
        "clearTimeout": true,
        "console.error": true,
        "console.warn": true,
        "define": true,
        "document": true,
        "getComputedStyle": true,
        "innerHeight": true,
        "innerWidth": true,
        "navigator.maxTouchPoints": true,
        "navigator.msMaxTouchPoints": true,
        "navigator.userAgent": true,
        "performance": true,
        "requestAnimationFrame": true,
        "setTimeout": true
      },
      "packages": {
        "react-tippy>popper.js": true,
        "react": true,
        "react-dom": true
      }
    },
    "react-toggle-button": {
      "globals": {
        "clearTimeout": true,
        "console.warn": true,
        "define": true,
        "performance": true,
        "setTimeout": true
      },
      "packages": {
        "react": true
      }
    },
    "@material-ui/core>react-transition-group": {
      "globals": {
        "Element": true,
        "setTimeout": true
      },
      "packages": {
        "@material-ui/core>react-transition-group>dom-helpers": true,
        "prop-types": true,
        "react": true,
        "react-dom": true
      }
    },
    "readable-stream": {
      "packages": {
        "browserify>browser-resolve": true,
        "browserify>buffer": true,
        "webpack>events": true,
        "pumpify>inherits": true,
        "process": true,
        "browserify>string_decoder": true,
        "readable-stream>util-deprecate": true
      }
    },
    "extension-port-stream>readable-stream": {
      "globals": {
        "AbortController": true,
        "AbortSignal": true,
        "AggregateError": true,
        "Blob": true,
        "ERR_INVALID_ARG_TYPE": true,
        "queueMicrotask": true
      },
      "packages": {
        "@lavamoat/lavapack>readable-stream>abort-controller": true,
        "browserify>buffer": true,
        "webpack>events": true,
        "process": true,
        "browserify>string_decoder": true
      }
    },
    "@metamask/providers>extension-port-stream>readable-stream": {
      "globals": {
        "AbortController": true,
        "AbortSignal": true,
        "AggregateError": true,
        "Blob": true,
        "ERR_INVALID_ARG_TYPE": true,
        "queueMicrotask": true
      },
      "packages": {
        "@lavamoat/lavapack>readable-stream>abort-controller": true,
        "browserify>buffer": true,
        "webpack>events": true,
        "process": true,
        "browserify>string_decoder": true
      }
    },
    "@metamask/snaps-controllers>readable-web-to-node-stream": {
      "packages": {
        "readable-stream": true
      }
    },
    "redux": {
      "globals": {
        "console": true
      },
      "packages": {
        "@babel/runtime": true
      }
    },
    "string.prototype.matchall>regexp.prototype.flags": {
      "packages": {
        "string.prototype.matchall>call-bind": true,
        "string.prototype.matchall>define-properties": true,
        "string.prototype.matchall>call-bind>es-errors": true,
        "string.prototype.matchall>regexp.prototype.flags>set-function-name": true
      }
    },
    "react-markdown>remark-parse": {
      "packages": {
        "react-markdown>remark-parse>mdast-util-from-markdown": true
      }
    },
    "react-markdown>remark-rehype": {
      "packages": {
        "react-markdown>remark-rehype>mdast-util-to-hast": true
      }
    },
    "react-markdown>vfile>replace-ext": {
      "packages": {
        "path-browserify": true
      }
    },
    "reselect": {
      "globals": {
        "WeakRef": true,
        "console.warn": true,
        "unstable_autotrackMemoize": true
      }
    },
    "@metamask/snaps-utils>rfdc": {
      "packages": {
        "browserify>buffer": true
      }
    },
    "ethereumjs-util>create-hash>ripemd160": {
      "packages": {
        "browserify>buffer": true,
        "ethereumjs-util>create-hash>md5.js>hash-base": true,
        "pumpify>inherits": true
      }
    },
    "@keystonehq/metamask-airgapped-keyring>rlp": {
      "packages": {
        "bn.js": true,
        "browserify>buffer": true
      }
    },
    "eth-lattice-keyring>rlp": {
      "globals": {
        "TextEncoder": true
      }
    },
    "ethereumjs-util>rlp": {
      "packages": {
        "bn.js": true,
        "browserify>buffer": true
      }
    },
    "@metamask/keyring-controller>ethereumjs-wallet>ethereumjs-util>rlp": {
      "packages": {
        "bn.js": true,
        "browserify>buffer": true
      }
    },
    "wait-on>rxjs": {
      "globals": {
        "cancelAnimationFrame": true,
        "clearInterval": true,
        "clearTimeout": true,
        "performance": true,
        "requestAnimationFrame": true,
        "setInterval.apply": true,
        "setTimeout.apply": true
      }
    },
    "koa>content-disposition>safe-buffer": {
      "packages": {
        "browserify>buffer": true
      }
    },
    "react-dom>scheduler": {
      "globals": {
        "MessageChannel": true,
        "cancelAnimationFrame": true,
        "clearTimeout": true,
        "console": true,
        "navigator": true,
        "performance": true,
        "requestAnimationFrame": true,
        "setTimeout": true
      }
    },
    "ethers>@ethersproject/json-wallets>scrypt-js": {
      "globals": {
        "define": true,
        "setTimeout": true
      },
      "packages": {
        "browserify>timers-browserify": true
      }
    },
    "ganache>secp256k1": {
      "packages": {
        "@metamask/ppom-validator>elliptic": true
      }
    },
    "semver": {
      "globals": {
        "console.error": true
      },
      "packages": {
        "process": true
      }
    },
    "string.prototype.matchall>call-bind>set-function-length": {
      "packages": {
        "string.prototype.matchall>define-properties>define-data-property": true,
        "string.prototype.matchall>call-bind>es-errors": true,
        "string.prototype.matchall>get-intrinsic": true,
        "string.prototype.matchall>es-abstract>gopd": true,
        "string.prototype.matchall>es-abstract>has-property-descriptors": true
      }
    },
    "string.prototype.matchall>regexp.prototype.flags>set-function-name": {
      "packages": {
        "string.prototype.matchall>define-properties>define-data-property": true,
        "string.prototype.matchall>call-bind>es-errors": true,
        "string.prototype.matchall>es-abstract>function.prototype.name>functions-have-names": true,
        "string.prototype.matchall>es-abstract>has-property-descriptors": true
      }
    },
    "promise-to-callback>set-immediate-shim": {
      "globals": {
        "setTimeout.apply": true
      },
      "packages": {
        "browserify>timers-browserify": true
      }
    },
    "addons-linter>sha.js": {
      "packages": {
        "pumpify>inherits": true,
        "koa>content-disposition>safe-buffer": true
      }
    },
    "string.prototype.matchall>side-channel>side-channel-list": {
      "packages": {
        "string.prototype.matchall>call-bind>es-errors": true,
        "string.prototype.matchall>es-abstract>object-inspect": true
      }
    },
    "string.prototype.matchall>side-channel>side-channel-map": {
      "packages": {
        "string.prototype.matchall>side-channel>side-channel-map>call-bound": true,
        "string.prototype.matchall>call-bind>es-errors": true,
        "string.prototype.matchall>get-intrinsic": true,
        "string.prototype.matchall>es-abstract>object-inspect": true
      }
    },
    "string.prototype.matchall>side-channel>side-channel-weakmap": {
      "packages": {
        "string.prototype.matchall>side-channel>side-channel-map>call-bound": true,
        "string.prototype.matchall>call-bind>es-errors": true,
        "string.prototype.matchall>get-intrinsic": true,
        "string.prototype.matchall>es-abstract>object-inspect": true,
        "string.prototype.matchall>side-channel>side-channel-map": true
      }
    },
    "string.prototype.matchall>side-channel": {
      "packages": {
        "string.prototype.matchall>call-bind>es-errors": true,
        "string.prototype.matchall>es-abstract>object-inspect": true,
        "string.prototype.matchall>side-channel>side-channel-list": true,
        "string.prototype.matchall>side-channel>side-channel-map": true,
        "string.prototype.matchall>side-channel>side-channel-weakmap": true
      }
    },
    "@metamask/profile-sync-controller>siwe": {
      "globals": {
        "console.error": true,
        "console.warn": true
      },
      "packages": {
        "@metamask/profile-sync-controller>siwe>@spruceid/siwe-parser": true,
        "@metamask/profile-sync-controller>siwe>@stablelib/random": true,
        "ethers": true,
        "@metamask/controller-utils>@spruceid/siwe-parser>valid-url": true
      }
    },
    "@metamask/eth-token-tracker>deep-equal>es-get-iterator>stop-iteration-iterator": {
      "globals": {
        "StopIteration": true
      },
      "packages": {
        "string.prototype.matchall>internal-slot": true
      }
    },
    "stream-browserify": {
      "packages": {
        "webpack>events": true,
        "pumpify>inherits": true,
        "readable-stream": true
      }
    },
    "stream-http": {
      "globals": {
        "AbortController": true,
        "Blob": true,
        "MSStreamReader": true,
        "ReadableStream": true,
        "WritableStream": true,
        "XDomainRequest": true,
        "XMLHttpRequest": true,
        "clearTimeout": true,
        "fetch": true,
        "location.protocol.search": true,
        "setTimeout": true
      },
      "packages": {
        "browserify>buffer": true,
        "stream-http>builtin-status-codes": true,
        "pumpify>inherits": true,
        "process": true,
        "readable-stream": true,
        "browserify>url": true,
        "watchify>xtend": true
      }
    },
    "@metamask/snaps-controllers>tar-stream>streamx": {
      "packages": {
        "webpack>events": true,
        "@metamask/snaps-controllers>tar-stream>fast-fifo": true,
        "@metamask/snaps-controllers>tar-stream>streamx>queue-tick": true
      }
    },
    "browserify>string_decoder": {
      "packages": {
        "koa>content-disposition>safe-buffer": true
      }
    },
    "eth-method-registry>@metamask/ethjs-query>@metamask/ethjs-format>strip-hex-prefix": {
      "packages": {
        "eth-method-registry>@metamask/ethjs-query>@metamask/ethjs-format>is-hex-prefixed": true
      }
    },
    "react-markdown>style-to-object": {
      "packages": {
        "react-markdown>style-to-object>inline-style-parser": true
      }
    },
    "@metamask/snaps-controllers>tar-stream": {
      "packages": {
        "@metamask/snaps-controllers>tar-stream>b4a": true,
        "browserify>browser-resolve": true,
        "@metamask/snaps-controllers>tar-stream>fast-fifo": true,
        "@metamask/snaps-controllers>tar-stream>streamx": true
      }
    },
    "debounce-stream>through": {
      "packages": {
        "process": true,
        "stream-browserify": true
      }
    },
    "browserify>timers-browserify": {
      "globals": {
        "clearInterval": true,
        "clearTimeout": true,
        "setInterval": true,
        "setTimeout": true
      },
      "packages": {
        "process": true
      }
    },
    "react-router-dom>tiny-warning": {
      "globals": {
        "console": true
      }
    },
    "copy-to-clipboard>toggle-selection": {
      "globals": {
        "document.activeElement": true,
        "document.getSelection": true
      }
    },
    "tslib": {
      "globals": {
        "SuppressedError": true,
        "define": true
      }
    },
    "@metamask/eth-sig-util>tweetnacl": {
      "globals": {
        "crypto": true,
        "msCrypto": true,
        "nacl": "write"
      },
      "packages": {
        "browserify>browser-resolve": true
      }
    },
    "@trezor/connect-web>@trezor/connect-common>@trezor/env-utils>ua-parser-js": {
      "globals": {
        "define": true
      }
    },
    "@ensdomains/content-hash>cids>uint8arrays": {
      "globals": {
        "TextDecoder": true,
        "TextEncoder": true
      },
      "packages": {
        "@ensdomains/content-hash>cids>multibase": true
      }
    },
    "@ensdomains/content-hash>multicodec>uint8arrays": {
      "globals": {
        "Buffer": true,
        "TextDecoder": true,
        "TextEncoder": true
      },
      "packages": {
        "@ensdomains/content-hash>multicodec>uint8arrays>multiformats": true
      }
    },
    "@metamask/keyring-controller>ulid": {
      "globals": {
        "console.error": true,
        "crypto": true,
        "define": true
      }
    },
    "react-markdown>unified": {
      "packages": {
        "react-markdown>unified>bail": true,
        "react-markdown>unified>extend": true,
        "react-markdown>unified>is-buffer": true,
        "mocha>yargs-unparser>is-plain-obj": true,
        "react-markdown>unified>trough": true,
        "react-markdown>vfile": true
      }
    },
    "react-markdown>unist-util-visit>unist-util-visit-parents": {
      "packages": {
        "react-markdown>unist-util-visit>unist-util-is": true
      }
    },
    "react-markdown>unist-util-visit": {
      "packages": {
        "react-markdown>unist-util-visit>unist-util-visit-parents": true
      }
    },
    "uri-js": {
      "globals": {
        "define": true
      }
    },
    "browserify>url": {
      "packages": {
        "browserify>punycode": true,
        "mockttp>body-parser>qs": true
      }
    },
    "react-focus-lock>use-callback-ref": {
      "packages": {
        "react": true
      }
    },
    "react-beautiful-dnd>use-memo-one": {
      "packages": {
        "react": true
      }
    },
    "react-focus-lock>use-sidecar": {
      "globals": {
        "console.error": true
      },
      "packages": {
        "react-focus-lock>use-sidecar>detect-node-es": true,
        "react": true,
        "tslib": true
      }
    },
    "readable-stream>util-deprecate": {
      "globals": {
        "console.trace": true,
        "console.warn": true,
        "localStorage": true
      }
    },
    "browserify>assert>util": {
      "globals": {
        "console.error": true,
        "console.log": true,
        "console.trace": true,
        "process": true
      },
      "packages": {
        "browserify>assert>util>inherits": true,
        "process": true
      }
    },
    "browserify>util": {
      "globals": {
        "console.error": true,
        "console.log": true,
        "console.trace": true
      },
      "packages": {
        "pumpify>inherits": true,
        "browserify>util>is-arguments": true,
        "koa>is-generator-function": true,
        "browserify>util>is-typed-array": true,
        "process": true,
        "browserify>util>which-typed-array": true
      }
    },
    "uuid": {
      "globals": {
        "crypto": true,
        "msCrypto": true
      }
    },
    "@metamask/eth-snap-keyring>uuid": {
      "globals": {
        "crypto": true
      }
    },
    "@metamask/keyring-snap-client>uuid": {
      "globals": {
        "crypto": true
      }
    },
    "eth-lattice-keyring>gridplus-sdk>uuid": {
      "globals": {
        "crypto": true
      }
    },
    "@metamask/snaps-utils>validate-npm-package-name": {
      "packages": {
        "@metamask/snaps-utils>validate-npm-package-name>builtins": true
      }
    },
    "react-markdown>vfile>vfile-message": {
      "packages": {
        "react-markdown>vfile>unist-util-stringify-position": true
      }
    },
    "react-markdown>vfile": {
      "packages": {
        "react-markdown>vfile>is-buffer": true,
        "path-browserify": true,
        "process": true,
        "react-markdown>vfile>replace-ext": true,
        "react-markdown>vfile>vfile-message": true
      }
    },
    "browserify>vm-browserify": {
      "globals": {
        "document.body.appendChild": true,
        "document.body.removeChild": true,
        "document.createElement": true
      }
    },
    "react-popper>warning": {
      "globals": {
        "console": true
      }
    },
    "@ensdomains/content-hash>multihashes>web-encoding": {
      "globals": {
        "TextDecoder": true,
        "TextEncoder": true
      },
      "packages": {
        "browserify>util": true
      }
    },
    "web3": {
      "globals": {
        "XMLHttpRequest": true
      }
    },
    "@metamask/controllers>web3": {
      "globals": {
        "XMLHttpRequest": true
      }
    },
    "webextension-polyfill": {
      "globals": {
        "browser": true,
        "chrome": true,
        "console.error": true,
        "console.warn": true,
        "define": true
      }
    },
    "@open-rpc/test-coverage>isomorphic-fetch>whatwg-fetch": {
      "globals": {
        "AbortController": true,
        "Blob": true,
        "FileReader": true,
        "FormData": true,
        "URLSearchParams.prototype.isPrototypeOf": true,
        "XMLHttpRequest": true,
        "console.warn": true,
        "define": true,
        "setTimeout": true
      }
    },
    "@metamask/eth-token-tracker>deep-equal>which-boxed-primitive": {
      "packages": {
        "@metamask/eth-token-tracker>deep-equal>which-boxed-primitive>is-bigint": true,
        "@metamask/eth-token-tracker>deep-equal>which-boxed-primitive>is-boolean-object": true,
        "@metamask/eth-token-tracker>deep-equal>which-boxed-primitive>is-number-object": true,
        "eslint-plugin-react>array-includes>is-string": true,
        "string.prototype.matchall>es-abstract>es-to-primitive>is-symbol": true
      }
    },
    "@metamask/eth-token-tracker>deep-equal>which-collection": {
      "packages": {
        "@metamask/eth-token-tracker>deep-equal>es-get-iterator>is-map": true,
        "@metamask/eth-token-tracker>deep-equal>es-get-iterator>is-set": true,
        "@metamask/eth-token-tracker>deep-equal>which-collection>is-weakmap": true,
        "@metamask/eth-token-tracker>deep-equal>which-collection>is-weakset": true
      }
    },
    "browserify>util>which-typed-array": {
      "packages": {
        "string.prototype.matchall>es-abstract>available-typed-arrays": true,
        "string.prototype.matchall>call-bind": true,
        "browserify>util>which-typed-array>for-each": true,
        "string.prototype.matchall>es-abstract>gopd": true,
        "koa>is-generator-function>has-tostringtag": true
      }
    }
  }
}<|MERGE_RESOLUTION|>--- conflicted
+++ resolved
@@ -1533,13 +1533,8 @@
         "@metamask/permission-controller": true,
         "@metamask/rpc-errors": true,
         "@metamask/safe-event-emitter": true,
-<<<<<<< HEAD
-        "@metamask/multichain>@metamask/utils": true,
-        "@open-rpc/schema-utils-js": true,
-=======
         "@metamask/utils": true,
         "@metamask/multichain>@open-rpc/schema-utils-js": true,
->>>>>>> 2228a13c
         "@metamask/multichain>jsonschema": true,
         "lodash": true
       }
